# Snowflake

## Overview

The Snowflake source allows you to sync data from Snowflake. It supports both Full Refresh and Incremental syncs. You can choose if this connector will copy only the new or updated data, or all rows in the tables and columns you set up for replication, every time a sync is run.

This Snowflake source connector is built on top of the source-jdbc code base and is configured to rely on JDBC  3.13.22 [Snowflake driver](https://github.com/snowflakedb/snowflake-jdbc) as described in Snowflake [documentation](https://docs.snowflake.com/en/user-guide/jdbc.html).

#### Resulting schema

The Snowflake source does not alter the schema present in your warehouse. Depending on the destination connected to this source, however, the result schema may be altered. See the destination's documentation for more details.

#### Features

| Feature | Supported?\(Yes/No\) | Notes |
| :--- | :--- | :--- |
| Full Refresh Sync | Yes |  |
| Incremental - Append Sync | Yes |  |
| Namespaces | Yes |  |

## Getting started

### Requirements

1. You'll need the following information to configure the Snowflake source:
2. **Host**
3. **Role**
4. **Warehouse**
5. **Database**
6. **Schema**
7. **Username**
8. **Password**
9. **JDBC URL Params** (Optional)
10. Create a dedicated read-only Airbyte user and role with access to all schemas needed for replication.

### Setup guide

#### 1. Additional information about Snowflake connection parameters could be found [here](https://docs.snowflake.com/en/user-guide/jdbc-configure.html#connection-parameters).

#### 2. Create a dedicated read-only user with access to the relevant schemas \(Recommended but optional\)

This step is optional but highly recommended to allow for better permission control and auditing. Alternatively, you can use Airbyte with an existing user in your database.

To create a dedicated database user, run the following commands against your database:

```sql
-- set variables (these need to be uppercase)
SET AIRBYTE_ROLE = 'AIRBYTE_ROLE';
SET AIRBYTE_USERNAME = 'AIRBYTE_USER';

-- set user password
SET AIRBYTE_PASSWORD = '-password-';

BEGIN;

-- create Airbyte role
CREATE ROLE IF NOT EXISTS $AIRBYTE_ROLE;

-- create Airbyte user
CREATE USER IF NOT EXISTS $AIRBYTE_USERNAME
PASSWORD = $AIRBYTE_PASSWORD
DEFAULT_ROLE = $AIRBYTE_ROLE
DEFAULT_WAREHOUSE= $AIRBYTE_WAREHOUSE;

-- grant Airbyte schema access
GRANT OWNERSHIP ON SCHEMA $AIRBYTE_SCHEMA TO ROLE $AIRBYTE_ROLE;

COMMIT;
```

You can limit this grant down to specific schemas instead of the whole database. Note that to replicate data from multiple Snowflake databases, you can re-run the command above to grant access to all the relevant schemas, but you'll need to set up multiple sources connecting to the same db on multiple schemas.

Your database user should now be ready for use with Airbyte.

###Authentication
#### There are 2 way ways of oauth supported: login\pass and oauth2.

### Login and Password
| Field | Description                                                                                                                                                                                       |
|---|---------------------------------------------------------------------------------------------------------------------------------------------------------------------------------------------------|
| [Host](https://docs.snowflake.com/en/user-guide/admin-account-identifier.html) | The host domain of the snowflake instance (must include the account, region, cloud environment, and end with snowflakecomputing.com). Example: `accountname.us-east-2.aws.snowflakecomputing.com` |
| [Role](https://docs.snowflake.com/en/user-guide/security-access-control-overview.html#roles) | The role you created in Step 1 for Airbyte to access Snowflake. Example: `AIRBYTE_ROLE`                                                                                                           |
| [Warehouse](https://docs.snowflake.com/en/user-guide/warehouses-overview.html#overview-of-warehouses) | The warehouse you created in Step 1 for Airbyte to sync data into. Example: `AIRBYTE_WAREHOUSE`                                                                                                   |
| [Database](https://docs.snowflake.com/en/sql-reference/ddl-database.html#database-schema-share-ddl) | The database you created in Step 1 for Airbyte to sync data into. Example: `AIRBYTE_DATABASE`                                                                                                     |
| [Schema](https://docs.snowflake.com/en/sql-reference/ddl-database.html#database-schema-share-ddl) | The schema whose tables this replication is targeting. If no schema is specified, all tables with permission will be presented regardless of their schema.                                        |
| Username | The username you created in Step 2 to allow Airbyte to access the database. Example: `AIRBYTE_USER`                                                                                               |
| Password | The password associated with the username.                                                                                                                                                        |
| [JDBC URL Params](https://docs.snowflake.com/en/user-guide/jdbc-parameters.html) (Optional) | Additional properties to pass to the JDBC URL string when connecting to the database formatted as `key=value` pairs separated by the symbol `&`. Example: `key1=value1&key2=value2&key3=value3`   |


### OAuth 2.0
Field | Description                                                                                                                                                                                       |
|---|---------------------------------------------------------------------------------------------------------------------------------------------------------------------------------------------------|
| [Host](https://docs.snowflake.com/en/user-guide/admin-account-identifier.html) | The host domain of the snowflake instance (must include the account, region, cloud environment, and end with snowflakecomputing.com). Example: `accountname.us-east-2.aws.snowflakecomputing.com` |
| [Role](https://docs.snowflake.com/en/user-guide/security-access-control-overview.html#roles) | The role you created in Step 1 for Airbyte to access Snowflake. Example: `AIRBYTE_ROLE`                                                                                                           |
| [Warehouse](https://docs.snowflake.com/en/user-guide/warehouses-overview.html#overview-of-warehouses) | The warehouse you created in Step 1 for Airbyte to sync data into. Example: `AIRBYTE_WAREHOUSE`                                                                                                   |
| [Database](https://docs.snowflake.com/en/sql-reference/ddl-database.html#database-schema-share-ddl) | The database you created in Step 1 for Airbyte to sync data into. Example: `AIRBYTE_DATABASE`                                                                                                     |
| [Schema](https://docs.snowflake.com/en/sql-reference/ddl-database.html#database-schema-share-ddl) | The schema whose tables this replication is targeting. If no schema is specified, all tables with permission will be presented regardless of their schema.                                        |
| OAuth2 | The Login name and password to obtain auth token.                                                                                                                                                 |
| [JDBC URL Params](https://docs.snowflake.com/en/user-guide/jdbc-parameters.html) (Optional) | Additional properties to pass to the JDBC URL string when connecting to the database formatted as `key=value` pairs separated by the symbol `&`. Example: `key1=value1&key2=value2&key3=value3`   |

### Network policies

By default, Snowflake allows users to connect to the service from any computer or device IP address. A security administrator (i.e. users with the SECURITYADMIN role) or higher can create a network policy to allow or deny access to a single IP address or a list of addresses.

If you have any issues connecting with Airbyte Cloud please make sure that the list of IP addresses is on the allowed list

To determine whether a network policy is set on your account or for a specific user, execute the _SHOW PARAMETERS_ command.

**Account**

        SHOW PARAMETERS LIKE 'network_policy' IN ACCOUNT;

**User**

        SHOW PARAMETERS LIKE 'network_policy' IN USER <username>;

To read more please check official [Snowflake documentation](https://docs.snowflake.com/en/user-guide/network-policies.html#)


## Changelog

<<<<<<< HEAD
| Version | Date       | Pull Request                                                 | Subject                                                                                                                                   |
|:--------|:-----------|:-------------------------------------------------------------|:------------------------------------------------------------------------------------------------------------------------------------------|
| 0.1.28  | 2022-12-14 | [20436](https://github.com/airbytehq/airbyte/pull/20346)   | Consolidate date/time values mapping for JDBC sources                          |
| 0.1.27  | 2022-12-14 | [20407](https://github.com/airbytehq/airbyte/pull/20407)     | Fix an issue with integer values converted to floats during replication                                                                   |
| 0.1.26  | 2022-11-10 | [19314](https://github.com/airbytehq/airbyte/pull/19314)     | Set application id in JDBC URL params based on OSS/Cloud environment                                                                      |
| 0.1.25  | 2022-11-10 | [15535](https://github.com/airbytehq/airbyte/pull/15535)     | Update incremental query to avoid data missing when new data is inserted at the same time as a sync starts under non-CDC incremental mode |
| 0.1.24  | 2022-09-26 | [17144](https://github.com/airbytehq/airbyte/pull/17144)     | Fixed bug with incorrect date-time datatypes handling                                                                                     |
| 0.1.23  | 2022-09-26 | [17116](https://github.com/airbytehq/airbyte/pull/17116)     | added connection string identifier                                                                                                        |
| 0.1.22  | 2022-09-21 | [16766](https://github.com/airbytehq/airbyte/pull/16766)     | Update JDBC Driver version to 3.13.22                                                                                                     |
| 0.1.21  | 2022-09-14 | [15668](https://github.com/airbytehq/airbyte/pull/15668)     | Wrap logs in AirbyteLogMessage                                                                                                            |
| 0.1.20  | 2022-09-01 | [16258](https://github.com/airbytehq/airbyte/pull/16258)     | Emit state messages more frequently                                                                                                       |
| 0.1.19  | 2022-08-19 | [15797](https://github.com/airbytehq/airbyte/pull/15797)     | Allow using role during oauth                                                                                                             |
| 0.1.18  | 2022-08-18 | [14356](https://github.com/airbytehq/airbyte/pull/14356)     | DB Sources: only show a table can sync incrementally if at least one column can be used as a cursor field                                 |
| 0.1.17  | 2022-08-09 | [15314](https://github.com/airbytehq/airbyte/pull/15314)     | Discover integer columns as integers rather than floats                                                                                   |
| 0.1.16  | 2022-08-04 | [15314](https://github.com/airbytehq/airbyte/pull/15314)     | (broken, do not use) Discover integer columns as integers rather than floats                                                              |
| 0.1.15  | 2022-07-22 | [14828](https://github.com/airbytehq/airbyte/pull/14828)     | Source Snowflake: Source/Destination doesn't respect DATE data type                                                                       |
| 0.1.14  | 2022-07-22 | [14714](https://github.com/airbytehq/airbyte/pull/14714)     | Clarified error message when invalid cursor column selected                                                                               |
| 0.1.13  | 2022-07-14 | [14574](https://github.com/airbytehq/airbyte/pull/14574)     | Removed additionalProperties:false from JDBC source connectors                                                                            |
| 0.1.12  | 2022-04-29 | [12480](https://github.com/airbytehq/airbyte/pull/12480)     | Query tables with adaptive fetch size to optimize JDBC memory consumption                                                                 |
| 0.1.11  | 2022-04-27 | [10953](https://github.com/airbytehq/airbyte/pull/10953)     | Implement OAuth flow                                                                                                                      |
| 0.1.9   | 2022-02-21 | [10242](https://github.com/airbytehq/airbyte/pull/10242)     | Fixed cursor for old connectors that use non-microsecond format. Now connectors work with both formats                                    |
| 0.1.8   | 2022-02-18 | [10242](https://github.com/airbytehq/airbyte/pull/10242)     | Updated timestamp transformation with microseconds                                                                                        |
| 0.1.7   | 2022-02-14 | [10256](https://github.com/airbytehq/airbyte/pull/10256)     | Add `-XX:+ExitOnOutOfMemoryError` JVM option                                                                                              |
| 0.1.6   | 2022-01-25 | [9623](https://github.com/airbytehq/airbyte/pull/9623)       | Add jdbc_url_params support for optional JDBC parameters                                                                                  |
| 0.1.5   | 2022-01-19 | [9567](https://github.com/airbytehq/airbyte/pull/9567)       | Added parameter for keeping JDBC session alive                                                                                            |
| 0.1.4   | 2021-12-30 | [9203](https://github.com/airbytehq/airbyte/pull/9203)       | Update connector fields title/description                                                                                                 |
| 0.1.3   | 2021-01-11 | [9304](https://github.com/airbytehq/airbyte/pull/9304)       | Upgrade version of JDBC driver                                                                                                            |
| 0.1.2   | 2021-10-21 | [7257](https://github.com/airbytehq/airbyte/pull/7257)       | Fixed parsing of extreme values for FLOAT and NUMBER data types                                                                           |
| 0.1.1   | 2021-08-13 | [4699](https://github.com/airbytehq/airbyte/pull/4699)       | Added json config validator                                                                                                               |
=======
| Version | Date       | Pull Request                                             | Subject                                                                                                                                   |
|:--------|:-----------|:---------------------------------------------------------|:------------------------------------------------------------------------------------------------------------------------------------------|
| 0.1.29  | 2022-12-14 | [20436](https://github.com/airbytehq/airbyte/pull/20346)   | Consolidate date/time values mapping for JDBC sources                          |
| 0.1.28  | 2023-01-06 | [20465](https://github.com/airbytehq/airbyte/pull/20465) | Improve the schema config field to only discover tables from the specified scehma and make the field optional                             |
| 0.1.27  | 2022-12-14 | [20407](https://github.com/airbytehq/airbyte/pull/20407) | Fix an issue with integer values converted to floats during replication                                                                   |
| 0.1.26  | 2022-11-10 | [19314](https://github.com/airbytehq/airbyte/pull/19314) | Set application id in JDBC URL params based on OSS/Cloud environment                                                                      |
| 0.1.25  | 2022-11-10 | [15535](https://github.com/airbytehq/airbyte/pull/15535) | Update incremental query to avoid data missing when new data is inserted at the same time as a sync starts under non-CDC incremental mode |
| 0.1.24  | 2022-09-26 | [17144](https://github.com/airbytehq/airbyte/pull/17144) | Fixed bug with incorrect date-time datatypes handling                                                                                     |
| 0.1.23  | 2022-09-26 | [17116](https://github.com/airbytehq/airbyte/pull/17116) | added connection string identifier                                                                                                        |
| 0.1.22  | 2022-09-21 | [16766](https://github.com/airbytehq/airbyte/pull/16766) | Update JDBC Driver version to 3.13.22                                                                                                     |
| 0.1.21  | 2022-09-14 | [15668](https://github.com/airbytehq/airbyte/pull/15668) | Wrap logs in AirbyteLogMessage                                                                                                            |
| 0.1.20  | 2022-09-01 | [16258](https://github.com/airbytehq/airbyte/pull/16258) | Emit state messages more frequently                                                                                                       |
| 0.1.19  | 2022-08-19 | [15797](https://github.com/airbytehq/airbyte/pull/15797) | Allow using role during oauth                                                                                                             |
| 0.1.18  | 2022-08-18 | [14356](https://github.com/airbytehq/airbyte/pull/14356) | DB Sources: only show a table can sync incrementally if at least one column can be used as a cursor field                                 |
| 0.1.17  | 2022-08-09 | [15314](https://github.com/airbytehq/airbyte/pull/15314) | Discover integer columns as integers rather than floats                                                                                   |
| 0.1.16  | 2022-08-04 | [15314](https://github.com/airbytehq/airbyte/pull/15314) | (broken, do not use) Discover integer columns as integers rather than floats                                                              |
| 0.1.15  | 2022-07-22 | [14828](https://github.com/airbytehq/airbyte/pull/14828) | Source Snowflake: Source/Destination doesn't respect DATE data type                                                                       |
| 0.1.14  | 2022-07-22 | [14714](https://github.com/airbytehq/airbyte/pull/14714) | Clarified error message when invalid cursor column selected                                                                               |
| 0.1.13  | 2022-07-14 | [14574](https://github.com/airbytehq/airbyte/pull/14574) | Removed additionalProperties:false from JDBC source connectors                                                                            |
| 0.1.12  | 2022-04-29 | [12480](https://github.com/airbytehq/airbyte/pull/12480) | Query tables with adaptive fetch size to optimize JDBC memory consumption                                                                 |
| 0.1.11  | 2022-04-27 | [10953](https://github.com/airbytehq/airbyte/pull/10953) | Implement OAuth flow                                                                                                                      |
| 0.1.9   | 2022-02-21 | [10242](https://github.com/airbytehq/airbyte/pull/10242) | Fixed cursor for old connectors that use non-microsecond format. Now connectors work with both formats                                    |
| 0.1.8   | 2022-02-18 | [10242](https://github.com/airbytehq/airbyte/pull/10242) | Updated timestamp transformation with microseconds                                                                                        |
| 0.1.7   | 2022-02-14 | [10256](https://github.com/airbytehq/airbyte/pull/10256) | Add `-XX:+ExitOnOutOfMemoryError` JVM option                                                                                              |
| 0.1.6   | 2022-01-25 | [9623](https://github.com/airbytehq/airbyte/pull/9623)   | Add jdbc_url_params support for optional JDBC parameters                                                                                  |
| 0.1.5   | 2022-01-19 | [9567](https://github.com/airbytehq/airbyte/pull/9567)   | Added parameter for keeping JDBC session alive                                                                                            |
| 0.1.4   | 2021-12-30 | [9203](https://github.com/airbytehq/airbyte/pull/9203)   | Update connector fields title/description                                                                                                 |
| 0.1.3   | 2021-01-11 | [9304](https://github.com/airbytehq/airbyte/pull/9304)   | Upgrade version of JDBC driver                                                                                                            |
| 0.1.2   | 2021-10-21 | [7257](https://github.com/airbytehq/airbyte/pull/7257)   | Fixed parsing of extreme values for FLOAT and NUMBER data types                                                                           |
| 0.1.1   | 2021-08-13 | [4699](https://github.com/airbytehq/airbyte/pull/4699)   | Added json config validator                                                                                                               |
>>>>>>> ceb8a70a
<|MERGE_RESOLUTION|>--- conflicted
+++ resolved
@@ -120,37 +120,6 @@
 
 ## Changelog
 
-<<<<<<< HEAD
-| Version | Date       | Pull Request                                                 | Subject                                                                                                                                   |
-|:--------|:-----------|:-------------------------------------------------------------|:------------------------------------------------------------------------------------------------------------------------------------------|
-| 0.1.28  | 2022-12-14 | [20436](https://github.com/airbytehq/airbyte/pull/20346)   | Consolidate date/time values mapping for JDBC sources                          |
-| 0.1.27  | 2022-12-14 | [20407](https://github.com/airbytehq/airbyte/pull/20407)     | Fix an issue with integer values converted to floats during replication                                                                   |
-| 0.1.26  | 2022-11-10 | [19314](https://github.com/airbytehq/airbyte/pull/19314)     | Set application id in JDBC URL params based on OSS/Cloud environment                                                                      |
-| 0.1.25  | 2022-11-10 | [15535](https://github.com/airbytehq/airbyte/pull/15535)     | Update incremental query to avoid data missing when new data is inserted at the same time as a sync starts under non-CDC incremental mode |
-| 0.1.24  | 2022-09-26 | [17144](https://github.com/airbytehq/airbyte/pull/17144)     | Fixed bug with incorrect date-time datatypes handling                                                                                     |
-| 0.1.23  | 2022-09-26 | [17116](https://github.com/airbytehq/airbyte/pull/17116)     | added connection string identifier                                                                                                        |
-| 0.1.22  | 2022-09-21 | [16766](https://github.com/airbytehq/airbyte/pull/16766)     | Update JDBC Driver version to 3.13.22                                                                                                     |
-| 0.1.21  | 2022-09-14 | [15668](https://github.com/airbytehq/airbyte/pull/15668)     | Wrap logs in AirbyteLogMessage                                                                                                            |
-| 0.1.20  | 2022-09-01 | [16258](https://github.com/airbytehq/airbyte/pull/16258)     | Emit state messages more frequently                                                                                                       |
-| 0.1.19  | 2022-08-19 | [15797](https://github.com/airbytehq/airbyte/pull/15797)     | Allow using role during oauth                                                                                                             |
-| 0.1.18  | 2022-08-18 | [14356](https://github.com/airbytehq/airbyte/pull/14356)     | DB Sources: only show a table can sync incrementally if at least one column can be used as a cursor field                                 |
-| 0.1.17  | 2022-08-09 | [15314](https://github.com/airbytehq/airbyte/pull/15314)     | Discover integer columns as integers rather than floats                                                                                   |
-| 0.1.16  | 2022-08-04 | [15314](https://github.com/airbytehq/airbyte/pull/15314)     | (broken, do not use) Discover integer columns as integers rather than floats                                                              |
-| 0.1.15  | 2022-07-22 | [14828](https://github.com/airbytehq/airbyte/pull/14828)     | Source Snowflake: Source/Destination doesn't respect DATE data type                                                                       |
-| 0.1.14  | 2022-07-22 | [14714](https://github.com/airbytehq/airbyte/pull/14714)     | Clarified error message when invalid cursor column selected                                                                               |
-| 0.1.13  | 2022-07-14 | [14574](https://github.com/airbytehq/airbyte/pull/14574)     | Removed additionalProperties:false from JDBC source connectors                                                                            |
-| 0.1.12  | 2022-04-29 | [12480](https://github.com/airbytehq/airbyte/pull/12480)     | Query tables with adaptive fetch size to optimize JDBC memory consumption                                                                 |
-| 0.1.11  | 2022-04-27 | [10953](https://github.com/airbytehq/airbyte/pull/10953)     | Implement OAuth flow                                                                                                                      |
-| 0.1.9   | 2022-02-21 | [10242](https://github.com/airbytehq/airbyte/pull/10242)     | Fixed cursor for old connectors that use non-microsecond format. Now connectors work with both formats                                    |
-| 0.1.8   | 2022-02-18 | [10242](https://github.com/airbytehq/airbyte/pull/10242)     | Updated timestamp transformation with microseconds                                                                                        |
-| 0.1.7   | 2022-02-14 | [10256](https://github.com/airbytehq/airbyte/pull/10256)     | Add `-XX:+ExitOnOutOfMemoryError` JVM option                                                                                              |
-| 0.1.6   | 2022-01-25 | [9623](https://github.com/airbytehq/airbyte/pull/9623)       | Add jdbc_url_params support for optional JDBC parameters                                                                                  |
-| 0.1.5   | 2022-01-19 | [9567](https://github.com/airbytehq/airbyte/pull/9567)       | Added parameter for keeping JDBC session alive                                                                                            |
-| 0.1.4   | 2021-12-30 | [9203](https://github.com/airbytehq/airbyte/pull/9203)       | Update connector fields title/description                                                                                                 |
-| 0.1.3   | 2021-01-11 | [9304](https://github.com/airbytehq/airbyte/pull/9304)       | Upgrade version of JDBC driver                                                                                                            |
-| 0.1.2   | 2021-10-21 | [7257](https://github.com/airbytehq/airbyte/pull/7257)       | Fixed parsing of extreme values for FLOAT and NUMBER data types                                                                           |
-| 0.1.1   | 2021-08-13 | [4699](https://github.com/airbytehq/airbyte/pull/4699)       | Added json config validator                                                                                                               |
-=======
 | Version | Date       | Pull Request                                             | Subject                                                                                                                                   |
 |:--------|:-----------|:---------------------------------------------------------|:------------------------------------------------------------------------------------------------------------------------------------------|
 | 0.1.29  | 2022-12-14 | [20436](https://github.com/airbytehq/airbyte/pull/20346)   | Consolidate date/time values mapping for JDBC sources                          |
@@ -180,5 +149,4 @@
 | 0.1.4   | 2021-12-30 | [9203](https://github.com/airbytehq/airbyte/pull/9203)   | Update connector fields title/description                                                                                                 |
 | 0.1.3   | 2021-01-11 | [9304](https://github.com/airbytehq/airbyte/pull/9304)   | Upgrade version of JDBC driver                                                                                                            |
 | 0.1.2   | 2021-10-21 | [7257](https://github.com/airbytehq/airbyte/pull/7257)   | Fixed parsing of extreme values for FLOAT and NUMBER data types                                                                           |
-| 0.1.1   | 2021-08-13 | [4699](https://github.com/airbytehq/airbyte/pull/4699)   | Added json config validator                                                                                                               |
->>>>>>> ceb8a70a
+| 0.1.1   | 2021-08-13 | [4699](https://github.com/airbytehq/airbyte/pull/4699)   | Added json config validator                                                                                                               |