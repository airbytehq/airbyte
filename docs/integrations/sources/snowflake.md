--- conflicted
+++ resolved
@@ -122,11 +122,8 @@
 
 | Version   | Date | Pull Request | Subject |
 |:----------| :--- | :--- | :--- |
-<<<<<<< HEAD
-| 0.1.23    | 2022-09-26 | [17144](https://github.com/airbytehq/airbyte/pull/17144) | Fixed bug with incorrect date-time datatypes handling  |
-=======
+| 0.1.24    | 2022-09-26 | [17144](https://github.com/airbytehq/airbyte/pull/17144) | Fixed bug with incorrect date-time datatypes handling  |
 | 0.1.23    | 2022-09-26 | [17116](https://github.com/airbytehq/airbyte/pull/17116) | added connection string identifier  |
->>>>>>> 04236ac4
 | 0.1.22    | 2022-09-21 | [16766](https://github.com/airbytehq/airbyte/pull/16766) | Update JDBC Driver version to 3.13.22  |
 | 0.1.21    | 2022-09-14 | [15668](https://github.com/airbytehq/airbyte/pull/15668) | Wrap logs in AirbyteLogMessage  |
 | 0.1.20    | 2022-09-01 | [16258](https://github.com/airbytehq/airbyte/pull/16258) | Emit state messages more frequently |
