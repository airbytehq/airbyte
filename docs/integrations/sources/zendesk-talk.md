--- conflicted
+++ resolved
@@ -38,11 +38,7 @@
 | Feature | Supported?\(Yes/No\) | Notes |
 | :--- | :--- | :--- |
 | Full Refresh Sync | Yes |  |
-<<<<<<< HEAD
-| Incremental - Append Sync | Yes |  |
-=======
-| Incremental | No |  |
->>>>>>> c425f533
+| Incremental Sync | Yes |  |
 
 ### Performance considerations
 
