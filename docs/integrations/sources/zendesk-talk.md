--- conflicted
+++ resolved
@@ -74,12 +74,7 @@
 
 | Version | Date       | Pull Request                                             | Subject                                                                     |
 |:--------|:-----------|:---------------------------------------------------------|:----------------------------------------------------------------------------|
-<<<<<<< HEAD
-| 0.1.15 | 2024-04-19 | [36625](https://github.com/airbytehq/airbyte/pull/36625) | Updating to 0.80.0 CDK |
-| 0.1.14 | 2024-04-12 | [36625](https://github.com/airbytehq/airbyte/pull/36625) | schema descriptions |
-=======
 | 0.2.0   | 2024-03-25 | [36459](https://github.com/airbytehq/airbyte/pull/36459) | Unpin CDK version, add record counts in state messages                      |
->>>>>>> 48930e49
 | 0.1.13  | 2024-03-04 | [35783](https://github.com/airbytehq/airbyte/pull/35783) | Change order of authentication methods in spec                              |
 | 0.1.12  | 2024-02-12 | [35156](https://github.com/airbytehq/airbyte/pull/35156) | Manage dependencies with Poetry.                                            |
 | 0.1.11  | 2024-01-12 | [34204](https://github.com/airbytehq/airbyte/pull/34204) | Prepare for airbyte-lib                                                     |
