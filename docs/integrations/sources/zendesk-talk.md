# Zendesk Talk

## Prerequisites

- Zendesk API Token or Zendesk OAuth Client
- Zendesk Email (For API Token authentication)
- Zendesk Subdomain

## Setup guide

### Step 1: Set up Zendesk

Generate an API access token as described in [Zendesk docs](https://support.zendesk.com/hc/en-us/articles/226022787-Generating-a-new-API-token-)

We recommend creating a restricted, read-only key specifically for Airbyte access. This will allow you to control which resources Airbyte is able to access.

Another option is to use OAuth2.0 for authentication. See [Zendesk docs](https://support.zendesk.com/hc/en-us/articles/4408845965210-Using-OAuth-authentication-with-your-application) for details.

<!-- env:cloud -->

### Step 2: Set up the Zendesk Talk connector in Airbyte

**For Airbyte Cloud:**

1. [Log into your Airbyte Cloud](https://cloud.airbyte.com/workspaces) account.
2. In the left navigation bar, click **Sources**. In the top-right corner, click **+new source**.
3. On the Set up the source page, enter the name for the Zendesk Talk connector and select **Zendesk Talk** from the Source type dropdown.
4. Fill in the rest of the fields:
   - _Subdomain_
   - _Authentication (API Token / OAuth2.0)_
   - _Start Date_
5. Click **Set up source**
<!-- /env:cloud -->

## Supported sync modes

The **Zendesk Talk** source connector supports the following [sync modes](https://docs.airbyte.com/cloud/core-concepts#connection-sync-modes):

- Full Refresh
- Incremental Sync

## Supported Streams

This Source is capable of syncing the following core Streams:

- [Account Overview](https://developer.zendesk.com/rest_api/docs/voice-api/stats#show-account-overview)
- [Addresses](https://developer.zendesk.com/rest_api/docs/voice-api/phone_numbers#list-phone-numbers)
- [Agents Activity](https://developer.zendesk.com/rest_api/docs/voice-api/stats#list-agents-activity)
- [Agents Overview](https://developer.zendesk.com/rest_api/docs/voice-api/stats#show-agents-overview)
- [Calls](https://developer.zendesk.com/rest_api/docs/voice-api/incremental_exports#incremental-calls-export) \(Incremental sync\)
- [Call Legs](https://developer.zendesk.com/rest_api/docs/voice-api/incremental_exports#incremental-call-legs-export) \(Incremental sync\)
- [Current Queue Activity](https://developer.zendesk.com/rest_api/docs/voice-api/stats#show-current-queue-activity)
- [Greeting Categories](https://developer.zendesk.com/rest_api/docs/voice-api/greetings#list-greeting-categories)
- [Greetings](https://developer.zendesk.com/rest_api/docs/voice-api/greetings#list-greetings)
- [IVRs](https://developer.zendesk.com/rest_api/docs/voice-api/ivrs#list-ivrs)
- [IVR Menus](https://developer.zendesk.com/rest_api/docs/voice-api/ivrs#list-ivrs)
- [IVR Routes](https://developer.zendesk.com/rest_api/docs/voice-api/ivr_routes#list-ivr-routes)
- [Phone Numbers](https://developer.zendesk.com/rest_api/docs/voice-api/phone_numbers#list-phone-numbers)

## Performance considerations

The connector is restricted by normal Zendesk [requests limitation](https://developer.zendesk.com/rest_api/docs/voice-api/introduction#rate-limits).

The Zendesk connector should not run into Zendesk API limitations under normal usage. Please [create an issue](https://github.com/airbytehq/airbyte/issues) if you see any rate limit issues that are not automatically retried successfully.

## Data type map

| Integration Type | Airbyte Type |
|:-----------------|:-------------|
| `string`         | `string`     |
| `number`         | `number`     |
| `array`          | `array`      |
| `object`         | `object`     |

## Changelog

<details>
  <summary>Expand to review</summary>

| Version | Date       | Pull Request                                             | Subject                                                                     |
|:--------|:-----------|:---------------------------------------------------------|:----------------------------------------------------------------------------|
<<<<<<< HEAD
| 1.1.0  | 2024-10-23 | [47313](https://github.com/airbytehq/airbyte/pull/47313) | Migrate to Manifest-only |
=======
| 1.0.21 | 2024-10-29 | [47082](https://github.com/airbytehq/airbyte/pull/47082) | Update dependencies |
>>>>>>> da01b777
| 1.0.20 | 2024-10-12 | [46861](https://github.com/airbytehq/airbyte/pull/46861) | Update dependencies |
| 1.0.19 | 2024-10-05 | [46394](https://github.com/airbytehq/airbyte/pull/46394) | Update dependencies |
| 1.0.18 | 2024-09-28 | [46149](https://github.com/airbytehq/airbyte/pull/46149) | Update dependencies |
| 1.0.17 | 2024-09-21 | [45783](https://github.com/airbytehq/airbyte/pull/45783) | Update dependencies |
| 1.0.16 | 2024-09-14 | [45524](https://github.com/airbytehq/airbyte/pull/45524) | Update dependencies |
| 1.0.15 | 2024-09-07 | [45301](https://github.com/airbytehq/airbyte/pull/45301) | Update dependencies |
| 1.0.14 | 2024-08-31 | [45019](https://github.com/airbytehq/airbyte/pull/45019) | Update dependencies |
| 1.0.13 | 2024-08-24 | [44624](https://github.com/airbytehq/airbyte/pull/44624) | Update dependencies |
| 1.0.12 | 2024-08-17 | [44214](https://github.com/airbytehq/airbyte/pull/44214) | Update dependencies |
| 1.0.11 | 2024-08-10 | [43558](https://github.com/airbytehq/airbyte/pull/43558) | Update dependencies |
| 1.0.10 | 2024-08-03 | [43203](https://github.com/airbytehq/airbyte/pull/43203) | Update dependencies |
| 1.0.9 | 2024-07-27 | [42669](https://github.com/airbytehq/airbyte/pull/42669) | Update dependencies |
| 1.0.8 | 2024-07-20 | [42328](https://github.com/airbytehq/airbyte/pull/42328) | Update dependencies |
| 1.0.7 | 2024-07-13 | [41727](https://github.com/airbytehq/airbyte/pull/41727) | Update dependencies |
| 1.0.6 | 2024-07-10 | [41350](https://github.com/airbytehq/airbyte/pull/41350) | Update dependencies |
| 1.0.5 | 2024-07-09 | [41119](https://github.com/airbytehq/airbyte/pull/41119) | Update dependencies |
| 1.0.4 | 2024-07-06 | [40855](https://github.com/airbytehq/airbyte/pull/40855) | Update dependencies |
| 1.0.3 | 2024-06-25 | [40278](https://github.com/airbytehq/airbyte/pull/40278) | Update dependencies |
| 1.0.2 | 2024-06-22 | [40056](https://github.com/airbytehq/airbyte/pull/40056) | Update dependencies |
| 1.0.1 | 2024-06-04 | [39036](https://github.com/airbytehq/airbyte/pull/39036) | [autopull] Upgrade base image to v1.2.1 |
| 1.0.0 | 2024-05-06 | [35780](https://github.com/airbytehq/airbyte/pull/35780) | Migrate implementation to low-code CDK |
| 0.2.1 | 2024-05-02 | [36625](https://github.com/airbytehq/airbyte/pull/36625) | Schema descriptions and CDK 0.80.0 |
| 0.2.0 | 2024-03-25 | [36459](https://github.com/airbytehq/airbyte/pull/36459) | Unpin CDK version, add record counts in state messages |
| 0.1.13 | 2024-03-04 | [35783](https://github.com/airbytehq/airbyte/pull/35783) | Change order of authentication methods in spec |
| 0.1.12 | 2024-02-12 | [35156](https://github.com/airbytehq/airbyte/pull/35156) | Manage dependencies with Poetry. |
| 0.1.11 | 2024-01-12 | [34204](https://github.com/airbytehq/airbyte/pull/34204) | Prepare for airbyte-lib |
| 0.1.10 | 2023-12-04 | [33030](https://github.com/airbytehq/airbyte/pull/33030) | Base image migration: remove Dockerfile and use python-connector-base image |
| 0.1.9 | 2023-08-03 | [29031](https://github.com/airbytehq/airbyte/pull/29031) | Reverted `advancedAuth` spec changes |
| 0.1.8 | 2023-08-01 | [28910](https://github.com/airbytehq/airbyte/pull/28910) | Updated `advancedAuth` broken references |
| 0.1.7 | 2023-02-10 | [22815](https://github.com/airbytehq/airbyte/pull/22815) | Specified date formatting in specification |
| 0.1.6 | 2023-01-27 | [22028](https://github.com/airbytehq/airbyte/pull/22028) | Set `AvailabilityStrategy` for streams explicitly to `None` |
| 0.1.5 | 2022-09-29 | [17362](https://github.com/airbytehq/airbyte/pull/17362) | always use the latest CDK version |
| 0.1.4 | 2022-08-19 | [15764](https://github.com/airbytehq/airbyte/pull/15764) | Support OAuth2.0 |
| 0.1.3 | 2021-11-11 | [7173](https://github.com/airbytehq/airbyte/pull/7173) | Fix pagination and migrate to CDK |

</details><|MERGE_RESOLUTION|>--- conflicted
+++ resolved
@@ -79,11 +79,8 @@
 
 | Version | Date       | Pull Request                                             | Subject                                                                     |
 |:--------|:-----------|:---------------------------------------------------------|:----------------------------------------------------------------------------|
-<<<<<<< HEAD
-| 1.1.0  | 2024-10-23 | [47313](https://github.com/airbytehq/airbyte/pull/47313) | Migrate to Manifest-only |
-=======
+| 1.1.0  | 2024-10-31 | [47313](https://github.com/airbytehq/airbyte/pull/47313) | Migrate to Manifest-only |
 | 1.0.21 | 2024-10-29 | [47082](https://github.com/airbytehq/airbyte/pull/47082) | Update dependencies |
->>>>>>> da01b777
 | 1.0.20 | 2024-10-12 | [46861](https://github.com/airbytehq/airbyte/pull/46861) | Update dependencies |
 | 1.0.19 | 2024-10-05 | [46394](https://github.com/airbytehq/airbyte/pull/46394) | Update dependencies |
 | 1.0.18 | 2024-09-28 | [46149](https://github.com/airbytehq/airbyte/pull/46149) | Update dependencies |
