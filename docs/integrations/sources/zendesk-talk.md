# Zendesk Talk

## Prerequisites

- Zendesk API Token or Zendesk OAuth Client
- Zendesk Email (For API Token authentication)
- Zendesk Subdomain

## Setup guide

### Step 1: Set up Zendesk

Generate an API access token as described in [Zendesk docs](https://support.zendesk.com/hc/en-us/articles/226022787-Generating-a-new-API-token-)

We recommend creating a restricted, read-only key specifically for Airbyte access. This will allow you to control which resources Airbyte is able to access.

Another option is to use OAuth2.0 for authentication. See [Zendesk docs](https://support.zendesk.com/hc/en-us/articles/4408845965210-Using-OAuth-authentication-with-your-application) for details.

<!-- env:cloud -->

### Step 2: Set up the Zendesk Talk connector in Airbyte

**For Airbyte Cloud:**

1. [Log into your Airbyte Cloud](https://cloud.airbyte.com/workspaces) account.
2. In the left navigation bar, click **Sources**. In the top-right corner, click **+new source**.
3. On the Set up the source page, enter the name for the Zendesk Talk connector and select **Zendesk Talk** from the Source type dropdown.
4. Fill in the rest of the fields:
   - _Subdomain_
   - _Authentication (API Token / OAuth2.0)_
   - _Start Date_
5. Click **Set up source**
<!-- /env:cloud -->

## Supported sync modes

The **Zendesk Talk** source connector supports the following [sync modes](https://docs.airbyte.com/cloud/core-concepts#connection-sync-modes):

- Full Refresh
- Incremental Sync

## Supported Streams

This Source is capable of syncing the following core Streams:

- [Account Overview](https://developer.zendesk.com/rest_api/docs/voice-api/stats#show-account-overview)
- [Addresses](https://developer.zendesk.com/rest_api/docs/voice-api/phone_numbers#list-phone-numbers)
- [Agents Activity](https://developer.zendesk.com/rest_api/docs/voice-api/stats#list-agents-activity)
- [Agents Overview](https://developer.zendesk.com/rest_api/docs/voice-api/stats#show-agents-overview)
- [Calls](https://developer.zendesk.com/rest_api/docs/voice-api/incremental_exports#incremental-calls-export) \(Incremental sync\)
- [Call Legs](https://developer.zendesk.com/rest_api/docs/voice-api/incremental_exports#incremental-call-legs-export) \(Incremental sync\)
- [Current Queue Activity](https://developer.zendesk.com/rest_api/docs/voice-api/stats#show-current-queue-activity)
- [Greeting Categories](https://developer.zendesk.com/rest_api/docs/voice-api/greetings#list-greeting-categories)
- [Greetings](https://developer.zendesk.com/rest_api/docs/voice-api/greetings#list-greetings)
- [IVRs](https://developer.zendesk.com/rest_api/docs/voice-api/ivrs#list-ivrs)
- [IVR Menus](https://developer.zendesk.com/rest_api/docs/voice-api/ivrs#list-ivrs)
- [IVR Routes](https://developer.zendesk.com/rest_api/docs/voice-api/ivr_routes#list-ivr-routes)
- [Phone Numbers](https://developer.zendesk.com/rest_api/docs/voice-api/phone_numbers#list-phone-numbers)

## Performance considerations

The connector is restricted by normal Zendesk [requests limitation](https://developer.zendesk.com/rest_api/docs/voice-api/introduction#rate-limits).

The Zendesk connector should not run into Zendesk API limitations under normal usage. Please [create an issue](https://github.com/airbytehq/airbyte/issues) if you see any rate limit issues that are not automatically retried successfully.

## Data type map

| Integration Type | Airbyte Type |
|:-----------------|:-------------|
| `string`         | `string`     |
| `number`         | `number`     |
| `array`          | `array`      |
| `object`         | `object`     |

## Changelog

<details>
  <summary>Expand to review</summary>

| Version | Date       | Pull Request                                             | Subject                                                                     |
|:--------|:-----------|:---------------------------------------------------------|:----------------------------------------------------------------------------|
<<<<<<< HEAD
| 1.2.0-rc.1  | 2025-1-06 | [x](https://github.com/airbytehq/airbyte/pull/x) | Restore Unit Test |
=======
| 1.2.0-rc.1  | 2025-01-06 | [50956](https://github.com/airbytehq/airbyte/pull/50956) | Restore Unit Test |
>>>>>>> 28e290cf
| 1.1.0-rc.1  | 2024-10-31 | [47313](https://github.com/airbytehq/airbyte/pull/47313) | Migrate to Manifest-only |
| 1.0.21 | 2024-10-29 | [47082](https://github.com/airbytehq/airbyte/pull/47082) | Update dependencies |
| 1.0.20 | 2024-10-12 | [46861](https://github.com/airbytehq/airbyte/pull/46861) | Update dependencies |
| 1.0.19 | 2024-10-05 | [46394](https://github.com/airbytehq/airbyte/pull/46394) | Update dependencies |
| 1.0.18 | 2024-09-28 | [46149](https://github.com/airbytehq/airbyte/pull/46149) | Update dependencies |
| 1.0.17 | 2024-09-21 | [45783](https://github.com/airbytehq/airbyte/pull/45783) | Update dependencies |
| 1.0.16 | 2024-09-14 | [45524](https://github.com/airbytehq/airbyte/pull/45524) | Update dependencies |
| 1.0.15 | 2024-09-07 | [45301](https://github.com/airbytehq/airbyte/pull/45301) | Update dependencies |
| 1.0.14 | 2024-08-31 | [45019](https://github.com/airbytehq/airbyte/pull/45019) | Update dependencies |
| 1.0.13 | 2024-08-24 | [44624](https://github.com/airbytehq/airbyte/pull/44624) | Update dependencies |
| 1.0.12 | 2024-08-17 | [44214](https://github.com/airbytehq/airbyte/pull/44214) | Update dependencies |
| 1.0.11 | 2024-08-10 | [43558](https://github.com/airbytehq/airbyte/pull/43558) | Update dependencies |
| 1.0.10 | 2024-08-03 | [43203](https://github.com/airbytehq/airbyte/pull/43203) | Update dependencies |
| 1.0.9 | 2024-07-27 | [42669](https://github.com/airbytehq/airbyte/pull/42669) | Update dependencies |
| 1.0.8 | 2024-07-20 | [42328](https://github.com/airbytehq/airbyte/pull/42328) | Update dependencies |
| 1.0.7 | 2024-07-13 | [41727](https://github.com/airbytehq/airbyte/pull/41727) | Update dependencies |
| 1.0.6 | 2024-07-10 | [41350](https://github.com/airbytehq/airbyte/pull/41350) | Update dependencies |
| 1.0.5 | 2024-07-09 | [41119](https://github.com/airbytehq/airbyte/pull/41119) | Update dependencies |
| 1.0.4 | 2024-07-06 | [40855](https://github.com/airbytehq/airbyte/pull/40855) | Update dependencies |
| 1.0.3 | 2024-06-25 | [40278](https://github.com/airbytehq/airbyte/pull/40278) | Update dependencies |
| 1.0.2 | 2024-06-22 | [40056](https://github.com/airbytehq/airbyte/pull/40056) | Update dependencies |
| 1.0.1 | 2024-06-04 | [39036](https://github.com/airbytehq/airbyte/pull/39036) | [autopull] Upgrade base image to v1.2.1 |
| 1.0.0 | 2024-05-06 | [35780](https://github.com/airbytehq/airbyte/pull/35780) | Migrate implementation to low-code CDK |
| 0.2.1 | 2024-05-02 | [36625](https://github.com/airbytehq/airbyte/pull/36625) | Schema descriptions and CDK 0.80.0 |
| 0.2.0 | 2024-03-25 | [36459](https://github.com/airbytehq/airbyte/pull/36459) | Unpin CDK version, add record counts in state messages |
| 0.1.13 | 2024-03-04 | [35783](https://github.com/airbytehq/airbyte/pull/35783) | Change order of authentication methods in spec |
| 0.1.12 | 2024-02-12 | [35156](https://github.com/airbytehq/airbyte/pull/35156) | Manage dependencies with Poetry. |
| 0.1.11 | 2024-01-12 | [34204](https://github.com/airbytehq/airbyte/pull/34204) | Prepare for airbyte-lib |
| 0.1.10 | 2023-12-04 | [33030](https://github.com/airbytehq/airbyte/pull/33030) | Base image migration: remove Dockerfile and use python-connector-base image |
| 0.1.9 | 2023-08-03 | [29031](https://github.com/airbytehq/airbyte/pull/29031) | Reverted `advancedAuth` spec changes |
| 0.1.8 | 2023-08-01 | [28910](https://github.com/airbytehq/airbyte/pull/28910) | Updated `advancedAuth` broken references |
| 0.1.7 | 2023-02-10 | [22815](https://github.com/airbytehq/airbyte/pull/22815) | Specified date formatting in specification |
| 0.1.6 | 2023-01-27 | [22028](https://github.com/airbytehq/airbyte/pull/22028) | Set `AvailabilityStrategy` for streams explicitly to `None` |
| 0.1.5 | 2022-09-29 | [17362](https://github.com/airbytehq/airbyte/pull/17362) | always use the latest CDK version |
| 0.1.4 | 2022-08-19 | [15764](https://github.com/airbytehq/airbyte/pull/15764) | Support OAuth2.0 |
| 0.1.3 | 2021-11-11 | [7173](https://github.com/airbytehq/airbyte/pull/7173) | Fix pagination and migrate to CDK |

</details><|MERGE_RESOLUTION|>--- conflicted
+++ resolved
@@ -79,11 +79,7 @@
 
 | Version | Date       | Pull Request                                             | Subject                                                                     |
 |:--------|:-----------|:---------------------------------------------------------|:----------------------------------------------------------------------------|
-<<<<<<< HEAD
-| 1.2.0-rc.1  | 2025-1-06 | [x](https://github.com/airbytehq/airbyte/pull/x) | Restore Unit Test |
-=======
 | 1.2.0-rc.1  | 2025-01-06 | [50956](https://github.com/airbytehq/airbyte/pull/50956) | Restore Unit Test |
->>>>>>> 28e290cf
 | 1.1.0-rc.1  | 2024-10-31 | [47313](https://github.com/airbytehq/airbyte/pull/47313) | Migrate to Manifest-only |
 | 1.0.21 | 2024-10-29 | [47082](https://github.com/airbytehq/airbyte/pull/47082) | Update dependencies |
 | 1.0.20 | 2024-10-12 | [46861](https://github.com/airbytehq/airbyte/pull/46861) | Update dependencies |
