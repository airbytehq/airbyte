--- conflicted
+++ resolved
@@ -65,23 +65,19 @@
 
 ## Data type map
 
-| Integration Type | Airbyte Type | Notes |
-| :--------------- | :----------- | :---- |
-| `string`         | `string`     |       |
-| `number`         | `number`     |       |
-| `array`          | `array`      |       |
-| `object`         | `object`     |       |
+| Integration Type | Airbyte Type |
+|:-----------------|:-------------|
+| `string`         | `string`     |
+| `number`         | `number`     |
+| `array`          | `array`      |
+| `object`         | `object`     |
 
 ## Changelog
 
 | Version | Date       | Pull Request                                             | Subject                                                                     |
-<<<<<<< HEAD
 |:--------|:-----------|:---------------------------------------------------------|:----------------------------------------------------------------------------|
 | 1.0.0   | 2024-05-06 | [35780](https://github.com/airbytehq/airbyte/pull/35780) | Migrate implementation to low-code CDK                                      |
-=======
-| :------ | :--------- | :------------------------------------------------------- | :-------------------------------------------------------------------------- |
 | 0.2.1   | 2024-05-02 | [36625](https://github.com/airbytehq/airbyte/pull/36625) | Schema descriptions and CDK 0.80.0                                          |
->>>>>>> 8e4cecf6
 | 0.2.0   | 2024-03-25 | [36459](https://github.com/airbytehq/airbyte/pull/36459) | Unpin CDK version, add record counts in state messages                      |
 | 0.1.13  | 2024-03-04 | [35783](https://github.com/airbytehq/airbyte/pull/35783) | Change order of authentication methods in spec                              |
 | 0.1.12  | 2024-02-12 | [35156](https://github.com/airbytehq/airbyte/pull/35156) | Manage dependencies with Poetry.                                            |
