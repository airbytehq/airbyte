# Postgres

This page contains the setup guide and reference information for the Postgres source connector for CDC and non-CDC workflows.

## When to use Postgres with CDC

Configure Postgres with CDC if:

- You need a record of deletions
- Your table has a primary key but doesn't have a reasonable cursor field for incremental syncing (`updated_at`). CDC allows you to sync your table incrementally

If your goal is to maintain a snapshot of your table in the destination but the limitations prevent you from using CDC, consider using [non-CDC incremental sync](https://docs.airbyte.com/understanding-airbyte/connections/incremental-append) and occasionally reset the data and re-sync.

If your dataset is small and you just want a snapshot of your table in the destination, consider using [Full Refresh replication](https://docs.airbyte.com/understanding-airbyte/connections/full-refresh-overwrite) for your table instead of CDC.

## Prerequisites

- Use Postgres v9.3.x or above for non-CDC workflows and Postgres v10 or above for CDC workflows
- Allowlist the IP address `34.106.109.131` to enable access to Airbyte
- For Airbyte Cloud (and optionally for Airbyte OSS), ensure SSL is enabled in your environment

## Setup guide

### Step 1: (Optional) Create a dedicated read-only user

We recommend creating a dedicated read-only user for better permission control and auditing. Alternatively, you can use an existing Postgres user in your database.

To create a dedicated user, run the following command:

```
CREATE USER <user_name> PASSWORD 'your_password_here';
```

Grant access to the relevant schema:

```
GRANT USAGE ON SCHEMA <schema_name> TO <user_name>
```

:::note
To replicate data from multiple Postgres schemas, re-run the command to grant access to all the relevant schemas. Note that you'll need to set up multiple Airbyte sources connecting to the same Postgres database on multiple schemas.
:::

Grant the user read-only access to the relevant tables:

```
GRANT SELECT ON ALL TABLES IN SCHEMA <schema_name> TO airbyte;
```

Allow user to see tables created in the future:

```
ALTER DEFAULT PRIVILEGES IN SCHEMA <schema_name> GRANT SELECT ON TABLES TO <user_name>;
```

Additionally, if you plan to configure CDC for the Postgres source connector, grant `REPLICATION` and `LOGIN` permissions to the user:

```
CREATE ROLE <role_name> REPLICATION LOGIN;
```

and grant that role to the user:

```
GRANT <role_name> to <user_name>;
```

**Syncing a subset of columns​**

Currently, there is no way to sync a subset of columns using the Postgres source connector:

- When setting up a connection, you can only choose which tables to sync, but not columns.
- If the user can only access a subset of columns, the connection check will pass. However, the data sync will fail with a permission denied exception.

The workaround for partial table syncing is to create a view on the specific columns, and grant the user read access to that view:

```
CREATE VIEW <view_name> as SELECT <columns> FROM <table>;
```
```
GRANT SELECT ON TABLE <view_name> IN SCHEMA <schema_name> to <user_name>;
```

**Note:** The workaround works only for non-CDC setups since CDC requires data to be in tables and not views.
This issue is tracked in [#9771](https://github.com/airbytehq/airbyte/issues/9771).

### Step 2: Set up the Postgres connector in Airbyte

1. Log into your [Airbyte Cloud](https://cloud.airbyte.io/workspaces) or Airbyte OSS account.
2. Click **Sources** and then click **+ New source**.
3. On the Set up the source page, select **Postgres** from the Source type dropdown.
4. Enter a name for your source.
5. For the **Host**, **Port**, and **DB Name**, enter the hostname, port number, and name for your Postgres database.
6. List the **Schemas** you want to sync.
    :::note
    The schema names are case sensitive. The 'public' schema is set by default. Multiple schemas may be used at one time. No schemas set explicitly - will sync all of existing.
    :::
7. For **User** and **Password**, enter the username and password you created in [Step 1](#step-1-optional-create-a-dedicated-read-only-user).
8. To customize the JDBC connection beyond common options, specify additional supported [JDBC URL parameters](https://jdbc.postgresql.org/documentation/head/connect.html) as key-value pairs separated by the symbol & in the **JDBC URL Parameters (Advanced)** field.

    Example: key1=value1&key2=value2&key3=value3

    These parameters will be added at the end of the JDBC URL that the AirByte will use to connect to your Postgres database.

    The connector now supports `connectTimeout` and defaults to 60 seconds. Setting connectTimeout to 0 seconds will set the timeout to the longest time available.

    **Note:** Do not use the following keys in JDBC URL Params field as they will be overwritten by Airbyte:
    `currentSchema`, `user`, `password`, `ssl`, and `sslmode`.

    :::warning
    This is an advanced configuration option. Users are advised to use it with caution.
    :::
    
9. For Airbyte OSS, toggle the switch to connect using SSL. Airbyte Cloud uses SSL by default.
10. For Replication Method, select Standard or [Logical CDC](https://www.postgresql.org/docs/10/logical-replication.html) from the dropdown. Refer to [Configuring Postgres connector with Change Data Capture (CDC)](#configuring-postgres-connector-with-change-data-capture-cdc) for more information.
11. For SSH Tunnel Method, select:
    - No Tunnel for a direct connection to the database
    - SSH Key Authentication to use an RSA Private as your secret for establishing the SSH tunnel
    - Password Authentication to use a password as your secret for establishing the SSH tunnel
  Refer to [Connect via SSH Tunnel](#connect-via-ssh-tunnel​) for more information.
12. Click **Set up source**.

### Connect via SSH Tunnel​

You can connect to a Postgres instance via an SSH tunnel.

When using an SSH tunnel, you are configuring Airbyte to connect to an intermediate server (also called a bastion server) that has direct access to the database. Airbyte connects to the bastion and then asks the bastion to connect directly to the server.

To connect to a Postgres instance via an SSH tunnel:

1. While [setting up](#setup-guide) the Postgres source connector, from the SSH tunnel dropdown, select:
    - SSH Key Authentication to use an RSA Private as your secret for establishing the SSH tunnel
    - Password Authentication to use a password as your secret for establishing the SSH Tunnel
2. For **SSH Tunnel Jump Server Host**, enter the hostname or IP address for the intermediate (bastion) server that Airbyte will connect to.
3. For **SSH Connection Port**, enter the port on the bastion server. The default port for SSH connections is 22.
4. For **SSH Login Username**, enter the username to use when connecting to the bastion server. **Note:** This is the operating system username and not the Postgres username.
5. For authentication:
    - If you selected **SSH Key Authentication**, set the **SSH Private Key** to the [RSA Private Key](#generating-an-rsa-private-key​) that you are using to create the SSH connection.
    - If you selected **Password Authentication**, enter the password for the operating system user to connect to the bastion server. **Note:** This is the operating system password and not the Postgres password.

#### Generating an RSA Private Key​
The connector expects an RSA key in PEM format. To generate this key, run:

```
ssh-keygen -t rsa -m PEM -f myuser_rsa
```

The command produces the private key in PEM format and the public key remains in the standard format used by the `authorized_keys` file on your bastion server. Add the public key to your bastion host to the user you want to use with Airbyte. The private key is provided via copy-and-paste to the Airbyte connector configuration screen to allow it to log into the bastion server.

## Configuring Postgres connector with Change Data Capture (CDC)

Airbyte uses [logical replication](https://www.postgresql.org/docs/10/logical-replication.html) of the Postgres write-ahead log (WAL) to incrementally capture deletes using a replication plugin. To learn more how Airbyte implements CDC, refer to [Change Data Capture (CDC)](https://docs.airbyte.com/understanding-airbyte/cdc/)

### CDC Considerations

- Incremental sync is only supported for tables with primary keys. For tables without primary keys, use [Full Refresh sync](https://docs.airbyte.com/understanding-airbyte/connections/full-refresh-overwrite).
- Data must be in tables and not views.
- The modifications you want to capture must be made using `DELETE`/`INSERT`/`UPDATE`. For example, changes made using `TRUNCATE`/`ALTER` will not appear in logs and therefore in your destination.
- Schema changes are not supported automatically for CDC sources. Reset and resync data if you make a schema change.
- The records produced by `DELETE` statements only contain primary keys. All other data fields are unset.
- Log-based replication only works for master instances of Postgres.
- Using logical replication increases disk space used on the database server. The additional data is stored until it is consumed.
  - Set frequent syncs for CDC to ensure that the data doesn't fill up your disk space.
  - If you stop syncing a CDC-configured Postgres instance with Airbyte, delete the replication slot. Otherwise, it may fill up your disk space.

### Setting up CDC for Postgres​

Airbyte requires a replication slot configured only for its use. Only one source should be configured that uses this replication slot. See Setting up CDC for Postgres for instructions.

#### Step 1: Enable logical replication​

To enable logical replication on bare metal, VMs (EC2/GCE/etc), or Docker, configure the following parameters in the [postgresql.conf file](https://www.postgresql.org/docs/current/config-setting.html) for your Postgres database:

| Parameter  | Description  | Set value to |
|------------|--------------|--------------|
| wal_level  | Type of coding used within the Postgres write-ahead log  | logical |
| max_wel_senders | The maximum number of processes used for handling WAL changes | Min: 1 |
| max_replication_slots | The maximum number of replication slots that are allowed to stream WAL changes | 1 (if Airbyte is the only service reading subscribing to WAL changes. More than 1 if other services are also reading from the WAL) |

To enable logical replication on AWS Postgres RDS or Aurora​:

1. Go to the Configuration tab for your DB cluster.
2. Find your cluster parameter group. Either edit the parameters for this group or create a copy of this parameter group to edit. If you create a copy, change your cluster's parameter group before restarting.
3. Within the parameter group page, search for `rds.logical_replication`. Select this row and click Edit parameters. Set this value to 1.
4. Wait for a maintenance window to automatically restart the instance or restart it manually.

To enable logical replication on Azure Database for Postgres​:

Change the replication mode of your Postgres DB on Azure to `logical` using the **Replication** menu of your PostgreSQL instance in the Azure Portal. Alternatively, use the  Azure CLI to run the following command:

```
az postgres server configuration set --resource-group group --server-name server --name azure.replication_support --value logical
```
```
az postgres server restart --resource-group group --name server
```

#### Step 2: Select a replication plugin​

We recommend using a [pgoutput](https://www.postgresql.org/docs/9.6/logicaldecoding-output-plugin.html) plugin (the standard logical decoding plugin in Postgres). If the replication table contains multiple JSON blobs and the table size exceeds 1 GB, we recommend using a [wal2json](https://github.com/eulerto/wal2json) instead. Note that wal2json may require additional installation for Bare Metal, VMs (EC2/GCE/etc), Docker, etc. For more information read the [wal2json documentation](https://github.com/eulerto/wal2json).

#### Step 3: Create replication slot​

To create a replication slot called `airbyte_slot` using pgoutput, run:

```
SELECT pg_create_logical_replication_slot('airbyte_slot', 'pgoutput');
```

To create a replication slot called `airbyte_slot` using wal2json, run:

```
SELECT pg_create_logical_replication_slot('airbyte_slot', 'wal2json');
```

#### Step 4: Create publications and replication identities for tables​

For each table you want to replicate with CDC, add the replication identity (the method of distinguishing between rows) first:

To use primary keys to distinguish between rows, run:

```
ALTER TABLE tbl1 REPLICA IDENTITY DEFAULT;
```

After setting the replication identity, run:

```
CREATE PUBLICATION airbyte_publication FOR TABLE <tbl1, tbl2, tbl3>;`
```

The publication name is customizable. Refer to the [Postgres docs](https://www.postgresql.org/docs/10/sql-alterpublication.html) if you need to add or remove tables from your publication in the future.

:::note
You must add the replication identity before creating the publication. Otherwise, `ALTER`/`UPDATE`/`DELETE` statements may fail if Postgres cannot determine how to uniquely identify rows.
Also, the publication should include all the tables and only the tables that need to be synced. Otherwise, data from these tables may not be replicated correctly.
:::

:::warning
The Airbyte UI currently allows selecting any tables for CDC. If a table is selected that is not part of the publication, it will not be replicated even though it is selected. If a table is part of the publication but does not have a replication identity, that replication identity will be created automatically on the first run if the Airbyte user has the necessary permissions.
:::

#### Step 5: [Optional] Set up initial waiting time

:::warning
This is an advanced feature. Use it if absolutely necessary.
:::

The Postgres connector may need some time to start processing the data in the CDC mode in the following scenarios:

- When the connection is set up for the first time and a snapshot is needed
- When the connector has a lot of change logs to process

The connector waits for the default initial wait time of 5 minutes (300 seconds). Setting the parameter to a longer duration will result in slower syncs, while setting it to a shorter duration may cause the connector to not have enough time to create the initial snapshot or read through the change logs. The valid range is 120 seconds to 1200 seconds.

If you know there are database changes to be synced, but the connector cannot read those changes, the root cause may be insufficient waiting time. In that case, you can increase the waiting time (example: set to 600 seconds) to test if it is indeed the root cause. On the other hand, if you know there are no database changes, you can decrease the wait time to speed up the zero record syncs.

#### Step 6: Set up the Postgres source connector

In [Step 2](#step-2-set-up-the-postgres-connector-in-airbyte) of the connector setup guide, enter the replication slot and publication you just created.

## Supported sync modes

The Postgres source connector supports the following [sync modes](https://docs.airbyte.com/cloud/core-concepts#connection-sync-modes):

- [Full Refresh - Overwrite](https://docs.airbyte.com/understanding-airbyte/glossary#full-refresh-sync)
- [Full Refresh - Append](https://docs.airbyte.com/understanding-airbyte/connections/full-refresh-append)
- [Incremental Sync - Append](https://docs.airbyte.com/understanding-airbyte/connections/incremental-append)
- [Incremental Sync - Deduped History](https://docs.airbyte.com/understanding-airbyte/connections/incremental-deduped-history)

## Supported cursors

- `TIMESTAMP`
- `TIMESTAMP_WITH_TIMEZONE`
- `TIME`
- `TIME_WITH_TIMEZONE`
- `DATE`
- `BIT`
- `BOOLEAN`
- `TINYINT/SMALLINT`
- `INTEGER`
- `BIGINT`
- `FLOAT/DOUBLE`
- `REAL`
- `NUMERIC/DECIMAL`
- `CHAR/NCHAR/NVARCHAR/VARCHAR/LONGVARCHAR`
- `BINARY/BLOB`

## Data type mapping

According to Postgres [documentation](https://www.postgresql.org/docs/14/datatype.html), Postgres data types are mapped to the following data types when synchronizing data. You can check the test values examples [here](https://github.com/airbytehq/airbyte/blob/master/airbyte-integrations/connectors/source-postgres/src/test-integration/java/io/airbyte/integrations/io/airbyte/integration_tests/sources/PostgresSourceDatatypeTest.java). If you can't find the data type you are looking for or have any problems feel free to add a new test!

| Postgres Type                         | Resulting Type | Notes                                                                                                                                           |
|:--------------------------------------|:---------------|:------------------------------------------------------------------------------------------------------------------------------------------------|
| `bigint`                              | number         |                                                                                                                                                 |
| `bigserial`, `serial8`                | number         |                                                                                                                                                 |
| `bit`                                 | string         | Fixed-length bit string (e.g. "0100").                                                                                                          |
| `bit varying`, `varbit`               | string         | Variable-length bit string (e.g. "0100").                                                                                                       |
| `boolean`, `bool`                     | boolean        |                                                                                                                                                 |
| `box`                                 | string         |                                                                                                                                                 |
| `bytea`                               | string         | Variable length binary string with hex output format prefixed with "\x" (e.g. "\x6b707a").                                                      |
| `character`, `char`                   | string         |                                                                                                                                                 |
| `character varying`, `varchar`        | string         |                                                                                                                                                 |
| `cidr`                                | string         |                                                                                                                                                 |
| `circle`                              | string         |                                                                                                                                                 |
| `date`                                | string         | Parsed as ISO8601 date time at midnight. CDC mode doesn't support era indicators. Issue: [#14590](https://github.com/airbytehq/airbyte/issues/14590)                                             |
| `double precision`, `float`, `float8` | number         | `Infinity`, `-Infinity`, and `NaN` are not supported and converted to `null`. Issue: [#8902](https://github.com/airbytehq/airbyte/issues/8902). |
| `hstore`                              | string         |                                                                                                                                                 |
| `inet`                                | string         |                                                                                                                                                 |
| `integer`, `int`, `int4`              | number         |                                                                                                                                                 |
| `interval`                            | string         |                                                                                                                                                 |
| `json`                                | string         |                                                                                                                                                 |
| `jsonb`                               | string         |                                                                                                                                                 |
| `line`                                | string         |                                                                                                                                                 |
| `lseg`                                | string         |                                                                                                                                                 |
| `macaddr`                             | string         |                                                                                                                                                 |
| `macaddr8`                            | string         |                                                                                                                                                 |
| `money`                               | number         |                                                                                                                                                 |
| `numeric`, `decimal`                  | number         | `Infinity`, `-Infinity`, and `NaN` are not supported and converted to `null`. Issue: [#8902](https://github.com/airbytehq/airbyte/issues/8902). |
| `path`                                | string         |                                                                                                                                                 |
| `pg_lsn`                              | string         |                                                                                                                                                 |
| `point`                               | string         |                                                                                                                                                 |
| `polygon`                             | string         |                                                                                                                                                 |
| `real`, `float4`                      | number         |                                                                                                                                                 |
| `smallint`, `int2`                    | number         |                                                                                                                                                 |
| `smallserial`, `serial2`              | number         |                                                                                                                                                 |
| `serial`, `serial4`                   | number         |                                                                                                                                                 |
| `text`                                | string         |                                                                                                                                                 |
| `time`                                | string         | Parsed as a time string without a time-zone in the ISO-8601 calendar system.                                                                    |
| `timetz`                              | string         | Parsed as a time string with time-zone in the ISO-8601 calendar system.                                                                         |
| `timestamp`                           | string         | Parsed as a date-time string without a time-zone in the ISO-8601 calendar system.                                                               |
| `timestamptz`                         | string         | Parsed as a date-time string with time-zone in the ISO-8601 calendar system.                                                                    |
| `tsquery`                             | string         |                                                                                                                                                 |
| `tsvector`                            | string         |                                                                                                                                                 |
| `uuid`                                | string         |                                                                                                                                                 |
| `xml`                                 | string         |                                                                                                                                                 |
| `enum`                                | string         |                                                                                                                                                 |
| `tsrange`                             | string         |                                                                                                                                                 |
| `array`                               | array          | E.g. "[\"10001\",\"10002\",\"10003\",\"10004\"]".                                                                                               |
| composite type                        | string         |                                                                                                                                                 |

## Limitations

- The Postgres source connector currently does not handle schemas larger than 4MB.
- The Postgres source connector does not alter the schema present in your database. Depending on the destination connected to this source, however, the schema may be altered. See the destination's documentation for more details.
- The following two schema evolution actions are currently supported:
  - Adding/removing tables without resetting the entire connection at the destination
      Caveat: In the CDC mode, adding a new table to a connection may become a temporary bottleneck. When a new table is added, the next sync job takes a full snapshot of the new table before it proceeds to handle any changes.
  - Resetting a single table within the connection without resetting the rest of the destination tables in that connection
- Changing a column data type or removing a column might break connections.

## Troubleshooting

### Sync data from Postgres hot standby server

When the connector is reading from a Postgres replica that is configured as a Hot Standby, any update from the primary server will terminate queries on the replica after a certain amount of time, default to 30 seconds. This default waiting time is not enough to sync any meaning amount of data. See the `Handling Query Conflicts` section in the Postgres [documentation](https://www.postgresql.org/docs/14/hot-standby.html#HOT-STANDBY-CONFLICT) for detailed explanation.

Here is the typical exception:
```
Caused by: org.postgresql.util.PSQLException: FATAL: terminating connection due to conflict with recovery
    Detail: User query might have needed to see row versions that must be removed.
    Hint: In a moment you should be able to reconnect to the database and repeat your command.
```

Possible solutions include:
- [Recommended] Set [`hot_standby_feedback`](https://www.postgresql.org/docs/14/runtime-config-replication.html#GUC-HOT-STANDBY-FEEDBACK) to `true` on the replica server. This parameter will prevent the primary server from deleting the write-ahead logs when the replica is busy serving user queries. However, the downside is that the write-ahead log will increase in size.
- [Recommended] Sync data when there is no update running in the primary server, or sync data from the primary server.
- [Not Recommended] Increase [`max_standby_archive_delay`](https://www.postgresql.org/docs/14/runtime-config-replication.html#GUC-MAX-STANDBY-ARCHIVE-DELAY) and [`max_standby_streaming_delay`](https://www.postgresql.org/docs/14/runtime-config-replication.html#GUC-MAX-STANDBY-STREAMING-DELAY) to be larger than the amount of time needed to complete the data sync. However, it is usually hard to tell how much time it will take to sync all the data. This approach is not very practical.

## Changelog

| Version | Date       | Pull Request                                             | Subject                                                                                                           |
<<<<<<< HEAD
| 0.4.44  | 2022-08-05 | [15342](https://github.com/airbytehq/airbyte/pull/15342) | Adjust titles and descriptions in spec.json                                                 |
=======
| :--- | :--- | :--- | :--- |
>>>>>>> b9b064fa
| 0.4.43  | 2022-08-03 | [15226](https://github.com/airbytehq/airbyte/pull/15226) | Make connectionTimeoutMs configurable through JDBC url parameters                                                 |
| 0.4.42  | 2022-08-03 | [15273](https://github.com/airbytehq/airbyte/pull/15273) | Fix a bug in `0.4.36` and correctly parse the CDC initial record waiting time                                     |
| 0.4.41  | 2022-08-03 | [15077](https://github.com/airbytehq/airbyte/pull/15077) | Sync data from beginning if the LSN is no longer valid in CDC                                                     | 
|         | 2022-08-03 | [14903](https://github.com/airbytehq/airbyte/pull/14903) | Emit state messages more frequently                                                                               |
| 0.4.40  | 2022-08-03 | [15187](https://github.com/airbytehq/airbyte/pull/15187) | Add support for BCE dates/timestamps                                                                              |
|         | 2022-08-03 | [14534](https://github.com/airbytehq/airbyte/pull/14534) | Align regular and CDC integration tests and data mappers                                                          |
| 0.4.39  | 2022-08-02 | [14801](https://github.com/airbytehq/airbyte/pull/14801) | Fix multiple log bindings                                                                                         |
| 0.4.38  | 2022-07-26 | [14362](https://github.com/airbytehq/airbyte/pull/14362) | Integral columns are now discovered as int64 fields.                                                              |
| 0.4.37  | 2022-07-22 | [14714](https://github.com/airbytehq/airbyte/pull/14714) | Clarified error message when invalid cursor column selected                                                       |
| 0.4.36  | 2022-07-21 | [14451](https://github.com/airbytehq/airbyte/pull/14451) | Make initial CDC waiting time configurable (⛔ this version has a bug and will not work; use `0.4.42` instead)    |
| 0.4.35  | 2022-07-14 | [14574](https://github.com/airbytehq/airbyte/pull/14574) | Removed additionalProperties:false from JDBC source connectors                                                    |
| 0.4.34  | 2022-07-17 | [13840](https://github.com/airbytehq/airbyte/pull/13840) | Added the ability to connect using different SSL modes and SSL certificates.                                      |
| 0.4.33  | 2022-07-14 | [14586](https://github.com/airbytehq/airbyte/pull/14586) | Validate source JDBC url parameters                                                                               |
| 0.4.32  | 2022-07-07 | [14694](https://github.com/airbytehq/airbyte/pull/14694) | Force to produce LEGACY state if the use stream capable feature flag is set to false                              |
| 0.4.31  | 2022-07-07 | [14447](https://github.com/airbytehq/airbyte/pull/14447) | Under CDC mode, retrieve only those tables included in the publications                                           |
| 0.4.30  | 2022-06-30 | [14251](https://github.com/airbytehq/airbyte/pull/14251) | Use more simple and comprehensive query to get selectable tables                                                  |
| 0.4.29  | 2022-06-29 | [14265](https://github.com/airbytehq/airbyte/pull/14265) | Upgrade postgresql JDBC version to 42.3.5                                                                         |
| 0.4.28  | 2022-06-23 | [14077](https://github.com/airbytehq/airbyte/pull/14077) | Use the new state management                                                                                      |
| 0.4.26  | 2022-06-17 | [13864](https://github.com/airbytehq/airbyte/pull/13864) | Updated stacktrace format for any trace message errors                                                            |
| 0.4.25  | 2022-06-15 | [13823](https://github.com/airbytehq/airbyte/pull/13823) | Publish adaptive postgres source that enforces ssl on cloud + Debezium version upgrade to 1.9.2 from 1.4.2        |
| 0.4.24  | 2022-06-14 | [13549](https://github.com/airbytehq/airbyte/pull/13549) | Fixed truncated precision if the value of microseconds or seconds is 0                                            |
| 0.4.23  | 2022-06-13 | [13655](https://github.com/airbytehq/airbyte/pull/13745) | Fixed handling datetime cursors when upgrading from older versions of the connector                               |
| 0.4.22  | 2022-06-09 | [13655](https://github.com/airbytehq/airbyte/pull/13655) | Fixed bug with unsupported date-time datatypes during incremental sync                                            |
| 0.4.21  | 2022-06-06 | [13435](https://github.com/airbytehq/airbyte/pull/13435) | Adjust JDBC fetch size based on max memory and max row size                                                       |
| 0.4.20  | 2022-06-02 | [13367](https://github.com/airbytehq/airbyte/pull/13367) | Added convertion hstore to json format                                                                            |
| 0.4.19  | 2022-05-25 | [13166](https://github.com/airbytehq/airbyte/pull/13166) | Added timezone awareness and handle BC dates                                                                      |
| 0.4.18  | 2022-05-25 | [13083](https://github.com/airbytehq/airbyte/pull/13083) | Add support for tsquey type                                                                                       |
| 0.4.17  | 2022-05-19 | [13016](https://github.com/airbytehq/airbyte/pull/13016) | CDC modify schema to allow null values                                                                            |
| 0.4.16  | 2022-05-14 | [12840](https://github.com/airbytehq/airbyte/pull/12840) | Added custom JDBC parameters field                                                                                |
| 0.4.15  | 2022-05-13 | [12834](https://github.com/airbytehq/airbyte/pull/12834) | Fix the bug that the connector returns empty catalog for Azure Postgres database                                  |
| 0.4.14  | 2022-05-08 | [12689](https://github.com/airbytehq/airbyte/pull/12689) | Add table retrieval according to role-based `SELECT` privilege                                                    |
| 0.4.13  | 2022-05-05 | [10230](https://github.com/airbytehq/airbyte/pull/10230) | Explicitly set null value for field in json                                                                       |
| 0.4.12  | 2022-04-29 | [12480](https://github.com/airbytehq/airbyte/pull/12480) | Query tables with adaptive fetch size to optimize JDBC memory consumption                                         |
| 0.4.11  | 2022-04-11 | [11729](https://github.com/airbytehq/airbyte/pull/11729) | Bump mina-sshd from 2.7.0 to 2.8.0                                                                                |
| 0.4.10  | 2022-04-08 | [11798](https://github.com/airbytehq/airbyte/pull/11798) | Fixed roles for fetching materialized view processing                                                             |
| 0.4.8   | 2022-02-21 | [10242](https://github.com/airbytehq/airbyte/pull/10242) | Fixed cursor for old connectors that use non-microsecond format. Now connectors work with both formats            |
| 0.4.7   | 2022-02-18 | [10242](https://github.com/airbytehq/airbyte/pull/10242) | Updated timestamp transformation with microseconds                                                                |
| 0.4.6   | 2022-02-14 | [10256](https://github.com/airbytehq/airbyte/pull/10256) | (unpublished) Add `-XX:+ExitOnOutOfMemoryError` JVM option                                                        |
| 0.4.5   | 2022-02-08 | [10173](https://github.com/airbytehq/airbyte/pull/10173) | Improved  discovering tables in case if user does not have permissions to any table                               |
| 0.4.4   | 2022-01-26 | [9807](https://github.com/airbytehq/airbyte/pull/9807)   | Update connector fields title/description                                                                         |
| 0.4.3   | 2022-01-24 | [9554](https://github.com/airbytehq/airbyte/pull/9554)   | Allow handling of java sql date in CDC                                                                            |
| 0.4.2   | 2022-01-13 | [9360](https://github.com/airbytehq/airbyte/pull/9360)   | Added schema selection                                                                                            |
| 0.4.1   | 2022-01-05 | [9116](https://github.com/airbytehq/airbyte/pull/9116)   | Added materialized views processing                                                                               |
| 0.4.0   | 2021-12-13 | [8726](https://github.com/airbytehq/airbyte/pull/8726)   | Support all Postgres types                                                                                        |
| 0.3.17  | 2021-12-01 | [8371](https://github.com/airbytehq/airbyte/pull/8371)   | Fixed incorrect handling "\n" in ssh key                                                                          |
| 0.3.16  | 2021-11-28 | [7995](https://github.com/airbytehq/airbyte/pull/7995)   | Fixed money type with amount > 1000                                                                               |
| 0.3.15  | 2021-11-26 | [8066](https://github.com/airbytehq/airbyte/pull/8266)   | Fixed the case, when Views are not listed during schema discovery                                                 |
| 0.3.14  | 2021-11-17 | [8010](https://github.com/airbytehq/airbyte/pull/8010)   | Added checking of privileges before table internal discovery                                                      |
| 0.3.13  | 2021-10-26 | [7339](https://github.com/airbytehq/airbyte/pull/7339)   | Support or improve support for Interval, Money, Date, various geometric data types, inventory_items, and others   |
| 0.3.12  | 2021-09-30 | [6585](https://github.com/airbytehq/airbyte/pull/6585)   | Improved SSH Tunnel key generation steps                                                                          |
| 0.3.11  | 2021-09-02 | [5742](https://github.com/airbytehq/airbyte/pull/5742)   | Add SSH Tunnel support                                                                                            |
| 0.3.9   | 2021-08-17 | [5304](https://github.com/airbytehq/airbyte/pull/5304)   | Fix CDC OOM issue                                                                                                 |
| 0.3.8   | 2021-08-13 | [4699](https://github.com/airbytehq/airbyte/pull/4699)   | Added json config validator                                                                                       |
| 0.3.4   | 2021-06-09 | [3973](https://github.com/airbytehq/airbyte/pull/3973)   | Add `AIRBYTE_ENTRYPOINT` for Kubernetes support                                                                   |
| 0.3.3   | 2021-06-08 | [3960](https://github.com/airbytehq/airbyte/pull/3960)   | Add method field in specification parameters                                                                      |
| 0.3.2   | 2021-05-26 | [3179](https://github.com/airbytehq/airbyte/pull/3179)   | Remove `isCDC` logging                                                                                            |
| 0.3.1   | 2021-04-21 | [2878](https://github.com/airbytehq/airbyte/pull/2878)   | Set defined cursor for CDC                                                                                        |
| 0.3.0   | 2021-04-21 | [2990](https://github.com/airbytehq/airbyte/pull/2990)   | Support namespaces                                                                                                |
| 0.2.7   | 2021-04-16 | [2923](https://github.com/airbytehq/airbyte/pull/2923)   | SSL spec as optional                                                                                              |
| 0.2.6   | 2021-04-16 | [2757](https://github.com/airbytehq/airbyte/pull/2757)   | Support SSL connection                                                                                            |
| 0.2.5   | 2021-04-12 | [2859](https://github.com/airbytehq/airbyte/pull/2859)   | CDC bugfix                                                                                                        |
| 0.2.4   | 2021-04-09 | [2548](https://github.com/airbytehq/airbyte/pull/2548)   | Support CDC                                                                                                       |
| 0.2.3   | 2021-03-28 | [2600](https://github.com/airbytehq/airbyte/pull/2600)   | Add NCHAR and NVCHAR support to DB and cursor type casting                                                        |
| 0.2.2   | 2021-03-26 | [2460](https://github.com/airbytehq/airbyte/pull/2460)   | Destination supports destination sync mode                                                                        |
| 0.2.1   | 2021-03-18 | [2488](https://github.com/airbytehq/airbyte/pull/2488)   | Sources support primary keys                                                                                      |
| 0.2.0   | 2021-03-09 | [2238](https://github.com/airbytehq/airbyte/pull/2238)   | Protocol allows future/unknown properties                                                                         |
| 0.1.13  | 2021-02-02 | [1887](https://github.com/airbytehq/airbyte/pull/1887)   | Migrate AbstractJdbcSource to use iterators                                                                       |
| 0.1.12  | 2021-01-25 | [1746](https://github.com/airbytehq/airbyte/pull/1746)   | Fix NPE in State Decorator                                                                                        |
| 0.1.11  | 2021-01-25 | [1765](https://github.com/airbytehq/airbyte/pull/1765)   | Add field titles to specification                                                                                 |
| 0.1.10  | 2021-01-19 | [1724](https://github.com/airbytehq/airbyte/pull/1724)   | Fix JdbcSource handling of tables with same names in different schemas                                            |
| 0.1.9   | 2021-01-14 | [1655](https://github.com/airbytehq/airbyte/pull/1655)   | Fix JdbcSource OOM                                                                                                |
| 0.1.8   | 2021-01-13 | [1588](https://github.com/airbytehq/airbyte/pull/1588)   | Handle invalid numeric values in JDBC source                                                                      |
| 0.1.7   | 2021-01-08 | [1307](https://github.com/airbytehq/airbyte/pull/1307)   | Migrate Postgres and MySql to use new JdbcSource                                                                  |
| 0.1.6   | 2020-12-09 | [1172](https://github.com/airbytehq/airbyte/pull/1172)   | Support incremental sync                                                                                          |
| 0.1.5   | 2020-11-30 | [1038](https://github.com/airbytehq/airbyte/pull/1038)   | Change JDBC sources to discover more than standard schemas                                                        |
| 0.1.4   | 2020-11-30 | [1046](https://github.com/airbytehq/airbyte/pull/1046)   | Add connectors using an index YAML file                                                                           |
<|MERGE_RESOLUTION|>--- conflicted
+++ resolved
@@ -370,11 +370,8 @@
 ## Changelog
 
 | Version | Date       | Pull Request                                             | Subject                                                                                                           |
-<<<<<<< HEAD
+| :--- | :--- | :--- | :--- |
 | 0.4.44  | 2022-08-05 | [15342](https://github.com/airbytehq/airbyte/pull/15342) | Adjust titles and descriptions in spec.json                                                 |
-=======
-| :--- | :--- | :--- | :--- |
->>>>>>> b9b064fa
 | 0.4.43  | 2022-08-03 | [15226](https://github.com/airbytehq/airbyte/pull/15226) | Make connectionTimeoutMs configurable through JDBC url parameters                                                 |
 | 0.4.42  | 2022-08-03 | [15273](https://github.com/airbytehq/airbyte/pull/15273) | Fix a bug in `0.4.36` and correctly parse the CDC initial record waiting time                                     |
 | 0.4.41  | 2022-08-03 | [15077](https://github.com/airbytehq/airbyte/pull/15077) | Sync data from beginning if the LSN is no longer valid in CDC                                                     | 
