--- conflicted
+++ resolved
@@ -311,13 +311,9 @@
 
 | Version | Date       | Pull Request                                             | Subject                                                                                                                                                                    |
 |---------|------------|----------------------------------------------------------|----------------------------------------------------------------------------------------------------------------------------------------------------------------------------|
-<<<<<<< HEAD
 | 3.6.0   | 2024-07-17 | [40208](https://github.com/airbytehq/airbyte/pull/40208) | Start using the new error Postgres source error handler that comes with a new error translation layer.                                                                    | 
-| 3.5.1   | 2024-07-17 | [42055](https://github.com/airbytehq/airbyte/pull/42055) | Add debezium heartbeat timeout back to shutdown debezium.                                                                                                                                               |
-=======
 | 3.5.2   | 2024-07-17 | [42068](https://github.com/airbytehq/airbyte/pull/42068) | Add analytics for WASS case occurrence.                                                                                                                                    |
 | 3.5.1   | 2024-07-17 | [42055](https://github.com/airbytehq/airbyte/pull/42055) | Add debezium heartbeat timeout back to shutdown debezium.                                                                                                                  |
->>>>>>> 7ccce804
 | 3.5.0   | 2024-07-17 | [41651](https://github.com/airbytehq/airbyte/pull/41651) | Implement WASS algo - large initial snapshots shouldn't block CDC.                                                                                                         |
 | 3.4.26  | 2024-07-15 | [41654](https://github.com/airbytehq/airbyte/pull/41654) | Allow null value for array typed columns in CDC.                                                                                                                           |
 | 3.4.25  | 2024-07-12 | [41651](https://github.com/airbytehq/airbyte/pull/41651) | Throw transient error if tables of interest and undergoing full vacuum.                                                                                                    |
