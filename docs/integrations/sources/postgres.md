--- conflicted
+++ resolved
@@ -292,13 +292,10 @@
 
 | Version | Date       | Pull Request                                             | Subject                                                                                                                                                                    |
 |---------|------------|----------------------------------------------------------|----------------------------------------------------------------------------------------------------------------------------------------------------------------------------|
-<<<<<<< HEAD
-| 3.3.14  | 2024-02-29 | [34724](https://github.com/airbytehq/airbyte/pull/34724) | Add record count in state message.                                                                                                                                         |
+| 3.3.15  | 2024-02-29 | [34724](https://github.com/airbytehq/airbyte/pull/34724) | Add record count in state message.                                                                                                                                         |
+| 3.3.14  | 2024-03-06 | [35842](https://github.com/airbytehq/airbyte/pull/35842) | Add logging to understand cases with a large number of records with the same LSN.                                                                                          |
+| 3.3.12  | 2024-02-22 | [35569](https://github.com/airbytehq/airbyte/pull/35569) | Fix logging bug.                                                                                                                                                           |
 | 3.3.13  | 2024-02-27 | [35675](https://github.com/airbytehq/airbyte/pull/35675) | Fix invalid cdc error message.                                                                                                                                             |
-=======
-| 3.3.14  | 2024-03-06 | [35842](https://github.com/airbytehq/airbyte/pull/35842) | Add logging to understand cases with a large number of records with the same LSN.                                                                                          |
->>>>>>> be6849f5
-| 3.3.12  | 2024-02-22 | [35569](https://github.com/airbytehq/airbyte/pull/35569) | Fix logging bug.                                                                                                                                                           |
 | 3.3.11  | 2024-02-20 | [35304](https://github.com/airbytehq/airbyte/pull/35304) | Add config to throw an error on invalid CDC position and enable it by default.                                                                                             |
 | 3.3.10  | 2024-02-13 | [35036](https://github.com/airbytehq/airbyte/pull/34751) | Emit analytics message for invalid CDC cursor.                                                                                                                             |
 | 3.3.9   | 2024-02-13 | [35224](https://github.com/airbytehq/airbyte/pull/35224) | Adopt CDK 0.20.4                                                                                                                                                           |
