--- conflicted
+++ resolved
@@ -275,11 +275,8 @@
 
 | Version | Date       | Pull Request                                           | Subject                                                                                                         |
 |:--------|:-----------|:-------------------------------------------------------|:----------------------------------------------------------------------------------------------------------------|
-<<<<<<< HEAD
-| 0.4.21  | 2022-06-07 | [13549](https://github.com/airbytehq/airbyte/pull/13549) | Fixed truncated precision if the value of microseconds or seconds is 0 |
-=======
+| 0.4.22  | 2022-06-07 | [13549](https://github.com/airbytehq/airbyte/pull/13549) | Fixed truncated precision if the value of microseconds or seconds is 0 |
 | 0.4.21  | 2022-06-06 | [13435](https://github.com/airbytehq/airbyte/pull/13435) | Adjust JDBC fetch size based on max memory and max row size |
->>>>>>> d19b7eb1
 | 0.4.20  | 2022-06-02 | [13367](https://github.com/airbytehq/airbyte/pull/13367) | Added convertion hstore to json format |
 | 0.4.19  | 2022-05-25 | [13166](https://github.com/airbytehq/airbyte/pull/13166) | Added timezone awareness and handle BC dates |
 | 0.4.18  | 2022-05-25 | [13083](https://github.com/airbytehq/airbyte/pull/13083) | Add support for tsquey type |
