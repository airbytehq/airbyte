--- conflicted
+++ resolved
@@ -311,15 +311,11 @@
 
 | Version | Date       | Pull Request                                             | Subject                                                                                                                                                                    |
 |---------|------------|----------------------------------------------------------|----------------------------------------------------------------------------------------------------------------------------------------------------------------------------|
-<<<<<<< HEAD
-| 3.6.1 | 2024-07-17 | [42087](https://github.com/airbytehq/airbyte/pull/42087) | Adding more error translations for Postgres source.                                                                                                                        |
-| 3.6.0   | 2024-07-17 | [40208](https://github.com/airbytehq/airbyte/pull/40208) | Start using the new error Postgres source error handler that comes with a new error translation layer.                                                                     | 
-=======
+| 3.6.4 | 2024-07-17 | [42087](https://github.com/airbytehq/airbyte/pull/42087) | Translate more errors for Postgres source.                                                                                                                        |
 | 3.6.3   | 2024-07-19 | [42122](https://github.com/airbytehq/airbyte/pull/42122) | Improve wass error message + logging.                                                                                                           |
 | 3.6.2 | 2024-07-18 | [42108](https://github.com/airbytehq/airbyte/pull/42108) | Disable incremental sync for view streams in xmin replication mode |
 | 3.6.1  | 2024-07-05 | [40716](https://github.com/airbytehq/airbyte/pull/40716) | Fix typo in connector specification |
 | 3.6.0   | 2024-07-17 | [40208](https://github.com/airbytehq/airbyte/pull/40208) | Start using the new error Postgres source error handler that comes with a new error translation layer.                                                                    | 
->>>>>>> 000dc477
 | 3.5.2   | 2024-07-17 | [42068](https://github.com/airbytehq/airbyte/pull/42068) | Add analytics for WASS case occurrence.                                                                                                                                    |
 | 3.5.1   | 2024-07-17 | [42055](https://github.com/airbytehq/airbyte/pull/42055) | Add debezium heartbeat timeout back to shutdown debezium.                                                                                                                  |
 | 3.5.0   | 2024-07-17 | [41651](https://github.com/airbytehq/airbyte/pull/41651) | Implement WASS algo - large initial snapshots shouldn't block CDC.                                                                                                         |
