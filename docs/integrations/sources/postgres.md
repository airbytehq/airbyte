# Postgres

This page contains the setup guide and reference information for the Postgres source connector for CDC and non-CDC workflows.

:::note
The Postgres source performs best on small databases (under 100GB).
:::

## When to use Postgres with CDC

Configure Postgres with CDC if:

- You need a record of deletions
- Your table has a primary key but doesn't have a reasonable cursor field for incremental syncing (`updated_at`). CDC allows you to sync your table incrementally

If your goal is to maintain a snapshot of your table in the destination but the limitations prevent you from using CDC, consider using [non-CDC incremental sync](https://docs.airbyte.com/understanding-airbyte/connections/incremental-append) and occasionally reset the data and re-sync.

If your dataset is small and you just want a snapshot of your table in the destination, consider using [Full Refresh replication](https://docs.airbyte.com/understanding-airbyte/connections/full-refresh-overwrite) for your table instead of CDC.

## Prerequisites

- For Airbyte Open Source users, [upgrade](https://docs.airbyte.com/operator-guides/upgrading-airbyte/) your Airbyte platform to version `v0.40.0-alpha` or newer
- Use Postgres v9.3.x or above for non-CDC workflows and Postgres v10 or above for CDC workflows
- For Airbyte Cloud (and optionally for Airbyte Open Source), ensure SSL is enabled in your environment

## Setup guide

### Step 1: (Optional) Create a dedicated read-only user

We recommend creating a dedicated read-only user for better permission control and auditing. Alternatively, you can use an existing Postgres user in your database.

To create a dedicated user, run the following command:

```
CREATE USER <user_name> PASSWORD 'your_password_here';
```

Grant access to the relevant schema:

```
GRANT USAGE ON SCHEMA <schema_name> TO <user_name>
```

:::note
To replicate data from multiple Postgres schemas, re-run the command to grant access to all the relevant schemas. Note that you'll need to set up multiple Airbyte sources connecting to the same Postgres database on multiple schemas.
:::

Grant the user read-only access to the relevant tables:

```
GRANT SELECT ON ALL TABLES IN SCHEMA <schema_name> TO airbyte;
```

Allow user to see tables created in the future:

```
ALTER DEFAULT PRIVILEGES IN SCHEMA <schema_name> GRANT SELECT ON TABLES TO <user_name>;
```

Additionally, if you plan to configure CDC for the Postgres source connector, grant `REPLICATION` and `LOGIN` permissions to the user:

```
CREATE ROLE <role_name> REPLICATION LOGIN;
```

and grant that role to the user:

```
GRANT <role_name> to <user_name>;
```

**Syncing a subset of columns​**

Currently, there is no way to sync a subset of columns using the Postgres source connector:

- When setting up a connection, you can only choose which tables to sync, but not columns.
- If the user can only access a subset of columns, the connection check will pass. However, the data sync will fail with a permission denied exception.

The workaround for partial table syncing is to create a view on the specific columns, and grant the user read access to that view:

```
CREATE VIEW <view_name> as SELECT <columns> FROM <table>;
```

```
GRANT SELECT ON TABLE <view_name> IN SCHEMA <schema_name> to <user_name>;
```

**Note:** The workaround works only for non-CDC setups since CDC requires data to be in tables and not views.
This issue is tracked in [#9771](https://github.com/airbytehq/airbyte/issues/9771).

### Step 2: Set up the Postgres connector in Airbyte

1. Log into your [Airbyte Cloud](https://cloud.airbyte.io/workspaces) or Airbyte Open Source account.
2. Click **Sources** and then click **+ New source**.
3. On the Set up the source page, select **Postgres** from the Source type dropdown.
4. Enter a name for your source.
5. For the **Host**, **Port**, and **DB Name**, enter the hostname, port number, and name for your Postgres database.
6. List the **Schemas** you want to sync.
   :::note
   The schema names are case sensitive. The 'public' schema is set by default. Multiple schemas may be used at one time. No schemas set explicitly - will sync all of existing.
   :::
7. For **User** and **Password**, enter the username and password you created in [Step 1](#step-1-optional-create-a-dedicated-read-only-user).
8. To customize the JDBC connection beyond common options, specify additional supported [JDBC URL parameters](https://jdbc.postgresql.org/documentation/head/connect.html) as key-value pairs separated by the symbol & in the **JDBC URL Parameters (Advanced)** field.

   Example: key1=value1&key2=value2&key3=value3

   These parameters will be added at the end of the JDBC URL that the AirByte will use to connect to your Postgres database.

   The connector now supports `connectTimeout` and defaults to 60 seconds. Setting connectTimeout to 0 seconds will set the timeout to the longest time available.

   **Note:** Do not use the following keys in JDBC URL Params field as they will be overwritten by Airbyte:
   `currentSchema`, `user`, `password`, `ssl`, and `sslmode`.

   :::warning
   This is an advanced configuration option. Users are advised to use it with caution.
   :::

9. For Airbyte Open Source, toggle the switch to connect using SSL. For Airbyte Cloud uses SSL by default.
10. For SSL Modes, select:
    - **disable** to disable encrypted communication between Airbyte and the source
    - **allow** to enable encrypted communication only when required by the source
    - **prefer** to allow unencrypted communication only when the source doesn't support encryption
    - **require** to always require encryption. Note: The connection will fail if the source doesn't support encryption.
    - **verify-ca** to always require encryption and verify that the source has a valid SSL certificate
    - **verify-full** to always require encryption and verify the identity of the source
11. For Replication Method, select Standard or [Logical CDC](https://www.postgresql.org/docs/10/logical-replication.html) from the dropdown. Refer to [Configuring Postgres connector with Change Data Capture (CDC)](#configuring-postgres-connector-with-change-data-capture-cdc) for more information.
12. For SSH Tunnel Method, select:

    - **No Tunnel** for a direct connection to the database
    - **SSH Key Authentication** to use an RSA Private as your secret for establishing the SSH tunnel
    - **Password Authentication** to use a password as your secret for establishing the SSH tunnel

    :::warning
    Since Airbyte Cloud requires encrypted communication, select **SSH Key Authentication** or **Password Authentication** if you selected **disable**, **allow**, or **prefer** as the **SSL Mode**; otherwise, the connection will fail.
    :::

Refer to [Connect via SSH Tunnel](#connect-via-ssh-tunnel​) for more information. 13. Click **Set up source**.

### Connect via SSH Tunnel​

You can connect to a Postgres instance via an SSH tunnel.

When using an SSH tunnel, you are configuring Airbyte to connect to an intermediate server (also called a bastion or a jump server) that has direct access to the database. Airbyte connects to the bastion and then asks the bastion to connect directly to the server.

To connect to a Postgres instance via an SSH tunnel:

1. While [setting up](#setup-guide) the Postgres source connector, from the SSH tunnel dropdown, select:
   - SSH Key Authentication to use a private as your secret for establishing the SSH tunnel
   - Password Authentication to use a password as your secret for establishing the SSH Tunnel
2. For **SSH Tunnel Jump Server Host**, enter the hostname or IP address for the intermediate (bastion) server that Airbyte will connect to.
3. For **SSH Connection Port**, enter the port on the bastion server. The default port for SSH connections is 22.
4. For **SSH Login Username**, enter the username to use when connecting to the bastion server. **Note:** This is the operating system username and not the Postgres username.
5. For authentication:
   - If you selected **SSH Key Authentication**, set the **SSH Private Key** to the [private Key](#generating-a-private-key​) that you are using to create the SSH connection.
   - If you selected **Password Authentication**, enter the password for the operating system user to connect to the bastion server. **Note:** This is the operating system password and not the Postgres password.

#### Generating a private Key​

The connector supports any SSH compatible key format such as RSA or Ed25519. To generate an RSA key, for example, run:

```
ssh-keygen -t rsa -m PEM -f myuser_rsa
```

The command produces the private key in PEM format and the public key remains in the standard format used by the `authorized_keys` file on your bastion server. Add the public key to your bastion host to the user you want to use with Airbyte. The private key is provided via copy-and-paste to the Airbyte connector configuration screen to allow it to log into the bastion server.

## Configuring Postgres connector with Change Data Capture (CDC)

Airbyte uses [logical replication](https://www.postgresql.org/docs/10/logical-replication.html) of the Postgres write-ahead log (WAL) to incrementally capture deletes using a replication plugin. To learn more how Airbyte implements CDC, refer to [Change Data Capture (CDC)](https://docs.airbyte.com/understanding-airbyte/cdc/)

### CDC Considerations

- Incremental sync is only supported for tables with primary keys. For tables without primary keys, use [Full Refresh sync](https://docs.airbyte.com/understanding-airbyte/connections/full-refresh-overwrite).
- Data must be in tables and not views. If you require data synchronization from a view, you would need to create a new connection with `Standard` as `Replication Method`.
- The modifications you want to capture must be made using `DELETE`/`INSERT`/`UPDATE`. For example, changes made using `TRUNCATE`/`ALTER` will not appear in logs and therefore in your destination.
- Schema changes are not supported automatically for CDC sources. Reset and resync data if you make a schema change.
- The records produced by `DELETE` statements only contain primary keys. All other data fields are unset.
- Log-based replication only works for master instances of Postgres.  CDC cannot be run from a read-replica of your primary database.
- Using logical replication increases disk space used on the database server. The additional data is stored until it is consumed.
  - Set frequent syncs for CDC to ensure that the data doesn't fill up your disk space.
  - If you stop syncing a CDC-configured Postgres instance with Airbyte, delete the replication slot. Otherwise, it may fill up your disk space.

### Setting up CDC for Postgres​

Airbyte requires a replication slot configured only for its use. Only one source should be configured that uses this replication slot. See Setting up CDC for Postgres for instructions.

#### Step 1: Enable logical replication​

To enable logical replication on bare metal, VMs (EC2/GCE/etc), or Docker, configure the following parameters in the [postgresql.conf file](https://www.postgresql.org/docs/current/config-setting.html) for your Postgres database:

| Parameter             | Description                                                                    | Set value to                                                                                                                       |
|-----------------------|--------------------------------------------------------------------------------|------------------------------------------------------------------------------------------------------------------------------------|
| wal_level             | Type of coding used within the Postgres write-ahead log                        | logical                                                                                                                            |
| max_wal_senders       | The maximum number of processes used for handling WAL changes                  | Min: 1                                                                                                                             |
| max_replication_slots | The maximum number of replication slots that are allowed to stream WAL changes | 1 (if Airbyte is the only service reading subscribing to WAL changes. More than 1 if other services are also reading from the WAL) |

To enable logical replication on AWS Postgres RDS or Aurora​:

1. Go to the Configuration tab for your DB cluster.
2. Find your cluster parameter group. Either edit the parameters for this group or create a copy of this parameter group to edit. If you create a copy, change your cluster's parameter group before restarting.
3. Within the parameter group page, search for `rds.logical_replication`. Select this row and click Edit parameters. Set this value to 1.
4. Wait for a maintenance window to automatically restart the instance or restart it manually.

To enable logical replication on Azure Database for Postgres​:

Change the replication mode of your Postgres DB on Azure to `logical` using the **Replication** menu of your PostgreSQL instance in the Azure Portal. Alternatively, use the Azure CLI to run the following command:

```
az postgres server configuration set --resource-group group --server-name server --name azure.replication_support --value logical
```

```
az postgres server restart --resource-group group --name server
```

#### Step 2: Select a replication plugin​

We recommend using a [pgoutput](https://www.postgresql.org/docs/9.6/logicaldecoding-output-plugin.html) plugin (the standard logical decoding plugin in Postgres). If the replication table contains multiple JSON blobs and the table size exceeds 1 GB, we recommend using a [wal2json](https://github.com/eulerto/wal2json) instead. Note that wal2json may require additional installation for Bare Metal, VMs (EC2/GCE/etc), Docker, etc. For more information read the [wal2json documentation](https://github.com/eulerto/wal2json).

#### Step 3: Create replication slot​

To create a replication slot called `airbyte_slot` using pgoutput, run:

```
SELECT pg_create_logical_replication_slot('airbyte_slot', 'pgoutput');
```

To create a replication slot called `airbyte_slot` using wal2json, run:

```
SELECT pg_create_logical_replication_slot('airbyte_slot', 'wal2json');
```

#### Step 4: Create publications and replication identities for tables​

For each table you want to replicate with CDC, add the replication identity (the method of distinguishing between rows) first:

To use primary keys to distinguish between rows for tables that don't have a large amount of data per row, run:

```
ALTER TABLE tbl1 REPLICA IDENTITY DEFAULT;
```

In case your tables use data types that support [TOAST](https://www.postgresql.org/docs/current/storage-toast.html) and have very large field values, use:

```
ALTER TABLE tbl1 REPLICA IDENTITY FULL;
```

After setting the replication identity, run:

```
CREATE PUBLICATION airbyte_publication FOR TABLE <tbl1, tbl2, tbl3>;`
```

The publication name is customizable. Refer to the [Postgres docs](https://www.postgresql.org/docs/10/sql-alterpublication.html) if you need to add or remove tables from your publication in the future.

:::note
You must add the replication identity before creating the publication. Otherwise, `ALTER`/`UPDATE`/`DELETE` statements may fail if Postgres cannot determine how to uniquely identify rows.
Also, the publication should include all the tables and only the tables that need to be synced. Otherwise, data from these tables may not be replicated correctly.
:::

:::warning
The Airbyte UI currently allows selecting any tables for CDC. If a table is selected that is not part of the publication, it will not be replicated even though it is selected. If a table is part of the publication but does not have a replication identity, that replication identity will be created automatically on the first run if the Airbyte user has the necessary permissions.
:::

#### Step 5: [Optional] Set up initial waiting time

:::warning
This is an advanced feature. Use it if absolutely necessary.
:::

The Postgres connector may need some time to start processing the data in the CDC mode in the following scenarios:

- When the connection is set up for the first time and a snapshot is needed
- When the connector has a lot of change logs to process

The connector waits for the default initial wait time of 5 minutes (300 seconds). Setting the parameter to a longer duration will result in slower syncs, while setting it to a shorter duration may cause the connector to not have enough time to create the initial snapshot or read through the change logs. The valid range is 120 seconds to 1200 seconds.

If you know there are database changes to be synced, but the connector cannot read those changes, the root cause may be insufficient waiting time. In that case, you can increase the waiting time (example: set to 600 seconds) to test if it is indeed the root cause. On the other hand, if you know there are no database changes, you can decrease the wait time to speed up the zero record syncs.

#### Step 6: Set up the Postgres source connector

In [Step 2](#step-2-set-up-the-postgres-connector-in-airbyte) of the connector setup guide, enter the replication slot and publication you just created.

## Supported sync modes

The Postgres source connector supports the following [sync modes](https://docs.airbyte.com/cloud/core-concepts#connection-sync-modes):

- [Full Refresh - Overwrite](https://docs.airbyte.com/understanding-airbyte/glossary#full-refresh-sync)
- [Full Refresh - Append](https://docs.airbyte.com/understanding-airbyte/connections/full-refresh-append)
- [Incremental Sync - Append](https://docs.airbyte.com/understanding-airbyte/connections/incremental-append)
- [Incremental Sync - Deduped History](https://docs.airbyte.com/understanding-airbyte/connections/incremental-deduped-history)

## Supported cursors

- `TIMESTAMP`
- `TIMESTAMP_WITH_TIMEZONE`
- `TIME`
- `TIME_WITH_TIMEZONE`
- `DATE`
- `BIT`
- `BOOLEAN`
- `TINYINT/SMALLINT`
- `INTEGER`
- `BIGINT`
- `FLOAT/DOUBLE`
- `REAL`
- `NUMERIC/DECIMAL`
- `CHAR/NCHAR/NVARCHAR/VARCHAR/LONGVARCHAR`
- `BINARY/BLOB`

## Data type mapping

According to Postgres [documentation](https://www.postgresql.org/docs/14/datatype.html), Postgres data types are mapped to the following data types when synchronizing data. You can check the test values examples [here](https://github.com/airbytehq/airbyte/blob/master/airbyte-integrations/connectors/source-postgres/src/test-integration/java/io/airbyte/integrations/io/airbyte/integration_tests/sources/PostgresSourceDatatypeTest.java). If you can't find the data type you are looking for or have any problems feel free to add a new test!

| Postgres Type                         | Resulting Type | Notes                                                                                                                                                 |
|---------------------------------------|----------------|-------------------------------------------------------------------------------------------------------------------------------------------------------|
| `bigint`                              | number         |                                                                                                                                                       |
| `bigserial`, `serial8`                | number         |                                                                                                                                                       |
| `bit`                                 | string         | Fixed-length bit string (e.g. "0100").                                                                                                                |
| `bit varying`, `varbit`               | string         | Variable-length bit string (e.g. "0100").                                                                                                             |
| `boolean`, `bool`                     | boolean        |                                                                                                                                                       |
| `box`                                 | string         |                                                                                                                                                       |
| `bytea`                               | string         | Variable length binary string with hex output format prefixed with "\x" (e.g. "\x6b707a").                                                            |
| `character`, `char`                   | string         |                                                                                                                                                       |
| `character varying`, `varchar`        | string         |                                                                                                                                                       |
| `cidr`                                | string         |                                                                                                                                                       |
| `circle`                              | string         |                                                                                                                                                       |
| `date`                                | string         | Parsed as ISO8601 date time at midnight. CDC mode doesn't support era indicators. Issue: [#14590](https://github.com/airbytehq/airbyte/issues/14590)  |
| `double precision`, `float`, `float8` | number         | `Infinity`, `-Infinity`, and `NaN` are not supported and converted to `null`. Issue: [#8902](https://github.com/airbytehq/airbyte/issues/8902).       |
| `hstore`                              | string         |                                                                                                                                                       |
| `inet`                                | string         |                                                                                                                                                       |
| `integer`, `int`, `int4`              | number         |                                                                                                                                                       |
| `interval`                            | string         |                                                                                                                                                       |
| `json`                                | string         |                                                                                                                                                       |
| `jsonb`                               | string         |                                                                                                                                                       |
| `line`                                | string         |                                                                                                                                                       |
| `lseg`                                | string         |                                                                                                                                                       |
| `macaddr`                             | string         |                                                                                                                                                       |
| `macaddr8`                            | string         |                                                                                                                                                       |
| `money`                               | number         |                                                                                                                                                       |
| `numeric`, `decimal`                  | number         | `Infinity`, `-Infinity`, and `NaN` are not supported and converted to `null`. Issue: [#8902](https://github.com/airbytehq/airbyte/issues/8902).       |
| `path`                                | string         |                                                                                                                                                       |
| `pg_lsn`                              | string         |                                                                                                                                                       |
| `point`                               | string         |                                                                                                                                                       |
| `polygon`                             | string         |                                                                                                                                                       |
| `real`, `float4`                      | number         |                                                                                                                                                       |
| `smallint`, `int2`                    | number         |                                                                                                                                                       |
| `smallserial`, `serial2`              | number         |                                                                                                                                                       |
| `serial`, `serial4`                   | number         |                                                                                                                                                       |
| `text`                                | string         |                                                                                                                                                       |
| `time`                                | string         | Parsed as a time string without a time-zone in the ISO-8601 calendar system.                                                                          |
| `timetz`                              | string         | Parsed as a time string with time-zone in the ISO-8601 calendar system.                                                                               |
| `timestamp`                           | string         | Parsed as a date-time string without a time-zone in the ISO-8601 calendar system.                                                                     |
| `timestamptz`                         | string         | Parsed as a date-time string with time-zone in the ISO-8601 calendar system.                                                                          |
| `tsquery`                             | string         |                                                                                                                                                       |
| `tsvector`                            | string         |                                                                                                                                                       |
| `uuid`                                | string         |                                                                                                                                                       |
| `xml`                                 | string         |                                                                                                                                                       |
| `enum`                                | string         |                                                                                                                                                       |
| `tsrange`                             | string         |                                                                                                                                                       |
| `array`                               | array          | E.g. "[\"10001\",\"10002\",\"10003\",\"10004\"]".                                                                                                     |
| composite type                        | string         |                                                                                                                                                       |

## Limitations

- The Postgres source connector currently does not handle schemas larger than 4MB.
- The Postgres source connector does not alter the schema present in your database. Depending on the destination connected to this source, however, the schema may be altered. See the destination's documentation for more details.
- The following two schema evolution actions are currently supported:
  - Adding/removing tables without resetting the entire connection at the destination
    Caveat: In the CDC mode, adding a new table to a connection may become a temporary bottleneck. When a new table is added, the next sync job takes a full snapshot of the new table before it proceeds to handle any changes.
  - Resetting a single table within the connection without resetting the rest of the destination tables in that connection
- Changing a column data type or removing a column might break connections.

## Troubleshooting

### Sync data from Postgres hot standby server

When the connector is reading from a Postgres replica that is configured as a Hot Standby, any update from the primary server will terminate queries on the replica after a certain amount of time, default to 30 seconds. This default waiting time is not enough to sync any meaning amount of data. See the `Handling Query Conflicts` section in the Postgres [documentation](https://www.postgresql.org/docs/14/hot-standby.html#HOT-STANDBY-CONFLICT) for detailed explanation.

Here is the typical exception:

```
Caused by: org.postgresql.util.PSQLException: FATAL: terminating connection due to conflict with recovery
    Detail: User query might have needed to see row versions that must be removed.
    Hint: In a moment you should be able to reconnect to the database and repeat your command.
```

Possible solutions include:

- [Recommended] Set [`hot_standby_feedback`](https://www.postgresql.org/docs/14/runtime-config-replication.html#GUC-HOT-STANDBY-FEEDBACK) to `true` on the replica server. This parameter will prevent the primary server from deleting the write-ahead logs when the replica is busy serving user queries. However, the downside is that the write-ahead log will increase in size.
- [Recommended] Sync data when there is no update running in the primary server, or sync data from the primary server.
- [Not Recommended] Increase [`max_standby_archive_delay`](https://www.postgresql.org/docs/14/runtime-config-replication.html#GUC-MAX-STANDBY-ARCHIVE-DELAY) and [`max_standby_streaming_delay`](https://www.postgresql.org/docs/14/runtime-config-replication.html#GUC-MAX-STANDBY-STREAMING-DELAY) to be larger than the amount of time needed to complete the data sync. However, it is usually hard to tell how much time it will take to sync all the data. This approach is not very practical.

### Under CDC incremental mode, there are still full refresh syncs

Normally under the CDC mode, the Postgres source will first run a full refresh sync to read the snapshot of all the existing data, and all subsequent runs will only be incremental syncs reading from the write-ahead logs (WAL). However, occasionally, you may see full refresh syncs after the initial run. When this happens, you will see the following log:

> Saved offset is before Replication slot's confirmed_flush_lsn, Airbyte will trigger sync from scratch

The root causes is that the WALs needed for the incremental sync has been removed by Postgres. This can occur under the following scenarios:

- When there are lots of database updates resulting in more WAL files than allowed in the `pg_wal` directory, Postgres will purge or archive the WAL files. This scenario is preventable. Possible solutions include:
  - Sync the data source more frequently. The downside is that more computation resources will be consumed, leading to a higher Airbyte bill.
  - Set a higher `wal_keep_size`. If no unit is provided, it is in megabytes, and the default is `0`. See detailed documentation [here](https://www.postgresql.org/docs/current/runtime-config-replication.html#GUC-WAL-KEEP-SIZE). The downside of this approach is that more disk space will be needed.
- When the Postgres connector successfully reads the WAL and acknowledges it to Postgres, but the destination connector fails to consume the data, the Postgres connector will try to read the same WAL again, which may have been removed by Postgres, since the WAL record is already acknowledged. This scenario is rare, because it can happen, and currently there is no way to prevent it. The correct behavior is to perform a full refresh.

## Changelog

<<<<<<< HEAD
| Version | Date       | Pull Request                                             | Subject                                                                                                                                                                    |
|:--------|:-----------|:---------------------------------------------------------|:---------------------------------------------------------------------------------------------------------------------------------------------------------------------------|
| 1.0.38  | 2022-01-17 | [20436](https://github.com/airbytehq/airbyte/pull/20346) | Consolidate date/time values mapping for JDBC sources                                                                                                                      |
| 1.0.37  | 2023-01-17 | [20783](https://github.com/airbytehq/airbyte/pull/20783) | Emit estimate trace messages for non-CDC mode.                                                                                                                             |
| 1.0.36  | 2023-01-11 | [21003](https://github.com/airbytehq/airbyte/pull/21003) | Handle null values for array data types in CDC mode gracefully.                                                                                                            |
| 1.0.35  | 2023-01-04 | [20469](https://github.com/airbytehq/airbyte/pull/20469) | Introduce feature to make LSN commit behaviour configurable.                                                                                                               |
| 1.0.34  | 2022-12-13 | [20378](https://github.com/airbytehq/airbyte/pull/20378) | Improve descriptions                                                                                                                                                       |
| 1.0.33  | 2022-12-12 | [18959](https://github.com/airbytehq/airbyte/pull/18959) | CDC : Don't timeout if snapshot is not complete.                                                                                                                           |
| 1.0.32  | 2022-12-12 | [20192](https://github.com/airbytehq/airbyte/pull/20192) | Only throw a warning if cursor column contains null values.                                                                                                                |
| 1.0.31  | 2022-12-02 | [19889](https://github.com/airbytehq/airbyte/pull/19889) | Check before each sync and stop if an incremental sync cursor column contains a null value.                                                                                |
|         | 2022-12-02 | [19985](https://github.com/airbytehq/airbyte/pull/19985) | Reenable incorrectly-disabled `wal2json` CDC plugin                                                                                                                        |
| 1.0.30  | 2022-11-29 | [19024](https://github.com/airbytehq/airbyte/pull/19024) | Skip tables from schema where user do not have Usage permission during discovery.                                                                                          |
| 1.0.29  | 2022-11-29 | [19623](https://github.com/airbytehq/airbyte/pull/19623) | Mark PSQLException related to using replica that is configured as a hot standby server as config error.                                                                    |
| 1.0.28  | 2022-11-28 | [19514](https://github.com/airbytehq/airbyte/pull/19514) | Adjust batch selection memory limits databases.                                                                                                                            |
| 1.0.27  | 2022-11-28 | [16990](https://github.com/airbytehq/airbyte/pull/16990) | Handle arrays data types                                                                                                                                                   |
| 1.0.26  | 2022-11-18 | [19551](https://github.com/airbytehq/airbyte/pull/19551) | Fixes bug with ssl modes                                                                                                                                                   |
| 1.0.25  | 2022-11-16 | [19004](https://github.com/airbytehq/airbyte/pull/19004) | Use Debezium heartbeats to improve CDC replication of large databases.                                                                                                     |
| 1.0.24  | 2022-11-07 | [19291](https://github.com/airbytehq/airbyte/pull/19291) | Default timeout is reduced from 1 min to 10sec                                                                                                                             |
| 1.0.23  | 2022-11-07 | [19025](https://github.com/airbytehq/airbyte/pull/19025) | Stop enforce SSL if ssl mode is disabled                                                                                                                                   |
| 1.0.22  | 2022-10-31 | [18538](https://github.com/airbytehq/airbyte/pull/18538) | Encode database name                                                                                                                                                       |
| 1.0.21  | 2022-10-25 | [18256](https://github.com/airbytehq/airbyte/pull/18256) | Disable allow and prefer ssl modes in CDC mode                                                                                                                             |
| 1.0.20  | 2022-10-25 | [18383](https://github.com/airbytehq/airbyte/pull/18383) | Better SSH error handling + messages                                                                                                                                       |
| 1.0.19  | 2022-10-21 | [18263](https://github.com/airbytehq/airbyte/pull/18263) | Fixes bug introduced in [15833](https://github.com/airbytehq/airbyte/pull/15833) and adds better error messaging for SSH tunnel in Destinations                            |
| 1.0.18  | 2022-10-19 | [18087](https://github.com/airbytehq/airbyte/pull/18087) | Better error messaging for configuration errors (SSH configs, choosing an invalid cursor)                                                                                  |
| 1.0.17  | 2022-10-17 | [18041](https://github.com/airbytehq/airbyte/pull/18041) | Fixes bug introduced 2022-09-12 with SshTunnel, handles iterator exception properly                                                                                        |
| 1.0.16  | 2022-10-13 | [15535](https://github.com/airbytehq/airbyte/pull/16238) | Update incremental query to avoid data missing when new data is inserted at the same time as a sync starts under non-CDC incremental mode                                  |
| 1.0.15  | 2022-10-11 | [17782](https://github.com/airbytehq/airbyte/pull/17782) | Handle 24:00:00 value for Time column                                                                                                                                      |
| 1.0.14  | 2022-10-03 | [17515](https://github.com/airbytehq/airbyte/pull/17515) | Fix an issue preventing connection using client certificate                                                                                                                |
| 1.0.13  | 2022-10-01 | [17459](https://github.com/airbytehq/airbyte/pull/17459) | Upgrade debezium version to 1.9.6 from 1.9.2                                                                                                                               |
| 1.0.12  | 2022-09-27 | [17299](https://github.com/airbytehq/airbyte/pull/17299) | Improve error handling for strict-encrypt postgres source                                                                                                                  |
| 1.0.11  | 2022-09-26 | [17131](https://github.com/airbytehq/airbyte/pull/17131) | Allow nullable columns to be used as cursor                                                                                                                                |
| 1.0.10  | 2022-09-14 | [15668](https://github.com/airbytehq/airbyte/pull/15668) | Wrap logs in AirbyteLogMessage                                                                                                                                             |
| 1.0.9   | 2022-09-13 | [16657](https://github.com/airbytehq/airbyte/pull/16657) | Improve CDC record queueing performance                                                                                                                                    |
| 1.0.8   | 2022-09-08 | [16202](https://github.com/airbytehq/airbyte/pull/16202) | Adds error messaging factory to UI                                                                                                                                         |
| 1.0.7   | 2022-08-30 | [16114](https://github.com/airbytehq/airbyte/pull/16114) | Prevent traffic going on an unsecured channel in strict-encryption version of source postgres                                                                              |
| 1.0.6   | 2022-08-30 | [16138](https://github.com/airbytehq/airbyte/pull/16138) | Remove unnecessary logging                                                                                                                                                 |
| 1.0.5   | 2022-08-25 | [15993](https://github.com/airbytehq/airbyte/pull/15993) | Add support for connection over SSL in CDC mode                                                                                                                            |
| 1.0.4   | 2022-08-23 | [15877](https://github.com/airbytehq/airbyte/pull/15877) | Fix temporal data type bug which was causing failure in CDC mode                                                                                                           |
| 1.0.3   | 2022-08-18 | [14356](https://github.com/airbytehq/airbyte/pull/14356) | DB Sources: only show a table can sync incrementally if at least one column can be used as a cursor field                                                                  |
| 1.0.2   | 2022-08-11 | [15538](https://github.com/airbytehq/airbyte/pull/15538) | Allow additional properties in db stream state                                                                                                                             |
| 1.0.1   | 2022-08-10 | [15496](https://github.com/airbytehq/airbyte/pull/15496) | Fix state emission in incremental sync                                                                                                                                     |
|         | 2022-08-10 | [15481](https://github.com/airbytehq/airbyte/pull/15481) | Fix data handling from WAL logs in CDC mode                                                                                                                                |
| 1.0.0   | 2022-08-05 | [15380](https://github.com/airbytehq/airbyte/pull/15380) | Change connector label to generally_available (requires [upgrading](https://docs.airbyte.com/operator-guides/upgrading-airbyte/) your Airbyte platform to `v0.40.0-alpha`) |
| 0.4.44  | 2022-08-05 | [15342](https://github.com/airbytehq/airbyte/pull/15342) | Adjust titles and descriptions in spec.json                                                                                                                                |
| 0.4.43  | 2022-08-03 | [15226](https://github.com/airbytehq/airbyte/pull/15226) | Make connectionTimeoutMs configurable through JDBC url parameters                                                                                                          |
| 0.4.42  | 2022-08-03 | [15273](https://github.com/airbytehq/airbyte/pull/15273) | Fix a bug in `0.4.36` and correctly parse the CDC initial record waiting time                                                                                              |
| 0.4.41  | 2022-08-03 | [15077](https://github.com/airbytehq/airbyte/pull/15077) | Sync data from beginning if the LSN is no longer valid in CDC                                                                                                              |
|         | 2022-08-03 | [14903](https://github.com/airbytehq/airbyte/pull/14903) | Emit state messages more frequently (⛔ this version has a bug; use `1.0.1` instead)                                                                                        |
| 0.4.40  | 2022-08-03 | [15187](https://github.com/airbytehq/airbyte/pull/15187) | Add support for BCE dates/timestamps                                                                                                                                       |
|         | 2022-08-03 | [14534](https://github.com/airbytehq/airbyte/pull/14534) | Align regular and CDC integration tests and data mappers                                                                                                                   |
| 0.4.39  | 2022-08-02 | [14801](https://github.com/airbytehq/airbyte/pull/14801) | Fix multiple log bindings                                                                                                                                                  |
| 0.4.38  | 2022-07-26 | [14362](https://github.com/airbytehq/airbyte/pull/14362) | Integral columns are now discovered as int64 fields.                                                                                                                       |
| 0.4.37  | 2022-07-22 | [14714](https://github.com/airbytehq/airbyte/pull/14714) | Clarified error message when invalid cursor column selected                                                                                                                |
| 0.4.36  | 2022-07-21 | [14451](https://github.com/airbytehq/airbyte/pull/14451) | Make initial CDC waiting time configurable (⛔ this version has a bug and will not work; use `0.4.42` instead)                                                              |
| 0.4.35  | 2022-07-14 | [14574](https://github.com/airbytehq/airbyte/pull/14574) | Removed additionalProperties:false from JDBC source connectors                                                                                                             |
| 0.4.34  | 2022-07-17 | [13840](https://github.com/airbytehq/airbyte/pull/13840) | Added the ability to connect using different SSL modes and SSL certificates.                                                                                               |
| 0.4.33  | 2022-07-14 | [14586](https://github.com/airbytehq/airbyte/pull/14586) | Validate source JDBC url parameters                                                                                                                                        |
| 0.4.32  | 2022-07-07 | [14694](https://github.com/airbytehq/airbyte/pull/14694) | Force to produce LEGACY state if the use stream capable feature flag is set to false                                                                                       |
| 0.4.31  | 2022-07-07 | [14447](https://github.com/airbytehq/airbyte/pull/14447) | Under CDC mode, retrieve only those tables included in the publications                                                                                                    |
| 0.4.30  | 2022-06-30 | [14251](https://github.com/airbytehq/airbyte/pull/14251) | Use more simple and comprehensive query to get selectable tables                                                                                                           |
| 0.4.29  | 2022-06-29 | [14265](https://github.com/airbytehq/airbyte/pull/14265) | Upgrade postgresql JDBC version to 42.3.5                                                                                                                                  |
| 0.4.28  | 2022-06-23 | [14077](https://github.com/airbytehq/airbyte/pull/14077) | Use the new state management                                                                                                                                               |
| 0.4.26  | 2022-06-17 | [13864](https://github.com/airbytehq/airbyte/pull/13864) | Updated stacktrace format for any trace message errors                                                                                                                     |
| 0.4.25  | 2022-06-15 | [13823](https://github.com/airbytehq/airbyte/pull/13823) | Publish adaptive postgres source that enforces ssl on cloud + Debezium version upgrade to 1.9.2 from 1.4.2                                                                 |
| 0.4.24  | 2022-06-14 | [13549](https://github.com/airbytehq/airbyte/pull/13549) | Fixed truncated precision if the value of microseconds or seconds is 0                                                                                                     |
| 0.4.23  | 2022-06-13 | [13655](https://github.com/airbytehq/airbyte/pull/13745) | Fixed handling datetime cursors when upgrading from older versions of the connector                                                                                        |
| 0.4.22  | 2022-06-09 | [13655](https://github.com/airbytehq/airbyte/pull/13655) | Fixed bug with unsupported date-time datatypes during incremental sync                                                                                                     |
| 0.4.21  | 2022-06-06 | [13435](https://github.com/airbytehq/airbyte/pull/13435) | Adjust JDBC fetch size based on max memory and max row size                                                                                                                |
| 0.4.20  | 2022-06-02 | [13367](https://github.com/airbytehq/airbyte/pull/13367) | Added convertion hstore to json format                                                                                                                                     |
| 0.4.19  | 2022-05-25 | [13166](https://github.com/airbytehq/airbyte/pull/13166) | Added timezone awareness and handle BC dates                                                                                                                               |
| 0.4.18  | 2022-05-25 | [13083](https://github.com/airbytehq/airbyte/pull/13083) | Add support for tsquey type                                                                                                                                                |
| 0.4.17  | 2022-05-19 | [13016](https://github.com/airbytehq/airbyte/pull/13016) | CDC modify schema to allow null values                                                                                                                                     |
| 0.4.16  | 2022-05-14 | [12840](https://github.com/airbytehq/airbyte/pull/12840) | Added custom JDBC parameters field                                                                                                                                         |
| 0.4.15  | 2022-05-13 | [12834](https://github.com/airbytehq/airbyte/pull/12834) | Fix the bug that the connector returns empty catalog for Azure Postgres database                                                                                           |
| 0.4.14  | 2022-05-08 | [12689](https://github.com/airbytehq/airbyte/pull/12689) | Add table retrieval according to role-based `SELECT` privilege                                                                                                             |
| 0.4.13  | 2022-05-05 | [10230](https://github.com/airbytehq/airbyte/pull/10230) | Explicitly set null value for field in json                                                                                                                                |
| 0.4.12  | 2022-04-29 | [12480](https://github.com/airbytehq/airbyte/pull/12480) | Query tables with adaptive fetch size to optimize JDBC memory consumption                                                                                                  |
| 0.4.11  | 2022-04-11 | [11729](https://github.com/airbytehq/airbyte/pull/11729) | Bump mina-sshd from 2.7.0 to 2.8.0                                                                                                                                         |
| 0.4.10  | 2022-04-08 | [11798](https://github.com/airbytehq/airbyte/pull/11798) | Fixed roles for fetching materialized view processing                                                                                                                      |
| 0.4.8   | 2022-02-21 | [10242](https://github.com/airbytehq/airbyte/pull/10242) | Fixed cursor for old connectors that use non-microsecond format. Now connectors work with both formats                                                                     |
| 0.4.7   | 2022-02-18 | [10242](https://github.com/airbytehq/airbyte/pull/10242) | Updated timestamp transformation with microseconds                                                                                                                         |
| 0.4.6   | 2022-02-14 | [10256](https://github.com/airbytehq/airbyte/pull/10256) | (unpublished) Add `-XX:+ExitOnOutOfMemoryError` JVM option                                                                                                                 |
| 0.4.5   | 2022-02-08 | [10173](https://github.com/airbytehq/airbyte/pull/10173) | Improved  discovering tables in case if user does not have permissions to any table                                                                                        |
| 0.4.4   | 2022-01-26 | [9807](https://github.com/airbytehq/airbyte/pull/9807)   | Update connector fields title/description                                                                                                                                  |
| 0.4.3   | 2022-01-24 | [9554](https://github.com/airbytehq/airbyte/pull/9554)   | Allow handling of java sql date in CDC                                                                                                                                     |
| 0.4.2   | 2022-01-13 | [9360](https://github.com/airbytehq/airbyte/pull/9360)   | Added schema selection                                                                                                                                                     |
| 0.4.1   | 2022-01-05 | [9116](https://github.com/airbytehq/airbyte/pull/9116)   | Added materialized views processing                                                                                                                                        |
| 0.4.0   | 2021-12-13 | [8726](https://github.com/airbytehq/airbyte/pull/8726)   | Support all Postgres types                                                                                                                                                 |
| 0.3.17  | 2021-12-01 | [8371](https://github.com/airbytehq/airbyte/pull/8371)   | Fixed incorrect handling "\n" in ssh key                                                                                                                                   |
| 0.3.16  | 2021-11-28 | [7995](https://github.com/airbytehq/airbyte/pull/7995)   | Fixed money type with amount > 1000                                                                                                                                        |
| 0.3.15  | 2021-11-26 | [8066](https://github.com/airbytehq/airbyte/pull/8266)   | Fixed the case, when Views are not listed during schema discovery                                                                                                          |
| 0.3.14  | 2021-11-17 | [8010](https://github.com/airbytehq/airbyte/pull/8010)   | Added checking of privileges before table internal discovery                                                                                                               |
| 0.3.13  | 2021-10-26 | [7339](https://github.com/airbytehq/airbyte/pull/7339)   | Support or improve support for Interval, Money, Date, various geometric data types, inventory_items, and others                                                            |
| 0.3.12  | 2021-09-30 | [6585](https://github.com/airbytehq/airbyte/pull/6585)   | Improved SSH Tunnel key generation steps                                                                                                                                   |
| 0.3.11  | 2021-09-02 | [5742](https://github.com/airbytehq/airbyte/pull/5742)   | Add SSH Tunnel support                                                                                                                                                     |
| 0.3.9   | 2021-08-17 | [5304](https://github.com/airbytehq/airbyte/pull/5304)   | Fix CDC OOM issue                                                                                                                                                          |
| 0.3.8   | 2021-08-13 | [4699](https://github.com/airbytehq/airbyte/pull/4699)   | Added json config validator                                                                                                                                                |
| 0.3.4   | 2021-06-09 | [3973](https://github.com/airbytehq/airbyte/pull/3973)   | Add `AIRBYTE_ENTRYPOINT` for Kubernetes support                                                                                                                            |
| 0.3.3   | 2021-06-08 | [3960](https://github.com/airbytehq/airbyte/pull/3960)   | Add method field in specification parameters                                                                                                                               |
| 0.3.2   | 2021-05-26 | [3179](https://github.com/airbytehq/airbyte/pull/3179)   | Remove `isCDC` logging                                                                                                                                                     |
| 0.3.1   | 2021-04-21 | [2878](https://github.com/airbytehq/airbyte/pull/2878)   | Set defined cursor for CDC                                                                                                                                                 |
| 0.3.0   | 2021-04-21 | [2990](https://github.com/airbytehq/airbyte/pull/2990)   | Support namespaces                                                                                                                                                         |
| 0.2.7   | 2021-04-16 | [2923](https://github.com/airbytehq/airbyte/pull/2923)   | SSL spec as optional                                                                                                                                                       |
| 0.2.6   | 2021-04-16 | [2757](https://github.com/airbytehq/airbyte/pull/2757)   | Support SSL connection                                                                                                                                                     |
| 0.2.5   | 2021-04-12 | [2859](https://github.com/airbytehq/airbyte/pull/2859)   | CDC bugfix                                                                                                                                                                 |
| 0.2.4   | 2021-04-09 | [2548](https://github.com/airbytehq/airbyte/pull/2548)   | Support CDC                                                                                                                                                                |
| 0.2.3   | 2021-03-28 | [2600](https://github.com/airbytehq/airbyte/pull/2600)   | Add NCHAR and NVCHAR support to DB and cursor type casting                                                                                                                 |
| 0.2.2   | 2021-03-26 | [2460](https://github.com/airbytehq/airbyte/pull/2460)   | Destination supports destination sync mode                                                                                                                                 |
| 0.2.1   | 2021-03-18 | [2488](https://github.com/airbytehq/airbyte/pull/2488)   | Sources support primary keys                                                                                                                                               |
| 0.2.0   | 2021-03-09 | [2238](https://github.com/airbytehq/airbyte/pull/2238)   | Protocol allows future/unknown properties                                                                                                                                  |
| 0.1.13  | 2021-02-02 | [1887](https://github.com/airbytehq/airbyte/pull/1887)   | Migrate AbstractJdbcSource to use iterators                                                                                                                                |
| 0.1.12  | 2021-01-25 | [1746](https://github.com/airbytehq/airbyte/pull/1746)   | Fix NPE in State Decorator                                                                                                                                                 |
| 0.1.11  | 2021-01-25 | [1765](https://github.com/airbytehq/airbyte/pull/1765)   | Add field titles to specification                                                                                                                                          |
| 0.1.10  | 2021-01-19 | [1724](https://github.com/airbytehq/airbyte/pull/1724)   | Fix JdbcSource handling of tables with same names in different schemas                                                                                                     |
| 0.1.9   | 2021-01-14 | [1655](https://github.com/airbytehq/airbyte/pull/1655)   | Fix JdbcSource OOM                                                                                                                                                         |
| 0.1.8   | 2021-01-13 | [1588](https://github.com/airbytehq/airbyte/pull/1588)   | Handle invalid numeric values in JDBC source                                                                                                                               |
| 0.1.7   | 2021-01-08 | [1307](https://github.com/airbytehq/airbyte/pull/1307)   | Migrate Postgres and MySql to use new JdbcSource                                                                                                                           |
| 0.1.6   | 2020-12-09 | [1172](https://github.com/airbytehq/airbyte/pull/1172)   | Support incremental sync                                                                                                                                                   |
| 0.1.5   | 2020-11-30 | [1038](https://github.com/airbytehq/airbyte/pull/1038)   | Change JDBC sources to discover more than standard schemas                                                                                                                 |
| 0.1.4   | 2020-11-30 | [1046](https://github.com/airbytehq/airbyte/pull/1046)   | Add connectors using an index YAML file                                                                                                                                    |
=======
| Version | Date       | Pull Request                                                      | Subject                                                                                                                                                                    |
|:--------|:-----------|:------------------------------------------------------------------|:---------------------------------------------------------------------------------------------------------------------------------------------------------------------------|
| 1.0.39  | 2022-01-20 | [21683](https://github.com/airbytehq/airbyte/pull/21683)          | Speed up esmtimates for trace messages in non-CDC mode.                                                                                                                    |
| 1.0.38  | 2022-01-17 | [20436](https://github.com/airbytehq/airbyte/pull/20346)          | Consolidate date/time values mapping for JDBC sources                                                                                                                      |
| 1.0.37  | 2023-01-17 | [20783](https://github.com/airbytehq/airbyte/pull/20783)          | Emit estimate trace messages for non-CDC mode.                                                                                                                             |
| 1.0.36  | 2023-01-11 | [21003](https://github.com/airbytehq/airbyte/pull/21003)          | Handle null values for array data types in CDC mode gracefully.                                                                                                            |
| 1.0.35  | 2023-01-04 | [20469](https://github.com/airbytehq/airbyte/pull/20469)          | Introduce feature to make LSN commit behaviour configurable.                                                                                                               |
| 1.0.34  | 2022-12-13 | [20378](https://github.com/airbytehq/airbyte/pull/20378)          | Improve descriptions                                                                                                                                                       |
| 1.0.33  | 2022-12-12 | [18959](https://github.com/airbytehq/airbyte/pull/18959)          | CDC : Don't timeout if snapshot is not complete.                                                                                                                           |
| 1.0.32  | 2022-12-12 | [20192](https://github.com/airbytehq/airbyte/pull/20192)          | Only throw a warning if cursor column contains null values.                                                                                                                |
| 1.0.31  | 2022-12-02 | [19889](https://github.com/airbytehq/airbyte/pull/19889)          | Check before each sync and stop if an incremental sync cursor column contains a null value.                                                                                |
|         | 2022-12-02 | [19985](https://github.com/airbytehq/airbyte/pull/19985)          | Reenable incorrectly-disabled `wal2json` CDC plugin                                                                                                                        |
| 1.0.30  | 2022-11-29 | [19024](https://github.com/airbytehq/airbyte/pull/19024)          | Skip tables from schema where user do not have Usage permission during discovery.                                                                                          |
| 1.0.29  | 2022-11-29 | [19623](https://github.com/airbytehq/airbyte/pull/19623)          | Mark PSQLException related to using replica that is configured as a hot standby server as config error.                                                                    |
| 1.0.28  | 2022-11-28 | [19514](https://github.com/airbytehq/airbyte/pull/19514)          | Adjust batch selection memory limits databases.                                                                                                                            |
| 1.0.27  | 2022-11-28 | [16990](https://github.com/airbytehq/airbyte/pull/16990)          | Handle arrays data types                                                                                                                                                   |
| 1.0.26  | 2022-11-18 | [19551](https://github.com/airbytehq/airbyte/pull/19551)          | Fixes bug with ssl modes                                                                                                                                                   |
| 1.0.25  | 2022-11-16 | [19004](https://github.com/airbytehq/airbyte/pull/19004)          | Use Debezium heartbeats to improve CDC replication of large databases.                                                                                                     |
| 1.0.24  | 2022-11-07 | [19291](https://github.com/airbytehq/airbyte/pull/19291)          | Default timeout is reduced from 1 min to 10sec                                                                                                                             |
| 1.0.23  | 2022-11-07 | [19025](https://github.com/airbytehq/airbyte/pull/19025)          | Stop enforce SSL if ssl mode is disabled                                                                                                                                   |
| 1.0.22  | 2022-10-31 | [18538](https://github.com/airbytehq/airbyte/pull/18538)          | Encode database name                                                                                                                                                       |
| 1.0.21  | 2022-10-25 | [18256](https://github.com/airbytehq/airbyte/pull/18256)          | Disable allow and prefer ssl modes in CDC mode                                                                                                                             |
| 1.0.20  | 2022-10-25 | [18383](https://github.com/airbytehq/airbyte/pull/18383)          | Better SSH error handling + messages                                                                                                                                       |
| 1.0.19  | 2022-10-21 | [18263](https://github.com/airbytehq/airbyte/pull/18263)          | Fixes bug introduced in [15833](https://github.com/airbytehq/airbyte/pull/15833) and adds better error messaging for SSH tunnel in Destinations                            |
| 1.0.18  | 2022-10-19 | [18087](https://github.com/airbytehq/airbyte/pull/18087)          | Better error messaging for configuration errors (SSH configs, choosing an invalid cursor)                                                                                  |
| 1.0.17  | 2022-10-17 | [18041](https://github.com/airbytehq/airbyte/pull/18041)          | Fixes bug introduced 2022-09-12 with SshTunnel, handles iterator exception properly                                                                                        |
| 1.0.16  | 2022-10-13 | [15535](https://github.com/airbytehq/airbyte/pull/16238)          | Update incremental query to avoid data missing when new data is inserted at the same time as a sync starts under non-CDC incremental mode                                  |
| 1.0.15  | 2022-10-11 | [17782](https://github.com/airbytehq/airbyte/pull/17782)          | Handle 24:00:00 value for Time column                                                                                                                                      |
| 1.0.14  | 2022-10-03 | [17515](https://github.com/airbytehq/airbyte/pull/17515)          | Fix an issue preventing connection using client certificate                                                                                                                |
| 1.0.13  | 2022-10-01 | [17459](https://github.com/airbytehq/airbyte/pull/17459)          | Upgrade debezium version to 1.9.6 from 1.9.2                                                                                                                               |
| 1.0.12  | 2022-09-27 | [17299](https://github.com/airbytehq/airbyte/pull/17299)          | Improve error handling for strict-encrypt postgres source                                                                                                                  |
| 1.0.11  | 2022-09-26 | [17131](https://github.com/airbytehq/airbyte/pull/17131)          | Allow nullable columns to be used as cursor                                                                                                                                |
| 1.0.10  | 2022-09-14 | [15668](https://github.com/airbytehq/airbyte/pull/15668)          | Wrap logs in AirbyteLogMessage                                                                                                                                             |
| 1.0.9   | 2022-09-13 | [16657](https://github.com/airbytehq/airbyte/pull/16657)          | Improve CDC record queueing performance                                                                                                                                    |
| 1.0.8   | 2022-09-08 | [16202](https://github.com/airbytehq/airbyte/pull/16202)          | Adds error messaging factory to UI                                                                                                                                         |
| 1.0.7   | 2022-08-30 | [16114](https://github.com/airbytehq/airbyte/pull/16114)          | Prevent traffic going on an unsecured channel in strict-encryption version of source postgres                                                                              |
| 1.0.6   | 2022-08-30 | [16138](https://github.com/airbytehq/airbyte/pull/16138)          | Remove unnecessary logging                                                                                                                                                 |
| 1.0.5   | 2022-08-25 | [15993](https://github.com/airbytehq/airbyte/pull/15993)          | Add support for connection over SSL in CDC mode                                                                                                                            |
| 1.0.4   | 2022-08-23 | [15877](https://github.com/airbytehq/airbyte/pull/15877)          | Fix temporal data type bug which was causing failure in CDC mode                                                                                                           |
| 1.0.3   | 2022-08-18 | [14356](https://github.com/airbytehq/airbyte/pull/14356)          | DB Sources: only show a table can sync incrementally if at least one column can be used as a cursor field                                                                  |
| 1.0.2   | 2022-08-11 | [15538](https://github.com/airbytehq/airbyte/pull/15538)          | Allow additional properties in db stream state                                                                                                                             |
| 1.0.1   | 2022-08-10 | [15496](https://github.com/airbytehq/airbyte/pull/15496)          | Fix state emission in incremental sync                                                                                                                                     |
|         | 2022-08-10 | [15481](https://github.com/airbytehq/airbyte/pull/15481)          | Fix data handling from WAL logs in CDC mode                                                                                                                                |
| 1.0.0   | 2022-08-05 | [15380](https://github.com/airbytehq/airbyte/pull/15380)          | Change connector label to generally_available (requires [upgrading](https://docs.airbyte.com/operator-guides/upgrading-airbyte/) your Airbyte platform to `v0.40.0-alpha`) |
| 0.4.44  | 2022-08-05 | [15342](https://github.com/airbytehq/airbyte/pull/15342)          | Adjust titles and descriptions in spec.json                                                                                                                                |
| 0.4.43  | 2022-08-03 | [15226](https://github.com/airbytehq/airbyte/pull/15226)          | Make connectionTimeoutMs configurable through JDBC url parameters                                                                                                          |
| 0.4.42  | 2022-08-03 | [15273](https://github.com/airbytehq/airbyte/pull/15273)          | Fix a bug in `0.4.36` and correctly parse the CDC initial record waiting time                                                                                              |
| 0.4.41  | 2022-08-03 | [15077](https://github.com/airbytehq/airbyte/pull/15077)          | Sync data from beginning if the LSN is no longer valid in CDC                                                                                                              |
|         | 2022-08-03 | [14903](https://github.com/airbytehq/airbyte/pull/14903)          | Emit state messages more frequently (⛔ this version has a bug; use `1.0.1` instead)                                                                                        |
| 0.4.40  | 2022-08-03 | [15187](https://github.com/airbytehq/airbyte/pull/15187)          | Add support for BCE dates/timestamps                                                                                                                                       |
|         | 2022-08-03 | [14534](https://github.com/airbytehq/airbyte/pull/14534)          | Align regular and CDC integration tests and data mappers                                                                                                                   |
| 0.4.39  | 2022-08-02 | [14801](https://github.com/airbytehq/airbyte/pull/14801)          | Fix multiple log bindings                                                                                                                                                  |
| 0.4.38  | 2022-07-26 | [14362](https://github.com/airbytehq/airbyte/pull/14362)          | Integral columns are now discovered as int64 fields.                                                                                                                       |
| 0.4.37  | 2022-07-22 | [14714](https://github.com/airbytehq/airbyte/pull/14714)          | Clarified error message when invalid cursor column selected                                                                                                                |
| 0.4.36  | 2022-07-21 | [14451](https://github.com/airbytehq/airbyte/pull/14451)          | Make initial CDC waiting time configurable (⛔ this version has a bug and will not work; use `0.4.42` instead)                                                              |
| 0.4.35  | 2022-07-14 | [14574](https://github.com/airbytehq/airbyte/pull/14574)          | Removed additionalProperties:false from JDBC source connectors                                                                                                             |
| 0.4.34  | 2022-07-17 | [13840](https://github.com/airbytehq/airbyte/pull/13840)          | Added the ability to connect using different SSL modes and SSL certificates.                                                                                               |
| 0.4.33  | 2022-07-14 | [14586](https://github.com/airbytehq/airbyte/pull/14586)          | Validate source JDBC url parameters                                                                                                                                        |
| 0.4.32  | 2022-07-07 | [14694](https://github.com/airbytehq/airbyte/pull/14694)          | Force to produce LEGACY state if the use stream capable feature flag is set to false                                                                                       |
| 0.4.31  | 2022-07-07 | [14447](https://github.com/airbytehq/airbyte/pull/14447)          | Under CDC mode, retrieve only those tables included in the publications                                                                                                    |
| 0.4.30  | 2022-06-30 | [14251](https://github.com/airbytehq/airbyte/pull/14251)          | Use more simple and comprehensive query to get selectable tables                                                                                                           |
| 0.4.29  | 2022-06-29 | [14265](https://github.com/airbytehq/airbyte/pull/14265)          | Upgrade postgresql JDBC version to 42.3.5                                                                                                                                  |
| 0.4.28  | 2022-06-23 | [14077](https://github.com/airbytehq/airbyte/pull/14077)          | Use the new state management                                                                                                                                               |
| 0.4.26  | 2022-06-17 | [13864](https://github.com/airbytehq/airbyte/pull/13864)          | Updated stacktrace format for any trace message errors                                                                                                                     |
| 0.4.25  | 2022-06-15 | [13823](https://github.com/airbytehq/airbyte/pull/13823)          | Publish adaptive postgres source that enforces ssl on cloud + Debezium version upgrade to 1.9.2 from 1.4.2                                                                 |
| 0.4.24  | 2022-06-14 | [13549](https://github.com/airbytehq/airbyte/pull/13549)          | Fixed truncated precision if the value of microseconds or seconds is 0                                                                                                     |
| 0.4.23  | 2022-06-13 | [13655](https://github.com/airbytehq/airbyte/pull/13745)          | Fixed handling datetime cursors when upgrading from older versions of the connector                                                                                        |
| 0.4.22  | 2022-06-09 | [13655](https://github.com/airbytehq/airbyte/pull/13655)          | Fixed bug with unsupported date-time datatypes during incremental sync                                                                                                     |
| 0.4.21  | 2022-06-06 | [13435](https://github.com/airbytehq/airbyte/pull/13435)          | Adjust JDBC fetch size based on max memory and max row size                                                                                                                |
| 0.4.20  | 2022-06-02 | [13367](https://github.com/airbytehq/airbyte/pull/13367)          | Added convertion hstore to json format                                                                                                                                     |
| 0.4.19  | 2022-05-25 | [13166](https://github.com/airbytehq/airbyte/pull/13166)          | Added timezone awareness and handle BC dates                                                                                                                               |
| 0.4.18  | 2022-05-25 | [13083](https://github.com/airbytehq/airbyte/pull/13083)          | Add support for tsquey type                                                                                                                                                |
| 0.4.17  | 2022-05-19 | [13016](https://github.com/airbytehq/airbyte/pull/13016)          | CDC modify schema to allow null values                                                                                                                                     |
| 0.4.16  | 2022-05-14 | [12840](https://github.com/airbytehq/airbyte/pull/12840)          | Added custom JDBC parameters field                                                                                                                                         |
| 0.4.15  | 2022-05-13 | [12834](https://github.com/airbytehq/airbyte/pull/12834)          | Fix the bug that the connector returns empty catalog for Azure Postgres database                                                                                           |
| 0.4.14  | 2022-05-08 | [12689](https://github.com/airbytehq/airbyte/pull/12689)          | Add table retrieval according to role-based `SELECT` privilege                                                                                                             |
| 0.4.13  | 2022-05-05 | [10230](https://github.com/airbytehq/airbyte/pull/10230)          | Explicitly set null value for field in json                                                                                                                                |
| 0.4.12  | 2022-04-29 | [12480](https://github.com/airbytehq/airbyte/pull/12480)          | Query tables with adaptive fetch size to optimize JDBC memory consumption                                                                                                  |
| 0.4.11  | 2022-04-11 | [11729](https://github.com/airbytehq/airbyte/pull/11729)          | Bump mina-sshd from 2.7.0 to 2.8.0                                                                                                                                         |
| 0.4.10  | 2022-04-08 | [11798](https://github.com/airbytehq/airbyte/pull/11798)          | Fixed roles for fetching materialized view processing                                                                                                                      |
| 0.4.8   | 2022-02-21 | [10242](https://github.com/airbytehq/airbyte/pull/10242)          | Fixed cursor for old connectors that use non-microsecond format. Now connectors work with both formats                                                                     |
| 0.4.7   | 2022-02-18 | [10242](https://github.com/airbytehq/airbyte/pull/10242)          | Updated timestamp transformation with microseconds                                                                                                                         |
| 0.4.6   | 2022-02-14 | [10256](https://github.com/airbytehq/airbyte/pull/10256)          | (unpublished) Add `-XX:+ExitOnOutOfMemoryError` JVM option                                                                                                                 |
| 0.4.5   | 2022-02-08 | [10173](https://github.com/airbytehq/airbyte/pull/10173)          | Improved  discovering tables in case if user does not have permissions to any table                                                                                        |
| 0.4.4   | 2022-01-26 | [9807](https://github.com/airbytehq/airbyte/pull/9807)            | Update connector fields title/description                                                                                                                                  |
| 0.4.3   | 2022-01-24 | [9554](https://github.com/airbytehq/airbyte/pull/9554)            | Allow handling of java sql date in CDC                                                                                                                                     |
| 0.4.2   | 2022-01-13 | [9360](https://github.com/airbytehq/airbyte/pull/9360)            | Added schema selection                                                                                                                                                     |
| 0.4.1   | 2022-01-05 | [9116](https://github.com/airbytehq/airbyte/pull/9116)            | Added materialized views processing                                                                                                                                        |
| 0.4.0   | 2021-12-13 | [8726](https://github.com/airbytehq/airbyte/pull/8726)            | Support all Postgres types                                                                                                                                                 |
| 0.3.17  | 2021-12-01 | [8371](https://github.com/airbytehq/airbyte/pull/8371)            | Fixed incorrect handling "\n" in ssh key                                                                                                                                   |
| 0.3.16  | 2021-11-28 | [7995](https://github.com/airbytehq/airbyte/pull/7995)            | Fixed money type with amount > 1000                                                                                                                                        |
| 0.3.15  | 2021-11-26 | [8066](https://github.com/airbytehq/airbyte/pull/8266)            | Fixed the case, when Views are not listed during schema discovery                                                                                                          |
| 0.3.14  | 2021-11-17 | [8010](https://github.com/airbytehq/airbyte/pull/8010)            | Added checking of privileges before table internal discovery                                                                                                               |
| 0.3.13  | 2021-10-26 | [7339](https://github.com/airbytehq/airbyte/pull/7339)            | Support or improve support for Interval, Money, Date, various geometric data types, inventory_items, and others                                                            |
| 0.3.12  | 2021-09-30 | [6585](https://github.com/airbytehq/airbyte/pull/6585)            | Improved SSH Tunnel key generation steps                                                                                                                                   |
| 0.3.11  | 2021-09-02 | [5742](https://github.com/airbytehq/airbyte/pull/5742)            | Add SSH Tunnel support                                                                                                                                                     |
| 0.3.9   | 2021-08-17 | [5304](https://github.com/airbytehq/airbyte/pull/5304)            | Fix CDC OOM issue                                                                                                                                                          |
| 0.3.8   | 2021-08-13 | [4699](https://github.com/airbytehq/airbyte/pull/4699)            | Added json config validator                                                                                                                                                |
| 0.3.4   | 2021-06-09 | [3973](https://github.com/airbytehq/airbyte/pull/3973)            | Add `AIRBYTE_ENTRYPOINT` for Kubernetes support                                                                                                                            |
| 0.3.3   | 2021-06-08 | [3960](https://github.com/airbytehq/airbyte/pull/3960)            | Add method field in specification parameters                                                                                                                               |
| 0.3.2   | 2021-05-26 | [3179](https://github.com/airbytehq/airbyte/pull/3179)            | Remove `isCDC` logging                                                                                                                                                     |
| 0.3.1   | 2021-04-21 | [2878](https://github.com/airbytehq/airbyte/pull/2878)            | Set defined cursor for CDC                                                                                                                                                 |
| 0.3.0   | 2021-04-21 | [2990](https://github.com/airbytehq/airbyte/pull/2990)            | Support namespaces                                                                                                                                                         |
| 0.2.7   | 2021-04-16 | [2923](https://github.com/airbytehq/airbyte/pull/2923)            | SSL spec as optional                                                                                                                                                       |
| 0.2.6   | 2021-04-16 | [2757](https://github.com/airbytehq/airbyte/pull/2757)            | Support SSL connection                                                                                                                                                     |
| 0.2.5   | 2021-04-12 | [2859](https://github.com/airbytehq/airbyte/pull/2859)            | CDC bugfix                                                                                                                                                                 |
| 0.2.4   | 2021-04-09 | [2548](https://github.com/airbytehq/airbyte/pull/2548)            | Support CDC                                                                                                                                                                |
| 0.2.3   | 2021-03-28 | [2600](https://github.com/airbytehq/airbyte/pull/2600)            | Add NCHAR and NVCHAR support to DB and cursor type casting                                                                                                                 |
| 0.2.2   | 2021-03-26 | [2460](https://github.com/airbytehq/airbyte/pull/2460)            | Destination supports destination sync mode                                                                                                                                 |
| 0.2.1   | 2021-03-18 | [2488](https://github.com/airbytehq/airbyte/pull/2488)            | Sources support primary keys                                                                                                                                               |
| 0.2.0   | 2021-03-09 | [2238](https://github.com/airbytehq/airbyte/pull/2238)            | Protocol allows future/unknown properties                                                                                                                                  |
| 0.1.13  | 2021-02-02 | [1887](https://github.com/airbytehq/airbyte/pull/1887)            | Migrate AbstractJdbcSource to use iterators                                                                                                                                |
| 0.1.12  | 2021-01-25 | [1746](https://github.com/airbytehq/airbyte/pull/1746)            | Fix NPE in State Decorator                                                                                                                                                 |
| 0.1.11  | 2021-01-25 | [1765](https://github.com/airbytehq/airbyte/pull/1765)            | Add field titles to specification                                                                                                                                          |
| 0.1.10  | 2021-01-19 | [1724](https://github.com/airbytehq/airbyte/pull/1724)            | Fix JdbcSource handling of tables with same names in different schemas                                                                                                     |
| 0.1.9   | 2021-01-14 | [1655](https://github.com/airbytehq/airbyte/pull/1655)            | Fix JdbcSource OOM                                                                                                                                                         |
| 0.1.8   | 2021-01-13 | [1588](https://github.com/airbytehq/airbyte/pull/1588)            | Handle invalid numeric values in JDBC source                                                                                                                               |
| 0.1.7   | 2021-01-08 | [1307](https://github.com/airbytehq/airbyte/pull/1307)            | Migrate Postgres and MySql to use new JdbcSource                                                                                                                           |
| 0.1.6   | 2020-12-09 | [1172](https://github.com/airbytehq/airbyte/pull/1172)            | Support incremental sync                                                                                                                                                   |
| 0.1.5   | 2020-11-30 | [1038](https://github.com/airbytehq/airbyte/pull/1038)            | Change JDBC sources to discover more than standard schemas                                                                                                                 |
| 0.1.4   | 2020-11-30 | [1046](https://github.com/airbytehq/airbyte/pull/1046)            | Add connectors using an index YAML file                                                                                                                                    |
>>>>>>> 9e150452
<|MERGE_RESOLUTION|>--- conflicted
+++ resolved
@@ -409,9 +409,9 @@
 
 ## Changelog
 
-<<<<<<< HEAD
 | Version | Date       | Pull Request                                             | Subject                                                                                                                                                                    |
 |:--------|:-----------|:---------------------------------------------------------|:---------------------------------------------------------------------------------------------------------------------------------------------------------------------------|
+| 1.0.39  | 2022-01-20 | [21683](https://github.com/airbytehq/airbyte/pull/21683)          | Speed up esmtimates for trace messages in non-CDC mode.                                                                                                                    |
 | 1.0.38  | 2022-01-17 | [20436](https://github.com/airbytehq/airbyte/pull/20346) | Consolidate date/time values mapping for JDBC sources                                                                                                                      |
 | 1.0.37  | 2023-01-17 | [20783](https://github.com/airbytehq/airbyte/pull/20783) | Emit estimate trace messages for non-CDC mode.                                                                                                                             |
 | 1.0.36  | 2023-01-11 | [21003](https://github.com/airbytehq/airbyte/pull/21003) | Handle null values for array data types in CDC mode gracefully.                                                                                                            |
@@ -530,7 +530,6 @@
 | 0.1.6   | 2020-12-09 | [1172](https://github.com/airbytehq/airbyte/pull/1172)   | Support incremental sync                                                                                                                                                   |
 | 0.1.5   | 2020-11-30 | [1038](https://github.com/airbytehq/airbyte/pull/1038)   | Change JDBC sources to discover more than standard schemas                                                                                                                 |
 | 0.1.4   | 2020-11-30 | [1046](https://github.com/airbytehq/airbyte/pull/1046)   | Add connectors using an index YAML file                                                                                                                                    |
-=======
 | Version | Date       | Pull Request                                                      | Subject                                                                                                                                                                    |
 |:--------|:-----------|:------------------------------------------------------------------|:---------------------------------------------------------------------------------------------------------------------------------------------------------------------------|
 | 1.0.39  | 2022-01-20 | [21683](https://github.com/airbytehq/airbyte/pull/21683)          | Speed up esmtimates for trace messages in non-CDC mode.                                                                                                                    |
@@ -652,4 +651,3 @@
 | 0.1.6   | 2020-12-09 | [1172](https://github.com/airbytehq/airbyte/pull/1172)            | Support incremental sync                                                                                                                                                   |
 | 0.1.5   | 2020-11-30 | [1038](https://github.com/airbytehq/airbyte/pull/1038)            | Change JDBC sources to discover more than standard schemas                                                                                                                 |
 | 0.1.4   | 2020-11-30 | [1046](https://github.com/airbytehq/airbyte/pull/1046)            | Add connectors using an index YAML file                                                                                                                                    |
->>>>>>> 9e150452
