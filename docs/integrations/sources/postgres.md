# Postgres

Airbyte's certified Postgres connector offers the following features:

- Replicate data from tables, views and materilized views. Other data objects won't be replicated to the destination like indexes, permissions.
- Multiple methods of keeping your data fresh, including [Change Data Capture (CDC)](https://docs.airbyte.com/understanding-airbyte/cdc) and replication using the [xmin system column](#xmin).
- All available [sync modes](https://docs.airbyte.com/cloud/core-concepts#connection-sync-modes), providing flexibility in how data is delivered to your destination.
- Reliable replication at any table size with [checkpointing](https://docs.airbyte.com/understanding-airbyte/airbyte-protocol/#state--checkpointing) and chunking of database reads.

The contents below include a 'Quick Start' guide, advanced setup steps, and reference information (data type mapping, and changelogs). See [here](https://docs.airbyte.com/integrations/sources/postgres/postgres-troubleshooting) to troubleshooting issues with the Postgres connector.

**Please note the required minimum platform version is v0.58.0 for this connector.**

![Airbyte Postgres Connection](https://raw.githubusercontent.com/airbytehq/airbyte/c078e8ed6703020a584d9362efa5665fbe8db77f/docs/integrations/sources/postgres/assets/airbyte_postgres_source.png?raw=true)

## Quick Start

Here is an outline of the minimum required steps to configure a Postgres connector:

1. Create a dedicated read-only Postgres user with permissions for replicating data
2. Create a new Postgres source in the Airbyte UI using `xmin` system column
3. (Airbyte Cloud Only) Allow inbound traffic from Airbyte IPs

Once this is complete, you will be able to select Postgres as a source for replicating data.

#### Step 1: Create a dedicated read-only Postgres user

These steps create a dedicated read-only user for replicating data. Alternatively, you can use an existing Postgres user in your database.

The following commands will create a new user:

```roomsql
CREATE USER <user_name> PASSWORD 'your_password_here';
```

Now, provide this user with read-only access to relevant schemas and tables. Re-run this command for each schema you expect to replicate data from:

```roomsql
GRANT USAGE ON SCHEMA <schema_name> TO <user_name>;
GRANT SELECT ON ALL TABLES IN SCHEMA <schema_name> TO <user_name>;
ALTER DEFAULT PRIVILEGES IN SCHEMA <schema_name> GRANT SELECT ON TABLES TO <user_name>;
```

#### Step 2: Create a new Postgres source in Airbyte UI

From your [Airbyte Cloud](https://cloud.airbyte.com/workspaces) or Airbyte Open Source account, select `Sources` from the left navigation bar, search for `Postgres`, then create a new Postgres source.

![Create an Airbyte source](https://github.com/airbytehq/airbyte/blob/c078e8ed6703020a584d9362efa5665fbe8db77f/docs/integrations/sources/postgres/assets/airbyte_source_selection.png?raw=true)

To fill out the required information:

1. Enter the hostname, port number, and name for your Postgres database.
2. You may optionally opt to list each of the schemas you want to sync. These are case-sensitive, and multiple schemas may be entered. By default, `public` is the only selected schema.
3. Enter the username and password you created in [Step 1](#step-1-create-a-dedicated-read-only-postgres-user).
4. Select an SSL mode. You will most frequently choose `require` or `verify-ca`. Both of these always require encryption. `verify-ca` also requires certificates from your Postgres database. See here to learn about other SSL modes and SSH tunneling.
5. Select `Standard (xmin)` from available replication methods. This uses the [xmin system column](#xmin) to reliably replicate data from your database.
   1. If your database is particularly large (> 500 GB), you will benefit from [configuring your Postgres source using logical replication (CDC)](#cdc).

<!-- env:cloud -->

#### Step 3: (Airbyte Cloud Only) Allow inbound traffic from Airbyte IPs.

If you are on Airbyte Cloud, you will always need to modify your database configuration to allow inbound traffic from Airbyte IPs. You can find a list of all IPs that need to be allowlisted in
our [Airbyte Security docs](../../operating-airbyte/security#network-security-1).

Now, click `Set up source` in the Airbyte UI. Airbyte will now test connecting to your database. Once this succeeds, you've configured an Airbyte Postgres source!

<!-- /env:cloud -->

## Advanced Configuration

### Setup using CDC

Airbyte uses [logical replication](https://www.postgresql.org/docs/10/logical-replication.html) of the Postgres write-ahead log (WAL) to incrementally capture deletes using a replication plugin:

- See [here](https://docs.airbyte.com/understanding-airbyte/cdc) to learn more on how Airbyte implements CDC.
- See [here](https://docs.airbyte.com/integrations/sources/postgres/postgres-troubleshooting#cdc-requirements) to learn more about Postgres CDC requirements and limitations.

We recommend configuring your Postgres source with CDC when:

- You need a record of deletions.
- You have a very large database (500 GB or more).
- Your table has a primary key but doesn't have a reasonable cursor field for incremental syncing (`updated_at`).

These are the additional steps required (after following the [quick start](#quick-start)) to configure your Postgres source using CDC:

1. Provide additional `REPLICATION` permissions to read-only user
2. Enable logical replication on your Postgres database
3. Create a replication slot on your Postgres database
4. Create publication and replication identities for each Postgres table
5. Enable CDC replication in the Airbyte UI

#### Step 1: Prepopulate your Postgres source configuration

We recommend following the steps in the [quick start](#quick-start) section to confirm that Airbyte can connect to your Postgres database prior to configuring CDC settings.

For CDC, you must connect to primary/master databases. Pointing the connector configuration to replica database hosts for CDC will lead to failures.

#### Step 2: Provide additional permissions to read-only user

To configure CDC for the Postgres source connector, grant `REPLICATION` permissions to the user created in [step 1 of the quick start](#step-1-create-a-dedicated-read-only-postgres-user):

```
ALTER USER <user_name> REPLICATION;
```

#### Step 3: Enable logical replication on your Postgres database

To enable logical replication on bare metal, VMs (EC2/GCE/etc), or Docker, configure the following parameters in the <a href="https://www.postgresql.org/docs/current/config-setting.html">postgresql.conf file</a> for your Postgres database:

| Parameter             | Description                                                                    | Set value to                                                                                                                         |
| --------------------- | ------------------------------------------------------------------------------ | ------------------------------------------------------------------------------------------------------------------------------------ |
| wal_level             | Type of coding used within the Postgres write-ahead log                        | `logical `                                                                                                                           |
| max_wal_senders       | The maximum number of processes used for handling WAL changes                  | `min: 1`                                                                                                                             |
| max_replication_slots | The maximum number of replication slots that are allowed to stream WAL changes | `1` (if Airbyte is the only service reading subscribing to WAL changes. More than 1 if other services are also reading from the WAL) |

To enable logical replication on AWS Postgres RDS or Aurora:

- Go to the Configuration tab for your DB cluster.
- Find your cluster parameter group. Either edit the parameters for this group or create a copy of this parameter group to edit. If you create a copy, change your cluster's parameter group before restarting.
- Within the parameter group page, search for `rds.logical_replication`. Select this row and click Edit parameters. Set this value to 1.
- Wait for a maintenance window to automatically restart the instance or restart it manually.

To enable logical replication on Azure Database for Postgres, change the replication mode of your Postgres DB on Azure to `logical` using the replication menu of your PostgreSQL instance in the Azure Portal. Alternatively, use the Azure CLI to run the following command:

```
az postgres server configuration set --resource-group group --server-name server --name azure.replication_support --value logical
az postgres server restart --resource-group group --name server
```

#### Step 4: Create a replication slot on your Postgres database

Airbyte requires a replication slot configured only for its use. Only one source should be configured that uses this replication slot.

For this step, Airbyte requires use of the pgoutput plugin. To create a replication slot called `airbyte_slot` using pgoutput, run as the user with the newly granted `REPLICATION` role:

```
SELECT pg_create_logical_replication_slot('airbyte_slot', 'pgoutput');
```

The output of this command will include the name of the replication slot to fill into the Airbyte source setup page.

#### Step 5: Create publication and replication identities for each Postgres table

For each table you want to replicate with CDC, follow the steps below:

1. Add the replication identity (the method of distinguishing between rows) for each table you want to replicate:

```
ALTER TABLE tbl1 REPLICA IDENTITY DEFAULT;
```

In rare cases, if your tables use data types that support [TOAST](https://www.postgresql.org/docs/current/storage-toast.html) or have very large field values, consider instead using replica identity type full: `
ALTER TABLE tbl1 REPLICA IDENTITY FULL;`.  Ensure that TOAST-able tables use non-TOAST-able primary keys (integers, varchars, etc), and there will only be a [modest increase in resource utilization, in addition to increased WAL storage size](https://xata.io/blog/replica-identity-full-performance).

2. Create the Postgres publication. You should include all tables you want to replicate as part of the publication:

```
CREATE PUBLICATION airbyte_publication FOR TABLE <tbl1, tbl2, tbl3>;`
```

The publication name is customizable. Refer to the [Postgres docs](https://www.postgresql.org/docs/10/sql-alterpublication.html) if you need to add or remove tables from your publication in the future.

:::note
The Airbyte UI currently allows selecting any tables for CDC. If a table is selected that is not part of the publication, it will not be replicated even though it is selected. If a table is part of the publication but does not have a replication identity, that replication identity will be created automatically on the first run if the Airbyte user has the necessary permissions.
:::

#### Step 6: Enable CDC replication in Airbyte UI

In your Postgres source, change the replication mode to `Logical Replication (CDC)`, and enter the replication slot and publication you just created.

## Postgres Replication Methods

The Postgres source currently offers 3 methods of replicating updates to your destination: CDC, xmin and standard (with a user defined cursor). Both CDC and xmin are the **most reliable methods** of updating your data.

#### CDC

Airbyte uses [logical replication](https://www.postgresql.org/docs/10/logical-replication.html) of the Postgres write-ahead log (WAL) to incrementally capture deletes using a replication plugin. To learn more how Airbyte implements CDC, refer to [Change Data Capture (CDC)](https://docs.airbyte.com/understanding-airbyte/cdc/). We recommend configuring your Postgres source with CDC when:

- You need a record of deletions.
- You have a very large database (500 GB or more).
- Your table has a primary key but doesn't have a reasonable cursor field for incremental syncing (`updated_at`).

If your goal is to maintain a snapshot of your table in the destination but the limitations prevent you from using CDC, consider using the xmin replication method.

#### Xmin

Xmin replication is the new cursor-less replication method for Postgres. Cursorless syncs enable syncing new or updated rows without explicitly choosing a cursor field. The xmin system column which (available in all Postgres databases) is used to track inserts and updates to your source data.

This is a good solution if:

- There is not a well-defined cursor candidate to use for Standard incremental mode.
- You want to replace a previously configured full-refresh sync.
- Your database doesn't incur heavy writes that would lead to transaction ID wraparound.
- You are not replicating non-materialized views. Non-materialized views are not supported by xmin replication.

## Connecting with SSL or SSH Tunneling

### SSL Modes

Airbyte Cloud uses SSL by default. You are not permitted to `disable` SSL while using Airbyte Cloud.

Here is a breakdown of available SSL connection modes:

- `disable` to disable encrypted communication between Airbyte and the source
- `allow` to enable encrypted communication only when required by the source
- `prefer` to allow unencrypted communication only when the source doesn't support encryption
- `require` to always require encryption. Note: The connection will fail if the source doesn't support encryption.
- `verify-ca` to always require encryption and verify that the source has a valid SSL certificate
- `verify-full` to always require encryption and verify the identity of the source

### SSH Tunneling

If you are using SSH tunneling, as Airbyte Cloud requires encrypted communication, select `SSH Key Authentication` or `Password Authentication` if you selected `disable`, `allow`, or `prefer` as the SSL Mode; otherwise, the connection will fail.

For SSH Tunnel Method, select:

- `No Tunnel` for a direct connection to the database
- `SSH Key Authentication` to use an RSA Private as your secret for establishing the SSH tunnel
- `Password Authentication` to use a password as your secret for establishing the SSH tunnel

#### Connect via SSH Tunnel

You can connect to a Postgres instance via an SSH tunnel.

When using an SSH tunnel, you are configuring Airbyte to connect to an intermediate server (also called a bastion or a jump server) that has direct access to the database. Airbyte connects to the bastion and then asks the bastion to connect directly to the server.

To connect to a Postgres instance via an SSH tunnel:

1. While [setting up](#step-2-create-a-new-postgres-source-in-airbyte-ui) the Postgres source connector, from the SSH tunnel dropdown, select:
   - SSH Key Authentication to use a private as your secret for establishing the SSH tunnel
   - Password Authentication to use a password as your secret for establishing the SSH Tunnel
2. For **SSH Tunnel Jump Server Host**, enter the hostname or IP address for the intermediate (bastion) server that Airbyte will connect to.
3. For **SSH Connection Port**, enter the port on the bastion server. The default port for SSH connections is 22.
4. For **SSH Login Username**, enter the username to use when connecting to the bastion server. **Note:** This is the operating system username and not the Postgres username.
5. For authentication:
   - If you selected **SSH Key Authentication**, set the **SSH Private Key** to the [private Key](#generating-a-private-key-for-ssh-tunneling) that you are using to create the SSH connection.
   - If you selected **Password Authentication**, enter the password for the operating system user to connect to the bastion server. **Note:** This is the operating system password and not the Postgres password.

#### Generating a private key for SSH Tunneling

The connector supports any SSH compatible key format such as RSA or Ed25519. To generate an RSA key, for example, run:

```
ssh-keygen -t rsa -m PEM -f myuser_rsa
```

The command produces the private key in PEM format and the public key remains in the standard format used by the `authorized_keys` file on your bastion server. Add the public key to your bastion host to the user you want to use with Airbyte. The private key is provided via copy-and-paste to the Airbyte connector configuration screen to allow it to log into the bastion server.

## Limitations & Troubleshooting

To see connector limitations, or troubleshoot your Postgres connector, see more [in our Postgres troubleshooting guide](/integrations/sources/postgres/postgres-troubleshooting).

## Data type mapping

According to Postgres [documentation](https://www.postgresql.org/docs/14/datatype.html), Postgres data types are mapped to the following data types when synchronizing data. You can check the test values examples [here](https://github.com/airbytehq/airbyte/blob/master/airbyte-integrations/connectors/source-postgres/src/test-integration/java/io/airbyte/integrations/io/airbyte/integration_tests/sources/PostgresSourceDatatypeTest.java). If you can't find the data type you are looking for or have any problems feel free to add a new test!

| Postgres Type                         | Resulting Type | Notes                                                                                                                                                |
| ------------------------------------- | -------------- | ---------------------------------------------------------------------------------------------------------------------------------------------------- |
| `bigint`                              | number         |                                                                                                                                                      |
| `bigserial`, `serial8`                | number         |                                                                                                                                                      |
| `bit`                                 | string         | Fixed-length bit string (e.g. "0100").                                                                                                               |
| `bit varying`, `varbit`               | string         | Variable-length bit string (e.g. "0100").                                                                                                            |
| `boolean`, `bool`                     | boolean        |                                                                                                                                                      |
| `box`                                 | string         |                                                                                                                                                      |
| `bytea`                               | string         | Variable length binary string with hex output format prefixed with "\x" (e.g. "\x6b707a").                                                           |
| `character`, `char`                   | string         |                                                                                                                                                      |
| `character varying`, `varchar`        | string         |                                                                                                                                                      |
| `cidr`                                | string         |                                                                                                                                                      |
| `circle`                              | string         |                                                                                                                                                      |
| `date`                                | string         | Parsed as ISO8601 date time at midnight. CDC mode doesn't support era indicators. Issue: [#14590](https://github.com/airbytehq/airbyte/issues/14590) |
| `double precision`, `float`, `float8` | number         | `Infinity`, `-Infinity`, and `NaN` are not supported and converted to `null`. Issue: [#8902](https://github.com/airbytehq/airbyte/issues/8902).      |
| `hstore`                              | string         |                                                                                                                                                      |
| `inet`                                | string         |                                                                                                                                                      |
| `integer`, `int`, `int4`              | number         |                                                                                                                                                      |
| `interval`                            | string         |                                                                                                                                                      |
| `json`                                | string         |                                                                                                                                                      |
| `jsonb`                               | string         |                                                                                                                                                      |
| `line`                                | string         |                                                                                                                                                      |
| `lseg`                                | string         |                                                                                                                                                      |
| `macaddr`                             | string         |                                                                                                                                                      |
| `macaddr8`                            | string         |                                                                                                                                                      |
| `money`                               | number         |                                                                                                                                                      |
| `numeric`, `decimal`                  | number         | `Infinity`, `-Infinity`, and `NaN` are not supported and converted to `null`. Issue: [#8902](https://github.com/airbytehq/airbyte/issues/8902).      |
| `path`                                | string         |                                                                                                                                                      |
| `pg_lsn`                              | string         |                                                                                                                                                      |
| `point`                               | string         |                                                                                                                                                      |
| `polygon`                             | string         |                                                                                                                                                      |
| `real`, `float4`                      | number         |                                                                                                                                                      |
| `smallint`, `int2`                    | number         |                                                                                                                                                      |
| `smallserial`, `serial2`              | number         |                                                                                                                                                      |
| `serial`, `serial4`                   | number         |                                                                                                                                                      |
| `text`                                | string         |                                                                                                                                                      |
| `time`                                | string         | Parsed as a time string without a time-zone in the ISO-8601 calendar system.                                                                         |
| `timetz`                              | string         | Parsed as a time string with time-zone in the ISO-8601 calendar system.                                                                              |
| `timestamp`                           | string         | Parsed as a date-time string without a time-zone in the ISO-8601 calendar system.                                                                    |
| `timestamptz`                         | string         | Parsed as a date-time string with time-zone in the ISO-8601 calendar system.                                                                         |
| `tsquery`                             | string         |                                                                                                                                                      |
| `tsvector`                            | string         |                                                                                                                                                      |
| `uuid`                                | string         |                                                                                                                                                      |
| `xml`                                 | string         |                                                                                                                                                      |
| `enum`                                | string         |                                                                                                                                                      |
| `tsrange`                             | string         |                                                                                                                                                      |
| `array`                               | array          | E.g. "[\"10001\",\"10002\",\"10003\",\"10004\"]".                                                                                                    |
| composite type                        | string         |                                                                                                                                                      |

## Changelog

<details>
  <summary>Expand to review</summary>

<<<<<<< HEAD
| Version | Date       | Pull Request                                             | Subject                                                                                                                                                                   |
|---------|------------|----------------------------------------------------------|---------------------------------------------------------------------------------------------------------------------------------------------------------------------------|
| 3.6.6   | 2024-07-23 | [42421](https://github.com/airbytehq/airbyte/pull/42421) | Remove final transient error emitter iterators.                                                                                                |
=======
| Version | Date       | Pull Request                                             | Subject                                                                                                                                                                    |
|---------|------------|----------------------------------------------------------|----------------------------------------------------------------------------------------------------------------------------------------------------------------------------|
| 3.6.7 | |2024-07-22 | [42411](https://github.com/airbytehq/airbyte/pull/42411) | Hide the "initial load timeout in hours" field by default in UI |
| 3.6.6   | 2024-07-22 | [41622](https://github.com/airbytehq/airbyte/pull/41622) | Fix bug in CDC syncing                                                                                                                                                     |
>>>>>>> 4cadb340
| 3.6.5   | 2024-07-22 | [42024](https://github.com/airbytehq/airbyte/pull/42024) | Fix a bug on resuming from a failed attempt.                                                                                                |
| 3.6.4   | 2024-07-17 | [42087](https://github.com/airbytehq/airbyte/pull/42087) | Translate more errors for Postgres source.                                                                                                                       |
| 3.6.3   | 2024-07-19 | [42122](https://github.com/airbytehq/airbyte/pull/42122) | Improve wass error message + logging.                                                                                                          |
| 3.6.2   | 2024-07-18 | [42108](https://github.com/airbytehq/airbyte/pull/42108) | Disable incremental sync for view streams in xmin replication mode |
| 3.6.1   | 2024-07-05 | [40716](https://github.com/airbytehq/airbyte/pull/40716) | Fix typo in connector specification |
| 3.6.0   | 2024-07-17 | [40208](https://github.com/airbytehq/airbyte/pull/40208) | Start using the new error Postgres source error handler that comes with a new error translation layer.                                                                   | 
| 3.5.2   | 2024-07-17 | [42068](https://github.com/airbytehq/airbyte/pull/42068) | Add analytics for WASS case occurrence.                                                                                                                                   |
| 3.5.1   | 2024-07-17 | [42055](https://github.com/airbytehq/airbyte/pull/42055) | Add debezium heartbeat timeout back to shutdown debezium.                                                                                                                 |
| 3.5.0   | 2024-07-17 | [41651](https://github.com/airbytehq/airbyte/pull/41651) | Implement WASS algo - large initial snapshots shouldn't block CDC.                                                                                                        |
| 3.4.26  | 2024-07-15 | [41654](https://github.com/airbytehq/airbyte/pull/41654) | Allow null value for array typed columns in CDC.                                                                                                                          |
| 3.4.25  | 2024-07-12 | [41651](https://github.com/airbytehq/airbyte/pull/41651) | Throw transient error if tables of interest and undergoing full vacuum.                                                                                                   |
| 3.4.24  | 2024-07-05 | [41067](https://github.com/airbytehq/airbyte/pull/41067) | Fix Postgres sending duplicated streams                                                                                                                                   |
| 3.4.23  | 2024-07-01 | [40757](https://github.com/airbytehq/airbyte/pull/40757) | Rollback 3.4.22.                                                                                                                                                          
| 3.4.21  | 2024-07-01 | [40516](https://github.com/airbytehq/airbyte/pull/40516) | Remove dbz hearbeat.                                                                                                                                                      |
| 3.4.20  | 2024-06-23 | [40559](https://github.com/airbytehq/airbyte/pull/40559) | Remove strict check for stream states of unknown types                                                                                                                    |
| 3.4.19  | 2024-06-23 | [40223](https://github.com/airbytehq/airbyte/pull/40223) | Revert the changes introduced in version 3.4.15.                                                                                                                          |
| 3.4.18  | 2024-06-14 | [39349](https://github.com/airbytehq/airbyte/pull/39349) | Full refresh stream sending internal count metadata.                                                                                                                      |
| 3.4.17  | 2024-06-13 | [39460](https://github.com/airbytehq/airbyte/pull/39460) | Bump postgres JDBC driver version                                                                                                                                         |
| 3.4.16  | 2024-05-29 | [39474](https://github.com/airbytehq/airbyte/pull/39474) | Adopt latest CDK.                                                                                                                                                         |
| 3.4.15  | 2024-05-29 | [38773](https://github.com/airbytehq/airbyte/pull/38773) | Connect with adaptiveFetch=true.                                                                                                                                          |
| 3.4.14  | 2024-06-08 | [39353](https://github.com/airbytehq/airbyte/pull/39353) | Upgrade Debezium to 2.6.2                                                                                                                                                 |
| 3.4.13  | 2024-06-04 | [38875](https://github.com/airbytehq/airbyte/pull/38875) | read() throws config exception upon detecting transaction ID wraparound.                                                                                                  |
| 3.4.12  | 2024-06-04 | [38836](https://github.com/airbytehq/airbyte/pull/38836) | check() throws config error upon detecting transaction ID wraparound.                                                                                                     |
| 3.4.11  | 2024-06-04 | [38848](https://github.com/airbytehq/airbyte/pull/38848) | Improve UI message and doc on xmin                                                                                                                                        |
| 3.4.10  | 2024-05-29 | [38584](https://github.com/airbytehq/airbyte/pull/38584) | Set is_resumable flag in discover.                                                                                                                                        |
| 3.4.9   | 2024-05-29 | [38775](https://github.com/airbytehq/airbyte/pull/38775) | Publish CDK                                                                                                                                                               |
| 3.4.9   | 2024-05-28 | [38716](https://github.com/airbytehq/airbyte/pull/38716) | Publish CDK                                                                                                                                                               |
| 3.4.8   | 2024-05-28 | [38716](https://github.com/airbytehq/airbyte/pull/38716) | Stream status for postgres                                                                                                                                                |
| 3.4.7   | 2024-05-20 | [38365](https://github.com/airbytehq/airbyte/pull/38365) | Rollback a previously version (3.4.6)                                                                                                                                     |
| 3.4.5   | 2024-05-16 | [38303](https://github.com/airbytehq/airbyte/pull/38303) | Streams not in the CDC publication still have a cursor and PK.                                                                                                            |
| 3.4.4   | 2024-05-15 | [38208](https://github.com/airbytehq/airbyte/pull/38208) | disable counts in full refresh stream in state message.                                                                                                                   |
| 3.4.3   | 2024-05-13 | [38104](https://github.com/airbytehq/airbyte/pull/38104) | Handle transient error messages.                                                                                                                                          |
| 3.4.2   | 2024-05-10 | [38171](https://github.com/airbytehq/airbyte/pull/38171) | Bug fix on final state setup.                                                                                                                                             |
| 3.4.1   | 2024-05-10 | [38130](https://github.com/airbytehq/airbyte/pull/38130) | Bug fix on old PG where ctid column not found when stream is a view.                                                                                                      |
| 3.4.0   | 2024-04-29 | [37112](https://github.com/airbytehq/airbyte/pull/37112) | resumeable full refresh.                                                                                                                                                  |
| 3.3.33  | 2024-05-07 | [38030](https://github.com/airbytehq/airbyte/pull/38030) | Mark PG hot standby error as transient.                                                                                                                                   |
| 3.3.32  | 2024-04-30 | [37758](https://github.com/airbytehq/airbyte/pull/37758) | Correct previous release to disable debezium retries                                                                                                                      |
| 3.3.31  | 2024-04-30 | [37754](https://github.com/airbytehq/airbyte/pull/37754) | Add CDC logs                                                                                                                                                              |
| 3.3.30  | 2024-04-30 | [37726](https://github.com/airbytehq/airbyte/pull/37726) | Remove debezium retries                                                                                                                                                   |
| 3.3.29  | 2024-04-23 | [37509](https://github.com/airbytehq/airbyte/pull/37509) | remove excessive logs                                                                                                                                                     |
| 3.3.28  | 2024-04-23 | [37509](https://github.com/airbytehq/airbyte/pull/37509) | Better error messages on switching between sync modes.                                                                                                                    |
| 3.3.27  | 2024-04-22 | [37445](https://github.com/airbytehq/airbyte/pull/37445) | Remove legacy bad values handling code.                                                                                                                                   |
| 3.3.26  | 2024-04-10 | [36982](https://github.com/airbytehq/airbyte/pull/36982) | Populate airyte_meta.changes for xmin path                                                                                                                                |
| 3.3.25  | 2024-04-10 | [36981](https://github.com/airbytehq/airbyte/pull/36981) | Track latest CDK                                                                                                                                                          |
| 3.3.24  | 2024-04-10 | [36865](https://github.com/airbytehq/airbyte/pull/36865) | Track latest CDK                                                                                                                                                          |
| 3.3.23  | 2024-04-02 | [36759](https://github.com/airbytehq/airbyte/pull/36759) | Track latest CDK                                                                                                                                                          |
| 3.3.22  | 2024-04-01 | [36739](https://github.com/airbytehq/airbyte/pull/36739) | Fix useLocalCdk flag.                                                                                                                                                     |
| 3.3.21  | 2024-03-25 | [36584](https://github.com/airbytehq/airbyte/pull/36584) | Adopt Kotlin CDK.                                                                                                                                                         |
| 3.3.20  | 2024-03-25 | [36432](https://github.com/airbytehq/airbyte/pull/36432) | Failure to serialize values from Postgres DB shouldn't fail sync.                                                                                                         |
| 3.3.19  | 2024-03-12 | [36333](https://github.com/airbytehq/airbyte/pull/36333) | Use newest CDK - deprecate dbz iterator                                                                                                                                   |
| 3.3.18  | 2024-03-12 | [35599](https://github.com/airbytehq/airbyte/pull/35599) | Use newest CDK                                                                                                                                                            |
| 3.3.17  | 2024-03-12 | [35939](https://github.com/airbytehq/airbyte/pull/35939) | Use lsn_commit value instead of lsn_proc for CDC checkpointing logic.                                                                                                     |
| 3.3.16  | 2024-03-11 | [35904](https://github.com/airbytehq/airbyte/pull/35904) | Adopt Java CDK 0.23.1- debezium retries.                                                                                                                                  |
| 3.3.15  | 2024-02-29 | [34724](https://github.com/airbytehq/airbyte/pull/34724) | Add record count in state message.                                                                                                                                        |
| 3.3.14  | 2024-03-06 | [35842](https://github.com/airbytehq/airbyte/pull/35842) | Add logging to understand cases with a large number of records with the same LSN.                                                                                         |
| 3.3.13  | 2024-02-27 | [35675](https://github.com/airbytehq/airbyte/pull/35675) | Fix invalid cdc error message.                                                                                                                                            |
| 3.3.12  | 2024-02-22 | [35569](https://github.com/airbytehq/airbyte/pull/35569) | Fix logging bug.                                                                                                                                                          |
| 3.3.11  | 2024-02-20 | [35304](https://github.com/airbytehq/airbyte/pull/35304) | Add config to throw an error on invalid CDC position and enable it by default.                                                                                            |
| 3.3.10  | 2024-02-13 | [35036](https://github.com/airbytehq/airbyte/pull/34751) | Emit analytics message for invalid CDC cursor.                                                                                                                            |
| 3.3.9   | 2024-02-13 | [35224](https://github.com/airbytehq/airbyte/pull/35224) | Adopt CDK 0.20.4                                                                                                                                                          |
| 3.3.8   | 2024-02-08 | [34751](https://github.com/airbytehq/airbyte/pull/34751) | Adopt CDK 0.19.0                                                                                                                                                          |
| 3.3.7   | 2024-02-08 | [34781](https://github.com/airbytehq/airbyte/pull/34781) | Add a setting in the setup page to advance the LSN.                                                                                                                       |
| 3.3.6   | 2024-02-07 | [34892](https://github.com/airbytehq/airbyte/pull/34892) | Adopt CDK v0.16.6                                                                                                                                                         |
| 3.3.5   | 2024-02-07 | [34948](https://github.com/airbytehq/airbyte/pull/34948) | Adopt CDK v0.16.5                                                                                                                                                         |
| 3.3.4   | 2024-01-31 | [34723](https://github.com/airbytehq/airbyte/pull/34723) | Adopt CDK v0.16.3                                                                                                                                                         |
| 3.3.3   | 2024-01-26 | [34573](https://github.com/airbytehq/airbyte/pull/34573) | Adopt CDK v0.16.0                                                                                                                                                         |
| 3.3.2   | 2024-01-24 | [34465](https://github.com/airbytehq/airbyte/pull/34465) | Check xmin only if user selects xmin sync mode.                                                                                                                           |
| 3.3.1   | 2024-01-10 | [34119](https://github.com/airbytehq/airbyte/pull/34119) | Adopt java CDK version 0.11.5.                                                                                                                                            |
| 3.3.0   | 2023-12-19 | [33437](https://github.com/airbytehq/airbyte/pull/33437) | Remove LEGACY state flag                                                                                                                                                  |
| 3.2.27  | 2023-12-18 | [33605](https://github.com/airbytehq/airbyte/pull/33605) | Advance Postgres LSN for PG 14 & below.                                                                                                                                   |
| 3.2.26  | 2023-12-11 | [33027](https://github.com/airbytehq/airbyte/pull/32961) | Support for better debugging tools.                                                                                                                                       |
| 3.2.25  | 2023-11-29 | [32961](https://github.com/airbytehq/airbyte/pull/32961) | Bump debezium wait time default to 20 min.                                                                                                                                |
| 3.2.24  | 2023-11-28 | [32686](https://github.com/airbytehq/airbyte/pull/32686) | Better logging to understand dbz closing reason attribution.                                                                                                              |
| 3.2.23  | 2023-11-28 | [32891](https://github.com/airbytehq/airbyte/pull/32891) | Fix CDK dependency in build.                                                                                                                                              |
| 3.2.22  | 2023-11-22 | [32656](https://github.com/airbytehq/airbyte/pull/32656) | Adopt java CDK version 0.5.0.                                                                                                                                             |
| 3.2.21  | 2023-11-07 | [31856](https://github.com/airbytehq/airbyte/pull/31856) | handle date/timestamp infinity values properly                                                                                                                            |
| 3.2.20  | 2023-11-06 | [32193](https://github.com/airbytehq/airbyte/pull/32193) | Adopt java CDK version 0.4.1.                                                                                                                                             |
| 3.2.19  | 2023-11-03 | [32050](https://github.com/airbytehq/airbyte/pull/32050) | Adopt java CDK version 0.4.0.                                                                                                                                             |
| 3.2.18  | 2023-11-01 | [29038](https://github.com/airbytehq/airbyte/pull/29038) | Fix typo (s/Airbtye/Airbyte/)                                                                                                                                             |
| 3.2.17  | 2023-11-01 | [32068](https://github.com/airbytehq/airbyte/pull/32068) | Bump Debezium 2.2.0Final -> 2.4.0Final                                                                                                                                    |
| 3.2.16  | 2023-10-31 | [31976](https://github.com/airbytehq/airbyte/pull/31976) | Speed up tests involving Debezium                                                                                                                                         |
| 3.2.15  | 2023-10-30 | [31960](https://github.com/airbytehq/airbyte/pull/31960) | Adopt java CDK version 0.2.0.                                                                                                                                             |
| 3.2.14  | 2023-10-24 | [31792](https://github.com/airbytehq/airbyte/pull/31792) | Fix error message link on issue with standby                                                                                                                              |
| 3.2.14  | 2023-10-24 | [31792](https://github.com/airbytehq/airbyte/pull/31792) | fail sync when debezeum fails to shutdown cleanly                                                                                                                         |
| 3.2.13  | 2023-10-16 | [31029](https://github.com/airbytehq/airbyte/pull/31029) | Enforces encrypted traffic settings when env var DEPLOYMENT_MODE = CLOUD.                                                                                                 |
| 3.1.13  | 2023-10-13 | [31309](https://github.com/airbytehq/airbyte/pull/31309) | Addressed decimals being incorrectly deserialized into scientific notation.                                                                                               |
| 3.1.12  | 2023-10-12 | [31328](https://github.com/airbytehq/airbyte/pull/31328) | Improvements to initial load of tables in older versions of postgres.                                                                                                     |
| 3.1.11  | 2023-10-11 | [31322](https://github.com/airbytehq/airbyte/pull/31322) | Correct pevious release                                                                                                                                                   |
| 3.1.10  | 2023-09-29 | [30806](https://github.com/airbytehq/airbyte/pull/30806) | Cap log line length to 32KB to prevent loss of records.                                                                                                                   |
| 3.1.9   | 2023-09-25 | [30534](https://github.com/airbytehq/airbyte/pull/30534) | Fix JSONB[] column type handling bug.                                                                                                                                     |
| 3.1.8   | 2023-09-20 | [30125](https://github.com/airbytehq/airbyte/pull/30125) | Improve initial load performance for older versions of PostgreSQL.                                                                                                        |
| 3.1.7   | 2023-09-05 | [29672](https://github.com/airbytehq/airbyte/pull/29672) | Handle VACUUM happening during initial sync                                                                                                                               |
| 3.1.6   | 2023-08-24 | [29821](https://github.com/airbytehq/airbyte/pull/29821) | Set replication_method display_type to radio, update titles and descriptions, and make CDC the default choice                                                             |
| 3.1.5   | 2023-08-22 | [29534](https://github.com/airbytehq/airbyte/pull/29534) | Support "options" JDBC URL parameter                                                                                                                                      |
| 3.1.4   | 2023-08-21 | [28687](https://github.com/airbytehq/airbyte/pull/28687) | Under the hood: Add dependency on Java CDK v0.0.2.                                                                                                                        |
| 3.1.3   | 2023-08-03 | [28708](https://github.com/airbytehq/airbyte/pull/28708) | Enable checkpointing snapshots in CDC connections                                                                                                                         |
| 3.1.2   | 2023-08-01 | [28954](https://github.com/airbytehq/airbyte/pull/28954) | Fix an issue that prevented use of tables with names containing uppercase letters                                                                                         |
| 3.1.1   | 2023-07-31 | [28892](https://github.com/airbytehq/airbyte/pull/28892) | Fix an issue that prevented use of cursor columns with names containing uppercase letters                                                                                 |
| 3.1.0   | 2023-07-25 | [28339](https://github.com/airbytehq/airbyte/pull/28339) | Checkpointing initial load for incremental syncs: enabled for xmin and cursor based only.                                                                                 |
| 3.0.2   | 2023-07-18 | [28336](https://github.com/airbytehq/airbyte/pull/28336) | Add full-refresh mode back to Xmin syncs.                                                                                                                                 |
| 3.0.1   | 2023-07-14 | [28345](https://github.com/airbytehq/airbyte/pull/28345) | Increment patch to trigger a rebuild                                                                                                                                      |
| 3.0.0   | 2023-07-12 | [27442](https://github.com/airbytehq/airbyte/pull/27442) | Set \_ab_cdc_lsn as the source defined cursor for CDC mode to prepare for Destination v2 normalization                                                                    |
| 2.1.1   | 2023-07-06 | [26723](https://github.com/airbytehq/airbyte/pull/26723) | Add new xmin replication method.                                                                                                                                          |
| 2.1.0   | 2023-06-26 | [27737](https://github.com/airbytehq/airbyte/pull/27737) | License Update: Elv2                                                                                                                                                      |
| 2.0.34  | 2023-06-20 | [27212](https://github.com/airbytehq/airbyte/pull/27212) | Fix silent exception swallowing in StreamingJdbcDatabase                                                                                                                  |
| 2.0.33  | 2023-06-01 | [26873](https://github.com/airbytehq/airbyte/pull/26873) | Add prepareThreshold=0 to JDBC url to mitigate PGBouncer prepared statement [X] already exists.                                                                           |
| 2.0.32  | 2023-05-31 | [26810](https://github.com/airbytehq/airbyte/pull/26810) | Remove incremental sync estimate from Postgres to increase performance.                                                                                                   |
| 2.0.31  | 2023-05-25 | [26633](https://github.com/airbytehq/airbyte/pull/26633) | Collect and log information related to full vacuum operation in db                                                                                                        |
| 2.0.30  | 2023-05-25 | [26473](https://github.com/airbytehq/airbyte/pull/26473) | CDC : Limit queue size                                                                                                                                                    |
| 2.0.29  | 2023-05-18 | [25898](https://github.com/airbytehq/airbyte/pull/25898) | Translate Numeric values without decimal, e.g: NUMERIC(38,0), as BigInt instead of Double                                                                                 |
| 2.0.28  | 2023-04-27 | [25401](https://github.com/airbytehq/airbyte/pull/25401) | CDC : Upgrade Debezium to version 2.2.0                                                                                                                                   |
| 2.0.27  | 2023-04-26 | [24971](https://github.com/airbytehq/airbyte/pull/24971) | Emit stream status updates                                                                                                                                                |
| 2.0.26  | 2023-04-26 | [25560](https://github.com/airbytehq/airbyte/pull/25560) | Revert some logging changes                                                                                                                                               |
| 2.0.25  | 2023-04-24 | [25459](https://github.com/airbytehq/airbyte/pull/25459) | Better logging formatting                                                                                                                                                 |
| 2.0.24  | 2023-04-19 | [25345](https://github.com/airbytehq/airbyte/pull/25345) | Logging : Log database indexes per stream                                                                                                                                 |
| 2.0.23  | 2023-04-19 | [24582](https://github.com/airbytehq/airbyte/pull/24582) | CDC : Enable frequent state emission during incremental syncs + refactor for performance improvement                                                                      |
| 2.0.22  | 2023-04-17 | [25220](https://github.com/airbytehq/airbyte/pull/25220) | Logging changes : Log additional metadata & clean up noisy logs                                                                                                           |
| 2.0.21  | 2023-04-12 | [25131](https://github.com/airbytehq/airbyte/pull/25131) | Make Client Certificate and Client Key always show                                                                                                                        |
| 2.0.20  | 2023-04-11 | [24859](https://github.com/airbytehq/airbyte/pull/24859) | Removed SSL toggle and rely on SSL mode dropdown to enable/disable SSL                                                                                                    |
| 2.0.19  | 2023-04-11 | [24656](https://github.com/airbytehq/airbyte/pull/24656) | CDC minor refactor                                                                                                                                                        |
| 2.0.18  | 2023-04-06 | [24820](https://github.com/airbytehq/airbyte/pull/24820) | Fix data loss bug during an initial failed non-CDC incremental sync                                                                                                       |
| 2.0.17  | 2023-04-05 | [24622](https://github.com/airbytehq/airbyte/pull/24622) | Allow streams not in CDC publication to be synced in Full-refresh mode                                                                                                    |
| 2.0.16  | 2023-04-05 | [24895](https://github.com/airbytehq/airbyte/pull/24895) | Fix spec for cloud                                                                                                                                                        |
| 2.0.15  | 2023-04-04 | [24833](https://github.com/airbytehq/airbyte/pull/24833) | Fix Debezium retry policy configuration                                                                                                                                   |
| 2.0.14  | 2023-04-03 | [24609](https://github.com/airbytehq/airbyte/pull/24609) | Disallow the "disable" SSL Modes                                                                                                                                          |
| 2.0.13  | 2023-03-28 | [24166](https://github.com/airbytehq/airbyte/pull/24166) | Fix InterruptedException bug during Debezium shutdown                                                                                                                     |
| 2.0.12  | 2023-03-27 | [24529](https://github.com/airbytehq/airbyte/pull/24373) | Add CDC checkpoint state messages                                                                                                                                         |
| 2.0.11  | 2023-03-23 | [24446](https://github.com/airbytehq/airbyte/pull/24446) | Set default SSL Mode to require in strict-encrypt                                                                                                                         |
| 2.0.10  | 2023-03-23 | [24417](https://github.com/airbytehq/airbyte/pull/24417) | Add field groups and titles to improve display of connector setup form                                                                                                    |
| 2.0.9   | 2023-03-22 | [20760](https://github.com/airbytehq/airbyte/pull/20760) | Removed redundant date-time datatypes formatting                                                                                                                          |
| 2.0.8   | 2023-03-22 | [24255](https://github.com/airbytehq/airbyte/pull/24255) | Add field groups and titles to improve display of connector setup form                                                                                                    |
| 2.0.7   | 2023-03-21 | [24207](https://github.com/airbytehq/airbyte/pull/24207) | Fix incorrect schema change warning in CDC mode                                                                                                                           |
| 2.0.6   | 2023-03-21 | [24271](https://github.com/airbytehq/airbyte/pull/24271) | Fix NPE in CDC mode                                                                                                                                                       |
| 2.0.5   | 2023-03-21 | [21533](https://github.com/airbytehq/airbyte/pull/21533) | Add integration with datadog                                                                                                                                              |
| 2.0.4   | 2023-03-21 | [24147](https://github.com/airbytehq/airbyte/pull/24275) | Fix error with CDC checkpointing                                                                                                                                          |
| 2.0.3   | 2023-03-14 | [24000](https://github.com/airbytehq/airbyte/pull/24000) | Removed check method call on read.                                                                                                                                        |
| 2.0.2   | 2023-03-13 | [23112](https://github.com/airbytehq/airbyte/pull/21727) | Add state checkpointing for CDC sync.                                                                                                                                     |
| 2.0.0   | 2023-03-06 | [23112](https://github.com/airbytehq/airbyte/pull/23112) | Upgrade Debezium version to 2.1.2                                                                                                                                         |
| 1.0.51  | 2023-03-02 | [23642](https://github.com/airbytehq/airbyte/pull/23642) | Revert : Support JSONB datatype for Standard sync mode                                                                                                                    |
| 1.0.50  | 2023-02-27 | [21695](https://github.com/airbytehq/airbyte/pull/21695) | Support JSONB datatype for Standard sync mode                                                                                                                             |
| 1.0.49  | 2023-02-24 | [23383](https://github.com/airbytehq/airbyte/pull/23383) | Fixed bug with non readable double-quoted values within a database name or column name                                                                                    |
| 1.0.48  | 2023-02-23 | [22623](https://github.com/airbytehq/airbyte/pull/22623) | Increase max fetch size of JDBC streaming mode                                                                                                                            |
| 1.0.47  | 2023-02-22 | [22221](https://github.com/airbytehq/airbyte/pull/23138) | Fix previous versions which doesn't verify privileges correctly, preventing CDC syncs to run.                                                                             |
| 1.0.46  | 2023-02-21 | [23105](https://github.com/airbytehq/airbyte/pull/23105) | Include log levels and location information (class, method and line number) with source connector logs published to Airbyte Platform.                                     |
| 1.0.45  | 2023-02-09 | [22221](https://github.com/airbytehq/airbyte/pull/22371) | Ensures that user has required privileges for CDC syncs.                                                                                                                  |
|         | 2023-02-15 | [23028](https://github.com/airbytehq/airbyte/pull/23028) |                                                                                                                                                                           |
| 1.0.44  | 2023-02-06 | [22221](https://github.com/airbytehq/airbyte/pull/22221) | Exclude new set of system tables when using `pg_stat_statements` extension.                                                                                               |
| 1.0.43  | 2023-02-06 | [21634](https://github.com/airbytehq/airbyte/pull/21634) | Improve Standard sync performance by caching objects.                                                                                                                     |
| 1.0.42  | 2023-01-23 | [21523](https://github.com/airbytehq/airbyte/pull/21523) | Check for null in cursor values before replacing.                                                                                                                         |
| 1.0.41  | 2023-01-25 | [20939](https://github.com/airbytehq/airbyte/pull/20939) | Adjust batch selection memory limits databases.                                                                                                                           |
| 1.0.40  | 2023-01-24 | [21825](https://github.com/airbytehq/airbyte/pull/21825) | Put back the original change that will cause an incremental sync to error if table contains a NULL value in cursor column.                                                |
| 1.0.39  | 2023-01-20 | [21683](https://github.com/airbytehq/airbyte/pull/21683) | Speed up esmtimates for trace messages in non-CDC mode.                                                                                                                   |
| 1.0.38  | 2023-01-17 | [20436](https://github.com/airbytehq/airbyte/pull/20346) | Consolidate date/time values mapping for JDBC sources                                                                                                                     |
| 1.0.37  | 2023-01-17 | [20783](https://github.com/airbytehq/airbyte/pull/20783) | Emit estimate trace messages for non-CDC mode.                                                                                                                            |
| 1.0.36  | 2023-01-11 | [21003](https://github.com/airbytehq/airbyte/pull/21003) | Handle null values for array data types in CDC mode gracefully.                                                                                                           |
| 1.0.35  | 2023-01-04 | [20469](https://github.com/airbytehq/airbyte/pull/20469) | Introduce feature to make LSN commit behaviour configurable.                                                                                                              |
| 1.0.34  | 2022-12-13 | [20378](https://github.com/airbytehq/airbyte/pull/20378) | Improve descriptions                                                                                                                                                      |
| 1.0.33  | 2022-12-12 | [18959](https://github.com/airbytehq/airbyte/pull/18959) | CDC : Don't timeout if snapshot is not complete.                                                                                                                          |
| 1.0.32  | 2022-12-12 | [20192](https://github.com/airbytehq/airbyte/pull/20192) | Only throw a warning if cursor column contains null values.                                                                                                               |
| 1.0.31  | 2022-12-02 | [19889](https://github.com/airbytehq/airbyte/pull/19889) | Check before each sync and stop if an incremental sync cursor column contains a null value.                                                                               |
|         | 2022-12-02 | [19985](https://github.com/airbytehq/airbyte/pull/19985) | Reenable incorrectly-disabled `wal2json` CDC plugin                                                                                                                       |
| 1.0.30  | 2022-11-29 | [19024](https://github.com/airbytehq/airbyte/pull/19024) | Skip tables from schema where user do not have Usage permission during discovery.                                                                                         |
| 1.0.29  | 2022-11-29 | [19623](https://github.com/airbytehq/airbyte/pull/19623) | Mark PSQLException related to using replica that is configured as a hot standby server as config error.                                                                   |
| 1.0.28  | 2022-11-28 | [19514](https://github.com/airbytehq/airbyte/pull/19514) | Adjust batch selection memory limits databases.                                                                                                                           |
| 1.0.27  | 2022-11-28 | [16990](https://github.com/airbytehq/airbyte/pull/16990) | Handle arrays data types                                                                                                                                                  |
| 1.0.26  | 2022-11-18 | [19551](https://github.com/airbytehq/airbyte/pull/19551) | Fixes bug with ssl modes                                                                                                                                                  |
| 1.0.25  | 2022-11-16 | [19004](https://github.com/airbytehq/airbyte/pull/19004) | Use Debezium heartbeats to improve CDC replication of large databases.                                                                                                    |
| 1.0.24  | 2022-11-07 | [19291](https://github.com/airbytehq/airbyte/pull/19291) | Default timeout is reduced from 1 min to 10sec                                                                                                                            |
| 1.0.23  | 2022-11-07 | [19025](https://github.com/airbytehq/airbyte/pull/19025) | Stop enforce SSL if ssl mode is disabled                                                                                                                                  |
| 1.0.22  | 2022-10-31 | [18538](https://github.com/airbytehq/airbyte/pull/18538) | Encode database name                                                                                                                                                      |
| 1.0.21  | 2022-10-25 | [18256](https://github.com/airbytehq/airbyte/pull/18256) | Disable allow and prefer ssl modes in CDC mode                                                                                                                            |
| 1.0.20  | 2022-10-25 | [18383](https://github.com/airbytehq/airbyte/pull/18383) | Better SSH error handling + messages                                                                                                                                      |
| 1.0.19  | 2022-10-21 | [18263](https://github.com/airbytehq/airbyte/pull/18263) | Fixes bug introduced in [15833](https://github.com/airbytehq/airbyte/pull/15833) and adds better error messaging for SSH tunnel in Destinations                           |
| 1.0.18  | 2022-10-19 | [18087](https://github.com/airbytehq/airbyte/pull/18087) | Better error messaging for configuration errors (SSH configs, choosing an invalid cursor)                                                                                 |
| 1.0.17  | 2022-10-17 | [18041](https://github.com/airbytehq/airbyte/pull/18041) | Fixes bug introduced 2022-09-12 with SshTunnel, handles iterator exception properly                                                                                       |
| 1.0.16  | 2022-10-13 | [15535](https://github.com/airbytehq/airbyte/pull/16238) | Update incremental query to avoid data missing when new data is inserted at the same time as a sync starts under non-CDC incremental mode                                 |
| 1.0.15  | 2022-10-11 | [17782](https://github.com/airbytehq/airbyte/pull/17782) | Handle 24:00:00 value for Time column                                                                                                                                     |
| 1.0.14  | 2022-10-03 | [17515](https://github.com/airbytehq/airbyte/pull/17515) | Fix an issue preventing connection using client certificate                                                                                                               |
| 1.0.13  | 2022-10-01 | [17459](https://github.com/airbytehq/airbyte/pull/17459) | Upgrade debezium version to 1.9.6 from 1.9.2                                                                                                                              |
| 1.0.12  | 2022-09-27 | [17299](https://github.com/airbytehq/airbyte/pull/17299) | Improve error handling for strict-encrypt postgres source                                                                                                                 |
| 1.0.11  | 2022-09-26 | [17131](https://github.com/airbytehq/airbyte/pull/17131) | Allow nullable columns to be used as cursor                                                                                                                               |
| 1.0.10  | 2022-09-14 | [15668](https://github.com/airbytehq/airbyte/pull/15668) | Wrap logs in AirbyteLogMessage                                                                                                                                            |
| 1.0.9   | 2022-09-13 | [16657](https://github.com/airbytehq/airbyte/pull/16657) | Improve CDC record queueing performance                                                                                                                                   |
| 1.0.8   | 2022-09-08 | [16202](https://github.com/airbytehq/airbyte/pull/16202) | Adds error messaging factory to UI                                                                                                                                        |
| 1.0.7   | 2022-08-30 | [16114](https://github.com/airbytehq/airbyte/pull/16114) | Prevent traffic going on an unsecured channel in strict-encryption version of source postgres                                                                             |
| 1.0.6   | 2022-08-30 | [16138](https://github.com/airbytehq/airbyte/pull/16138) | Remove unnecessary logging                                                                                                                                                |
| 1.0.5   | 2022-08-25 | [15993](https://github.com/airbytehq/airbyte/pull/15993) | Add support for connection over SSL in CDC mode                                                                                                                           |
| 1.0.4   | 2022-08-23 | [15877](https://github.com/airbytehq/airbyte/pull/15877) | Fix temporal data type bug which was causing failure in CDC mode                                                                                                          |
| 1.0.3   | 2022-08-18 | [14356](https://github.com/airbytehq/airbyte/pull/14356) | DB Sources: only show a table can sync incrementally if at least one column can be used as a cursor field                                                                 |
| 1.0.2   | 2022-08-11 | [15538](https://github.com/airbytehq/airbyte/pull/15538) | Allow additional properties in db stream state                                                                                                                            |
| 1.0.1   | 2022-08-10 | [15496](https://github.com/airbytehq/airbyte/pull/15496) | Fix state emission in incremental sync                                                                                                                                    |
|         | 2022-08-10 | [15481](https://github.com/airbytehq/airbyte/pull/15481) | Fix data handling from WAL logs in CDC mode                                                                                                                               |
| 1.0.0   | 2022-08-05 | [15380](https://github.com/airbytehq/airbyte/pull/15380) | Change connector label to generally_available (requires [upgrading](https://docs.airbyte.com/operator-guides/upgrading-airbyte/) your Airbyte platform to `v0.40.0-alpha`) |
| 0.4.44  | 2022-08-05 | [15342](https://github.com/airbytehq/airbyte/pull/15342) | Adjust titles and descriptions in spec.json                                                                                                                                |
| 0.4.43  | 2022-08-03 | [15226](https://github.com/airbytehq/airbyte/pull/15226) | Make connectionTimeoutMs configurable through JDBC url parameters                                                                                                          |
| 0.4.42  | 2022-08-03 | [15273](https://github.com/airbytehq/airbyte/pull/15273) | Fix a bug in `0.4.36` and correctly parse the CDC initial record waiting time                                                                                              |
| 0.4.41  | 2022-08-03 | [15077](https://github.com/airbytehq/airbyte/pull/15077) | Sync data from beginning if the LSN is no longer valid in CDC                                                                                                              |
|         | 2022-08-03 | [14903](https://github.com/airbytehq/airbyte/pull/14903) | Emit state messages more frequently (⛔ this version has a bug; use `1.0.1` instead                                                                                         |
| 0.4.40  | 2022-08-03 | [15187](https://github.com/airbytehq/airbyte/pull/15187) | Add support for BCE dates/timestamps                                                                                                                                       |
|         | 2022-08-03 | [14534](https://github.com/airbytehq/airbyte/pull/14534) | Align regular and CDC integration tests and data mappers                                                                                                                   |
| 0.4.39  | 2022-08-02 | [14801](https://github.com/airbytehq/airbyte/pull/14801) | Fix multiple log bindings                                                                                                                                                  |
| 0.4.38  | 2022-07-26 | [14362](https://github.com/airbytehq/airbyte/pull/14362) | Integral columns are now discovered as int64 fields.                                                                                                                       |
| 0.4.37  | 2022-07-22 | [14714](https://github.com/airbytehq/airbyte/pull/14714) | Clarified error message when invalid cursor column selected                                                                                                                |
| 0.4.36  | 2022-07-21 | [14451](https://github.com/airbytehq/airbyte/pull/14451) | Make initial CDC waiting time configurable (⛔ this version has a bug and will not work; use `0.4.42` instead)                                                              |
| 0.4.35  | 2022-07-14 | [14574](https://github.com/airbytehq/airbyte/pull/14574) | Removed additionalProperties:false from JDBC source connectors                                                                                                             |
| 0.4.34  | 2022-07-17 | [13840](https://github.com/airbytehq/airbyte/pull/13840) | Added the ability to connect using different SSL modes and SSL certificates.                                                                                               |
| 0.4.33  | 2022-07-14 | [14586](https://github.com/airbytehq/airbyte/pull/14586) | Validate source JDBC url parameters                                                                                                                                        |
| 0.4.32  | 2022-07-07 | [14694](https://github.com/airbytehq/airbyte/pull/14694) | Force to produce LEGACY state if the use stream capable feature flag is set to false                                                                                       |
| 0.4.31  | 2022-07-07 | [14447](https://github.com/airbytehq/airbyte/pull/14447) | Under CDC mode, retrieve only those tables included in the publications                                                                                                    |
| 0.4.30  | 2022-06-30 | [14251](https://github.com/airbytehq/airbyte/pull/14251) | Use more simple and comprehensive query to get selectable tables                                                                                                           |
| 0.4.29  | 2022-06-29 | [14265](https://github.com/airbytehq/airbyte/pull/14265) | Upgrade postgresql JDBC version to 42.3.5                                                                                                                                  |
| 0.4.28  | 2022-06-23 | [14077](https://github.com/airbytehq/airbyte/pull/14077) | Use the new state management                                                                                                                                               |
| 0.4.26  | 2022-06-17 | [13864](https://github.com/airbytehq/airbyte/pull/13864) | Updated stacktrace format for any trace message errors                                                                                                                     |
| 0.4.25  | 2022-06-15 | [13823](https://github.com/airbytehq/airbyte/pull/13823) | Publish adaptive postgres source that enforces ssl on cloud + Debezium version upgrade to 1.9.2 from 1.4.2                                                                 |
| 0.4.24  | 2022-06-14 | [13549](https://github.com/airbytehq/airbyte/pull/13549) | Fixed truncated precision if the value of microseconds or seconds is 0                                                                                                     |
| 0.4.23  | 2022-06-13 | [13655](https://github.com/airbytehq/airbyte/pull/13745) | Fixed handling datetime cursors when upgrading from older versions of the connector                                                                                        |
| 0.4.22  | 2022-06-09 | [13655](https://github.com/airbytehq/airbyte/pull/13655) | Fixed bug with unsupported date-time datatypes during incremental sync                                                                                                     |
| 0.4.21  | 2022-06-06 | [13435](https://github.com/airbytehq/airbyte/pull/13435) | Adjust JDBC fetch size based on max memory and max row size                                                                                                                |
| 0.4.20  | 2022-06-02 | [13367](https://github.com/airbytehq/airbyte/pull/13367) | Added convertion hstore to json format                                                                                                                                     |
| 0.4.19  | 2022-05-25 | [13166](https://github.com/airbytehq/airbyte/pull/13166) | Added timezone awareness and handle BC dates                                                                                                                               |
| 0.4.18  | 2022-05-25 | [13083](https://github.com/airbytehq/airbyte/pull/13083) | Add support for tsquey type                                                                                                                                                |
| 0.4.17  | 2022-05-19 | [13016](https://github.com/airbytehq/airbyte/pull/13016) | CDC modify schema to allow null values                                                                                                                                     |
| 0.4.16  | 2022-05-14 | [12840](https://github.com/airbytehq/airbyte/pull/12840) | Added custom JDBC parameters field                                                                                                                                         |
| 0.4.15  | 2022-05-13 | [12834](https://github.com/airbytehq/airbyte/pull/12834) | Fix the bug that the connector returns empty catalog for Azure Postgres database                                                                                           |
| 0.4.14  | 2022-05-08 | [12689](https://github.com/airbytehq/airbyte/pull/12689) | Add table retrieval according to role-based `SELECT` privilege                                                                                                             |
| 0.4.13  | 2022-05-05 | [10230](https://github.com/airbytehq/airbyte/pull/10230) | Explicitly set null value for field in json                                                                                                                                |
| 0.4.12  | 2022-04-29 | [12480](https://github.com/airbytehq/airbyte/pull/12480) | Query tables with adaptive fetch size to optimize JDBC memory consumption                                                                                                  |
| 0.4.11  | 2022-04-11 | [11729](https://github.com/airbytehq/airbyte/pull/11729) | Bump mina-sshd from 2.7.0 to 2.8.0                                                                                                                                         |
| 0.4.10  | 2022-04-08 | [11798](https://github.com/airbytehq/airbyte/pull/11798) | Fixed roles for fetching materialized view processing                                                                                                                      |
| 0.4.8   | 2022-02-21 | [10242](https://github.com/airbytehq/airbyte/pull/10242) | Fixed cursor for old connectors that use non-microsecond format. Now connectors work with both formats                                                                     |
| 0.4.7   | 2022-02-18 | [10242](https://github.com/airbytehq/airbyte/pull/10242) | Updated timestamp transformation with microseconds                                                                                                                         |
| 0.4.6   | 2022-02-14 | [10256](https://github.com/airbytehq/airbyte/pull/10256) | (unpublished) Add `-XX:+ExitOnOutOfMemoryError` JVM option                                                                                                                 |
| 0.4.5   | 2022-02-08 | [10173](https://github.com/airbytehq/airbyte/pull/10173) | Improved discovering tables in case if user does not have permissions to any table                                                                                         |
| 0.4.4   | 2022-01-26 | [9807](https://github.com/airbytehq/airbyte/pull/9807)   | Update connector fields title/description                                                                                                                                  |
| 0.4.3   | 2022-01-24 | [9554](https://github.com/airbytehq/airbyte/pull/9554)   | Allow handling of java sql date in CDC                                                                                                                                     |
| 0.4.2   | 2022-01-13 | [9360](https://github.com/airbytehq/airbyte/pull/9360)   | Added schema selection                                                                                                                                                     |
| 0.4.1   | 2022-01-05 | [9116](https://github.com/airbytehq/airbyte/pull/9116)   | Added materialized views processing                                                                                                                                        |
| 0.4.0   | 2021-12-13 | [8726](https://github.com/airbytehq/airbyte/pull/8726)   | Support all Postgres types                                                                                                                                                 |
| 0.3.17  | 2021-12-01 | [8371](https://github.com/airbytehq/airbyte/pull/8371)   | Fixed incorrect handling "\n" in ssh key                                                                                                                                   |
| 0.3.16  | 2021-11-28 | [7995](https://github.com/airbytehq/airbyte/pull/7995)   | Fixed money type with amount > 1000                                                                                                                                        |
| 0.3.15  | 2021-11-26 | [8066](https://github.com/airbytehq/airbyte/pull/8266)   | Fixed the case, when Views are not listed during schema discovery                                                                                                          |
| 0.3.14  | 2021-11-17 | [8010](https://github.com/airbytehq/airbyte/pull/8010)   | Added checking of privileges before table internal discovery                                                                                                               |
| 0.3.13  | 2021-10-26 | [7339](https://github.com/airbytehq/airbyte/pull/7339)   | Support or improve support for Interval, Money, Date, various geometric data types, inventory_items, and others                                                            |
| 0.3.12  | 2021-09-30 | [6585](https://github.com/airbytehq/airbyte/pull/6585)   | Improved SSH Tunnel key generation steps                                                                                                                                   |
| 0.3.11  | 2021-09-02 | [5742](https://github.com/airbytehq/airbyte/pull/5742)   | Add SSH Tunnel support                                                                                                                                                     |
| 0.3.9   | 2021-08-17 | [5304](https://github.com/airbytehq/airbyte/pull/5304)   | Fix CDC OOM issue                                                                                                                                                          |
| 0.3.8   | 2021-08-13 | [4699](https://github.com/airbytehq/airbyte/pull/4699)   | Added json config validator                                                                                                                                                |
| 0.3.4   | 2021-06-09 | [3973](https://github.com/airbytehq/airbyte/pull/3973)   | Add `AIRBYTE_ENTRYPOINT` for Kubernetes support                                                                                                                            |
| 0.3.3   | 2021-06-08 | [3960](https://github.com/airbytehq/airbyte/pull/3960)   | Add method field in specification parameters                                                                                                                               |
| 0.3.2   | 2021-05-26 | [3179](https://github.com/airbytehq/airbyte/pull/3179)   | Remove `isCDC` logging                                                                                                                                                     |
| 0.3.1   | 2021-04-21 | [2878](https://github.com/airbytehq/airbyte/pull/2878)   | Set defined cursor for CDC                                                                                                                                                 |
| 0.3.0   | 2021-04-21 | [2990](https://github.com/airbytehq/airbyte/pull/2990)   | Support namespaces                                                                                                                                                         |
| 0.2.7   | 2021-04-16 | [2923](https://github.com/airbytehq/airbyte/pull/2923)   | SSL spec as optional                                                                                                                                                       |
| 0.2.6   | 2021-04-16 | [2757](https://github.com/airbytehq/airbyte/pull/2757)   | Support SSL connection                                                                                                                                                     |
| 0.2.5   | 2021-04-12 | [2859](https://github.com/airbytehq/airbyte/pull/2859)   | CDC bugfix                                                                                                                                                                 |
| 0.2.4   | 2021-04-09 | [2548](https://github.com/airbytehq/airbyte/pull/2548)   | Support CDC                                                                                                                                                                |
| 0.2.3   | 2021-03-28 | [2600](https://github.com/airbytehq/airbyte/pull/2600)   | Add NCHAR and NVCHAR support to DB and cursor type casting                                                                                                                 |
| 0.2.2   | 2021-03-26 | [2460](https://github.com/airbytehq/airbyte/pull/2460)   | Destination supports destination sync mode                                                                                                                                 |
| 0.2.1   | 2021-03-18 | [2488](https://github.com/airbytehq/airbyte/pull/2488)   | Sources support primary keys                                                                                                                                               |
| 0.2.0   | 2021-03-09 | [2238](https://github.com/airbytehq/airbyte/pull/2238)   | Protocol allows future/unknown properties                                                                                                                                  |
| 0.1.13  | 2021-02-02 | [1887](https://github.com/airbytehq/airbyte/pull/1887)   | Migrate AbstractJdbcSource to use iterators                                                                                                                                |
| 0.1.12  | 2021-01-25 | [1746](https://github.com/airbytehq/airbyte/pull/1746)   | Fix NPE in State Decorator                                                                                                                                                 |
| 0.1.11  | 2021-01-25 | [1765](https://github.com/airbytehq/airbyte/pull/1765)   | Add field titles to specification                                                                                                                                          |
| 0.1.10  | 2021-01-19 | [1724](https://github.com/airbytehq/airbyte/pull/1724)   | Fix JdbcSource handling of tables with same names in different schemas                                                                                                     |
| 0.1.9   | 2021-01-14 | [1655](https://github.com/airbytehq/airbyte/pull/1655)   | Fix JdbcSource OOM                                                                                                                                                         |
| 0.1.8   | 2021-01-13 | [1588](https://github.com/airbytehq/airbyte/pull/1588)   | Handle invalid numeric values in JDBC source                                                                                                                               |
| 0.1.7   | 2021-01-08 | [1307](https://github.com/airbytehq/airbyte/pull/1307)   | Migrate Postgres and MySql to use new JdbcSource                                                                                                                           |
| 0.1.6   | 2020-12-09 | [1172](https://github.com/airbytehq/airbyte/pull/1172)   | Support incremental sync                                                                                                                                                   |
| 0.1.5   | 2020-11-30 | [1038](https://github.com/airbytehq/airbyte/pull/1038)   | Change JDBC sources to discover more than standard schemas                                                                                                                 |
| 0.1.4   | 2020-11-30 | [1046](https://github.com/airbytehq/airbyte/pull/1046)   | Add connectors using an index YAML file                                                                                                                                    |

</details><|MERGE_RESOLUTION|>--- conflicted
+++ resolved
@@ -309,16 +309,11 @@
 <details>
   <summary>Expand to review</summary>
 
-<<<<<<< HEAD
 | Version | Date       | Pull Request                                             | Subject                                                                                                                                                                   |
 |---------|------------|----------------------------------------------------------|---------------------------------------------------------------------------------------------------------------------------------------------------------------------------|
-| 3.6.6   | 2024-07-23 | [42421](https://github.com/airbytehq/airbyte/pull/42421) | Remove final transient error emitter iterators.                                                                                                |
-=======
-| Version | Date       | Pull Request                                             | Subject                                                                                                                                                                    |
-|---------|------------|----------------------------------------------------------|----------------------------------------------------------------------------------------------------------------------------------------------------------------------------|
-| 3.6.7 | |2024-07-22 | [42411](https://github.com/airbytehq/airbyte/pull/42411) | Hide the "initial load timeout in hours" field by default in UI |
+| 3.6.8   | 2024-07-23 | [42421](https://github.com/airbytehq/airbyte/pull/42421) | Remove final transient error emitter iterators.                                                                                                |
+| 3.6.7   |2024-07-22 | [42411](https://github.com/airbytehq/airbyte/pull/42411) | Hide the "initial load timeout in hours" field by default in UI |
 | 3.6.6   | 2024-07-22 | [41622](https://github.com/airbytehq/airbyte/pull/41622) | Fix bug in CDC syncing                                                                                                                                                     |
->>>>>>> 4cadb340
 | 3.6.5   | 2024-07-22 | [42024](https://github.com/airbytehq/airbyte/pull/42024) | Fix a bug on resuming from a failed attempt.                                                                                                |
 | 3.6.4   | 2024-07-17 | [42087](https://github.com/airbytehq/airbyte/pull/42087) | Translate more errors for Postgres source.                                                                                                                       |
 | 3.6.3   | 2024-07-19 | [42122](https://github.com/airbytehq/airbyte/pull/42122) | Improve wass error message + logging.                                                                                                          |
