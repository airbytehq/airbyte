# Postgres

This page contains the setup guide and reference information for the Postgres source connector for CDC and non-CDC workflows.

## When to use Postgres with CDC

Configure Postgres with CDC if:

- You need a record of deletions
- Your table has a primary key but doesn't have a reasonable cursor field for incremental syncing (`updated_at`). CDC allows you to sync your table incrementally

If your goal is to maintain a snapshot of your table in the destination but the limitations prevent you from using CDC, consider using [non-CDC incremental sync](https://docs.airbyte.com/understanding-airbyte/connections/incremental-append) and occasionally reset the data and re-sync.

If your dataset is small and you just want a snapshot of your table in the destination, consider using [Full Refresh replication](https://docs.airbyte.com/understanding-airbyte/connections/full-refresh-overwrite) for your table instead of CDC.

## Prerequisites

- Use Postgres v9.3.x or above for non-CDC workflows and Postgres v10 or above for CDC workflows
- Allowlist the IP address `34.106.109.131` to enable access to Airbyte
- For Airbyte Cloud (and optionally for Airbyte OSS), ensure SSL is enabled in your environment

## Setup guide

### Step 1: (Optional) Create a dedicated read-only user

We recommend creating a dedicated read-only user for better permission control and auditing. Alternatively, you can use an existing Postgres user in your database.

To create a dedicated user, run the following command:

```
CREATE USER <user_name> PASSWORD 'your_password_here';
```

Grant access to the relevant schema:

```
GRANT USAGE ON SCHEMA <schema_name> TO <user_name>
```

:::note
To replicate data from multiple Postgres schemas, re-run the command to grant access to all the relevant schemas. Note that you'll need to set up multiple Airbyte sources connecting to the same Postgres database on multiple schemas.
:::

Grant the user read-only access to the relevant tables:

```
GRANT SELECT ON ALL TABLES IN SCHEMA <schema_name> TO airbyte;
```

Allow user to see tables created in the future:

```
ALTER DEFAULT PRIVILEGES IN SCHEMA <schema_name> GRANT SELECT ON TABLES TO <user_name>;
```

Additionally, if you plan to configure CDC for the Postgres source connector, grant `REPLICATION` and `LOGIN` permissions to the user:

```
CREATE ROLE <role_name> REPLICATION LOGIN;
```

and grant that role to the user:

```
GRANT <role_name> to <user_name>;
```

**Syncing a subset of columns​**

Currently, there is no way to sync a subset of columns using the Postgres source connector:

- When setting up a connection, you can only choose which tables to sync, but not columns.
- If the user can only access a subset of columns, the connection check will pass. However, the data sync will fail with a permission denied exception.

The workaround for partial table syncing is to create a view on the specific columns, and grant the user read access to that view:

```
CREATE VIEW <view_name> as SELECT <columns> FROM <table>;
```
```
GRANT SELECT ON TABLE <view_name> IN SCHEMA <schema_name> to <user_name>;
```

**Note:** The workaround works only for non-CDC setups since CDC requires data to be in tables and not views.
This issue is tracked in [#9771](https://github.com/airbytehq/airbyte/issues/9771).

### Step 2: Set up the Postgres connector in Airbyte

1. Log into your [Airbyte Cloud](https://cloud.airbyte.io/workspaces) or Airbyte OSS account.
2. Click **Sources** and then click **+ New source**.
3. On the Set up the source page, select **Postgres** from the Source type dropdown.
4. Enter a name for your source.
5. For the **Host**, **Port**, and **DB Name**, enter the hostname, port number, and name for your Postgres database.
6. List the **Schemas** you want to sync.
    :::note
    The schema names are case sensitive. The 'public' schema is set by default. Multiple schemas may be used at one time. No schemas set explicitly - will sync all of existing.
    :::
7. For **User** and **Password**, enter the username and password you created in [Step 1](#step-1-optional-create-a-dedicated-read-only-user).
8. To customize the JDBC connection beyond common options, specify additional supported [JDBC URL parameters](https://jdbc.postgresql.org/documentation/head/connect.html) as key-value pairs separated by the symbol & in the **JDBC URL Parameters (Advanced)** field.

    Example: key1=value1&key2=value2&key3=value3

    These parameters will be added at the end of the JDBC URL that the AirByte will use to connect to your Postgres database.

    **Note:** Do not use the following keys in JDBC URL Params field as they will be overwritten by Airbyte:
    `currentSchema`, `user`, `password`, `ssl`, and `sslmode`.

    :::warning
    This is an advanced configuration option. Users are advised to use it with caution.
    :::

9. For Airbyte OSS, toggle the switch to connect using SSL. Airbyte Cloud uses SSL by default.
10. For Replication Method, select Standard or [Logical CDC](https://www.postgresql.org/docs/10/logical-replication.html) from the dropdown. Refer to [Configuring Postgres connector with Change Data Capture (CDC)](#configuring-postgres-connector-with-change-data-capture-cdc) for more information.
11. For SSH Tunnel Method, select:
    - No Tunnel for a direct connection to the database
    - SSH Key Authentication to use an RSA Private as your secret for establishing the SSH tunnel
    - Password Authentication to use a password as your secret for establishing the SSH tunnel
  Refer to [Connect via SSH Tunnel](#connect-via-ssh-tunnel​) for more information.
12. Click **Set up source**.

### Connect via SSH Tunnel​

You can connect to a Postgres instance via an SSH tunnel.

When using an SSH tunnel, you are configuring Airbyte to connect to an intermediate server (also called a bastion server) that has direct access to the database. Airbyte connects to the bastion and then asks the bastion to connect directly to the server.

To connect to a Postgres instance via an SSH tunnel:

1. While [setting up](#setup-guide) the Postgres source connector, from the SSH tunnel dropdown, select:
    - SSH Key Authentication to use an RSA Private as your secret for establishing the SSH tunnel
    - Password Authentication to use a password as your secret for establishing the SSH Tunnel
2. For **SSH Tunnel Jump Server Host**, enter the hostname or IP address for the intermediate (bastion) server that Airbyte will connect to.
3. For **SSH Connection Port**, enter the port on the bastion server. The default port for SSH connections is 22.
4. For **SSH Login Username**, enter the username to use when connecting to the bastion server. **Note:** This is the operating system username and not the Postgres username.
5. For authentication:
    - If you selected **SSH Key Authentication**, set the **SSH Private Key** to the [RSA Private Key](#generating-an-rsa-private-key​) that you are using to create the SSH connection.
    - If you selected **Password Authentication**, enter the password for the operating system user to connect to the bastion server. **Note:** This is the operating system password and not the Postgres password.

#### Generating an RSA Private Key​
The connector expects an RSA key in PEM format. To generate this key, run:

```
ssh-keygen -t rsa -m PEM -f myuser_rsa
```

The command produces the private key in PEM format and the public key remains in the standard format used by the `authorized_keys` file on your bastion server. Add the public key to your bastion host to the user you want to use with Airbyte. The private key is provided via copy-and-paste to the Airbyte connector configuration screen to allow it to log into the bastion server.

## Configuring Postgres connector with Change Data Capture (CDC)

Airbyte uses [logical replication](https://www.postgresql.org/docs/10/logical-replication.html) of the Postgres write-ahead log (WAL) to incrementally capture deletes using a replication plugin. To learn more how Airbyte implements CDC, refer to [Change Data Capture (CDC)](https://docs.airbyte.com/understanding-airbyte/cdc/)

### CDC Considerations

- Incremental sync is only supported for tables with primary keys. For tables without primary keys, use [Full Refresh sync](https://docs.airbyte.com/understanding-airbyte/connections/full-refresh-overwrite).
- Data must be in tables and not views.
- The modifications you want to capture must be made using `DELETE`/`INSERT`/`UPDATE`. For example, changes made using `TRUNCATE`/`ALTER` will not appear in logs and therefore in your destination.
- Schema changes are not supported automatically for CDC sources. Reset and resync data if you make a schema change.
- The records produced by `DELETE` statements only contain primary keys. All other data fields are unset.
- Log-based replication only works for master instances of Postgres.
- Using logical replication increases disk space used on the database server. The additional data is stored until it is consumed.
  - Set frequent syncs for CDC to ensure that the data doesn't fill up your disk space.
  - If you stop syncing a CDC-configured Postgres instance with Airbyte, delete the replication slot. Otherwise, it may fill up your disk space.

### Setting up CDC for Postgres​

Airbyte requires a replication slot configured only for its use. Only one source should be configured that uses this replication slot. See Setting up CDC for Postgres for instructions.

#### Step 1: Enable logical replication​

To enable logical replication on bare metal, VMs (EC2/GCE/etc), or Docker, configure the following parameters in the [postgresql.conf file](https://www.postgresql.org/docs/current/config-setting.html) for your Postgres database:

| Parameter  | Description  | Set value to |
|------------|--------------|--------------|
| wal_level  | Type of coding used within the Postgres write-ahead log  | logical |
| max_wel_senders | The maximum number of processes used for handling WAL changes | Min: 1 |
| max_replication_slots | The maximum number of replication slots that are allowed to stream WAL changes | 1 (if Airbyte is the only service reading subscribing to WAL changes. More than 1 if other services are also reading from the WAL) |

To enable logical replication on AWS Postgres RDS or Aurora​:

1. Go to the Configuration tab for your DB cluster.
2. Find your cluster parameter group. Either edit the parameters for this group or create a copy of this parameter group to edit. If you create a copy, change your cluster's parameter group before restarting.
3. Within the parameter group page, search for `rds.logical_replication`. Select this row and click Edit parameters. Set this value to 1.
4. Wait for a maintenance window to automatically restart the instance or restart it manually.

To enable logical replication on Azure Database for Postgres​:

Change the replication mode of your Postgres DB on Azure to `logical` using the **Replication** menu of your PostgreSQL instance in the Azure Portal. Alternatively, use the  Azure CLI to run the following command:

```
az postgres server configuration set --resource-group group --server-name server --name azure.replication_support --value logical
```
```
az postgres server restart --resource-group group --name server
```

#### Step 2: Select a replication plugin​

We recommend using a [pgoutput](https://www.postgresql.org/docs/9.6/logicaldecoding-output-plugin.html) plugin (the standard logical decoding plugin in Postgres). If the replication table contains multiple JSON blobs and the table size exceeds 1 GB, we recommend using a [wal2json](https://github.com/eulerto/wal2json) instead. Note that wal2json may require additional installation for Bare Metal, VMs (EC2/GCE/etc), Docker, etc. For more information read the [wal2json documentation](https://github.com/eulerto/wal2json).

#### Step 3: Create replication slot​

To create a replication slot called `airbyte_slot` using pgoutput, run:

```
SELECT pg_create_logical_replication_slot('airbyte_slot', 'pgoutput');
```

To create a replication slot called `airbyte_slot` using wal2json, run:

```
SELECT pg_create_logical_replication_slot('airbyte_slot', 'wal2json');
```

#### Step 4: Create publications and replication identities for tables​

For each table you want to replicate with CDC, add the replication identity (the method of distinguishing between rows) first:

To use primary keys to distinguish between rows, run:

```
ALTER TABLE tbl1 REPLICA IDENTITY DEFAULT;
```

After setting the replication identity, run:

```
CREATE PUBLICATION airbyte_publication FOR TABLE <tbl1, tbl2, tbl3>;`
```

The publication name is customizable. Refer to the [Postgres docs](https://www.postgresql.org/docs/10/sql-alterpublication.html) if you need to add or remove tables from your publication in the future.

:::note
You must add the replication identity before creating the publication. Otherwise, `ALTER`/`UPDATE`/`DELETE` statements may fail if Postgres cannot determine how to uniquely identify rows.
Also, the publication should include all the tables and only the tables that need to be synced. Otherwise, data from these tables may not be replicated correctly.
:::

:::warning
The Airbyte UI currently allows selecting any tables for CDC. If a table is selected that is not part of the publication, it will not be replicated even though it is selected. If a table is part of the publication but does not have a replication identity, that replication identity will be created automatically on the first run if the Airbyte user has the necessary permissions.
:::

#### Step 5: Set up the Postgres source connector

In [Step 2](#step-2-set-up-the-postgres-connector-in-airbyte) of the connector setup guide, enter the replication slot and publication you just created.

## Supported sync modes

The Postgres source connector supports the following [sync modes](https://docs.airbyte.com/cloud/core-concepts#connection-sync-modes):

- [Full Refresh - Overwrite](https://docs.airbyte.com/understanding-airbyte/glossary#full-refresh-sync)
- [Full Refresh - Append](https://docs.airbyte.com/understanding-airbyte/connections/full-refresh-append)
- [Incremental Sync - Append](https://docs.airbyte.com/understanding-airbyte/connections/incremental-append)
- [Incremental Sync - Deduped History](https://docs.airbyte.com/understanding-airbyte/connections/incremental-deduped-history)

## Supported cursors

- `TIMESTAMP`
- `TIMESTAMP_WITH_TIMEZONE`
- `TIME`
- `TIME_WITH_TIMEZONE`
- `DATE`
- `BIT`
- `BOOLEAN`
- `TINYINT/SMALLINT`
- `INTEGER`
- `BIGINT`
- `FLOAT/DOUBLE`
- `REAL`
- `NUMERIC/DECIMAL`
- `CHAR/NCHAR/NVARCHAR/VARCHAR/LONGVARCHAR`
- `BINARY/BLOB`

## Data type mapping

According to Postgres [documentation](https://www.postgresql.org/docs/14/datatype.html), Postgres data types are mapped to the following data types when synchronizing data. You can check the test values examples [here](https://github.com/airbytehq/airbyte/blob/master/airbyte-integrations/connectors/source-postgres/src/test-integration/java/io/airbyte/integrations/io/airbyte/integration_tests/sources/PostgresSourceDatatypeTest.java). If you can't find the data type you are looking for or have any problems feel free to add a new test!

| Postgres Type                         | Resulting Type | Notes                                                                                                                                           |
|:--------------------------------------|:---------------|:------------------------------------------------------------------------------------------------------------------------------------------------|
| `bigint`                              | number         |                                                                                                                                                 |
| `bigserial`, `serial8`                | number         |                                                                                                                                                 |
| `bit`                                 | string         | Fixed-length bit string (e.g. "0100").                                                                                                          |
| `bit varying`, `varbit`               | string         | Variable-length bit string (e.g. "0100").                                                                                                       |
| `boolean`, `bool`                     | boolean        |                                                                                                                                                 |
| `box`                                 | string         |                                                                                                                                                 |
| `bytea`                               | string         | Variable length binary string with hex output format prefixed with "\x" (e.g. "\x6b707a").                                                      |
| `character`, `char`                   | string         |                                                                                                                                                 |
| `character varying`, `varchar`        | string         |                                                                                                                                                 |
| `cidr`                                | string         |                                                                                                                                                 |
| `circle`                              | string         |                                                                                                                                                 |
| `date`                                | string         | Parsed as ISO8601 date time at midnight. CDC mode doesn't support era indicators. Issue: [#14590](https://github.com/airbytehq/airbyte/issues/14590)                                             |
| `double precision`, `float`, `float8` | number         | `Infinity`, `-Infinity`, and `NaN` are not supported and converted to `null`. Issue: [#8902](https://github.com/airbytehq/airbyte/issues/8902). |
| `hstore`                              | string         |                                                                                                                                                 |
| `inet`                                | string         |                                                                                                                                                 |
| `integer`, `int`, `int4`              | number         |                                                                                                                                                 |
| `interval`                            | string         |                                                                                                                                                 |
| `json`                                | string         |                                                                                                                                                 |
| `jsonb`                               | string         |                                                                                                                                                 |
| `line`                                | string         |                                                                                                                                                 |
| `lseg`                                | string         |                                                                                                                                                 |
| `macaddr`                             | string         |                                                                                                                                                 |
| `macaddr8`                            | string         |                                                                                                                                                 |
| `money`                               | number         |                                                                                                                                                 |
| `numeric`, `decimal`                  | number         | `Infinity`, `-Infinity`, and `NaN` are not supported and converted to `null`. Issue: [#8902](https://github.com/airbytehq/airbyte/issues/8902). |
| `path`                                | string         |                                                                                                                                                 |
| `pg_lsn`                              | string         |                                                                                                                                                 |
| `point`                               | string         |                                                                                                                                                 |
| `polygon`                             | string         |                                                                                                                                                 |
| `real`, `float4`                      | number         |                                                                                                                                                 |
| `smallint`, `int2`                    | number         |                                                                                                                                                 |
| `smallserial`, `serial2`              | number         |                                                                                                                                                 |
| `serial`, `serial4`                   | number         |                                                                                                                                                 |
| `text`                                | string         |                                                                                                                                                 |
| `time`                                | string         | Parsed as a time string without a time-zone in the ISO-8601 calendar system.                                                                    |
| `timetz`                              | string         | Parsed as a time string with time-zone in the ISO-8601 calendar system.                                                                         |
| `timestamp`                           | string         | Parsed as a date-time string without a time-zone in the ISO-8601 calendar system.                                                               |
| `timestamptz`                         | string         | Parsed as a date-time string with time-zone in the ISO-8601 calendar system.                                                                    |
| `tsquery`                             | string         |                                                                                                                                                 |
| `tsvector`                            | string         |                                                                                                                                                 |
| `uuid`                                | string         |                                                                                                                                                 |
| `xml`                                 | string         |                                                                                                                                                 |
| `enum`                                | string         |                                                                                                                                                 |
| `tsrange`                             | string         |                                                                                                                                                 |
| `array`                               | array          | E.g. "[\"10001\",\"10002\",\"10003\",\"10004\"]".                                                                                               |
| composite type                        | string         |                                                                                                                                                 |

## Limitations

- The Postgres source connector currently does not handle schemas larger than 4MB.
- The Postgres source connector does not alter the schema present in your database. Depending on the destination connected to this source, however, the schema may be altered. See the destination's documentation for more details.
- The following two schema evolution actions are currently supported:
  - Adding/removing tables without resetting the entire connection at the destination
      Caveat: In the CDC mode, adding a new table to a connection may become a temporary bottleneck. When a new table is added, the next sync job takes a full snapshot of the new table before it proceeds to handle any changes.
  - Resetting a single table within the connection without resetting the rest of the destination tables in that connection
- Changing a column data type or removing a column might break connections.

## Troubleshooting

### Sync data from Postgres hot standby server

When the connector is reading from a Postgres replica that is configured as a Hot Standby, any update from the primary server will terminate queries on the replica after a certain amount of time, default to 30 seconds. This default waiting time is not enough to sync any meaning amount of data. See the `Handling Query Conflicts` section in the Postgres [documentation](https://www.postgresql.org/docs/14/hot-standby.html#HOT-STANDBY-CONFLICT) for detailed explanation.

Here is the typical exception:
```
Caused by: org.postgresql.util.PSQLException: FATAL: terminating connection due to conflict with recovery
    Detail: User query might have needed to see row versions that must be removed.
    Hint: In a moment you should be able to reconnect to the database and repeat your command.
```

Possible solutions include:
- [Recommended] Set [`hot_standby_feedback`](https://www.postgresql.org/docs/14/runtime-config-replication.html#GUC-HOT-STANDBY-FEEDBACK) to `true` on the replica server. This parameter will prevent the primary server from deleting the write-ahead logs when the replica is busy serving user queries. However, the downside is that the write-ahead log will increase in size.
- [Recommended] Sync data when there is no update running in the primary server, or sync data from the primary server.
- [Not Recommended] Increase [`max_standby_archive_delay`](https://www.postgresql.org/docs/14/runtime-config-replication.html#GUC-MAX-STANDBY-ARCHIVE-DELAY) and [`max_standby_streaming_delay`](https://www.postgresql.org/docs/14/runtime-config-replication.html#GUC-MAX-STANDBY-STREAMING-DELAY) to be larger than the amount of time needed to complete the data sync. However, it is usually hard to tell how much time it will take to sync all the data. This approach is not very practical.

## Changelog

| Version | Date       | Pull Request                                             | Subject                                                                                                           |
|:--------|:-----------|:---------------------------------------------------------|:------------------------------------------------------------------------------------------------------------------|
<<<<<<< HEAD
| 0.4.40 | 2022-08-03 | [15187](https://github.com/airbytehq/airbyte/pull/15187) | Add support for BCE dates/timestamps |
| unpublished  | 2022-08-03 | [14534](https://github.com/airbytehq/airbyte/pull/14534) | Align regular and CDC integration tests and data mappers |
=======
| 0.4.39  | 2022-08-02 | [14801](https://github.com/airbytehq/airbyte/pull/14801) | Fix multiply log bindings |
>>>>>>> c05b3f0c
| 0.4.38  | 2022-07-26 | [14362](https://github.com/airbytehq/airbyte/pull/14362) | Integral columns are now discovered as int64 fields. |
| 0.4.37  | 2022-07-22 | [14714](https://github.com/airbytehq/airbyte/pull/14714) | Clarified error message when invalid cursor column selected |
| 0.4.36  | 2022-07-21 | [14451](https://github.com/airbytehq/airbyte/pull/14451) | Make initial CDC waiting time configurable |
| 0.4.35  | 2022-07-14 | [14574](https://github.com/airbytehq/airbyte/pull/14574) | Removed additionalProperties:false from JDBC source connectors |
| 0.4.34  | 2022-07-17 | [13840](https://github.com/airbytehq/airbyte/pull/13840) | Added the ability to connect using different SSL modes and SSL certificates.                                      |
| 0.4.33  | 2022-07-14 | [14586](https://github.com/airbytehq/airbyte/pull/14586) | Validate source JDBC url parameters                                                                               |
| 0.4.32  | 2022-07-07 | [14694](https://github.com/airbytehq/airbyte/pull/14694) | Force to produce LEGACY state if the use stream capable feature flag is set to false                              |
| 0.4.31  | 2022-07-07 | [14447](https://github.com/airbytehq/airbyte/pull/14447) | Under CDC mode, retrieve only those tables included in the publications                                           |
| 0.4.30  | 2022-06-30 | [14251](https://github.com/airbytehq/airbyte/pull/14251) | Use more simple and comprehensive query to get selectable tables                                                  |
| 0.4.29  | 2022-06-29 | [14265](https://github.com/airbytehq/airbyte/pull/14265) | Upgrade postgresql JDBC version to 42.3.5                                                                         |
| 0.4.28  | 2022-06-23 | [14077](https://github.com/airbytehq/airbyte/pull/14077) | Use the new state management                                                                                      |
| 0.4.26  | 2022-06-17 | [13864](https://github.com/airbytehq/airbyte/pull/13864) | Updated stacktrace format for any trace message errors                                                            |
| 0.4.25  | 2022-06-15 | [13823](https://github.com/airbytehq/airbyte/pull/13823) | Publish adaptive postgres source that enforces ssl on cloud + Debezium version upgrade to 1.9.2 from 1.4.2        |
| 0.4.24  | 2022-06-14 | [13549](https://github.com/airbytehq/airbyte/pull/13549) | Fixed truncated precision if the value of microseconds or seconds is 0                                            |
| 0.4.23  | 2022-06-13 | [13655](https://github.com/airbytehq/airbyte/pull/13745) | Fixed handling datetime cursors when upgrading from older versions of the connector                               |
| 0.4.22  | 2022-06-09 | [13655](https://github.com/airbytehq/airbyte/pull/13655) | Fixed bug with unsupported date-time datatypes during incremental sync                                            |
| 0.4.21  | 2022-06-06 | [13435](https://github.com/airbytehq/airbyte/pull/13435) | Adjust JDBC fetch size based on max memory and max row size                                                       |
| 0.4.20  | 2022-06-02 | [13367](https://github.com/airbytehq/airbyte/pull/13367) | Added convertion hstore to json format                                                                            |
| 0.4.19  | 2022-05-25 | [13166](https://github.com/airbytehq/airbyte/pull/13166) | Added timezone awareness and handle BC dates                                                                      |
| 0.4.18  | 2022-05-25 | [13083](https://github.com/airbytehq/airbyte/pull/13083) | Add support for tsquey type                                                                                       |
| 0.4.17  | 2022-05-19 | [13016](https://github.com/airbytehq/airbyte/pull/13016) | CDC modify schema to allow null values                                                                            |
| 0.4.16  | 2022-05-14 | [12840](https://github.com/airbytehq/airbyte/pull/12840) | Added custom JDBC parameters field                                                                                |
| 0.4.15  | 2022-05-13 | [12834](https://github.com/airbytehq/airbyte/pull/12834) | Fix the bug that the connector returns empty catalog for Azure Postgres database                                  |
| 0.4.14  | 2022-05-08 | [12689](https://github.com/airbytehq/airbyte/pull/12689) | Add table retrieval according to role-based `SELECT` privilege                                                    |
| 0.4.13  | 2022-05-05 | [10230](https://github.com/airbytehq/airbyte/pull/10230) | Explicitly set null value for field in json                                                                       |
| 0.4.12  | 2022-04-29 | [12480](https://github.com/airbytehq/airbyte/pull/12480) | Query tables with adaptive fetch size to optimize JDBC memory consumption                                         |
| 0.4.11  | 2022-04-11 | [11729](https://github.com/airbytehq/airbyte/pull/11729) | Bump mina-sshd from 2.7.0 to 2.8.0                                                                                |
| 0.4.10  | 2022-04-08 | [11798](https://github.com/airbytehq/airbyte/pull/11798) | Fixed roles for fetching materialized view processing                                                             |
| 0.4.8   | 2022-02-21 | [10242](https://github.com/airbytehq/airbyte/pull/10242) | Fixed cursor for old connectors that use non-microsecond format. Now connectors work with both formats            |
| 0.4.7   | 2022-02-18 | [10242](https://github.com/airbytehq/airbyte/pull/10242) | Updated timestamp transformation with microseconds                                                                |
| 0.4.6   | 2022-02-14 | [10256](https://github.com/airbytehq/airbyte/pull/10256) | (unpublished) Add `-XX:+ExitOnOutOfMemoryError` JVM option                                                        |
| 0.4.5   | 2022-02-08 | [10173](https://github.com/airbytehq/airbyte/pull/10173) | Improved  discovering tables in case if user does not have permissions to any table                               |
| 0.4.4   | 2022-01-26 | [9807](https://github.com/airbytehq/airbyte/pull/9807)   | Update connector fields title/description                                                                         |
| 0.4.3   | 2022-01-24 | [9554](https://github.com/airbytehq/airbyte/pull/9554)   | Allow handling of java sql date in CDC                                                                            |
| 0.4.2   | 2022-01-13 | [9360](https://github.com/airbytehq/airbyte/pull/9360)   | Added schema selection                                                                                            |
| 0.4.1   | 2022-01-05 | [9116](https://github.com/airbytehq/airbyte/pull/9116)   | Added materialized views processing                                                                               |
| 0.4.0   | 2021-12-13 | [8726](https://github.com/airbytehq/airbyte/pull/8726)   | Support all Postgres types                                                                                        |
| 0.3.17  | 2021-12-01 | [8371](https://github.com/airbytehq/airbyte/pull/8371)   | Fixed incorrect handling "\n" in ssh key                                                                          |
| 0.3.16  | 2021-11-28 | [7995](https://github.com/airbytehq/airbyte/pull/7995)   | Fixed money type with amount > 1000                                                                               |
| 0.3.15  | 2021-11-26 | [8066](https://github.com/airbytehq/airbyte/pull/8266)   | Fixed the case, when Views are not listed during schema discovery                                                 |
| 0.3.14  | 2021-11-17 | [8010](https://github.com/airbytehq/airbyte/pull/8010)   | Added checking of privileges before table internal discovery                                                      |
| 0.3.13  | 2021-10-26 | [7339](https://github.com/airbytehq/airbyte/pull/7339)   | Support or improve support for Interval, Money, Date, various geometric data types, inventory_items, and others   |
| 0.3.12  | 2021-09-30 | [6585](https://github.com/airbytehq/airbyte/pull/6585)   | Improved SSH Tunnel key generation steps                                                                          |
| 0.3.11  | 2021-09-02 | [5742](https://github.com/airbytehq/airbyte/pull/5742)   | Add SSH Tunnel support                                                                                            |
| 0.3.9   | 2021-08-17 | [5304](https://github.com/airbytehq/airbyte/pull/5304)   | Fix CDC OOM issue                                                                                                 |
| 0.3.8   | 2021-08-13 | [4699](https://github.com/airbytehq/airbyte/pull/4699)   | Added json config validator                                                                                       |
| 0.3.4   | 2021-06-09 | [3973](https://github.com/airbytehq/airbyte/pull/3973)   | Add `AIRBYTE_ENTRYPOINT` for Kubernetes support                                                                   |
| 0.3.3   | 2021-06-08 | [3960](https://github.com/airbytehq/airbyte/pull/3960)   | Add method field in specification parameters                                                                      |
| 0.3.2   | 2021-05-26 | [3179](https://github.com/airbytehq/airbyte/pull/3179)   | Remove `isCDC` logging                                                                                            |
| 0.3.1   | 2021-04-21 | [2878](https://github.com/airbytehq/airbyte/pull/2878)   | Set defined cursor for CDC                                                                                        |
| 0.3.0   | 2021-04-21 | [2990](https://github.com/airbytehq/airbyte/pull/2990)   | Support namespaces                                                                                                |
| 0.2.7   | 2021-04-16 | [2923](https://github.com/airbytehq/airbyte/pull/2923)   | SSL spec as optional                                                                                              |
| 0.2.6   | 2021-04-16 | [2757](https://github.com/airbytehq/airbyte/pull/2757)   | Support SSL connection                                                                                            |
| 0.2.5   | 2021-04-12 | [2859](https://github.com/airbytehq/airbyte/pull/2859)   | CDC bugfix                                                                                                        |
| 0.2.4   | 2021-04-09 | [2548](https://github.com/airbytehq/airbyte/pull/2548)   | Support CDC                                                                                                       |
| 0.2.3   | 2021-03-28 | [2600](https://github.com/airbytehq/airbyte/pull/2600)   | Add NCHAR and NVCHAR support to DB and cursor type casting                                                        |
| 0.2.2   | 2021-03-26 | [2460](https://github.com/airbytehq/airbyte/pull/2460)   | Destination supports destination sync mode                                                                        |
| 0.2.1   | 2021-03-18 | [2488](https://github.com/airbytehq/airbyte/pull/2488)   | Sources support primary keys                                                                                      |
| 0.2.0   | 2021-03-09 | [2238](https://github.com/airbytehq/airbyte/pull/2238)   | Protocol allows future/unknown properties                                                                         |
| 0.1.13  | 2021-02-02 | [1887](https://github.com/airbytehq/airbyte/pull/1887)   | Migrate AbstractJdbcSource to use iterators                                                                       |
| 0.1.12  | 2021-01-25 | [1746](https://github.com/airbytehq/airbyte/pull/1746)   | Fix NPE in State Decorator                                                                                        |
| 0.1.11  | 2021-01-25 | [1765](https://github.com/airbytehq/airbyte/pull/1765)   | Add field titles to specification                                                                                 |
| 0.1.10  | 2021-01-19 | [1724](https://github.com/airbytehq/airbyte/pull/1724)   | Fix JdbcSource handling of tables with same names in different schemas                                            |
| 0.1.9   | 2021-01-14 | [1655](https://github.com/airbytehq/airbyte/pull/1655)   | Fix JdbcSource OOM                                                                                                |
| 0.1.8   | 2021-01-13 | [1588](https://github.com/airbytehq/airbyte/pull/1588)   | Handle invalid numeric values in JDBC source                                                                      |
| 0.1.7   | 2021-01-08 | [1307](https://github.com/airbytehq/airbyte/pull/1307)   | Migrate Postgres and MySql to use new JdbcSource                                                                  |
| 0.1.6   | 2020-12-09 | [1172](https://github.com/airbytehq/airbyte/pull/1172)   | Support incremental sync                                                                                          |
| 0.1.5   | 2020-11-30 | [1038](https://github.com/airbytehq/airbyte/pull/1038)   | Change JDBC sources to discover more than standard schemas                                                        |
| 0.1.4   | 2020-11-30 | [1046](https://github.com/airbytehq/airbyte/pull/1046)   | Add connectors using an index YAML file                                                                           |
<|MERGE_RESOLUTION|>--- conflicted
+++ resolved
@@ -354,12 +354,9 @@
 
 | Version | Date       | Pull Request                                             | Subject                                                                                                           |
 |:--------|:-----------|:---------------------------------------------------------|:------------------------------------------------------------------------------------------------------------------|
-<<<<<<< HEAD
 | 0.4.40 | 2022-08-03 | [15187](https://github.com/airbytehq/airbyte/pull/15187) | Add support for BCE dates/timestamps |
 | unpublished  | 2022-08-03 | [14534](https://github.com/airbytehq/airbyte/pull/14534) | Align regular and CDC integration tests and data mappers |
-=======
 | 0.4.39  | 2022-08-02 | [14801](https://github.com/airbytehq/airbyte/pull/14801) | Fix multiply log bindings |
->>>>>>> c05b3f0c
 | 0.4.38  | 2022-07-26 | [14362](https://github.com/airbytehq/airbyte/pull/14362) | Integral columns are now discovered as int64 fields. |
 | 0.4.37  | 2022-07-22 | [14714](https://github.com/airbytehq/airbyte/pull/14714) | Clarified error message when invalid cursor column selected |
 | 0.4.36  | 2022-07-21 | [14451](https://github.com/airbytehq/airbyte/pull/14451) | Make initial CDC waiting time configurable |
