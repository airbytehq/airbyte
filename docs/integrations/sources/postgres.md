# Postgres

## Features

| Feature | Supported | Notes |
| :--- | :--- | :--- |
| Full Refresh Sync | Yes |  |
| Incremental - Append Sync | Yes |  |
| Replicating Views | Yes |  |
| Replicate Incremental Deletes | Yes |  |
| Logical Replication \(WAL\) | Yes |  |
| SSL Support | Yes |  |
| SSH Tunnel Connection | Yes |  |
| Namespaces | Yes | Enabled by default. |
| Custom Types | Yes |  |
| Arrays | Yes | Byte-arrays are not supported yet. |
| Generating an RSA Private Key | No | Coming Soon. |
| Schema Selection | Yes | The 'public' schema is set by default. Multiple schemas may be used at one time. No schemas set explicitly - will sync all of existing. |

The Postgres source does not alter the schema present in your database. Depending on the destination connected to this source, however, the schema may be altered. See the destination's documentation for more details.

## Getting Started \(Airbyte Cloud\)

On Airbyte Cloud, only TLS connections to your Postgres instance are supported. Other than that, you can proceed with the open-source instructions below.

## Getting Started \(Airbyte Open-Source\)

#### Requirements

1. Postgres `v9.3.x` or above
2. Allow connections from Airbyte to your Postgres database \(if they exist in separate VPCs\)
3. Create a dedicated read-only Airbyte user with access to all tables needed for replication

#### 1. Make sure your database is accessible from the machine running Airbyte

This is dependent on your networking setup. The easiest way to verify if Airbyte is able to connect to your Postgres instance is via the check connection tool in the UI.

#### 2. Create a dedicated read-only user with access to the relevant tables \(Recommended but optional\)

This step is optional but highly recommended for better permission control and auditing. Alternatively, you can use Airbyte with an existing user in your database.

To create a dedicated database user, run the following commands against your database:

```sql
CREATE USER <username> PASSWORD 'your_password_here';
```

Then give it access to the relevant schema:

```sql
GRANT USAGE ON SCHEMA <schema_name> TO <username>
```

Note that to replicate data from multiple Postgres schemas, you can re-run the command above to grant access to all the relevant schemas, but you'll need to set up multiple sources connecting to the same db on multiple schemas.

Next, grant the user read-only access to the relevant tables. The simplest way is to grant read access to all tables in the schema as follows:

```sql
GRANT SELECT ON ALL TABLES IN SCHEMA <schema_name> TO airbyte;

-- Allow user to see tables created in the future
ALTER DEFAULT PRIVILEGES IN SCHEMA <schema_name> GRANT SELECT ON TABLES TO <username>;
```

Currently, there is no way to sync a subset of columns using the Postgres source connector.
- When setting up a connection, you can only choose which tables to sync, but not columns.
- If the user can only access a subset of columns, the connection check will pass. However, the data sync will fail with a `permission denied` exception.

The short-term workaround for partial table syncing is to create a view on the specific columns, and grant the user read access to that view:

```sql
CREATE VIEW <view_name> as SELECT <columns> FROM <table>;
GRANT SELECT ON TABLE <view_name> IN SCHEMA <schema_name> to <user_name>;
```

This issue is tracked in [\#9771](https://github.com/airbytehq/airbyte/issues/9771).

#### 3. Optionally, set up CDC. Follow the guide [below](postgres.md#setting-up-cdc-for-postgres) to do so.

#### 4. That's it!

Your database user should now be ready for use with Airbyte.

## Change Data Capture \(CDC\) / Logical Replication / WAL Replication

We use [logical replication](https://www.postgresql.org/docs/10/logical-replication.html) of the Postgres write-ahead log \(WAL\) to incrementally capture deletes using a replication plugin.

We use `pgoutput` as a default plugin, which is included in Postgres 10+. Also `wal2json` plugin is supported, please read [the section on replication plugins below](postgres.md#select-replication-plugin) for more information.

Please read the [CDC docs](../../understanding-airbyte/cdc.md) for an overview of how Airbyte approaches CDC.

### Should I use CDC for Postgres?

* If you need a record of deletions and can accept the limitations posted below, you should to use CDC for Postgres.
* If your data set is small and you just want snapshot of your table in the destination, consider using Full Refresh replication for your table instead of CDC.
* If the limitations prevent you from using CDC and your goal is to maintain a snapshot of your table in the destination, consider using non-CDC incremental and occasionally reset the data and re-sync.
* If your table has a primary key but doesn't have a reasonable cursor field for incremental syncing \(i.e. `updated_at`\), CDC allows you to sync your table incrementally.

#### CDC Limitations

* Make sure to read our [CDC docs](../../understanding-airbyte/cdc.md) to see limitations that impact all databases using CDC replication.
* CDC is only available for Postgres 10+.
* Airbyte requires a replication slot configured only for its use. Only one source should be configured that uses this replication slot. Instructions on how to set up a replication slot can be found below.
* Log-based replication only works for master instances of Postgres.
* Using logical replication increases disk space used on the database server. The additional data is stored until it is consumed.
  * We recommend setting frequent syncs for CDC in order to ensure that this data doesn't fill up your disk space.
  * If you stop syncing a CDC-configured Postgres instance to Airbyte, you should delete the replication slot. Otherwise, it may fill up your disk space.
* Our CDC implementation uses at least once delivery for all change records.

### Setting up CDC for Postgres

#### 1. Enable logical replication

Follow one of these guides to enable logical replication:

* [Bare Metal, VMs \(EC2/GCE/etc\), Docker, etc.](postgres.md#cdc-on-bare-metal-vms-ec2-gce-etc-docker-etc.)
* [AWS Postgres RDS or Aurora](postgres.md#cdc-on-aws-postgres-rds-or-aurora)
* [Azure Database for Postgres](postgres.md#cdc-on-azure-database-for-postgres)

#### 2. Add user-level permissions

We recommend using a user specifically for Airbyte's replication so you can minimize access. This Airbyte user for your instance needs to be granted `REPLICATION` and `LOGIN` permissions. You can create a role with `CREATE ROLE <name> REPLICATION LOGIN;` and grant that role to the user. You still need to make sure the user can connect to the database, use the schema, and to use `SELECT` on tables \(the same are required for non-CDC incremental syncs and all full refreshes\).

#### 3. Select replication plugin

We recommend using a `pgoutput` plugin as it is the standard logical decoding plugin in Postgres. In case the replication table contains a lot of big JSON blobs and table size exceeds 1 GB, we recommend using a `wal2json` instead. Please note that `wal2json` may require additional installation for Bare Metal, VMs \(EC2/GCE/etc\), Docker, etc. For more information read [wal2json documentation](https://github.com/eulerto/wal2json).

#### 4. Create publications and replication identities for tables

For each table you want to replicate with CDC, you should add the replication identity \(the method of distinguishing between rows\) first. We recommend using `ALTER TABLE tbl1 REPLICA IDENTITY DEFAULT;` to use primary keys to distinguish between rows. After setting the replication identity, you will need to run `CREATE PUBLICATION airbyte_publication FOR TABLE <tbl1, tbl2, tbl3>;`. This publication name is customizable. Please refer to the [Postgres docs](https://www.postgresql.org/docs/10/sql-alterpublication.html) if you need to add or remove tables from your publication in the future.

Please note that:
- You must **add the replication identity before creating the publication**. Otherwise, `ALTER`/`UPDATE`/`DELETE` statements may fail if Postgres cannot determine how to uniquely identify rows.
- The publication should **include all the tables and only the tables that need to be synced**. Otherwise, data from these tables may not be replicated correctly.

The UI currently allows selecting any tables for CDC. If a table is selected that is not part of the publication, it will not replicate even though it is selected. If a table is part of the publication but does not have a replication identity, that replication identity will be created automatically on the first run if the Airbyte user has the necessary permissions.

#### 5. Create replication slot

Next, you will need to create a replication slot. It's important to create the publication first (as in step 4) before creating the replication slot. Otherwise, you can run into exceptions if there is any update to the database between the creation of the two.

Here is the query used to create a replication slot called `airbyte_slot`:

```text
SELECT pg_create_logical_replication_slot('airbyte_slot', 'pgoutput');
```

If you would like to use `wal2json` plugin, please change `pgoutput` to `wal2json` value in the above query.

#### 6. Start syncing

When configuring the source, select CDC and provide the replication slot and publication you just created. You should be ready to sync data with CDC!

### CDC on Bare Metal, VMs \(EC2/GCE/etc\), Docker, etc.

Some settings must be configured in the `postgresql.conf` file for your database. You can find the location of this file using `psql -U postgres -c 'SHOW config_file'` withe the correct `psql` credentials specified. Alternatively, a custom file can be specified when running postgres with the `-c` flag. For example `postgres -c config_file=/etc/postgresql/postgresql.conf` runs Postgres with the config file at `/etc/postgresql/postgresql.conf`.

If you are syncing data from a server using the `postgres` Docker image, you will need to mount a file and change the command to run Postgres with the set config file. If you're just testing CDC behavior, you may want to use a modified version of a [sample `postgresql.conf`](https://github.com/postgres/postgres/blob/master/src/backend/utils/misc/postgresql.conf.sample).

* `wal_level` is the type of coding used within the Postgres write-ahead log. This must be set to `logical` for Airbyte CDC.
* `max_wal_senders` is the maximum number of processes used for handling WAL changes. This must be at least one.
* `max_replication_slots` is the maximum number of replication slots that are allowed to stream WAL changes. This must one if Airbyte will be the only service reading subscribing to WAL changes or more if other services are also reading from the WAL.

Here is what these settings would look like in `postgresql.conf`:

```text
wal_level = logical
max_wal_senders = 1
max_replication_slots = 1
```

After setting these values you will need to restart your instance.

Finally, [follow the rest of steps above](postgres.md#setting-up-cdc-for-postgres).

### CDC on AWS Postgres RDS or Aurora

* Go to the `Configuration` tab for your DB cluster.
* Find your cluster parameter group. You will either edit the parameters for this group or create a copy of this parameter group to edit. If you create a copy you will need to change your cluster's parameter group before restarting.
* Within the parameter group page, search for `rds.logical_replication`. Select this row and click on the `Edit parameters` button. Set this value to `1`.
* Wait for a maintenance window to automatically restart the instance or restart it manually.
* Finally, [follow the rest of steps above](postgres.md#setting-up-cdc-for-postgres).

### CDC on Azure Database for Postgres

Use either the Azure CLI to:

```text
az postgres server configuration set --resource-group group --server-name server --name azure.replication_support --value logical
az postgres server restart --resource-group group --name server
```

Finally, [follow the rest of steps above](postgres.md#setting-up-cdc-for-postgres).

## Connection via SSH Tunnel

Airbyte has the ability to connect to a Postgres instance via an SSH Tunnel. The reason you might want to do this because it is not possible \(or against security policy\) to connect to the database directly \(e.g. it does not have a public IP address\).

When using an SSH tunnel, you are configuring Airbyte to connect to an intermediate server \(a.k.a. a bastion sever\) that _does_ have direct access to the database. Airbyte connects to the bastion and then asks the bastion to connect directly to the server.

Using this feature requires additional configuration, when creating the source. We will talk through what each piece of configuration means.

1. Configure all fields for the source as you normally would, except `SSH Tunnel Method`.
2. `SSH Tunnel Method` defaults to `No Tunnel` \(meaning a direct connection\). If you want to use an SSH Tunnel choose `SSH Key Authentication` or `Password Authentication`.
   1. Choose `Key Authentication` if you will be using an RSA Private as your secrets for establishing the SSH Tunnel \(see below for more information on generating this key\).
   2. Choose `Password Authentication` if you will be using a password as your secret for establishing the SSH Tunnel.
3. `SSH Tunnel Jump Server Host` refers to the intermediate \(bastion\) server that Airbyte will connect to. This should be a hostname or an IP Address.
4. `SSH Connection Port` is the port on the bastion server with which to make the SSH connection. The default port for SSH connections is `22`, so unless you have explicitly changed something, go with the default.
5. `SSH Login Username` is the username that Airbyte should use when connection to the bastion server. This is NOT the Postgres username.
6. If you are using `Password Authentication`, then `SSH Login Username` should be set to the password of the User from the previous step. If you are using `SSH Key Authentication` leave this blank. Again, this is not the Postgres password, but the password for the OS-user that Airbyte is using to perform commands on the bastion.
7. If you are using `SSH Key Authentication`, then `SSH Private Key` should be set to the RSA Private Key that you are using to create the SSH connection. This should be the full contents of the key file starting with `-----BEGIN RSA PRIVATE KEY-----` and ending with `-----END RSA PRIVATE KEY-----`.

### Generating an RSA Private Key

The connector expects an RSA key in PEM format. To generate this key:

```text
ssh-keygen -t rsa -m PEM -f myuser_rsa
```

This produces the private key in pem format, and the public key remains in the standard format used by the `authorized_keys` file on your bastion host. The public key should be added to your bastion host to whichever user you want to use with Airbyte. The private key is provided via copy-and-paste to the Airbyte connector configuration screen, so it may log in to the bastion.

## Data type mapping

According to Postgres [documentation](https://www.postgresql.org/docs/14/datatype.html), Postgres data types are mapped to the following data types when synchronizing data. You can check the test values examples [here](https://github.com/airbytehq/airbyte/blob/master/airbyte-integrations/connectors/source-postgres/src/test-integration/java/io/airbyte/integrations/io/airbyte/integration_tests/sources/PostgresSourceDatatypeTest.java). If you can't find the data type you are looking for or have any problems feel free to add a new test!

| Postgres Type                         | Resulting Type | Notes                                                                                                                                           |
|:--------------------------------------|:---------------|:------------------------------------------------------------------------------------------------------------------------------------------------|
| `bigint`                              | number         |                                                                                                                                                 |
| `bigserial`, `serial8`                | number         |                                                                                                                                                 |
| `bit`                                 | string         | Fixed-length bit string (e.g. "0100").                                                                                                          |
| `bit varying`, `varbit`               | string         | Variable-length bit string (e.g. "0100").                                                                                                       |
| `boolean`, `bool`                     | boolean        |                                                                                                                                                 |
| `box`                                 | string         |                                                                                                                                                 |
| `bytea`                               | string         | Variable length binary string with hex output format prefixed with "\x" (e.g. "\x6b707a").                                                      |
| `character`, `char`                   | string         |                                                                                                                                                 |
| `character varying`, `varchar`        | string         |                                                                                                                                                 |
| `cidr`                                | string         |                                                                                                                                                 |
| `circle`                              | string         |                                                                                                                                                 |
| `date`                                | string         | Parsed as ISO8601 date time at midnight. Does not support B.C. dates. Issue: [#8903](https://github.com/airbytehq/airbyte/issues/8903).         |
| `double precision`, `float`, `float8` | number         | `Infinity`, `-Infinity`, and `NaN` are not supported and converted to `null`. Issue: [#8902](https://github.com/airbytehq/airbyte/issues/8902). |
| `hstore`                              | string         |                                                                                                                                                 |
| `inet`                                | string         |                                                                                                                                                 |
| `integer`, `int`, `int4`              | number         |                                                                                                                                                 |
| `interval`                            | string         |                                                                                                                                                 |
| `json`                                | string         |                                                                                                                                                 |
| `jsonb`                               | string         |                                                                                                                                                 |
| `line`                                | string         |                                                                                                                                                 |
| `lseg`                                | string         |                                                                                                                                                 |
| `macaddr`                             | string         |                                                                                                                                                 |
| `macaddr8`                            | string         |                                                                                                                                                 |
| `money`                               | number         |                                                                                                                                                 |
| `numeric`, `decimal`                  | number         | `Infinity`, `-Infinity`, and `NaN` are not supported and converted to `null`. Issue: [#8902](https://github.com/airbytehq/airbyte/issues/8902). |
| `path`                                | string         |                                                                                                             |
| `pg_lsn`                              | string         |                                                                                                             |
| `point`                               | string         |                                                                                                             |
| `polygon`                             | string         |                                                                                                             |
| `real`, `float4`                      | number         |                                                                                                             |
| `smallint`, `int2`                    | number         |                                                                                                             |
| `smallserial`, `serial2`              | number         |                                                                                                             |
| `serial`, `serial4`                   | number         |                                                                                                             |
| `text`                                | string         |                                                                                                             |
| `time`                                | string         |                                                                                                             |
| `timetz`                              | string         |                                                                                                             |
| `timestamp`                           | string         |                                                                                                             |
| `timestamptz`                         | string         |                                                                                                             |
| `tsquery`                             | string         |                                                                                                             |
| `tsvector`                            | string         |                                                                                                             |
| `uuid`                                | string         |                                                                                                             |
| `xml`                                 | string         |                                                                                                             |
| `enum`                                | string         |                                                                                                             |
| `tsrange`                             | string         |                                                                                                             |
| `array`                               | array          | E.g. "[\"10001\",\"10002\",\"10003\",\"10004\"]".                                                           |
| composite type                        | string         |                                                                                                             |

## Troubleshooting

### Sync data from Postgres hot standby server

when the connector is reading from a Postgres replica that is configured as a Hot Standby, any update from the primary server will terminate queries on the replica after a certain amount of time, default to 30 seconds. This default waiting time is obviously not enough to sync any meaning amount of data. See the `Handling Query Conflicts` section in the Postgres [documentation](https://www.postgresql.org/docs/14/hot-standby.html#HOT-STANDBY-CONFLICT) for detailed explanations.

Here is the typical exception:
```
Caused by: org.postgresql.util.PSQLException: FATAL: terminating connection due to conflict with recovery
    Detail: User query might have needed to see row versions that must be removed.
    Hint: In a moment you should be able to reconnect to the database and repeat your command.
```

Possible solutions include:
- [Recommended] Set [`hot_standby_feedback`](https://www.postgresql.org/docs/14/runtime-config-replication.html#GUC-HOT-STANDBY-FEEDBACK) to `true` on the replica server. This parameter will prevent the primary server from deleting the write-ahead logs when the replica is busy serving user queries. However, the downside is that the write-ahead log will increase in size.
- [Recommended] Sync data when there is no update running in the primary server, or sync data from the primary server.
- [Not Recommended] Increase [`max_standby_archive_delay`](https://www.postgresql.org/docs/14/runtime-config-replication.html#GUC-MAX-STANDBY-ARCHIVE-DELAY) and [`max_standby_streaming_delay`](https://www.postgresql.org/docs/14/runtime-config-replication.html#GUC-MAX-STANDBY-STREAMING-DELAY) to be larger than the amount of time needed to complete the data sync. However, it is usually hard to tell how much time it will take to sync all the data. This approach is not very practical.

One optimization on the Airbyte side is to break one large and long sync into multiple small ones. This improvement is tracked in https://github.com/airbytehq/airbyte/issues/13783.

## Changelog

| Version | Date       | Pull Request                                           | Subject                                                                                                         |
|:--------|:-----------|:-------------------------------------------------------|:----------------------------------------------------------------------------------------------------------------|
<<<<<<< HEAD
| 0.4.25  | 2022-06-15 | [13823](https://github.com/airbytehq/airbyte/pull/13823) | Publish adaptive postgres source that enforces ssl on cloud + Debezium version upgrade to 1.9.2 from 1.4.2  |
=======
| 0.4.26 | 2022-06-17 | [13864](https://github.com/airbytehq/airbyte/pull/13864) | Updated stacktrace format for any trace message errors |
| 0.4.25  | 2022-06-15 | [13823](https://github.com/airbytehq/airbyte/pull/13823) | Publish adaptive postgres source that enforces ssl on cloud |
>>>>>>> bcc20b4d
| 0.4.24  | 2022-06-14 | [13549](https://github.com/airbytehq/airbyte/pull/13549) | Fixed truncated precision if the value of microseconds or seconds is 0 |
| 0.4.23  | 2022-06-13 | [13655](https://github.com/airbytehq/airbyte/pull/13745) | Fixed handling datetime cursors when upgrading from older versions of the connector |
| 0.4.22  | 2022-06-09 | [13655](https://github.com/airbytehq/airbyte/pull/13655) | Fixed bug with unsupported date-time datatypes during incremental sync |
| 0.4.21  | 2022-06-06 | [13435](https://github.com/airbytehq/airbyte/pull/13435) | Adjust JDBC fetch size based on max memory and max row size |
| 0.4.20  | 2022-06-02 | [13367](https://github.com/airbytehq/airbyte/pull/13367) | Added convertion hstore to json format |
| 0.4.19  | 2022-05-25 | [13166](https://github.com/airbytehq/airbyte/pull/13166) | Added timezone awareness and handle BC dates |
| 0.4.18  | 2022-05-25 | [13083](https://github.com/airbytehq/airbyte/pull/13083) | Add support for tsquey type |
| 0.4.17  | 2022-05-19 | [13016](https://github.com/airbytehq/airbyte/pull/13016) | CDC modify schema to allow null values |
| 0.4.16  | 2022-05-14 | [12840](https://github.com/airbytehq/airbyte/pull/12840) | Added custom JDBC parameters field |
| 0.4.15  | 2022-05-13 | [12834](https://github.com/airbytehq/airbyte/pull/12834) | Fix the bug that the connector returns empty catalog for Azure Postgres database |
| 0.4.14  | 2022-05-08 | [12689](https://github.com/airbytehq/airbyte/pull/12689) | Add table retrieval according to role-based `SELECT` privilege |
| 0.4.13  | 2022-05-05 | [10230](https://github.com/airbytehq/airbyte/pull/10230) | Explicitly set null value for field in json  |
| 0.4.12  | 2022-04-29 | [12480](https://github.com/airbytehq/airbyte/pull/12480) | Query tables with adaptive fetch size to optimize JDBC memory consumption |
| 0.4.11  | 2022-04-11 | [11729](https://github.com/airbytehq/airbyte/pull/11729) | Bump mina-sshd from 2.7.0 to 2.8.0  |
| 0.4.10  | 2022-04-08 | [11798](https://github.com/airbytehq/airbyte/pull/11798) | Fixed roles for fetching materialized view processing |
| 0.4.8   | 2022-02-21 | [10242](https://github.com/airbytehq/airbyte/pull/10242) | Fixed cursor for old connectors that use non-microsecond format. Now connectors work with both formats |
| 0.4.7   | 2022-02-18 | [10242](https://github.com/airbytehq/airbyte/pull/10242) | Updated timestamp transformation with microseconds |
| 0.4.6   | 2022-02-14 | [10256](https://github.com/airbytehq/airbyte/pull/10256) | (unpublished) Add `-XX:+ExitOnOutOfMemoryError` JVM option |
| 0.4.5   | 2022-02-08 | [10173](https://github.com/airbytehq/airbyte/pull/10173) | Improved  discovering tables in case if user does not have permissions to any table |
| 0.4.4   | 2022-01-26 | [9807](https://github.com/airbytehq/airbyte/pull/9807) | Update connector fields title/description                                                                       |
| 0.4.3   | 2022-01-24 | [9554](https://github.com/airbytehq/airbyte/pull/9554) | Allow handling of java sql date in CDC                                                                          |
| 0.4.2   | 2022-01-13 | [9360](https://github.com/airbytehq/airbyte/pull/9360) | Added schema selection                                                                                          |
| 0.4.1   | 2022-01-05 | [9116](https://github.com/airbytehq/airbyte/pull/9116) | Added materialized views processing                                                                             |
| 0.4.0   | 2021-12-13 | [8726](https://github.com/airbytehq/airbyte/pull/8726) | Support all Postgres types                                                                                      |
| 0.3.17  | 2021-12-01 | [8371](https://github.com/airbytehq/airbyte/pull/8371) | Fixed incorrect handling "\n" in ssh key                                                                        |
| 0.3.16  | 2021-11-28 | [7995](https://github.com/airbytehq/airbyte/pull/7995) | Fixed money type with amount > 1000                                                                             |
| 0.3.15  | 2021-11-26 | [8066](https://github.com/airbytehq/airbyte/pull/8266) | Fixed the case, when Views are not listed during schema discovery                                               |
| 0.3.14  | 2021-11-17 | [8010](https://github.com/airbytehq/airbyte/pull/8010) | Added checking of privileges before table internal discovery                                                    |
| 0.3.13  | 2021-10-26 | [7339](https://github.com/airbytehq/airbyte/pull/7339) | Support or improve support for Interval, Money, Date, various geometric data types, inventory_items, and others |
| 0.3.12  | 2021-09-30 | [6585](https://github.com/airbytehq/airbyte/pull/6585) | Improved SSH Tunnel key generation steps                                                                        |
| 0.3.11  | 2021-09-02 | [5742](https://github.com/airbytehq/airbyte/pull/5742) | Add SSH Tunnel support                                                                                          |
| 0.3.9   | 2021-08-17 | [5304](https://github.com/airbytehq/airbyte/pull/5304) | Fix CDC OOM issue                                                                                               |
| 0.3.8   | 2021-08-13 | [4699](https://github.com/airbytehq/airbyte/pull/4699) | Added json config validator                                                                                     |
| 0.3.4   | 2021-06-09 | [3973](https://github.com/airbytehq/airbyte/pull/3973) | Add `AIRBYTE_ENTRYPOINT` for Kubernetes support                                                                 |
| 0.3.3   | 2021-06-08 | [3960](https://github.com/airbytehq/airbyte/pull/3960) | Add method field in specification parameters                                                                    |
| 0.3.2   | 2021-05-26 | [3179](https://github.com/airbytehq/airbyte/pull/3179) | Remove `isCDC` logging                                                                                          |
| 0.3.1   | 2021-04-21 | [2878](https://github.com/airbytehq/airbyte/pull/2878) | Set defined cursor for CDC                                                                                      |
| 0.3.0   | 2021-04-21 | [2990](https://github.com/airbytehq/airbyte/pull/2990) | Support namespaces                                                                                              |
| 0.2.7   | 2021-04-16 | [2923](https://github.com/airbytehq/airbyte/pull/2923) | SSL spec as optional                                                                                            |
| 0.2.6   | 2021-04-16 | [2757](https://github.com/airbytehq/airbyte/pull/2757) | Support SSL connection                                                                                          |
| 0.2.5   | 2021-04-12 | [2859](https://github.com/airbytehq/airbyte/pull/2859) | CDC bugfix                                                                                                      |
| 0.2.4   | 2021-04-09 | [2548](https://github.com/airbytehq/airbyte/pull/2548) | Support CDC                                                                                                     |
| 0.2.3   | 2021-03-28 | [2600](https://github.com/airbytehq/airbyte/pull/2600) | Add NCHAR and NVCHAR support to DB and cursor type casting                                                      |
| 0.2.2   | 2021-03-26 | [2460](https://github.com/airbytehq/airbyte/pull/2460) | Destination supports destination sync mode                                                                      |
| 0.2.1   | 2021-03-18 | [2488](https://github.com/airbytehq/airbyte/pull/2488) | Sources support primary keys                                                                                    |
| 0.2.0   | 2021-03-09 | [2238](https://github.com/airbytehq/airbyte/pull/2238) | Protocol allows future/unknown properties                                                                       |
| 0.1.13  | 2021-02-02 | [1887](https://github.com/airbytehq/airbyte/pull/1887) | Migrate AbstractJdbcSource to use iterators                                                                     |
| 0.1.12  | 2021-01-25 | [1746](https://github.com/airbytehq/airbyte/pull/1746) | Fix NPE in State Decorator                                                                                      |
| 0.1.11  | 2021-01-25 | [1765](https://github.com/airbytehq/airbyte/pull/1765) | Add field titles to specification                                                                               |
| 0.1.10  | 2021-01-19 | [1724](https://github.com/airbytehq/airbyte/pull/1724) | Fix JdbcSource handling of tables with same names in different schemas                                          |
| 0.1.9   | 2021-01-14 | [1655](https://github.com/airbytehq/airbyte/pull/1655) | Fix JdbcSource OOM                                                                                              |
| 0.1.8   | 2021-01-13 | [1588](https://github.com/airbytehq/airbyte/pull/1588) | Handle invalid numeric values in JDBC source                                                                    |
| 0.1.7   | 2021-01-08 | [1307](https://github.com/airbytehq/airbyte/pull/1307) | Migrate Postgres and MySql to use new JdbcSource                                                                |
| 0.1.6   | 2020-12-09 | [1172](https://github.com/airbytehq/airbyte/pull/1172) | Support incremental sync                                                                                        |
| 0.1.5   | 2020-11-30 | [1038](https://github.com/airbytehq/airbyte/pull/1038) | Change JDBC sources to discover more than standard schemas                                                      |
| 0.1.4   | 2020-11-30 | [1046](https://github.com/airbytehq/airbyte/pull/1046) | Add connectors using an index YAML file                                                                         |<|MERGE_RESOLUTION|>--- conflicted
+++ resolved
@@ -297,12 +297,8 @@
 
 | Version | Date       | Pull Request                                           | Subject                                                                                                         |
 |:--------|:-----------|:-------------------------------------------------------|:----------------------------------------------------------------------------------------------------------------|
-<<<<<<< HEAD
+| 0.4.26 | 2022-06-17 | [13864](https://github.com/airbytehq/airbyte/pull/13864) | Updated stacktrace format for any trace message errors |
 | 0.4.25  | 2022-06-15 | [13823](https://github.com/airbytehq/airbyte/pull/13823) | Publish adaptive postgres source that enforces ssl on cloud + Debezium version upgrade to 1.9.2 from 1.4.2  |
-=======
-| 0.4.26 | 2022-06-17 | [13864](https://github.com/airbytehq/airbyte/pull/13864) | Updated stacktrace format for any trace message errors |
-| 0.4.25  | 2022-06-15 | [13823](https://github.com/airbytehq/airbyte/pull/13823) | Publish adaptive postgres source that enforces ssl on cloud |
->>>>>>> bcc20b4d
 | 0.4.24  | 2022-06-14 | [13549](https://github.com/airbytehq/airbyte/pull/13549) | Fixed truncated precision if the value of microseconds or seconds is 0 |
 | 0.4.23  | 2022-06-13 | [13655](https://github.com/airbytehq/airbyte/pull/13745) | Fixed handling datetime cursors when upgrading from older versions of the connector |
 | 0.4.22  | 2022-06-09 | [13655](https://github.com/airbytehq/airbyte/pull/13655) | Fixed bug with unsupported date-time datatypes during incremental sync |
