# Postgres

Airbyte's certified Postgres connector offers the following features:
* Replicate data from tables, views and materilized views. Other data objects won't be replicated to the destination like indexes, permissions.
* Multiple methods of keeping your data fresh, including [Change Data Capture (CDC)](https://docs.airbyte.com/understanding-airbyte/cdc) and replication using the [xmin system column](#xmin). 
* All available [sync modes](https://docs.airbyte.com/cloud/core-concepts#connection-sync-modes), providing flexibility in how data is delivered to your destination.
* Reliable replication at any table size with [checkpointing](https://docs.airbyte.com/understanding-airbyte/airbyte-protocol/#state--checkpointing) and chunking of database reads.

The contents below include a 'Quick Start' guide, advanced setup steps, and reference information (data type mapping, and changelogs). See [here](https://docs.airbyte.com/integrations/sources/postgres/postgres-troubleshooting) to troubleshooting issues with the Postgres connector.

![Airbyte Postgres Connection](https://raw.githubusercontent.com/airbytehq/airbyte/c078e8ed6703020a584d9362efa5665fbe8db77f/docs/integrations/sources/postgres/assets/airbyte_postgres_source.png?raw=true)

## Quick Start

Here is an outline of the minimum required steps to configure a Postgres connector:
1. Create a dedicated read-only Postgres user with permissions for replicating data
2. Create a new Postgres source in the Airbyte UI using `xmin` system column
3. (Airbyte Cloud Only) Allow inbound traffic from Airbyte IPs

Once this is complete, you will be able to select Postgres as a source for replicating data.

#### Step 1: Create a dedicated read-only Postgres user

These steps create a dedicated read-only user for replicating data. Alternatively, you can use an existing Postgres user in your database.

The following commands will create a new user:

```roomsql
CREATE USER <user_name> PASSWORD 'your_password_here';
```

Now, provide this user with read-only access to relevant schemas and tables. Re-run this command for each schema you expect to replicate data from:

```roomsql
GRANT USAGE ON SCHEMA <schema_name> TO <user_name>;
GRANT SELECT ON ALL TABLES IN SCHEMA <schema_name> TO <user_name>;
ALTER DEFAULT PRIVILEGES IN SCHEMA <schema_name> GRANT SELECT ON TABLES TO <user_name>;
```

#### Step 2: Create a new Postgres source in Airbyte UI

From your [Airbyte Cloud](https://cloud.airbyte.com/workspaces) or Airbyte Open Source account, select `Sources` from the left navigation bar, search for `Postgres`, then create a new Postgres source.

![Create an Airbyte source](https://github.com/airbytehq/airbyte/blob/c078e8ed6703020a584d9362efa5665fbe8db77f/docs/integrations/sources/postgres/assets/airbyte_source_selection.png?raw=true)

To fill out the required information:
1. Enter the hostname, port number, and name for your Postgres database.
2. You may optionally opt to list each of the schemas you want to sync. These are case-sensitive, and multiple schemas may be entered. By default, `public` is the only selected schema.
3. Enter the username and password you created in [Step 1](#step-1-create-a-dedicated-read-only-postgres-user).
4. Select an SSL mode. You will most frequently choose `require` or `verify-ca`. Both of these always require encryption. `verify-ca` also requires certificates from your Postgres database. See here to learn about other SSL modes and SSH tunneling.
5. Select `Standard (xmin)` from available replication methods. This uses the [xmin system column](#xmin) to reliably replicate data from your database.
   1. If your database is particularly large (> 500 GB), you will benefit from [configuring your Postgres source using logical replication (CDC)](#cdc).

<!-- env:cloud -->
#### Step 3: (Airbyte Cloud Only) Allow inbound traffic from Airbyte IPs.

If you are on Airbyte Cloud, you will always need to modify your database configuration to allow inbound traffic from Airbyte IPs. You can find a list of all IPs that need to be allowlisted in
our [Airbyte Security docs](../../operating-airbyte/security#network-security-1).

Now, click `Set up source` in the Airbyte UI. Airbyte will now test connecting to your database. Once this succeeds, you've configured an Airbyte Postgres source!
<!-- /env:cloud -->

## Advanced Configuration

### Setup using CDC

Airbyte uses [logical replication](https://www.postgresql.org/docs/10/logical-replication.html) of the Postgres write-ahead log (WAL) to incrementally capture deletes using a replication plugin:
* See [here](https://docs.airbyte.com/understanding-airbyte/cdc) to learn more on how Airbyte implements CDC.
* See [here](https://docs.airbyte.com/integrations/sources/postgres/postgres-troubleshooting#cdc-requirements) to learn more about Postgres CDC requirements and limitations.

We recommend configuring your Postgres source with CDC when:
- You need a record of deletions.
- You have a very large database (500 GB or more).
- Your table has a primary key but doesn't have a reasonable cursor field for incremental syncing (`updated_at`).

These are the additional steps required (after following the [quick start](#quick-start)) to configure your Postgres source using CDC:
1. Provide additional `REPLICATION` permissions to read-only user
2. Enable logical replication on your Postgres database
3. Create a replication slot on your Postgres database
4. Create publication and replication identities for each Postgres table
5. Enable CDC replication in the Airbyte UI

#### Step 1: Prepopulate your Postgres source configuration

We recommend following the steps in the [quick start](#quick-start) section to confirm that Airbyte can connect to your Postgres database prior to configuring CDC settings.

For CDC, you must connect to primary/master databases. Pointing the connector configuration to replica database hosts for CDC will lead to failures.

#### Step 2: Provide additional permissions to read-only user

To configure CDC for the Postgres source connector, grant `REPLICATION` permissions to the user created in [step 1 of the quick start](#step-1-create-a-dedicated-read-only-postgres-user):
```
ALTER USER <user_name> REPLICATION;
```

#### Step 3: Enable logical replication on your Postgres database

To enable logical replication on bare metal, VMs (EC2/GCE/etc), or Docker, configure the following parameters in the <a href="https://www.postgresql.org/docs/current/config-setting.html">postgresql.conf file</a> for your Postgres database:

| Parameter             | Description                                                                    | Set value to                                                                                                                         |
|-----------------------|--------------------------------------------------------------------------------|--------------------------------------------------------------------------------------------------------------------------------------|
| wal_level             | Type of coding used within the Postgres write-ahead log                        | `logical `                                                                                                                           |
| max_wal_senders       | The maximum number of processes used for handling WAL changes                  | `min: 1`                                                                                                                             |
| max_replication_slots | The maximum number of replication slots that are allowed to stream WAL changes | `1` (if Airbyte is the only service reading subscribing to WAL changes. More than 1 if other services are also reading from the WAL) |

To enable logical replication on AWS Postgres RDS or Aurora:
* Go to the Configuration tab for your DB cluster.
* Find your cluster parameter group. Either edit the parameters for this group or create a copy of this parameter group to edit. If you create a copy, change your cluster's parameter group before restarting.
* Within the parameter group page, search for `rds.logical_replication`. Select this row and click Edit parameters. Set this value to 1.
* Wait for a maintenance window to automatically restart the instance or restart it manually.

To enable logical replication on Azure Database for Postgres, change the replication mode of your Postgres DB on Azure to `logical` using the replication menu of your PostgreSQL instance in the Azure Portal. Alternatively, use the Azure CLI to run the following command:

```
az postgres server configuration set --resource-group group --server-name server --name azure.replication_support --value logical
az postgres server restart --resource-group group --name server
```

#### Step 4: Create a replication slot on your Postgres database

Airbyte requires a replication slot configured only for its use. Only one source should be configured that uses this replication slot.

For this step, Airbyte requires use of the pgoutput plugin. To create a replication slot called `airbyte_slot` using pgoutput, run as the user with the newly granted `REPLICATION` role:

```
SELECT pg_create_logical_replication_slot('airbyte_slot', 'pgoutput');
```

The output of this command will include the name of the replication slot to fill into the Airbyte source setup page.

#### Step 5: Create publication and replication identities for each Postgres table

For each table you want to replicate with CDC, follow the steps below:

1. Add the replication identity (the method of distinguishing between rows) for each table you want to replicate:

```
ALTER TABLE tbl1 REPLICA IDENTITY DEFAULT;
```

In rare cases, if your tables use data types that support [TOAST](https://www.postgresql.org/docs/current/storage-toast.html) or have very large field values, consider instead using replica identity type full: `
ALTER TABLE tbl1 REPLICA IDENTITY FULL;`.

2. Create the Postgres publication. You should include all tables you want to replicate as part of the publication:

```
CREATE PUBLICATION airbyte_publication FOR TABLE <tbl1, tbl2, tbl3>;`
```

The publication name is customizable. Refer to the [Postgres docs](https://www.postgresql.org/docs/10/sql-alterpublication.html) if you need to add or remove tables from your publication in the future.

:::note
The Airbyte UI currently allows selecting any tables for CDC. If a table is selected that is not part of the publication, it will not be replicated even though it is selected. If a table is part of the publication but does not have a replication identity, that replication identity will be created automatically on the first run if the Airbyte user has the necessary permissions.
:::

#### Step 6: Enable CDC replication in Airbyte UI

In your Postgres source, change the replication mode to `Logical Replication (CDC)`, and enter the replication slot and publication you just created.

## Postgres Replication Methods

The Postgres source currently offers 3 methods of replicating updates to your destination: CDC, xmin and standard (with a user defined cursor). Both CDC and xmin are the **most reliable methods** of updating your data.

#### CDC

Airbyte uses [logical replication](https://www.postgresql.org/docs/10/logical-replication.html) of the Postgres write-ahead log (WAL) to incrementally capture deletes using a replication plugin. To learn more how Airbyte implements CDC, refer to [Change Data Capture (CDC)](https://docs.airbyte.com/understanding-airbyte/cdc/). We recommend configuring your Postgres source with CDC when:
- You need a record of deletions.
- You have a very large database (500 GB or more).
- Your table has a primary key but doesn't have a reasonable cursor field for incremental syncing (`updated_at`).

If your goal is to maintain a snapshot of your table in the destination but the limitations prevent you from using CDC, consider using the xmin replication method.

#### Xmin

Xmin replication is the new cursor-less replication method for Postgres. Cursorless syncs enable syncing new or updated rows without explicitly choosing a cursor field. The xmin system column which (available in all Postgres databases) is used to track inserts and updates to your source data.

This is a good solution if:
- There is not a well-defined cursor candidate to use for Standard incremental mode.
- You want to replace a previously configured full-refresh sync.
- You are replicating Postgres tables less than 500GB.
- You are not replicating non-materialized views. Non-materialized views are not supported by xmin replication. 

## Connecting with SSL or SSH Tunneling

### SSL Modes

Airbyte Cloud uses SSL by default. You are not permitted to `disable` SSL while using Airbyte Cloud. 

Here is a breakdown of available SSL connection modes:
- `disable` to disable encrypted communication between Airbyte and the source
- `allow` to enable encrypted communication only when required by the source
- `prefer` to allow unencrypted communication only when the source doesn't support encryption
- `require` to always require encryption. Note: The connection will fail if the source doesn't support encryption.
- `verify-ca` to always require encryption and verify that the source has a valid SSL certificate
- `verify-full` to always require encryption and verify the identity of the source

### SSH Tunneling

If you are using SSH tunneling, as Airbyte Cloud requires encrypted communication, select `SSH Key Authentication` or `Password Authentication` if you selected `disable`, `allow`, or `prefer` as the SSL Mode; otherwise, the connection will fail.

For SSH Tunnel Method, select:
- `No Tunnel` for a direct connection to the database
- `SSH Key Authentication` to use an RSA Private as your secret for establishing the SSH tunnel
- `Password Authentication` to use a password as your secret for establishing the SSH tunnel

#### Connect via SSH Tunnel

You can connect to a Postgres instance via an SSH tunnel.

When using an SSH tunnel, you are configuring Airbyte to connect to an intermediate server (also called a bastion or a jump server) that has direct access to the database. Airbyte connects to the bastion and then asks the bastion to connect directly to the server.

To connect to a Postgres instance via an SSH tunnel:

1. While [setting up](#step-2-create-a-new-postgres-source-in-airbyte-ui) the Postgres source connector, from the SSH tunnel dropdown, select:
    - SSH Key Authentication to use a private as your secret for establishing the SSH tunnel
    - Password Authentication to use a password as your secret for establishing the SSH Tunnel
2. For **SSH Tunnel Jump Server Host**, enter the hostname or IP address for the intermediate (bastion) server that Airbyte will connect to.
3. For **SSH Connection Port**, enter the port on the bastion server. The default port for SSH connections is 22.
4. For **SSH Login Username**, enter the username to use when connecting to the bastion server. **Note:** This is the operating system username and not the Postgres username.
5. For authentication:
    - If you selected **SSH Key Authentication**, set the **SSH Private Key** to the [private Key](#generating-a-private-key-for-ssh-tunneling) that you are using to create the SSH connection.
    - If you selected **Password Authentication**, enter the password for the operating system user to connect to the bastion server. **Note:** This is the operating system password and not the Postgres password.

#### Generating a private key for SSH Tunneling

The connector supports any SSH compatible key format such as RSA or Ed25519. To generate an RSA key, for example, run:

```
ssh-keygen -t rsa -m PEM -f myuser_rsa
```

The command produces the private key in PEM format and the public key remains in the standard format used by the `authorized_keys` file on your bastion server. Add the public key to your bastion host to the user you want to use with Airbyte. The private key is provided via copy-and-paste to the Airbyte connector configuration screen to allow it to log into the bastion server.

## Limitations & Troubleshooting

To see connector limitations, or troubleshoot your Postgres connector, see more [in our Postgres troubleshooting guide](https://docs.airbyte.com/integrations/sources/postgres/postgres-troubleshooting).

## Data type mapping

According to Postgres [documentation](https://www.postgresql.org/docs/14/datatype.html), Postgres data types are mapped to the following data types when synchronizing data. You can check the test values examples [here](https://github.com/airbytehq/airbyte/blob/master/airbyte-integrations/connectors/source-postgres/src/test-integration/java/io/airbyte/integrations/io/airbyte/integration_tests/sources/PostgresSourceDatatypeTest.java). If you can't find the data type you are looking for or have any problems feel free to add a new test!

| Postgres Type                         | Resulting Type | Notes                                                                                                                                                |
|---------------------------------------|----------------|------------------------------------------------------------------------------------------------------------------------------------------------------|
| `bigint`                              | number         |                                                                                                                                                      |
| `bigserial`, `serial8`                | number         |                                                                                                                                                      |
| `bit`                                 | string         | Fixed-length bit string (e.g. "0100").                                                                                                               |
| `bit varying`, `varbit`               | string         | Variable-length bit string (e.g. "0100").                                                                                                            |
| `boolean`, `bool`                     | boolean        |                                                                                                                                                      |
| `box`                                 | string         |                                                                                                                                                      |
| `bytea`                               | string         | Variable length binary string with hex output format prefixed with "\x" (e.g. "\x6b707a").                                                           |
| `character`, `char`                   | string         |                                                                                                                                                      |
| `character varying`, `varchar`        | string         |                                                                                                                                                      |
| `cidr`                                | string         |                                                                                                                                                      |
| `circle`                              | string         |                                                                                                                                                      |
| `date`                                | string         | Parsed as ISO8601 date time at midnight. CDC mode doesn't support era indicators. Issue: [#14590](https://github.com/airbytehq/airbyte/issues/14590) |
| `double precision`, `float`, `float8` | number         | `Infinity`, `-Infinity`, and `NaN` are not supported and converted to `null`. Issue: [#8902](https://github.com/airbytehq/airbyte/issues/8902).      |
| `hstore`                              | string         |                                                                                                                                                      |
| `inet`                                | string         |                                                                                                                                                      |
| `integer`, `int`, `int4`              | number         |                                                                                                                                                      |
| `interval`                            | string         |                                                                                                                                                      |
| `json`                                | string         |                                                                                                                                                      |
| `jsonb`                               | string         |                                                                                                                                                      |
| `line`                                | string         |                                                                                                                                                      |
| `lseg`                                | string         |                                                                                                                                                      |
| `macaddr`                             | string         |                                                                                                                                                      |
| `macaddr8`                            | string         |                                                                                                                                                      |
| `money`                               | number         |                                                                                                                                                      |
| `numeric`, `decimal`                  | number         | `Infinity`, `-Infinity`, and `NaN` are not supported and converted to `null`. Issue: [#8902](https://github.com/airbytehq/airbyte/issues/8902).      |
| `path`                                | string         |                                                                                                                                                      |
| `pg_lsn`                              | string         |                                                                                                                                                      |
| `point`                               | string         |                                                                                                                                                      |
| `polygon`                             | string         |                                                                                                                                                      |
| `real`, `float4`                      | number         |                                                                                                                                                      |
| `smallint`, `int2`                    | number         |                                                                                                                                                      |
| `smallserial`, `serial2`              | number         |                                                                                                                                                      |
| `serial`, `serial4`                   | number         |                                                                                                                                                      |
| `text`                                | string         |                                                                                                                                                      |
| `time`                                | string         | Parsed as a time string without a time-zone in the ISO-8601 calendar system.                                                                         |
| `timetz`                              | string         | Parsed as a time string with time-zone in the ISO-8601 calendar system.                                                                              |
| `timestamp`                           | string         | Parsed as a date-time string without a time-zone in the ISO-8601 calendar system.                                                                    |
| `timestamptz`                         | string         | Parsed as a date-time string with time-zone in the ISO-8601 calendar system.                                                                         |
| `tsquery`                             | string         |                                                                                                                                                      |
| `tsvector`                            | string         |                                                                                                                                                      |
| `uuid`                                | string         |                                                                                                                                                      |
| `xml`                                 | string         |                                                                                                                                                      |
| `enum`                                | string         |                                                                                                                                                      |
| `tsrange`                             | string         |                                                                                                                                                      |
| `array`                               | array          | E.g. "[\"10001\",\"10002\",\"10003\",\"10004\"]".                                                                                                    |
| composite type                        | string         |                                                                                                                                                      |

## Changelog

| Version | Date       | Pull Request                                             | Subject                                                                                                                                                                    |
|---------|------------|----------------------------------------------------------|----------------------------------------------------------------------------------------------------------------------------------------------------------------------------|
<<<<<<< HEAD
=======
| 3.3.29  | 2024-04-23 | [37509](https://github.com/airbytehq/airbyte/pull/37509) | remove excessive logs                                                                                                                                                      |
>>>>>>> 28209fd7
| 3.3.28  | 2024-04-23 | [37509](https://github.com/airbytehq/airbyte/pull/37509) | Better error messages on switching between sync modes.                                                                                                                     |
| 3.3.27  | 2024-04-22 | [37441](https://github.com/airbytehq/airbyte/pull/37441) | Remove legacy bad values handling code.                                                                                                                                    |
| 3.3.26  | 2024-04-10 | [36982](https://github.com/airbytehq/airbyte/pull/36982) | Populate airyte_meta.changes for xmin path                                                                                                                                 |
| 3.3.25  | 2024-04-10 | [36981](https://github.com/airbytehq/airbyte/pull/36981) | Track latest CDK                                                                                                                                                           |
| 3.3.24  | 2024-04-10 | [36865](https://github.com/airbytehq/airbyte/pull/36865) | Track latest CDK                                                                                                                                                           |
| 3.3.23  | 2024-04-02 | [36759](https://github.com/airbytehq/airbyte/pull/36759) | Track latest CDK                                                                                                                                                           |
| 3.3.22  | 2024-04-01 | [36739](https://github.com/airbytehq/airbyte/pull/36739) | Fix useLocalCdk flag.                                                                                                                                                      |
| 3.3.21  | 2024-03-25 | [36584](https://github.com/airbytehq/airbyte/pull/36584) | Adopt Kotlin CDK.                                                                                                                                                          |
| 3.3.20  | 2024-03-25 | [36432](https://github.com/airbytehq/airbyte/pull/36432) | Failure to serialize values from Postgres DB shouldn't fail sync.                                                                                                          |
| 3.3.19  | 2024-03-12 | [36333](https://github.com/airbytehq/airbyte/pull/36333) | Use newest CDK - deprecate dbz iterator                                                                                                                                    |
| 3.3.18  | 2024-03-12 | [35599](https://github.com/airbytehq/airbyte/pull/35599) | Use newest CDK                                                                                                                                                             |
| 3.3.17  | 2024-03-12 | [35939](https://github.com/airbytehq/airbyte/pull/35939) | Use lsn_commit value instead of lsn_proc for CDC checkpointing logic.                                                                                                      |
| 3.3.16  | 2024-03-11 | [35904](https://github.com/airbytehq/airbyte/pull/35904) | Adopt Java CDK 0.23.1- debezium retries.                                                                                                                                   |
| 3.3.15  | 2024-02-29 | [34724](https://github.com/airbytehq/airbyte/pull/34724) | Add record count in state message.                                                                                                                                         |
| 3.3.14  | 2024-03-06 | [35842](https://github.com/airbytehq/airbyte/pull/35842) | Add logging to understand cases with a large number of records with the same LSN.                                                                                          |
| 3.3.13  | 2024-02-27 | [35675](https://github.com/airbytehq/airbyte/pull/35675) | Fix invalid cdc error message.                                                                                                                                             |
| 3.3.12  | 2024-02-22 | [35569](https://github.com/airbytehq/airbyte/pull/35569) | Fix logging bug.                                                                                                                                                           |
| 3.3.11  | 2024-02-20 | [35304](https://github.com/airbytehq/airbyte/pull/35304) | Add config to throw an error on invalid CDC position and enable it by default.                                                                                             |
| 3.3.10  | 2024-02-13 | [35036](https://github.com/airbytehq/airbyte/pull/34751) | Emit analytics message for invalid CDC cursor.                                                                                                                             |
| 3.3.9   | 2024-02-13 | [35224](https://github.com/airbytehq/airbyte/pull/35224) | Adopt CDK 0.20.4                                                                                                                                                           |
| 3.3.8   | 2024-02-08 | [34751](https://github.com/airbytehq/airbyte/pull/34751) | Adopt CDK 0.19.0                                                                                                                                                           |
| 3.3.7   | 2024-02-08 | [34781](https://github.com/airbytehq/airbyte/pull/34781) | Add a setting in the setup page to advance the LSN.                                                                                                                        |
| 3.3.6   | 2024-02-07 | [34892](https://github.com/airbytehq/airbyte/pull/34892) | Adopt CDK v0.16.6                                                                                                                                                          |
| 3.3.5   | 2024-02-07 | [34948](https://github.com/airbytehq/airbyte/pull/34948) | Adopt CDK v0.16.5                                                                                                                                                          |
| 3.3.4   | 2024-01-31 | [34723](https://github.com/airbytehq/airbyte/pull/34723) | Adopt CDK v0.16.3                                                                                                                                                          |
| 3.3.3   | 2024-01-26 | [34573](https://github.com/airbytehq/airbyte/pull/34573) | Adopt CDK v0.16.0                                                                                                                                                          |
| 3.3.2   | 2024-01-24 | [34465](https://github.com/airbytehq/airbyte/pull/34465) | Check xmin only if user selects xmin sync mode.                                                                                                                            |
| 3.3.1   | 2024-01-10 | [34119](https://github.com/airbytehq/airbyte/pull/34119) | Adopt java CDK version 0.11.5.                                                                                                                                             |
| 3.3.0   | 2023-12-19 | [33437](https://github.com/airbytehq/airbyte/pull/33437) | Remove LEGACY state flag                                                                                                                                                   |
| 3.2.27  | 2023-12-18 | [33605](https://github.com/airbytehq/airbyte/pull/33605) | Advance Postgres LSN for PG 14 & below.                                                                                                                                    |
| 3.2.26  | 2023-12-11 | [33027](https://github.com/airbytehq/airbyte/pull/32961) | Support for better debugging tools.                                                                                                                                        |
| 3.2.25  | 2023-11-29 | [32961](https://github.com/airbytehq/airbyte/pull/32961) | Bump debezium wait time default to 20 min.                                                                                                                                 |
| 3.2.24  | 2023-11-28 | [32686](https://github.com/airbytehq/airbyte/pull/32686) | Better logging to understand dbz closing reason attribution.                                                                                                               |
| 3.2.23  | 2023-11-28 | [32891](https://github.com/airbytehq/airbyte/pull/32891) | Fix CDK dependency in build.                                                                                                                                               |
| 3.2.22  | 2023-11-22 | [32656](https://github.com/airbytehq/airbyte/pull/32656) | Adopt java CDK version 0.5.0.                                                                                                                                              |
| 3.2.21  | 2023-11-07 | [31856](https://github.com/airbytehq/airbyte/pull/31856) | handle date/timestamp infinity values properly                                                                                                                             |
| 3.2.20  | 2023-11-06 | [32193](https://github.com/airbytehq/airbyte/pull/32193) | Adopt java CDK version 0.4.1.                                                                                                                                              |
| 3.2.19  | 2023-11-03 | [32050](https://github.com/airbytehq/airbyte/pull/32050) | Adopt java CDK version 0.4.0.                                                                                                                                              |
| 3.2.18  | 2023-11-01 | [29038](https://github.com/airbytehq/airbyte/pull/29038) | Fix typo (s/Airbtye/Airbyte/)                                                                                                                                              |
| 3.2.17  | 2023-11-01 | [32068](https://github.com/airbytehq/airbyte/pull/32068) | Bump Debezium 2.2.0Final -> 2.4.0Final                                                                                                                                     |
| 3.2.16  | 2023-10-31 | [31976](https://github.com/airbytehq/airbyte/pull/31976) | Speed up tests involving Debezium                                                                                                                                          |
| 3.2.15  | 2023-10-30 | [31960](https://github.com/airbytehq/airbyte/pull/31960) | Adopt java CDK version 0.2.0.                                                                                                                                              |
| 3.2.14  | 2023-10-24 | [31792](https://github.com/airbytehq/airbyte/pull/31792) | Fix error message link on issue with standby                                                                                                                               |
| 3.2.14  | 2023-10-24 | [31792](https://github.com/airbytehq/airbyte/pull/31792) | fail sync when debezeum fails to shutdown cleanly                                                                                                                          |
| 3.2.13  | 2023-10-16 | [31029](https://github.com/airbytehq/airbyte/pull/31029) | Enforces encrypted traffic settings when env var DEPLOYMENT_MODE = CLOUD.                                                                                                  |
| 3.1.13  | 2023-10-13 | [31309](https://github.com/airbytehq/airbyte/pull/31309) | Addressed decimals being incorrectly deserialized into scientific notation.                                                                                                |
| 3.1.12  | 2023-10-12 | [31328](https://github.com/airbytehq/airbyte/pull/31328) | Improvements to initial load of tables in older versions of postgres.                                                                                                      |
| 3.1.11  | 2023-10-11 | [31322](https://github.com/airbytehq/airbyte/pull/31322) | Correct pevious release                                                                                                                                                    |
| 3.1.10  | 2023-09-29 | [30806](https://github.com/airbytehq/airbyte/pull/30806) | Cap log line length to 32KB to prevent loss of records.                                                                                                                    |
| 3.1.9   | 2023-09-25 | [30534](https://github.com/airbytehq/airbyte/pull/30534) | Fix JSONB[] column type handling bug.                                                                                                                                      |
| 3.1.8   | 2023-09-20 | [30125](https://github.com/airbytehq/airbyte/pull/30125) | Improve initial load performance for older versions of PostgreSQL.                                                                                                         |
| 3.1.7   | 2023-09-05 | [29672](https://github.com/airbytehq/airbyte/pull/29672) | Handle VACUUM happening during initial sync                                                                                                                                |
| 3.1.6   | 2023-08-24 | [29821](https://github.com/airbytehq/airbyte/pull/29821) | Set replication_method display_type to radio, update titles and descriptions, and make CDC the default choice                                                              |
| 3.1.5   | 2023-08-22 | [29534](https://github.com/airbytehq/airbyte/pull/29534) | Support "options" JDBC URL parameter                                                                                                                                       |
| 3.1.4   | 2023-08-21 | [28687](https://github.com/airbytehq/airbyte/pull/28687) | Under the hood: Add dependency on Java CDK v0.0.2.                                                                                                                         |
| 3.1.3   | 2023-08-03 | [28708](https://github.com/airbytehq/airbyte/pull/28708) | Enable checkpointing snapshots in CDC connections                                                                                                                          |
| 3.1.2   | 2023-08-01 | [28954](https://github.com/airbytehq/airbyte/pull/28954) | Fix an issue that prevented use of tables with names containing uppercase letters                                                                                          |
| 3.1.1   | 2023-07-31 | [28892](https://github.com/airbytehq/airbyte/pull/28892) | Fix an issue that prevented use of cursor columns with names containing uppercase letters                                                                                  |
| 3.1.0   | 2023-07-25 | [28339](https://github.com/airbytehq/airbyte/pull/28339) | Checkpointing initial load for incremental syncs: enabled for xmin and cursor based only.                                                                                  |
| 3.0.2   | 2023-07-18 | [28336](https://github.com/airbytehq/airbyte/pull/28336) | Add full-refresh mode back to Xmin syncs.                                                                                                                                  |
| 3.0.1   | 2023-07-14 | [28345](https://github.com/airbytehq/airbyte/pull/28345) | Increment patch to trigger a rebuild                                                                                                                                       |
| 3.0.0   | 2023-07-12 | [27442](https://github.com/airbytehq/airbyte/pull/27442) | Set \_ab_cdc_lsn as the source defined cursor for CDC mode to prepare for Destination v2 normalization                                                                     |
| 2.1.1   | 2023-07-06 | [26723](https://github.com/airbytehq/airbyte/pull/26723) | Add new xmin replication method.                                                                                                                                           |
| 2.1.0   | 2023-06-26 | [27737](https://github.com/airbytehq/airbyte/pull/27737) | License Update: Elv2                                                                                                                                                       |
| 2.0.34  | 2023-06-20 | [27212](https://github.com/airbytehq/airbyte/pull/27212) | Fix silent exception swallowing in StreamingJdbcDatabase                                                                                                                   |
| 2.0.33  | 2023-06-01 | [26873](https://github.com/airbytehq/airbyte/pull/26873) | Add prepareThreshold=0 to JDBC url to mitigate PGBouncer prepared statement [X] already exists.                                                                            |
| 2.0.32  | 2023-05-31 | [26810](https://github.com/airbytehq/airbyte/pull/26810) | Remove incremental sync estimate from Postgres to increase performance.                                                                                                    |
| 2.0.31  | 2023-05-25 | [26633](https://github.com/airbytehq/airbyte/pull/26633) | Collect and log information related to full vacuum operation in db                                                                                                         |
| 2.0.30  | 2023-05-25 | [26473](https://github.com/airbytehq/airbyte/pull/26473) | CDC : Limit queue size                                                                                                                                                     |
| 2.0.29  | 2023-05-18 | [25898](https://github.com/airbytehq/airbyte/pull/25898) | Translate Numeric values without decimal, e.g: NUMERIC(38,0), as BigInt instead of Double                                                                                  |
| 2.0.28  | 2023-04-27 | [25401](https://github.com/airbytehq/airbyte/pull/25401) | CDC : Upgrade Debezium to version 2.2.0                                                                                                                                    |
| 2.0.27  | 2023-04-26 | [24971](https://github.com/airbytehq/airbyte/pull/24971) | Emit stream status updates                                                                                                                                                 |
| 2.0.26  | 2023-04-26 | [25560](https://github.com/airbytehq/airbyte/pull/25560) | Revert some logging changes                                                                                                                                                |
| 2.0.25  | 2023-04-24 | [25459](https://github.com/airbytehq/airbyte/pull/25459) | Better logging formatting                                                                                                                                                  |
| 2.0.24  | 2023-04-19 | [25345](https://github.com/airbytehq/airbyte/pull/25345) | Logging : Log database indexes per stream                                                                                                                                  |
| 2.0.23  | 2023-04-19 | [24582](https://github.com/airbytehq/airbyte/pull/24582) | CDC : Enable frequent state emission during incremental syncs + refactor for performance improvement                                                                       |
| 2.0.22  | 2023-04-17 | [25220](https://github.com/airbytehq/airbyte/pull/25220) | Logging changes : Log additional metadata & clean up noisy logs                                                                                                            |
| 2.0.21  | 2023-04-12 | [25131](https://github.com/airbytehq/airbyte/pull/25131) | Make Client Certificate and Client Key always show                                                                                                                         |
| 2.0.20  | 2023-04-11 | [24859](https://github.com/airbytehq/airbyte/pull/24859) | Removed SSL toggle and rely on SSL mode dropdown to enable/disable SSL                                                                                                     |
| 2.0.19  | 2023-04-11 | [24656](https://github.com/airbytehq/airbyte/pull/24656) | CDC minor refactor                                                                                                                                                         |
| 2.0.18  | 2023-04-06 | [24820](https://github.com/airbytehq/airbyte/pull/24820) | Fix data loss bug during an initial failed non-CDC incremental sync                                                                                                        |
| 2.0.17  | 2023-04-05 | [24622](https://github.com/airbytehq/airbyte/pull/24622) | Allow streams not in CDC publication to be synced in Full-refresh mode                                                                                                     |
| 2.0.16  | 2023-04-05 | [24895](https://github.com/airbytehq/airbyte/pull/24895) | Fix spec for cloud                                                                                                                                                         |
| 2.0.15  | 2023-04-04 | [24833](https://github.com/airbytehq/airbyte/pull/24833) | Fix Debezium retry policy configuration                                                                                                                                    |
| 2.0.14  | 2023-04-03 | [24609](https://github.com/airbytehq/airbyte/pull/24609) | Disallow the "disable" SSL Modes                                                                                                                                           |
| 2.0.13  | 2023-03-28 | [24166](https://github.com/airbytehq/airbyte/pull/24166) | Fix InterruptedException bug during Debezium shutdown                                                                                                                      |
| 2.0.12  | 2023-03-27 | [24529](https://github.com/airbytehq/airbyte/pull/24373) | Add CDC checkpoint state messages                                                                                                                                          |
| 2.0.11  | 2023-03-23 | [24446](https://github.com/airbytehq/airbyte/pull/24446) | Set default SSL Mode to require in strict-encrypt                                                                                                                          |
| 2.0.10  | 2023-03-23 | [24417](https://github.com/airbytehq/airbyte/pull/24417) | Add field groups and titles to improve display of connector setup form                                                                                                     |
| 2.0.9   | 2023-03-22 | [20760](https://github.com/airbytehq/airbyte/pull/20760) | Removed redundant date-time datatypes formatting                                                                                                                           |
| 2.0.8   | 2023-03-22 | [24255](https://github.com/airbytehq/airbyte/pull/24255) | Add field groups and titles to improve display of connector setup form                                                                                                     |
| 2.0.7   | 2023-03-21 | [24207](https://github.com/airbytehq/airbyte/pull/24207) | Fix incorrect schema change warning in CDC mode                                                                                                                            |
| 2.0.6   | 2023-03-21 | [24271](https://github.com/airbytehq/airbyte/pull/24271) | Fix NPE in CDC mode                                                                                                                                                        |
| 2.0.5   | 2023-03-21 | [21533](https://github.com/airbytehq/airbyte/pull/21533) | Add integration with datadog                                                                                                                                               |
| 2.0.4   | 2023-03-21 | [24147](https://github.com/airbytehq/airbyte/pull/24275) | Fix error with CDC checkpointing                                                                                                                                           |
| 2.0.3   | 2023-03-14 | [24000](https://github.com/airbytehq/airbyte/pull/24000) | Removed check method call on read.                                                                                                                                         |
| 2.0.2   | 2023-03-13 | [23112](https://github.com/airbytehq/airbyte/pull/21727) | Add state checkpointing for CDC sync.                                                                                                                                      |
| 2.0.0   | 2023-03-06 | [23112](https://github.com/airbytehq/airbyte/pull/23112) | Upgrade Debezium version to 2.1.2                                                                                                                                          |
| 1.0.51  | 2023-03-02 | [23642](https://github.com/airbytehq/airbyte/pull/23642) | Revert : Support JSONB datatype for Standard sync mode                                                                                                                     |
| 1.0.50  | 2023-02-27 | [21695](https://github.com/airbytehq/airbyte/pull/21695) | Support JSONB datatype for Standard sync mode                                                                                                                              |
| 1.0.49  | 2023-02-24 | [23383](https://github.com/airbytehq/airbyte/pull/23383) | Fixed bug with non readable double-quoted values within a database name or column name                                                                                     |
| 1.0.48  | 2023-02-23 | [22623](https://github.com/airbytehq/airbyte/pull/22623) | Increase max fetch size of JDBC streaming mode                                                                                                                             |
| 1.0.47  | 2023-02-22 | [22221](https://github.com/airbytehq/airbyte/pull/23138) | Fix previous versions which doesn't verify privileges correctly, preventing CDC syncs to run.                                                                              |
| 1.0.46  | 2023-02-21 | [23105](https://github.com/airbytehq/airbyte/pull/23105) | Include log levels and location information (class, method and line number) with source connector logs published to Airbyte Platform.                                      |
| 1.0.45  | 2023-02-09 | [22221](https://github.com/airbytehq/airbyte/pull/22371) | Ensures that user has required privileges for CDC syncs.                                                                                                                   |
|         | 2023-02-15 | [23028](https://github.com/airbytehq/airbyte/pull/23028) |                                                                                                                                                                            |
| 1.0.44  | 2023-02-06 | [22221](https://github.com/airbytehq/airbyte/pull/22221) | Exclude new set of system tables when using `pg_stat_statements` extension.                                                                                                |
| 1.0.43  | 2023-02-06 | [21634](https://github.com/airbytehq/airbyte/pull/21634) | Improve Standard sync performance by caching objects.                                                                                                                      |
| 1.0.42  | 2023-01-23 | [21523](https://github.com/airbytehq/airbyte/pull/21523) | Check for null in cursor values before replacing.                                                                                                                          |
| 1.0.41  | 2023-01-25 | [20939](https://github.com/airbytehq/airbyte/pull/20939) | Adjust batch selection memory limits databases.                                                                                                                            |
| 1.0.40  | 2023-01-24 | [21825](https://github.com/airbytehq/airbyte/pull/21825) | Put back the original change that will cause an incremental sync to error if table contains a NULL value in cursor column.                                                 |
| 1.0.39  | 2023-01-20 | [21683](https://github.com/airbytehq/airbyte/pull/21683) | Speed up esmtimates for trace messages in non-CDC mode.                                                                                                                    |
| 1.0.38  | 2023-01-17 | [20436](https://github.com/airbytehq/airbyte/pull/20346) | Consolidate date/time values mapping for JDBC sources                                                                                                                      |
| 1.0.37  | 2023-01-17 | [20783](https://github.com/airbytehq/airbyte/pull/20783) | Emit estimate trace messages for non-CDC mode.                                                                                                                             |
| 1.0.36  | 2023-01-11 | [21003](https://github.com/airbytehq/airbyte/pull/21003) | Handle null values for array data types in CDC mode gracefully.                                                                                                            |
| 1.0.35  | 2023-01-04 | [20469](https://github.com/airbytehq/airbyte/pull/20469) | Introduce feature to make LSN commit behaviour configurable.                                                                                                               |
| 1.0.34  | 2022-12-13 | [20378](https://github.com/airbytehq/airbyte/pull/20378) | Improve descriptions                                                                                                                                                       |
| 1.0.33  | 2022-12-12 | [18959](https://github.com/airbytehq/airbyte/pull/18959) | CDC : Don't timeout if snapshot is not complete.                                                                                                                           |
| 1.0.32  | 2022-12-12 | [20192](https://github.com/airbytehq/airbyte/pull/20192) | Only throw a warning if cursor column contains null values.                                                                                                                |
| 1.0.31  | 2022-12-02 | [19889](https://github.com/airbytehq/airbyte/pull/19889) | Check before each sync and stop if an incremental sync cursor column contains a null value.                                                                                |
|         | 2022-12-02 | [19985](https://github.com/airbytehq/airbyte/pull/19985) | Reenable incorrectly-disabled `wal2json` CDC plugin                                                                                                                        |
| 1.0.30  | 2022-11-29 | [19024](https://github.com/airbytehq/airbyte/pull/19024) | Skip tables from schema where user do not have Usage permission during discovery.                                                                                          |
| 1.0.29  | 2022-11-29 | [19623](https://github.com/airbytehq/airbyte/pull/19623) | Mark PSQLException related to using replica that is configured as a hot standby server as config error.                                                                    |
| 1.0.28  | 2022-11-28 | [19514](https://github.com/airbytehq/airbyte/pull/19514) | Adjust batch selection memory limits databases.                                                                                                                            |
| 1.0.27  | 2022-11-28 | [16990](https://github.com/airbytehq/airbyte/pull/16990) | Handle arrays data types                                                                                                                                                   |
| 1.0.26  | 2022-11-18 | [19551](https://github.com/airbytehq/airbyte/pull/19551) | Fixes bug with ssl modes                                                                                                                                                   |
| 1.0.25  | 2022-11-16 | [19004](https://github.com/airbytehq/airbyte/pull/19004) | Use Debezium heartbeats to improve CDC replication of large databases.                                                                                                     |
| 1.0.24  | 2022-11-07 | [19291](https://github.com/airbytehq/airbyte/pull/19291) | Default timeout is reduced from 1 min to 10sec                                                                                                                             |
| 1.0.23  | 2022-11-07 | [19025](https://github.com/airbytehq/airbyte/pull/19025) | Stop enforce SSL if ssl mode is disabled                                                                                                                                   |
| 1.0.22  | 2022-10-31 | [18538](https://github.com/airbytehq/airbyte/pull/18538) | Encode database name                                                                                                                                                       |
| 1.0.21  | 2022-10-25 | [18256](https://github.com/airbytehq/airbyte/pull/18256) | Disable allow and prefer ssl modes in CDC mode                                                                                                                             |
| 1.0.20  | 2022-10-25 | [18383](https://github.com/airbytehq/airbyte/pull/18383) | Better SSH error handling + messages                                                                                                                                       |
| 1.0.19  | 2022-10-21 | [18263](https://github.com/airbytehq/airbyte/pull/18263) | Fixes bug introduced in [15833](https://github.com/airbytehq/airbyte/pull/15833) and adds better error messaging for SSH tunnel in Destinations                            |
| 1.0.18  | 2022-10-19 | [18087](https://github.com/airbytehq/airbyte/pull/18087) | Better error messaging for configuration errors (SSH configs, choosing an invalid cursor)                                                                                  |
| 1.0.17  | 2022-10-17 | [18041](https://github.com/airbytehq/airbyte/pull/18041) | Fixes bug introduced 2022-09-12 with SshTunnel, handles iterator exception properly                                                                                        |
| 1.0.16  | 2022-10-13 | [15535](https://github.com/airbytehq/airbyte/pull/16238) | Update incremental query to avoid data missing when new data is inserted at the same time as a sync starts under non-CDC incremental mode                                  |
| 1.0.15  | 2022-10-11 | [17782](https://github.com/airbytehq/airbyte/pull/17782) | Handle 24:00:00 value for Time column                                                                                                                                      |
| 1.0.14  | 2022-10-03 | [17515](https://github.com/airbytehq/airbyte/pull/17515) | Fix an issue preventing connection using client certificate                                                                                                                |
| 1.0.13  | 2022-10-01 | [17459](https://github.com/airbytehq/airbyte/pull/17459) | Upgrade debezium version to 1.9.6 from 1.9.2                                                                                                                               |
| 1.0.12  | 2022-09-27 | [17299](https://github.com/airbytehq/airbyte/pull/17299) | Improve error handling for strict-encrypt postgres source                                                                                                                  |
| 1.0.11  | 2022-09-26 | [17131](https://github.com/airbytehq/airbyte/pull/17131) | Allow nullable columns to be used as cursor                                                                                                                                |
| 1.0.10  | 2022-09-14 | [15668](https://github.com/airbytehq/airbyte/pull/15668) | Wrap logs in AirbyteLogMessage                                                                                                                                             |
| 1.0.9   | 2022-09-13 | [16657](https://github.com/airbytehq/airbyte/pull/16657) | Improve CDC record queueing performance                                                                                                                                    |
| 1.0.8   | 2022-09-08 | [16202](https://github.com/airbytehq/airbyte/pull/16202) | Adds error messaging factory to UI                                                                                                                                         |
| 1.0.7   | 2022-08-30 | [16114](https://github.com/airbytehq/airbyte/pull/16114) | Prevent traffic going on an unsecured channel in strict-encryption version of source postgres                                                                              |
| 1.0.6   | 2022-08-30 | [16138](https://github.com/airbytehq/airbyte/pull/16138) | Remove unnecessary logging                                                                                                                                                 |
| 1.0.5   | 2022-08-25 | [15993](https://github.com/airbytehq/airbyte/pull/15993) | Add support for connection over SSL in CDC mode                                                                                                                            |
| 1.0.4   | 2022-08-23 | [15877](https://github.com/airbytehq/airbyte/pull/15877) | Fix temporal data type bug which was causing failure in CDC mode                                                                                                           |
| 1.0.3   | 2022-08-18 | [14356](https://github.com/airbytehq/airbyte/pull/14356) | DB Sources: only show a table can sync incrementally if at least one column can be used as a cursor field                                                                  |
| 1.0.2   | 2022-08-11 | [15538](https://github.com/airbytehq/airbyte/pull/15538) | Allow additional properties in db stream state                                                                                                                             |
| 1.0.1   | 2022-08-10 | [15496](https://github.com/airbytehq/airbyte/pull/15496) | Fix state emission in incremental sync                                                                                                                                     |
|         | 2022-08-10 | [15481](https://github.com/airbytehq/airbyte/pull/15481) | Fix data handling from WAL logs in CDC mode                                                                                                                                |
| 1.0.0   | 2022-08-05 | [15380](https://github.com/airbytehq/airbyte/pull/15380) | Change connector label to generally_available (requires [upgrading](https://docs.airbyte.com/operator-guides/upgrading-airbyte/) your Airbyte platform to `v0.40.0-alpha`) |
| 0.4.44  | 2022-08-05 | [15342](https://github.com/airbytehq/airbyte/pull/15342) | Adjust titles and descriptions in spec.json                                                                                                                                |
| 0.4.43  | 2022-08-03 | [15226](https://github.com/airbytehq/airbyte/pull/15226) | Make connectionTimeoutMs configurable through JDBC url parameters                                                                                                          |
| 0.4.42  | 2022-08-03 | [15273](https://github.com/airbytehq/airbyte/pull/15273) | Fix a bug in `0.4.36` and correctly parse the CDC initial record waiting time                                                                                              |
| 0.4.41  | 2022-08-03 | [15077](https://github.com/airbytehq/airbyte/pull/15077) | Sync data from beginning if the LSN is no longer valid in CDC                                                                                                              |
|         | 2022-08-03 | [14903](https://github.com/airbytehq/airbyte/pull/14903) | Emit state messages more frequently (⛔ this version has a bug; use `1.0.1` instead                                                                                         |
| 0.4.40  | 2022-08-03 | [15187](https://github.com/airbytehq/airbyte/pull/15187) | Add support for BCE dates/timestamps                                                                                                                                       |
|         | 2022-08-03 | [14534](https://github.com/airbytehq/airbyte/pull/14534) | Align regular and CDC integration tests and data mappers                                                                                                                   |
| 0.4.39  | 2022-08-02 | [14801](https://github.com/airbytehq/airbyte/pull/14801) | Fix multiple log bindings                                                                                                                                                  |
| 0.4.38  | 2022-07-26 | [14362](https://github.com/airbytehq/airbyte/pull/14362) | Integral columns are now discovered as int64 fields.                                                                                                                       |
| 0.4.37  | 2022-07-22 | [14714](https://github.com/airbytehq/airbyte/pull/14714) | Clarified error message when invalid cursor column selected                                                                                                                |
| 0.4.36  | 2022-07-21 | [14451](https://github.com/airbytehq/airbyte/pull/14451) | Make initial CDC waiting time configurable (⛔ this version has a bug and will not work; use `0.4.42` instead)                                                              |     |
| 0.4.35  | 2022-07-14 | [14574](https://github.com/airbytehq/airbyte/pull/14574) | Removed additionalProperties:false from JDBC source connectors                                                                                                             |
| 0.4.34  | 2022-07-17 | [13840](https://github.com/airbytehq/airbyte/pull/13840) | Added the ability to connect using different SSL modes and SSL certificates.                                                                                               |
| 0.4.33  | 2022-07-14 | [14586](https://github.com/airbytehq/airbyte/pull/14586) | Validate source JDBC url parameters                                                                                                                                        |
| 0.4.32  | 2022-07-07 | [14694](https://github.com/airbytehq/airbyte/pull/14694) | Force to produce LEGACY state if the use stream capable feature flag is set to false                                                                                       |
| 0.4.31  | 2022-07-07 | [14447](https://github.com/airbytehq/airbyte/pull/14447) | Under CDC mode, retrieve only those tables included in the publications                                                                                                    |
| 0.4.30  | 2022-06-30 | [14251](https://github.com/airbytehq/airbyte/pull/14251) | Use more simple and comprehensive query to get selectable tables                                                                                                           |
| 0.4.29  | 2022-06-29 | [14265](https://github.com/airbytehq/airbyte/pull/14265) | Upgrade postgresql JDBC version to 42.3.5                                                                                                                                  |
| 0.4.28  | 2022-06-23 | [14077](https://github.com/airbytehq/airbyte/pull/14077) | Use the new state management                                                                                                                                               |
| 0.4.26  | 2022-06-17 | [13864](https://github.com/airbytehq/airbyte/pull/13864) | Updated stacktrace format for any trace message errors                                                                                                                     |
| 0.4.25  | 2022-06-15 | [13823](https://github.com/airbytehq/airbyte/pull/13823) | Publish adaptive postgres source that enforces ssl on cloud + Debezium version upgrade to 1.9.2 from 1.4.2                                                                 |
| 0.4.24  | 2022-06-14 | [13549](https://github.com/airbytehq/airbyte/pull/13549) | Fixed truncated precision if the value of microseconds or seconds is 0                                                                                                     |
| 0.4.23  | 2022-06-13 | [13655](https://github.com/airbytehq/airbyte/pull/13745) | Fixed handling datetime cursors when upgrading from older versions of the connector                                                                                        |
| 0.4.22  | 2022-06-09 | [13655](https://github.com/airbytehq/airbyte/pull/13655) | Fixed bug with unsupported date-time datatypes during incremental sync                                                                                                     |
| 0.4.21  | 2022-06-06 | [13435](https://github.com/airbytehq/airbyte/pull/13435) | Adjust JDBC fetch size based on max memory and max row size                                                                                                                |
| 0.4.20  | 2022-06-02 | [13367](https://github.com/airbytehq/airbyte/pull/13367) | Added convertion hstore to json format                                                                                                                                     |
| 0.4.19  | 2022-05-25 | [13166](https://github.com/airbytehq/airbyte/pull/13166) | Added timezone awareness and handle BC dates                                                                                                                               |
| 0.4.18  | 2022-05-25 | [13083](https://github.com/airbytehq/airbyte/pull/13083) | Add support for tsquey type                                                                                                                                                |
| 0.4.17  | 2022-05-19 | [13016](https://github.com/airbytehq/airbyte/pull/13016) | CDC modify schema to allow null values                                                                                                                                     |
| 0.4.16  | 2022-05-14 | [12840](https://github.com/airbytehq/airbyte/pull/12840) | Added custom JDBC parameters field                                                                                                                                         |
| 0.4.15  | 2022-05-13 | [12834](https://github.com/airbytehq/airbyte/pull/12834) | Fix the bug that the connector returns empty catalog for Azure Postgres database                                                                                           |
| 0.4.14  | 2022-05-08 | [12689](https://github.com/airbytehq/airbyte/pull/12689) | Add table retrieval according to role-based `SELECT` privilege                                                                                                             |
| 0.4.13  | 2022-05-05 | [10230](https://github.com/airbytehq/airbyte/pull/10230) | Explicitly set null value for field in json                                                                                                                                |
| 0.4.12  | 2022-04-29 | [12480](https://github.com/airbytehq/airbyte/pull/12480) | Query tables with adaptive fetch size to optimize JDBC memory consumption                                                                                                  |
| 0.4.11  | 2022-04-11 | [11729](https://github.com/airbytehq/airbyte/pull/11729) | Bump mina-sshd from 2.7.0 to 2.8.0                                                                                                                                         |
| 0.4.10  | 2022-04-08 | [11798](https://github.com/airbytehq/airbyte/pull/11798) | Fixed roles for fetching materialized view processing                                                                                                                      |
| 0.4.8   | 2022-02-21 | [10242](https://github.com/airbytehq/airbyte/pull/10242) | Fixed cursor for old connectors that use non-microsecond format. Now connectors work with both formats                                                                     |
| 0.4.7   | 2022-02-18 | [10242](https://github.com/airbytehq/airbyte/pull/10242) | Updated timestamp transformation with microseconds                                                                                                                         |
| 0.4.6   | 2022-02-14 | [10256](https://github.com/airbytehq/airbyte/pull/10256) | (unpublished) Add `-XX:+ExitOnOutOfMemoryError` JVM option                                                                                                                 |
| 0.4.5   | 2022-02-08 | [10173](https://github.com/airbytehq/airbyte/pull/10173) | Improved discovering tables in case if user does not have permissions to any table                                                                                         |
| 0.4.4   | 2022-01-26 | [9807](https://github.com/airbytehq/airbyte/pull/9807)   | Update connector fields title/description                                                                                                                                  |
| 0.4.3   | 2022-01-24 | [9554](https://github.com/airbytehq/airbyte/pull/9554)   | Allow handling of java sql date in CDC                                                                                                                                     |
| 0.4.2   | 2022-01-13 | [9360](https://github.com/airbytehq/airbyte/pull/9360)   | Added schema selection                                                                                                                                                     |
| 0.4.1   | 2022-01-05 | [9116](https://github.com/airbytehq/airbyte/pull/9116)   | Added materialized views processing                                                                                                                                        |
| 0.4.0   | 2021-12-13 | [8726](https://github.com/airbytehq/airbyte/pull/8726)   | Support all Postgres types                                                                                                                                                 |
| 0.3.17  | 2021-12-01 | [8371](https://github.com/airbytehq/airbyte/pull/8371)   | Fixed incorrect handling "\n" in ssh key                                                                                                                                   |
| 0.3.16  | 2021-11-28 | [7995](https://github.com/airbytehq/airbyte/pull/7995)   | Fixed money type with amount > 1000                                                                                                                                        |
| 0.3.15  | 2021-11-26 | [8066](https://github.com/airbytehq/airbyte/pull/8266)   | Fixed the case, when Views are not listed during schema discovery                                                                                                          |
| 0.3.14  | 2021-11-17 | [8010](https://github.com/airbytehq/airbyte/pull/8010)   | Added checking of privileges before table internal discovery                                                                                                               |
| 0.3.13  | 2021-10-26 | [7339](https://github.com/airbytehq/airbyte/pull/7339)   | Support or improve support for Interval, Money, Date, various geometric data types, inventory_items, and others                                                            |
| 0.3.12  | 2021-09-30 | [6585](https://github.com/airbytehq/airbyte/pull/6585)   | Improved SSH Tunnel key generation steps                                                                                                                                   |
| 0.3.11  | 2021-09-02 | [5742](https://github.com/airbytehq/airbyte/pull/5742)   | Add SSH Tunnel support                                                                                                                                                     |
| 0.3.9   | 2021-08-17 | [5304](https://github.com/airbytehq/airbyte/pull/5304)   | Fix CDC OOM issue                                                                                                                                                          |
| 0.3.8   | 2021-08-13 | [4699](https://github.com/airbytehq/airbyte/pull/4699)   | Added json config validator                                                                                                                                                |
| 0.3.4   | 2021-06-09 | [3973](https://github.com/airbytehq/airbyte/pull/3973)   | Add `AIRBYTE_ENTRYPOINT` for Kubernetes support                                                                                                                            |
| 0.3.3   | 2021-06-08 | [3960](https://github.com/airbytehq/airbyte/pull/3960)   | Add method field in specification parameters                                                                                                                               |
| 0.3.2   | 2021-05-26 | [3179](https://github.com/airbytehq/airbyte/pull/3179)   | Remove `isCDC` logging                                                                                                                                                     |
| 0.3.1   | 2021-04-21 | [2878](https://github.com/airbytehq/airbyte/pull/2878)   | Set defined cursor for CDC                                                                                                                                                 |
| 0.3.0   | 2021-04-21 | [2990](https://github.com/airbytehq/airbyte/pull/2990)   | Support namespaces                                                                                                                                                         |
| 0.2.7   | 2021-04-16 | [2923](https://github.com/airbytehq/airbyte/pull/2923)   | SSL spec as optional                                                                                                                                                       |
| 0.2.6   | 2021-04-16 | [2757](https://github.com/airbytehq/airbyte/pull/2757)   | Support SSL connection                                                                                                                                                     |
| 0.2.5   | 2021-04-12 | [2859](https://github.com/airbytehq/airbyte/pull/2859)   | CDC bugfix                                                                                                                                                                 |
| 0.2.4   | 2021-04-09 | [2548](https://github.com/airbytehq/airbyte/pull/2548)   | Support CDC                                                                                                                                                                |
| 0.2.3   | 2021-03-28 | [2600](https://github.com/airbytehq/airbyte/pull/2600)   | Add NCHAR and NVCHAR support to DB and cursor type casting                                                                                                                 |
| 0.2.2   | 2021-03-26 | [2460](https://github.com/airbytehq/airbyte/pull/2460)   | Destination supports destination sync mode                                                                                                                                 |
| 0.2.1   | 2021-03-18 | [2488](https://github.com/airbytehq/airbyte/pull/2488)   | Sources support primary keys                                                                                                                                               |
| 0.2.0   | 2021-03-09 | [2238](https://github.com/airbytehq/airbyte/pull/2238)   | Protocol allows future/unknown properties                                                                                                                                  |
| 0.1.13  | 2021-02-02 | [1887](https://github.com/airbytehq/airbyte/pull/1887)   | Migrate AbstractJdbcSource to use iterators                                                                                                                                |
| 0.1.12  | 2021-01-25 | [1746](https://github.com/airbytehq/airbyte/pull/1746)   | Fix NPE in State Decorator                                                                                                                                                 |
| 0.1.11  | 2021-01-25 | [1765](https://github.com/airbytehq/airbyte/pull/1765)   | Add field titles to specification                                                                                                                                          |
| 0.1.10  | 2021-01-19 | [1724](https://github.com/airbytehq/airbyte/pull/1724)   | Fix JdbcSource handling of tables with same names in different schemas                                                                                                     |
| 0.1.9   | 2021-01-14 | [1655](https://github.com/airbytehq/airbyte/pull/1655)   | Fix JdbcSource OOM                                                                                                                                                         |
| 0.1.8   | 2021-01-13 | [1588](https://github.com/airbytehq/airbyte/pull/1588)   | Handle invalid numeric values in JDBC source                                                                                                                               |
| 0.1.7   | 2021-01-08 | [1307](https://github.com/airbytehq/airbyte/pull/1307)   | Migrate Postgres and MySql to use new JdbcSource                                                                                                                           |
| 0.1.6   | 2020-12-09 | [1172](https://github.com/airbytehq/airbyte/pull/1172)   | Support incremental sync                                                                                                                                                   |
| 0.1.5   | 2020-11-30 | [1038](https://github.com/airbytehq/airbyte/pull/1038)   | Change JDBC sources to discover more than standard schemas                                                                                                                 |
| 0.1.4   | 2020-11-30 | [1046](https://github.com/airbytehq/airbyte/pull/1046)   | Add connectors using an index YAML file                                                                                                                                    |<|MERGE_RESOLUTION|>--- conflicted
+++ resolved
@@ -292,10 +292,7 @@
 
 | Version | Date       | Pull Request                                             | Subject                                                                                                                                                                    |
 |---------|------------|----------------------------------------------------------|----------------------------------------------------------------------------------------------------------------------------------------------------------------------------|
-<<<<<<< HEAD
-=======
 | 3.3.29  | 2024-04-23 | [37509](https://github.com/airbytehq/airbyte/pull/37509) | remove excessive logs                                                                                                                                                      |
->>>>>>> 28209fd7
 | 3.3.28  | 2024-04-23 | [37509](https://github.com/airbytehq/airbyte/pull/37509) | Better error messages on switching between sync modes.                                                                                                                     |
 | 3.3.27  | 2024-04-22 | [37441](https://github.com/airbytehq/airbyte/pull/37441) | Remove legacy bad values handling code.                                                                                                                                    |
 | 3.3.26  | 2024-04-10 | [36982](https://github.com/airbytehq/airbyte/pull/36982) | Populate airyte_meta.changes for xmin path                                                                                                                                 |
