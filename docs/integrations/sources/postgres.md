--- conflicted
+++ resolved
@@ -257,12 +257,9 @@
 
 | Version | Date       | Pull Request                                           | Subject                                                                                                         |
 |:--------|:-----------|:-------------------------------------------------------|:----------------------------------------------------------------------------------------------------------------|
-<<<<<<< HEAD
-| 0.4.1   | 2021-12-23 | [8617](https://github.com/airbytehq/airbyte/pull/8617) | Update connector fields title/description                                                                       |
-=======
+| 0.4.3   | 2022-01-20 | [8617](https://github.com/airbytehq/airbyte/pull/8617) | Update connector fields title/description                                                                       |
 | 0.4.2   | 2022-01-13 | [9360](https://github.com/airbytehq/airbyte/pull/9360) | Added schema selection                                                                                          |
 | 0.4.1   | 2022-01-05 | [9116](https://github.com/airbytehq/airbyte/pull/9116) | Added materialized views processing                                                                             |
->>>>>>> b8cd7724
 | 0.4.0   | 2021-12-13 | [8726](https://github.com/airbytehq/airbyte/pull/8726) | Support all Postgres types                                                                                      |
 | 0.3.17  | 2021-12-01 | [8371](https://github.com/airbytehq/airbyte/pull/8371) | Fixed incorrect handling "\n" in ssh key                                                                        |
 | 0.3.16  | 2021-11-28 | [7995](https://github.com/airbytehq/airbyte/pull/7995) | Fixed money type with amount > 1000                                                                             |
