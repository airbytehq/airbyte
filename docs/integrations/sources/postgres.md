--- conflicted
+++ resolved
@@ -329,12 +329,9 @@
 
 | Version | Date       | Pull Request                                             | Subject                                                                                                                                                                   |
 |---------|------------|----------------------------------------------------------|---------------------------------------------------------------------------------------------------------------------------------------------------------------------------|
-<<<<<<< HEAD
-| 3.6.24 | 2024-11-14 | [48495](https://github.com/airbytehq/airbyte/pull/48495) | Upgrade Postgres to use Debezium 3.0.1 |
-=======
+| 3.6.26 | 2024-12-20 | [48495](https://github.com/airbytehq/airbyte/pull/48495) | Increase MAX_FIRST_RECORD_WAIT_TIME and use Debezium 3.0.1 |
 | 3.6.25 | 2024-12-17 | [49838](https://github.com/airbytehq/airbyte/pull/49838) | Use a base image: airbyte/java-connector-base:1.0.0 |
 | 3.6.24 | 2024-12-16 | [49469](https://github.com/airbytehq/airbyte/pull/49469) | Simplify CTID_TABLE_BLOCK_SIZE query for Postgres integration |
->>>>>>> b5bfd0c1
 | 3.6.23  | 2024-11-13 | [\#48482](https://github.com/airbytehq/airbyte/pull/48482)  | Convert large integer typed using NUMERIC(X, 0) into a BigInteger.  l    
 | 3.6.22  | 2024-10-02 | [46900](https://github.com/airbytehq/airbyte/pull/46900) | Fixed a bug where source docs won't render on Airbyte 1.1 |
 | 3.6.21  | 2024-10-02 | [46322](https://github.com/airbytehq/airbyte/pull/46322) | Support CDC against a read-replica (continuation) |
