# Postgres

Airbyte's certified Postgres connector offers the following features:

- Replicate data from tables, views and materilized views. Other data objects won't be replicated to the destination like indexes, permissions.
- Multiple methods of keeping your data fresh, including [Change Data Capture (CDC)](https://docs.airbyte.com/understanding-airbyte/cdc) and replication using the [xmin system column](#xmin).
- All available [sync modes](https://docs.airbyte.com/cloud/core-concepts#connection-sync-modes), providing flexibility in how data is delivered to your destination.
- Reliable replication at any table size with [checkpointing](https://docs.airbyte.com/understanding-airbyte/airbyte-protocol/#state--checkpointing) and chunking of database reads.

The contents below include a 'Quick Start' guide, advanced setup steps, and reference information (data type mapping, and changelogs). See [here](https://docs.airbyte.com/integrations/sources/postgres/postgres-troubleshooting) to troubleshooting issues with the Postgres connector.

**Please note the required minimum platform version is v0.58.0 for this connector.**

![Airbyte Postgres Connection](https://raw.githubusercontent.com/airbytehq/airbyte/c078e8ed6703020a584d9362efa5665fbe8db77f/docs/integrations/sources/postgres/assets/airbyte_postgres_source.png?raw=true)

## Quick Start

Here is an outline of the minimum required steps to configure a Postgres connector:

1. Create a dedicated read-only Postgres user with permissions for replicating data
2. Create a new Postgres source in the Airbyte UI using `xmin` system column
3. (Airbyte Cloud Only) Allow inbound traffic from Airbyte IPs

Once this is complete, you will be able to select Postgres as a source for replicating data.

#### Step 1: Create a dedicated read-only Postgres user

These steps create a dedicated read-only user for replicating data. Alternatively, you can use an existing Postgres user in your database.

The following commands will create a new user:

```roomsql
CREATE USER <user_name> PASSWORD 'your_password_here';
```

Now, provide this user with read-only access to relevant schemas and tables. Re-run this command for each schema you expect to replicate data from:

```roomsql
GRANT USAGE ON SCHEMA <schema_name> TO <user_name>;
GRANT SELECT ON ALL TABLES IN SCHEMA <schema_name> TO <user_name>;
ALTER DEFAULT PRIVILEGES IN SCHEMA <schema_name> GRANT SELECT ON TABLES TO <user_name>;
```

#### Step 2: Create a new Postgres source in Airbyte UI

From your [Airbyte Cloud](https://cloud.airbyte.com/workspaces) or Airbyte Open Source account, select `Sources` from the left navigation bar, search for `Postgres`, then create a new Postgres source.

![Create an Airbyte source](https://github.com/airbytehq/airbyte/blob/c078e8ed6703020a584d9362efa5665fbe8db77f/docs/integrations/sources/postgres/assets/airbyte_source_selection.png?raw=true)

To fill out the required information:

1. Enter the hostname, port number, and name for your Postgres database.
2. You may optionally opt to list each of the schemas you want to sync. These are case-sensitive, and multiple schemas may be entered. By default, `public` is the only selected schema.
3. Enter the username and password you created in [Step 1](#step-1-create-a-dedicated-read-only-postgres-user).
4. Select an SSL mode. You will most frequently choose `require` or `verify-ca`. Both of these always require encryption. `verify-ca` also requires certificates from your Postgres database. See here to learn about other SSL modes and SSH tunneling.
5. Select `Standard (xmin)` from available replication methods. This uses the [xmin system column](#xmin) to reliably replicate data from your database.
   1. If your database is particularly large (> 500 GB), you will benefit from [configuring your Postgres source using logical replication (CDC)](#cdc).

<!-- env:cloud -->

#### Step 3: (Airbyte Cloud Only) Allow inbound traffic from Airbyte IPs.

If you are on Airbyte Cloud, you will always need to modify your database configuration to allow inbound traffic from Airbyte IPs. You can find a list of all IPs that need to be allowlisted in
our [Airbyte Security docs](../../operating-airbyte/security#network-security-1).

Now, click `Set up source` in the Airbyte UI. Airbyte will now test connecting to your database. Once this succeeds, you've configured an Airbyte Postgres source!

<!-- /env:cloud -->

## Advanced Configuration

### Setup using CDC

Airbyte uses [logical replication](https://www.postgresql.org/docs/10/logical-replication.html) of the Postgres write-ahead log (WAL) to incrementally capture deletes using a replication plugin:

- See [here](https://docs.airbyte.com/understanding-airbyte/cdc) to learn more on how Airbyte implements CDC.
- See [here](https://docs.airbyte.com/integrations/sources/postgres/postgres-troubleshooting#cdc-requirements) to learn more about Postgres CDC requirements and limitations.

We recommend configuring your Postgres source with CDC when:

- You need a record of deletions.
- You have a very large database (500 GB or more).
- Your table has a primary key but doesn't have a reasonable cursor field for incremental syncing (`updated_at`).

These are the additional steps required (after following the [quick start](#quick-start)) to configure your Postgres source using CDC:

1. Provide additional `REPLICATION` permissions to read-only user
2. Enable logical replication on your Postgres database
3. Create a replication slot on your Postgres database
4. Create publication and replication identities for each Postgres table
5. Enable CDC replication in the Airbyte UI

#### Step 1: Prepopulate your Postgres source configuration

We recommend following the steps in the [quick start](#quick-start) section to confirm that Airbyte can connect to your Postgres database prior to configuring CDC settings.

For CDC, you must connect to primary/master databases. Pointing the connector configuration to replica database hosts for CDC will lead to failures.

#### Step 2: Provide additional permissions to read-only user

To configure CDC for the Postgres source connector, grant `REPLICATION` permissions to the user created in [step 1 of the quick start](#step-1-create-a-dedicated-read-only-postgres-user):

```
ALTER USER <user_name> REPLICATION;
```

#### Step 3: Enable logical replication on your Postgres database

To enable logical replication on bare metal, VMs (EC2/GCE/etc), or Docker, configure the following parameters in the <a href="https://www.postgresql.org/docs/current/config-setting.html">postgresql.conf file</a> for your Postgres database:

| Parameter             | Description                                                                    | Set value to                                                                                                                         |
| --------------------- | ------------------------------------------------------------------------------ | ------------------------------------------------------------------------------------------------------------------------------------ |
| wal_level             | Type of coding used within the Postgres write-ahead log                        | `logical `                                                                                                                           |
| max_wal_senders       | The maximum number of processes used for handling WAL changes                  | `min: 1`                                                                                                                             |
| max_replication_slots | The maximum number of replication slots that are allowed to stream WAL changes | `1` (if Airbyte is the only service reading subscribing to WAL changes. More than 1 if other services are also reading from the WAL) |

To enable logical replication on AWS Postgres RDS or Aurora:

- Go to the Configuration tab for your DB cluster.
- Find your cluster parameter group. Either edit the parameters for this group or create a copy of this parameter group to edit. If you create a copy, change your cluster's parameter group before restarting.
- Within the parameter group page, search for `rds.logical_replication`. Select this row and click Edit parameters. Set this value to 1.
- Wait for a maintenance window to automatically restart the instance or restart it manually.

To enable logical replication on Azure Database for Postgres, change the replication mode of your Postgres DB on Azure to `logical` using the replication menu of your PostgreSQL instance in the Azure Portal. Alternatively, use the Azure CLI to run the following command:

```
az postgres server configuration set --resource-group group --server-name server --name azure.replication_support --value logical
az postgres server restart --resource-group group --name server
```

#### Step 4: Create a replication slot on your Postgres database

Airbyte requires a replication slot configured only for its use. Only one source should be configured that uses this replication slot.

For this step, Airbyte requires use of the pgoutput plugin. To create a replication slot called `airbyte_slot` using pgoutput, run as the user with the newly granted `REPLICATION` role:

```
SELECT pg_create_logical_replication_slot('airbyte_slot', 'pgoutput');
```

The output of this command will include the name of the replication slot to fill into the Airbyte source setup page.

#### Step 5: Create publication and replication identities for each Postgres table

For each table you want to replicate with CDC, follow the steps below:

1. Add the replication identity (the method of distinguishing between rows) for each table you want to replicate:

```
ALTER TABLE tbl1 REPLICA IDENTITY DEFAULT;
```

In rare cases, if your tables use data types that support [TOAST](https://www.postgresql.org/docs/current/storage-toast.html) or have very large field values, consider instead using replica identity type full: `
ALTER TABLE tbl1 REPLICA IDENTITY FULL;`.

2. Create the Postgres publication. You should include all tables you want to replicate as part of the publication:

```
CREATE PUBLICATION airbyte_publication FOR TABLE <tbl1, tbl2, tbl3>;`
```

The publication name is customizable. Refer to the [Postgres docs](https://www.postgresql.org/docs/10/sql-alterpublication.html) if you need to add or remove tables from your publication in the future.

:::note
The Airbyte UI currently allows selecting any tables for CDC. If a table is selected that is not part of the publication, it will not be replicated even though it is selected. If a table is part of the publication but does not have a replication identity, that replication identity will be created automatically on the first run if the Airbyte user has the necessary permissions.
:::

#### Step 6: Enable CDC replication in Airbyte UI

In your Postgres source, change the replication mode to `Logical Replication (CDC)`, and enter the replication slot and publication you just created.

## Postgres Replication Methods

The Postgres source currently offers 3 methods of replicating updates to your destination: CDC, xmin and standard (with a user defined cursor). Both CDC and xmin are the **most reliable methods** of updating your data.

#### CDC

Airbyte uses [logical replication](https://www.postgresql.org/docs/10/logical-replication.html) of the Postgres write-ahead log (WAL) to incrementally capture deletes using a replication plugin. To learn more how Airbyte implements CDC, refer to [Change Data Capture (CDC)](https://docs.airbyte.com/understanding-airbyte/cdc/). We recommend configuring your Postgres source with CDC when:

- You need a record of deletions.
- You have a very large database (500 GB or more).
- Your table has a primary key but doesn't have a reasonable cursor field for incremental syncing (`updated_at`).

If your goal is to maintain a snapshot of your table in the destination but the limitations prevent you from using CDC, consider using the xmin replication method.

#### Xmin

Xmin replication is the new cursor-less replication method for Postgres. Cursorless syncs enable syncing new or updated rows without explicitly choosing a cursor field. The xmin system column which (available in all Postgres databases) is used to track inserts and updates to your source data.

This is a good solution if:

- There is not a well-defined cursor candidate to use for Standard incremental mode.
- You want to replace a previously configured full-refresh sync.
- Your database doesn't incur heavy writes that would lead to transaction ID wraparound.
- You are not replicating non-materialized views. Non-materialized views are not supported by xmin replication.

## Connecting with SSL or SSH Tunneling

### SSL Modes

Airbyte Cloud uses SSL by default. You are not permitted to `disable` SSL while using Airbyte Cloud.

Here is a breakdown of available SSL connection modes:

- `disable` to disable encrypted communication between Airbyte and the source
- `allow` to enable encrypted communication only when required by the source
- `prefer` to allow unencrypted communication only when the source doesn't support encryption
- `require` to always require encryption. Note: The connection will fail if the source doesn't support encryption.
- `verify-ca` to always require encryption and verify that the source has a valid SSL certificate
- `verify-full` to always require encryption and verify the identity of the source

### SSH Tunneling

If you are using SSH tunneling, as Airbyte Cloud requires encrypted communication, select `SSH Key Authentication` or `Password Authentication` if you selected `disable`, `allow`, or `prefer` as the SSL Mode; otherwise, the connection will fail.

For SSH Tunnel Method, select:

- `No Tunnel` for a direct connection to the database
- `SSH Key Authentication` to use an RSA Private as your secret for establishing the SSH tunnel
- `Password Authentication` to use a password as your secret for establishing the SSH tunnel

#### Connect via SSH Tunnel

You can connect to a Postgres instance via an SSH tunnel.

When using an SSH tunnel, you are configuring Airbyte to connect to an intermediate server (also called a bastion or a jump server) that has direct access to the database. Airbyte connects to the bastion and then asks the bastion to connect directly to the server.

To connect to a Postgres instance via an SSH tunnel:

1. While [setting up](#step-2-create-a-new-postgres-source-in-airbyte-ui) the Postgres source connector, from the SSH tunnel dropdown, select:
   - SSH Key Authentication to use a private as your secret for establishing the SSH tunnel
   - Password Authentication to use a password as your secret for establishing the SSH Tunnel
2. For **SSH Tunnel Jump Server Host**, enter the hostname or IP address for the intermediate (bastion) server that Airbyte will connect to.
3. For **SSH Connection Port**, enter the port on the bastion server. The default port for SSH connections is 22.
4. For **SSH Login Username**, enter the username to use when connecting to the bastion server. **Note:** This is the operating system username and not the Postgres username.
5. For authentication:
   - If you selected **SSH Key Authentication**, set the **SSH Private Key** to the [private Key](#generating-a-private-key-for-ssh-tunneling) that you are using to create the SSH connection.
   - If you selected **Password Authentication**, enter the password for the operating system user to connect to the bastion server. **Note:** This is the operating system password and not the Postgres password.

#### Generating a private key for SSH Tunneling

The connector supports any SSH compatible key format such as RSA or Ed25519. To generate an RSA key, for example, run:

```
ssh-keygen -t rsa -m PEM -f myuser_rsa
```

The command produces the private key in PEM format and the public key remains in the standard format used by the `authorized_keys` file on your bastion server. Add the public key to your bastion host to the user you want to use with Airbyte. The private key is provided via copy-and-paste to the Airbyte connector configuration screen to allow it to log into the bastion server.

## Limitations & Troubleshooting

To see connector limitations, or troubleshoot your Postgres connector, see more [in our Postgres troubleshooting guide](/integrations/sources/postgres/postgres-troubleshooting).

## Data type mapping

According to Postgres [documentation](https://www.postgresql.org/docs/14/datatype.html), Postgres data types are mapped to the following data types when synchronizing data. You can check the test values examples [here](https://github.com/airbytehq/airbyte/blob/master/airbyte-integrations/connectors/source-postgres/src/test-integration/java/io/airbyte/integrations/io/airbyte/integration_tests/sources/PostgresSourceDatatypeTest.java). If you can't find the data type you are looking for or have any problems feel free to add a new test!

| Postgres Type                         | Resulting Type | Notes                                                                                                                                                |
| ------------------------------------- | -------------- | ---------------------------------------------------------------------------------------------------------------------------------------------------- |
| `bigint`                              | number         |                                                                                                                                                      |
| `bigserial`, `serial8`                | number         |                                                                                                                                                      |
| `bit`                                 | string         | Fixed-length bit string (e.g. "0100").                                                                                                               |
| `bit varying`, `varbit`               | string         | Variable-length bit string (e.g. "0100").                                                                                                            |
| `boolean`, `bool`                     | boolean        |                                                                                                                                                      |
| `box`                                 | string         |                                                                                                                                                      |
| `bytea`                               | string         | Variable length binary string with hex output format prefixed with "\x" (e.g. "\x6b707a").                                                           |
| `character`, `char`                   | string         |                                                                                                                                                      |
| `character varying`, `varchar`        | string         |                                                                                                                                                      |
| `cidr`                                | string         |                                                                                                                                                      |
| `circle`                              | string         |                                                                                                                                                      |
| `date`                                | string         | Parsed as ISO8601 date time at midnight. CDC mode doesn't support era indicators. Issue: [#14590](https://github.com/airbytehq/airbyte/issues/14590) |
| `double precision`, `float`, `float8` | number         | `Infinity`, `-Infinity`, and `NaN` are not supported and converted to `null`. Issue: [#8902](https://github.com/airbytehq/airbyte/issues/8902).      |
| `hstore`                              | string         |                                                                                                                                                      |
| `inet`                                | string         |                                                                                                                                                      |
| `integer`, `int`, `int4`              | number         |                                                                                                                                                      |
| `interval`                            | string         |                                                                                                                                                      |
| `json`                                | string         |                                                                                                                                                      |
| `jsonb`                               | string         |                                                                                                                                                      |
| `line`                                | string         |                                                                                                                                                      |
| `lseg`                                | string         |                                                                                                                                                      |
| `macaddr`                             | string         |                                                                                                                                                      |
| `macaddr8`                            | string         |                                                                                                                                                      |
| `money`                               | number         |                                                                                                                                                      |
| `numeric`, `decimal`                  | number         | `Infinity`, `-Infinity`, and `NaN` are not supported and converted to `null`. Issue: [#8902](https://github.com/airbytehq/airbyte/issues/8902).      |
| `path`                                | string         |                                                                                                                                                      |
| `pg_lsn`                              | string         |                                                                                                                                                      |
| `point`                               | string         |                                                                                                                                                      |
| `polygon`                             | string         |                                                                                                                                                      |
| `real`, `float4`                      | number         |                                                                                                                                                      |
| `smallint`, `int2`                    | number         |                                                                                                                                                      |
| `smallserial`, `serial2`              | number         |                                                                                                                                                      |
| `serial`, `serial4`                   | number         |                                                                                                                                                      |
| `text`                                | string         |                                                                                                                                                      |
| `time`                                | string         | Parsed as a time string without a time-zone in the ISO-8601 calendar system.                                                                         |
| `timetz`                              | string         | Parsed as a time string with time-zone in the ISO-8601 calendar system.                                                                              |
| `timestamp`                           | string         | Parsed as a date-time string without a time-zone in the ISO-8601 calendar system.                                                                    |
| `timestamptz`                         | string         | Parsed as a date-time string with time-zone in the ISO-8601 calendar system.                                                                         |
| `tsquery`                             | string         |                                                                                                                                                      |
| `tsvector`                            | string         |                                                                                                                                                      |
| `uuid`                                | string         |                                                                                                                                                      |
| `xml`                                 | string         |                                                                                                                                                      |
| `enum`                                | string         |                                                                                                                                                      |
| `tsrange`                             | string         |                                                                                                                                                      |
| `array`                               | array          | E.g. "[\"10001\",\"10002\",\"10003\",\"10004\"]".                                                                                                    |
| composite type                        | string         |                                                                                                                                                      |

## Changelog

<details>
  <summary>Expand to review</summary>

| Version | Date       | Pull Request                                             | Subject                                                                                                                                                                    |
<<<<<<< HEAD
| ------- | ---------- | -------------------------------------------------------- | -------------------------------------------------------------------------------------------------------------------------------------------------------------------------- |
| 3.4.15  | 2024-06-13 | [39460](https://github.com/airbytehq/airbyte/pull/39460) | Bump postgres JDBC driver version                                                                                                                                          |
=======
|---------|------------|----------------------------------------------------------|----------------------------------------------------------------------------------------------------------------------------------------------------------------------------|
| 3.4.15  | 2024-05-29 | [38773](https://github.com/airbytehq/airbyte/pull/38773) | Connect with adaptiveFetch=true. |
>>>>>>> 32f78307
| 3.4.14  | 2024-06-08 | [39353](https://github.com/airbytehq/airbyte/pull/39353) | Upgrade Debezium to 2.6.2                                                                                                                                                  |
| 3.4.13  | 2024-06-04 | [38875](https://github.com/airbytehq/airbyte/pull/38875) | read() throws config exception upon detecting transaction ID wraparound.                                                                                                   |
| 3.4.12  | 2024-06-04 | [38836](https://github.com/airbytehq/airbyte/pull/38836) | check() throws config error upon detecting transaction ID wraparound.                                                                                                      |
| 3.4.11  | 2024-06-04 | [38848](https://github.com/airbytehq/airbyte/pull/38848) | Improve UI message and doc on xmin                                                                                                                                         |
| 3.4.10  | 2024-05-29 | [38584](https://github.com/airbytehq/airbyte/pull/38584) | Set is_resumable flag in discover.                                                                                                                                         |
| 3.4.9   | 2024-05-29 | [38775](https://github.com/airbytehq/airbyte/pull/38775) | Publish CDK                                                                                                                                                                |
| 3.4.9   | 2024-05-28 | [38716](https://github.com/airbytehq/airbyte/pull/38716) | Publish CDK                                                                                                                                                                |
| 3.4.8   | 2024-05-28 | [38716](https://github.com/airbytehq/airbyte/pull/38716) | Stream status for postgres                                                                                                                                                 |
| 3.4.7   | 2024-05-20 | [38365](https://github.com/airbytehq/airbyte/pull/38365) | Rollback a previously version (3.4.6)                                                                                                                                      |
| 3.4.5   | 2024-05-16 | [38303](https://github.com/airbytehq/airbyte/pull/38303) | Streams not in the CDC publication still have a cursor and PK.                                                                                                             |
| 3.4.4   | 2024-05-15 | [38208](https://github.com/airbytehq/airbyte/pull/38208) | disable counts in full refresh stream in state message.                                                                                                                    |
| 3.4.3   | 2024-05-13 | [38104](https://github.com/airbytehq/airbyte/pull/38104) | Handle transient error messages.                                                                                                                                           |
| 3.4.2   | 2024-05-10 | [38171](https://github.com/airbytehq/airbyte/pull/38171) | Bug fix on final state setup.                                                                                                                                              |
| 3.4.1   | 2024-05-10 | [38130](https://github.com/airbytehq/airbyte/pull/38130) | Bug fix on old PG where ctid column not found when stream is a view.                                                                                                       |
| 3.4.0   | 2024-04-29 | [37112](https://github.com/airbytehq/airbyte/pull/37112) | resumeable full refresh.                                                                                                                                                   |
| 3.3.33  | 2024-05-07 | [38030](https://github.com/airbytehq/airbyte/pull/38030) | Mark PG hot standby error as transient.                                                                                                                                    |
| 3.3.32  | 2024-04-30 | [37758](https://github.com/airbytehq/airbyte/pull/37758) | Correct previous release to disable debezium retries                                                                                                                       |
| 3.3.31  | 2024-04-30 | [37754](https://github.com/airbytehq/airbyte/pull/37754) | Add CDC logs                                                                                                                                                               |
| 3.3.30  | 2024-04-30 | [37726](https://github.com/airbytehq/airbyte/pull/37726) | Remove debezium retries                                                                                                                                                    |
| 3.3.29  | 2024-04-23 | [37509](https://github.com/airbytehq/airbyte/pull/37509) | remove excessive logs                                                                                                                                                      |
| 3.3.28  | 2024-04-23 | [37509](https://github.com/airbytehq/airbyte/pull/37509) | Better error messages on switching between sync modes.                                                                                                                     |
| 3.3.27  | 2024-04-22 | [37441](https://github.com/airbytehq/airbyte/pull/37441) | Remove legacy bad values handling code.                                                                                                                                    |
| 3.3.26  | 2024-04-10 | [36982](https://github.com/airbytehq/airbyte/pull/36982) | Populate airyte_meta.changes for xmin path                                                                                                                                 |
| 3.3.25  | 2024-04-10 | [36981](https://github.com/airbytehq/airbyte/pull/36981) | Track latest CDK                                                                                                                                                           |
| 3.3.24  | 2024-04-10 | [36865](https://github.com/airbytehq/airbyte/pull/36865) | Track latest CDK                                                                                                                                                           |
| 3.3.23  | 2024-04-02 | [36759](https://github.com/airbytehq/airbyte/pull/36759) | Track latest CDK                                                                                                                                                           |
| 3.3.22  | 2024-04-01 | [36739](https://github.com/airbytehq/airbyte/pull/36739) | Fix useLocalCdk flag.                                                                                                                                                      |
| 3.3.21  | 2024-03-25 | [36584](https://github.com/airbytehq/airbyte/pull/36584) | Adopt Kotlin CDK.                                                                                                                                                          |
| 3.3.20  | 2024-03-25 | [36432](https://github.com/airbytehq/airbyte/pull/36432) | Failure to serialize values from Postgres DB shouldn't fail sync.                                                                                                          |
| 3.3.19  | 2024-03-12 | [36333](https://github.com/airbytehq/airbyte/pull/36333) | Use newest CDK - deprecate dbz iterator                                                                                                                                    |
| 3.3.18  | 2024-03-12 | [35599](https://github.com/airbytehq/airbyte/pull/35599) | Use newest CDK                                                                                                                                                             |
| 3.3.17  | 2024-03-12 | [35939](https://github.com/airbytehq/airbyte/pull/35939) | Use lsn_commit value instead of lsn_proc for CDC checkpointing logic.                                                                                                      |
| 3.3.16  | 2024-03-11 | [35904](https://github.com/airbytehq/airbyte/pull/35904) | Adopt Java CDK 0.23.1- debezium retries.                                                                                                                                   |
| 3.3.15  | 2024-02-29 | [34724](https://github.com/airbytehq/airbyte/pull/34724) | Add record count in state message.                                                                                                                                         |
| 3.3.14  | 2024-03-06 | [35842](https://github.com/airbytehq/airbyte/pull/35842) | Add logging to understand cases with a large number of records with the same LSN.                                                                                          |
| 3.3.13  | 2024-02-27 | [35675](https://github.com/airbytehq/airbyte/pull/35675) | Fix invalid cdc error message.                                                                                                                                             |
| 3.3.12  | 2024-02-22 | [35569](https://github.com/airbytehq/airbyte/pull/35569) | Fix logging bug.                                                                                                                                                           |
| 3.3.11  | 2024-02-20 | [35304](https://github.com/airbytehq/airbyte/pull/35304) | Add config to throw an error on invalid CDC position and enable it by default.                                                                                             |
| 3.3.10  | 2024-02-13 | [35036](https://github.com/airbytehq/airbyte/pull/34751) | Emit analytics message for invalid CDC cursor.                                                                                                                             |
| 3.3.9   | 2024-02-13 | [35224](https://github.com/airbytehq/airbyte/pull/35224) | Adopt CDK 0.20.4                                                                                                                                                           |
| 3.3.8   | 2024-02-08 | [34751](https://github.com/airbytehq/airbyte/pull/34751) | Adopt CDK 0.19.0                                                                                                                                                           |
| 3.3.7   | 2024-02-08 | [34781](https://github.com/airbytehq/airbyte/pull/34781) | Add a setting in the setup page to advance the LSN.                                                                                                                        |
| 3.3.6   | 2024-02-07 | [34892](https://github.com/airbytehq/airbyte/pull/34892) | Adopt CDK v0.16.6                                                                                                                                                          |
| 3.3.5   | 2024-02-07 | [34948](https://github.com/airbytehq/airbyte/pull/34948) | Adopt CDK v0.16.5                                                                                                                                                          |
| 3.3.4   | 2024-01-31 | [34723](https://github.com/airbytehq/airbyte/pull/34723) | Adopt CDK v0.16.3                                                                                                                                                          |
| 3.3.3   | 2024-01-26 | [34573](https://github.com/airbytehq/airbyte/pull/34573) | Adopt CDK v0.16.0                                                                                                                                                          |
| 3.3.2   | 2024-01-24 | [34465](https://github.com/airbytehq/airbyte/pull/34465) | Check xmin only if user selects xmin sync mode.                                                                                                                            |
| 3.3.1   | 2024-01-10 | [34119](https://github.com/airbytehq/airbyte/pull/34119) | Adopt java CDK version 0.11.5.                                                                                                                                             |
| 3.3.0   | 2023-12-19 | [33437](https://github.com/airbytehq/airbyte/pull/33437) | Remove LEGACY state flag                                                                                                                                                   |
| 3.2.27  | 2023-12-18 | [33605](https://github.com/airbytehq/airbyte/pull/33605) | Advance Postgres LSN for PG 14 & below.                                                                                                                                    |
| 3.2.26  | 2023-12-11 | [33027](https://github.com/airbytehq/airbyte/pull/32961) | Support for better debugging tools.                                                                                                                                        |
| 3.2.25  | 2023-11-29 | [32961](https://github.com/airbytehq/airbyte/pull/32961) | Bump debezium wait time default to 20 min.                                                                                                                                 |
| 3.2.24  | 2023-11-28 | [32686](https://github.com/airbytehq/airbyte/pull/32686) | Better logging to understand dbz closing reason attribution.                                                                                                               |
| 3.2.23  | 2023-11-28 | [32891](https://github.com/airbytehq/airbyte/pull/32891) | Fix CDK dependency in build.                                                                                                                                               |
| 3.2.22  | 2023-11-22 | [32656](https://github.com/airbytehq/airbyte/pull/32656) | Adopt java CDK version 0.5.0.                                                                                                                                              |
| 3.2.21  | 2023-11-07 | [31856](https://github.com/airbytehq/airbyte/pull/31856) | handle date/timestamp infinity values properly                                                                                                                             |
| 3.2.20  | 2023-11-06 | [32193](https://github.com/airbytehq/airbyte/pull/32193) | Adopt java CDK version 0.4.1.                                                                                                                                              |
| 3.2.19  | 2023-11-03 | [32050](https://github.com/airbytehq/airbyte/pull/32050) | Adopt java CDK version 0.4.0.                                                                                                                                              |
| 3.2.18  | 2023-11-01 | [29038](https://github.com/airbytehq/airbyte/pull/29038) | Fix typo (s/Airbtye/Airbyte/)                                                                                                                                              |
| 3.2.17  | 2023-11-01 | [32068](https://github.com/airbytehq/airbyte/pull/32068) | Bump Debezium 2.2.0Final -> 2.4.0Final                                                                                                                                     |
| 3.2.16  | 2023-10-31 | [31976](https://github.com/airbytehq/airbyte/pull/31976) | Speed up tests involving Debezium                                                                                                                                          |
| 3.2.15  | 2023-10-30 | [31960](https://github.com/airbytehq/airbyte/pull/31960) | Adopt java CDK version 0.2.0.                                                                                                                                              |
| 3.2.14  | 2023-10-24 | [31792](https://github.com/airbytehq/airbyte/pull/31792) | Fix error message link on issue with standby                                                                                                                               |
| 3.2.14  | 2023-10-24 | [31792](https://github.com/airbytehq/airbyte/pull/31792) | fail sync when debezeum fails to shutdown cleanly                                                                                                                          |
| 3.2.13  | 2023-10-16 | [31029](https://github.com/airbytehq/airbyte/pull/31029) | Enforces encrypted traffic settings when env var DEPLOYMENT_MODE = CLOUD.                                                                                                  |
| 3.1.13  | 2023-10-13 | [31309](https://github.com/airbytehq/airbyte/pull/31309) | Addressed decimals being incorrectly deserialized into scientific notation.                                                                                                |
| 3.1.12  | 2023-10-12 | [31328](https://github.com/airbytehq/airbyte/pull/31328) | Improvements to initial load of tables in older versions of postgres.                                                                                                      |
| 3.1.11  | 2023-10-11 | [31322](https://github.com/airbytehq/airbyte/pull/31322) | Correct pevious release                                                                                                                                                    |
| 3.1.10  | 2023-09-29 | [30806](https://github.com/airbytehq/airbyte/pull/30806) | Cap log line length to 32KB to prevent loss of records.                                                                                                                    |
| 3.1.9   | 2023-09-25 | [30534](https://github.com/airbytehq/airbyte/pull/30534) | Fix JSONB[] column type handling bug.                                                                                                                                      |
| 3.1.8   | 2023-09-20 | [30125](https://github.com/airbytehq/airbyte/pull/30125) | Improve initial load performance for older versions of PostgreSQL.                                                                                                         |
| 3.1.7   | 2023-09-05 | [29672](https://github.com/airbytehq/airbyte/pull/29672) | Handle VACUUM happening during initial sync                                                                                                                                |
| 3.1.6   | 2023-08-24 | [29821](https://github.com/airbytehq/airbyte/pull/29821) | Set replication_method display_type to radio, update titles and descriptions, and make CDC the default choice                                                              |
| 3.1.5   | 2023-08-22 | [29534](https://github.com/airbytehq/airbyte/pull/29534) | Support "options" JDBC URL parameter                                                                                                                                       |
| 3.1.4   | 2023-08-21 | [28687](https://github.com/airbytehq/airbyte/pull/28687) | Under the hood: Add dependency on Java CDK v0.0.2.                                                                                                                         |
| 3.1.3   | 2023-08-03 | [28708](https://github.com/airbytehq/airbyte/pull/28708) | Enable checkpointing snapshots in CDC connections                                                                                                                          |
| 3.1.2   | 2023-08-01 | [28954](https://github.com/airbytehq/airbyte/pull/28954) | Fix an issue that prevented use of tables with names containing uppercase letters                                                                                          |
| 3.1.1   | 2023-07-31 | [28892](https://github.com/airbytehq/airbyte/pull/28892) | Fix an issue that prevented use of cursor columns with names containing uppercase letters                                                                                  |
| 3.1.0   | 2023-07-25 | [28339](https://github.com/airbytehq/airbyte/pull/28339) | Checkpointing initial load for incremental syncs: enabled for xmin and cursor based only.                                                                                  |
| 3.0.2   | 2023-07-18 | [28336](https://github.com/airbytehq/airbyte/pull/28336) | Add full-refresh mode back to Xmin syncs.                                                                                                                                  |
| 3.0.1   | 2023-07-14 | [28345](https://github.com/airbytehq/airbyte/pull/28345) | Increment patch to trigger a rebuild                                                                                                                                       |
| 3.0.0   | 2023-07-12 | [27442](https://github.com/airbytehq/airbyte/pull/27442) | Set \_ab_cdc_lsn as the source defined cursor for CDC mode to prepare for Destination v2 normalization                                                                     |
| 2.1.1   | 2023-07-06 | [26723](https://github.com/airbytehq/airbyte/pull/26723) | Add new xmin replication method.                                                                                                                                           |
| 2.1.0   | 2023-06-26 | [27737](https://github.com/airbytehq/airbyte/pull/27737) | License Update: Elv2                                                                                                                                                       |
| 2.0.34  | 2023-06-20 | [27212](https://github.com/airbytehq/airbyte/pull/27212) | Fix silent exception swallowing in StreamingJdbcDatabase                                                                                                                   |
| 2.0.33  | 2023-06-01 | [26873](https://github.com/airbytehq/airbyte/pull/26873) | Add prepareThreshold=0 to JDBC url to mitigate PGBouncer prepared statement [X] already exists.                                                                            |
| 2.0.32  | 2023-05-31 | [26810](https://github.com/airbytehq/airbyte/pull/26810) | Remove incremental sync estimate from Postgres to increase performance.                                                                                                    |
| 2.0.31  | 2023-05-25 | [26633](https://github.com/airbytehq/airbyte/pull/26633) | Collect and log information related to full vacuum operation in db                                                                                                         |
| 2.0.30  | 2023-05-25 | [26473](https://github.com/airbytehq/airbyte/pull/26473) | CDC : Limit queue size                                                                                                                                                     |
| 2.0.29  | 2023-05-18 | [25898](https://github.com/airbytehq/airbyte/pull/25898) | Translate Numeric values without decimal, e.g: NUMERIC(38,0), as BigInt instead of Double                                                                                  |
| 2.0.28  | 2023-04-27 | [25401](https://github.com/airbytehq/airbyte/pull/25401) | CDC : Upgrade Debezium to version 2.2.0                                                                                                                                    |
| 2.0.27  | 2023-04-26 | [24971](https://github.com/airbytehq/airbyte/pull/24971) | Emit stream status updates                                                                                                                                                 |
| 2.0.26  | 2023-04-26 | [25560](https://github.com/airbytehq/airbyte/pull/25560) | Revert some logging changes                                                                                                                                                |
| 2.0.25  | 2023-04-24 | [25459](https://github.com/airbytehq/airbyte/pull/25459) | Better logging formatting                                                                                                                                                  |
| 2.0.24  | 2023-04-19 | [25345](https://github.com/airbytehq/airbyte/pull/25345) | Logging : Log database indexes per stream                                                                                                                                  |
| 2.0.23  | 2023-04-19 | [24582](https://github.com/airbytehq/airbyte/pull/24582) | CDC : Enable frequent state emission during incremental syncs + refactor for performance improvement                                                                       |
| 2.0.22  | 2023-04-17 | [25220](https://github.com/airbytehq/airbyte/pull/25220) | Logging changes : Log additional metadata & clean up noisy logs                                                                                                            |
| 2.0.21  | 2023-04-12 | [25131](https://github.com/airbytehq/airbyte/pull/25131) | Make Client Certificate and Client Key always show                                                                                                                         |
| 2.0.20  | 2023-04-11 | [24859](https://github.com/airbytehq/airbyte/pull/24859) | Removed SSL toggle and rely on SSL mode dropdown to enable/disable SSL                                                                                                     |
| 2.0.19  | 2023-04-11 | [24656](https://github.com/airbytehq/airbyte/pull/24656) | CDC minor refactor                                                                                                                                                         |
| 2.0.18  | 2023-04-06 | [24820](https://github.com/airbytehq/airbyte/pull/24820) | Fix data loss bug during an initial failed non-CDC incremental sync                                                                                                        |
| 2.0.17  | 2023-04-05 | [24622](https://github.com/airbytehq/airbyte/pull/24622) | Allow streams not in CDC publication to be synced in Full-refresh mode                                                                                                     |
| 2.0.16  | 2023-04-05 | [24895](https://github.com/airbytehq/airbyte/pull/24895) | Fix spec for cloud                                                                                                                                                         |
| 2.0.15  | 2023-04-04 | [24833](https://github.com/airbytehq/airbyte/pull/24833) | Fix Debezium retry policy configuration                                                                                                                                    |
| 2.0.14  | 2023-04-03 | [24609](https://github.com/airbytehq/airbyte/pull/24609) | Disallow the "disable" SSL Modes                                                                                                                                           |
| 2.0.13  | 2023-03-28 | [24166](https://github.com/airbytehq/airbyte/pull/24166) | Fix InterruptedException bug during Debezium shutdown                                                                                                                      |
| 2.0.12  | 2023-03-27 | [24529](https://github.com/airbytehq/airbyte/pull/24373) | Add CDC checkpoint state messages                                                                                                                                          |
| 2.0.11  | 2023-03-23 | [24446](https://github.com/airbytehq/airbyte/pull/24446) | Set default SSL Mode to require in strict-encrypt                                                                                                                          |
| 2.0.10  | 2023-03-23 | [24417](https://github.com/airbytehq/airbyte/pull/24417) | Add field groups and titles to improve display of connector setup form                                                                                                     |
| 2.0.9   | 2023-03-22 | [20760](https://github.com/airbytehq/airbyte/pull/20760) | Removed redundant date-time datatypes formatting                                                                                                                           |
| 2.0.8   | 2023-03-22 | [24255](https://github.com/airbytehq/airbyte/pull/24255) | Add field groups and titles to improve display of connector setup form                                                                                                     |
| 2.0.7   | 2023-03-21 | [24207](https://github.com/airbytehq/airbyte/pull/24207) | Fix incorrect schema change warning in CDC mode                                                                                                                            |
| 2.0.6   | 2023-03-21 | [24271](https://github.com/airbytehq/airbyte/pull/24271) | Fix NPE in CDC mode                                                                                                                                                        |
| 2.0.5   | 2023-03-21 | [21533](https://github.com/airbytehq/airbyte/pull/21533) | Add integration with datadog                                                                                                                                               |
| 2.0.4   | 2023-03-21 | [24147](https://github.com/airbytehq/airbyte/pull/24275) | Fix error with CDC checkpointing                                                                                                                                           |
| 2.0.3   | 2023-03-14 | [24000](https://github.com/airbytehq/airbyte/pull/24000) | Removed check method call on read.                                                                                                                                         |
| 2.0.2   | 2023-03-13 | [23112](https://github.com/airbytehq/airbyte/pull/21727) | Add state checkpointing for CDC sync.                                                                                                                                      |
| 2.0.0   | 2023-03-06 | [23112](https://github.com/airbytehq/airbyte/pull/23112) | Upgrade Debezium version to 2.1.2                                                                                                                                          |
| 1.0.51  | 2023-03-02 | [23642](https://github.com/airbytehq/airbyte/pull/23642) | Revert : Support JSONB datatype for Standard sync mode                                                                                                                     |
| 1.0.50  | 2023-02-27 | [21695](https://github.com/airbytehq/airbyte/pull/21695) | Support JSONB datatype for Standard sync mode                                                                                                                              |
| 1.0.49  | 2023-02-24 | [23383](https://github.com/airbytehq/airbyte/pull/23383) | Fixed bug with non readable double-quoted values within a database name or column name                                                                                     |
| 1.0.48  | 2023-02-23 | [22623](https://github.com/airbytehq/airbyte/pull/22623) | Increase max fetch size of JDBC streaming mode                                                                                                                             |
| 1.0.47  | 2023-02-22 | [22221](https://github.com/airbytehq/airbyte/pull/23138) | Fix previous versions which doesn't verify privileges correctly, preventing CDC syncs to run.                                                                              |
| 1.0.46  | 2023-02-21 | [23105](https://github.com/airbytehq/airbyte/pull/23105) | Include log levels and location information (class, method and line number) with source connector logs published to Airbyte Platform.                                      |
| 1.0.45  | 2023-02-09 | [22221](https://github.com/airbytehq/airbyte/pull/22371) | Ensures that user has required privileges for CDC syncs.                                                                                                                   |
|         | 2023-02-15 | [23028](https://github.com/airbytehq/airbyte/pull/23028) |                                                                                                                                                                            |
| 1.0.44  | 2023-02-06 | [22221](https://github.com/airbytehq/airbyte/pull/22221) | Exclude new set of system tables when using `pg_stat_statements` extension.                                                                                                |
| 1.0.43  | 2023-02-06 | [21634](https://github.com/airbytehq/airbyte/pull/21634) | Improve Standard sync performance by caching objects.                                                                                                                      |
| 1.0.42  | 2023-01-23 | [21523](https://github.com/airbytehq/airbyte/pull/21523) | Check for null in cursor values before replacing.                                                                                                                          |
| 1.0.41  | 2023-01-25 | [20939](https://github.com/airbytehq/airbyte/pull/20939) | Adjust batch selection memory limits databases.                                                                                                                            |
| 1.0.40  | 2023-01-24 | [21825](https://github.com/airbytehq/airbyte/pull/21825) | Put back the original change that will cause an incremental sync to error if table contains a NULL value in cursor column.                                                 |
| 1.0.39  | 2023-01-20 | [21683](https://github.com/airbytehq/airbyte/pull/21683) | Speed up esmtimates for trace messages in non-CDC mode.                                                                                                                    |
| 1.0.38  | 2023-01-17 | [20436](https://github.com/airbytehq/airbyte/pull/20346) | Consolidate date/time values mapping for JDBC sources                                                                                                                      |
| 1.0.37  | 2023-01-17 | [20783](https://github.com/airbytehq/airbyte/pull/20783) | Emit estimate trace messages for non-CDC mode.                                                                                                                             |
| 1.0.36  | 2023-01-11 | [21003](https://github.com/airbytehq/airbyte/pull/21003) | Handle null values for array data types in CDC mode gracefully.                                                                                                            |
| 1.0.35  | 2023-01-04 | [20469](https://github.com/airbytehq/airbyte/pull/20469) | Introduce feature to make LSN commit behaviour configurable.                                                                                                               |
| 1.0.34  | 2022-12-13 | [20378](https://github.com/airbytehq/airbyte/pull/20378) | Improve descriptions                                                                                                                                                       |
| 1.0.33  | 2022-12-12 | [18959](https://github.com/airbytehq/airbyte/pull/18959) | CDC : Don't timeout if snapshot is not complete.                                                                                                                           |
| 1.0.32  | 2022-12-12 | [20192](https://github.com/airbytehq/airbyte/pull/20192) | Only throw a warning if cursor column contains null values.                                                                                                                |
| 1.0.31  | 2022-12-02 | [19889](https://github.com/airbytehq/airbyte/pull/19889) | Check before each sync and stop if an incremental sync cursor column contains a null value.                                                                                |
|         | 2022-12-02 | [19985](https://github.com/airbytehq/airbyte/pull/19985) | Reenable incorrectly-disabled `wal2json` CDC plugin                                                                                                                        |
| 1.0.30  | 2022-11-29 | [19024](https://github.com/airbytehq/airbyte/pull/19024) | Skip tables from schema where user do not have Usage permission during discovery.                                                                                          |
| 1.0.29  | 2022-11-29 | [19623](https://github.com/airbytehq/airbyte/pull/19623) | Mark PSQLException related to using replica that is configured as a hot standby server as config error.                                                                    |
| 1.0.28  | 2022-11-28 | [19514](https://github.com/airbytehq/airbyte/pull/19514) | Adjust batch selection memory limits databases.                                                                                                                            |
| 1.0.27  | 2022-11-28 | [16990](https://github.com/airbytehq/airbyte/pull/16990) | Handle arrays data types                                                                                                                                                   |
| 1.0.26  | 2022-11-18 | [19551](https://github.com/airbytehq/airbyte/pull/19551) | Fixes bug with ssl modes                                                                                                                                                   |
| 1.0.25  | 2022-11-16 | [19004](https://github.com/airbytehq/airbyte/pull/19004) | Use Debezium heartbeats to improve CDC replication of large databases.                                                                                                     |
| 1.0.24  | 2022-11-07 | [19291](https://github.com/airbytehq/airbyte/pull/19291) | Default timeout is reduced from 1 min to 10sec                                                                                                                             |
| 1.0.23  | 2022-11-07 | [19025](https://github.com/airbytehq/airbyte/pull/19025) | Stop enforce SSL if ssl mode is disabled                                                                                                                                   |
| 1.0.22  | 2022-10-31 | [18538](https://github.com/airbytehq/airbyte/pull/18538) | Encode database name                                                                                                                                                       |
| 1.0.21  | 2022-10-25 | [18256](https://github.com/airbytehq/airbyte/pull/18256) | Disable allow and prefer ssl modes in CDC mode                                                                                                                             |
| 1.0.20  | 2022-10-25 | [18383](https://github.com/airbytehq/airbyte/pull/18383) | Better SSH error handling + messages                                                                                                                                       |
| 1.0.19  | 2022-10-21 | [18263](https://github.com/airbytehq/airbyte/pull/18263) | Fixes bug introduced in [15833](https://github.com/airbytehq/airbyte/pull/15833) and adds better error messaging for SSH tunnel in Destinations                            |
| 1.0.18  | 2022-10-19 | [18087](https://github.com/airbytehq/airbyte/pull/18087) | Better error messaging for configuration errors (SSH configs, choosing an invalid cursor)                                                                                  |
| 1.0.17  | 2022-10-17 | [18041](https://github.com/airbytehq/airbyte/pull/18041) | Fixes bug introduced 2022-09-12 with SshTunnel, handles iterator exception properly                                                                                        |
| 1.0.16  | 2022-10-13 | [15535](https://github.com/airbytehq/airbyte/pull/16238) | Update incremental query to avoid data missing when new data is inserted at the same time as a sync starts under non-CDC incremental mode                                  |
| 1.0.15  | 2022-10-11 | [17782](https://github.com/airbytehq/airbyte/pull/17782) | Handle 24:00:00 value for Time column                                                                                                                                      |
| 1.0.14  | 2022-10-03 | [17515](https://github.com/airbytehq/airbyte/pull/17515) | Fix an issue preventing connection using client certificate                                                                                                                |
| 1.0.13  | 2022-10-01 | [17459](https://github.com/airbytehq/airbyte/pull/17459) | Upgrade debezium version to 1.9.6 from 1.9.2                                                                                                                               |
| 1.0.12  | 2022-09-27 | [17299](https://github.com/airbytehq/airbyte/pull/17299) | Improve error handling for strict-encrypt postgres source                                                                                                                  |
| 1.0.11  | 2022-09-26 | [17131](https://github.com/airbytehq/airbyte/pull/17131) | Allow nullable columns to be used as cursor                                                                                                                                |
| 1.0.10  | 2022-09-14 | [15668](https://github.com/airbytehq/airbyte/pull/15668) | Wrap logs in AirbyteLogMessage                                                                                                                                             |
| 1.0.9   | 2022-09-13 | [16657](https://github.com/airbytehq/airbyte/pull/16657) | Improve CDC record queueing performance                                                                                                                                    |
| 1.0.8   | 2022-09-08 | [16202](https://github.com/airbytehq/airbyte/pull/16202) | Adds error messaging factory to UI                                                                                                                                         |
| 1.0.7   | 2022-08-30 | [16114](https://github.com/airbytehq/airbyte/pull/16114) | Prevent traffic going on an unsecured channel in strict-encryption version of source postgres                                                                              |
| 1.0.6   | 2022-08-30 | [16138](https://github.com/airbytehq/airbyte/pull/16138) | Remove unnecessary logging                                                                                                                                                 |
| 1.0.5   | 2022-08-25 | [15993](https://github.com/airbytehq/airbyte/pull/15993) | Add support for connection over SSL in CDC mode                                                                                                                            |
| 1.0.4   | 2022-08-23 | [15877](https://github.com/airbytehq/airbyte/pull/15877) | Fix temporal data type bug which was causing failure in CDC mode                                                                                                           |
| 1.0.3   | 2022-08-18 | [14356](https://github.com/airbytehq/airbyte/pull/14356) | DB Sources: only show a table can sync incrementally if at least one column can be used as a cursor field                                                                  |
| 1.0.2   | 2022-08-11 | [15538](https://github.com/airbytehq/airbyte/pull/15538) | Allow additional properties in db stream state                                                                                                                             |
| 1.0.1   | 2022-08-10 | [15496](https://github.com/airbytehq/airbyte/pull/15496) | Fix state emission in incremental sync                                                                                                                                     |
|         | 2022-08-10 | [15481](https://github.com/airbytehq/airbyte/pull/15481) | Fix data handling from WAL logs in CDC mode                                                                                                                                |
| 1.0.0   | 2022-08-05 | [15380](https://github.com/airbytehq/airbyte/pull/15380) | Change connector label to generally_available (requires [upgrading](https://docs.airbyte.com/operator-guides/upgrading-airbyte/) your Airbyte platform to `v0.40.0-alpha`) |
| 0.4.44  | 2022-08-05 | [15342](https://github.com/airbytehq/airbyte/pull/15342) | Adjust titles and descriptions in spec.json                                                                                                                                |
| 0.4.43  | 2022-08-03 | [15226](https://github.com/airbytehq/airbyte/pull/15226) | Make connectionTimeoutMs configurable through JDBC url parameters                                                                                                          |
| 0.4.42  | 2022-08-03 | [15273](https://github.com/airbytehq/airbyte/pull/15273) | Fix a bug in `0.4.36` and correctly parse the CDC initial record waiting time                                                                                              |
| 0.4.41  | 2022-08-03 | [15077](https://github.com/airbytehq/airbyte/pull/15077) | Sync data from beginning if the LSN is no longer valid in CDC                                                                                                              |
|         | 2022-08-03 | [14903](https://github.com/airbytehq/airbyte/pull/14903) | Emit state messages more frequently (⛔ this version has a bug; use `1.0.1` instead                                                                                        |
| 0.4.40  | 2022-08-03 | [15187](https://github.com/airbytehq/airbyte/pull/15187) | Add support for BCE dates/timestamps                                                                                                                                       |
|         | 2022-08-03 | [14534](https://github.com/airbytehq/airbyte/pull/14534) | Align regular and CDC integration tests and data mappers                                                                                                                   |
| 0.4.39  | 2022-08-02 | [14801](https://github.com/airbytehq/airbyte/pull/14801) | Fix multiple log bindings                                                                                                                                                  |
| 0.4.38  | 2022-07-26 | [14362](https://github.com/airbytehq/airbyte/pull/14362) | Integral columns are now discovered as int64 fields.                                                                                                                       |
| 0.4.37  | 2022-07-22 | [14714](https://github.com/airbytehq/airbyte/pull/14714) | Clarified error message when invalid cursor column selected                                                                                                                |
| 0.4.36  | 2022-07-21 | [14451](https://github.com/airbytehq/airbyte/pull/14451) | Make initial CDC waiting time configurable (⛔ this version has a bug and will not work; use `0.4.42` instead)                                                             |
| 0.4.35  | 2022-07-14 | [14574](https://github.com/airbytehq/airbyte/pull/14574) | Removed additionalProperties:false from JDBC source connectors                                                                                                             |
| 0.4.34  | 2022-07-17 | [13840](https://github.com/airbytehq/airbyte/pull/13840) | Added the ability to connect using different SSL modes and SSL certificates.                                                                                               |
| 0.4.33  | 2022-07-14 | [14586](https://github.com/airbytehq/airbyte/pull/14586) | Validate source JDBC url parameters                                                                                                                                        |
| 0.4.32  | 2022-07-07 | [14694](https://github.com/airbytehq/airbyte/pull/14694) | Force to produce LEGACY state if the use stream capable feature flag is set to false                                                                                       |
| 0.4.31  | 2022-07-07 | [14447](https://github.com/airbytehq/airbyte/pull/14447) | Under CDC mode, retrieve only those tables included in the publications                                                                                                    |
| 0.4.30  | 2022-06-30 | [14251](https://github.com/airbytehq/airbyte/pull/14251) | Use more simple and comprehensive query to get selectable tables                                                                                                           |
| 0.4.29  | 2022-06-29 | [14265](https://github.com/airbytehq/airbyte/pull/14265) | Upgrade postgresql JDBC version to 42.3.5                                                                                                                                  |
| 0.4.28  | 2022-06-23 | [14077](https://github.com/airbytehq/airbyte/pull/14077) | Use the new state management                                                                                                                                               |
| 0.4.26  | 2022-06-17 | [13864](https://github.com/airbytehq/airbyte/pull/13864) | Updated stacktrace format for any trace message errors                                                                                                                     |
| 0.4.25  | 2022-06-15 | [13823](https://github.com/airbytehq/airbyte/pull/13823) | Publish adaptive postgres source that enforces ssl on cloud + Debezium version upgrade to 1.9.2 from 1.4.2                                                                 |
| 0.4.24  | 2022-06-14 | [13549](https://github.com/airbytehq/airbyte/pull/13549) | Fixed truncated precision if the value of microseconds or seconds is 0                                                                                                     |
| 0.4.23  | 2022-06-13 | [13655](https://github.com/airbytehq/airbyte/pull/13745) | Fixed handling datetime cursors when upgrading from older versions of the connector                                                                                        |
| 0.4.22  | 2022-06-09 | [13655](https://github.com/airbytehq/airbyte/pull/13655) | Fixed bug with unsupported date-time datatypes during incremental sync                                                                                                     |
| 0.4.21  | 2022-06-06 | [13435](https://github.com/airbytehq/airbyte/pull/13435) | Adjust JDBC fetch size based on max memory and max row size                                                                                                                |
| 0.4.20  | 2022-06-02 | [13367](https://github.com/airbytehq/airbyte/pull/13367) | Added convertion hstore to json format                                                                                                                                     |
| 0.4.19  | 2022-05-25 | [13166](https://github.com/airbytehq/airbyte/pull/13166) | Added timezone awareness and handle BC dates                                                                                                                               |
| 0.4.18  | 2022-05-25 | [13083](https://github.com/airbytehq/airbyte/pull/13083) | Add support for tsquey type                                                                                                                                                |
| 0.4.17  | 2022-05-19 | [13016](https://github.com/airbytehq/airbyte/pull/13016) | CDC modify schema to allow null values                                                                                                                                     |
| 0.4.16  | 2022-05-14 | [12840](https://github.com/airbytehq/airbyte/pull/12840) | Added custom JDBC parameters field                                                                                                                                         |
| 0.4.15  | 2022-05-13 | [12834](https://github.com/airbytehq/airbyte/pull/12834) | Fix the bug that the connector returns empty catalog for Azure Postgres database                                                                                           |
| 0.4.14  | 2022-05-08 | [12689](https://github.com/airbytehq/airbyte/pull/12689) | Add table retrieval according to role-based `SELECT` privilege                                                                                                             |
| 0.4.13  | 2022-05-05 | [10230](https://github.com/airbytehq/airbyte/pull/10230) | Explicitly set null value for field in json                                                                                                                                |
| 0.4.12  | 2022-04-29 | [12480](https://github.com/airbytehq/airbyte/pull/12480) | Query tables with adaptive fetch size to optimize JDBC memory consumption                                                                                                  |
| 0.4.11  | 2022-04-11 | [11729](https://github.com/airbytehq/airbyte/pull/11729) | Bump mina-sshd from 2.7.0 to 2.8.0                                                                                                                                         |
| 0.4.10  | 2022-04-08 | [11798](https://github.com/airbytehq/airbyte/pull/11798) | Fixed roles for fetching materialized view processing                                                                                                                      |
| 0.4.8   | 2022-02-21 | [10242](https://github.com/airbytehq/airbyte/pull/10242) | Fixed cursor for old connectors that use non-microsecond format. Now connectors work with both formats                                                                     |
| 0.4.7   | 2022-02-18 | [10242](https://github.com/airbytehq/airbyte/pull/10242) | Updated timestamp transformation with microseconds                                                                                                                         |
| 0.4.6   | 2022-02-14 | [10256](https://github.com/airbytehq/airbyte/pull/10256) | (unpublished) Add `-XX:+ExitOnOutOfMemoryError` JVM option                                                                                                                 |
| 0.4.5   | 2022-02-08 | [10173](https://github.com/airbytehq/airbyte/pull/10173) | Improved discovering tables in case if user does not have permissions to any table                                                                                         |
| 0.4.4   | 2022-01-26 | [9807](https://github.com/airbytehq/airbyte/pull/9807)   | Update connector fields title/description                                                                                                                                  |
| 0.4.3   | 2022-01-24 | [9554](https://github.com/airbytehq/airbyte/pull/9554)   | Allow handling of java sql date in CDC                                                                                                                                     |
| 0.4.2   | 2022-01-13 | [9360](https://github.com/airbytehq/airbyte/pull/9360)   | Added schema selection                                                                                                                                                     |
| 0.4.1   | 2022-01-05 | [9116](https://github.com/airbytehq/airbyte/pull/9116)   | Added materialized views processing                                                                                                                                        |
| 0.4.0   | 2021-12-13 | [8726](https://github.com/airbytehq/airbyte/pull/8726)   | Support all Postgres types                                                                                                                                                 |
| 0.3.17  | 2021-12-01 | [8371](https://github.com/airbytehq/airbyte/pull/8371)   | Fixed incorrect handling "\n" in ssh key                                                                                                                                   |
| 0.3.16  | 2021-11-28 | [7995](https://github.com/airbytehq/airbyte/pull/7995)   | Fixed money type with amount > 1000                                                                                                                                        |
| 0.3.15  | 2021-11-26 | [8066](https://github.com/airbytehq/airbyte/pull/8266)   | Fixed the case, when Views are not listed during schema discovery                                                                                                          |
| 0.3.14  | 2021-11-17 | [8010](https://github.com/airbytehq/airbyte/pull/8010)   | Added checking of privileges before table internal discovery                                                                                                               |
| 0.3.13  | 2021-10-26 | [7339](https://github.com/airbytehq/airbyte/pull/7339)   | Support or improve support for Interval, Money, Date, various geometric data types, inventory_items, and others                                                            |
| 0.3.12  | 2021-09-30 | [6585](https://github.com/airbytehq/airbyte/pull/6585)   | Improved SSH Tunnel key generation steps                                                                                                                                   |
| 0.3.11  | 2021-09-02 | [5742](https://github.com/airbytehq/airbyte/pull/5742)   | Add SSH Tunnel support                                                                                                                                                     |
| 0.3.9   | 2021-08-17 | [5304](https://github.com/airbytehq/airbyte/pull/5304)   | Fix CDC OOM issue                                                                                                                                                          |
| 0.3.8   | 2021-08-13 | [4699](https://github.com/airbytehq/airbyte/pull/4699)   | Added json config validator                                                                                                                                                |
| 0.3.4   | 2021-06-09 | [3973](https://github.com/airbytehq/airbyte/pull/3973)   | Add `AIRBYTE_ENTRYPOINT` for Kubernetes support                                                                                                                            |
| 0.3.3   | 2021-06-08 | [3960](https://github.com/airbytehq/airbyte/pull/3960)   | Add method field in specification parameters                                                                                                                               |
| 0.3.2   | 2021-05-26 | [3179](https://github.com/airbytehq/airbyte/pull/3179)   | Remove `isCDC` logging                                                                                                                                                     |
| 0.3.1   | 2021-04-21 | [2878](https://github.com/airbytehq/airbyte/pull/2878)   | Set defined cursor for CDC                                                                                                                                                 |
| 0.3.0   | 2021-04-21 | [2990](https://github.com/airbytehq/airbyte/pull/2990)   | Support namespaces                                                                                                                                                         |
| 0.2.7   | 2021-04-16 | [2923](https://github.com/airbytehq/airbyte/pull/2923)   | SSL spec as optional                                                                                                                                                       |
| 0.2.6   | 2021-04-16 | [2757](https://github.com/airbytehq/airbyte/pull/2757)   | Support SSL connection                                                                                                                                                     |
| 0.2.5   | 2021-04-12 | [2859](https://github.com/airbytehq/airbyte/pull/2859)   | CDC bugfix                                                                                                                                                                 |
| 0.2.4   | 2021-04-09 | [2548](https://github.com/airbytehq/airbyte/pull/2548)   | Support CDC                                                                                                                                                                |
| 0.2.3   | 2021-03-28 | [2600](https://github.com/airbytehq/airbyte/pull/2600)   | Add NCHAR and NVCHAR support to DB and cursor type casting                                                                                                                 |
| 0.2.2   | 2021-03-26 | [2460](https://github.com/airbytehq/airbyte/pull/2460)   | Destination supports destination sync mode                                                                                                                                 |
| 0.2.1   | 2021-03-18 | [2488](https://github.com/airbytehq/airbyte/pull/2488)   | Sources support primary keys                                                                                                                                               |
| 0.2.0   | 2021-03-09 | [2238](https://github.com/airbytehq/airbyte/pull/2238)   | Protocol allows future/unknown properties                                                                                                                                  |
| 0.1.13  | 2021-02-02 | [1887](https://github.com/airbytehq/airbyte/pull/1887)   | Migrate AbstractJdbcSource to use iterators                                                                                                                                |
| 0.1.12  | 2021-01-25 | [1746](https://github.com/airbytehq/airbyte/pull/1746)   | Fix NPE in State Decorator                                                                                                                                                 |
| 0.1.11  | 2021-01-25 | [1765](https://github.com/airbytehq/airbyte/pull/1765)   | Add field titles to specification                                                                                                                                          |
| 0.1.10  | 2021-01-19 | [1724](https://github.com/airbytehq/airbyte/pull/1724)   | Fix JdbcSource handling of tables with same names in different schemas                                                                                                     |
| 0.1.9   | 2021-01-14 | [1655](https://github.com/airbytehq/airbyte/pull/1655)   | Fix JdbcSource OOM                                                                                                                                                         |
| 0.1.8   | 2021-01-13 | [1588](https://github.com/airbytehq/airbyte/pull/1588)   | Handle invalid numeric values in JDBC source                                                                                                                               |
| 0.1.7   | 2021-01-08 | [1307](https://github.com/airbytehq/airbyte/pull/1307)   | Migrate Postgres and MySql to use new JdbcSource                                                                                                                           |
| 0.1.6   | 2020-12-09 | [1172](https://github.com/airbytehq/airbyte/pull/1172)   | Support incremental sync                                                                                                                                                   |
| 0.1.5   | 2020-11-30 | [1038](https://github.com/airbytehq/airbyte/pull/1038)   | Change JDBC sources to discover more than standard schemas                                                                                                                 |
| 0.1.4   | 2020-11-30 | [1046](https://github.com/airbytehq/airbyte/pull/1046)   | Add connectors using an index YAML file                                                                                                                                    |

</details><|MERGE_RESOLUTION|>--- conflicted
+++ resolved
@@ -310,13 +310,9 @@
   <summary>Expand to review</summary>
 
 | Version | Date       | Pull Request                                             | Subject                                                                                                                                                                    |
-<<<<<<< HEAD
 | ------- | ---------- | -------------------------------------------------------- | -------------------------------------------------------------------------------------------------------------------------------------------------------------------------- |
-| 3.4.15  | 2024-06-13 | [39460](https://github.com/airbytehq/airbyte/pull/39460) | Bump postgres JDBC driver version                                                                                                                                          |
-=======
-|---------|------------|----------------------------------------------------------|----------------------------------------------------------------------------------------------------------------------------------------------------------------------------|
+| 3.4.16  | 2024-06-13 | [39460](https://github.com/airbytehq/airbyte/pull/39460) | Bump postgres JDBC driver version                                                                                                                                          |
 | 3.4.15  | 2024-05-29 | [38773](https://github.com/airbytehq/airbyte/pull/38773) | Connect with adaptiveFetch=true. |
->>>>>>> 32f78307
 | 3.4.14  | 2024-06-08 | [39353](https://github.com/airbytehq/airbyte/pull/39353) | Upgrade Debezium to 2.6.2                                                                                                                                                  |
 | 3.4.13  | 2024-06-04 | [38875](https://github.com/airbytehq/airbyte/pull/38875) | read() throws config exception upon detecting transaction ID wraparound.                                                                                                   |
 | 3.4.12  | 2024-06-04 | [38836](https://github.com/airbytehq/airbyte/pull/38836) | check() throws config error upon detecting transaction ID wraparound.                                                                                                      |
