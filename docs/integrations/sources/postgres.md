--- conflicted
+++ resolved
@@ -291,11 +291,8 @@
 
 | Version | Date       | Pull Request                                             | Subject                                                                                                                                                                    |
 |---------|------------|----------------------------------------------------------|----------------------------------------------------------------------------------------------------------------------------------------------------------------------------|
-<<<<<<< HEAD
-| 3.2.17  | 2023-11-01 | [29038](https://github.com/airbytehq/airbyte/pull/29038) | Fix typo (s/Airbtye/Airbyte/)                                                                                                                                              |
-=======
+| 3.2.18  | 2023-11-01 | [29038](https://github.com/airbytehq/airbyte/pull/29038) | Fix typo (s/Airbtye/Airbyte/)                                                                                                                                              |
 | 3.2.17  | 2023-11-01 | [32068](https://github.com/airbytehq/airbyte/pull/32068) | Bump Debezium 2.2.0Final -> 2.4.0Final                                                                                                                                     |
->>>>>>> 1e8e6402
 | 3.2.16  | 2023-10-31 | [31976](https://github.com/airbytehq/airbyte/pull/31976) | Speed up tests involving Debezium                                                                                                                                          |
 | 3.2.15  | 2023-10-30 | [31960](https://github.com/airbytehq/airbyte/pull/31960) | Adopt java CDK version 0.2.0.                                                                                                                                              |
 | 3.2.14  | 2023-10-24 | [31792](https://github.com/airbytehq/airbyte/pull/31792) | Fix error message link on issue with standby                                                                                                                               |
