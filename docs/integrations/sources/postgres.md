--- conflicted
+++ resolved
@@ -311,11 +311,8 @@
 
 | Version | Date       | Pull Request                                             | Subject                                                                                                                                                                    |
 |---------|------------|----------------------------------------------------------|----------------------------------------------------------------------------------------------------------------------------------------------------------------------------|
-<<<<<<< HEAD
 | 3.5.0   | 2024-07-12 | [41651](https://github.com/airbytehq/airbyte/pull/41651) | Implement WASS algo - large initial snapshots shouldn't block CDC.                                                                                                         |
-=======
 | 3.4.26  | 2024-07-15 | [41654](https://github.com/airbytehq/airbyte/pull/41654) | Allow null value for array typed columns in CDC.                                                                                                                           |
->>>>>>> e1c1944e
 | 3.4.25  | 2024-07-12 | [41651](https://github.com/airbytehq/airbyte/pull/41651) | Throw transient error if tables of interest and undergoing full vacuum.                                                                                                    |
 | 3.4.24  | 2024-07-05 | [41067](https://github.com/airbytehq/airbyte/pull/41067) | Fix Postgres sending duplicated streams                                                                                                                                    |
 | 3.4.23  | 2024-07-01 | [40757](https://github.com/airbytehq/airbyte/pull/40757) | Rollback 3.4.22.                                                                                                                                                           
