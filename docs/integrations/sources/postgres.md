# Postgres

Airbyte's certified Postgres connector offers the following features:
* Multiple methods of keeping your data fresh, including [Change Data Capture (CDC)](https://docs.airbyte.com/understanding-airbyte/cdc) and replication using the [xmin system column](#xmin). 
* All available [sync modes](https://docs.airbyte.com/cloud/core-concepts#connection-sync-modes), providing flexibility in how data is delivered to your destination.
* Reliable replication at any table size with [checkpointing](https://docs.airbyte.com/understanding-airbyte/airbyte-protocol/#state--checkpointing) and chunking of database reads.

The contents below include a 'Quick Start' guide, advanced setup steps, and reference information (data type mapping, and changelogs). See [here](https://docs.airbyte.com/integrations/sources/postgres/postgres-troubleshooting) to troubleshooting issues with the Postgres connector.

![Airbyte Postgres Connection](https://raw.githubusercontent.com/airbytehq/airbyte/c078e8ed6703020a584d9362efa5665fbe8db77f/docs/integrations/sources/postgres/assets/airbyte_postgres_source.png?raw=true)

## Quick Start

Here is an outline of the minimum required steps to configure a Postgres connector:
1. Create a dedicated read-only Postgres user with permissions for replicating data
2. Create a new Postgres source in the Airbyte UI using `xmin` system column
3. (Airbyte Cloud Only) Allow inbound traffic from Airbyte IPs

Once this is complete, you will be able to select Postgres as a source for replicating data.

#### Step 1: Create a dedicated read-only Postgres user

These steps create a dedicated read-only user for replicating data. Alternatively, you can use an existing Postgres user in your database.

The following commands will create a new user:

```roomsql
CREATE USER <user_name> PASSWORD 'your_password_here';
```

Now, provide this user with read-only access to relevant schemas and tables. Re-run this command for each schema you expect to replicate data from:

```roomsql
GRANT USAGE ON SCHEMA <schema_name> TO <user_name>;
GRANT SELECT ON ALL TABLES IN SCHEMA <schema_name> TO <user_name>;
ALTER DEFAULT PRIVILEGES IN SCHEMA <schema_name> GRANT SELECT ON TABLES TO <user_name>;
```

#### Step 2: Create a new Postgres source in Airbyte UI

From your [Airbyte Cloud](https://cloud.airbyte.com/workspaces) or Airbyte Open Source account, select `Sources` from the left navigation bar, search for `Postgres`, then create a new Postgres source.

![Create an Airbyte source](https://github.com/airbytehq/airbyte/blob/c078e8ed6703020a584d9362efa5665fbe8db77f/docs/integrations/sources/postgres/assets/airbyte_source_selection.png?raw=true)

To fill out the required information:
1. Enter the hostname, port number, and name for your Postgres database.
2. You may optionally opt to list each of the schemas you want to sync. These are case-sensitive, and multiple schemas may be entered. By default, `public` is the only selected schema.
3. Enter the username and password you created in [Step 1](#step-1-create-a-dedicated-read-only-postgres-user).
4. Select an SSL mode. You will most frequently choose `require` or `verify-ca`. Both of these always require encryption. `verify-ca` also requires certificates from your Postgres database. See here to learn about other SSL modes and SSH tunneling.
5. Select `Standard (xmin)` from available replication methods. This uses the [xmin system column](#xmin) to reliably replicate data from your database.
   1. If your database is particularly large (> 500 GB), you will benefit from [configuring your Postgres source using logical replication (CDC)](#cdc).

<!-- env:cloud -->
#### Step 3: (Airbyte Cloud Only) Allow inbound traffic from Airbyte IPs.

If you are on Airbyte Cloud, you will always need to modify your database configuration to allow inbound traffic from Airbyte IPs. You can find a list of all IPs that need to be allowlisted in
our [Airbyte Security docs](../../../operator-guides/security#network-security-1).

Now, click `Set up source` in the Airbyte UI. Airbyte will now test connecting to your database. Once this succeeds, you've configured an Airbyte Postgres source!
<!-- /env:cloud -->

## Advanced Configuration

### Setup using CDC

Airbyte uses [logical replication](https://www.postgresql.org/docs/10/logical-replication.html) of the Postgres write-ahead log (WAL) to incrementally capture deletes using a replication plugin:
* See [here](https://docs.airbyte.com/understanding-airbyte/cdc) to learn more on how Airbyte implements CDC.
* See [here](https://docs.airbyte.com/integrations/sources/postgres/postgres-troubleshooting#cdc-requirements) to learn more about Postgres CDC requirements and limitations.

We recommend configuring your Postgres source with CDC when:
- You need a record of deletions.
- You have a very large database (500 GB or more).
- Your table has a primary key but doesn't have a reasonable cursor field for incremental syncing (`updated_at`).

These are the additional steps required (after following the [quick start](#quick-start)) to configure your Postgres source using CDC:
1. Provide additional `REPLICATION` permissions to read-only user
2. Enable logical replication on your Postgres database
3. Create a replication slot on your Postgres database
4. Create publication and replication identities for each Postgres table
5. Enable CDC replication in the Airbyte UI

#### Step 1: Prepopulate your Postgres source configuration

We recommend following the steps in the [quick start](#quick-start) section to confirm that Airbyte can connect to your Postgres database prior to configuring CDC settings.

For CDC, you must connect to primary/master databases. Pointing the connector configuration to replica database hosts for CDC will lead to failures.

#### Step 2: Provide additional permissions to read-only user

To configure CDC for the Postgres source connector, grant `REPLICATION` permissions to the user created in [step 1 of the quick start](#step-1-create-a-dedicated-read-only-postgres-user):
```
ALTER USER <user_name> REPLICATION;
```

#### Step 3: Enable logical replication on your Postgres database

To enable logical replication on bare metal, VMs (EC2/GCE/etc), or Docker, configure the following parameters in the <a href="https://www.postgresql.org/docs/current/config-setting.html">postgresql.conf file</a> for your Postgres database:

| Parameter             | Description                                                                    | Set value to                                                                                                                         |
|-----------------------|--------------------------------------------------------------------------------|--------------------------------------------------------------------------------------------------------------------------------------|
| wal_level             | Type of coding used within the Postgres write-ahead log                        | `logical `                                                                                                                           |
| max_wal_senders       | The maximum number of processes used for handling WAL changes                  | `min: 1`                                                                                                                             |
| max_replication_slots | The maximum number of replication slots that are allowed to stream WAL changes | `1` (if Airbyte is the only service reading subscribing to WAL changes. More than 1 if other services are also reading from the WAL) |

To enable logical replication on AWS Postgres RDS or Aurora:
* Go to the Configuration tab for your DB cluster.
* Find your cluster parameter group. Either edit the parameters for this group or create a copy of this parameter group to edit. If you create a copy, change your cluster's parameter group before restarting.
* Within the parameter group page, search for `rds.logical_replication`. Select this row and click Edit parameters. Set this value to 1.
* Wait for a maintenance window to automatically restart the instance or restart it manually.

To enable logical replication on Azure Database for Postgres, change the replication mode of your Postgres DB on Azure to `logical` using the replication menu of your PostgreSQL instance in the Azure Portal. Alternatively, use the Azure CLI to run the following command:

```
az postgres server configuration set --resource-group group --server-name server --name azure.replication_support --value logical
az postgres server restart --resource-group group --name server
```

#### Step 4: Create a replication slot on your Postgres database

Airbyte requires a replication slot configured only for its use. Only one source should be configured that uses this replication slot.

For this step, Airbyte requires use of the pgoutput plugin. To create a replication slot called `airbyte_slot` using pgoutput, run as the user with the newly granted `REPLICATION` role:

```
SELECT pg_create_logical_replication_slot('airbyte_slot', 'pgoutput');
```

The output of this command will include the name of the replication slot to fill into the Airbyte source setup page.

#### Step 5: Create publication and replication identities for each Postgres table

For each table you want to replicate with CDC, follow the steps below:

1. Add the replication identity (the method of distinguishing between rows) for each table you want to replicate:

```
ALTER TABLE tbl1 REPLICA IDENTITY DEFAULT;
```

In rare cases, if your tables use data types that support [TOAST](https://www.postgresql.org/docs/current/storage-toast.html) or have very large field values, consider instead using replica identity type full: `
ALTER TABLE tbl1 REPLICA IDENTITY FULL;`.

2. Create the Postgres publication. You should include all tables you want to replicate as part of the publication:

```
CREATE PUBLICATION airbyte_publication FOR TABLE <tbl1, tbl2, tbl3>;`
```

The publication name is customizable. Refer to the [Postgres docs](https://www.postgresql.org/docs/10/sql-alterpublication.html) if you need to add or remove tables from your publication in the future.

:::note
The Airbyte UI currently allows selecting any tables for CDC. If a table is selected that is not part of the publication, it will not be replicated even though it is selected. If a table is part of the publication but does not have a replication identity, that replication identity will be created automatically on the first run if the Airbyte user has the necessary permissions.
:::

#### Step 6: Enable CDC replication in Airbyte UI

In your Postgres source, change the replication mode to `Logical Replication (CDC)`, and enter the replication slot and publication you just created.

## Postgres Replication Methods

The Postgres source currently offers 3 methods of replicating updates to your destination: CDC, xmin and standard (with a user defined cursor). Both CDC and xmin are the **most reliable methods** of updating your data.

#### CDC

Airbyte uses [logical replication](https://www.postgresql.org/docs/10/logical-replication.html) of the Postgres write-ahead log (WAL) to incrementally capture deletes using a replication plugin. To learn more how Airbyte implements CDC, refer to [Change Data Capture (CDC)](https://docs.airbyte.com/understanding-airbyte/cdc/). We recommend configuring your Postgres source with CDC when:
- You need a record of deletions.
- You have a very large database (500 GB or more).
- Your table has a primary key but doesn't have a reasonable cursor field for incremental syncing (`updated_at`).

If your goal is to maintain a snapshot of your table in the destination but the limitations prevent you from using CDC, consider using the xmin replication method.

#### Xmin

Xmin replication is the new cursor-less replication method for Postgres. Cursorless syncs enable syncing new or updated rows without explicitly choosing a cursor field. The xmin system column which (available in all Postgres databases) is used to track inserts and updates to your source data.

This is a good solution if:
- There is not a well-defined cursor candidate to use for Standard incremental mode.
- You want to replace a previously configured full-refresh sync.
- You are replicating Postgres tables less than 500GB.
- You are not replicating non-materialized views. Non-materialized views are not supported by xmin replication. 

## Connecting with SSL or SSH Tunneling

### SSL Modes

Airbyte Cloud uses SSL by default. You are not permitted to `disable` SSL while using Airbyte Cloud. 

Here is a breakdown of available SSL connection modes:
- `disable` to disable encrypted communication between Airbyte and the source
- `allow` to enable encrypted communication only when required by the source
- `prefer` to allow unencrypted communication only when the source doesn't support encryption
- `require` to always require encryption. Note: The connection will fail if the source doesn't support encryption.
- `verify-ca` to always require encryption and verify that the source has a valid SSL certificate
- `verify-full` to always require encryption and verify the identity of the source

### SSH Tunneling

If you are using SSH tunneling, as Airbyte Cloud requires encrypted communication, select `SSH Key Authentication` or `Password Authentication` if you selected `disable`, `allow`, or `prefer` as the SSL Mode; otherwise, the connection will fail.

For SSH Tunnel Method, select:
- `No Tunnel` for a direct connection to the database
- `SSH Key Authentication` to use an RSA Private as your secret for establishing the SSH tunnel
- `Password Authentication` to use a password as your secret for establishing the SSH tunnel

#### Connect via SSH Tunnel

You can connect to a Postgres instance via an SSH tunnel.

When using an SSH tunnel, you are configuring Airbyte to connect to an intermediate server (also called a bastion or a jump server) that has direct access to the database. Airbyte connects to the bastion and then asks the bastion to connect directly to the server.

To connect to a Postgres instance via an SSH tunnel:

1. While [setting up](#step-2-create-a-new-postgres-source-in-airbyte-ui) the Postgres source connector, from the SSH tunnel dropdown, select:
    - SSH Key Authentication to use a private as your secret for establishing the SSH tunnel
    - Password Authentication to use a password as your secret for establishing the SSH Tunnel
2. For **SSH Tunnel Jump Server Host**, enter the hostname or IP address for the intermediate (bastion) server that Airbyte will connect to.
3. For **SSH Connection Port**, enter the port on the bastion server. The default port for SSH connections is 22.
4. For **SSH Login Username**, enter the username to use when connecting to the bastion server. **Note:** This is the operating system username and not the Postgres username.
5. For authentication:
    - If you selected **SSH Key Authentication**, set the **SSH Private Key** to the [private Key](#generating-a-private-key-for-ssh-tunneling) that you are using to create the SSH connection.
    - If you selected **Password Authentication**, enter the password for the operating system user to connect to the bastion server. **Note:** This is the operating system password and not the Postgres password.

#### Generating a private key for SSH Tunneling

The connector supports any SSH compatible key format such as RSA or Ed25519. To generate an RSA key, for example, run:

```
ssh-keygen -t rsa -m PEM -f myuser_rsa
```

The command produces the private key in PEM format and the public key remains in the standard format used by the `authorized_keys` file on your bastion server. Add the public key to your bastion host to the user you want to use with Airbyte. The private key is provided via copy-and-paste to the Airbyte connector configuration screen to allow it to log into the bastion server.

## Limitations & Troubleshooting

To see connector limitations, or troubleshoot your Postgres connector, see more [in our Postgres troubleshooting guide](https://docs.airbyte.com/integrations/sources/postgres/postgres-troubleshooting).

## Data type mapping

According to Postgres [documentation](https://www.postgresql.org/docs/14/datatype.html), Postgres data types are mapped to the following data types when synchronizing data. You can check the test values examples [here](https://github.com/airbytehq/airbyte/blob/master/airbyte-integrations/connectors/source-postgres/src/test-integration/java/io/airbyte/integrations/io/airbyte/integration_tests/sources/PostgresSourceDatatypeTest.java). If you can't find the data type you are looking for or have any problems feel free to add a new test!

| Postgres Type                         | Resulting Type | Notes                                                                                                                                                |
|---------------------------------------|----------------|------------------------------------------------------------------------------------------------------------------------------------------------------|
| `bigint`                              | number         |                                                                                                                                                      |
| `bigserial`, `serial8`                | number         |                                                                                                                                                      |
| `bit`                                 | string         | Fixed-length bit string (e.g. "0100").                                                                                                               |
| `bit varying`, `varbit`               | string         | Variable-length bit string (e.g. "0100").                                                                                                            |
| `boolean`, `bool`                     | boolean        |                                                                                                                                                      |
| `box`                                 | string         |                                                                                                                                                      |
| `bytea`                               | string         | Variable length binary string with hex output format prefixed with "\x" (e.g. "\x6b707a").                                                           |
| `character`, `char`                   | string         |                                                                                                                                                      |
| `character varying`, `varchar`        | string         |                                                                                                                                                      |
| `cidr`                                | string         |                                                                                                                                                      |
| `circle`                              | string         |                                                                                                                                                      |
| `date`                                | string         | Parsed as ISO8601 date time at midnight. CDC mode doesn't support era indicators. Issue: [#14590](https://github.com/airbytehq/airbyte/issues/14590) |
| `double precision`, `float`, `float8` | number         | `Infinity`, `-Infinity`, and `NaN` are not supported and converted to `null`. Issue: [#8902](https://github.com/airbytehq/airbyte/issues/8902).      |
| `hstore`                              | string         |                                                                                                                                                      |
| `inet`                                | string         |                                                                                                                                                      |
| `integer`, `int`, `int4`              | number         |                                                                                                                                                      |
| `interval`                            | string         |                                                                                                                                                      |
| `json`                                | string         |                                                                                                                                                      |
| `jsonb`                               | string         |                                                                                                                                                      |
| `line`                                | string         |                                                                                                                                                      |
| `lseg`                                | string         |                                                                                                                                                      |
| `macaddr`                             | string         |                                                                                                                                                      |
| `macaddr8`                            | string         |                                                                                                                                                      |
| `money`                               | number         |                                                                                                                                                      |
| `numeric`, `decimal`                  | number         | `Infinity`, `-Infinity`, and `NaN` are not supported and converted to `null`. Issue: [#8902](https://github.com/airbytehq/airbyte/issues/8902).      |
| `path`                                | string         |                                                                                                                                                      |
| `pg_lsn`                              | string         |                                                                                                                                                      |
| `point`                               | string         |                                                                                                                                                      |
| `polygon`                             | string         |                                                                                                                                                      |
| `real`, `float4`                      | number         |                                                                                                                                                      |
| `smallint`, `int2`                    | number         |                                                                                                                                                      |
| `smallserial`, `serial2`              | number         |                                                                                                                                                      |
| `serial`, `serial4`                   | number         |                                                                                                                                                      |
| `text`                                | string         |                                                                                                                                                      |
| `time`                                | string         | Parsed as a time string without a time-zone in the ISO-8601 calendar system.                                                                         |
| `timetz`                              | string         | Parsed as a time string with time-zone in the ISO-8601 calendar system.                                                                              |
| `timestamp`                           | string         | Parsed as a date-time string without a time-zone in the ISO-8601 calendar system.                                                                    |
| `timestamptz`                         | string         | Parsed as a date-time string with time-zone in the ISO-8601 calendar system.                                                                         |
| `tsquery`                             | string         |                                                                                                                                                      |
| `tsvector`                            | string         |                                                                                                                                                      |
| `uuid`                                | string         |                                                                                                                                                      |
| `xml`                                 | string         |                                                                                                                                                      |
| `enum`                                | string         |                                                                                                                                                      |
| `tsrange`                             | string         |                                                                                                                                                      |
| `array`                               | array          | E.g. "[\"10001\",\"10002\",\"10003\",\"10004\"]".                                                                                                    |
| composite type                        | string         |                                                                                                                                                      |

## Changelog

| Version | Date       | Pull Request                                             | Subject                                                                                                                                                                    |
|---------|------------|----------------------------------------------------------|----------------------------------------------------------------------------------------------------------------------------------------------------------------------------|
<<<<<<< HEAD
| 3.1.4   | 2023-08-04 | [28827](https://github.com/airbytehq/airbyte/pull/28827) | Fix typo in description (Airbtye => Airbyte)                                                                                                                               |
=======
| 3.2.16 | 2023-10-31 | [31976](https://github.com/airbytehq/airbyte/pull/31976) | Speed up tests involving Debezium |
| 3.2.15  | 2023-10-30 | [31960](https://github.com/airbytehq/airbyte/pull/31960) | Adopt java CDK version 0.2.0.                                                                                                                                              |
| 3.2.14  | 2023-10-24 | [31792](https://github.com/airbytehq/airbyte/pull/31792) | Fix error message link on issue with standby                                                                                                                               |
| 3.2.14  | 2023-10-24 | [31792](https://github.com/airbytehq/airbyte/pull/31792) | fail sync when debezeum fails to shutdown cleanly                                                                                                                          |
| 3.2.13  | 2023-10-16 | [31029](https://github.com/airbytehq/airbyte/pull/31029) | Enforces encrypted traffic settings when env var DEPLOYMENT_MODE = CLOUD.                                                                                                  |
| 3.1.13  | 2023-10-13 | [31309](https://github.com/airbytehq/airbyte/pull/31309) | Addressed decimals being incorrectly deserialized into scientific notation.                                                                                                |
| 3.1.12  | 2023-10-12 | [31328](https://github.com/airbytehq/airbyte/pull/31328) | Improvements to initial load of tables in older versions of postgres.                                                                                                      |
| 3.1.11  | 2023-10-11 | [31322](https://github.com/airbytehq/airbyte/pull/31322) | Correct pevious release                                                                                                                                                    |
| 3.1.10  | 2023-09-29 | [30806](https://github.com/airbytehq/airbyte/pull/30806) | Cap log line length to 32KB to prevent loss of records.                                                                                                                    |
| 3.1.9   | 2023-09-25 | [30534](https://github.com/airbytehq/airbyte/pull/30534) | Fix JSONB[] column type handling bug.                                                                                                                                      |
| 3.1.8   | 2023-09-20 | [30125](https://github.com/airbytehq/airbyte/pull/30125) | Improve initial load performance for older versions of PostgreSQL.                                                                                                         |
| 3.1.7   | 2023-09-05 | [29672](https://github.com/airbytehq/airbyte/pull/29672) | Handle VACUUM happening during initial sync                                                                                                                                |
| 3.1.6   | 2023-08-24 | [29821](https://github.com/airbytehq/airbyte/pull/29821) | Set replication_method display_type to radio, update titles and descriptions, and make CDC the default choice                                                              |
| 3.1.5   | 2023-08-22 | [29534](https://github.com/airbytehq/airbyte/pull/29534) | Support "options" JDBC URL parameter                                                                                                                                       |
| 3.1.4   | 2023-08-21 | [28687](https://github.com/airbytehq/airbyte/pull/28687) | Under the hood: Add dependency on Java CDK v0.0.2.                                                                                                                         |
>>>>>>> 675f5f93
| 3.1.3   | 2023-08-03 | [28708](https://github.com/airbytehq/airbyte/pull/28708) | Enable checkpointing snapshots in CDC connections                                                                                                                          |
| 3.1.2   | 2023-08-01 | [28954](https://github.com/airbytehq/airbyte/pull/28954) | Fix an issue that prevented use of tables with names containing uppercase letters                                                                                          |
| 3.1.1   | 2023-07-31 | [28892](https://github.com/airbytehq/airbyte/pull/28892) | Fix an issue that prevented use of cursor columns with names containing uppercase letters                                                                                  |
| 3.1.0   | 2023-07-25 | [28339](https://github.com/airbytehq/airbyte/pull/28339) | Checkpointing initial load for incremental syncs: enabled for xmin and cursor based only.                                                                                  |
| 3.0.2   | 2023-07-18 | [28336](https://github.com/airbytehq/airbyte/pull/28336) | Add full-refresh mode back to Xmin syncs.                                                                                                                                  |
| 3.0.1   | 2023-07-14 | [28345](https://github.com/airbytehq/airbyte/pull/28345) | Increment patch to trigger a rebuild                                                                                                                                       |
| 3.0.0   | 2023-07-12 | [27442](https://github.com/airbytehq/airbyte/pull/27442) | Set \_ab_cdc_lsn as the source defined cursor for CDC mode to prepare for Destination v2 normalization                                                                     |
| 2.1.1   | 2023-07-06 | [26723](https://github.com/airbytehq/airbyte/pull/26723) | Add new xmin replication method.                                                                                                                                           |
| 2.1.0   | 2023-06-26 | [27737](https://github.com/airbytehq/airbyte/pull/27737) | License Update: Elv2                                                                                                                                                       |
| 2.0.34  | 2023-06-20 | [27212](https://github.com/airbytehq/airbyte/pull/27212) | Fix silent exception swallowing in StreamingJdbcDatabase                                                                                                                   |
| 2.0.33  | 2023-06-01 | [26873](https://github.com/airbytehq/airbyte/pull/26873) | Add prepareThreshold=0 to JDBC url to mitigate PGBouncer prepared statement [X] already exists.                                                                            |
| 2.0.32  | 2023-05-31 | [26810](https://github.com/airbytehq/airbyte/pull/26810) | Remove incremental sync estimate from Postgres to increase performance.                                                                                                    |
| 2.0.31  | 2023-05-25 | [26633](https://github.com/airbytehq/airbyte/pull/26633) | Collect and log information related to full vacuum operation in db                                                                                                         |
| 2.0.30  | 2023-05-25 | [26473](https://github.com/airbytehq/airbyte/pull/26473) | CDC : Limit queue size                                                                                                                                                     |
| 2.0.29  | 2023-05-18 | [25898](https://github.com/airbytehq/airbyte/pull/25898) | Translate Numeric values without decimal, e.g: NUMERIC(38,0), as BigInt instead of Double                                                                                  |
| 2.0.28  | 2023-04-27 | [25401](https://github.com/airbytehq/airbyte/pull/25401) | CDC : Upgrade Debezium to version 2.2.0                                                                                                                                    |
| 2.0.27  | 2023-04-26 | [24971](https://github.com/airbytehq/airbyte/pull/24971) | Emit stream status updates                                                                                                                                                 |
| 2.0.26  | 2023-04-26 | [25560](https://github.com/airbytehq/airbyte/pull/25560) | Revert some logging changes                                                                                                                                                |
| 2.0.25  | 2023-04-24 | [25459](https://github.com/airbytehq/airbyte/pull/25459) | Better logging formatting                                                                                                                                                  |
| 2.0.24  | 2023-04-19 | [25345](https://github.com/airbytehq/airbyte/pull/25345) | Logging : Log database indexes per stream                                                                                                                                  |
| 2.0.23  | 2023-04-19 | [24582](https://github.com/airbytehq/airbyte/pull/24582) | CDC : Enable frequent state emission during incremental syncs + refactor for performance improvement                                                                       |
| 2.0.22  | 2023-04-17 | [25220](https://github.com/airbytehq/airbyte/pull/25220) | Logging changes : Log additional metadata & clean up noisy logs                                                                                                            |
| 2.0.21  | 2023-04-12 | [25131](https://github.com/airbytehq/airbyte/pull/25131) | Make Client Certificate and Client Key always show                                                                                                                         |
| 2.0.20  | 2023-04-11 | [24859](https://github.com/airbytehq/airbyte/pull/24859) | Removed SSL toggle and rely on SSL mode dropdown to enable/disable SSL                                                                                                     |
| 2.0.19  | 2023-04-11 | [24656](https://github.com/airbytehq/airbyte/pull/24656) | CDC minor refactor                                                                                                                                                         |
| 2.0.18  | 2023-04-06 | [24820](https://github.com/airbytehq/airbyte/pull/24820) | Fix data loss bug during an initial failed non-CDC incremental sync                                                                                                        |
| 2.0.17  | 2023-04-05 | [24622](https://github.com/airbytehq/airbyte/pull/24622) | Allow streams not in CDC publication to be synced in Full-refresh mode                                                                                                     |
| 2.0.16  | 2023-04-05 | [24895](https://github.com/airbytehq/airbyte/pull/24895) | Fix spec for cloud                                                                                                                                                         |
| 2.0.15  | 2023-04-04 | [24833](https://github.com/airbytehq/airbyte/pull/24833) | Fix Debezium retry policy configuration                                                                                                                                    |
| 2.0.14  | 2023-04-03 | [24609](https://github.com/airbytehq/airbyte/pull/24609) | Disallow the "disable" SSL Modes                                                                                                                                           |
| 2.0.13  | 2023-03-28 | [24166](https://github.com/airbytehq/airbyte/pull/24166) | Fix InterruptedException bug during Debezium shutdown                                                                                                                      |
| 2.0.12  | 2023-03-27 | [24529](https://github.com/airbytehq/airbyte/pull/24373) | Add CDC checkpoint state messages                                                                                                                                          |
| 2.0.11  | 2023-03-23 | [24446](https://github.com/airbytehq/airbyte/pull/24446) | Set default SSL Mode to require in strict-encrypt                                                                                                                          |
| 2.0.10  | 2023-03-23 | [24417](https://github.com/airbytehq/airbyte/pull/24417) | Add field groups and titles to improve display of connector setup form                                                                                                     |
| 2.0.9   | 2023-03-22 | [20760](https://github.com/airbytehq/airbyte/pull/20760) | Removed redundant date-time datatypes formatting                                                                                                                           |
| 2.0.8   | 2023-03-22 | [24255](https://github.com/airbytehq/airbyte/pull/24255) | Add field groups and titles to improve display of connector setup form                                                                                                     |
| 2.0.7   | 2023-03-21 | [24207](https://github.com/airbytehq/airbyte/pull/24207) | Fix incorrect schema change warning in CDC mode                                                                                                                            |
| 2.0.6   | 2023-03-21 | [24271](https://github.com/airbytehq/airbyte/pull/24271) | Fix NPE in CDC mode                                                                                                                                                        |
| 2.0.5   | 2023-03-21 | [21533](https://github.com/airbytehq/airbyte/pull/21533) | Add integration with datadog                                                                                                                                               |
| 2.0.4   | 2023-03-21 | [24147](https://github.com/airbytehq/airbyte/pull/24275) | Fix error with CDC checkpointing                                                                                                                                           |
| 2.0.3   | 2023-03-14 | [24000](https://github.com/airbytehq/airbyte/pull/24000) | Removed check method call on read.                                                                                                                                         |
| 2.0.2   | 2023-03-13 | [23112](https://github.com/airbytehq/airbyte/pull/21727) | Add state checkpointing for CDC sync.                                                                                                                                      |
| 2.0.0   | 2023-03-06 | [23112](https://github.com/airbytehq/airbyte/pull/23112) | Upgrade Debezium version to 2.1.2                                                                                                                                          |
| 1.0.51  | 2023-03-02 | [23642](https://github.com/airbytehq/airbyte/pull/23642) | Revert : Support JSONB datatype for Standard sync mode                                                                                                                     |
| 1.0.50  | 2023-02-27 | [21695](https://github.com/airbytehq/airbyte/pull/21695) | Support JSONB datatype for Standard sync mode                                                                                                                              |
| 1.0.49  | 2023-02-24 | [23383](https://github.com/airbytehq/airbyte/pull/23383) | Fixed bug with non readable double-quoted values within a database name or column name                                                                                     |
| 1.0.48  | 2023-02-23 | [22623](https://github.com/airbytehq/airbyte/pull/22623) | Increase max fetch size of JDBC streaming mode                                                                                                                             |
| 1.0.47  | 2023-02-22 | [22221](https://github.com/airbytehq/airbyte/pull/23138) | Fix previous versions which doesn't verify privileges correctly, preventing CDC syncs to run.                                                                              |
| 1.0.46  | 2023-02-21 | [23105](https://github.com/airbytehq/airbyte/pull/23105) | Include log levels and location information (class, method and line number) with source connector logs published to Airbyte Platform.                                      |
| 1.0.45  | 2023-02-09 | [22221](https://github.com/airbytehq/airbyte/pull/22371) | Ensures that user has required privileges for CDC syncs.                                                                                                                   |
|         | 2023-02-15 | [23028](https://github.com/airbytehq/airbyte/pull/23028) |                                                                                                                                                                            |
| 1.0.44  | 2023-02-06 | [22221](https://github.com/airbytehq/airbyte/pull/22221) | Exclude new set of system tables when using `pg_stat_statements` extension.                                                                                                |
| 1.0.43  | 2023-02-06 | [21634](https://github.com/airbytehq/airbyte/pull/21634) | Improve Standard sync performance by caching objects.                                                                                                                      |
| 1.0.42  | 2023-01-23 | [21523](https://github.com/airbytehq/airbyte/pull/21523) | Check for null in cursor values before replacing.                                                                                                                          |
| 1.0.41  | 2023-01-25 | [20939](https://github.com/airbytehq/airbyte/pull/20939) | Adjust batch selection memory limits databases.                                                                                                                            |
| 1.0.40  | 2023-01-24 | [21825](https://github.com/airbytehq/airbyte/pull/21825) | Put back the original change that will cause an incremental sync to error if table contains a NULL value in cursor column.                                                 |
| 1.0.39  | 2023-01-20 | [21683](https://github.com/airbytehq/airbyte/pull/21683) | Speed up esmtimates for trace messages in non-CDC mode.                                                                                                                    |
| 1.0.38  | 2023-01-17 | [20436](https://github.com/airbytehq/airbyte/pull/20346) | Consolidate date/time values mapping for JDBC sources                                                                                                                      |
| 1.0.37  | 2023-01-17 | [20783](https://github.com/airbytehq/airbyte/pull/20783) | Emit estimate trace messages for non-CDC mode.                                                                                                                             |
| 1.0.36  | 2023-01-11 | [21003](https://github.com/airbytehq/airbyte/pull/21003) | Handle null values for array data types in CDC mode gracefully.                                                                                                            |
| 1.0.35  | 2023-01-04 | [20469](https://github.com/airbytehq/airbyte/pull/20469) | Introduce feature to make LSN commit behaviour configurable.                                                                                                               |
| 1.0.34  | 2022-12-13 | [20378](https://github.com/airbytehq/airbyte/pull/20378) | Improve descriptions                                                                                                                                                       |
| 1.0.33  | 2022-12-12 | [18959](https://github.com/airbytehq/airbyte/pull/18959) | CDC : Don't timeout if snapshot is not complete.                                                                                                                           |
| 1.0.32  | 2022-12-12 | [20192](https://github.com/airbytehq/airbyte/pull/20192) | Only throw a warning if cursor column contains null values.                                                                                                                |
| 1.0.31  | 2022-12-02 | [19889](https://github.com/airbytehq/airbyte/pull/19889) | Check before each sync and stop if an incremental sync cursor column contains a null value.                                                                                |
|         | 2022-12-02 | [19985](https://github.com/airbytehq/airbyte/pull/19985) | Reenable incorrectly-disabled `wal2json` CDC plugin                                                                                                                        |
| 1.0.30  | 2022-11-29 | [19024](https://github.com/airbytehq/airbyte/pull/19024) | Skip tables from schema where user do not have Usage permission during discovery.                                                                                          |
| 1.0.29  | 2022-11-29 | [19623](https://github.com/airbytehq/airbyte/pull/19623) | Mark PSQLException related to using replica that is configured as a hot standby server as config error.                                                                    |
| 1.0.28  | 2022-11-28 | [19514](https://github.com/airbytehq/airbyte/pull/19514) | Adjust batch selection memory limits databases.                                                                                                                            |
| 1.0.27  | 2022-11-28 | [16990](https://github.com/airbytehq/airbyte/pull/16990) | Handle arrays data types                                                                                                                                                   |
| 1.0.26  | 2022-11-18 | [19551](https://github.com/airbytehq/airbyte/pull/19551) | Fixes bug with ssl modes                                                                                                                                                   |
| 1.0.25  | 2022-11-16 | [19004](https://github.com/airbytehq/airbyte/pull/19004) | Use Debezium heartbeats to improve CDC replication of large databases.                                                                                                     |
| 1.0.24  | 2022-11-07 | [19291](https://github.com/airbytehq/airbyte/pull/19291) | Default timeout is reduced from 1 min to 10sec                                                                                                                             |
| 1.0.23  | 2022-11-07 | [19025](https://github.com/airbytehq/airbyte/pull/19025) | Stop enforce SSL if ssl mode is disabled                                                                                                                                   |
| 1.0.22  | 2022-10-31 | [18538](https://github.com/airbytehq/airbyte/pull/18538) | Encode database name                                                                                                                                                       |
| 1.0.21  | 2022-10-25 | [18256](https://github.com/airbytehq/airbyte/pull/18256) | Disable allow and prefer ssl modes in CDC mode                                                                                                                             |
| 1.0.20  | 2022-10-25 | [18383](https://github.com/airbytehq/airbyte/pull/18383) | Better SSH error handling + messages                                                                                                                                       |
| 1.0.19  | 2022-10-21 | [18263](https://github.com/airbytehq/airbyte/pull/18263) | Fixes bug introduced in [15833](https://github.com/airbytehq/airbyte/pull/15833) and adds better error messaging for SSH tunnel in Destinations                            |
| 1.0.18  | 2022-10-19 | [18087](https://github.com/airbytehq/airbyte/pull/18087) | Better error messaging for configuration errors (SSH configs, choosing an invalid cursor)                                                                                  |
| 1.0.17  | 2022-10-17 | [18041](https://github.com/airbytehq/airbyte/pull/18041) | Fixes bug introduced 2022-09-12 with SshTunnel, handles iterator exception properly                                                                                        |
| 1.0.16  | 2022-10-13 | [15535](https://github.com/airbytehq/airbyte/pull/16238) | Update incremental query to avoid data missing when new data is inserted at the same time as a sync starts under non-CDC incremental mode                                  |
| 1.0.15  | 2022-10-11 | [17782](https://github.com/airbytehq/airbyte/pull/17782) | Handle 24:00:00 value for Time column                                                                                                                                      |
| 1.0.14  | 2022-10-03 | [17515](https://github.com/airbytehq/airbyte/pull/17515) | Fix an issue preventing connection using client certificate                                                                                                                |
| 1.0.13  | 2022-10-01 | [17459](https://github.com/airbytehq/airbyte/pull/17459) | Upgrade debezium version to 1.9.6 from 1.9.2                                                                                                                               |
| 1.0.12  | 2022-09-27 | [17299](https://github.com/airbytehq/airbyte/pull/17299) | Improve error handling for strict-encrypt postgres source                                                                                                                  |
| 1.0.11  | 2022-09-26 | [17131](https://github.com/airbytehq/airbyte/pull/17131) | Allow nullable columns to be used as cursor                                                                                                                                |
| 1.0.10  | 2022-09-14 | [15668](https://github.com/airbytehq/airbyte/pull/15668) | Wrap logs in AirbyteLogMessage                                                                                                                                             |
| 1.0.9   | 2022-09-13 | [16657](https://github.com/airbytehq/airbyte/pull/16657) | Improve CDC record queueing performance                                                                                                                                    |
| 1.0.8   | 2022-09-08 | [16202](https://github.com/airbytehq/airbyte/pull/16202) | Adds error messaging factory to UI                                                                                                                                         |
| 1.0.7   | 2022-08-30 | [16114](https://github.com/airbytehq/airbyte/pull/16114) | Prevent traffic going on an unsecured channel in strict-encryption version of source postgres                                                                              |
| 1.0.6   | 2022-08-30 | [16138](https://github.com/airbytehq/airbyte/pull/16138) | Remove unnecessary logging                                                                                                                                                 |
| 1.0.5   | 2022-08-25 | [15993](https://github.com/airbytehq/airbyte/pull/15993) | Add support for connection over SSL in CDC mode                                                                                                                            |
| 1.0.4   | 2022-08-23 | [15877](https://github.com/airbytehq/airbyte/pull/15877) | Fix temporal data type bug which was causing failure in CDC mode                                                                                                           |
| 1.0.3   | 2022-08-18 | [14356](https://github.com/airbytehq/airbyte/pull/14356) | DB Sources: only show a table can sync incrementally if at least one column can be used as a cursor field                                                                  |
| 1.0.2   | 2022-08-11 | [15538](https://github.com/airbytehq/airbyte/pull/15538) | Allow additional properties in db stream state                                                                                                                             |
| 1.0.1   | 2022-08-10 | [15496](https://github.com/airbytehq/airbyte/pull/15496) | Fix state emission in incremental sync                                                                                                                                     |
|         | 2022-08-10 | [15481](https://github.com/airbytehq/airbyte/pull/15481) | Fix data handling from WAL logs in CDC mode                                                                                                                                |
| 1.0.0   | 2022-08-05 | [15380](https://github.com/airbytehq/airbyte/pull/15380) | Change connector label to generally_available (requires [upgrading](https://docs.airbyte.com/operator-guides/upgrading-airbyte/) your Airbyte platform to `v0.40.0-alpha`) |
| 0.4.44  | 2022-08-05 | [15342](https://github.com/airbytehq/airbyte/pull/15342) | Adjust titles and descriptions in spec.json                                                                                                                                |
| 0.4.43  | 2022-08-03 | [15226](https://github.com/airbytehq/airbyte/pull/15226) | Make connectionTimeoutMs configurable through JDBC url parameters                                                                                                          |
| 0.4.42  | 2022-08-03 | [15273](https://github.com/airbytehq/airbyte/pull/15273) | Fix a bug in `0.4.36` and correctly parse the CDC initial record waiting time                                                                                              |
| 0.4.41  | 2022-08-03 | [15077](https://github.com/airbytehq/airbyte/pull/15077) | Sync data from beginning if the LSN is no longer valid in CDC                                                                                                              |
|         | 2022-08-03 | [14903](https://github.com/airbytehq/airbyte/pull/14903) | Emit state messages more frequently (⛔ this version has a bug; use `1.0.1` instead                                                                                         |
| 0.4.40  | 2022-08-03 | [15187](https://github.com/airbytehq/airbyte/pull/15187) | Add support for BCE dates/timestamps                                                                                                                                       |
|         | 2022-08-03 | [14534](https://github.com/airbytehq/airbyte/pull/14534) | Align regular and CDC integration tests and data mappers                                                                                                                   |
| 0.4.39  | 2022-08-02 | [14801](https://github.com/airbytehq/airbyte/pull/14801) | Fix multiple log bindings                                                                                                                                                  |
| 0.4.38  | 2022-07-26 | [14362](https://github.com/airbytehq/airbyte/pull/14362) | Integral columns are now discovered as int64 fields.                                                                                                                       |
| 0.4.37  | 2022-07-22 | [14714](https://github.com/airbytehq/airbyte/pull/14714) | Clarified error message when invalid cursor column selected                                                                                                                |
| 0.4.36  | 2022-07-21 | [14451](https://github.com/airbytehq/airbyte/pull/14451) | Make initial CDC waiting time configurable (⛔ this version has a bug and will not work; use `0.4.42` instead)                                                              |     |
| 0.4.35  | 2022-07-14 | [14574](https://github.com/airbytehq/airbyte/pull/14574) | Removed additionalProperties:false from JDBC source connectors                                                                                                             |
| 0.4.34  | 2022-07-17 | [13840](https://github.com/airbytehq/airbyte/pull/13840) | Added the ability to connect using different SSL modes and SSL certificates.                                                                                               |
| 0.4.33  | 2022-07-14 | [14586](https://github.com/airbytehq/airbyte/pull/14586) | Validate source JDBC url parameters                                                                                                                                        |
| 0.4.32  | 2022-07-07 | [14694](https://github.com/airbytehq/airbyte/pull/14694) | Force to produce LEGACY state if the use stream capable feature flag is set to false                                                                                       |
| 0.4.31  | 2022-07-07 | [14447](https://github.com/airbytehq/airbyte/pull/14447) | Under CDC mode, retrieve only those tables included in the publications                                                                                                    |
| 0.4.30  | 2022-06-30 | [14251](https://github.com/airbytehq/airbyte/pull/14251) | Use more simple and comprehensive query to get selectable tables                                                                                                           |
| 0.4.29  | 2022-06-29 | [14265](https://github.com/airbytehq/airbyte/pull/14265) | Upgrade postgresql JDBC version to 42.3.5                                                                                                                                  |
| 0.4.28  | 2022-06-23 | [14077](https://github.com/airbytehq/airbyte/pull/14077) | Use the new state management                                                                                                                                               |
| 0.4.26  | 2022-06-17 | [13864](https://github.com/airbytehq/airbyte/pull/13864) | Updated stacktrace format for any trace message errors                                                                                                                     |
| 0.4.25  | 2022-06-15 | [13823](https://github.com/airbytehq/airbyte/pull/13823) | Publish adaptive postgres source that enforces ssl on cloud + Debezium version upgrade to 1.9.2 from 1.4.2                                                                 |
| 0.4.24  | 2022-06-14 | [13549](https://github.com/airbytehq/airbyte/pull/13549) | Fixed truncated precision if the value of microseconds or seconds is 0                                                                                                     |
| 0.4.23  | 2022-06-13 | [13655](https://github.com/airbytehq/airbyte/pull/13745) | Fixed handling datetime cursors when upgrading from older versions of the connector                                                                                        |
| 0.4.22  | 2022-06-09 | [13655](https://github.com/airbytehq/airbyte/pull/13655) | Fixed bug with unsupported date-time datatypes during incremental sync                                                                                                     |
| 0.4.21  | 2022-06-06 | [13435](https://github.com/airbytehq/airbyte/pull/13435) | Adjust JDBC fetch size based on max memory and max row size                                                                                                                |
| 0.4.20  | 2022-06-02 | [13367](https://github.com/airbytehq/airbyte/pull/13367) | Added convertion hstore to json format                                                                                                                                     |
| 0.4.19  | 2022-05-25 | [13166](https://github.com/airbytehq/airbyte/pull/13166) | Added timezone awareness and handle BC dates                                                                                                                               |
| 0.4.18  | 2022-05-25 | [13083](https://github.com/airbytehq/airbyte/pull/13083) | Add support for tsquey type                                                                                                                                                |
| 0.4.17  | 2022-05-19 | [13016](https://github.com/airbytehq/airbyte/pull/13016) | CDC modify schema to allow null values                                                                                                                                     |
| 0.4.16  | 2022-05-14 | [12840](https://github.com/airbytehq/airbyte/pull/12840) | Added custom JDBC parameters field                                                                                                                                         |
| 0.4.15  | 2022-05-13 | [12834](https://github.com/airbytehq/airbyte/pull/12834) | Fix the bug that the connector returns empty catalog for Azure Postgres database                                                                                           |
| 0.4.14  | 2022-05-08 | [12689](https://github.com/airbytehq/airbyte/pull/12689) | Add table retrieval according to role-based `SELECT` privilege                                                                                                             |
| 0.4.13  | 2022-05-05 | [10230](https://github.com/airbytehq/airbyte/pull/10230) | Explicitly set null value for field in json                                                                                                                                |
| 0.4.12  | 2022-04-29 | [12480](https://github.com/airbytehq/airbyte/pull/12480) | Query tables with adaptive fetch size to optimize JDBC memory consumption                                                                                                  |
| 0.4.11  | 2022-04-11 | [11729](https://github.com/airbytehq/airbyte/pull/11729) | Bump mina-sshd from 2.7.0 to 2.8.0                                                                                                                                         |
| 0.4.10  | 2022-04-08 | [11798](https://github.com/airbytehq/airbyte/pull/11798) | Fixed roles for fetching materialized view processing                                                                                                                      |
| 0.4.8   | 2022-02-21 | [10242](https://github.com/airbytehq/airbyte/pull/10242) | Fixed cursor for old connectors that use non-microsecond format. Now connectors work with both formats                                                                     |
| 0.4.7   | 2022-02-18 | [10242](https://github.com/airbytehq/airbyte/pull/10242) | Updated timestamp transformation with microseconds                                                                                                                         |
| 0.4.6   | 2022-02-14 | [10256](https://github.com/airbytehq/airbyte/pull/10256) | (unpublished) Add `-XX:+ExitOnOutOfMemoryError` JVM option                                                                                                                 |
| 0.4.5   | 2022-02-08 | [10173](https://github.com/airbytehq/airbyte/pull/10173) | Improved discovering tables in case if user does not have permissions to any table                                                                                         |
| 0.4.4   | 2022-01-26 | [9807](https://github.com/airbytehq/airbyte/pull/9807)   | Update connector fields title/description                                                                                                                                  |
| 0.4.3   | 2022-01-24 | [9554](https://github.com/airbytehq/airbyte/pull/9554)   | Allow handling of java sql date in CDC                                                                                                                                     |
| 0.4.2   | 2022-01-13 | [9360](https://github.com/airbytehq/airbyte/pull/9360)   | Added schema selection                                                                                                                                                     |
| 0.4.1   | 2022-01-05 | [9116](https://github.com/airbytehq/airbyte/pull/9116)   | Added materialized views processing                                                                                                                                        |
| 0.4.0   | 2021-12-13 | [8726](https://github.com/airbytehq/airbyte/pull/8726)   | Support all Postgres types                                                                                                                                                 |
| 0.3.17  | 2021-12-01 | [8371](https://github.com/airbytehq/airbyte/pull/8371)   | Fixed incorrect handling "\n" in ssh key                                                                                                                                   |
| 0.3.16  | 2021-11-28 | [7995](https://github.com/airbytehq/airbyte/pull/7995)   | Fixed money type with amount > 1000                                                                                                                                        |
| 0.3.15  | 2021-11-26 | [8066](https://github.com/airbytehq/airbyte/pull/8266)   | Fixed the case, when Views are not listed during schema discovery                                                                                                          |
| 0.3.14  | 2021-11-17 | [8010](https://github.com/airbytehq/airbyte/pull/8010)   | Added checking of privileges before table internal discovery                                                                                                               |
| 0.3.13  | 2021-10-26 | [7339](https://github.com/airbytehq/airbyte/pull/7339)   | Support or improve support for Interval, Money, Date, various geometric data types, inventory_items, and others                                                            |
| 0.3.12  | 2021-09-30 | [6585](https://github.com/airbytehq/airbyte/pull/6585)   | Improved SSH Tunnel key generation steps                                                                                                                                   |
| 0.3.11  | 2021-09-02 | [5742](https://github.com/airbytehq/airbyte/pull/5742)   | Add SSH Tunnel support                                                                                                                                                     |
| 0.3.9   | 2021-08-17 | [5304](https://github.com/airbytehq/airbyte/pull/5304)   | Fix CDC OOM issue                                                                                                                                                          |
| 0.3.8   | 2021-08-13 | [4699](https://github.com/airbytehq/airbyte/pull/4699)   | Added json config validator                                                                                                                                                |
| 0.3.4   | 2021-06-09 | [3973](https://github.com/airbytehq/airbyte/pull/3973)   | Add `AIRBYTE_ENTRYPOINT` for Kubernetes support                                                                                                                            |
| 0.3.3   | 2021-06-08 | [3960](https://github.com/airbytehq/airbyte/pull/3960)   | Add method field in specification parameters                                                                                                                               |
| 0.3.2   | 2021-05-26 | [3179](https://github.com/airbytehq/airbyte/pull/3179)   | Remove `isCDC` logging                                                                                                                                                     |
| 0.3.1   | 2021-04-21 | [2878](https://github.com/airbytehq/airbyte/pull/2878)   | Set defined cursor for CDC                                                                                                                                                 |
| 0.3.0   | 2021-04-21 | [2990](https://github.com/airbytehq/airbyte/pull/2990)   | Support namespaces                                                                                                                                                         |
| 0.2.7   | 2021-04-16 | [2923](https://github.com/airbytehq/airbyte/pull/2923)   | SSL spec as optional                                                                                                                                                       |
| 0.2.6   | 2021-04-16 | [2757](https://github.com/airbytehq/airbyte/pull/2757)   | Support SSL connection                                                                                                                                                     |
| 0.2.5   | 2021-04-12 | [2859](https://github.com/airbytehq/airbyte/pull/2859)   | CDC bugfix                                                                                                                                                                 |
| 0.2.4   | 2021-04-09 | [2548](https://github.com/airbytehq/airbyte/pull/2548)   | Support CDC                                                                                                                                                                |
| 0.2.3   | 2021-03-28 | [2600](https://github.com/airbytehq/airbyte/pull/2600)   | Add NCHAR and NVCHAR support to DB and cursor type casting                                                                                                                 |
| 0.2.2   | 2021-03-26 | [2460](https://github.com/airbytehq/airbyte/pull/2460)   | Destination supports destination sync mode                                                                                                                                 |
| 0.2.1   | 2021-03-18 | [2488](https://github.com/airbytehq/airbyte/pull/2488)   | Sources support primary keys                                                                                                                                               |
| 0.2.0   | 2021-03-09 | [2238](https://github.com/airbytehq/airbyte/pull/2238)   | Protocol allows future/unknown properties                                                                                                                                  |
| 0.1.13  | 2021-02-02 | [1887](https://github.com/airbytehq/airbyte/pull/1887)   | Migrate AbstractJdbcSource to use iterators                                                                                                                                |
| 0.1.12  | 2021-01-25 | [1746](https://github.com/airbytehq/airbyte/pull/1746)   | Fix NPE in State Decorator                                                                                                                                                 |
| 0.1.11  | 2021-01-25 | [1765](https://github.com/airbytehq/airbyte/pull/1765)   | Add field titles to specification                                                                                                                                          |
| 0.1.10  | 2021-01-19 | [1724](https://github.com/airbytehq/airbyte/pull/1724)   | Fix JdbcSource handling of tables with same names in different schemas                                                                                                     |
| 0.1.9   | 2021-01-14 | [1655](https://github.com/airbytehq/airbyte/pull/1655)   | Fix JdbcSource OOM                                                                                                                                                         |
| 0.1.8   | 2021-01-13 | [1588](https://github.com/airbytehq/airbyte/pull/1588)   | Handle invalid numeric values in JDBC source                                                                                                                               |
| 0.1.7   | 2021-01-08 | [1307](https://github.com/airbytehq/airbyte/pull/1307)   | Migrate Postgres and MySql to use new JdbcSource                                                                                                                           |
| 0.1.6   | 2020-12-09 | [1172](https://github.com/airbytehq/airbyte/pull/1172)   | Support incremental sync                                                                                                                                                   |
| 0.1.5   | 2020-11-30 | [1038](https://github.com/airbytehq/airbyte/pull/1038)   | Change JDBC sources to discover more than standard schemas                                                                                                                 |
| 0.1.4   | 2020-11-30 | [1046](https://github.com/airbytehq/airbyte/pull/1046)   | Add connectors using an index YAML file                                                                                                                                    |<|MERGE_RESOLUTION|>--- conflicted
+++ resolved
@@ -291,9 +291,6 @@
 
 | Version | Date       | Pull Request                                             | Subject                                                                                                                                                                    |
 |---------|------------|----------------------------------------------------------|----------------------------------------------------------------------------------------------------------------------------------------------------------------------------|
-<<<<<<< HEAD
-| 3.1.4   | 2023-08-04 | [28827](https://github.com/airbytehq/airbyte/pull/28827) | Fix typo in description (Airbtye => Airbyte)                                                                                                                               |
-=======
 | 3.2.16 | 2023-10-31 | [31976](https://github.com/airbytehq/airbyte/pull/31976) | Speed up tests involving Debezium |
 | 3.2.15  | 2023-10-30 | [31960](https://github.com/airbytehq/airbyte/pull/31960) | Adopt java CDK version 0.2.0.                                                                                                                                              |
 | 3.2.14  | 2023-10-24 | [31792](https://github.com/airbytehq/airbyte/pull/31792) | Fix error message link on issue with standby                                                                                                                               |
@@ -309,7 +306,6 @@
 | 3.1.6   | 2023-08-24 | [29821](https://github.com/airbytehq/airbyte/pull/29821) | Set replication_method display_type to radio, update titles and descriptions, and make CDC the default choice                                                              |
 | 3.1.5   | 2023-08-22 | [29534](https://github.com/airbytehq/airbyte/pull/29534) | Support "options" JDBC URL parameter                                                                                                                                       |
 | 3.1.4   | 2023-08-21 | [28687](https://github.com/airbytehq/airbyte/pull/28687) | Under the hood: Add dependency on Java CDK v0.0.2.                                                                                                                         |
->>>>>>> 675f5f93
 | 3.1.3   | 2023-08-03 | [28708](https://github.com/airbytehq/airbyte/pull/28708) | Enable checkpointing snapshots in CDC connections                                                                                                                          |
 | 3.1.2   | 2023-08-01 | [28954](https://github.com/airbytehq/airbyte/pull/28954) | Fix an issue that prevented use of tables with names containing uppercase letters                                                                                          |
 | 3.1.1   | 2023-07-31 | [28892](https://github.com/airbytehq/airbyte/pull/28892) | Fix an issue that prevented use of cursor columns with names containing uppercase letters                                                                                  |
