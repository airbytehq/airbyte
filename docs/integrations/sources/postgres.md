--- conflicted
+++ resolved
@@ -304,14 +304,9 @@
 
 ## Changelog
 
-<<<<<<< HEAD
 | Version | Date       | Pull Request                                             | Subject                                                                                                                                                                    |
 |---------|------------|----------------------------------------------------------|----------------------------------------------------------------------------------------------------------------------------------------------------------------------------|
 | 3.4.0   | 2024-04-29 | [37112](https://github.com/airbytehq/airbyte/pull/37112) | resumeable full refresh.                                                                                                                                                   |
-=======
-| Version | Date       | Pull Request                                             | Subject                                                   |
-|---------|------------|----------------------------------------------------------|-----------------------------------------------------------|
->>>>>>> 533cea8b
 | 3.3.32  | 2024-04-30 | [37758](https://github.com/airbytehq/airbyte/pull/37758) | Correct previous release to disable debezium retries                                                                                                                       |
 | 3.3.31  | 2024-04-30 | [37754](https://github.com/airbytehq/airbyte/pull/37754) | Add CDC logs                                                                                                                                                               |
 | 3.3.30  | 2024-04-30 | [37726](https://github.com/airbytehq/airbyte/pull/37726) | Remove debezium retries                                                                                                                                                    |
