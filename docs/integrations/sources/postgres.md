--- conflicted
+++ resolved
@@ -309,12 +309,9 @@
 
 | Version | Date       | Pull Request                                             | Subject                                                                                                                                                                    |
 |---------|------------|----------------------------------------------------------|----------------------------------------------------------------------------------------------------------------------------------------------------------------------------|
-<<<<<<< HEAD
 | 3.4.10  | 2024-05-29 | [38584](https://github.com/airbytehq/airbyte/pull/38584) | Set is_resumable flag in discover.                                                                                                              |
+| 3.4.9   | 2024-05-29 | [38775](https://github.com/airbytehq/airbyte/pull/38775) | Publish CDK                                                                                                                                                                |
 | 3.4.9   | 2024-05-28 | [38716](https://github.com/airbytehq/airbyte/pull/38716) | Publish CDK                                                                                                                                                                |
-=======
-| 3.4.9   | 2024-05-29 | [38775](https://github.com/airbytehq/airbyte/pull/38775) | Publish CDK                                                                                                                                                                |
->>>>>>> 7aa390f1
 | 3.4.8   | 2024-05-28 | [38716](https://github.com/airbytehq/airbyte/pull/38716) | Stream status for postgres                                                                                                                                                 |
 | 3.4.7   | 2024-05-20 | [38365](https://github.com/airbytehq/airbyte/pull/38365) | Rollback a previously version (3.4.6)                                                                                                                                      |
 | 3.4.5   | 2024-05-16 | [38303](https://github.com/airbytehq/airbyte/pull/38303) | Streams not in the CDC publication still have a cursor and PK.                                                                                                             |
