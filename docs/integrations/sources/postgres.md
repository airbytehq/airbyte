--- conflicted
+++ resolved
@@ -411,11 +411,8 @@
 
 | Version | Date       | Pull Request                                             | Subject                                                                                                                                                                    |
 |:--------|:-----------|:---------------------------------------------------------|:---------------------------------------------------------------------------------------------------------------------------------------------------------------------------|
-<<<<<<< HEAD
-| 1.0.43  | 2022-02-06 | [22221](https://github.com/airbytehq/airbyte/pull/22221) | Exclude new set of system tables when using `pg_stat_statements` extension.                                                                                                |  
-=======
+| 1.0.44  | 2022-02-06 | [22221](https://github.com/airbytehq/airbyte/pull/22221) | Exclude new set of system tables when using `pg_stat_statements` extension.                                                                                                |  
 | 1.0.43  | 2022-02-06 | [21634](https://github.com/airbytehq/airbyte/pull/21634) | Improve Standard sync performance by caching objects.                                                                                                                      |  
->>>>>>> df614d47
 | 1.0.42  | 2022-01-23 | [21523](https://github.com/airbytehq/airbyte/pull/21523) | Check for null in cursor values before replacing.                                                                                                                          |  
 | 1.0.41  | 2022-01-25 | [20939](https://github.com/airbytehq/airbyte/pull/20939) | Adjust batch selection memory limits databases.                                                                                                                            |  
 | 1.0.40  | 2023-01-24 | [21825](https://github.com/airbytehq/airbyte/pull/21825) | Put back the original change that will cause an incremental sync to error if table contains a NULL value in cursor column.                                                 |
