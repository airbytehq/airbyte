--- conflicted
+++ resolved
@@ -251,11 +251,8 @@
 
 | Version | Date       | Pull Request | Subject |
 | :------ | :--------  | :-----       | :------ |
-<<<<<<< HEAD
 | 0.3.9   | 2021-08-17 | [5304](https://github.com/airbytehq/airbyte/pull/5304) | Fix CDC OOM issue |
-=======
 | 0.3.8   | 2021-08-13 | [4699](https://github.com/airbytehq/airbyte/pull/4699) | Added json config validator |
->>>>>>> 048b8900
 | 0.3.4   | 2021-06-09 | [3973](https://github.com/airbytehq/airbyte/pull/3973) | Add `AIRBYTE_ENTRYPOINT` for Kubernetes support |
 | 0.3.3   | 2021-06-08 | [3960](https://github.com/airbytehq/airbyte/pull/3960) | Add method field in specification parameters |
 | 0.3.2   | 2021-05-26 | [3179](https://github.com/airbytehq/airbyte/pull/3179) | Remove `isCDC` logging |
