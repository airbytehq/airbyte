# Glassfrog

## Sync overview

The Glassfrog source supports only Full Refresh syncs. This source can sync data for the [Glassfrog API](https://documenter.getpostman.com/view/1014385/glassfrog-api-v3/2SJViY).

This Source Connector is based on the [Airbyte CDK](https://docs.airbyte.com/connector-development/cdk-python).

### Output schema

This Source is capable of syncing the following Streams:

- [Assignments](https://documenter.getpostman.com/view/1014385/glassfrog-api-v3/2SJViY#db2934bd-8c07-1951-b273-51fbc2dc6422)
- [Checklist items](https://documenter.getpostman.com/view/1014385/glassfrog-api-v3/2SJViY#a81716d4-b492-79ff-1348-9048fd9dc527)
- [Circles](https://documenter.getpostman.com/view/1014385/glassfrog-api-v3/2SJViY#ed696857-c3d8-fba1-a174-fbe63de07798)
- [Custom fields](https://documenter.getpostman.com/view/1014385/glassfrog-api-v3/2SJViY#901f8ec2-a986-0291-2fa2-281c16622107)
- [Metrics](https://documenter.getpostman.com/view/1014385/glassfrog-api-v3/2SJViY#00d4f5fb-d6e5-5521-a77d-bdce50a9fb84)
- [People](https://documenter.getpostman.com/view/1014385/glassfrog-api-v3/2SJViY#78b74b9f-72b7-63fc-a18c-18518932944b)
- [Projects](https://documenter.getpostman.com/view/1014385/glassfrog-api-v3/2SJViY#110bde88-a319-ae9c-077a-9752fd2f0843)
- [Roles](https://documenter.getpostman.com/view/1014385/glassfrog-api-v3/2SJViY#d1f31f7a-1d42-8c86-be1d-a36e640bf993)

### Data type mapping

| Integration Type | Airbyte Type | Notes |
| :--------------- | :----------- | :---- |
| `string`         | `string`     |       |
| `number`         | `number`     |       |
| `array`          | `array`      |       |
| `object`         | `object`     |       |

### Features

| Feature                   | Supported?\(Yes/No\) | Notes |
| :------------------------ | :------------------- | :---- |
| Full Refresh Sync         | Yes                  |       |
| Incremental - Append Sync | No                   |       |
| Namespaces                | No                   |       |

## Getting started

1. Sign in at `app.glassfrog.com`.
2. Go to `Profile & Settings`.
3. In the API tab, enter the label for your new API key (e.g. `Airbyte`) and clik on the button `Create new API Key`.
4. Use the created secret key to configure your source!

## Changelog

<details>
  <summary>Expand to review</summary>

| Version | Date       | Pull Request                                             | Subject                                                                         |
| :------ | :--------- | :------------------------------------------------------- | :------------------------------------------------------------------------------ |
<<<<<<< HEAD
| 0.2.6 | 2024-06-04 | [39056](https://github.com/airbytehq/airbyte/pull/39056) | [autopull] Upgrade base image to v1.2.1 |
| 0.2.5 | 2024-05-20 | [38323](https://github.com/airbytehq/airbyte/pull/38323) | Make compatibility with builder |
| 0.2.4 | 2024-04-19 | [37167](https://github.com/airbytehq/airbyte/pull/37167) | Updating to 0.80.0 CDK |
| 0.2.3 | 2024-04-18 | [37167](https://github.com/airbytehq/airbyte/pull/37167) | Manage dependencies with Poetry. |
| 0.2.2 | 2024-04-15 | [37167](https://github.com/airbytehq/airbyte/pull/37167) | Base image migration: remove Dockerfile and use the python-connector-base image |
| 0.2.1 | 2024-04-12 | [37167](https://github.com/airbytehq/airbyte/pull/37167) | schema descriptions |
| 0.2.0 | 2023-08-10 | [29306](https://github.com/airbytehq/airbyte/pull/29306) | Migrated to LowCode CDK |
| 0.1.1 | 2023-08-15 | [13868](https://github.com/airbytehq/airbyte/pull/13868) | Fix schema and tests |
| 0.1.0 | 2022-06-16 | [13868](https://github.com/airbytehq/airbyte/pull/13868) | Add Native Glassfrog Source Connector |
=======
| 0.2.5   | 2024-05-20 | [38323](https://github.com/airbytehq/airbyte/pull/38323) | Make compatibility with builder                                                 |
| 0.2.4   | 2024-04-19 | [37167](https://github.com/airbytehq/airbyte/pull/37167) | Updating to 0.80.0 CDK                                                          |
| 0.2.3   | 2024-04-18 | [37167](https://github.com/airbytehq/airbyte/pull/37167) | Manage dependencies with Poetry.                                                |
| 0.2.2   | 2024-04-15 | [37167](https://github.com/airbytehq/airbyte/pull/37167) | Base image migration: remove Dockerfile and use the python-connector-base image |
| 0.2.1   | 2024-04-12 | [37167](https://github.com/airbytehq/airbyte/pull/37167) | schema descriptions                                                             |
| 0.2.0   | 2023-08-10 | [29306](https://github.com/airbytehq/airbyte/pull/29306) | Migrated to LowCode CDK                                                         |
| 0.1.1   | 2023-08-15 | [13868](https://github.com/airbytehq/airbyte/pull/13868) | Fix schema and tests                                                            |
| 0.1.0   | 2022-06-16 | [13868](https://github.com/airbytehq/airbyte/pull/13868) | Add Native Glassfrog Source Connector                                           |

</details>
>>>>>>> 046165c0
<|MERGE_RESOLUTION|>--- conflicted
+++ resolved
@@ -50,7 +50,6 @@
 
 | Version | Date       | Pull Request                                             | Subject                                                                         |
 | :------ | :--------- | :------------------------------------------------------- | :------------------------------------------------------------------------------ |
-<<<<<<< HEAD
 | 0.2.6 | 2024-06-04 | [39056](https://github.com/airbytehq/airbyte/pull/39056) | [autopull] Upgrade base image to v1.2.1 |
 | 0.2.5 | 2024-05-20 | [38323](https://github.com/airbytehq/airbyte/pull/38323) | Make compatibility with builder |
 | 0.2.4 | 2024-04-19 | [37167](https://github.com/airbytehq/airbyte/pull/37167) | Updating to 0.80.0 CDK |
@@ -60,15 +59,5 @@
 | 0.2.0 | 2023-08-10 | [29306](https://github.com/airbytehq/airbyte/pull/29306) | Migrated to LowCode CDK |
 | 0.1.1 | 2023-08-15 | [13868](https://github.com/airbytehq/airbyte/pull/13868) | Fix schema and tests |
 | 0.1.0 | 2022-06-16 | [13868](https://github.com/airbytehq/airbyte/pull/13868) | Add Native Glassfrog Source Connector |
-=======
-| 0.2.5   | 2024-05-20 | [38323](https://github.com/airbytehq/airbyte/pull/38323) | Make compatibility with builder                                                 |
-| 0.2.4   | 2024-04-19 | [37167](https://github.com/airbytehq/airbyte/pull/37167) | Updating to 0.80.0 CDK                                                          |
-| 0.2.3   | 2024-04-18 | [37167](https://github.com/airbytehq/airbyte/pull/37167) | Manage dependencies with Poetry.                                                |
-| 0.2.2   | 2024-04-15 | [37167](https://github.com/airbytehq/airbyte/pull/37167) | Base image migration: remove Dockerfile and use the python-connector-base image |
-| 0.2.1   | 2024-04-12 | [37167](https://github.com/airbytehq/airbyte/pull/37167) | schema descriptions                                                             |
-| 0.2.0   | 2023-08-10 | [29306](https://github.com/airbytehq/airbyte/pull/29306) | Migrated to LowCode CDK                                                         |
-| 0.1.1   | 2023-08-15 | [13868](https://github.com/airbytehq/airbyte/pull/13868) | Fix schema and tests                                                            |
-| 0.1.0   | 2022-06-16 | [13868](https://github.com/airbytehq/airbyte/pull/13868) | Add Native Glassfrog Source Connector                                           |
 
-</details>
->>>>>>> 046165c0
+</details>