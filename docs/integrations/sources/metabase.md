# Metabase

This page contains the setup guide and reference information for the Metabase source connector.

## Prerequisites

To set up Metabase you need:

- `username` and `password` - Credential pairs to authenticate with Metabase instance. This may be used to generate a new `session_token` if necessary. An email from Metabase may be sent to the owner's account every time this is being used to open a new session.
- `session_token` - Credential token to authenticate requests sent to Metabase API. Usually expires after 14 days.
- `instance_api_url` - URL to interact with Metabase instance API, that uses https.

## Setup guide

You can find or create authentication tokens from [Metabase](https://www.metabase.com/learn/administration/metabase-api.html#authenticate-your-requests-with-a-session-token) by running the following command:`

```bash
curl -X POST \
-H "Content-Type: application/json" \
-d '{"username": "person@metabase.com", "password": "fakepassword"}' \
http://localhost:3000/api/session
```

If you’re working with a remote server, you’ll need to replace localhost:3000 with your server address. This request will return a JSON object with a key called id and the token as the key’s value, e.g.:

```
{"id":"38f4939c-ad7f-4cbe-ae54-30946daf8593"}
```

You can use this id value as your `session_token` when configuring the connector.
Note that these credentials tokens may expire after 14 days by default, and you might need to update your connector configuration with a new value when that happens (The connector should throw exceptions about Invalid and expired session tokens and return a 401 (Unauthorized) status code in that scenario).

If you are hosting your own Metabase instance, you can configure this session duration on your Metabase server by setting the environment variable MAX_SESSION_AGE (value is in minutes).

If the connector is supplied with only username and password, a session_token will be generated every time an
authenticated query is running, which might trigger security alerts on the user's Metabase account.

## Supported sync modes

The Metabase source connector supports the following [sync modes](https://docs.airbyte.com/cloud/core-concepts#connection-sync-modes):

- [Full Refresh - Overwrite](https://docs.airbyte.com/understanding-airbyte/connections/full-refresh-overwrite/)

## Supported Streams

- [Card](https://www.metabase.com/docs/latest/api/card.html#get-apicard)
- [Collections](https://www.metabase.com/docs/latest/api/collection.html#get-apicollection)
- [Dashboard](https://www.metabase.com/docs/latest/api/dashboard.html#get-apidashboard)
- [User](https://www.metabase.com/docs/latest/api/user.html#get-apiuser)
- [Databases](https://www.metabase.com/docs/latest/api/user.html#get-apiuser)
- [Native Query Snippet](https://www.metabase.com/docs/latest/api/native-query-snippet#get-apinative-query-snippetid)

## Tutorials

### Data type mapping

| Integration Type    | Airbyte Type | Notes |
| :------------------ | :----------- | :---- |
| `string`            | `string`     |       |
| `integer`, `number` | `number`     |       |
| `array`             | `array`      |       |
| `object`            | `object`     |       |

### Features

| Feature           | Supported?\(Yes/No\) | Notes |
| :---------------- | :------------------- | :---- |
| Full Refresh Sync | Yes                  |       |
| Incremental Sync  | No                   |       |
| SSL connection    | Yes                  |       |
| Namespaces        | No                   |       |

## Changelog

<details>
  <summary>Expand to review</summary>

| Version | Date       | Pull Request                                             | Subject                                                                                                                          |
| :------ | :--------- | :------------------------------------------------------- | :------------------------------------------------------------------------------------------------------------------------------- |
<<<<<<< HEAD
| 2.0.1   | 2024-05-22 | [38347](https://github.com/airbytehq/airbyte/pull/38347) | Make connector compatible with the builder                                                               |
| 2.0.0   | 2024-03-01 | [35680](https://github.com/airbytehq/airbyte/pull/35680) | Updates `dashboards` stream, Base image migration: remove Dockerfile and use the python-connector-base image, migrated to poetry |
| 1.1.0   | 2023-10-31 | [31909](https://github.com/airbytehq/airbyte/pull/31909) | Add `databases` and `native_query_snippets` streams                                                                              |
=======
| 2.0.7 | 2024-07-13 | [41816](https://github.com/airbytehq/airbyte/pull/41816) | Update dependencies |
| 2.0.6 | 2024-07-10 | [41471](https://github.com/airbytehq/airbyte/pull/41471) | Update dependencies |
| 2.0.5 | 2024-07-09 | [41171](https://github.com/airbytehq/airbyte/pull/41171) | Update dependencies |
| 2.0.4 | 2024-07-06 | [40940](https://github.com/airbytehq/airbyte/pull/40940) | Update dependencies |
| 2.0.3 | 2024-06-26 | [40528](https://github.com/airbytehq/airbyte/pull/40528) | Update dependencies |
| 2.0.2 | 2024-06-22 | [40117](https://github.com/airbytehq/airbyte/pull/40117) | Update dependencies |
| 2.0.1 | 2024-06-06 | [39205](https://github.com/airbytehq/airbyte/pull/39205) | [autopull] Upgrade base image to v1.2.2 |
| 2.0.0 | 2024-03-01 | [35680](https://github.com/airbytehq/airbyte/pull/35680) | Updates `dashboards` stream, Base image migration: remove Dockerfile and use the python-connector-base image, migrated to poetry |
| 1.1.0 | 2023-10-31 | [31909](https://github.com/airbytehq/airbyte/pull/31909) | Add `databases` and `native_query_snippets` streams |
>>>>>>> 79325e41
| 1.0.1   | 2023-07-20 | [28470](https://github.com/airbytehq/airbyte/pull/27777) | Update CDK to 0.47.0                                                                                                             |
| 1.0.0   | 2023-06-27 | [27777](https://github.com/airbytehq/airbyte/pull/27777) | Remove Activity Stream                                                                                                           |
| 0.3.1   | 2022-12-15 | [20535](https://github.com/airbytehq/airbyte/pull/20535) | Run on CDK 0.15.0                                                                                                                |
| 0.3.0   | 2022-12-13 | [19236](https://github.com/airbytehq/airbyte/pull/19236) | Migrate to YAML.                                                                                                                 |
| 0.2.0   | 2022-10-28 | [18607](https://github.com/airbytehq/airbyte/pull/18607) | Disallow using `http` URLs                                                                                                       |
| 0.1.0   | 2022-06-15 | [6975](https://github.com/airbytehq/airbyte/pull/13752)  | Initial (alpha) release                                                                                                          |

</details><|MERGE_RESOLUTION|>--- conflicted
+++ resolved
@@ -77,11 +77,7 @@
 
 | Version | Date       | Pull Request                                             | Subject                                                                                                                          |
 | :------ | :--------- | :------------------------------------------------------- | :------------------------------------------------------------------------------------------------------------------------------- |
-<<<<<<< HEAD
-| 2.0.1   | 2024-05-22 | [38347](https://github.com/airbytehq/airbyte/pull/38347) | Make connector compatible with the builder                                                               |
-| 2.0.0   | 2024-03-01 | [35680](https://github.com/airbytehq/airbyte/pull/35680) | Updates `dashboards` stream, Base image migration: remove Dockerfile and use the python-connector-base image, migrated to poetry |
-| 1.1.0   | 2023-10-31 | [31909](https://github.com/airbytehq/airbyte/pull/31909) | Add `databases` and `native_query_snippets` streams                                                                              |
-=======
+| 2.0.8   | 2024-07-16 | [38347](https://github.com/airbytehq/airbyte/pull/38347) | Make connector compatible with the builder                                                               |
 | 2.0.7 | 2024-07-13 | [41816](https://github.com/airbytehq/airbyte/pull/41816) | Update dependencies |
 | 2.0.6 | 2024-07-10 | [41471](https://github.com/airbytehq/airbyte/pull/41471) | Update dependencies |
 | 2.0.5 | 2024-07-09 | [41171](https://github.com/airbytehq/airbyte/pull/41171) | Update dependencies |
@@ -91,7 +87,6 @@
 | 2.0.1 | 2024-06-06 | [39205](https://github.com/airbytehq/airbyte/pull/39205) | [autopull] Upgrade base image to v1.2.2 |
 | 2.0.0 | 2024-03-01 | [35680](https://github.com/airbytehq/airbyte/pull/35680) | Updates `dashboards` stream, Base image migration: remove Dockerfile and use the python-connector-base image, migrated to poetry |
 | 1.1.0 | 2023-10-31 | [31909](https://github.com/airbytehq/airbyte/pull/31909) | Add `databases` and `native_query_snippets` streams |
->>>>>>> 79325e41
 | 1.0.1   | 2023-07-20 | [28470](https://github.com/airbytehq/airbyte/pull/27777) | Update CDK to 0.47.0                                                                                                             |
 | 1.0.0   | 2023-06-27 | [27777](https://github.com/airbytehq/airbyte/pull/27777) | Remove Activity Stream                                                                                                           |
 | 0.3.1   | 2022-12-15 | [20535](https://github.com/airbytehq/airbyte/pull/20535) | Run on CDK 0.15.0                                                                                                                |
