--- conflicted
+++ resolved
@@ -58,11 +58,7 @@
 
 | Version | Date       | Pull Request                                              | Subject                               |
 | :------ | :--------- | :-------------------------------------------------------- | :------------------------------------ |
-<<<<<<< HEAD
 | 0.1.1 | 2024-05-20 | [38378](https://github.com/airbytehq/airbyte/pull/38378) | [autopull] base image + poetry + up_to_date |
 | 0.1.0   | 2022-11-30 | [#19923](https://github.com/airbytehq/airbyte/pull/19923) | 🎉 New source: Unleash [low-code CDK] |
-=======
-| 0.1.0   | 2022-11-30 | [#19923](https://github.com/airbytehq/airbyte/pull/19923) | 🎉 New source: Unleash [low-code CDK] |
 
-</details>
->>>>>>> 4f36f63a
+</details>