--- conflicted
+++ resolved
@@ -164,19 +164,11 @@
 
 | Version | Date       | Pull Request                                             | Subject                        |
 | :------ | :--------- | :------------------------------------------------------- | :----------------------------- |
-<<<<<<< HEAD
 | 1.1.1 | 2024-06-04 | [39046](https://github.com/airbytehq/airbyte/pull/39046) | [autopull] Upgrade base image to v1.2.1 |
 | 1.1.0 | 2024-03-24 | [36223](https://github.com/airbytehq/airbyte/pull/36223) | Migration to low code |
 | 1.0.0 | 2024-01-04 | [33959](https://github.com/airbytehq/airbyte/pull/33959) | Schema updates |
 | 0.2.5 | 2021-12-14 | [8429](https://github.com/airbytehq/airbyte/pull/8429) | Update titles and descriptions |
 | 0.2.4 | 2021-12-07 | [7807](https://github.com/airbytehq/airbyte/pull/7807) | Implement OAuth support |
 | 0.2.3 | 2021-12-06 | [8469](https://github.com/airbytehq/airbyte/pull/8469) | Migrate to the CDK |
-=======
-| 1.1.0   | 2024-03-24 | [36223](https://github.com/airbytehq/airbyte/pull/36223) | Migration to low code          |
-| 1.0.0   | 2024-01-04 | [33959](https://github.com/airbytehq/airbyte/pull/33959) | Schema updates                 |
-| 0.2.5   | 2021-12-14 | [8429](https://github.com/airbytehq/airbyte/pull/8429)   | Update titles and descriptions |
-| 0.2.4   | 2021-12-07 | [7807](https://github.com/airbytehq/airbyte/pull/7807)   | Implement OAuth support        |
-| 0.2.3   | 2021-12-06 | [8469](https://github.com/airbytehq/airbyte/pull/8469)   | Migrate to the CDK             |
 
-</details>
->>>>>>> c90f6a46
+</details>