--- conflicted
+++ resolved
@@ -155,16 +155,9 @@
 
 Token acquiring implemented by [instantiate](https://docs.microsoft.com/en-us/azure/active-directory/develop/scenario-daemon-app-configuration?tabs=python#instantiate-the-msal-application) the confidential client application with a client secret and [calling](https://docs.microsoft.com/en-us/azure/active-directory/develop/scenario-daemon-acquire-token?tabs=python) AcquireTokenForClient from [Microsoft Authentication Library \(MSAL\) for Python](https://github.com/AzureAD/microsoft-authentication-library-for-python)
 
-<<<<<<< HEAD
-## Changelog
-
-| Version | Date | Pull Request | Subject |
-| :--- | :--- | :--- | :--- |
-| 0.2.3 | 2021-11-10 | [7807](https://github.com/airbytehq/airbyte/pull/7807) | Implement OAuth support |
-=======
 ## CHANGELOG
 
 | Version | Date       | Pull Request | Subject |
 |:--------|:-----------| :--- | :--- |
-| 0.2.3   | 2021-12-06 | [8469](https://github.com/airbytehq/airbyte/pull/8469) | Migrate to the CDK |
->>>>>>> 161a1ee7
+| 0.2.4   | 2021-12-07 | [7807](https://github.com/airbytehq/airbyte/pull/7807) | Implement OAuth support |
+| 0.2.3   | 2021-12-06 | [8469](https://github.com/airbytehq/airbyte/pull/8469) | Migrate to the CDK |