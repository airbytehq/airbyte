# SFTP Bulk

<HideInUI>

This page contains the setup guide and reference information for the [SFTP Bulk](https://docs.airbyte.com/integrations/sources/sftp-bulk#file-specific-configuration) source connector.

</HideInUI>

The SFTP Bulk connector offers several features that are not available in the standard SFTP source connector:

- **Bulk ingestion of files**: This connector can consolidate and process multiple files as a single data stream in your destination system.
- **Incremental loading**: This connector supports incremental loading, allowing you to sync files from the SFTP server to your destination based on their creation or last modification time.
- **Load most recent file**: You can choose to load only the most recent file from the designated folder path. This feature is particularly useful when dealing with snapshot files that are regularly added and contain the latest data.

## Prerequisites

- Access to a remote server that supports SFTP
- Host address
- Valid username and authentication credentials (password or SSH private key)

## Setup guide

### Set up SFTP Bulk

#### Step 1: Set up SFTP authentication

To set up the SFTP connector, select _one_ of the following authentication methods:

- Your username and password credentials associated with the server.
- A private/public key pair.

To set up key pair authentication, follow these steps:

1. Open your terminal or command prompt and use the `ssh-keygen` command to generate a new key pair.
   :::note
   If your operating system does not support the `ssh-keygen` command, you can use a third-party tool like [PuTTYgen](https://www.puttygen.com/) to generate the key pair instead.
   :::

2. You will be prompted for a location to save the keys, and a passphrase to secure the private key. You can press enter to accept the default location and opt out of a passphrase if desired. Your two keys will be generated in the designated location as two separate files. The private key will usually be saved as `id_rsa`, while the public key will be saved with the `.pub` extension (`id_rsa.pub`).

3. Use the `ssh-copy-id` command in your terminal to copy the public key to the server.

   ```bash
   ssh-copy-id <username>@<server_ip_address>
   ```

   Be sure to replace your specific values for your username and the server's IP address.

   :::note
   Depending on factors such as your operating system and the specific SSH implementation your remote server uses, you may not be able to use the `ssh-copy-id` command. If so, please consult your server administrator for the appropriate steps to copy the public key to the server.
   :::

4. You should now be able to connect to the server via the private key. You can test this by using the `ssh` command:

```bash
ssh <username>@<server_ip_address>
```

For more information on SSH key pair authentication, please refer to the
[official documentation](https://www.ssh.com/academy/ssh/keygen).

### Set up the SFTP Bulk connector in Airbyte

### For Airbyte Cloud

1. [Log into your Airbyte Cloud](https://cloud.airbyte.com/workspaces) account.
2. Click Sources and then click + New source.
3. On the Set up the source page, select SFTP Bulk from the Source type dropdown.
4. Enter a name for the SFTP Bulk connector.
5. Choose a [delivery method](../../platform/using-airbyte/delivery-methods) for your data.
6. Enter the **Host Address**.
7. Enter your **Username**
8. Enter your authentication credentials for the SFTP server (**Password** or **Private Key**). If using Private Key authentication, see the SSH Key Authentication Setup section below for detailed instructions.
9. In the section titled `The list of streams to sync`, enter a **Stream Name**. This is the name of the stream that is created in your destination. Add additional streams by clicking **Add**.
10. For each stream, select in the dropdown menu the **File Type** you wish to sync. Depending on the format chosen, you'll see a set of options specific to the file type. You can read more about specifics to each file type below.
11. (Optional) Provide a **Start Date** using the provided datepicker, or by entering the date in the format `YYYY-MM-DDTHH:mm:ss.SSSSSSZ`. Incremental syncs will only sync files modified/added after this date.
12. (Optional) Specify the **Port**. The default port for SFTP is 22. If your remote server is using a different port, enter it here.
13. (Optional) Determine the **Folder Path**. This determines the directory to search for files in, and defaults to "/". If you prefer to specify a specific folder path, specify the directory on the remote server to be synced. For example, given the file structure:

    ```text
    Root
    | - logs
    |   | - 2021
    |   | - 2022
    |
    | - files
    |   | - 2021
    |   | - 2022
    ```

    An input of `/logs/2022` replicates only data contained within the specified folder, ignoring the `/files` and `/logs/2021` folders. Leaving this field blank replicates all applicable files in the remote server's designated entry point. You may choose to enter a [regular expression](https://docs.oracle.com/javase/8/docs/api/java/util/regex/Pattern.html) to specify a naming pattern for the files to be replicated. Consider the following example:

    ```regex
    log-([0-9]{4})([0-9]{2})([0-9]{2})
    ```

    This pattern filters for files that match the format `log-YYYYMMDD`, where `YYYY`, `MM`, and `DD` represent four-digit, two-digit, and two-digit numbers, respectively. For example, `log-20230713`. Leaving this field blank replicates all files not filtered by the previous two fields.

14. Click **Set up source** to complete setup. A test runs to verify the configuration.

#### SSH Key Authentication Setup

If your SFTP server uses SSH key-based authentication, you'll need to provide your private key file (`.pem` or similar format) during setup. Follow these steps to create and upload it correctly:

1. **Locate your private key text.** This is the block of text that begins with `-----BEGIN OPENSSH PRIVATE KEY-----` or `-----BEGIN RSA PRIVATE KEY-----` and ends with `-----END OPENSSH PRIVATE KEY-----` or `-----END RSA PRIVATE KEY-----`.

2. **Create a PEM file:**
   1. Open any text editor or IDE (for example, PyCharm, VS Code, or a terminal text editor).
   2. Create a new file named `ssh.pem`.
   3. Paste the entire private key text into the file, including the BEGIN and END lines.
   4. Make sure there are no quotes or extra spaces before or after the key.
   5. Save the file.

3. **(Optional but recommended)** If you're on macOS or Linux, set restricted permissions so only you can read it:

   ```bash
   chmod 600 ssh.pem
   ```

4. **Upload the file in Airbyte Cloud:**
   1. In the SFTP Bulk source setup form, find the **Private key** field.
   2. Click **Upload file** and select your saved `ssh.pem` file.

Once uploaded, Airbyte uses this file to authenticate securely with your SFTP server.

:::note
The file must be in PEM format, a plain text file containing your private key between the BEGIN and END lines. Do not paste the key directly into the field; Airbyte requires a file upload.
:::

### For Airbyte Open Source

1. Navigate to the Airbyte Open Source dashboard.
2. Click Sources and then click + New source.
3. On the Set up the source page, select SFTP Bulk from the Source type dropdown.
4. Enter a name for the SFTP Bulk connector.

#### Delivery Method

<FieldAnchor field="delivery_method.delivery_type">

Choose a [delivery method](../../platform/using-airbyte/delivery-methods) for your data.

</FieldAnchor>

##### Preserve Sub-Directories in File Paths

If enabled, sends subdirectory folder structure along with source file names to the destination. Otherwise, files are synced by their names only. This option is ignored when file-based replication is not enabled.

#### File-specific Configuration

Depending on your **File Type** selection, you are presented with a few configuration options specific to that file type.

For JSONL, Parquet, and Document File Type formats, you can specify the **Glob** pattern used to specify which files should be selected from the file system. If your provided Folder Path already ends in a slash, you need to add that double slash to the glob where appropriate.

For example, assuming your folder path is not set in the connector configuration and your files are located in the root folder, use a glob pattern like `//my_prefix_*.csv` to specify your file. If your files are in a folder, include the folder in your glob pattern, like `//my_folder/my_prefix_*.csv`.

If your files are in a folder, include the folder in your glob pattern, like `my_folder/my_prefix_*.csv`.

## Supported sync modes

The SFTP Bulk source connector supports the following [sync modes](https://docs.airbyte.com/cloud/core-concepts/#connection-sync-modes):

| Feature                        | Support | Notes |
|:-------------------------------|:-------:|:------|
| Full Refresh - Overwrite       |    ✅    |       |
| Full Refresh - Append Sync     |    ✅    |       |
| Incremental - Append           |    ✅    |       |
| Incremental - Append + Deduped |    ❌    |       |

## Supported Streams

This source provides a single stream per file with a dynamic schema. The current supported type files are Avro, CSV, JSONL, Parquet, and Document File Type Format.

## File Size Limitations

When using the SFTP Bulk connector with the **Copy Raw Files** delivery method, individual files are subject to a maximum size limit of 1.5 GB (1,500,000,000 bytes) per file. This limitation applies to the raw file transfer process where files are copied without parsing their contents.

If you need to sync files larger than 1.5 GB, consider the following approach:

- Split large files into smaller chunks before uploading them to your SFTP server

The **Replicate Records** delivery method is not a workaround for large file sizes. Replicate Records only works with structured file formats (CSV, JSONL, Parquet, Avro, etc.) that the connector can parse into individual records. It does not support unstructured files or binary formats, and files processed through Replicate Records are still subject to the same size limitations.

For more information about delivery methods and their limitations, see the [Delivery Methods documentation](/platform/using-airbyte/delivery-methods#supported-versions-and-limitations).

## Changelog

<details>
  <summary>Expand to review</summary>

| Version | Date       | Pull Request                                             | Subject                                                     |
|:--------|:-----------|:---------------------------------------------------------|:------------------------------------------------------------|
<<<<<<< HEAD
| 1.9.0      | 2025-11-19 | [69167](https://github.com/airbytehq/airbyte/pull/69167) | Fix OOM on check, update airbyte-cdk version                                                                                                                           |
=======
| 1.8.9      | 2025-11-24 | | Increase `maxSecondsBetweenMessages` to 3 hours                                                                                                                          |
>>>>>>> 9ea81b81
| 1.8.8      | 2025-11-10 | [69257](https://github.com/airbytehq/airbyte/pull/69257) | Update error message when file exceeds size limit                                                                                                                      |
| 1.8.6 | 2025-10-14 | [67923](https://github.com/airbytehq/airbyte/pull/67923) | Update dependencies |
| 1.8.5 | 2025-10-07 | [67234](https://github.com/airbytehq/airbyte/pull/67234) | Update dependencies |
| 1.8.4 | 2025-09-30 | [66868](https://github.com/airbytehq/airbyte/pull/66868) | Update dependencies |
| 1.8.3 | 2025-09-12 | [66197](https://github.com/airbytehq/airbyte/pull/66197) | Update to CDK v7 |
| 1.8.2 | 2025-08-24 | [60498](https://github.com/airbytehq/airbyte/pull/60498) | Update dependencies |
| 1.8.1 | 2025-05-10 | [58962](https://github.com/airbytehq/airbyte/pull/58962) | Update dependencies |
| 1.8.0 | 2025-05-07 | [57514](https://github.com/airbytehq/airbyte/pull/57514) | Adapt file-transfer records to latest protocol, requires platform >= 1.7.0, destination-s3 >= 1.8.0 |
| 1.7.8 | 2025-04-19 | [58448](https://github.com/airbytehq/airbyte/pull/58448) | Update dependencies |
| 1.7.7 | 2025-04-05 | [57475](https://github.com/airbytehq/airbyte/pull/57475) | Update dependencies |
| 1.7.6 | 2025-03-29 | [56898](https://github.com/airbytehq/airbyte/pull/56898) | Update dependencies |
| 1.7.5 | 2025-03-22 | [54083](https://github.com/airbytehq/airbyte/pull/54083) | Update dependencies |
| 1.7.4 | 2025-02-08 | [53570](https://github.com/airbytehq/airbyte/pull/53570) | Update dependencies |
| 1.7.3 | 2025-02-01 | [52971](https://github.com/airbytehq/airbyte/pull/52971) | Update dependencies |
| 1.7.2 | 2025-01-25 | [52470](https://github.com/airbytehq/airbyte/pull/52470) | Update dependencies |
| 1.7.1 | 2025-01-18 | [43821](https://github.com/airbytehq/airbyte/pull/43821) | Starting with this version, the Docker image is now rootless. Please note that this and future versions will not be compatible with Airbyte versions earlier than 0.64 |
| 1.7.0 | 2025-01-17 | [51611](https://github.com/airbytehq/airbyte/pull/51611) | Promoting release candidate 1.7.0-rc.1 to a main version. |
| 1.7.0-rc.1   | 2025-01-16 | [50972](https://github.com/airbytehq/airbyte/pull/50972) | Include option to not mirroring subdirectory structure.     |
| 1.6.0   | 2024-12-17 | [49826](https://github.com/airbytehq/airbyte/pull/49826) | Increase individual file size limit.                        |
| 1.5.0   | 2024-12-02 | [48434](https://github.com/airbytehq/airbyte/pull/48434) | Add get_file method for file-transfer feature.              |
| 1.4.0   | 2024-10-31 | [46739](https://github.com/airbytehq/airbyte/pull/46739) | make private key an airbyte secret.                         |
| 1.3.0   | 2024-10-31 | [47703](https://github.com/airbytehq/airbyte/pull/47703) | Update dependency to CDK v6 with ability to transfer files. |
| 1.2.0   | 2024-09-03 | [46323](https://github.com/airbytehq/airbyte/pull/46323) | Update dependency to CDK v5                                 |
| 1.1.0   | 2024-08-14 | [44028](https://github.com/airbytehq/airbyte/pull/44028) | Update dependency to CDK v4                                 |
| 1.0.1   | 2024-05-29 | [38703](https://github.com/airbytehq/airbyte/pull/38703) | Avoid error on empty stream when running discover           |
| 1.0.0   | 2024-03-22 | [36256](https://github.com/airbytehq/airbyte/pull/36256) | Migrate to File-Based CDK. Manage dependencies with Poetry. |
| 0.1.2   | 2023-04-19 | [19224](https://github.com/airbytehq/airbyte/pull/19224) | Support custom CSV separators                               |
| 0.1.1   | 2023-03-17 | [24180](https://github.com/airbytehq/airbyte/pull/24180) | Fix field order                                             |
| 0.1.0   | 2021-24-05 | [17691](https://github.com/airbytehq/airbyte/pull/17691) | Initial version                                             |

</details><|MERGE_RESOLUTION|>--- conflicted
+++ resolved
@@ -190,11 +190,8 @@
 
 | Version | Date       | Pull Request                                             | Subject                                                     |
 |:--------|:-----------|:---------------------------------------------------------|:------------------------------------------------------------|
-<<<<<<< HEAD
-| 1.9.0      | 2025-11-19 | [69167](https://github.com/airbytehq/airbyte/pull/69167) | Fix OOM on check, update airbyte-cdk version                                                                                                                           |
-=======
+| 1.9.0      | 2025-12-09 | [69167](https://github.com/airbytehq/airbyte/pull/69167) | Fix OOM on check, update airbyte-cdk version                                                                                                                           |
 | 1.8.9      | 2025-11-24 | | Increase `maxSecondsBetweenMessages` to 3 hours                                                                                                                          |
->>>>>>> 9ea81b81
 | 1.8.8      | 2025-11-10 | [69257](https://github.com/airbytehq/airbyte/pull/69257) | Update error message when file exceeds size limit                                                                                                                      |
 | 1.8.6 | 2025-10-14 | [67923](https://github.com/airbytehq/airbyte/pull/67923) | Update dependencies |
 | 1.8.5 | 2025-10-07 | [67234](https://github.com/airbytehq/airbyte/pull/67234) | Update dependencies |
