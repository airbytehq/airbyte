# SFTP Bulk

<HideInUI>

This page contains the setup guide and reference information for the [SFTP Bulk](https://docs.airbyte.com/integrations/sources/sftp-bulk#file-specific-configuration) source connector.

</HideInUI>

The SFTP Bulk connector offers several features that are not available in the standard SFTP source connector:

- **Bulk ingestion of files**: This connector can consolidate and process multiple files as a single data stream in your destination system.
- **Incremental loading**: This connector supports incremental loading, allowing you to sync files from the SFTP server to your destination based on their creation or last modification time.
- **Load most recent file**: You can choose to load only the most recent file from the designated folder path. This feature is particularly useful when dealing with snapshot files that are regularly added and contain the latest data.

## Prerequisites

- Access to a remote server that supports SFTP
- Host address
- Valid username and password associated with the host server

## Setup guide

### Set up SFTP Bulk

#### Step 1: Set up SFTP authentication

To set up the SFTP connector, you will need to select at least _one_ of the following authentication methods:

- Your username and password credentials associated with the server.
- A private/public key pair.

To set up key pair authentication, follow these steps:

1. Open your terminal or command prompt and use the `ssh-keygen` command to generate a new key pair.
   :::note
   If your operating system does not support the `ssh-keygen` command, you can use a third-party tool like [PuTTYgen](https://www.puttygen.com/) to generate the key pair instead.
   :::

2. You will be prompted for a location to save the keys, and a passphrase to secure the private key. You can press enter to accept the default location and opt out of a passphrase if desired. Your two keys will be generated in the designated location as two separate files. The private key will usually be saved as `id_rsa`, while the public key will be saved with the `.pub` extension (`id_rsa.pub`).

3. Use the `ssh-copy-id` command in your terminal to copy the public key to the server.

```
ssh-copy-id <username>@<server_ip_address>
```

Be sure to replace your specific values for your username and the server's IP address.
:::note
Depending on factors such as your operating system and the specific SSH implementation your remote server uses, you may not be able to use the `ssh-copy-id` command. If so, please consult your server administrator for the appropriate steps to copy the public key to the server.
:::

4. You should now be able to connect to the server via the private key. You can test this by using the `ssh` command:

```
ssh <username>@<server_ip_address>
```

For more information on SSH key pair authentication, please refer to the
[official documentation](https://www.ssh.com/academy/ssh/keygen).

### Set up the SFTP Bulk connector in Airbyte

### For Airbyte Cloud:

1. [Log into your Airbyte Cloud](https://cloud.airbyte.com/workspaces) account.
2. Click Sources and then click + New source.
3. On the Set up the source page, select SFTP Bulk from the Source type dropdown.
4. Enter a name for the SFTP Bulk connector.
5. Choose a [delivery method](../../using-airbyte/delivery-methods) for your data.
6. Enter the **Host Address**.
7. Enter your **Username**
8. Enter your authentication credentials for the SFTP server (**Password** or **Private Key**). If you are authenticating with a private key, you can upload the file containing the private key (usually named `rsa_id`) using the Upload file button.
9. In the section titled "The list of streams to sync", enter a **Stream Name**. This will be the name of the stream that will be created in your destination. Add additional streams by clicking "Add". 
10. For each stream, select in the dropdown menu the **File Type** you wish to sync. Depending on the format chosen, you'll see a set of options specific to the file type. You can read more about specifics to each file type below.
11. (Optional) Provide a **Start Date** using the provided datepicker, or by entering the date in the format `YYYY-MM-DDTHH:mm:ss.SSSSSSZ`. Incremental syncs will only sync files modified/added after this date.
12. (Optional) Specify the **Host Address**. The default port for SFTP is 2​2. If your remote server is using a different port, enter it here.
(Optional) Determine the **Folder Path**. This determines the directory to search for files in, and defaults to "/". If you prefer to specify a specific folder path, specify the directory on the remote server to be synced. For example, given the file structure:

```
Root
| - logs
|   | - 2021
|   | - 2022
|
| - files
|   | - 2021
|   | - 2022
```

An input of `/logs/2022` will only replicate data contained within the specified folder, ignoring the `/files` and `/logs/2021` folders. Leaving this field blank will replicate all applicable files in the remote server's designated entry point. You may choose to enter a [regular expression](https://docs.oracle.com/javase/8/docs/api/java/util/regex/Pattern.html) to specify a naming pattern for the files to be replicated. Consider the following example:

```
log-([0-9]{4})([0-9]{2})([0-9]{2})
```

This pattern will filter for files that match the format `log-YYYYMMDD`, where `YYYY`, `MM`, and `DD` represented four-digit, two-digit, and two-digit numbers, respectively. For example, `log-20230713`. Leaving this field blank will replicate all files not filtered by the previous two fields.

14. Click **Set up source** to complete setup. A test will run to verify the configuration.

### For Airbyte Open Source:

1. Navigate to the Airbyte Open Source dashboard.
2. Click Sources and then click + New source.
3. On the Set up the source page, select SFTP Bulk from the Source type dropdown.
4. Enter a name for the SFTP Bulk connector.

#### Delivery Method

<FieldAnchor field="delivery_method.delivery_type">

Choose a [delivery method](../../using-airbyte/delivery-methods) for your data. 

</FieldAnchor>

##### Preserve Sub-Directories in File Paths

If enabled, sends subdirectory folder structure along with source file names to the destination. Otherwise, files will be synced by their names only. This option is ignored when file-based replication is not enabled.

#### File-specific Configuration

Depending on your **File Type** selection, you will be presented with a few configuration options specific to that file type. 

For JSONL, Parquet, and Document File Type formats, you can specify the **Glob** pattern used to specify which files should be selected from the file system. If your provided Folder Path already ends in a slash, you need to add that double slash to the glob where appropriate.

For example, assuming your folder path is not set in the connector configuration and your files are located in the root folder, use a glob pattern like `//my_prefix_*.csv` to specify your file. If your files are in a folder, include the folder in your glob pattern, like `//my_folder/my_prefix_*.csv`.

If your files are in a folder, include the folder in your glob pattern, like `my_folder/my_prefix_*.csv`.

## Supported sync modes

The SFTP Bulk source connector supports the following [sync modes](https://docs.airbyte.com/cloud/core-concepts/#connection-sync-modes):

| Feature                        | Support | Notes |
|:-------------------------------|:-------:|:------|
| Full Refresh - Overwrite       |    ✅    |       |
| Full Refresh - Append Sync     |    ✅    |       |
| Incremental - Append           |    ✅    |       |
| Incremental - Append + Deduped |    ❌    |       |

## Supported Streams

This source provides a single stream per file with a dynamic schema. The current supported type files are Avro, CSV, JSONL, Parquet, and Document File Type Format. 

## Changelog
<details>
  <summary>Expand to review</summary>

| Version | Date       | Pull Request                                             | Subject                                                     |
|:--------|:-----------|:---------------------------------------------------------|:------------------------------------------------------------|
<<<<<<< HEAD
| 1.8.0 | 2025-04-10 | [55555](https://github.com/airbytehq/airbyte/pull/55555) | Adapt file-transfer records to latest protocol release |
=======
| 1.7.8 | 2025-04-19 | [58448](https://github.com/airbytehq/airbyte/pull/58448) | Update dependencies |
>>>>>>> 238aaf23
| 1.7.7 | 2025-04-05 | [57475](https://github.com/airbytehq/airbyte/pull/57475) | Update dependencies |
| 1.7.6 | 2025-03-29 | [56898](https://github.com/airbytehq/airbyte/pull/56898) | Update dependencies |
| 1.7.5 | 2025-03-22 | [54083](https://github.com/airbytehq/airbyte/pull/54083) | Update dependencies |
| 1.7.4 | 2025-02-08 | [53570](https://github.com/airbytehq/airbyte/pull/53570) | Update dependencies |
| 1.7.3 | 2025-02-01 | [52971](https://github.com/airbytehq/airbyte/pull/52971) | Update dependencies |
| 1.7.2 | 2025-01-25 | [52470](https://github.com/airbytehq/airbyte/pull/52470) | Update dependencies |
| 1.7.1 | 2025-01-18 | [43821](https://github.com/airbytehq/airbyte/pull/43821) | Starting with this version, the Docker image is now rootless. Please note that this and future versions will not be compatible with Airbyte versions earlier than 0.64 |
| 1.7.0 | 2025-01-17 | [51611](https://github.com/airbytehq/airbyte/pull/51611) | Promoting release candidate 1.7.0-rc.1 to a main version. |
| 1.7.0-rc.1   | 2025-01-16 | [50972](https://github.com/airbytehq/airbyte/pull/50972) | Include option to not mirroring subdirectory structure.     |
| 1.6.0   | 2024-12-17 | [49826](https://github.com/airbytehq/airbyte/pull/49826) | Increase individual file size limit.                        |
| 1.5.0   | 2024-12-02 | [48434](https://github.com/airbytehq/airbyte/pull/48434) | Add get_file method for file-transfer feature.              |
| 1.4.0   | 2024-10-31 | [46739](https://github.com/airbytehq/airbyte/pull/46739) | make private key an airbyte secret.                         |
| 1.3.0   | 2024-10-31 | [47703](https://github.com/airbytehq/airbyte/pull/47703) | Update dependency to CDK v6 with ability to transfer files. |
| 1.2.0   | 2024-09-03 | [46323](https://github.com/airbytehq/airbyte/pull/46323) | Update dependency to CDK v5                                 |
| 1.1.0   | 2024-08-14 | [44028](https://github.com/airbytehq/airbyte/pull/44028) | Update dependency to CDK v4                                 |
| 1.0.1   | 2024-05-29 | [38703](https://github.com/airbytehq/airbyte/pull/38703) | Avoid error on empty stream when running discover           |
| 1.0.0   | 2024-03-22 | [36256](https://github.com/airbytehq/airbyte/pull/36256) | Migrate to File-Based CDK. Manage dependencies with Poetry. |
| 0.1.2   | 2023-04-19 | [19224](https://github.com/airbytehq/airbyte/pull/19224) | Support custom CSV separators                               |
| 0.1.1   | 2023-03-17 | [24180](https://github.com/airbytehq/airbyte/pull/24180) | Fix field order                                             |
| 0.1.0   | 2021-24-05 | [17691](https://github.com/airbytehq/airbyte/pull/17691) | Initial version                                             |

</details><|MERGE_RESOLUTION|>--- conflicted
+++ resolved
@@ -147,11 +147,8 @@
 
 | Version | Date       | Pull Request                                             | Subject                                                     |
 |:--------|:-----------|:---------------------------------------------------------|:------------------------------------------------------------|
-<<<<<<< HEAD
 | 1.8.0 | 2025-04-10 | [55555](https://github.com/airbytehq/airbyte/pull/55555) | Adapt file-transfer records to latest protocol release |
-=======
 | 1.7.8 | 2025-04-19 | [58448](https://github.com/airbytehq/airbyte/pull/58448) | Update dependencies |
->>>>>>> 238aaf23
 | 1.7.7 | 2025-04-05 | [57475](https://github.com/airbytehq/airbyte/pull/57475) | Update dependencies |
 | 1.7.6 | 2025-03-29 | [56898](https://github.com/airbytehq/airbyte/pull/56898) | Update dependencies |
 | 1.7.5 | 2025-03-22 | [54083](https://github.com/airbytehq/airbyte/pull/54083) | Update dependencies |
