# Recurly

## Overview

The Recurly source supports _Full Refresh_ as well as _Incremental_ syncs. 

_Full Refresh_ sync means every time a sync is run, Airbyte will copy all rows in the tables and columns you set up for replication into the destination in a new table.
_Incremental_ syn means only changed resources are copied from Recurly. For the first run, it will be a Full Refresh sync.

### Output schema

Several output streams are available from this source:

* [Accounts](https://docs.recurly.com/docs/accounts)
* [Account Coupon Redemptions](https://docs.recurly.com/docs/coupons#redemptions)
* [Coupons](https://docs.recurly.com/docs/coupons)
* [Automated Exports](https://docs.recurly.com/docs/export-overview)
* [Invoices](https://docs.recurly.com/docs/invoices)
* [Measured Units](https://developers.recurly.com/api/v2021-02-25/index.html#tag/measured_unit)
* [Plans](https://docs.recurly.com/docs/plans)
* [Subscriptions](https://docs.recurly.com/docs/subscriptions)
* [Transactions](https://docs.recurly.com/docs/transactions)

If there are more endpoints you'd like Airbyte to support, please [create an issue.](https://github.com/airbytehq/airbyte/issues/new/choose)

### Features

| Feature | Supported? |
| :--- | :--- |
| Full Refresh Sync | Yes |
| Incremental Sync | Yes |
| Replicate Incremental Deletes | Coming soon |
| SSL connection | Yes |
| Namespaces | No |

### Performance considerations

The Recurly connector should not run into Recurly API limitations under normal usage. Please [create an issue](https://github.com/airbytehq/airbyte/issues) if you see any rate limit issues that are not automatically retried successfully.

## Getting started

### Requirements

* Recurly Account
* Recurly API Key

### Setup guide

Generate a API key using the [Recurly documentation](https://docs.recurly.com/docs/api-keys#section-find-or-generate-your-api-key)

We recommend creating a restricted, read-only key specifically for Airbyte access. This will allow you to control which resources Airbyte should be able to access.

## CHANGELOG

| Version | Date       | Pull Request | Subject |
|:--------|:-----------| :--- | :--- |
<<<<<<< HEAD
| 0.2.7   | 2021-12-08 | [8617](https://github.com/airbytehq/airbyte/pull/8617) | Update connector fields title/description |
| 0.2.6   | 2021-12-06 | [8468](https://github.com/airbytehq/airbyte/pull/8468) | Migrate to the CDK |
=======
| 0.3.1   | 2022-01-10 | [9382](https://github.com/airbytehq/airbyte/pull/9382) | Source Recurly: avoid loading all accounts when importing account coupon redemptions |
| 0.3.0   | 2021-12-08 | [8468](https://github.com/airbytehq/airbyte/pull/8468) | Support Incremental Sync Mode |

>>>>>>> b8cd7724
<|MERGE_RESOLUTION|>--- conflicted
+++ resolved
@@ -54,11 +54,6 @@
 
 | Version | Date       | Pull Request | Subject |
 |:--------|:-----------| :--- | :--- |
-<<<<<<< HEAD
-| 0.2.7   | 2021-12-08 | [8617](https://github.com/airbytehq/airbyte/pull/8617) | Update connector fields title/description |
-| 0.2.6   | 2021-12-06 | [8468](https://github.com/airbytehq/airbyte/pull/8468) | Migrate to the CDK |
-=======
+| 0.3.2   | 2022-01-20 | [8617](https://github.com/airbytehq/airbyte/pull/8617) | Update connector fields title/description |
 | 0.3.1   | 2022-01-10 | [9382](https://github.com/airbytehq/airbyte/pull/9382) | Source Recurly: avoid loading all accounts when importing account coupon redemptions |
-| 0.3.0   | 2021-12-08 | [8468](https://github.com/airbytehq/airbyte/pull/8468) | Support Incremental Sync Mode |
-
->>>>>>> b8cd7724
+| 0.3.0   | 2021-12-08 | [8468](https://github.com/airbytehq/airbyte/pull/8468) | Support Incremental Sync Mode |