--- conflicted
+++ resolved
@@ -61,23 +61,9 @@
 
 ## CHANGELOG
 
-<<<<<<< HEAD
-| Version | Date       | Pull Request                                             | Subject                                                                                  |
-|:--------|:-----------| :--------------------------------------------------------| :--------------------------------------------------------------------------------------- |
-| 1.1.0   | 2024-04-08 | [x](https://github.com/airbytehq/airbyte/pull/x) | Migrate to Low Code CDK                             |
-| 1.0.3 | 2024-04-19 | [37246](https://github.com/airbytehq/airbyte/pull/37246) | Updating to 0.80.0 CDK |
-| 1.0.2 | 2024-04-12 | [37246](https://github.com/airbytehq/airbyte/pull/37246) | schema descriptions |
-| 1.0.1   | 2024-03-05 | [35828](https://github.com/airbytehq/airbyte/pull/35828) | Bump version to unarchive supportLevel in Cloud productionDB                             |
-| 1.0.0   | 2024-03-01 | [35763](https://github.com/airbytehq/airbyte/pull/35763) | Re-introduce updated connector to catalog from archival repo                             |
-| 0.5.0   | 2024-02-22 | [34622](https://github.com/airbytehq/airbyte/pull/34622) | Republish connector using base image/Poetry, update schemas                              |
-| 0.4.1   | 2022-06-10 | [13685](https://github.com/airbytehq/airbyte/pull/13685) | Add state_checkpoint_interval to Recurly stream                                          |
-| 0.4.0   | 2022-01-28 | [9866](https://github.com/airbytehq/airbyte/pull/9866)   | Revamp Recurly Schema and add more resources                                             |
-| 0.3.2   | 2022-01-20 | [8617](https://github.com/airbytehq/airbyte/pull/8617)   | Update connector fields title/description                                                |
-| 0.3.1   | 2022-01-10 | [9382](https://github.com/airbytehq/airbyte/pull/9382)   | Source Recurly: avoid loading all accounts when importing account coupon redemptions     |
-| 0.3.0   | 2021-12-08 | [8468](https://github.com/airbytehq/airbyte/pull/8468)   | Support Incremental Sync Mode                                                            |
-=======
 | Version | Date       | Pull Request                                             | Subject                                                                              |
 | :------ | :--------- | :------------------------------------------------------- | :----------------------------------------------------------------------------------- |
+| 1.1.0   | 2024-05-08 | [37750](https://github.com/airbytehq/airbyte/pull/37750) | Migrate to Low Code CDK                                                              |
 | 1.0.3   | 2024-04-19 | [37246](https://github.com/airbytehq/airbyte/pull/37246) | Updating to 0.80.0 CDK                                                               |
 | 1.0.2   | 2024-04-12 | [37246](https://github.com/airbytehq/airbyte/pull/37246) | schema descriptions                                                                  |
 | 1.0.1   | 2024-03-05 | [35828](https://github.com/airbytehq/airbyte/pull/35828) | Bump version to unarchive supportLevel in Cloud productionDB                         |
@@ -87,5 +73,4 @@
 | 0.4.0   | 2022-01-28 | [9866](https://github.com/airbytehq/airbyte/pull/9866)   | Revamp Recurly Schema and add more resources                                         |
 | 0.3.2   | 2022-01-20 | [8617](https://github.com/airbytehq/airbyte/pull/8617)   | Update connector fields title/description                                            |
 | 0.3.1   | 2022-01-10 | [9382](https://github.com/airbytehq/airbyte/pull/9382)   | Source Recurly: avoid loading all accounts when importing account coupon redemptions |
-| 0.3.0   | 2021-12-08 | [8468](https://github.com/airbytehq/airbyte/pull/8468)   | Support Incremental Sync Mode                                                        |
->>>>>>> f34518ba
+| 0.3.0   | 2021-12-08 | [8468](https://github.com/airbytehq/airbyte/pull/8468)   | Support Incremental Sync Mode                                                        |