# Coassemble
Coassemble is an online training tool that connects people with the information they need - anytime, anyplace.

## Configuration

| Input | Type | Description | Default Value |
|-------|------|-------------|---------------|
| `user_token` | `string` | User Token.  |  |
| `user_id` | `string` | User ID.  |  |

See the [Coassemble API docs](https://developers.coassemble.com/get-started) for more information to get started and generate API credentials.

## Streams
| Stream Name | Primary Key | Pagination | Supports Full Sync | Supports Incremental |
|-------------|-------------|------------|---------------------|----------------------|
| courses | id | DefaultPaginator | ✅ |  ❌  |
| screen_types | - | NoPaginator | ✅ |  ❌  |
| trackings | - | DefaultPaginator | ✅ |  ❌  |

⚠️⚠️ Note: The `screen_types` and `trackings` streams are **Available on request only** as per the [API docs](https://developers.coassemble.com/get-started). Hence, enabling them without having them enabled on the API side would result in errors. ⚠️⚠️

## Changelog

<details>
  <summary>Expand to review</summary>

| Version | Date | Pull Request | Subject |
|---------|------|--------------|---------|
<<<<<<< HEAD
| 0.0.30 | 2025-07-18 | [63371](https://github.com/airbytehq/airbyte/pull/63371) | Update connector icon |
=======
| 0.0.30 | 2025-07-19 | [63547](https://github.com/airbytehq/airbyte/pull/63547) | Update dependencies |
>>>>>>> 97f55136
| 0.0.29 | 2025-07-12 | [62958](https://github.com/airbytehq/airbyte/pull/62958) | Update dependencies |
| 0.0.28 | 2025-07-05 | [62788](https://github.com/airbytehq/airbyte/pull/62788) | Update dependencies |
| 0.0.27 | 2025-06-28 | [62352](https://github.com/airbytehq/airbyte/pull/62352) | Update dependencies |
| 0.0.26 | 2025-06-21 | [61980](https://github.com/airbytehq/airbyte/pull/61980) | Update dependencies |
| 0.0.25 | 2025-06-14 | [60409](https://github.com/airbytehq/airbyte/pull/60409) | Update dependencies |
| 0.0.24 | 2025-05-10 | [60029](https://github.com/airbytehq/airbyte/pull/60029) | Update dependencies |
| 0.0.23 | 2025-05-03 | [59382](https://github.com/airbytehq/airbyte/pull/59382) | Update dependencies |
| 0.0.22 | 2025-04-26 | [58902](https://github.com/airbytehq/airbyte/pull/58902) | Update dependencies |
| 0.0.21 | 2025-04-19 | [58300](https://github.com/airbytehq/airbyte/pull/58300) | Update dependencies |
| 0.0.20 | 2025-04-12 | [57793](https://github.com/airbytehq/airbyte/pull/57793) | Update dependencies |
| 0.0.19 | 2025-04-05 | [57279](https://github.com/airbytehq/airbyte/pull/57279) | Update dependencies |
| 0.0.18 | 2025-03-29 | [56530](https://github.com/airbytehq/airbyte/pull/56530) | Update dependencies |
| 0.0.17 | 2025-03-22 | [55977](https://github.com/airbytehq/airbyte/pull/55977) | Update dependencies |
| 0.0.16 | 2025-03-08 | [55333](https://github.com/airbytehq/airbyte/pull/55333) | Update dependencies |
| 0.0.15 | 2025-03-01 | [54940](https://github.com/airbytehq/airbyte/pull/54940) | Update dependencies |
| 0.0.14 | 2025-02-22 | [54419](https://github.com/airbytehq/airbyte/pull/54419) | Update dependencies |
| 0.0.13 | 2025-02-15 | [53757](https://github.com/airbytehq/airbyte/pull/53757) | Update dependencies |
| 0.0.12 | 2025-02-08 | [53331](https://github.com/airbytehq/airbyte/pull/53331) | Update dependencies |
| 0.0.11 | 2025-02-01 | [52795](https://github.com/airbytehq/airbyte/pull/52795) | Update dependencies |
| 0.0.10 | 2025-01-25 | [52339](https://github.com/airbytehq/airbyte/pull/52339) | Update dependencies |
| 0.0.9 | 2025-01-18 | [51699](https://github.com/airbytehq/airbyte/pull/51699) | Update dependencies |
| 0.0.8 | 2025-01-11 | [51123](https://github.com/airbytehq/airbyte/pull/51123) | Update dependencies |
| 0.0.7 | 2024-12-28 | [50570](https://github.com/airbytehq/airbyte/pull/50570) | Update dependencies |
| 0.0.6 | 2024-12-21 | [50025](https://github.com/airbytehq/airbyte/pull/50025) | Update dependencies |
| 0.0.5 | 2024-12-14 | [49483](https://github.com/airbytehq/airbyte/pull/49483) | Update dependencies |
| 0.0.4 | 2024-12-12 | [48926](https://github.com/airbytehq/airbyte/pull/48926) | Update dependencies |
| 0.0.3 | 2024-11-04 | [47865](https://github.com/airbytehq/airbyte/pull/47865) | Update dependencies |
| 0.0.2 | 2024-10-28 | [47526](https://github.com/airbytehq/airbyte/pull/47526) | Update dependencies |
| 0.0.1 | 2024-09-19 | | Initial release by [@topefolorunso](https://github.com/topefolorunso) via Connector Builder |

</details><|MERGE_RESOLUTION|>--- conflicted
+++ resolved
@@ -26,11 +26,8 @@
 
 | Version | Date | Pull Request | Subject |
 |---------|------|--------------|---------|
-<<<<<<< HEAD
-| 0.0.30 | 2025-07-18 | [63371](https://github.com/airbytehq/airbyte/pull/63371) | Update connector icon |
-=======
+| 0.0.31 | 2025-07-21 | [63371](https://github.com/airbytehq/airbyte/pull/63371) | Update connector icon |
 | 0.0.30 | 2025-07-19 | [63547](https://github.com/airbytehq/airbyte/pull/63547) | Update dependencies |
->>>>>>> 97f55136
 | 0.0.29 | 2025-07-12 | [62958](https://github.com/airbytehq/airbyte/pull/62958) | Update dependencies |
 | 0.0.28 | 2025-07-05 | [62788](https://github.com/airbytehq/airbyte/pull/62788) | Update dependencies |
 | 0.0.27 | 2025-06-28 | [62352](https://github.com/airbytehq/airbyte/pull/62352) | Update dependencies |
