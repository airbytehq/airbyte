# Jira

<HideInUI>

This page contains the setup guide and reference information for the [Jira](https://developer.atlassian.com/cloud/jira/platform/) source connector.

</HideInUI>

## Prerequisites

- API Token
- Domain
- Email

## Setup guide

### Step 1: Set up Jira

1. To get access to the Jira API you need to create an API token, please follow the instructions in this [documentation](https://support.atlassian.com/atlassian-account/docs/manage-api-tokens-for-your-atlassian-account/).

### Step 2: Set up the Jira connector in Airbyte

<!-- env:cloud -->

#### For Airbyte Cloud:

1. [Log into your Airbyte Cloud](https://cloud.airbyte.com/workspaces) account.
2. Click Sources and then click + New source.
3. On the Set up the source page, select Jira from the Source type dropdown.
4. Enter a name for the Jira connector.
5. Enter the **API Token** that you have created. **API Token** is used for Authorization to your account by BasicAuth.
6. Enter the **Domain** for your Jira account, e.g. `airbyteio.atlassian.net`.
7. Enter the **Email** for your Jira account which you used to generate the API token. This field is used for Authorization to your account by BasicAuth.
8. Enter the list of **Projects (Optional)** for which you need to replicate data, or leave it empty if you want to replicate data for all projects.
9. Enter the **Start Date (Optional)** from which you'd like to replicate data for Jira in the format YYYY-MM-DDTHH:MM:SSZ. All data generated after this date will be replicated, or leave it empty if you want to replicate all data. Note that it will be used only in the following streams: Board Issues, Issue Comments, Issue Properties, Issue Remote Links, Issue Votes, Issue Watchers, Issue Worklogs, Issues, Pull Requests, Sprint Issues. For other streams it will replicate all data.

<!-- /env:cloud -->

<!-- env:oss -->
#### For Airbyte Open Source:

1. Navigate to the Airbyte Open Source dashboard.
2. Click Sources and then click + New source.
3. On the Set up the source page, select Jira from the Source type dropdown.
4. Enter a name for the Jira connector.
5. Enter the **API Token** that you have created. **API Token** is used for Authorization to your account by BasicAuth.
6. Enter the **Domain** for your Jira account, e.g. `airbyteio.atlassian.net`.
7. Enter the **Email** for your Jira account which you used to generate the API token. This field is used for Authorization to your account by BasicAuth.
8. Enter the list of **Projects (Optional)** for which you need to replicate data, or leave it empty if you want to replicate data for all projects.
9. Enter the **Start Date (Optional)** from which you'd like to replicate data for Jira in the format YYYY-MM-DDTHH:MM:SSZ. All data generated after this date will be replicated, or leave it empty if you want to replicate all data. Note that it will be used only in the following streams: Board Issues, Issue Comments, Issue Properties, Issue Remote Links, Issue Votes, Issue Watchers, Issue Worklogs, Issues, Pull Requests, Sprint Issues. For other streams it will replicate all data.

<!-- /env:oss -->

## Supported sync modes

The Jira source connector supports the following [sync modes](https://docs.airbyte.com/cloud/core-concepts/#connection-sync-modes):

- [Full Refresh - Overwrite](https://docs.airbyte.com/understanding-airbyte/connections/full-refresh-overwrite/)
- [Full Refresh - Append](https://docs.airbyte.com/understanding-airbyte/connections/full-refresh-append)
- [Incremental - Append](https://docs.airbyte.com/understanding-airbyte/connections/incremental-append)
- [Incremental - Append + Deduped](https://docs.airbyte.com/understanding-airbyte/connections/incremental-append-deduped)

## Supported Streams

This connector outputs the following full refresh streams:

- [Application roles](https://developer.atlassian.com/cloud/jira/platform/rest/v3/api-group-application-roles/#api-rest-api-3-applicationrole-get)
- [Avatars](https://developer.atlassian.com/cloud/jira/platform/rest/v3/api-group-avatars/#api-rest-api-3-avatar-type-system-get)
- [Boards](https://developer.atlassian.com/cloud/jira/software/rest/api-group-other-operations/#api-agile-1-0-board-get)
- [Dashboards](https://developer.atlassian.com/cloud/jira/platform/rest/v3/api-group-dashboards/#api-rest-api-3-dashboard-get)
- [Filters](https://developer.atlassian.com/cloud/jira/platform/rest/v3/api-group-filters/#api-rest-api-3-filter-search-get)
- [Filter sharing](https://developer.atlassian.com/cloud/jira/platform/rest/v3/api-group-filter-sharing/#api-rest-api-3-filter-id-permission-get)
- [Groups](https://developer.atlassian.com/cloud/jira/platform/rest/v3/api-group-groups/#api-rest-api-3-groups-picker-get)
- [Issue fields](https://developer.atlassian.com/cloud/jira/platform/rest/v3/api-group-issue-fields/#api-rest-api-3-field-get)
- [Issue field configurations](https://developer.atlassian.com/cloud/jira/platform/rest/v3/api-group-issue-field-configurations/#api-rest-api-3-fieldconfiguration-get)
- [Issue custom field contexts](https://developer.atlassian.com/cloud/jira/platform/rest/v3/api-group-issue-custom-field-contexts/#api-rest-api-3-field-fieldid-context-get)
- [Issue custom field options](https://developer.atlassian.com/cloud/jira/platform/rest/v3/api-group-issue-custom-field-options/#api-rest-api-3-field-fieldid-context-contextid-option-get)
- [Issue link types](https://developer.atlassian.com/cloud/jira/platform/rest/v3/api-group-issue-link-types/#api-rest-api-3-issuelinktype-get)
- [Issue navigator settings](https://developer.atlassian.com/cloud/jira/platform/rest/v3/api-group-issue-navigator-settings/#api-rest-api-3-settings-columns-get)
- [Issue notification schemes](https://developer.atlassian.com/cloud/jira/platform/rest/v3/api-group-issue-notification-schemes/#api-rest-api-3-notificationscheme-get)
- [Issue priorities](https://developer.atlassian.com/cloud/jira/platform/rest/v3/api-group-issue-priorities/#api-rest-api-3-priority-get)
- [Issue properties](https://developer.atlassian.com/cloud/jira/platform/rest/v3/api-group-issue-properties/#api-rest-api-3-issue-issueidorkey-properties-propertykey-get)
- [Issue remote links](https://developer.atlassian.com/cloud/jira/platform/rest/v3/api-group-issue-remote-links/#api-rest-api-3-issue-issueidorkey-remotelink-get)
- [Issue resolutions](https://developer.atlassian.com/cloud/jira/platform/rest/v3/api-group-issue-resolutions/#api-rest-api-3-resolution-search-get)
- [Issue security schemes](https://developer.atlassian.com/cloud/jira/platform/rest/v3/api-group-issue-security-schemes/#api-rest-api-3-issuesecurityschemes-get)
- [Issue transitions](https://developer.atlassian.com/cloud/jira/platform/rest/v3/api-group-issues/#api-rest-api-3-issue-issueidorkey-transitions-get)
- [Issue type schemes](https://developer.atlassian.com/cloud/jira/platform/rest/v3/api-group-issue-type-schemes/#api-rest-api-3-issuetypescheme-get)
- [Issue type screen schemes](https://developer.atlassian.com/cloud/jira/platform/rest/v3/api-group-issue-type-screen-schemes/#api-rest-api-3-issuetypescreenscheme-get)
- [Issue types](https://developer.atlassian.com/cloud/jira/platform/rest/v3/api-group-issue-types/#api-group-issue-types)
- [Issue votes](https://developer.atlassian.com/cloud/jira/platform/rest/v3/api-group-issue-votes/#api-group-issue-votes)
- [Issue watchers](https://developer.atlassian.com/cloud/jira/platform/rest/v3/api-group-issue-watchers/#api-rest-api-3-issue-issueidorkey-watchers-get)
- [Jira settings](https://developer.atlassian.com/cloud/jira/platform/rest/v3/api-group-jira-settings/#api-rest-api-3-application-properties-get)
- [Labels](https://developer.atlassian.com/cloud/jira/platform/rest/v3/api-group-labels/#api-rest-api-3-label-get)
- [Permissions](https://developer.atlassian.com/cloud/jira/platform/rest/v3/api-group-permissions/#api-rest-api-3-mypermissions-get)
- [Permission schemes](https://developer.atlassian.com/cloud/jira/platform/rest/v3/api-group-permission-schemes/#api-rest-api-3-permissionscheme-get)
- [Projects](https://developer.atlassian.com/cloud/jira/platform/rest/v3/api-group-projects/#api-rest-api-3-project-search-get)
- [Project avatars](https://developer.atlassian.com/cloud/jira/platform/rest/v3/api-group-project-avatars/#api-rest-api-3-project-projectidorkey-avatars-get)
- [Project categories](https://developer.atlassian.com/cloud/jira/platform/rest/v3/api-group-project-categories/#api-rest-api-3-projectcategory-get)
- [Project components](https://developer.atlassian.com/cloud/jira/platform/rest/v3/api-group-project-components/#api-rest-api-3-project-projectidorkey-component-get)
- [Project email](https://developer.atlassian.com/cloud/jira/platform/rest/v3/api-group-project-email/#api-rest-api-3-project-projectid-email-get)
- [Project permission schemes](https://developer.atlassian.com/cloud/jira/platform/rest/v3/api-group-project-permission-schemes/#api-group-project-permission-schemes)
- [Project roles](https://developer.atlassian.com/cloud/jira/platform/rest/v3/api-group-project-roles#api-rest-api-3-role-get)
- [Project types](https://developer.atlassian.com/cloud/jira/platform/rest/v3/api-group-project-types/#api-rest-api-3-project-type-get)
- [Project versions](https://developer.atlassian.com/cloud/jira/platform/rest/v3/api-group-project-versions/#api-rest-api-3-project-projectidorkey-version-get)
- [Screens](https://developer.atlassian.com/cloud/jira/platform/rest/v3/api-group-screens/#api-rest-api-3-screens-get)
- [Screen tabs](https://developer.atlassian.com/cloud/jira/platform/rest/v3/api-group-screen-tabs/#api-rest-api-3-screens-screenid-tabs-get)
- [Screen tab fields](https://developer.atlassian.com/cloud/jira/platform/rest/v3/api-group-screen-tab-fields/#api-rest-api-3-screens-screenid-tabs-tabid-fields-get)
- [Screen schemes](https://developer.atlassian.com/cloud/jira/platform/rest/v3/api-group-screen-schemes/#api-rest-api-3-screenscheme-get)
- [Sprints](https://developer.atlassian.com/cloud/jira/software/rest/api-group-board/#api-rest-agile-1-0-board-boardid-sprint-get)
- [Time tracking](https://developer.atlassian.com/cloud/jira/platform/rest/v3/api-group-time-tracking/#api-rest-api-3-configuration-timetracking-list-get)
- [Users](https://developer.atlassian.com/cloud/jira/platform/rest/v3/api-group-user-search/#api-rest-api-3-user-search-get)
- [UsersGroupsDetailed](https://developer.atlassian.com/cloud/jira/platform/rest/v3/api-group-users/#api-rest-api-3-user-get)
- [Workflows](https://developer.atlassian.com/cloud/jira/platform/rest/v3/api-group-workflows/#api-rest-api-3-workflow-search-get)
- [Workflow schemes](https://developer.atlassian.com/cloud/jira/platform/rest/v3/api-group-workflow-schemes/#api-rest-api-3-workflowscheme-get)
- [Workflow statuses](https://developer.atlassian.com/cloud/jira/platform/rest/v3/api-group-workflow-statuses/#api-rest-api-3-status-get)
- [Workflow status categories](https://developer.atlassian.com/cloud/jira/platform/rest/v3/api-group-workflow-status-categories/#api-rest-api-3-statuscategory-get)

This connector outputs the following incremental streams:

- [Board issues](https://developer.atlassian.com/cloud/jira/software/rest/api-group-board/#api-rest-agile-1-0-board-boardid-issue-get)
- [Issue comments](https://developer.atlassian.com/cloud/jira/platform/rest/v3/api-group-issue-comments/#api-rest-api-3-issue-issueidorkey-comment-get)
- [Issue worklogs](https://developer.atlassian.com/cloud/jira/platform/rest/v3/api-group-issue-worklogs/#api-rest-api-3-issue-issueidorkey-worklog-get)
- [Issues](https://developer.atlassian.com/cloud/jira/platform/rest/v3/api-group-issue-search/#api-rest-api-3-search-get)
- [Sprint issues](https://developer.atlassian.com/cloud/jira/software/rest/api-group-sprint/#api-rest-agile-1-0-sprint-sprintid-issue-get)
- [PullRequests](https://docs.airbyte.com/integrations/sources/jira#experimental-tables)

If there are more endpoints you'd like Airbyte to support, please [create an issue.](https://github.com/airbytehq/airbyte/issues/new/choose)

### Entity-Relationship Diagram (ERD)
<EntityRelationshipDiagram></EntityRelationshipDiagram>

## Experimental Tables

The following tables depend on undocumented internal Jira API endpoints and are
therefore subject to stop working if those endpoints undergo major changes.
While they will not cause a sync to fail, they may not be able to pull any data.
Use the "Enable Experimental Streams" option when setting up the source to allow
or disallow these tables to be selected when configuring a connection.

- Pull Requests (currently only GitHub PRs are supported)

## Troubleshooting

Check out common troubleshooting issues for the Jira connector on our Airbyte Forum [here](https://github.com/airbytehq/airbyte/discussions).

## Rate Limiting & Performance

The Jira connector should not run into Jira API limitations under normal usage. Please [create an issue](https://github.com/airbytehq/airbyte/issues) if you see any rate limit issues that are not automatically retried successfully.

## Changelog

<details>
  <summary>Expand to review</summary>

| Version    | Date       | Pull Request                                               | Subject                                                                                                                                                          |
|:-----------|:-----------|:-----------------------------------------------------------|:-----------------------------------------------------------------------------------------------------------------------------------------------------------------|
<<<<<<< HEAD
| 3.4.1      | 2024-12-09 | [48838](https://github.com/airbytehq/airbyte/pull/48838) | Fixing timezone gaps with state                                                                                                                                  |
=======
| 3.4.1      | 2024-12-09 | [48859](https://github.com/airbytehq/airbyte/pull/48859) | Add a couple of fixes regarding memory usage                                                                                                                     |
>>>>>>> 5198b620
| 3.4.0      | 2024-12-05 | [48738](https://github.com/airbytehq/airbyte/pull/48738) | Enable concurrency for substreams without cursor                                                                                                                 |
| 3.3.1      | 2024-11-18 | [48539](https://github.com/airbytehq/airbyte/pull/48539) | Update dependencies                                                                                                                                              |
| 3.3.0-rc.3 | 2024-11-14 | [48395](https://github.com/airbytehq/airbyte/pull/48395) | Change JQL filters comparing cursor values to use milliseconds since unix epoch so that data isn't skipped when the active timezone is a negative UTC offset     |
| 3.3.0-rc.2 | 2024-11-08 | [38612](https://github.com/airbytehq/airbyte/pull/38612) | Add substream state migration. Update CDK to v6.                                                                                                                 |
| 3.3.0-rc.1 | 2024-10-28 | [38612](https://github.com/airbytehq/airbyte/pull/38612) | Migrate IssueComments and IssueWorklogs streams to low-code (This change is irreversible)                                                                        |
| 3.2.1      | 2024-10-12 | [44650](https://github.com/airbytehq/airbyte/pull/44650) | Update dependencies                                                                                                                                              |
| 3.2.0      | 2024-10-10 | [46344](https://github.com/airbytehq/airbyte/pull/46344) | Update CDK v5                                                                                                                                                    |
| 3.1.1      | 2024-08-17 | [44251](https://github.com/airbytehq/airbyte/pull/44251) | Update dependencies                                                                                                                                              |
| 3.1.0      | 2024-08-13 | [39558](https://github.com/airbytehq/airbyte/pull/39558) | Ensure config_error when state has improper format                                                                                                               |
| 3.0.14     | 2024-08-12 | [43885](https://github.com/airbytehq/airbyte/pull/43885) | Update dependencies                                                                                                                                              |
| 3.0.13     | 2024-08-10 | [43542](https://github.com/airbytehq/airbyte/pull/43542) | Update dependencies                                                                                                                                              |
| 3.0.12     | 2024-08-03 | [43196](https://github.com/airbytehq/airbyte/pull/43196) | Update dependencies                                                                                                                                              |
| 3.0.11     | 2024-07-27 | [42802](https://github.com/airbytehq/airbyte/pull/42802) | Update dependencies                                                                                                                                              |
| 3.0.10     | 2024-07-20 | [42231](https://github.com/airbytehq/airbyte/pull/42231) | Update dependencies                                                                                                                                              |
| 3.0.9      | 2024-07-13 | [41842](https://github.com/airbytehq/airbyte/pull/41842) | Update dependencies                                                                                                                                              |
| 3.0.8      | 2024-07-10 | [41453](https://github.com/airbytehq/airbyte/pull/41453) | Update dependencies                                                                                                                                              |
| 3.0.7      | 2024-07-09 | [41175](https://github.com/airbytehq/airbyte/pull/41175) | Update dependencies                                                                                                                                              |
| 3.0.6      | 2024-07-06 | [40785](https://github.com/airbytehq/airbyte/pull/40785) | Update dependencies                                                                                                                                              |
| 3.0.5      | 2024-06-27 | [40215](https://github.com/airbytehq/airbyte/pull/40215) | Replaced deprecated AirbyteLogger with logging.Logger                                                                                                            |
| 3.0.4      | 2024-06-26 | [40549](https://github.com/airbytehq/airbyte/pull/40549) | Migrate off deprecated auth package                                                                                                                              |
| 3.0.3      | 2024-06-25 | [40444](https://github.com/airbytehq/airbyte/pull/40444) | Update dependencies                                                                                                                                              |
| 3.0.2      | 2024-06-21 | [40121](https://github.com/airbytehq/airbyte/pull/40121) | Update dependencies                                                                                                                                              |
| 3.0.1      | 2024-06-13 | [39458](https://github.com/airbytehq/airbyte/pull/39458) | Fix skipping custom_field_options entities when schema.items is options                                                                                          |
| 3.0.0      | 2024-06-14 | [39467](https://github.com/airbytehq/airbyte/pull/39467) | Update pk for Workflows stream from Id(object) to entityId, name(string, string)                                                                                 |
| 2.0.3      | 2024-06-10 | [39347](https://github.com/airbytehq/airbyte/pull/39347) | Update state handling for incremental Python streams                                                                                                             |
| 2.0.2      | 2024-06-06 | [39310](https://github.com/airbytehq/airbyte/pull/39310) | Fix projects substreams for deleted projects                                                                                                                     |
| 2.0.1      | 2024-05-20 | [38341](https://github.com/airbytehq/airbyte/pull/38341) | Update CDK authenticator package                                                                                                                                 |
| 2.0.0      | 2024-04-20 | [37374](https://github.com/airbytehq/airbyte/pull/37374) | Migrate to low-code and fix `Project Avatars` stream                                                                                                             |
| 1.2.2      | 2024-04-19 | [36646](https://github.com/airbytehq/airbyte/pull/36646) | Updating to 0.80.0 CDK                                                                                                                                           |
| 1.2.1      | 2024-04-12 | [36646](https://github.com/airbytehq/airbyte/pull/36646) | schema descriptions                                                                                                                                              |
| 1.2.0      | 2024-03-19 | [36267](https://github.com/airbytehq/airbyte/pull/36267) | Pin airbyte-cdk version to `^0`                                                                                                                                  |
| 1.1.0      | 2024-02-27 | [35656](https://github.com/airbytehq/airbyte/pull/35656) | Add new fields to streams `board_issues`, `filter_sharing`, `filters`, `issues`, `permission_schemes`, `sprint_issues`, `users_groups_detailed`, and `workflows` |
| 1.0.2      | 2024-02-12 | [35160](https://github.com/airbytehq/airbyte/pull/35160) | Manage dependencies with Poetry.                                                                                                                                 |
| 1.0.1      | 2024-01-24 | [34470](https://github.com/airbytehq/airbyte/pull/34470) | Add state checkpoint interval for all streams                                                                                                                    |
| 1.0.0      | 2024-01-01 | [33715](https://github.com/airbytehq/airbyte/pull/33715) | Save state for stream `Board Issues` per `board`                                                                                                                 |
| 0.14.1     | 2023-12-19 | [33625](https://github.com/airbytehq/airbyte/pull/33625) | Skip 404 error                                                                                                                                                   |
| 0.14.0     | 2023-12-15 | [33532](https://github.com/airbytehq/airbyte/pull/33532) | Add lookback window                                                                                                                                              |
| 0.13.0     | 2023-12-12 | [33353](https://github.com/airbytehq/airbyte/pull/33353) | Fix check command to check access for all available streams                                                                                                      |
| 0.12.0     | 2023-12-01 | [33011](https://github.com/airbytehq/airbyte/pull/33011) | Fix BoardIssues stream; increase number of retries for backoff policy to 10                                                                                      |
| 0.11.0     | 2023-11-29 | [32927](https://github.com/airbytehq/airbyte/pull/32927) | Fix incremental syncs for stream Issues                                                                                                                          |
| 0.10.2     | 2023-10-26 | [31896](https://github.com/airbytehq/airbyte/pull/31896) | Provide better guidance when configuring the connector with an invalid domain                                                                                    |
| 0.10.1     | 2023-10-23 | [31702](https://github.com/airbytehq/airbyte/pull/31702) | Base image migration: remove Dockerfile and use the python-connector-base image                                                                                  |
| 0.10.0     | 2023-10-13 | [\#31385](https://github.com/airbytehq/airbyte/pull/31385) | Fixed `aggregatetimeoriginalestimate, timeoriginalestimate` field types for the `Issues` stream schema                                                           |
| 0.9.0      | 2023-09-26 | [\#30688](https://github.com/airbytehq/airbyte/pull/30688) | Added `createdDate` field to sprints schema, Removed `Expand Issues stream` from spec                                                                            |
| 0.8.0      | 2023-09-26 | [\#30755](https://github.com/airbytehq/airbyte/pull/30755) | Add new streams: `Issue custom field options`, `IssueTypes`, `Project Roles`                                                                                     |
| 0.7.2      | 2023-09-19 | [\#30675](https://github.com/airbytehq/airbyte/pull/30675) | Ensure invalid URL does not trigger Sentry alert                                                                                                                 |
| 0.7.1      | 2023-09-19 | [\#30585](https://github.com/airbytehq/airbyte/pull/30585) | Add skip for 404 error in issue properties steam                                                                                                                 |
| 0.7.0      | 2023-09-17 | [\#30532](https://github.com/airbytehq/airbyte/pull/30532) | Add foreign key to stream record where it missing                                                                                                                |
| 0.6.3      | 2023-09-19 | [\#30515](https://github.com/airbytehq/airbyte/pull/30515) | Add transform for invalid date-time format, add 404 handling for check                                                                                           |
| 0.6.2      | 2023-09-19 | [\#30578](https://github.com/airbytehq/airbyte/pull/30578) | Fetch deleted and archived Projects                                                                                                                              |
| 0.6.1      | 2023-09-17 | [\#30550](https://github.com/airbytehq/airbyte/pull/30550) | Update `Issues` expand settings                                                                                                                                  |
| 0.6.0      | 2023-09-17 | [\#30507](https://github.com/airbytehq/airbyte/pull/30507) | Add new stream `IssueTransitions`                                                                                                                                |
| 0.5.0      | 2023-09-14 | [\#29960](https://github.com/airbytehq/airbyte/pull/29960) | Add `boardId` to `sprints` stream                                                                                                                                |
| 0.3.14     | 2023-09-11 | [\#30297](https://github.com/airbytehq/airbyte/pull/30297) | Remove `requests` and `pendulum` from setup dependencies                                                                                                         |
| 0.3.13     | 2023-09-01 | [\#30108](https://github.com/airbytehq/airbyte/pull/30108) | Skip 404 error for stream `IssueWatchers`                                                                                                                        |
| 0.3.12     | 2023-06-01 | [\#26652](https://github.com/airbytehq/airbyte/pull/26652) | Expand on `leads` for `projects` stream                                                                                                                          |
| 0.3.11     | 2023-06-01 | [\#26906](https://github.com/airbytehq/airbyte/pull/26906) | Handle project permissions error                                                                                                                                 |
| 0.3.10     | 2023-05-26 | [\#26652](https://github.com/airbytehq/airbyte/pull/26652) | Fixed bug when `board` doesn't support `sprints`                                                                                                                 |
| 0.3.9      | 2023-05-16 | [\#26114](https://github.com/airbytehq/airbyte/pull/26114) | Update fields info in docs and spec, update to latest airbyte-cdk                                                                                                |
| 0.3.8      | 2023-05-04 | [\#25798](https://github.com/airbytehq/airbyte/pull/25798) | Add sprint info to `sprint_issues` and `sprints` streams for team-managed projects                                                                               |
| 0.3.7      | 2023-04-18 | [\#25275](https://github.com/airbytehq/airbyte/pull/25275) | Add missing types to issues json schema                                                                                                                          |
| 0.3.6      | 2023-04-10 | [\#24636](https://github.com/airbytehq/airbyte/pull/24636) | Removed Connector Domain Pattern from Spec                                                                                                                       |
| 0.3.5      | 2023-04-05 | [\#24890](https://github.com/airbytehq/airbyte/pull/24890) | Fix streams "IssuePropertyKeys", "ScreenTabFields"                                                                                                               |
| 0.3.4      | 2023-02-14 | [\#23006](https://github.com/airbytehq/airbyte/pull/23006) | Remove caching for `Issues` stream                                                                                                                               |
| 0.3.3      | 2023-01-04 | [\#20739](https://github.com/airbytehq/airbyte/pull/20739) | fix: check_connection fails if no projects are defined                                                                                                           |
| 0.3.2      | 2022-12-23 | [\#20859](https://github.com/airbytehq/airbyte/pull/20859) | Fixed pagination for streams `issue_remote_links`, `sprints`                                                                                                     |
| 0.3.1      | 2022-12-14 | [\#20128](https://github.com/airbytehq/airbyte/pull/20128) | Improved code to become beta                                                                                                                                     |
| 0.3.0      | 2022-11-03 | [\#18901](https://github.com/airbytehq/airbyte/pull/18901) | Adds UserGroupsDetailed schema, fix Incremental normalization, add Incremental support for IssueComments, IssueWorklogs                                          |
| 0.2.23     | 2022-10-28 | [\#18505](https://github.com/airbytehq/airbyte/pull/18505) | Correcting `max_results` bug introduced in connector stream                                                                                                      |
| 0.2.22     | 2022-10-03 | [\#16944](https://github.com/airbytehq/airbyte/pull/16944) | Adds support for `max_results` to `users` stream                                                                                                                 |
| 0.2.21     | 2022-07-28 | [\#15135](https://github.com/airbytehq/airbyte/pull/15135) | Adds components to `fields` object on `issues` stream                                                                                                            |
| 0.2.20     | 2022-05-25 | [\#13202](https://github.com/airbytehq/airbyte/pull/13202) | Adds resolutiondate to `fields` object on `issues` stream                                                                                                        |
| 0.2.19     | 2022-05-04 | [\#10835](https://github.com/airbytehq/airbyte/pull/10835) | Change description for array fields                                                                                                                              |
| 0.2.18     | 2021-12-23 | [\#7378](https://github.com/airbytehq/airbyte/pull/7378)   | Adds experimental endpoint Pull Request                                                                                                                          |
| 0.2.17     | 2021-12-23 | [\#9079](https://github.com/airbytehq/airbyte/pull/9079)   | Update schema for `filters` stream + fix fetching `filters` stream                                                                                               |
| 0.2.16     | 2021-12-21 | [\#8999](https://github.com/airbytehq/airbyte/pull/8999)   | Update connector fields title/description                                                                                                                        |
| 0.2.15     | 2021-11-01 | [\#7398](https://github.com/airbytehq/airbyte/pull/7398)   | Add option to render fields in HTML format and fix sprint_issue ids                                                                                              |
| 0.2.14     | 2021-10-27 | [\#7408](https://github.com/airbytehq/airbyte/pull/7408)   | Fix normalization step error. Fix schemas. Fix `acceptance-test-config.yml`. Fix `streams.py`.                                                                   |
| 0.2.13     | 2021-10-20 | [\#7222](https://github.com/airbytehq/airbyte/pull/7222)   | Source Jira: Make recently added configs optional for backwards compatibility                                                                                    |
| 0.2.12     | 2021-10-19 | [\#6621](https://github.com/airbytehq/airbyte/pull/6621)   | Add Board, Epic, and Sprint streams                                                                                                                              |
| 0.2.11     | 2021-09-02 | [\#6523](https://github.com/airbytehq/airbyte/pull/6523)   | Add cache and more streams \(boards and sprints\)                                                                                                                |
| 0.2.9      | 2021-07-28 | [\#5426](https://github.com/airbytehq/airbyte/pull/5426)   | Changed cursor field from fields.created to fields.updated for Issues stream. Made Issues worklogs stream full refresh.                                          |
| 0.2.8      | 2021-07-28 | [\#4947](https://github.com/airbytehq/airbyte/pull/4947)   | Source Jira: fixing schemas accordingly to response.                                                                                                             |
| 0.2.7      | 2021-07-19 | [\#4817](https://github.com/airbytehq/airbyte/pull/4817)   | Fixed `labels` schema properties issue.                                                                                                                          |
| 0.2.6      | 2021-06-15 | [\#4113](https://github.com/airbytehq/airbyte/pull/4113)   | Fixed `user` stream with the correct endpoint and query param.                                                                                                   |
| 0.2.5      | 2021-06-09 | [\#3973](https://github.com/airbytehq/airbyte/pull/3973)   | Added `AIRBYTE_ENTRYPOINT` in base Docker image for Kubernetes support.                                                                                          |
| 0.2.4      |            |                                                            | Implementing base_read acceptance test dived by stream groups.                                                                                                   |
| 0.2.3      |            |                                                            | Implementing incremental sync. Migrated to airbyte-cdk. Adding all available entities in Jira Cloud.                                                             |

</details><|MERGE_RESOLUTION|>--- conflicted
+++ resolved
@@ -154,11 +154,8 @@
 
 | Version    | Date       | Pull Request                                               | Subject                                                                                                                                                          |
 |:-----------|:-----------|:-----------------------------------------------------------|:-----------------------------------------------------------------------------------------------------------------------------------------------------------------|
-<<<<<<< HEAD
-| 3.4.1      | 2024-12-09 | [48838](https://github.com/airbytehq/airbyte/pull/48838) | Fixing timezone gaps with state                                                                                                                                  |
-=======
+| 3.4.2      | 2024-12-09 | [48838](https://github.com/airbytehq/airbyte/pull/48838) | Fixing timezone gaps with state                                                                                                                                  |
 | 3.4.1      | 2024-12-09 | [48859](https://github.com/airbytehq/airbyte/pull/48859) | Add a couple of fixes regarding memory usage                                                                                                                     |
->>>>>>> 5198b620
 | 3.4.0      | 2024-12-05 | [48738](https://github.com/airbytehq/airbyte/pull/48738) | Enable concurrency for substreams without cursor                                                                                                                 |
 | 3.3.1      | 2024-11-18 | [48539](https://github.com/airbytehq/airbyte/pull/48539) | Update dependencies                                                                                                                                              |
 | 3.3.0-rc.3 | 2024-11-14 | [48395](https://github.com/airbytehq/airbyte/pull/48395) | Change JQL filters comparing cursor values to use milliseconds since unix epoch so that data isn't skipped when the active timezone is a negative UTC offset     |
