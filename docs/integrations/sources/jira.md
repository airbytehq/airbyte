--- conflicted
+++ resolved
@@ -126,11 +126,8 @@
 
 | Version | Date       | Pull Request                                               | Subject                                                                                                                 |
 |:--------|:-----------|:-----------------------------------------------------------|:------------------------------------------------------------------------------------------------------------------------|
-<<<<<<< HEAD
-| 0.5.1   | 2023-09-18 | [\#30515](https://github.com/airbytehq/airbyte/pull/30515) | Add transform for invalid date-time fromat, add 404 handling for check                                                  |
-=======
+| 0.6.1   | 2023-09-18 | [\#30515](https://github.com/airbytehq/airbyte/pull/30515) | Add transform for invalid date-time fromat, add 404 handling for check                                                  |
 | 0.6.0   | 2023-09-17 | [\#30507](https://github.com/airbytehq/airbyte/pull/30507) | Add new stream `IssueTransitions`                                                                                       |
->>>>>>> 327d3c9a
 | 0.5.0   | 2023-09-14 | [\#29960](https://github.com/airbytehq/airbyte/pull/29960) | Add `boardId` to `sprints` stream                                                                                       |
 | 0.3.14  | 2023-09-11 | [\#30297](https://github.com/airbytehq/airbyte/pull/30297) | Remove `requests` and `pendulum` from setup dependencies                                                                |
 | 0.3.13  | 2023-09-01 | [\#30108](https://github.com/airbytehq/airbyte/pull/30108) | Skip 404 error for stream `IssueWatchers`                                                                               |
