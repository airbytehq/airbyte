--- conflicted
+++ resolved
@@ -24,15 +24,8 @@
 4. Enter the **API Token** that you have created. **API Token** is used for Authorization to your account by BasicAuth.
 5. Enter the **Domain** for your Jira account, e.g. `airbyteio.atlassian.net`.
 6. Enter the **Email** for your Jira account which you used to generate the API token. This field is used for Authorization to your account by BasicAuth.
-7. Enter the list of **Projects (Optional)** for which you need to replicate data, or leave it empty if you want to replicate data for all projects.
-<<<<<<< HEAD
-8. Toggle **Expand Issue Changelog** allows you to get a list of recent updates to every issue in the Issues stream. 
-9. Toggle **Render Issue Fields** allows returning field values rendered in HTML format in the Issues stream. 
-10. Toggle **Enable Experimental Streams** enables experimental PullRequests stream.
-=======
-8. Enter the **Start Date (Optional)** from which you'd like to replicate data for Jira in the format YYYY-MM-DDTHH:MM:SSZ. All data generated after this date will be replicated, or leave it empty if you want to replicate all data. Note that it will be used only in the following streams:BoardIssues, IssueComments, IssueProperties, IssueRemoteLinks, IssueVotes, IssueWatchers, IssueWorklogs, Issues, PullRequests, SprintIssues. For other streams it will replicate all data.
-9. Fill in **Expand Issues stream** with values from the suggested list. See `expand` in [Query parameters](https://developer.atlassian.com/cloud/jira/platform/rest/v3/api-group-issue-search/#api-rest-api-3-search-get-request-Query%20parameters) for more info.
->>>>>>> 21842682
+7. Enter the list of **Projects (Optional)** for which you need to replicate data, or leave it empty if you want to replicate data for all projects. 
+8. Fill in **Expand Issues stream** with values from the suggested list. See `expand` in [Query parameters](https://developer.atlassian.com/cloud/jira/platform/rest/v3/api-group-issue-search/#api-rest-api-3-search-get-request-Query%20parameters) for more info.
 
 ## Supported sync modes
 
@@ -127,14 +120,11 @@
 
 | Version | Date       | Pull Request                                               | Subject                                                                                                                 |
 |:--------|:-----------|:-----------------------------------------------------------|:------------------------------------------------------------------------------------------------------------------------|
-<<<<<<< HEAD
-| 0.6.1   | 2023-09-19 |                                                            | Remove start date from spec                                                                                             |
-=======
+| 0.8.0   | 2023-09-19 | [\#30585](https://github.com/airbytehq/airbyte/pull/30585) | Remove start date from spec                                                                                             |
 | 0.7.0   | 2023-09-17 | [\#30532](https://github.com/airbytehq/airbyte/pull/30532) | Add foreign key to stream record where it misseing                                                                      |
 | 0.6.3   | 2023-09-19 | [\#30515](https://github.com/airbytehq/airbyte/pull/30515) | Add transform for invalid date-time format, add 404 handling for check                                                  |
 | 0.6.2   | 2023-09-19 | [\#30578](https://github.com/airbytehq/airbyte/pull/30578) | Fetch deleted and archived Projects                                                                                     |
 | 0.6.1   | 2023-09-17 | [\#30550](https://github.com/airbytehq/airbyte/pull/30550) | Update `Issues` expand settings                                                                                         |
->>>>>>> 21842682
 | 0.6.0   | 2023-09-17 | [\#30507](https://github.com/airbytehq/airbyte/pull/30507) | Add new stream `IssueTransitions`                                                                                       |
 | 0.5.0   | 2023-09-14 | [\#29960](https://github.com/airbytehq/airbyte/pull/29960) | Add `boardId` to `sprints` stream                                                                                       |
 | 0.3.14  | 2023-09-11 | [\#30297](https://github.com/airbytehq/airbyte/pull/30297) | Remove `requests` and `pendulum` from setup dependencies                                                                |
