--- conflicted
+++ resolved
@@ -169,41 +169,15 @@
 
 | Version    | Date       | Pull Request                                               | Subject                                                                                                                                                                |
 |:-----------|:-----------|:-----------------------------------------------------------|:-----------------------------------------------------------------------------------------------------------------------------------------------------------------------|
-<<<<<<< HEAD
 | 4.2.0-rc.1 | 2025-07-21  | [63366](https://github.com/airbytehq/airbyte/pull/63366)       | Migrate the issues stream from `/search` to `/search/jql` due to API deprecation                                                                                       |
-| 4.1.6      | 2025-07-12 | [63104](https://github.com/airbytehq/airbyte/pull/63104)   | Update dependencies                                                                                                                                                    |
-| 4.1.5      | 2025-07-05 | [62640](https://github.com/airbytehq/airbyte/pull/62640)   | Update dependencies                                                                                                                                                    |
-| 4.1.4      | 2025-06-28 | [62186](https://github.com/airbytehq/airbyte/pull/62186)   | Update dependencies                                                                                                                                                    |
-| 4.1.3      | 2025-06-21 | [61812](https://github.com/airbytehq/airbyte/pull/61812)   | Update dependencies                                                                                                                                                    |
-| 4.1.2      | 2025-06-14 | [52790](https://github.com/airbytehq/airbyte/pull/52790)   | Update dependencies                                                                                                                                                    |
-| 4.1.1      | 2025-05-26 | [60908](https://github.com/airbytehq/airbyte/pull/60908)   | Update dependencies                                                                                                                                                    |
-| 4.1.0      | 2025-05-15 | [60298](https://github.com/airbytehq/airbyte/pull/60298)   | Promoting release candidate 4.1.0-rc.1 to a main version.                                                                                                              |
-| 4.1.0-rc.1 | 2025-05-12 | [59689](https://github.com/airbytehq/airbyte/pull/59689)   | Migrate to manifest-only format                                                                                                                                        |
-| 4.0.0      | 2025-05-07 | [59172](https://github.com/airbytehq/airbyte/pull/59172)   | Remove deprecated `pull_requests` stream and Python stream code                                                                                                        |
-| 3.5.4      | 2025-04-16 | [58100](https://github.com/airbytehq/airbyte/pull/58100)   | Fix cdk conflicts & upgrade                                                                                                                                            |
-| 3.5.3      | 2025-01-25 | [52291](https://github.com/airbytehq/airbyte/pull/52291)   | Update dependencies                                                                                                                                                    |
-| 3.5.2      | 2025-01-25 | [52291](https://github.com/airbytehq/airbyte/pull/52291)   | Update dependencies                                                                                                                                                    |
-| 3.5.1      | 2025-01-24 | [52134](https://github.com/airbytehq/airbyte/pull/52134)   | Fix low-code state migration                                                                                                                                           |
-| 3.5.0      | 2025-01-23 | [52105](https://github.com/airbytehq/airbyte/pull/52105)   | Update incremental per partition streams to use concurrency                                                                                                            |
-| 3.4.8      | 2025-01-11 | [51189](https://github.com/airbytehq/airbyte/pull/51189)   | Update dependencies                                                                                                                                                    |
-| 3.4.7      | 2025-01-04 | [50886](https://github.com/airbytehq/airbyte/pull/50886)   | Update dependencies                                                                                                                                                    |
-| 3.4.6      | 2024-12-28 | [50625](https://github.com/airbytehq/airbyte/pull/50625)   | Update dependencies                                                                                                                                                    |
-| 3.4.5      | 2024-12-21 | [50108](https://github.com/airbytehq/airbyte/pull/50108)   | Update dependencies                                                                                                                                                    |
-| 3.4.4      | 2024-12-14 | [49224](https://github.com/airbytehq/airbyte/pull/49224)   | Starting with this version, the Docker image is now rootless. Please note that this and future versions will not be compatible with Airbyte versions earlier than 0.64 |
-| 3.4.3      | 2024-12-12 | [47087](https://github.com/airbytehq/airbyte/pull/47087)   | Update dependencies                                                                                                                                                    |
-| 3.4.2      | 2024-12-09 | [48838](https://github.com/airbytehq/airbyte/pull/48838)   | Fixing timezone gaps with state                                                                                                                                        |
-| 3.4.1      | 2024-12-09 | [48859](https://github.com/airbytehq/airbyte/pull/48859)   | Add a couple of fixes regarding memory usage                                                                                                                           |
-| 3.4.0      | 2024-12-05 | [48738](https://github.com/airbytehq/airbyte/pull/48738)   | Enable concurrency for substreams without cursor                                                                                                                       |
-| 3.3.1      | 2024-11-18 | [48539](https://github.com/airbytehq/airbyte/pull/48539)   | Update dependencies                                                                                                                                                    |
-=======
-| 4.1.7 | 2025-07-19 | [63461](https://github.com/airbytehq/airbyte/pull/63461) | Update dependencies |
-| 4.1.6 | 2025-07-12 | [63104](https://github.com/airbytehq/airbyte/pull/63104) | Update dependencies |
-| 4.1.5 | 2025-07-05 | [62640](https://github.com/airbytehq/airbyte/pull/62640) | Update dependencies |
-| 4.1.4 | 2025-06-28 | [62186](https://github.com/airbytehq/airbyte/pull/62186) | Update dependencies |
-| 4.1.3 | 2025-06-21 | [61812](https://github.com/airbytehq/airbyte/pull/61812) | Update dependencies |
-| 4.1.2 | 2025-06-14 | [52790](https://github.com/airbytehq/airbyte/pull/52790) | Update dependencies |
-| 4.1.1 | 2025-05-26 | [60908](https://github.com/airbytehq/airbyte/pull/60908) | Update dependencies |
-| 4.1.0 | 2025-05-15 | [60298](https://github.com/airbytehq/airbyte/pull/60298) | Promoting release candidate 4.1.0-rc.1 to a main version. |
+| 4.1.7      | 2025-07-19 | [63461](https://github.com/airbytehq/airbyte/pull/63461) | Update dependencies |
+| 4.1.6      | 2025-07-12 | [63104](https://github.com/airbytehq/airbyte/pull/63104) | Update dependencies |
+| 4.1.5      | 2025-07-05 | [62640](https://github.com/airbytehq/airbyte/pull/62640) | Update dependencies |
+| 4.1.4      | 2025-06-28 | [62186](https://github.com/airbytehq/airbyte/pull/62186) | Update dependencies |
+| 4.1.3      | 2025-06-21 | [61812](https://github.com/airbytehq/airbyte/pull/61812) | Update dependencies |
+| 4.1.2      | 2025-06-14 | [52790](https://github.com/airbytehq/airbyte/pull/52790) | Update dependencies |
+| 4.1.1      | 2025-05-26 | [60908](https://github.com/airbytehq/airbyte/pull/60908) | Update dependencies |
+| 4.1.0      | 2025-05-15 | [60298](https://github.com/airbytehq/airbyte/pull/60298) | Promoting release candidate 4.1.0-rc.1 to a main version. |
 | 4.1.0-rc.1 | 2025-05-12 | [59689](https://github.com/airbytehq/airbyte/pull/59689) | Migrate to manifest-only format |
 | 4.0.0      | 2025-05-07 | [59172](https://github.com/airbytehq/airbyte/pull/59172) | Remove deprecated `pull_requests` stream and Python stream code |
 | 3.5.4      | 2025-04-16 | [58100](https://github.com/airbytehq/airbyte/pull/58100) | Fix cdk conflicts & upgrade |
@@ -221,7 +195,6 @@
 | 3.4.1      | 2024-12-09 | [48859](https://github.com/airbytehq/airbyte/pull/48859) | Add a couple of fixes regarding memory usage |
 | 3.4.0      | 2024-12-05 | [48738](https://github.com/airbytehq/airbyte/pull/48738) | Enable concurrency for substreams without cursor |
 | 3.3.1      | 2024-11-18 | [48539](https://github.com/airbytehq/airbyte/pull/48539) | Update dependencies |
->>>>>>> 3ceb78ee
 | 3.3.0-rc.3 | 2024-11-14 | [48395](https://github.com/airbytehq/airbyte/pull/48395)   | Change JQL filters comparing cursor values to use milliseconds since unix epoch so that data isn't skipped when the active timezone is a negative UTC offset           |
 | 3.3.0-rc.2 | 2024-11-08 | [38612](https://github.com/airbytehq/airbyte/pull/38612)   | Add substream state migration. Update CDK to v6.                                                                                                                       |
 | 3.3.0-rc.1 | 2024-10-28 | [38612](https://github.com/airbytehq/airbyte/pull/38612)   | Migrate IssueComments and IssueWorklogs streams to low-code (This change is irreversible)                                                                              |
