# Jira

<HideInUI>

This page contains the setup guide and reference information for the [Jira](https://developer.atlassian.com/cloud/jira/platform/) source connector.

</HideInUI>

## Prerequisites

- API Token
- Domain
- Email

## Setup guide

### Step 1: Set up Jira

1. To get access to the Jira API you need to create an API token, please follow the instructions in this [documentation](https://support.atlassian.com/atlassian-account/docs/manage-api-tokens-for-your-atlassian-account/).

### Step 2: Set up the Jira connector in Airbyte

<!-- env:cloud -->

#### For Airbyte Cloud:

1. [Log into your Airbyte Cloud](https://cloud.airbyte.com/workspaces) account.
2. Click Sources and then click + New source.
3. On the Set up the source page, select Jira from the Source type dropdown.
4. Enter a name for the Jira connector.
5. Enter the **API Token** that you have created. **API Token** is used for Authorization to your account by BasicAuth.
6. Enter the **Domain** for your Jira account, e.g. `airbyteio.atlassian.net`.
7. Enter the **Email** for your Jira account which you used to generate the API token. This field is used for Authorization to your account by BasicAuth.
8. Enter the list of **Projects (Optional)** for which you need to replicate data, or leave it empty if you want to replicate data for all projects.
9. Enter the **Start Date (Optional)** from which you'd like to replicate data for Jira in the format YYYY-MM-DDTHH:MM:SSZ. All data generated after this date will be replicated, or leave it empty if you want to replicate all data. Note that it will be used only in the following streams: Board Issues, Issue Comments, Issue Properties, Issue Remote Links, Issue Votes, Issue Watchers, Issue Worklogs, Issues, Pull Requests, Sprint Issues. For other streams it will replicate all data.

<!-- /env:cloud -->

<!-- env:oss -->
#### For Airbyte Open Source:

1. Navigate to the Airbyte Open Source dashboard.
2. Click Sources and then click + New source.
3. On the Set up the source page, select Jira from the Source type dropdown.
4. Enter a name for the Jira connector.
5. Enter the **API Token** that you have created. **API Token** is used for Authorization to your account by BasicAuth.
6. Enter the **Domain** for your Jira account, e.g. `airbyteio.atlassian.net`.
7. Enter the **Email** for your Jira account which you used to generate the API token. This field is used for Authorization to your account by BasicAuth.
8. Enter the list of **Projects (Optional)** for which you need to replicate data, or leave it empty if you want to replicate data for all projects.
9. Enter the **Start Date (Optional)** from which you'd like to replicate data for Jira in the format YYYY-MM-DDTHH:MM:SSZ. All data generated after this date will be replicated, or leave it empty if you want to replicate all data. Note that it will be used only in the following streams: Board Issues, Issue Comments, Issue Properties, Issue Remote Links, Issue Votes, Issue Watchers, Issue Worklogs, Issues, Pull Requests, Sprint Issues. For other streams it will replicate all data.

<!-- /env:oss -->

## Supported sync modes

The Jira source connector supports the following [sync modes](https://docs.airbyte.com/cloud/core-concepts/#connection-sync-modes):

- [Full Refresh - Overwrite](https://docs.airbyte.com/understanding-airbyte/connections/full-refresh-overwrite/)
- [Full Refresh - Append](https://docs.airbyte.com/understanding-airbyte/connections/full-refresh-append)
- [Incremental - Append](https://docs.airbyte.com/understanding-airbyte/connections/incremental-append)
- [Incremental - Append + Deduped](https://docs.airbyte.com/understanding-airbyte/connections/incremental-append-deduped)

## Supported Streams

This connector outputs the following full refresh streams:

- [Application roles](https://developer.atlassian.com/cloud/jira/platform/rest/v3/api-group-application-roles/#api-rest-api-3-applicationrole-get)
- [Avatars](https://developer.atlassian.com/cloud/jira/platform/rest/v3/api-group-avatars/#api-rest-api-3-avatar-type-system-get)
- [Boards](https://developer.atlassian.com/cloud/jira/software/rest/api-group-other-operations/#api-agile-1-0-board-get)
- [Dashboards](https://developer.atlassian.com/cloud/jira/platform/rest/v3/api-group-dashboards/#api-rest-api-3-dashboard-get)
- [Filters](https://developer.atlassian.com/cloud/jira/platform/rest/v3/api-group-filters/#api-rest-api-3-filter-search-get)
- [Filter sharing](https://developer.atlassian.com/cloud/jira/platform/rest/v3/api-group-filter-sharing/#api-rest-api-3-filter-id-permission-get)
- [Groups](https://developer.atlassian.com/cloud/jira/platform/rest/v3/api-group-groups/#api-rest-api-3-groups-picker-get)
- [Issue fields](https://developer.atlassian.com/cloud/jira/platform/rest/v3/api-group-issue-fields/#api-rest-api-3-field-get)
- [Issue field configurations](https://developer.atlassian.com/cloud/jira/platform/rest/v3/api-group-issue-field-configurations/#api-rest-api-3-fieldconfiguration-get)
- [Issue custom field contexts](https://developer.atlassian.com/cloud/jira/platform/rest/v3/api-group-issue-custom-field-contexts/#api-rest-api-3-field-fieldid-context-get)
- [Issue custom field options](https://developer.atlassian.com/cloud/jira/platform/rest/v3/api-group-issue-custom-field-options/#api-rest-api-3-field-fieldid-context-contextid-option-get)
- [Issue link types](https://developer.atlassian.com/cloud/jira/platform/rest/v3/api-group-issue-link-types/#api-rest-api-3-issuelinktype-get)
- [Issue navigator settings](https://developer.atlassian.com/cloud/jira/platform/rest/v3/api-group-issue-navigator-settings/#api-rest-api-3-settings-columns-get)
- [Issue notification schemes](https://developer.atlassian.com/cloud/jira/platform/rest/v3/api-group-issue-notification-schemes/#api-rest-api-3-notificationscheme-get)
- [Issue priorities](https://developer.atlassian.com/cloud/jira/platform/rest/v3/api-group-issue-priorities/#api-rest-api-3-priority-get)
- [Issue properties](https://developer.atlassian.com/cloud/jira/platform/rest/v3/api-group-issue-properties/#api-rest-api-3-issue-issueidorkey-properties-propertykey-get)
- [Issue remote links](https://developer.atlassian.com/cloud/jira/platform/rest/v3/api-group-issue-remote-links/#api-rest-api-3-issue-issueidorkey-remotelink-get)
- [Issue resolutions](https://developer.atlassian.com/cloud/jira/platform/rest/v3/api-group-issue-resolutions/#api-rest-api-3-resolution-search-get)
- [Issue security schemes](https://developer.atlassian.com/cloud/jira/platform/rest/v3/api-group-issue-security-schemes/#api-rest-api-3-issuesecurityschemes-get)
- [Issue transitions](https://developer.atlassian.com/cloud/jira/platform/rest/v3/api-group-issues/#api-rest-api-3-issue-issueidorkey-transitions-get)
- [Issue type schemes](https://developer.atlassian.com/cloud/jira/platform/rest/v3/api-group-issue-type-schemes/#api-rest-api-3-issuetypescheme-get)
- [Issue type screen schemes](https://developer.atlassian.com/cloud/jira/platform/rest/v3/api-group-issue-type-screen-schemes/#api-rest-api-3-issuetypescreenscheme-get)
- [Issue types](https://developer.atlassian.com/cloud/jira/platform/rest/v3/api-group-issue-types/#api-group-issue-types)
- [Issue votes](https://developer.atlassian.com/cloud/jira/platform/rest/v3/api-group-issue-votes/#api-group-issue-votes)
- [Issue watchers](https://developer.atlassian.com/cloud/jira/platform/rest/v3/api-group-issue-watchers/#api-rest-api-3-issue-issueidorkey-watchers-get)
- [Jira settings](https://developer.atlassian.com/cloud/jira/platform/rest/v3/api-group-jira-settings/#api-rest-api-3-application-properties-get)
- [Labels](https://developer.atlassian.com/cloud/jira/platform/rest/v3/api-group-labels/#api-rest-api-3-label-get)
- [Permissions](https://developer.atlassian.com/cloud/jira/platform/rest/v3/api-group-permissions/#api-rest-api-3-mypermissions-get)
- [Permission schemes](https://developer.atlassian.com/cloud/jira/platform/rest/v3/api-group-permission-schemes/#api-rest-api-3-permissionscheme-get)
- [Projects](https://developer.atlassian.com/cloud/jira/platform/rest/v3/api-group-projects/#api-rest-api-3-project-search-get)
- [Project avatars](https://developer.atlassian.com/cloud/jira/platform/rest/v3/api-group-project-avatars/#api-rest-api-3-project-projectidorkey-avatars-get)
- [Project categories](https://developer.atlassian.com/cloud/jira/platform/rest/v3/api-group-project-categories/#api-rest-api-3-projectcategory-get)
- [Project components](https://developer.atlassian.com/cloud/jira/platform/rest/v3/api-group-project-components/#api-rest-api-3-project-projectidorkey-component-get)
- [Project email](https://developer.atlassian.com/cloud/jira/platform/rest/v3/api-group-project-email/#api-rest-api-3-project-projectid-email-get)
- [Project permission schemes](https://developer.atlassian.com/cloud/jira/platform/rest/v3/api-group-project-permission-schemes/#api-group-project-permission-schemes)
- [Project roles](https://developer.atlassian.com/cloud/jira/platform/rest/v3/api-group-project-roles#api-rest-api-3-role-get)
- [Project types](https://developer.atlassian.com/cloud/jira/platform/rest/v3/api-group-project-types/#api-rest-api-3-project-type-get)
- [Project versions](https://developer.atlassian.com/cloud/jira/platform/rest/v3/api-group-project-versions/#api-rest-api-3-project-projectidorkey-version-get)
- [Screens](https://developer.atlassian.com/cloud/jira/platform/rest/v3/api-group-screens/#api-rest-api-3-screens-get)
- [Screen tabs](https://developer.atlassian.com/cloud/jira/platform/rest/v3/api-group-screen-tabs/#api-rest-api-3-screens-screenid-tabs-get)
- [Screen tab fields](https://developer.atlassian.com/cloud/jira/platform/rest/v3/api-group-screen-tab-fields/#api-rest-api-3-screens-screenid-tabs-tabid-fields-get)
- [Screen schemes](https://developer.atlassian.com/cloud/jira/platform/rest/v3/api-group-screen-schemes/#api-rest-api-3-screenscheme-get)
- [Sprints](https://developer.atlassian.com/cloud/jira/software/rest/api-group-board/#api-rest-agile-1-0-board-boardid-sprint-get)
- [Time tracking](https://developer.atlassian.com/cloud/jira/platform/rest/v3/api-group-time-tracking/#api-rest-api-3-configuration-timetracking-list-get)
- [Users](https://developer.atlassian.com/cloud/jira/platform/rest/v3/api-group-user-search/#api-rest-api-3-user-search-get)
- [UsersGroupsDetailed](https://developer.atlassian.com/cloud/jira/platform/rest/v3/api-group-users/#api-rest-api-3-user-get)
- [Workflows](https://developer.atlassian.com/cloud/jira/platform/rest/v3/api-group-workflows/#api-rest-api-3-workflow-search-get)
- [Workflow schemes](https://developer.atlassian.com/cloud/jira/platform/rest/v3/api-group-workflow-schemes/#api-rest-api-3-workflowscheme-get)
- [Workflow statuses](https://developer.atlassian.com/cloud/jira/platform/rest/v3/api-group-workflow-statuses/#api-rest-api-3-status-get)
- [Workflow status categories](https://developer.atlassian.com/cloud/jira/platform/rest/v3/api-group-workflow-status-categories/#api-rest-api-3-statuscategory-get)

This connector outputs the following incremental streams:

- [Board issues](https://developer.atlassian.com/cloud/jira/software/rest/api-group-board/#api-rest-agile-1-0-board-boardid-issue-get)
- [Issue comments](https://developer.atlassian.com/cloud/jira/platform/rest/v3/api-group-issue-comments/#api-rest-api-3-issue-issueidorkey-comment-get)
- [Issue worklogs](https://developer.atlassian.com/cloud/jira/platform/rest/v3/api-group-issue-worklogs/#api-rest-api-3-issue-issueidorkey-worklog-get)
- [Issues](https://developer.atlassian.com/cloud/jira/platform/rest/v3/api-group-issue-search/#api-rest-api-3-search-get)
- [Sprint issues](https://developer.atlassian.com/cloud/jira/software/rest/api-group-sprint/#api-rest-agile-1-0-sprint-sprintid-issue-get)
- [PullRequests](https://docs.airbyte.com/integrations/sources/jira#experimental-tables)

If there are more endpoints you'd like Airbyte to support, please [create an issue.](https://github.com/airbytehq/airbyte/issues/new/choose)

### Streams on I/O Usage

In the list above, there is a subset of streams which requires to make one HTTP request per issue. Those streams can significantly slow down that a sync given a high number of issues. If you have one or many of those streams and experience slowness, we recommend filtering the list of issues using the list of projects in the configuration or simply removing those streams from the sync.
* Issue comments
* Issue properties
* Issue remote links
* Issue transactions
* Issue votes
* Issue watchers
* Issue worklogs

### Entity-Relationship Diagram (ERD)
<EntityRelationshipDiagram></EntityRelationshipDiagram>

## Experimental Tables

The following tables depend on undocumented internal Jira API endpoints and are
therefore subject to stop working if those endpoints undergo major changes.
While they will not cause a sync to fail, they may not be able to pull any data.
Use the "Enable Experimental Streams" option when setting up the source to allow
or disallow these tables to be selected when configuring a connection.

- Pull Requests (currently only GitHub PRs are supported)

## Troubleshooting

Check out common troubleshooting issues for the Jira connector on our Airbyte Forum [here](https://github.com/airbytehq/airbyte/discussions).

## Rate Limiting & Performance

The Jira connector should not run into Jira API limitations under normal usage. Please [create an issue](https://github.com/airbytehq/airbyte/issues) if you see any rate limit issues that are not automatically retried successfully.

## Changelog

<details>
  <summary>Expand to review</summary>

| Version    | Date       | Pull Request                                               | Subject                                                                                                                                                                |
|:-----------|:-----------|:-----------------------------------------------------------|:-----------------------------------------------------------------------------------------------------------------------------------------------------------------------|
<<<<<<< HEAD
| 3.5.4 | 2025-03-27 | [56433](https://github.com/airbytehq/airbyte/pull/56433) | Add support for multiple VCS platforms to the Pull Requests stream |
=======
| 3.5.4 | 2025-04-16 | [58100](https://github.com/airbytehq/airbyte/pull/58100) | Fix cdk conflicts & upgrade |
>>>>>>> 1192cbe8
| 3.5.3 | 2025-01-25 | [52291](https://github.com/airbytehq/airbyte/pull/52291) | Update dependencies |
| 3.5.2 | 2025-01-25 | [52291](https://github.com/airbytehq/airbyte/pull/52291) | Update dependencies |
| 3.5.1 | 2025-01-24 | [52134](https://github.com/airbytehq/airbyte/pull/52134) | Fix low-code state migration |
| 3.5.0 | 2025-01-23 | [52105](https://github.com/airbytehq/airbyte/pull/52105) | Update incremental per partition streams to use concurrency |
| 3.4.8 | 2025-01-11 | [51189](https://github.com/airbytehq/airbyte/pull/51189) | Update dependencies |
| 3.4.7 | 2025-01-04 | [50886](https://github.com/airbytehq/airbyte/pull/50886) | Update dependencies |
| 3.4.6 | 2024-12-28 | [50625](https://github.com/airbytehq/airbyte/pull/50625) | Update dependencies |
| 3.4.5 | 2024-12-21 | [50108](https://github.com/airbytehq/airbyte/pull/50108) | Update dependencies |
| 3.4.4 | 2024-12-14 | [49224](https://github.com/airbytehq/airbyte/pull/49224) | Starting with this version, the Docker image is now rootless. Please note that this and future versions will not be compatible with Airbyte versions earlier than 0.64 |
| 3.4.3 | 2024-12-12 | [47087](https://github.com/airbytehq/airbyte/pull/47087) | Update dependencies |
| 3.4.2 | 2024-12-09 | [48838](https://github.com/airbytehq/airbyte/pull/48838) | Fixing timezone gaps with state |
| 3.4.1 | 2024-12-09 | [48859](https://github.com/airbytehq/airbyte/pull/48859) | Add a couple of fixes regarding memory usage |
| 3.4.0 | 2024-12-05 | [48738](https://github.com/airbytehq/airbyte/pull/48738) | Enable concurrency for substreams without cursor |
| 3.3.1 | 2024-11-18 | [48539](https://github.com/airbytehq/airbyte/pull/48539) | Update dependencies |
| 3.3.0-rc.3 | 2024-11-14 | [48395](https://github.com/airbytehq/airbyte/pull/48395)   | Change JQL filters comparing cursor values to use milliseconds since unix epoch so that data isn't skipped when the active timezone is a negative UTC offset           |
| 3.3.0-rc.2 | 2024-11-08 | [38612](https://github.com/airbytehq/airbyte/pull/38612)   | Add substream state migration. Update CDK to v6.                                                                                                                       |
| 3.3.0-rc.1 | 2024-10-28 | [38612](https://github.com/airbytehq/airbyte/pull/38612)   | Migrate IssueComments and IssueWorklogs streams to low-code (This change is irreversible)                                                                              |
| 3.2.1      | 2024-10-12 | [44650](https://github.com/airbytehq/airbyte/pull/44650)   | Update dependencies                                                                                                                                                    |
| 3.2.0      | 2024-10-10 | [46344](https://github.com/airbytehq/airbyte/pull/46344)   | Update CDK v5                                                                                                                                                          |
| 3.1.1      | 2024-08-17 | [44251](https://github.com/airbytehq/airbyte/pull/44251)   | Update dependencies                                                                                                                                                    |
| 3.1.0      | 2024-08-13 | [39558](https://github.com/airbytehq/airbyte/pull/39558)   | Ensure config_error when state has improper format                                                                                                                     |
| 3.0.14     | 2024-08-12 | [43885](https://github.com/airbytehq/airbyte/pull/43885)   | Update dependencies                                                                                                                                                    |
| 3.0.13     | 2024-08-10 | [43542](https://github.com/airbytehq/airbyte/pull/43542)   | Update dependencies                                                                                                                                                    |
| 3.0.12     | 2024-08-03 | [43196](https://github.com/airbytehq/airbyte/pull/43196)   | Update dependencies                                                                                                                                                    |
| 3.0.11     | 2024-07-27 | [42802](https://github.com/airbytehq/airbyte/pull/42802)   | Update dependencies                                                                                                                                                    |
| 3.0.10     | 2024-07-20 | [42231](https://github.com/airbytehq/airbyte/pull/42231)   | Update dependencies                                                                                                                                                    |
| 3.0.9      | 2024-07-13 | [41842](https://github.com/airbytehq/airbyte/pull/41842)   | Update dependencies                                                                                                                                                    |
| 3.0.8      | 2024-07-10 | [41453](https://github.com/airbytehq/airbyte/pull/41453)   | Update dependencies                                                                                                                                                    |
| 3.0.7      | 2024-07-09 | [41175](https://github.com/airbytehq/airbyte/pull/41175)   | Update dependencies                                                                                                                                                    |
| 3.0.6      | 2024-07-06 | [40785](https://github.com/airbytehq/airbyte/pull/40785)   | Update dependencies                                                                                                                                                    |
| 3.0.5      | 2024-06-27 | [40215](https://github.com/airbytehq/airbyte/pull/40215)   | Replaced deprecated AirbyteLogger with logging.Logger                                                                                                                  |
| 3.0.4      | 2024-06-26 | [40549](https://github.com/airbytehq/airbyte/pull/40549)   | Migrate off deprecated auth package                                                                                                                                    |
| 3.0.3      | 2024-06-25 | [40444](https://github.com/airbytehq/airbyte/pull/40444)   | Update dependencies                                                                                                                                                    |
| 3.0.2      | 2024-06-21 | [40121](https://github.com/airbytehq/airbyte/pull/40121)   | Update dependencies                                                                                                                                                    |
| 3.0.1      | 2024-06-13 | [39458](https://github.com/airbytehq/airbyte/pull/39458)   | Fix skipping custom_field_options entities when schema.items is options                                                                                                |
| 3.0.0      | 2024-06-14 | [39467](https://github.com/airbytehq/airbyte/pull/39467)   | Update pk for Workflows stream from Id(object) to entityId, name(string, string)                                                                                       |
| 2.0.3      | 2024-06-10 | [39347](https://github.com/airbytehq/airbyte/pull/39347)   | Update state handling for incremental Python streams                                                                                                                   |
| 2.0.2      | 2024-06-06 | [39310](https://github.com/airbytehq/airbyte/pull/39310)   | Fix projects substreams for deleted projects                                                                                                                           |
| 2.0.1      | 2024-05-20 | [38341](https://github.com/airbytehq/airbyte/pull/38341)   | Update CDK authenticator package                                                                                                                                       |
| 2.0.0      | 2024-04-20 | [37374](https://github.com/airbytehq/airbyte/pull/37374)   | Migrate to low-code and fix `Project Avatars` stream                                                                                                                   |
| 1.2.2      | 2024-04-19 | [36646](https://github.com/airbytehq/airbyte/pull/36646)   | Updating to 0.80.0 CDK                                                                                                                                                 |
| 1.2.1      | 2024-04-12 | [36646](https://github.com/airbytehq/airbyte/pull/36646)   | schema descriptions                                                                                                                                                    |
| 1.2.0      | 2024-03-19 | [36267](https://github.com/airbytehq/airbyte/pull/36267)   | Pin airbyte-cdk version to `^0`                                                                                                                                        |
| 1.1.0      | 2024-02-27 | [35656](https://github.com/airbytehq/airbyte/pull/35656)   | Add new fields to streams `board_issues`, `filter_sharing`, `filters`, `issues`, `permission_schemes`, `sprint_issues`, `users_groups_detailed`, and `workflows`       |
| 1.0.2      | 2024-02-12 | [35160](https://github.com/airbytehq/airbyte/pull/35160)   | Manage dependencies with Poetry.                                                                                                                                       |
| 1.0.1      | 2024-01-24 | [34470](https://github.com/airbytehq/airbyte/pull/34470)   | Add state checkpoint interval for all streams                                                                                                                          |
| 1.0.0      | 2024-01-01 | [33715](https://github.com/airbytehq/airbyte/pull/33715)   | Save state for stream `Board Issues` per `board`                                                                                                                       |
| 0.14.1     | 2023-12-19 | [33625](https://github.com/airbytehq/airbyte/pull/33625)   | Skip 404 error                                                                                                                                                         |
| 0.14.0     | 2023-12-15 | [33532](https://github.com/airbytehq/airbyte/pull/33532)   | Add lookback window                                                                                                                                                    |
| 0.13.0     | 2023-12-12 | [33353](https://github.com/airbytehq/airbyte/pull/33353)   | Fix check command to check access for all available streams                                                                                                            |
| 0.12.0     | 2023-12-01 | [33011](https://github.com/airbytehq/airbyte/pull/33011)   | Fix BoardIssues stream; increase number of retries for backoff policy to 10                                                                                            |
| 0.11.0     | 2023-11-29 | [32927](https://github.com/airbytehq/airbyte/pull/32927)   | Fix incremental syncs for stream Issues                                                                                                                                |
| 0.10.2     | 2023-10-26 | [31896](https://github.com/airbytehq/airbyte/pull/31896)   | Provide better guidance when configuring the connector with an invalid domain                                                                                          |
| 0.10.1     | 2023-10-23 | [31702](https://github.com/airbytehq/airbyte/pull/31702)   | Base image migration: remove Dockerfile and use the python-connector-base image                                                                                        |
| 0.10.0     | 2023-10-13 | [\#31385](https://github.com/airbytehq/airbyte/pull/31385) | Fixed `aggregatetimeoriginalestimate, timeoriginalestimate` field types for the `Issues` stream schema                                                                 |
| 0.9.0      | 2023-09-26 | [\#30688](https://github.com/airbytehq/airbyte/pull/30688) | Added `createdDate` field to sprints schema, Removed `Expand Issues stream` from spec                                                                                  |
| 0.8.0      | 2023-09-26 | [\#30755](https://github.com/airbytehq/airbyte/pull/30755) | Add new streams: `Issue custom field options`, `IssueTypes`, `Project Roles`                                                                                           |
| 0.7.2      | 2023-09-19 | [\#30675](https://github.com/airbytehq/airbyte/pull/30675) | Ensure invalid URL does not trigger Sentry alert                                                                                                                       |
| 0.7.1      | 2023-09-19 | [\#30585](https://github.com/airbytehq/airbyte/pull/30585) | Add skip for 404 error in issue properties steam                                                                                                                       |
| 0.7.0      | 2023-09-17 | [\#30532](https://github.com/airbytehq/airbyte/pull/30532) | Add foreign key to stream record where it missing                                                                                                                      |
| 0.6.3      | 2023-09-19 | [\#30515](https://github.com/airbytehq/airbyte/pull/30515) | Add transform for invalid date-time format, add 404 handling for check                                                                                                 |
| 0.6.2      | 2023-09-19 | [\#30578](https://github.com/airbytehq/airbyte/pull/30578) | Fetch deleted and archived Projects                                                                                                                                    |
| 0.6.1      | 2023-09-17 | [\#30550](https://github.com/airbytehq/airbyte/pull/30550) | Update `Issues` expand settings                                                                                                                                        |
| 0.6.0      | 2023-09-17 | [\#30507](https://github.com/airbytehq/airbyte/pull/30507) | Add new stream `IssueTransitions`                                                                                                                                      |
| 0.5.0      | 2023-09-14 | [\#29960](https://github.com/airbytehq/airbyte/pull/29960) | Add `boardId` to `sprints` stream                                                                                                                                      |
| 0.3.14     | 2023-09-11 | [\#30297](https://github.com/airbytehq/airbyte/pull/30297) | Remove `requests` and `pendulum` from setup dependencies                                                                                                               |
| 0.3.13     | 2023-09-01 | [\#30108](https://github.com/airbytehq/airbyte/pull/30108) | Skip 404 error for stream `IssueWatchers`                                                                                                                              |
| 0.3.12     | 2023-06-01 | [\#26652](https://github.com/airbytehq/airbyte/pull/26652) | Expand on `leads` for `projects` stream                                                                                                                                |
| 0.3.11     | 2023-06-01 | [\#26906](https://github.com/airbytehq/airbyte/pull/26906) | Handle project permissions error                                                                                                                                       |
| 0.3.10     | 2023-05-26 | [\#26652](https://github.com/airbytehq/airbyte/pull/26652) | Fixed bug when `board` doesn't support `sprints`                                                                                                                       |
| 0.3.9      | 2023-05-16 | [\#26114](https://github.com/airbytehq/airbyte/pull/26114) | Update fields info in docs and spec, update to latest airbyte-cdk                                                                                                      |
| 0.3.8      | 2023-05-04 | [\#25798](https://github.com/airbytehq/airbyte/pull/25798) | Add sprint info to `sprint_issues` and `sprints` streams for team-managed projects                                                                                     |
| 0.3.7      | 2023-04-18 | [\#25275](https://github.com/airbytehq/airbyte/pull/25275) | Add missing types to issues json schema                                                                                                                                |
| 0.3.6      | 2023-04-10 | [\#24636](https://github.com/airbytehq/airbyte/pull/24636) | Removed Connector Domain Pattern from Spec                                                                                                                             |
| 0.3.5      | 2023-04-05 | [\#24890](https://github.com/airbytehq/airbyte/pull/24890) | Fix streams "IssuePropertyKeys", "ScreenTabFields"                                                                                                                     |
| 0.3.4      | 2023-02-14 | [\#23006](https://github.com/airbytehq/airbyte/pull/23006) | Remove caching for `Issues` stream                                                                                                                                     |
| 0.3.3      | 2023-01-04 | [\#20739](https://github.com/airbytehq/airbyte/pull/20739) | fix: check_connection fails if no projects are defined                                                                                                                 |
| 0.3.2      | 2022-12-23 | [\#20859](https://github.com/airbytehq/airbyte/pull/20859) | Fixed pagination for streams `issue_remote_links`, `sprints`                                                                                                           |
| 0.3.1      | 2022-12-14 | [\#20128](https://github.com/airbytehq/airbyte/pull/20128) | Improved code to become beta                                                                                                                                           |
| 0.3.0      | 2022-11-03 | [\#18901](https://github.com/airbytehq/airbyte/pull/18901) | Adds UserGroupsDetailed schema, fix Incremental normalization, add Incremental support for IssueComments, IssueWorklogs                                                |
| 0.2.23     | 2022-10-28 | [\#18505](https://github.com/airbytehq/airbyte/pull/18505) | Correcting `max_results` bug introduced in connector stream                                                                                                            |
| 0.2.22     | 2022-10-03 | [\#16944](https://github.com/airbytehq/airbyte/pull/16944) | Adds support for `max_results` to `users` stream                                                                                                                       |
| 0.2.21     | 2022-07-28 | [\#15135](https://github.com/airbytehq/airbyte/pull/15135) | Adds components to `fields` object on `issues` stream                                                                                                                  |
| 0.2.20     | 2022-05-25 | [\#13202](https://github.com/airbytehq/airbyte/pull/13202) | Adds resolutiondate to `fields` object on `issues` stream                                                                                                              |
| 0.2.19     | 2022-05-04 | [\#10835](https://github.com/airbytehq/airbyte/pull/10835) | Change description for array fields                                                                                                                                    |
| 0.2.18     | 2021-12-23 | [\#7378](https://github.com/airbytehq/airbyte/pull/7378)   | Adds experimental endpoint Pull Request                                                                                                                                |
| 0.2.17     | 2021-12-23 | [\#9079](https://github.com/airbytehq/airbyte/pull/9079)   | Update schema for `filters` stream + fix fetching `filters` stream                                                                                                     |
| 0.2.16     | 2021-12-21 | [\#8999](https://github.com/airbytehq/airbyte/pull/8999)   | Update connector fields title/description                                                                                                                              |
| 0.2.15     | 2021-11-01 | [\#7398](https://github.com/airbytehq/airbyte/pull/7398)   | Add option to render fields in HTML format and fix sprint_issue ids                                                                                                    |
| 0.2.14     | 2021-10-27 | [\#7408](https://github.com/airbytehq/airbyte/pull/7408)   | Fix normalization step error. Fix schemas. Fix `acceptance-test-config.yml`. Fix `streams.py`.                                                                         |
| 0.2.13     | 2021-10-20 | [\#7222](https://github.com/airbytehq/airbyte/pull/7222)   | Source Jira: Make recently added configs optional for backwards compatibility                                                                                          |
| 0.2.12     | 2021-10-19 | [\#6621](https://github.com/airbytehq/airbyte/pull/6621)   | Add Board, Epic, and Sprint streams                                                                                                                                    |
| 0.2.11     | 2021-09-02 | [\#6523](https://github.com/airbytehq/airbyte/pull/6523)   | Add cache and more streams \(boards and sprints\)                                                                                                                      |
| 0.2.9      | 2021-07-28 | [\#5426](https://github.com/airbytehq/airbyte/pull/5426)   | Changed cursor field from fields.created to fields.updated for Issues stream. Made Issues worklogs stream full refresh.                                                |
| 0.2.8      | 2021-07-28 | [\#4947](https://github.com/airbytehq/airbyte/pull/4947)   | Source Jira: fixing schemas accordingly to response.                                                                                                                   |
| 0.2.7      | 2021-07-19 | [\#4817](https://github.com/airbytehq/airbyte/pull/4817)   | Fixed `labels` schema properties issue.                                                                                                                                |
| 0.2.6      | 2021-06-15 | [\#4113](https://github.com/airbytehq/airbyte/pull/4113)   | Fixed `user` stream with the correct endpoint and query param.                                                                                                         |
| 0.2.5      | 2021-06-09 | [\#3973](https://github.com/airbytehq/airbyte/pull/3973)   | Added `AIRBYTE_ENTRYPOINT` in base Docker image for Kubernetes support.                                                                                                |
| 0.2.4      |            |                                                            | Implementing base_read acceptance test dived by stream groups.                                                                                                         |
| 0.2.3      |            |                                                            | Implementing incremental sync. Migrated to airbyte-cdk. Adding all available entities in Jira Cloud.                                                                   |

</details><|MERGE_RESOLUTION|>--- conflicted
+++ resolved
@@ -165,11 +165,8 @@
 
 | Version    | Date       | Pull Request                                               | Subject                                                                                                                                                                |
 |:-----------|:-----------|:-----------------------------------------------------------|:-----------------------------------------------------------------------------------------------------------------------------------------------------------------------|
-<<<<<<< HEAD
-| 3.5.4 | 2025-03-27 | [56433](https://github.com/airbytehq/airbyte/pull/56433) | Add support for multiple VCS platforms to the Pull Requests stream |
-=======
+| 3.5.5 | 2025-04-17 | [56433](https://github.com/airbytehq/airbyte/pull/56433) | Add support for multiple VCS platforms to the Pull Requests stream |
 | 3.5.4 | 2025-04-16 | [58100](https://github.com/airbytehq/airbyte/pull/58100) | Fix cdk conflicts & upgrade |
->>>>>>> 1192cbe8
 | 3.5.3 | 2025-01-25 | [52291](https://github.com/airbytehq/airbyte/pull/52291) | Update dependencies |
 | 3.5.2 | 2025-01-25 | [52291](https://github.com/airbytehq/airbyte/pull/52291) | Update dependencies |
 | 3.5.1 | 2025-01-24 | [52134](https://github.com/airbytehq/airbyte/pull/52134) | Fix low-code state migration |
