--- conflicted
+++ resolved
@@ -124,14 +124,10 @@
 
 | Version | Date       | Pull Request                                               | Subject                                                                                                                                                          |
 |:--------|:-----------|:-----------------------------------------------------------|:-----------------------------------------------------------------------------------------------------------------------------------------------------------------|
-<<<<<<< HEAD
 | 2.0.0   | 2024-04-20 | [37374](https://github.com/airbytehq/airbyte/pull/37374)   | Migrate to low-code                                                                                                                                              |
+| 1.2.2   | 2024-04-19 | [36646](https://github.com/airbytehq/airbyte/pull/36646)   | Updating to 0.80.0 CDK                                                                                                                                           |
+| 1.2.1   | 2024-04-12 | [36646](https://github.com/airbytehq/airbyte/pull/36646)   | schema descriptions                                                                                                                                              |
 | 1.2.0   | 2024-03-19 | [36267](https://github.com/airbytehq/airbyte/pull/36267)   | Pin airbyte-cdk version to `^0`                                                                                                                                  |
-=======
-| 1.2.2 | 2024-04-19 | [36646](https://github.com/airbytehq/airbyte/pull/36646) | Updating to 0.80.0 CDK |
-| 1.2.1 | 2024-04-12 | [36646](https://github.com/airbytehq/airbyte/pull/36646) | schema descriptions |
-| 1.2.0   | 2024-03-19 | [36267](https://github.com/airbytehq/airbyte/pull/36267) | Pin airbyte-cdk version to `^0` |
->>>>>>> 14820c51
 | 1.1.0   | 2024-02-27 | [35656](https://github.com/airbytehq/airbyte/pull/35656)   | Add new fields to streams `board_issues`, `filter_sharing`, `filters`, `issues`, `permission_schemes`, `sprint_issues`, `users_groups_detailed`, and `workflows` |
 | 1.0.2   | 2024-02-12 | [35160](https://github.com/airbytehq/airbyte/pull/35160)   | Manage dependencies with Poetry.                                                                                                                                 |
 | 1.0.1   | 2024-01-24 | [34470](https://github.com/airbytehq/airbyte/pull/34470)   | Add state checkpoint interval for all streams                                                                                                                    |
