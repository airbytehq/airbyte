--- conflicted
+++ resolved
@@ -25,11 +25,7 @@
 
 | Version          | Date              | Pull Request | Subject        |
 |------------------|-------------------|--------------|----------------|
-<<<<<<< HEAD
-| 0.0.3 | 2025-08-17 | [64954](https://github.com/airbytehq/airbyte/pull/64954) | Fix pagination infinite loop issue and remove duplicate conversations stream |
-=======
 | 0.0.3 | 2025-08-23 | [65161](https://github.com/airbytehq/airbyte/pull/65161) | Update dependencies |
->>>>>>> 910b2894
 | 0.0.2 | 2025-08-14 | [64942](https://github.com/airbytehq/airbyte/pull/64942) | Fix docker image entrypoint for platform syncs |
 | 0.0.1 | 2025-08-14 | | Initial release by [@saif-qureshi-341](https://github.com/saif-qureshi-341) via Connector Builder |
 
