--- conflicted
+++ resolved
@@ -278,11 +278,8 @@
 
 | Version  | Date       | Pull Request                                             | Subject                                                                                                                              |
 |:---------|:-----------|:---------------------------------------------------------|:-------------------------------------------------------------------------------------------------------------------------------------|
-<<<<<<< HEAD
-| `2.0.5`  | 2023-12-14 | [33494](https://github.com/airbytehq/airbyte/pull/33494) | Add handling for 401 error while parsing response. Add `metrics.cost_micros` field to Ad Group stream.                               |
-=======
+| `3.0.1`  | 2023-12-20 | [33494](https://github.com/airbytehq/airbyte/pull/33494) | Add handling for 401 error while parsing response. Add `metrics.cost_micros` field to Ad Group stream.                               |
 | `3.0.0`  | 2023-12-07 | [33120](https://github.com/airbytehq/airbyte/pull/33120) | Upgrade API version to v15                                                                                                           |
->>>>>>> 78513b6b
 | `2.0.4`  | 2023-11-10 | [32414](https://github.com/airbytehq/airbyte/pull/32414) | Add backoff strategy for read_records method                                                                                         |
 | `2.0.3`  | 2023-11-02 | [32102](https://github.com/airbytehq/airbyte/pull/32102) | Fix incremental events streams                                                                                                       |
 | `2.0.2`  | 2023-10-31 | [32001](https://github.com/airbytehq/airbyte/pull/32001) | Added handling (retry) for `InternalServerError` while reading the streams                                                           |
