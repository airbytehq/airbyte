# Google Ads

<HideInUI>

This page contains the setup guide and reference information for the [Google Ads](https://developers.google.com) source connector.

</HideInUI>

## Prerequisites

- A [Google Ads Account](https://support.google.com/google-ads/answer/6366720) [linked](https://support.google.com/google-ads/answer/7459601) to a Google Ads Manager account
<!-- env:oss -->
- (For Airbyte Open Source):
  - A Developer Token
  - OAuth credentials to authenticate your Google account
  <!-- /env:oss -->

## Setup guide

### Set up Google Ads

<!-- env:oss -->

#### Step 1: (For Airbyte Open Source) Apply for a developer token

To set up the Google Ads source connector with Airbyte Open Source, you will need to obtain a developer token. This token allows you to access your data from the Google Ads API. Please note that Google is selective about which software and use cases are issued this token. The Airbyte team has worked with the Google Ads team to allowlist Airbyte and ensure you can get a developer token (see [issue 1981](https://github.com/airbytehq/airbyte/issues/1981) for more information on this topic).

1. To proceed with obtaining a developer token, you will first need to create a [Google Ads Manager account](https://ads.google.com/home/tools/manager-accounts/). Standard Google Ads accounts cannot generate a developer token.

2. To apply for the developer token, please follow [Google's instructions](https://developers.google.com/google-ads/api/docs/first-call/dev-token).

3. When you apply for the token, make sure to include the following:
   - Why you need the token (example: Want to run some internal analytics)
   - That you will be using the Airbyte Open Source project
   - That you have full access to the code base (because we're open source)
   - That you have full access to the server running the code (because you're self-hosting Airbyte)

:::note
You will _not_ be able to access your data via the Google Ads API until this token is approved. You cannot use a test developer token; it has to be at least a basic developer token. The approval process typically takes around 24 hours.
:::

#### Step 2: (For Airbyte Open Source) Obtain your OAuth credentials

If you are using Airbyte Open Source, you will need to obtain the following OAuth credentials to authenticate your Google Ads account:

- Client ID
- Client Secret
- Refresh Token

Please refer to [Google's documentation](https://developers.google.com/identity/protocols/oauth2) for detailed instructions on how to obtain these credentials.

A single access token can grant varying degrees of access to multiple APIs. A variable parameter called scope controls the set of resources and operations that an access token permits. During the access token request, your app sends one or more values in the scope parameter.

The scope for the Google Ads API is: https://www.googleapis.com/auth/adwords

Each Google Ads API developer token is assigned an access level and "permissible use". The access level determines whether you can affect production accounts and the number of operations and requests that you can execute daily. Permissible use determines the specific Google Ads API features that the developer token is allowed to use. Read more about it and apply for higher access [here](https://developers.google.com/google-ads/api/docs/access-levels#access_levels_2).

### Step 3: Set up the Google Ads connector in Airbyte

<!-- /env:oss -->

<!-- env:cloud -->

#### For Airbyte Cloud:

1. [Log into your Airbyte Cloud](https://cloud.airbyte.com/workspaces) account.
2. Click Sources and then click + New source.
3. On the Set up the source page, select Google Ads from the Source type dropdown.
4. Enter a name for the Google Ads connector.
5. Click **Sign in with Google** to authenticate your Google Ads account. In the pop-up, select the appropriate Google account and click **Continue** to proceed.
<FieldAnchor field="customer_id">
6. (Optional) Enter a comma-separated list of the **Customer ID(s)** for your account. These IDs are 10-digit numbers that uniquely identify your account. To find your Customer ID, please follow [Google's instructions](https://support.google.com/google-ads/answer/1704344). Leaving this field blank will replicate data from all connected accounts.

:::note
If you are accessing your account through a Google Ads Manager account, you must enter the [**Customer ID**](https://developers.google.com/google-ads/api/docs/concepts/call-structure#cid) of the Manager account.
:::
</FieldAnchor>

<FieldAnchor field="customer_status_filter">
7. (Optional) Enter customer statuses to filter customers. Leaving this field blank will replicate data from all accounts. Check [Google Ads documentation](https://developers.google.com/google-ads/api/reference/rpc/v18/CustomerStatusEnum.CustomerStatus) for more info.
</FieldAnchor>

<FieldAnchor field="start_date">
8. (Optional) Enter a **Start Date** using the provided datepicker, or by programmatically entering the date in YYYY-MM-DD format. The data added on and after this date will be replicated. (Default start date is 2 years ago)
</FieldAnchor>

9. (Optional) You can use the **Custom GAQL Queries** field to enter a custom query using Google Ads Query Language. Click **Add** and enter your query, as well as the desired name of the table for this data in the destination. Multiple queries can be provided. For more information on formulating these queries, refer to our [guide below](#custom-query-understanding-google-ads-query-language).

<FieldAnchor field="conversion_window_days">
10. (Optional) Enter a **Conversion Window**. This is the number of days after an ad interaction during which a conversion is recorded in Google Ads. For more information on this topic, refer to the [Google Ads Help Center](https://support.google.com/google-ads/answer/3123169?hl=en). This field defaults to 14 days.
</FieldAnchor>

<FieldAnchor field="end_date">
11. (Optional) Enter an **End Date** in YYYY-MM-DD format. Any data added after this date will not be replicated. Leaving this field blank will replicate all data from the start date onward.
</FieldAnchor>

12. Click **Set up source** and wait for the tests to complete.
<!-- /env:cloud -->

<!-- env:oss -->

#### For Airbyte Open Source:

1. Navigate to the Airbyte Open Source dashboard.
2. In the left navigation bar, click **Sources**. In the top-right corner, click **+ New source**.
3. Find and select **Google Ads** from the list of available sources.
4. Enter a **Source name** of your choosing.
5. Enter the **Developer Token** you obtained from Google.
6. To authenticate your Google account, enter your Google application's **Client ID**, **Client Secret**, **Refresh Token**, and optionally, the **Access Token**.
7. (Optional) Enter a comma-separated list of the **Customer ID(s)** for your account. These IDs are 10-digit numbers that uniquely identify your account. To find your Customer ID, please follow [Google's instructions](https://support.google.com/google-ads/answer/1704344). Leaving this field blank will replicate data from all connected accounts.
8. (Optional) Enter customer statuses to filter customers. Leaving this field blank will replicate data from all accounts. Check [Google Ads documentation](https://developers.google.com/google-ads/api/reference/rpc/v18/CustomerStatusEnum.CustomerStatus) for more info.
9. (Optional) Enter a **Start Date** using the provided datepicker, or by programmatically entering the date in YYYY-MM-DD format. The data added on and after this date will be replicated. (Default start date is 2 years ago)
10. (Optional) You can use the **Custom GAQL Queries** field to enter a custom query using Google Ads Query Language. Click **Add** and enter your query, as well as the desired name of the table for this data in the destination. Multiple queries can be provided. For more information on formulating these queries, refer to our [guide below](#custom-query-understanding-google-ads-query-language).
11. (Required for Manager accounts) If accessing your account through a Google Ads Manager account, you must enter the [**Customer ID**](https://developers.google.com/google-ads/api/docs/concepts/call-structure#cid) of the Manager account.
12. (Optional) Enter a **Conversion Window**. This is the number of days after an ad interaction during which a conversion is recorded in Google Ads. For more information on this topic, see the section on [Conversion Windows](#note-on-conversion-windows) below, or refer to the [Google Ads Help Center](https://support.google.com/google-ads/answer/3123169?hl=en). This field defaults to 14 days.
13. (Optional) Enter an **End Date** in YYYY-MM-DD format. Any data added after this date will not be replicated. Leaving this field blank will replicate all data from the start date onward.
14. Click **Set up source** and wait for the tests to complete.

<!-- /env:oss -->
<HideInUI>

## Supported sync modes

The Google Ads source connector supports the following [sync modes](https://docs.airbyte.com/cloud/core-concepts/#connection-sync-modes):

- [Full Refresh - Overwrite](https://docs.airbyte.com/understanding-airbyte/connections/full-refresh-overwrite/)
- [Full Refresh - Append](https://docs.airbyte.com/understanding-airbyte/connections/full-refresh-append)
- [Incremental Sync - Append](https://docs.airbyte.com/understanding-airbyte/connections/incremental-append)
- [Incremental Sync - Append + Deduped](https://docs.airbyte.com/understanding-airbyte/connections/incremental-append-deduped)

**Incremental Events Streams:**

List of streams:

- [ad_group_criterions](https://developers.google.com/google-ads/api/fields/v18/ad_group_criterion)
- [ad_listing_group_criterions](https://developers.google.com/google-ads/api/fields/v18/ad_group_criterion)
- [campaign_criterion](https://developers.google.com/google-ads/api/fields/v18/campaign_criterion)

These streams support incremental updates, including deletions, leveraging the Change Status stream. However, they only capture updates from the most recent three months.

The initial sync operates as a full refresh. Subsequent syncs begin by reading updates from the Change Status stream, followed by syncing records based on their IDs.

:::warning
It's important to note that the Google Ads API resource ChangeStatus has a limit of 10,000 records per request. That's why you cannot sync stream with more than 10,000 updates in a single microsecond. In such cases, it's recommended to use a full refresh sync to ensure all updates are captured.
:::

## Supported Streams

The Google Ads source connector can sync the following tables. It can also sync custom queries using GAQL.

### Main Tables

- [customer](https://developers.google.com/google-ads/api/fields/v18/customer)

Highlights the setup and configurations of a Google Ads account. It encompasses features like call reporting and conversion tracking, giving a clear picture of the account's operational settings and features.

- [customer_label](https://developers.google.com/google-ads/api/fields/v18/customer_label)
- [campaign_criterion](https://developers.google.com/google-ads/api/fields/v18/campaign_criterion)

Targeting option for a campaign, such as a keyword, placement, or audience.

- [campaign_bidding_strategy](https://developers.google.com/google-ads/api/fields/v18/campaign)

Represents the bidding strategy at the campaign level.

- [campaign_label](https://developers.google.com/google-ads/api/fields/v18/campaign_label)
- [label](https://developers.google.com/google-ads/api/fields/v18/label)

Represents labels that can be attached to different entities such as campaigns or ads.

- [ad_group_ad](https://developers.google.com/google-ads/api/fields/v18/ad_group_ad)

Different attributes of ads from ad groups segmented by date.

- [ad_group_ad_label](https://developers.google.com/google-ads/api/fields/v18/ad_group_ad_label)
- [ad_group](https://developers.google.com/google-ads/api/fields/v18/ad_group)

Represents an ad group within a campaign. Ad groups contain one or more ads which target a shared set of keywords.

- [ad_group_label](https://developers.google.com/google-ads/api/fields/v18/ad_group_label)
- [ad_group_bidding_strategy](https://developers.google.com/google-ads/api/fields/v18/ad_group)

Represents the bidding strategy at the ad group level.

- [ad_group_criterion](https://developers.google.com/google-ads/api/fields/v18/ad_group_criterion)

Represents criteria in an ad group, such as keywords or placements.

- [ad_listing_group_criterion](https://developers.google.com/google-ads/api/fields/v18/ad_group_criterion)

Represents criteria for listing group ads.

- [ad_group_criterion_label](https://developers.google.com/google-ads/api/fields/v18/ad_group_criterion_label)
- [audience](https://developers.google.com/google-ads/api/fields/v18/audience)

Represents user lists that are defined by the advertiser to target specific users.

- [user_interest](https://developers.google.com/google-ads/api/fields/v18/user_interest)

A particular interest-based vertical to be targeted.

- [click_view](https://developers.google.com/google-ads/api/reference/rpc/v18/ClickView)

A click view with metrics aggregated at each click level, including both valid and invalid clicks.

Note that `ad_group`, `ad_group_ad`, and `campaign` contain a `labels` field, which should be joined against their respective `*_label` streams if you want to view the actual labels. For example, the `ad_group` stream contains an `ad_group.labels` field, which you would join against the `ad_group_label` stream's `label.resource_name` field.

### Report Tables

- [account_performance_report](https://developers.google.com/google-ads/api/fields/v18/overview)

Provides in-depth metrics related to ads interactions, including viewability, click-through rates, and conversions. Segments data by various factors, offering a granular look into how ads perform across different contexts.

- [campaign](https://developers.google.com/google-ads/api/fields/v18/campaign)

Represents a campaign in Google Ads.

- [campaign_budget](https://developers.google.com/google-ads/api/fields/v18/campaign_budget)

Represents the budget settings of a campaign.

- [geographic_view](https://developers.google.com/google-ads/api/fields/v18/geographic_view)

Geographic View includes all metrics aggregated at the country level. It reports metrics at either actual physical location of the user or an area of interest.

- [user_location_view](https://developers.google.com/google-ads/api/fields/v18/user_location_view)

User Location View includes all metrics aggregated at the country level. It reports metrics at the actual physical location of the user by targeted or not targeted location.

- [display_keyword_view](https://developers.google.com/google-ads/api/fields/v18/display_keyword_view)

Metrics for display keywords, which are keywords that are targeted in display campaigns.

- [topic_view](https://developers.google.com/google-ads/api/fields/v18/topic_view)

Reporting view that shows metrics aggregated by topic, which are broad categories of interests that users have.

- [shopping_performance_view](https://developers.google.com/google-ads/api/fields/v18/shopping_performance_view)

Provides Shopping campaign statistics aggregated at several product dimension levels. Product dimension values from Merchant Center such as brand, category, custom attributes, product condition and product type will reflect the state of each dimension as of the date and time when the corresponding event was recorded.

- [keyword_view](https://developers.google.com/google-ads/api/fields/v18/keyword_view)

Provides metrics related to the performance of keywords in the campaign.

- [ad_group_ad_legacy](https://developers.google.com/google-ads/api/fields/v18/ad_group_ad)

Metrics and attributes of legacy ads from ad groups.

:::note
Due to Google Ads API constraints, the `click_view` stream retrieves data one day at a time and can only retrieve data newer than 90 days ago. Also, [metrics](https://developers.google.com/google-ads/api/fields/v18/metrics) cannot be requested for a Google Ads Manager account. Report streams are only available when pulling data from a non-manager account.
:::

:::warning
Google Ads doesn't support `PERFORMANCE_MAX` campaigns on `ad_group` or `ad` stream level, only on `campaign` level.
If you have this type of campaign Google will remove them from the results for the `ads` reports.
More [info](https://github.com/airbytehq/airbyte/issues/11062) and [Google Discussions](https://groups.google.com/g/adwords-api/c/_mxbgNckaLQ).
:::

For incremental streams, data is synced up to the previous day using your Google Ads account time zone since Google Ads can filter data only by [date](https://developers.google.com/google-ads/api/fields/v18/ad_group_ad#segments.date) without time. Also, some reports cannot load data real-time due to Google Ads [limitations](https://support.google.com/google-ads/answer/2544985?hl=en).

### Primary Key Selection Method

Primary keys are chosen to uniquely identify records within streams. In this selection, we considered the scope of ID uniqueness as detailed in [the Google Ads API structure documentation](https://developers.google.com/google-ads/api/docs/concepts/api-structure#object_ids). This approach guarantees that each record remains unique across various scopes and contexts. Moreover, in the Google Ads API, segmentation is crucial for dissecting performance data. As pointed out in [the Google Ads support documentation](https://developers.google.com/google-ads/api/docs/reporting/segmentation), segments offer a granular insight into data based on specific criteria, like device type or click interactions.

</HideInUI>

<FieldAnchor field="custom_queries_array">
## Custom Query: Understanding Google Ads Query Language

Additional streams for Google Ads can be dynamically created using custom queries.

The Google Ads Query Language queries the Google Ads API. Review the [Google Ads Query Language](https://developers.google.com/google-ads/api/docs/query/overview) and the [query builder](https://developers.google.com/google-ads/api/fields/v18/query_validator) to validate your query. You can then add these as custom queries when configuring the Google Ads source.

Example GAQL Custom Query:

```
SELECT
    campaign.name,
    metrics.conversions,
    metrics.conversions_by_conversion_date
FROM ad_group
```

Note that `segments.date` is automatically added to the `WHERE` clause if it is included in the `SELECT` clause. Custom reports including `segments.date` in the `SELECT` clause will be synced by day.

Each custom query in the input configuration must work for all the customer account IDs. Otherwise, the customer ID will be skipped for every query that fails the validation test. For example, if your query contains metrics fields in the select clause, it will not be executed against manager accounts.

Follow Google's guidance on [Selectability between segments and metrics](https://developers.google.com/google-ads/api/docs/reporting/segmentation#selectability_between_segments_and_metrics) when editing custom queries or default stream schemas (which will also be turned into GAQL queries by the connector). Fields like `segments.keyword.info.text`, `segments.keyword.info.match_type`, `segments.keyword.ad_group_criterion` in the `SELECT` clause tell the query to only get the rows of data that have keywords and remove any row that is not associated with a keyword. This is often unobvious and undesired behavior and can lead to missing data records. If you need this field in the stream, add a new stream instead of editing the existing ones.

:::info
For an existing Google Ads source, when you are updating or removing Custom GAQL Queries, you should also subsequently refresh your source schema to pull in any changes.
:::
</FieldAnchor>

<HideInUI>
## Difference between manager and client accounts

A manager account isn't an "upgrade" of your Google Ads account. Instead, it's an entirely new Google Ads account you create. Think of a manager account as an umbrella Google Ads account with several individual Google Ads accounts linked to it. You can link new and existing Google Ads accounts, as well as other manager accounts.

You can then monitor ad performance, update campaigns, and manage other account tasks for those client accounts. Your manager account can also be given ownership of a client account. This allows you to manage user access for the client account.

[Link](https://support.google.com/google-ads/answer/6139186?hl=en#) for more details on how it works and how you can create it.

**Manager Accounts (MCC)** primarily focus on account management and oversight. They can access and manage multiple client accounts, view shared resources, and handle invitations to link with client accounts.

**Client Accounts** are more operationally focused. They deal with campaign management, bidding, keywords, targeting, extensions, metrics, reporting, billing, and other ad-specific functionalities.

While both types of accounts can access a wide range of resources in the API, the difference lies in their scope and purpose. Manager accounts have a broader oversight, while client accounts delve into the specifics of advertising operations.

For detailed information, refer to the [official documentation.](https://developers.google.com/google-ads/api/fields/v18/overview)

## Note on Conversion Windows

In digital advertising, a 'conversion' typically refers to a user undertaking a desired action after viewing or interacting with an ad. This could be anything from clicking through to the advertiser's website, signing up for a newsletter, making a purchase, and so on. The conversion window is the period of time after a user sees or clicks on an ad during which their actions can still be credited to that ad.

For example, imagine an online shoe store runs an ad and sets a conversion window of 30 days. If you click on that ad today, any purchases you make on the shoe store's site within the next 30 days will be considered conversions resulting from that ad.
The length of the conversion window can vary depending on the goals of the advertiser and the nature of the product or service. Some businesses might set a shorter conversion window if they're promoting a limited-time offer, while others might set a longer window if they're advertising a product that consumers typically take a while to think about before buying.

In essence, the conversion window is a tool for measuring the effectiveness of an advertising campaign. By tracking the actions users take after viewing or interacting with an ad, businesses can gain insight into how well their ads are working and adjust their strategies accordingly.

In the case of configuring the Google Ads source connector, each time a sync is run the connector will retrieve all conversions that were active within the specified conversion window. For example, if you set a conversion window of 30 days, each time a sync is run, the connector will pull all conversions that were active within the past 30 days. Due to this mechanism, it may seem like the same campaigns, ad groups, or ads have different conversion numbers. However, in reality, each data record accurately reflects the number of conversions for that particular resource at the time of extracting the data from the Google Ads API.

## Performance considerations

This source is constrained by the [Google Ads API limits](https://developers.google.com/google-ads/api/docs/best-practices/quotas)

Due to a limitation in the Google Ads API which does not allow getting performance data at a granularity level smaller than a day, the Google Ads connector usually pulls data up until the previous day. For example, if the sync runs on Wednesday at 5 PM, then data up until Tuesday midnight is pulled. Data for Wednesday is exported only if a sync runs after Wednesday (for example, 12:01 AM on Thursday) and so on. This avoids syncing partial performance data, only to have to resync it again once the full day's data has been recorded by Google. For example, without this functionality, a sync which runs on Wednesday at 5 PM would get ads performance data for Wednesday between 12:01 AM - 5 PM on Wednesday, then it would need to run again at the end of the day to get all of Wednesday's data.
</HideInUI>

## Changelog

<details>
  <summary>Expand to review</summary>

| Version    | Date       | Pull Request                                             | Subject                                                                                                                                                                |
|:-----------|:-----------|:---------------------------------------------------------|:-----------------------------------------------------------------------------------------------------------------------------------------------------------------------|
| 3.10.0-rc.1| 2025-07-07 | [62066](https://github.com/airbytehq/airbyte/pull/62066) | Migrate AdGroup stream to Low Code                                                                                                                                     |
<<<<<<< HEAD
=======
| 3.9.0-rc.6 | 2025-07-08 | [62857](https://github.com/airbytehq/airbyte/pull/62857) | Add per partition state migration                                                                                                                                      |
>>>>>>> 616e434f
| 3.9.0-rc.5 | 2025-07-04 | [62518](https://github.com/airbytehq/airbyte/pull/62518) | Fix state migration for new empty states                                                                                                                               |
| 3.9.0-rc.4 | 2025-07-03 | [62513](https://github.com/airbytehq/airbyte/pull/62513) | Update rollout flag in metadata                                                                                                                                        |
| 3.9.0-rc.3 | 2025-07-03 | [62494](https://github.com/airbytehq/airbyte/pull/62494) | Handle ServiceUnavailableErrors and retry on account check                                                                                                             |
| 3.9.0-rc.2 | 2025-07-03 | [62505](https://github.com/airbytehq/airbyte/pull/62505) | Fix state migration for empty states                                                                                                                                   |
| 3.9.0-rc.1 | 2025-06-18 | [61674](https://github.com/airbytehq/airbyte/pull/61674) | Migrate Campaign stream to Low Code                                                                                                                                    |
| 3.8.2      | 2025-05-31 | [51664](https://github.com/airbytehq/airbyte/pull/51664) | Update dependencies                                                                                                                                                    |
| 3.8.1      | 2025-05-30 | [61002](https://github.com/airbytehq/airbyte/pull/61002) | Fix error during connection check for custom queries.                                                                                                                  |
| 3.8.0      | 2025-05-30 | [61000](https://github.com/airbytehq/airbyte/pull/61000) | Promoting release candidate 3.8.0-rc.1 to a main version.                                                                                                              |
| 3.8.0-rc.1 | 2025-05-28 | [60949](https://github.com/airbytehq/airbyte/pull/60949) | Update API version to v18                                                                                                                                              |
| 3.7.10     | 2025-01-11 | [47090](https://github.com/airbytehq/airbyte/pull/47090) | Starting with this version, the Docker image is now rootless. Please note that this and future versions will not be compatible with Airbyte versions earlier than 0.64 |
| 3.7.9      | 2024-10-14 | [46893](https://github.com/airbytehq/airbyte/pull/46893) | Update getting customers logic                                                                                                                                         |
| 3.7.8      | 2024-10-12 | [46120](https://github.com/airbytehq/airbyte/pull/46120) | Update dependencies                                                                                                                                                    |
| 3.7.7      | 2024-10-07 | [45852](https://github.com/airbytehq/airbyte/pull/45852) | Change to the objects serialization in lists to JSON                                                                                                                   |
| 3.7.6      | 2024-09-21 | [46543](https://github.com/airbytehq/airbyte/pull/46543) | Raise exception on missing stream                                                                                                                                      |
| 3.7.5      | 2024-09-21 | [45801](https://github.com/airbytehq/airbyte/pull/45801) | Update dependencies                                                                                                                                                    |
| 3.7.4      | 2024-09-20 | [44600](https://github.com/airbytehq/airbyte/pull/44600) | Update API documentation URLs                                                                                                                                          |
| 3.7.3      | 2024-09-14 | [45497](https://github.com/airbytehq/airbyte/pull/45497) | Update dependencies                                                                                                                                                    |
| 3.7.2      | 2024-09-07 | [45263](https://github.com/airbytehq/airbyte/pull/45263) | Update dependencies                                                                                                                                                    |
| 3.7.1      | 2024-08-31 | [44326](https://github.com/airbytehq/airbyte/pull/44326) | Update dependencies                                                                                                                                                    |
| `3.7.0  `  | 2024-08-15 | [44095](https://github.com/airbytehq/airbyte/pull/44095) | Migrate to google-ads v17                                                                                                                                              |
| `3.6.5  `  | 2024-08-12 | [43882](https://github.com/airbytehq/airbyte/pull/43882) | Update dependencies                                                                                                                                                    |
| `3.6.4`    | 2024-08-10 | [43628](https://github.com/airbytehq/airbyte/pull/43628) | Update dependencies                                                                                                                                                    |
| `3.6.3`    | 2024-08-03 | [43138](https://github.com/airbytehq/airbyte/pull/43138) | Update dependencies                                                                                                                                                    |
| `3.6.2`    | 2024-08-02 | [42971](https://github.com/airbytehq/airbyte/pull/42971) | Fix attribute error on check connection                                                                                                                                |
| `3.6.1`    | 2024-08-02 | [42960](https://github.com/airbytehq/airbyte/pull/42960) | Update error message for Interval Server Error                                                                                                                         |
| `3.6.0`    | 2024-07-31 | [42544](https://github.com/airbytehq/airbyte/pull/42544) | Migrate to CDK v4.0.2                                                                                                                                                  |
| `3.5.10`   | 2024-07-27 | [42714](https://github.com/airbytehq/airbyte/pull/42714) | Update dependencies                                                                                                                                                    |
| `3.5.9`    | 2024-07-20 | [42339](https://github.com/airbytehq/airbyte/pull/42339) | Update dependencies                                                                                                                                                    |
| `3.5.8`    | 2024-07-13 | [41911](https://github.com/airbytehq/airbyte/pull/41911) | Update dependencies                                                                                                                                                    |
| `3.5.7`    | 2024-07-10 | [41528](https://github.com/airbytehq/airbyte/pull/41528) | Update dependencies                                                                                                                                                    |
| `3.5.6`    | 2024-07-09 | [41323](https://github.com/airbytehq/airbyte/pull/41323) | Update dependencies                                                                                                                                                    |
| `3.5.5`    | 2024-07-06 | [40933](https://github.com/airbytehq/airbyte/pull/40933) | Update dependencies                                                                                                                                                    |
| `3.5.4`    | 2024-06-25 | [40326](https://github.com/airbytehq/airbyte/pull/40326) | Update dependencies                                                                                                                                                    |
| `3.5.3`    | 2024-06-22 | [40158](https://github.com/airbytehq/airbyte/pull/40158) | Update dependencies                                                                                                                                                    |
| `3.5.2`    | 2024-06-06 | [39277](https://github.com/airbytehq/airbyte/pull/39277) | [autopull] Upgrade base image to v1.2.2                                                                                                                                |
| `3.5.1`    | 2024-06-13 | [39425](https://github.com/airbytehq/airbyte/pull/39425) | Fix integration tests; update acceptance tests                                                                                                                         |
| `3.5.0`    | 2024-05-22 | [37840](https://github.com/airbytehq/airbyte/pull/37840) | Fix custom GAQL queries default value                                                                                                                                  |
| `3.4.3`    | 2024-05-20 | [38270](https://github.com/airbytehq/airbyte/pull/38270) | Replace AirbyteLogger with logging.Logger                                                                                                                              |
| `3.4.2`    | 2024-04-24 | [36638](https://github.com/airbytehq/airbyte/pull/36638) | Schema descriptions and CDK 0.80.0                                                                                                                                     |
| `3.4.1`    | 2024-04-08 | [36891](https://github.com/airbytehq/airbyte/pull/36891) | Optimize `check` method                                                                                                                                                |
| `3.4.0`    | 2024-03-19 | [36267](https://github.com/airbytehq/airbyte/pull/36267) | Pin airbyte-cdk version to `^0`                                                                                                                                        |
| `3.3.7`    | 2024-03-15 | [36208](https://github.com/airbytehq/airbyte/pull/36208) | Added error message when there is the `unrecognized field` inside of the `custom query`                                                                                |
| `3.3.6`    | 2024-03-01 | [35664](https://github.com/airbytehq/airbyte/pull/35664) | Fix error for new customers for incremental events streams                                                                                                             |
| `3.3.5`    | 2024-02-28 | [35709](https://github.com/airbytehq/airbyte/pull/35709) | Handle 2-Step Verification exception as config error                                                                                                                   |
| `3.3.4`    | 2024-02-21 | [35493](https://github.com/airbytehq/airbyte/pull/35493) | Rolling back the patch 3.3.3 made for `user_interest` steam                                                                                                            |
| `3.3.3`    | 2024-02-14 | [35280](https://github.com/airbytehq/airbyte/pull/35280) | Temporary patch that disables some fields to avoid 500 error when syncing `user_interest` steam                                                                        |
| `3.3.2`    | 2024-02-12 | [35158](https://github.com/airbytehq/airbyte/pull/35158) | Manage dependencies with Poetry.                                                                                                                                       |
| `3.3.1`    | 2024-01-16 | [34007](https://github.com/airbytehq/airbyte/pull/34007) | prepare for airbyte-lib                                                                                                                                                |
| `3.3.0`    | 2024-01-12 | [34212](https://github.com/airbytehq/airbyte/pull/34212) | Remove metric from query in Ad Group stream for non-manager account                                                                                                    |
| `3.2.1`    | 2024-01-12 | [34200](https://github.com/airbytehq/airbyte/pull/34200) | Disable raising error for not enabled accounts                                                                                                                         |
| `3.2.0`    | 2024-01-09 | [33707](https://github.com/airbytehq/airbyte/pull/33707) | Add possibility to sync all connected accounts                                                                                                                         |
| `3.1.0`    | 2024-01-09 | [33603](https://github.com/airbytehq/airbyte/pull/33603) | Fix two issues in the custom queries: automatic addition of `segments.date` in the query; incorrect field type for `DATE` fields.                                      |
| `3.0.2`    | 2024-01-08 | [33494](https://github.com/airbytehq/airbyte/pull/33494) | Add handling for 401 error while parsing response. Add `metrics.cost_micros` field to Ad Group stream.                                                                 |
| `3.0.1`    | 2023-12-26 | [33769](https://github.com/airbytehq/airbyte/pull/33769) | Run a read function in a separate thread to enforce a time limit for its execution                                                                                     |
| `3.0.0`    | 2023-12-07 | [33120](https://github.com/airbytehq/airbyte/pull/33120) | Upgrade API version to v15                                                                                                                                             |
| `2.0.4`    | 2023-11-10 | [32414](https://github.com/airbytehq/airbyte/pull/32414) | Add backoff strategy for read_records method                                                                                                                           |
| `2.0.3`    | 2023-11-02 | [32102](https://github.com/airbytehq/airbyte/pull/32102) | Fix incremental events streams                                                                                                                                         |
| `2.0.2`    | 2023-10-31 | [32001](https://github.com/airbytehq/airbyte/pull/32001) | Added handling (retry) for `InternalServerError` while reading the streams                                                                                             |
| `2.0.1`    | 2023-10-27 | [31908](https://github.com/airbytehq/airbyte/pull/31908) | Base image migration: remove Dockerfile and use the python-connector-base image                                                                                        |
| `2.0.0`    | 2023-10-04 | [31048](https://github.com/airbytehq/airbyte/pull/31048) | Fix schem default streams, change names of streams.                                                                                                                    |
| `1.0.0`    | 2023-09-28 | [30705](https://github.com/airbytehq/airbyte/pull/30705) | Fix schemas for custom queries                                                                                                                                         |
| `0.11.1`   | 2023-09-26 | [30758](https://github.com/airbytehq/airbyte/pull/30758) | Exception should not be raises if a stream is not found                                                                                                                |
| `0.11.0`   | 2023-09-23 | [30704](https://github.com/airbytehq/airbyte/pull/30704) | Update error handling                                                                                                                                                  |
| `0.10.0`   | 2023-09-19 | [30091](https://github.com/airbytehq/airbyte/pull/30091) | Fix schemas for correct primary and foreign keys                                                                                                                       |
| `0.9.0`    | 2023-09-14 | [28970](https://github.com/airbytehq/airbyte/pull/28970) | Add incremental deletes for Campaign and Ad Group Criterion streams                                                                                                    |
| `0.8.1`    | 2023-09-13 | [30376](https://github.com/airbytehq/airbyte/pull/30376) | Revert pagination changes from 0.8.0                                                                                                                                   |
| `0.8.0`    | 2023-09-01 | [30071](https://github.com/airbytehq/airbyte/pull/30071) | Delete start_date from required parameters and fix pagination                                                                                                          |
| `0.7.4`    | 2023-07-28 | [28832](https://github.com/airbytehq/airbyte/pull/28832) | Update field descriptions                                                                                                                                              |
| `0.7.3`    | 2023-07-24 | [28510](https://github.com/airbytehq/airbyte/pull/28510) | Set dates with client's timezone                                                                                                                                       |
| `0.7.2`    | 2023-07-20 | [28535](https://github.com/airbytehq/airbyte/pull/28535) | UI improvement: Make the query field in custom reports a multi-line string field                                                                                       |
| `0.7.1`    | 2023-07-17 | [28365](https://github.com/airbytehq/airbyte/pull/28365) | 0.3.1 and 0.3.2 follow up: make today the end date, not yesterday                                                                                                      |
| `0.7.0`    | 2023-07-12 | [28246](https://github.com/airbytehq/airbyte/pull/28246) | Add new streams: labels, criterions, biddig strategies                                                                                                                 |
| `0.6.1`    | 2023-07-12 | [28230](https://github.com/airbytehq/airbyte/pull/28230) | Reduce amount of logs produced by the connector while working with big amount of data                                                                                  |
| `0.6.0`    | 2023-07-10 | [28078](https://github.com/airbytehq/airbyte/pull/28078) | Add new stream `Campaign Budget`                                                                                                                                       |
| `0.5.0`    | 2023-07-07 | [28042](https://github.com/airbytehq/airbyte/pull/28042) | Add metrics & segment to `Campaigns` stream                                                                                                                            |
| `0.4.3`    | 2023-07-05 | [27959](https://github.com/airbytehq/airbyte/pull/27959) | Add `audience` and `user_interest` streams                                                                                                                             |
| `0.3.3`    | 2023-07-03 | [27913](https://github.com/airbytehq/airbyte/pull/27913) | Improve Google Ads exception handling (wrong customer ID)                                                                                                              |
| `0.3.2`    | 2023-06-29 | [27835](https://github.com/airbytehq/airbyte/pull/27835) | Fix bug introduced in 0.3.1: update query template                                                                                                                     |
| `0.3.1`    | 2023-06-26 | [27711](https://github.com/airbytehq/airbyte/pull/27711) | Refactor date slicing; make start date inclusive                                                                                                                       |
| `0.3.0`    | 2023-06-26 | [27738](https://github.com/airbytehq/airbyte/pull/27738) | License Update: Elv2                                                                                                                                                   |
| `0.2.24`   | 2023-06-06 | [27608](https://github.com/airbytehq/airbyte/pull/27608) | Improve Google Ads exception handling                                                                                                                                  |
| `0.2.23`   | 2023-06-06 | [26905](https://github.com/airbytehq/airbyte/pull/26905) | Replace deprecated `authSpecification` in the connector specification with `advancedAuth`                                                                              |
| `0.2.22`   | 2023-06-02 | [26948](https://github.com/airbytehq/airbyte/pull/26948) | Refactor error messages; add `pattern_descriptor` for fields in spec                                                                                                   |
| `0.2.21`   | 2023-05-30 | [25314](https://github.com/airbytehq/airbyte/pull/25314) | Add full refresh custom table `asset_group_listing_group_filter`                                                                                                       |
| `0.2.20`   | 2023-05-30 | [25624](https://github.com/airbytehq/airbyte/pull/25624) | Add `asset` Resource to full refresh custom tables (GAQL Queries)                                                                                                      |
| `0.2.19`   | 2023-05-15 | [26209](https://github.com/airbytehq/airbyte/pull/26209) | Handle Token Refresh errors as `config_error`                                                                                                                          |
| `0.2.18`   | 2023-05-15 | [25947](https://github.com/airbytehq/airbyte/pull/25947) | Improve GAQL parser error message if multiple resources provided                                                                                                       |
| `0.2.17`   | 2023-05-11 | [25987](https://github.com/airbytehq/airbyte/pull/25987) | Categorized Config Errors Accurately                                                                                                                                   |
| `0.2.16`   | 2023-05-10 | [25965](https://github.com/airbytehq/airbyte/pull/25965) | Fix Airbyte date-time data-types                                                                                                                                       |
| `0.2.14`   | 2023-03-21 | [24945](https://github.com/airbytehq/airbyte/pull/24945) | For custom google query fixed schema type for "data_type: ENUM" and "is_repeated: true" to array of strings                                                            |
| `0.2.13`   | 2023-03-21 | [24338](https://github.com/airbytehq/airbyte/pull/24338) | Migrate to v13                                                                                                                                                         |
| `0.2.12`   | 2023-03-17 | [22985](https://github.com/airbytehq/airbyte/pull/22985) | Specified date formatting in specification                                                                                                                             |
| `0.2.11`   | 2023-03-13 | [23999](https://github.com/airbytehq/airbyte/pull/23999) | Fix incremental sync for Campaigns stream                                                                                                                              |
| `0.2.10`   | 2023-02-11 | [22703](https://github.com/airbytehq/airbyte/pull/22703) | Add support for custom full_refresh streams                                                                                                                            |
| `0.2.9`    | 2023-01-23 | [21705](https://github.com/airbytehq/airbyte/pull/21705) | Fix multibyte issue; Bump google-ads package to 19.0.0                                                                                                                 |
| `0.2.8`    | 2023-01-18 | [21517](https://github.com/airbytehq/airbyte/pull/21517) | Write fewer logs                                                                                                                                                       |
| `0.2.7`    | 2023-01-10 | [20755](https://github.com/airbytehq/airbyte/pull/20755) | Add more logs to debug stuck syncs                                                                                                                                     |
| `0.2.6`    | 2022-12-22 | [20855](https://github.com/airbytehq/airbyte/pull/20855) | Retry 429 and 5xx errors                                                                                                                                               |
| `0.2.5`    | 2022-11-22 | [19700](https://github.com/airbytehq/airbyte/pull/19700) | Fix schema for `campaigns` stream                                                                                                                                      |
| `0.2.4`    | 2022-11-09 | [19208](https://github.com/airbytehq/airbyte/pull/19208) | Add TypeTransofrmer to Campaings stream to force proper type casting                                                                                                   |
| `0.2.3`    | 2022-10-17 | [18069](https://github.com/airbytehq/airbyte/pull/18069) | Add `segments.hour`, `metrics.ctr`, `metrics.conversions` and `metrics.conversions_values` fields to `campaigns` report stream                                         |
| `0.2.2`    | 2022-10-21 | [17412](https://github.com/airbytehq/airbyte/pull/17412) | Release with CDK >= 0.2.2                                                                                                                                              |
| `0.2.1`    | 2022-09-29 | [17412](https://github.com/airbytehq/airbyte/pull/17412) | Always use latest CDK version                                                                                                                                          |
| `0.2.0`    | 2022-08-23 | [15858](https://github.com/airbytehq/airbyte/pull/15858) | Mark the `query` and `table_name` fields in `custom_queries` as required                                                                                               |
| `0.1.44`   | 2022-07-27 | [15084](https://github.com/airbytehq/airbyte/pull/15084) | Fix data type `ad_group_criterion.topic.path` in `display_topics_performance_report` and shifted `campaigns` to non-managers streams                                   |
| `0.1.43`   | 2022-07-12 | [14614](https://github.com/airbytehq/airbyte/pull/14614) | Update API version to `v11`, update `google-ads` to 17.0.0                                                                                                             |
| `0.1.42`   | 2022-06-08 | [13624](https://github.com/airbytehq/airbyte/pull/13624) | Update `google-ads` to 15.1.1, pin `protobuf==3.20.0` to work on MacOS M1 machines (AMD)                                                                               |
| `0.1.41`   | 2022-06-08 | [13618](https://github.com/airbytehq/airbyte/pull/13618) | Add missing dependency                                                                                                                                                 |
| `0.1.40`   | 2022-06-02 | [13423](https://github.com/airbytehq/airbyte/pull/13423) | Fix the missing data [issue](https://github.com/airbytehq/airbyte/issues/12999)                                                                                        |
| `0.1.39`   | 2022-05-18 | [12914](https://github.com/airbytehq/airbyte/pull/12914) | Fix GAQL query validation and log auth errors instead of failing the sync                                                                                              |
| `0.1.38`   | 2022-05-12 | [12807](https://github.com/airbytehq/airbyte/pull/12807) | Documentation updates                                                                                                                                                  |
| `0.1.37`   | 2022-05-06 | [12651](https://github.com/airbytehq/airbyte/pull/12651) | Improve integration and unit tests                                                                                                                                     |
| `0.1.36`   | 2022-04-19 | [12158](https://github.com/airbytehq/airbyte/pull/12158) | Fix `*_labels` streams data type                                                                                                                                       |
| `0.1.35`   | 2022-04-18 | [9310](https://github.com/airbytehq/airbyte/pull/9310)   | Add new fields to reports                                                                                                                                              |
| `0.1.34`   | 2022-03-29 | [11602](https://github.com/airbytehq/airbyte/pull/11602) | Add budget amount to campaigns stream.                                                                                                                                 |
| `0.1.33`   | 2022-03-29 | [11513](https://github.com/airbytehq/airbyte/pull/11513) | When `end_date` is configured in the future, use today's date instead.                                                                                                 |
| `0.1.32`   | 2022-03-24 | [11371](https://github.com/airbytehq/airbyte/pull/11371) | Improve how connection check returns error messages                                                                                                                    |
| `0.1.31`   | 2022-03-23 | [11301](https://github.com/airbytehq/airbyte/pull/11301) | Update docs and spec to clarify usage                                                                                                                                  |
| `0.1.30`   | 2022-03-23 | [11221](https://github.com/airbytehq/airbyte/pull/11221) | Add `*_labels` streams to fetch the label text rather than their IDs                                                                                                   |
| `0.1.29`   | 2022-03-22 | [10919](https://github.com/airbytehq/airbyte/pull/10919) | Fix user location report schema and add to acceptance tests                                                                                                            |
| `0.1.28`   | 2022-02-25 | [10372](https://github.com/airbytehq/airbyte/pull/10372) | Add network fields to click view stream                                                                                                                                |
| `0.1.27`   | 2022-02-16 | [10315](https://github.com/airbytehq/airbyte/pull/10315) | Make `ad_group_ads` and other streams support incremental sync.                                                                                                        |
| `0.1.26`   | 2022-02-11 | [10150](https://github.com/airbytehq/airbyte/pull/10150) | Add support for multiple customer IDs.                                                                                                                                 |
| `0.1.25`   | 2022-02-04 | [9812](https://github.com/airbytehq/airbyte/pull/9812)   | Handle `EXPIRED_PAGE_TOKEN` exception and retry with updated state.                                                                                                    |
| `0.1.24`   | 2022-02-04 | [9996](https://github.com/airbytehq/airbyte/pull/9996)   | Use Google Ads API version V9.                                                                                                                                         |
| `0.1.23`   | 2022-01-25 | [8669](https://github.com/airbytehq/airbyte/pull/8669)   | Add end date parameter in spec.                                                                                                                                        |
| `0.1.22`   | 2022-01-24 | [9608](https://github.com/airbytehq/airbyte/pull/9608)   | Reduce stream slice date range.                                                                                                                                        |
| `0.1.21`   | 2021-12-28 | [9149](https://github.com/airbytehq/airbyte/pull/9149)   | Update title and description                                                                                                                                           |
| `0.1.20`   | 2021-12-22 | [9071](https://github.com/airbytehq/airbyte/pull/9071)   | Fix: Keyword schema enum                                                                                                                                               |
| `0.1.19`   | 2021-12-14 | [8431](https://github.com/airbytehq/airbyte/pull/8431)   | Add new streams: Geographic and Keyword                                                                                                                                |
| `0.1.18`   | 2021-12-09 | [8225](https://github.com/airbytehq/airbyte/pull/8225)   | Include time_zone to sync. Remove streams for manager account.                                                                                                         |
| `0.1.16`   | 2021-11-22 | [8178](https://github.com/airbytehq/airbyte/pull/8178)   | Clarify setup fields                                                                                                                                                   |
| `0.1.15`   | 2021-10-07 | [6684](https://github.com/airbytehq/airbyte/pull/6684)   | Add new stream `click_view`                                                                                                                                            |
| `0.1.14`   | 2021-10-01 | [6565](https://github.com/airbytehq/airbyte/pull/6565)   | Fix OAuth Spec File                                                                                                                                                    |
| `0.1.13`   | 2021-09-27 | [6458](https://github.com/airbytehq/airbyte/pull/6458)   | Update OAuth Spec File                                                                                                                                                 |
| `0.1.11`   | 2021-09-22 | [6373](https://github.com/airbytehq/airbyte/pull/6373)   | Fix inconsistent segments.date field type across all streams                                                                                                           |
| `0.1.10`   | 2021-09-13 | [6022](https://github.com/airbytehq/airbyte/pull/6022)   | Annotate Oauth2 flow initialization parameters in connector spec                                                                                                       |
| `0.1.9`    | 2021-09-07 | [5302](https://github.com/airbytehq/airbyte/pull/5302)   | Add custom query stream support                                                                                                                                        |
| `0.1.8`    | 2021-08-03 | [5509](https://github.com/airbytehq/airbyte/pull/5509)   | Allow additionalProperties in spec.json                                                                                                                                |
| `0.1.7`    | 2021-08-03 | [5422](https://github.com/airbytehq/airbyte/pull/5422)   | Correct query to not skip dates                                                                                                                                        |
| `0.1.6`    | 2021-08-03 | [5423](https://github.com/airbytehq/airbyte/pull/5423)   | Added new stream UserLocationReport                                                                                                                                    |
| `0.1.5`    | 2021-08-03 | [5159](https://github.com/airbytehq/airbyte/pull/5159)   | Add field `login_customer_id` to spec                                                                                                                                  |
| `0.1.4`    | 2021-07-28 | [4962](https://github.com/airbytehq/airbyte/pull/4962)   | Support new Report streams                                                                                                                                             |
| `0.1.3`    | 2021-07-23 | [4788](https://github.com/airbytehq/airbyte/pull/4788)   | Support main streams, fix bug with exception `DATE_RANGE_TOO_NARROW` for incremental streams                                                                           |
| `0.1.2`    | 2021-07-06 | [4539](https://github.com/airbytehq/airbyte/pull/4539)   | Add `AIRBYTE_ENTRYPOINT` for Kubernetes support                                                                                                                        |
| `0.1.1`    | 2021-06-23 | [4288](https://github.com/airbytehq/airbyte/pull/4288)   | Fix `Bugfix: Correctly declare required parameters`                                                                                                                    |

</details><|MERGE_RESOLUTION|>--- conflicted
+++ resolved
@@ -336,10 +336,7 @@
 | Version    | Date       | Pull Request                                             | Subject                                                                                                                                                                |
 |:-----------|:-----------|:---------------------------------------------------------|:-----------------------------------------------------------------------------------------------------------------------------------------------------------------------|
 | 3.10.0-rc.1| 2025-07-07 | [62066](https://github.com/airbytehq/airbyte/pull/62066) | Migrate AdGroup stream to Low Code                                                                                                                                     |
-<<<<<<< HEAD
-=======
 | 3.9.0-rc.6 | 2025-07-08 | [62857](https://github.com/airbytehq/airbyte/pull/62857) | Add per partition state migration                                                                                                                                      |
->>>>>>> 616e434f
 | 3.9.0-rc.5 | 2025-07-04 | [62518](https://github.com/airbytehq/airbyte/pull/62518) | Fix state migration for new empty states                                                                                                                               |
 | 3.9.0-rc.4 | 2025-07-03 | [62513](https://github.com/airbytehq/airbyte/pull/62513) | Update rollout flag in metadata                                                                                                                                        |
 | 3.9.0-rc.3 | 2025-07-03 | [62494](https://github.com/airbytehq/airbyte/pull/62494) | Handle ServiceUnavailableErrors and retry on account check                                                                                                             |
