# Google Ads

This page contains the setup guide and reference information for the Google Ads source connector.

## Prerequisites

- A [Google Ads Account](https://support.google.com/google-ads/answer/6366720) [linked](https://support.google.com/google-ads/answer/7459601) to a [Google Ads Manager account](https://ads.google.com/home/tools/manager-accounts/)
- (For Airbyte Open Source) [A developer token](#step-1-for-airbyte-oss-apply-for-a-developer-token)

## Setup guide

### Step 1: (For Airbyte Open Source) Apply for a developer token

:::note
You'll need to create a [Google Ads Manager account](https://ads.google.com/home/tools/manager-accounts/) since Google Ads accounts cannot generate a developer token.
:::

To set up the Google Ads source connector with Airbyte Open Source, you'll need a developer token. This token allows you to access your data from the Google Ads API. However, Google is selective about which software and use cases can get a developer token. The Airbyte team has worked with the Google Ads team to allowlist Airbyte and make sure you can get a developer token (see [issue 1981](https://github.com/airbytehq/airbyte/issues/1981) for more information).

Follow [Google's instructions](https://developers.google.com/google-ads/api/docs/first-call/dev-token) to apply for the token. Note that you will _not_ be able to access your data via the Google Ads API until this token is approved. You cannot use a test developer token; it has to be at least a basic developer token. It usually takes Google 24 hours to respond to these applications.

When you apply for a token, make sure to mention:

- Why you need the token (example: Want to run some internal analytics)
- That you will be using the Airbyte Open Source project
- That you have full access to the code base (because we're open source)
- That you have full access to the server running the code (because you're self-hosting Airbyte)

### Step 2: Set up the Google Ads connector in Airbyte

#### For Airbyte Cloud

To set up Google Ads as a source in Airbyte Cloud:

1. [Log into your Airbyte Cloud](https://cloud.airbyte.io/workspaces) account.
2. Click **Sources** and then click **+ New source**.
3. On the Set up the source page, select **Google Ads** from the Source type dropdown.
4. Enter a **Name** for your source.
5. Click **Sign in with Google** to authenticate your Google Ads account.
6. Enter a comma-separated list of the [Customer ID(s)](https://support.google.com/google-ads/answer/1704344) for your account.
7. Enter the **Start Date** in YYYY-MM-DD format. The data added on and after this date will be replicated. If this field is blank, Airbyte will replicate all data.
8. (Optional) Enter a custom [GAQL](#custom-query-understanding-google-ads-query-language) query.
9. (Optional) If the access to your account is through a [Google Ads Manager account](https://ads.google.com/home/tools/manager-accounts/), enter the [**Login Customer ID for Managed Accounts**](https://developers.google.com/google-ads/api/docs/concepts/call-structure#cid) of the Google Ads Manager account.
10. (Optional) Enter a [**Conversion Window**](https://support.google.com/google-ads/answer/3123169?hl=en).
11. (Optional) Enter the **End Date** in YYYY-MM-DD format. The data added after this date will not be replicated.
12. Click **Set up source**.

#### For Airbyte Open Source

To set up Google Ads as a source in Airbyte Open Source:

1. Log into your Airbyte Open Source account.
2. Click **Sources** and then click **+ New source**.
3. On the Set up the source page, select **Google Ads** from the Source type dropdown.
4. Enter a **Name** for your source.
5. Enter the [**Developer Token**](#step-1-for-airbyte-oss-apply-for-a-developer-token).
6. To authenticate your Google account via OAuth, enter your Google application's [**Client ID**, **Client Secret**, **Refresh Token**, and optionally, the **Access Token**](https://developers.google.com/google-ads/api/docs/first-call/overview).
7. Enter a comma-separated list of the [Customer ID(s)](https://support.google.com/google-ads/answer/1704344) for your account.
8. Enter the **Start Date** in YYYY-MM-DD format. The data added on and after this date will be replicated. If this field is blank, Airbyte will replicate all data.
9. (Optional) Enter a custom [GAQL](#custom-query-understanding-google-ads-query-language) query.
10. (Optional) If the access to your account is through a [Google Ads Manager account](https://ads.google.com/home/tools/manager-accounts/), enter the [**Login Customer ID for Managed Accounts**](https://developers.google.com/google-ads/api/docs/concepts/call-structure#cid) of the Google Ads Manager account.
11. (Optional) Enter a [**Conversion Window**](https://support.google.com/google-ads/answer/3123169?hl=en).
12. (Optional) Enter the **End Date** in YYYY-MM-DD format. The data added after this date will not be replicated.
13. Click **Set up source**.

## Supported sync modes

The Google Ads source connector supports the following[ sync modes](https://docs.airbyte.com/cloud/core-concepts#connection-sync-modes):

- [Full Refresh - Overwrite](https://docs.airbyte.com/understanding-airbyte/glossary#full-refresh-sync)
- [Full Refresh - Append](https://docs.airbyte.com/understanding-airbyte/connections/full-refresh-append)
- [Incremental Sync - Append](https://docs.airbyte.com/understanding-airbyte/connections/incremental-append)
- [Incremental Sync - Deduped History](https://docs.airbyte.com/understanding-airbyte/connections/incremental-deduped-history)

## Supported Streams

The Google Ads source connector can sync the following tables. It can also sync custom queries using GAQL.

### Main Tables

- [accounts](https://developers.google.com/google-ads/api/fields/v11/customer)
- [ad_group_ads](https://developers.google.com/google-ads/api/fields/v11/ad_group_ad)
- [ad_group_ad_labels](https://developers.google.com/google-ads/api/fields/v11/ad_group_ad_label)
- [ad_groups](https://developers.google.com/google-ads/api/fields/v11/ad_group)
- [ad_group_labels](https://developers.google.com/google-ads/api/fields/v11/ad_group_label)
- [campaign_labels](https://developers.google.com/google-ads/api/fields/v11/campaign_label)
- [click_view](https://developers.google.com/google-ads/api/reference/rpc/v11/ClickView)
- [keyword](https://developers.google.com/google-ads/api/fields/v11/keyword_view)
- [geographic](https://developers.google.com/google-ads/api/fields/v11/geographic_view)

Note that `ad_groups`, `ad_group_ads`, and `campaigns` contain a `labels` field, which should be joined against their respective `*_labels` streams if you want to view the actual labels. For example, the `ad_groups` stream contains an `ad_group.labels` field, which you would join against the `ad_group_labels` stream's `label.resource_name` field.

### Report Tables

- [campaigns](https://developers.google.com/google-ads/api/fields/v11/campaign)
- [account_performance_report](https://developers.google.com/google-ads/api/docs/migration/mapping#account_performance)
- [ad_group_ad_report](https://developers.google.com/google-ads/api/docs/migration/mapping#ad_performance)
- [display_keyword_report](https://developers.google.com/google-ads/api/docs/migration/mapping#display_keyword_performance)
- [display_topics_report](https://developers.google.com/google-ads/api/docs/migration/mapping#display_topics_performance)
- [shopping_performance_report](https://developers.google.com/google-ads/api/docs/migration/mapping#shopping_performance)
- [user_location_report](https://developers.google.com/google-ads/api/fields/v11/user_location_view)

:::note
Due to Google Ads API constraints, the `click_view` stream retrieves data one day at a time and can only retrieve data newer than 90 days ago. Also, [metrics](https://developers.google.com/google-ads/api/fields/v11/metrics) cannot be requested for a Google Ads Manager account. Report streams are only available when pulling data from a non-manager account.
:::

For incremental streams, data is synced up to the previous day using your Google Ads account time zone since Google Ads can filter data only by [date](https://developers.google.com/google-ads/api/fields/v11/ad_group_ad#segments.date) without time. Also, some reports cannot load data real-time due to Google Ads [limitations](https://support.google.com/google-ads/answer/2544985?hl=en).

## Custom Query: Understanding Google Ads Query Language

The Google Ads Query Language can query the Google Ads API. Check out [Google Ads Query Language](https://developers.google.com/google-ads/api/docs/query/overview) and the [query builder](https://developers.google.com/google-ads/api/docs/query/overview). You can add these as custom queries when configuring the Google Ads source.

Each custom query in the input configuration must work for all the customer account IDs. Otherwise, the customer ID will be skipped for every query that fails the validation test. For example, if your query contains `metrics` fields in the `select` clause, it will not be executed against manager accounts.

Follow Google's guidance on [Selectability between segments and metrics](https://developers.google.com/google-ads/api/docs/reporting/segmentation#selectability_between_segments_and_metrics) when editing custom queries or default stream schemas (which will also be turned into GAQL queries by the connector). Fields like `segments.keyword.info.text`, `segments.keyword.info.match_type`, `segments.keyword.ad_group_criterion` in the `SELECT` clause tell the query to only get the rows of data that have keywords and remove any row that is not associated with a keyword. This is often unobvious and undesired behavior and can lead to missing data records. If you need this field in the stream, add a new stream instead of editing the existing ones.

## Performance considerations

This source is constrained by the [Google Ads API limits](https://developers.google.com/google-ads/api/docs/best-practices/quotas)

Due to a limitation in the Google Ads API which does not allow getting performance data at a granularity level smaller than a day, the Google Ads connector usually pulls data up until the previous day. For example, if the sync runs on Wednesday at 5 PM, then data up until Tuesday midnight is pulled. Data for Wednesday is exported only if a sync runs after Wednesday (for example, 12:01 AM on Thursday) and so on. This avoids syncing partial performance data, only to have to resync it again once the full day's data has been recorded by Google. For example, without this functionality, a sync which runs on Wednesday at 5 PM would get ads performance data for Wednesday between 12:01 AM - 5 PM on Wednesday, then it would need to run again at the end of the day to get all of Wednesday's data.

## Changelog

| Version  | Date       | Pull Request                                             | Subject                                                                                                                              |
|:---------|:-----------|:---------------------------------------------------------|:-------------------------------------------------------------------------------------------------------------------------------------|
<<<<<<< HEAD
| `0.2.2`  | 2022-10-17 | [18069](https://github.com/airbytehq/airbyte/pull/18069) | Add `segments.hour`, `metrics.ctr`, `metrics.conversions` and `metrics.conversions_values` fields to `campaigns` report stream       |
=======
| `0.2.2`  | 2022-10-21 | [17412](https://github.com/airbytehq/airbyte/pull/17412) | Release with CDK >= 0.2.2                                                                                                            |
>>>>>>> 73336ff4
| `0.2.1`  | 2022-09-29 | [17412](https://github.com/airbytehq/airbyte/pull/17412) | Always use latest CDK version                                                                                                        |
| `0.2.0`  | 2022-08-23 | [15858](https://github.com/airbytehq/airbyte/pull/15858) | Mark the `query` and `table_name` fields in `custom_queries` as required                                                             |
| `0.1.44` | 2022-07-27 | [15084](https://github.com/airbytehq/airbyte/pull/15084) | Fix data type `ad_group_criterion.topic.path` in `display_topics_performance_report` and shifted `campaigns` to non-managers streams |
| `0.1.43` | 2022-07-12 | [14614](https://github.com/airbytehq/airbyte/pull/14614) | Update API version to `v11`, update `google-ads` to 17.0.0                                                                           |
| `0.1.42` | 2022-06-08 | [13624](https://github.com/airbytehq/airbyte/pull/13624) | Update `google-ads` to 15.1.1, pin `protobuf==3.20.0` to work on MacOS M1 machines (AMD)                                             |
| `0.1.41` | 2022-06-08 | [13618](https://github.com/airbytehq/airbyte/pull/13618) | Add missing dependency                                                                                                               |
| `0.1.40` | 2022-06-02 | [13423](https://github.com/airbytehq/airbyte/pull/13423) | Fix the missing data [issue](https://github.com/airbytehq/airbyte/issues/12999)                                                      |
| `0.1.39` | 2022-05-18 | [12914](https://github.com/airbytehq/airbyte/pull/12914) | Fix GAQL query validation and log auth errors instead of failing the sync                                                            |
| `0.1.38` | 2022-05-12 | [12807](https://github.com/airbytehq/airbyte/pull/12807) | Documentation updates                                                                                                                |
| `0.1.37` | 2022-05-06 | [12651](https://github.com/airbytehq/airbyte/pull/12651) | Improve integration and unit tests                                                                                                   |
| `0.1.36` | 2022-04-19 | [12158](https://github.com/airbytehq/airbyte/pull/12158) | Fix `*_labels` streams data type                                                                                                     |
| `0.1.35` | 2022-04-18 | [9310](https://github.com/airbytehq/airbyte/pull/9310)   | Add new fields to reports                                                                                                            |
| `0.1.34` | 2022-03-29 | [11602](https://github.com/airbytehq/airbyte/pull/11602) | Add budget amount to campaigns stream.                                                                                               |
| `0.1.33` | 2022-03-29 | [11513](https://github.com/airbytehq/airbyte/pull/11513) | When `end_date` is configured in the future, use today's date instead.                                                               |
| `0.1.32` | 2022-03-24 | [11371](https://github.com/airbytehq/airbyte/pull/11371) | Improve how connection check returns error messages                                                                                  |
| `0.1.31` | 2022-03-23 | [11301](https://github.com/airbytehq/airbyte/pull/11301) | Update docs and spec to clarify usage                                                                                                |
| `0.1.30` | 2022-03-23 | [11221](https://github.com/airbytehq/airbyte/pull/11221) | Add `*_labels` streams to fetch the label text rather than their IDs                                                                 |
| `0.1.29` | 2022-03-22 | [10919](https://github.com/airbytehq/airbyte/pull/10919) | Fix user location report schema and add to acceptance tests                                                                          |
| `0.1.28` | 2022-02-25 | [10372](https://github.com/airbytehq/airbyte/pull/10372) | Add network fields to click view stream                                                                                              |
| `0.1.27` | 2022-02-16 | [10315](https://github.com/airbytehq/airbyte/pull/10315) | Make `ad_group_ads` and other streams support incremental sync.                                                                      |
| `0.1.26` | 2022-02-11 | [10150](https://github.com/airbytehq/airbyte/pull/10150) | Add support for multiple customer IDs.                                                                                               |
| `0.1.25` | 2022-02-04 | [9812](https://github.com/airbytehq/airbyte/pull/9812)   | Handle `EXPIRED_PAGE_TOKEN` exception and retry with updated state.                                                                  |
| `0.1.24` | 2022-02-04 | [9996](https://github.com/airbytehq/airbyte/pull/9996)   | Use Google Ads API version V9.                                                                                                       |
| `0.1.23` | 2022-01-25 | [8669](https://github.com/airbytehq/airbyte/pull/8669)   | Add end date parameter in spec.                                                                                                      |
| `0.1.22` | 2022-01-24 | [9608](https://github.com/airbytehq/airbyte/pull/9608)   | Reduce stream slice date range.                                                                                                      |
| `0.1.21` | 2021-12-28 | [9149](https://github.com/airbytehq/airbyte/pull/9149)   | Update title and description                                                                                                         |
| `0.1.20` | 2021-12-22 | [9071](https://github.com/airbytehq/airbyte/pull/9071)   | Fix: Keyword schema enum                                                                                                             |
| `0.1.19` | 2021-12-14 | [8431](https://github.com/airbytehq/airbyte/pull/8431)   | Add new streams: Geographic and Keyword                                                                                              |
| `0.1.18` | 2021-12-09 | [8225](https://github.com/airbytehq/airbyte/pull/8225)   | Include time_zone to sync. Remove streams for manager account.                                                                       |
| `0.1.16` | 2021-11-22 | [8178](https://github.com/airbytehq/airbyte/pull/8178)   | clarify setup fields                                                                                                                 |
| `0.1.15` | 2021-10-07 | [6684](https://github.com/airbytehq/airbyte/pull/6684)   | Add new stream `click_view`                                                                                                          |
| `0.1.14` | 2021-10-01 | [6565](https://github.com/airbytehq/airbyte/pull/6565)   | Fix OAuth Spec File                                                                                                                  |
| `0.1.13` | 2021-09-27 | [6458](https://github.com/airbytehq/airbyte/pull/6458)   | Update OAuth Spec File                                                                                                               |
| `0.1.11` | 2021-09-22 | [6373](https://github.com/airbytehq/airbyte/pull/6373)   | Fix inconsistent segments.date field type across all streams                                                                         |
| `0.1.10` | 2021-09-13 | [6022](https://github.com/airbytehq/airbyte/pull/6022)   | Annotate Oauth2 flow initialization parameters in connector spec                                                                     |
| `0.1.9`  | 2021-09-07 | [5302](https://github.com/airbytehq/airbyte/pull/5302)   | Add custom query stream support                                                                                                      |
| `0.1.8`  | 2021-08-03 | [5509](https://github.com/airbytehq/airbyte/pull/5509)   | allow additionalProperties in spec.json                                                                                              |
| `0.1.7`  | 2021-08-03 | [5422](https://github.com/airbytehq/airbyte/pull/5422)   | Correct query to not skip dates                                                                                                      |
| `0.1.6`  | 2021-08-03 | [5423](https://github.com/airbytehq/airbyte/pull/5423)   | Added new stream UserLocationReport                                                                                                  |
| `0.1.5`  | 2021-08-03 | [5159](https://github.com/airbytehq/airbyte/pull/5159)   | Add field `login_customer_id` to spec                                                                                                |
| `0.1.4`  | 2021-07-28 | [4962](https://github.com/airbytehq/airbyte/pull/4962)   | Support new Report streams                                                                                                           |
| `0.1.3`  | 2021-07-23 | [4788](https://github.com/airbytehq/airbyte/pull/4788)   | Support main streams, fix bug with exception `DATE_RANGE_TOO_NARROW` for incremental streams                                         |
| `0.1.2`  | 2021-07-06 | [4539](https://github.com/airbytehq/airbyte/pull/4539)   | Add `AIRBYTE_ENTRYPOINT` for Kubernetes support                                                                                      |
| `0.1.1`  | 2021-06-23 | [4288](https://github.com/airbytehq/airbyte/pull/4288)   | `Bugfix: Correctly declare required parameters`                                                                                      |<|MERGE_RESOLUTION|>--- conflicted
+++ resolved
@@ -124,11 +124,8 @@
 
 | Version  | Date       | Pull Request                                             | Subject                                                                                                                              |
 |:---------|:-----------|:---------------------------------------------------------|:-------------------------------------------------------------------------------------------------------------------------------------|
-<<<<<<< HEAD
-| `0.2.2`  | 2022-10-17 | [18069](https://github.com/airbytehq/airbyte/pull/18069) | Add `segments.hour`, `metrics.ctr`, `metrics.conversions` and `metrics.conversions_values` fields to `campaigns` report stream       |
-=======
+| `0.2.3`  | 2022-10-17 | [18069](https://github.com/airbytehq/airbyte/pull/18069) | Add `segments.hour`, `metrics.ctr`, `metrics.conversions` and `metrics.conversions_values` fields to `campaigns` report stream       |
 | `0.2.2`  | 2022-10-21 | [17412](https://github.com/airbytehq/airbyte/pull/17412) | Release with CDK >= 0.2.2                                                                                                            |
->>>>>>> 73336ff4
 | `0.2.1`  | 2022-09-29 | [17412](https://github.com/airbytehq/airbyte/pull/17412) | Always use latest CDK version                                                                                                        |
 | `0.2.0`  | 2022-08-23 | [15858](https://github.com/airbytehq/airbyte/pull/15858) | Mark the `query` and `table_name` fields in `custom_queries` as required                                                             |
 | `0.1.44` | 2022-07-27 | [15084](https://github.com/airbytehq/airbyte/pull/15084) | Fix data type `ad_group_criterion.topic.path` in `display_topics_performance_report` and shifted `campaigns` to non-managers streams |
