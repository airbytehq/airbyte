--- conflicted
+++ resolved
@@ -335,11 +335,8 @@
 
 | Version     | Date       | Pull Request                                             | Subject                                                                                                                                                                |
 |:------------|:-----------|:---------------------------------------------------------|:-----------------------------------------------------------------------------------------------------------------------------------------------------------------------|
-<<<<<<< HEAD
-| 3.14.0-rc.2 | 2025-07-18 | [63344](https://github.com/airbytehq/airbyte/pull/63344) | Migrate `custom_queries` streams to low-code                                                                                                                               |
-=======
+| 3.14.0-rc.1 | 2025-07-23 | [63344](https://github.com/airbytehq/airbyte/pull/63344) | Migrate `custom_queries` streams to low-code                                                                                                                               |
 | 3.14.0 | 2025-07-23 | [63733](https://github.com/airbytehq/airbyte/pull/63733) | Promoting release candidate 3.14.0-rc.1 to a main version. |
->>>>>>> f3a5cb38
 | 3.14.0-rc.1 | 2025-07-18 | [63357](https://github.com/airbytehq/airbyte/pull/63357) | Migrate incremental events streams                                                                                                                                     |
 | 3.13.0 | 2025-07-18 | [63369](https://github.com/airbytehq/airbyte/pull/63369) | Promoting release candidate 3.13.0-rc.2 to a main version. |
 | 3.13.0-rc.2| 2025-07-16 | [63348](https://github.com/airbytehq/airbyte/pull/63348) | Minor metadata update                                                                                                                             |
