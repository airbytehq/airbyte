--- conflicted
+++ resolved
@@ -335,20 +335,7 @@
 
 | Version     | Date       | Pull Request                                             | Subject                                                                                                                                                                |
 |:------------|:-----------|:---------------------------------------------------------|:-----------------------------------------------------------------------------------------------------------------------------------------------------------------------|
-<<<<<<< HEAD
 | 4.1.0-rc.8 | 2025-11-04 | [67591](https://github.com/airbytehq/airbyte/pull/67591) | Fix StreamSlice mutation causing cursor validation errors |
-
-| 4.1.0-rc.6 | 2025-09-25 | [66701](https://github.com/airbytehq/airbyte/pull/66701) | Enables progressive rollouts |
-| 4.1.0-rc.5 | 2025-09-25 | [66569](https://github.com/airbytehq/airbyte/pull/66569) | Bumps to CDK v7, adds retry/backoff logic to custom schema loader |
-| 4.1.0-rc.4 | 2025-09-18 | [66522](https://github.com/airbytehq/airbyte/pull/66522) | Revert to CDK v6.60.12 |
-| 4.1.0-rc.3 | 2025-09-17 | [65535](https://github.com/airbytehq/airbyte/pull/65535) | Update custom query dynamic streams to use regex for conditional incremental sync component mapping |
-| 4.1.0-rc.2 | 2025-08-22 | [65149](https://github.com/airbytehq/airbyte/pull/65149) | Update custom query URL to use Google Ads API v20 |
-| 4.1.0-rc.1 | 2025-08-19 | [63344](https://github.com/airbytehq/airbyte/pull/63344) | Migrate `custom_queries` streams to low-code           |
-| 4.0.2 | 2025-08-16 | [64987](https://github.com/airbytehq/airbyte/pull/64987) | Update dependencies |
-| 4.0.1 | 2025-08-09 | [64612](https://github.com/airbytehq/airbyte/pull/64612) | Update dependencies |
-| 4.0.0 | 2025-08-06 | [64512](https://github.com/airbytehq/airbyte/pull/64512) | Update API version to v20 |
-| 3.15.0 | 2025-08-04 | [64495](https://github.com/airbytehq/airbyte/pull/64495) | Promoting release candidate 3.15.0-rc.1 to a main version. |
-=======
 | 4.1.0-rc.7  | 2025-10-16 | [68030](https://github.com/airbytehq/airbyte/pull/68030) | Fix schema loader for `custom_queries` streams                                                                                                                         |
 | 4.1.0-rc.6  | 2025-09-25 | [66701](https://github.com/airbytehq/airbyte/pull/66701) | Enables progressive rollouts                                                                                                                                           |
 | 4.1.0-rc.5  | 2025-09-25 | [66569](https://github.com/airbytehq/airbyte/pull/66569) | Bumps to CDK v7, adds retry/backoff logic to custom schema loader                                                                                                      |
@@ -360,7 +347,6 @@
 | 4.0.1       | 2025-08-09 | [64612](https://github.com/airbytehq/airbyte/pull/64612) | Update dependencies                                                                                                                                                    |
 | 4.0.0       | 2025-08-06 | [64512](https://github.com/airbytehq/airbyte/pull/64512) | Update API version to v20                                                                                                                                              |
 | 3.15.0      | 2025-08-04 | [64495](https://github.com/airbytehq/airbyte/pull/64495) | Promoting release candidate 3.15.0-rc.1 to a main version.                                                                                                             |
->>>>>>> f1cc3372
 | 3.15.0-rc.1 | 2025-07-20 | [64124](https://github.com/airbytehq/airbyte/pull/64124) | Switch all streams to paginated endpoints for improved reliability                                                                                                     |
 | 3.14.2      | 2025-07-28 | [63753](https://github.com/airbytehq/airbyte/pull/63753) | Switching `click_view` to paginated endpoint for improved reliability                                                                                                  |
 | 3.14.1      | 2025-07-26 | [61472](https://github.com/airbytehq/airbyte/pull/61472) | Update dependencies                                                                                                                                                    |
