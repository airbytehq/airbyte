# Google Ads

<HideInUI>

This page contains the setup guide and reference information for the [Google Ads](https://developers.google.com) source connector.

</HideInUI>

## Prerequisites

- A [Google Ads Account](https://support.google.com/google-ads/answer/6366720) [linked](https://support.google.com/google-ads/answer/7459601) to a Google Ads Manager account
<!-- env:oss -->
- (For Airbyte Open Source):
  - A Developer Token
  - OAuth credentials to authenticate your Google account
  <!-- /env:oss -->

## Setup guide

### Set up Google Ads

<!-- env:oss -->

#### Step 1: (For Airbyte Open Source) Apply for a developer token

To set up the Google Ads source connector with Airbyte Open Source, you will need to obtain a developer token. This token allows you to access your data from the Google Ads API. Please note that Google is selective about which software and use cases are issued this token. The Airbyte team has worked with the Google Ads team to allowlist Airbyte and ensure you can get a developer token (see [issue 1981](https://github.com/airbytehq/airbyte/issues/1981) for more information on this topic).

1. To proceed with obtaining a developer token, you will first need to create a [Google Ads Manager account](https://ads.google.com/home/tools/manager-accounts/). Standard Google Ads accounts cannot generate a developer token.

2. To apply for the developer token, please follow [Google's instructions](https://developers.google.com/google-ads/api/docs/first-call/dev-token).

3. When you apply for the token, make sure to include the following:
   - Why you need the token (example: Want to run some internal analytics)
   - That you will be using the Airbyte Open Source project
   - That you have full access to the code base (because we're open source)
   - That you have full access to the server running the code (because you're self-hosting Airbyte)

:::note
You will _not_ be able to access your data via the Google Ads API until this token is approved. You cannot use a test developer token; it has to be at least a basic developer token. The approval process typically takes around 24 hours.
:::

#### Step 2: (For Airbyte Open Source) Obtain your OAuth credentials

If you are using Airbyte Open Source, you will need to obtain the following OAuth credentials to authenticate your Google Ads account:

- Client ID
- Client Secret
- Refresh Token

Please refer to [Google's documentation](https://developers.google.com/identity/protocols/oauth2) for detailed instructions on how to obtain these credentials.

A single access token can grant varying degrees of access to multiple APIs. A variable parameter called scope controls the set of resources and operations that an access token permits. During the access token request, your app sends one or more values in the scope parameter.

The scope for the Google Ads API is: https://www.googleapis.com/auth/adwords

Each Google Ads API developer token is assigned an access level and "permissible use". The access level determines whether you can affect production accounts and the number of operations and requests that you can execute daily. Permissible use determines the specific Google Ads API features that the developer token is allowed to use. Read more about it and apply for higher access [here](https://developers.google.com/google-ads/api/docs/access-levels#access_levels_2).

### Step 3: Set up the Google Ads connector in Airbyte

<!-- /env:oss -->

<!-- env:cloud -->

#### For Airbyte Cloud:

1. [Log into your Airbyte Cloud](https://cloud.airbyte.com/workspaces) account.
2. Click Sources and then click + New source.
3. On the Set up the source page, select Google Ads from the Source type dropdown.
4. Enter a name for the Google Ads connector.
5. Click **Sign in with Google** to authenticate your Google Ads account. In the pop-up, select the appropriate Google account and click **Continue** to proceed.
<FieldAnchor field="customer_id">
6. (Optional) Enter a comma-separated list of the **Customer ID(s)** for your account. These IDs are 10-digit numbers that uniquely identify your account. To find your Customer ID, please follow [Google's instructions](https://support.google.com/google-ads/answer/1704344). Leaving this field blank will replicate data from all connected accounts.

:::note
If you are accessing your account through a Google Ads Manager account, you must enter the [**Customer ID**](https://developers.google.com/google-ads/api/docs/concepts/call-structure#cid) of the Manager account.
:::
</FieldAnchor>

<FieldAnchor field="customer_status_filter">
7. (Optional) Enter customer statuses to filter customers. Leaving this field blank will replicate data from all accounts. Check [Google Ads documentation](https://developers.google.com/google-ads/api/reference/rpc/v18/CustomerStatusEnum.CustomerStatus) for more info.
</FieldAnchor>

<FieldAnchor field="start_date">
8. (Optional) Enter a **Start Date** using the provided datepicker, or by programmatically entering the date in YYYY-MM-DD format. The data added on and after this date will be replicated. (Default start date is 2 years ago)
</FieldAnchor>

9. (Optional) You can use the **Custom GAQL Queries** field to enter a custom query using Google Ads Query Language. Click **Add** and enter your query, as well as the desired name of the table for this data in the destination. Multiple queries can be provided. For more information on formulating these queries, refer to our [guide below](#custom-query-understanding-google-ads-query-language).

<FieldAnchor field="conversion_window_days">
10. (Optional) Enter a **Conversion Window**. This is the number of days after an ad interaction during which a conversion is recorded in Google Ads. For more information on this topic, refer to the [Google Ads Help Center](https://support.google.com/google-ads/answer/3123169?hl=en). This field defaults to 14 days.
</FieldAnchor>

<FieldAnchor field="end_date">
11. (Optional) Enter an **End Date** in YYYY-MM-DD format. Any data added after this date will not be replicated. Leaving this field blank will replicate all data from the start date onward.
</FieldAnchor>

12. Click **Set up source** and wait for the tests to complete.
<!-- /env:cloud -->

<!-- env:oss -->

#### For Airbyte Open Source:

1. Navigate to the Airbyte Open Source dashboard.
2. In the left navigation bar, click **Sources**. In the top-right corner, click **+ New source**.
3. Find and select **Google Ads** from the list of available sources.
4. Enter a **Source name** of your choosing.
5. Enter the **Developer Token** you obtained from Google.
6. To authenticate your Google account, enter your Google application's **Client ID**, **Client Secret**, **Refresh Token**, and optionally, the **Access Token**.
7. (Optional) Enter a comma-separated list of the **Customer ID(s)** for your account. These IDs are 10-digit numbers that uniquely identify your account. To find your Customer ID, please follow [Google's instructions](https://support.google.com/google-ads/answer/1704344). Leaving this field blank will replicate data from all connected accounts.
8. (Optional) Enter customer statuses to filter customers. Leaving this field blank will replicate data from all accounts. Check [Google Ads documentation](https://developers.google.com/google-ads/api/reference/rpc/v18/CustomerStatusEnum.CustomerStatus) for more info.
9. (Optional) Enter a **Start Date** using the provided datepicker, or by programmatically entering the date in YYYY-MM-DD format. The data added on and after this date will be replicated. (Default start date is 2 years ago)
10. (Optional) You can use the **Custom GAQL Queries** field to enter a custom query using Google Ads Query Language. Click **Add** and enter your query, as well as the desired name of the table for this data in the destination. Multiple queries can be provided. For more information on formulating these queries, refer to our [guide below](#custom-query-understanding-google-ads-query-language).
11. (Required for Manager accounts) If accessing your account through a Google Ads Manager account, you must enter the [**Customer ID**](https://developers.google.com/google-ads/api/docs/concepts/call-structure#cid) of the Manager account.
12. (Optional) Enter a **Conversion Window**. This is the number of days after an ad interaction during which a conversion is recorded in Google Ads. For more information on this topic, see the section on [Conversion Windows](#note-on-conversion-windows) below, or refer to the [Google Ads Help Center](https://support.google.com/google-ads/answer/3123169?hl=en). This field defaults to 14 days.
13. (Optional) Enter an **End Date** in YYYY-MM-DD format. Any data added after this date will not be replicated. Leaving this field blank will replicate all data from the start date onward.
14. Click **Set up source** and wait for the tests to complete.

<!-- /env:oss -->
<HideInUI>

## Supported sync modes

The Google Ads source connector supports the following [sync modes](https://docs.airbyte.com/cloud/core-concepts/#connection-sync-modes):

- [Full Refresh - Overwrite](https://docs.airbyte.com/understanding-airbyte/connections/full-refresh-overwrite/)
- [Full Refresh - Append](https://docs.airbyte.com/understanding-airbyte/connections/full-refresh-append)
- [Incremental Sync - Append](https://docs.airbyte.com/understanding-airbyte/connections/incremental-append)
- [Incremental Sync - Append + Deduped](https://docs.airbyte.com/understanding-airbyte/connections/incremental-append-deduped)

**Incremental Events Streams:**

List of streams:

- [ad_group_criterions](https://developers.google.com/google-ads/api/fields/v18/ad_group_criterion)
- [ad_listing_group_criterions](https://developers.google.com/google-ads/api/fields/v18/ad_group_criterion)
- [campaign_criterion](https://developers.google.com/google-ads/api/fields/v18/campaign_criterion)

These streams support incremental updates, including deletions, leveraging the Change Status stream. However, they only capture updates from the most recent three months.

The initial sync operates as a full refresh. Subsequent syncs begin by reading updates from the Change Status stream, followed by syncing records based on their IDs.

:::warning
It's important to note that the Google Ads API resource ChangeStatus has a limit of 10,000 records per request. That's why you cannot sync stream with more than 10,000 updates in a single microsecond. In such cases, it's recommended to use a full refresh sync to ensure all updates are captured.
:::

## Supported Streams

The Google Ads source connector can sync the following tables. It can also sync custom queries using GAQL.

### Main Tables

- [customer](https://developers.google.com/google-ads/api/fields/v18/customer)

Highlights the setup and configurations of a Google Ads account. It encompasses features like call reporting and conversion tracking, giving a clear picture of the account's operational settings and features.

- [customer_label](https://developers.google.com/google-ads/api/fields/v18/customer_label)
- [campaign_criterion](https://developers.google.com/google-ads/api/fields/v18/campaign_criterion)

Targeting option for a campaign, such as a keyword, placement, or audience.

- [campaign_bidding_strategy](https://developers.google.com/google-ads/api/fields/v18/campaign)

Represents the bidding strategy at the campaign level.

- [campaign_label](https://developers.google.com/google-ads/api/fields/v18/campaign_label)
- [label](https://developers.google.com/google-ads/api/fields/v18/label)

Represents labels that can be attached to different entities such as campaigns or ads.

- [ad_group_ad](https://developers.google.com/google-ads/api/fields/v18/ad_group_ad)

Different attributes of ads from ad groups segmented by date.

- [ad_group_ad_label](https://developers.google.com/google-ads/api/fields/v18/ad_group_ad_label)
- [ad_group](https://developers.google.com/google-ads/api/fields/v18/ad_group)

Represents an ad group within a campaign. Ad groups contain one or more ads which target a shared set of keywords.

- [ad_group_label](https://developers.google.com/google-ads/api/fields/v18/ad_group_label)
- [ad_group_bidding_strategy](https://developers.google.com/google-ads/api/fields/v18/ad_group)

Represents the bidding strategy at the ad group level.

- [ad_group_criterion](https://developers.google.com/google-ads/api/fields/v18/ad_group_criterion)

Represents criteria in an ad group, such as keywords or placements.

- [ad_listing_group_criterion](https://developers.google.com/google-ads/api/fields/v18/ad_group_criterion)

Represents criteria for listing group ads.

- [ad_group_criterion_label](https://developers.google.com/google-ads/api/fields/v18/ad_group_criterion_label)
- [audience](https://developers.google.com/google-ads/api/fields/v18/audience)

Represents user lists that are defined by the advertiser to target specific users.

- [user_interest](https://developers.google.com/google-ads/api/fields/v18/user_interest)

A particular interest-based vertical to be targeted.

- [click_view](https://developers.google.com/google-ads/api/reference/rpc/v18/ClickView)

A click view with metrics aggregated at each click level, including both valid and invalid clicks.

Note that `ad_group`, `ad_group_ad`, and `campaign` contain a `labels` field, which should be joined against their respective `*_label` streams if you want to view the actual labels. For example, the `ad_group` stream contains an `ad_group.labels` field, which you would join against the `ad_group_label` stream's `label.resource_name` field.

### Report Tables

- [account_performance_report](https://developers.google.com/google-ads/api/fields/v18/overview)

Provides in-depth metrics related to ads interactions, including viewability, click-through rates, and conversions. Segments data by various factors, offering a granular look into how ads perform across different contexts.

- [campaign](https://developers.google.com/google-ads/api/fields/v18/campaign)

Represents a campaign in Google Ads.

- [campaign_budget](https://developers.google.com/google-ads/api/fields/v18/campaign_budget)

Represents the budget settings of a campaign.

- [geographic_view](https://developers.google.com/google-ads/api/fields/v18/geographic_view)

Geographic View includes all metrics aggregated at the country level. It reports metrics at either actual physical location of the user or an area of interest.

- [user_location_view](https://developers.google.com/google-ads/api/fields/v18/user_location_view)

User Location View includes all metrics aggregated at the country level. It reports metrics at the actual physical location of the user by targeted or not targeted location.

- [display_keyword_view](https://developers.google.com/google-ads/api/fields/v18/display_keyword_view)

Metrics for display keywords, which are keywords that are targeted in display campaigns.

- [topic_view](https://developers.google.com/google-ads/api/fields/v18/topic_view)

Reporting view that shows metrics aggregated by topic, which are broad categories of interests that users have.

- [shopping_performance_view](https://developers.google.com/google-ads/api/fields/v18/shopping_performance_view)

Provides Shopping campaign statistics aggregated at several product dimension levels. Product dimension values from Merchant Center such as brand, category, custom attributes, product condition and product type will reflect the state of each dimension as of the date and time when the corresponding event was recorded.

- [keyword_view](https://developers.google.com/google-ads/api/fields/v18/keyword_view)

Provides metrics related to the performance of keywords in the campaign.

- [ad_group_ad_legacy](https://developers.google.com/google-ads/api/fields/v18/ad_group_ad)

Metrics and attributes of legacy ads from ad groups.

:::note
Due to Google Ads API constraints, the `click_view` stream retrieves data one day at a time and can only retrieve data newer than 90 days ago. Also, [metrics](https://developers.google.com/google-ads/api/fields/v18/metrics) cannot be requested for a Google Ads Manager account. Report streams are only available when pulling data from a non-manager account.
:::

:::warning
Google Ads doesn't support `PERFORMANCE_MAX` campaigns on `ad_group` or `ad` stream level, only on `campaign` level.
If you have this type of campaign Google will remove them from the results for the `ads` reports.
More [info](https://github.com/airbytehq/airbyte/issues/11062) and [Google Discussions](https://groups.google.com/g/adwords-api/c/_mxbgNckaLQ).
:::

For incremental streams, data is synced up to the previous day using your Google Ads account time zone since Google Ads can filter data only by [date](https://developers.google.com/google-ads/api/fields/v18/ad_group_ad#segments.date) without time. Also, some reports cannot load data real-time due to Google Ads [limitations](https://support.google.com/google-ads/answer/2544985?hl=en).

### Primary Key Selection Method

Primary keys are chosen to uniquely identify records within streams. In this selection, we considered the scope of ID uniqueness as detailed in [the Google Ads API structure documentation](https://developers.google.com/google-ads/api/docs/concepts/api-structure#object_ids). This approach guarantees that each record remains unique across various scopes and contexts. Moreover, in the Google Ads API, segmentation is crucial for dissecting performance data. As pointed out in [the Google Ads support documentation](https://developers.google.com/google-ads/api/docs/reporting/segmentation), segments offer a granular insight into data based on specific criteria, like device type or click interactions.

</HideInUI>

<FieldAnchor field="custom_queries_array">
## Custom Query: Understanding Google Ads Query Language

Additional streams for Google Ads can be dynamically created using custom queries.

The Google Ads Query Language queries the Google Ads API. Review the [Google Ads Query Language](https://developers.google.com/google-ads/api/docs/query/overview) and the [query builder](https://developers.google.com/google-ads/api/fields/v18/query_validator) to validate your query. You can then add these as custom queries when configuring the Google Ads source.

Example GAQL Custom Query:

```
SELECT
    campaign.name,
    metrics.conversions,
    metrics.conversions_by_conversion_date
FROM ad_group
```

Note that `segments.date` is automatically added to the `WHERE` clause if it is included in the `SELECT` clause. Custom reports including `segments.date` in the `SELECT` clause will be synced by day.

Each custom query in the input configuration must work for all the customer account IDs. Otherwise, the customer ID will be skipped for every query that fails the validation test. For example, if your query contains metrics fields in the select clause, it will not be executed against manager accounts.

Follow Google's guidance on [Selectability between segments and metrics](https://developers.google.com/google-ads/api/docs/reporting/segmentation#selectability_between_segments_and_metrics) when editing custom queries or default stream schemas (which will also be turned into GAQL queries by the connector). Fields like `segments.keyword.info.text`, `segments.keyword.info.match_type`, `segments.keyword.ad_group_criterion` in the `SELECT` clause tell the query to only get the rows of data that have keywords and remove any row that is not associated with a keyword. This is often unobvious and undesired behavior and can lead to missing data records. If you need this field in the stream, add a new stream instead of editing the existing ones.

:::info
For an existing Google Ads source, when you are updating or removing Custom GAQL Queries, you should also subsequently refresh your source schema to pull in any changes.
:::
</FieldAnchor>

<HideInUI>
## Difference between manager and client accounts

A manager account isn't an "upgrade" of your Google Ads account. Instead, it's an entirely new Google Ads account you create. Think of a manager account as an umbrella Google Ads account with several individual Google Ads accounts linked to it. You can link new and existing Google Ads accounts, as well as other manager accounts.

You can then monitor ad performance, update campaigns, and manage other account tasks for those client accounts. Your manager account can also be given ownership of a client account. This allows you to manage user access for the client account.

[Link](https://support.google.com/google-ads/answer/6139186?hl=en#) for more details on how it works and how you can create it.

**Manager Accounts (MCC)** primarily focus on account management and oversight. They can access and manage multiple client accounts, view shared resources, and handle invitations to link with client accounts.

**Client Accounts** are more operationally focused. They deal with campaign management, bidding, keywords, targeting, extensions, metrics, reporting, billing, and other ad-specific functionalities.

While both types of accounts can access a wide range of resources in the API, the difference lies in their scope and purpose. Manager accounts have a broader oversight, while client accounts delve into the specifics of advertising operations.

For detailed information, refer to the [official documentation.](https://developers.google.com/google-ads/api/fields/v18/overview)

## Note on Conversion Windows

In digital advertising, a 'conversion' typically refers to a user undertaking a desired action after viewing or interacting with an ad. This could be anything from clicking through to the advertiser's website, signing up for a newsletter, making a purchase, and so on. The conversion window is the period of time after a user sees or clicks on an ad during which their actions can still be credited to that ad.

For example, imagine an online shoe store runs an ad and sets a conversion window of 30 days. If you click on that ad today, any purchases you make on the shoe store's site within the next 30 days will be considered conversions resulting from that ad.
The length of the conversion window can vary depending on the goals of the advertiser and the nature of the product or service. Some businesses might set a shorter conversion window if they're promoting a limited-time offer, while others might set a longer window if they're advertising a product that consumers typically take a while to think about before buying.

In essence, the conversion window is a tool for measuring the effectiveness of an advertising campaign. By tracking the actions users take after viewing or interacting with an ad, businesses can gain insight into how well their ads are working and adjust their strategies accordingly.

In the case of configuring the Google Ads source connector, each time a sync is run the connector will retrieve all conversions that were active within the specified conversion window. For example, if you set a conversion window of 30 days, each time a sync is run, the connector will pull all conversions that were active within the past 30 days. Due to this mechanism, it may seem like the same campaigns, ad groups, or ads have different conversion numbers. However, in reality, each data record accurately reflects the number of conversions for that particular resource at the time of extracting the data from the Google Ads API.

## Performance considerations

This source is constrained by the [Google Ads API limits](https://developers.google.com/google-ads/api/docs/best-practices/quotas)

Due to a limitation in the Google Ads API which does not allow getting performance data at a granularity level smaller than a day, the Google Ads connector usually pulls data up until the previous day. For example, if the sync runs on Wednesday at 5 PM, then data up until Tuesday midnight is pulled. Data for Wednesday is exported only if a sync runs after Wednesday (for example, 12:01 AM on Thursday) and so on. This avoids syncing partial performance data, only to have to resync it again once the full day's data has been recorded by Google. For example, without this functionality, a sync which runs on Wednesday at 5 PM would get ads performance data for Wednesday between 12:01 AM - 5 PM on Wednesday, then it would need to run again at the end of the day to get all of Wednesday's data.
</HideInUI>

## Changelog

<details>
  <summary>Expand to review</summary>

| Version    | Date       | Pull Request                                             | Subject                                                                                                                                                                |
|:-----------|:-----------|:---------------------------------------------------------|:-----------------------------------------------------------------------------------------------------------------------------------------------------------------------|
<<<<<<< HEAD
| 3.10.0 | 2025-07-09 | [62510](https://github.com/airbytehq/airbyte/pull/62510) | Migrate XYZ stream to low-code                                                                                                                               |
=======
| 3.10.0-rc.1| 2025-07-07 | [62066](https://github.com/airbytehq/airbyte/pull/62066) | Migrate AdGroup stream to Low Code                                                                                                                                     |
>>>>>>> a9e12a76
| 3.9.0-rc.5 | 2025-07-04 | [62518](https://github.com/airbytehq/airbyte/pull/62518) | Fix state migration for new empty states                                                                                                                               |
| 3.9.0-rc.4 | 2025-07-03 | [62513](https://github.com/airbytehq/airbyte/pull/62513) | Update rollout flag in metadata                                                                                                                                        |
| 3.9.0-rc.3 | 2025-07-03 | [62494](https://github.com/airbytehq/airbyte/pull/62494) | Handle ServiceUnavailableErrors and retry on account check                                                                                                             |
| 3.9.0-rc.2 | 2025-07-03 | [62505](https://github.com/airbytehq/airbyte/pull/62505) | Fix state migration for empty states                                                                                                                                   |
| 3.9.0-rc.1 | 2025-06-18 | [61674](https://github.com/airbytehq/airbyte/pull/61674) | Migrate Campaign stream to Low Code                                                                                                                                    |
| 3.8.2      | 2025-05-31 | [51664](https://github.com/airbytehq/airbyte/pull/51664) | Update dependencies                                                                                                                                                    |
| 3.8.1      | 2025-05-30 | [61002](https://github.com/airbytehq/airbyte/pull/61002) | Fix error during connection check for custom queries.                                                                                                                  |
| 3.8.0      | 2025-05-30 | [61000](https://github.com/airbytehq/airbyte/pull/61000) | Promoting release candidate 3.8.0-rc.1 to a main version.                                                                                                              |
| 3.8.0-rc.1 | 2025-05-28 | [60949](https://github.com/airbytehq/airbyte/pull/60949) | Update API version to v18                                                                                                                                              |
| 3.7.10     | 2025-01-11 | [47090](https://github.com/airbytehq/airbyte/pull/47090) | Starting with this version, the Docker image is now rootless. Please note that this and future versions will not be compatible with Airbyte versions earlier than 0.64 |
| 3.7.9      | 2024-10-14 | [46893](https://github.com/airbytehq/airbyte/pull/46893) | Update getting customers logic                                                                                                                                         |
| 3.7.8      | 2024-10-12 | [46120](https://github.com/airbytehq/airbyte/pull/46120) | Update dependencies                                                                                                                                                    |
| 3.7.7      | 2024-10-07 | [45852](https://github.com/airbytehq/airbyte/pull/45852) | Change to the objects serialization in lists to JSON                                                                                                                   |
| 3.7.6      | 2024-09-21 | [46543](https://github.com/airbytehq/airbyte/pull/46543) | Raise exception on missing stream                                                                                                                                      |
| 3.7.5      | 2024-09-21 | [45801](https://github.com/airbytehq/airbyte/pull/45801) | Update dependencies                                                                                                                                                    |
| 3.7.4      | 2024-09-20 | [44600](https://github.com/airbytehq/airbyte/pull/44600) | Update API documentation URLs                                                                                                                                          |
| 3.7.3      | 2024-09-14 | [45497](https://github.com/airbytehq/airbyte/pull/45497) | Update dependencies                                                                                                                                                    |
| 3.7.2      | 2024-09-07 | [45263](https://github.com/airbytehq/airbyte/pull/45263) | Update dependencies                                                                                                                                                    |
| 3.7.1      | 2024-08-31 | [44326](https://github.com/airbytehq/airbyte/pull/44326) | Update dependencies                                                                                                                                                    |
| `3.7.0  `  | 2024-08-15 | [44095](https://github.com/airbytehq/airbyte/pull/44095) | Migrate to google-ads v17                                                                                                                                              |
| `3.6.5  `  | 2024-08-12 | [43882](https://github.com/airbytehq/airbyte/pull/43882) | Update dependencies                                                                                                                                                    |
| `3.6.4`    | 2024-08-10 | [43628](https://github.com/airbytehq/airbyte/pull/43628) | Update dependencies                                                                                                                                                    |
| `3.6.3`    | 2024-08-03 | [43138](https://github.com/airbytehq/airbyte/pull/43138) | Update dependencies                                                                                                                                                    |
| `3.6.2`    | 2024-08-02 | [42971](https://github.com/airbytehq/airbyte/pull/42971) | Fix attribute error on check connection                                                                                                                                |
| `3.6.1`    | 2024-08-02 | [42960](https://github.com/airbytehq/airbyte/pull/42960) | Update error message for Interval Server Error                                                                                                                         |
| `3.6.0`    | 2024-07-31 | [42544](https://github.com/airbytehq/airbyte/pull/42544) | Migrate to CDK v4.0.2                                                                                                                                                  |
| `3.5.10`   | 2024-07-27 | [42714](https://github.com/airbytehq/airbyte/pull/42714) | Update dependencies                                                                                                                                                    |
| `3.5.9`    | 2024-07-20 | [42339](https://github.com/airbytehq/airbyte/pull/42339) | Update dependencies                                                                                                                                                    |
| `3.5.8`    | 2024-07-13 | [41911](https://github.com/airbytehq/airbyte/pull/41911) | Update dependencies                                                                                                                                                    |
| `3.5.7`    | 2024-07-10 | [41528](https://github.com/airbytehq/airbyte/pull/41528) | Update dependencies                                                                                                                                                    |
| `3.5.6`    | 2024-07-09 | [41323](https://github.com/airbytehq/airbyte/pull/41323) | Update dependencies                                                                                                                                                    |
| `3.5.5`    | 2024-07-06 | [40933](https://github.com/airbytehq/airbyte/pull/40933) | Update dependencies                                                                                                                                                    |
| `3.5.4`    | 2024-06-25 | [40326](https://github.com/airbytehq/airbyte/pull/40326) | Update dependencies                                                                                                                                                    |
| `3.5.3`    | 2024-06-22 | [40158](https://github.com/airbytehq/airbyte/pull/40158) | Update dependencies                                                                                                                                                    |
| `3.5.2`    | 2024-06-06 | [39277](https://github.com/airbytehq/airbyte/pull/39277) | [autopull] Upgrade base image to v1.2.2                                                                                                                                |
| `3.5.1`    | 2024-06-13 | [39425](https://github.com/airbytehq/airbyte/pull/39425) | Fix integration tests; update acceptance tests                                                                                                                         |
| `3.5.0`    | 2024-05-22 | [37840](https://github.com/airbytehq/airbyte/pull/37840) | Fix custom GAQL queries default value                                                                                                                                  |
| `3.4.3`    | 2024-05-20 | [38270](https://github.com/airbytehq/airbyte/pull/38270) | Replace AirbyteLogger with logging.Logger                                                                                                                              |
| `3.4.2`    | 2024-04-24 | [36638](https://github.com/airbytehq/airbyte/pull/36638) | Schema descriptions and CDK 0.80.0                                                                                                                                     |
| `3.4.1`    | 2024-04-08 | [36891](https://github.com/airbytehq/airbyte/pull/36891) | Optimize `check` method                                                                                                                                                |
| `3.4.0`    | 2024-03-19 | [36267](https://github.com/airbytehq/airbyte/pull/36267) | Pin airbyte-cdk version to `^0`                                                                                                                                        |
| `3.3.7`    | 2024-03-15 | [36208](https://github.com/airbytehq/airbyte/pull/36208) | Added error message when there is the `unrecognized field` inside of the `custom query`                                                                                |
| `3.3.6`    | 2024-03-01 | [35664](https://github.com/airbytehq/airbyte/pull/35664) | Fix error for new customers for incremental events streams                                                                                                             |
| `3.3.5`    | 2024-02-28 | [35709](https://github.com/airbytehq/airbyte/pull/35709) | Handle 2-Step Verification exception as config error                                                                                                                   |
| `3.3.4`    | 2024-02-21 | [35493](https://github.com/airbytehq/airbyte/pull/35493) | Rolling back the patch 3.3.3 made for `user_interest` steam                                                                                                            |
| `3.3.3`    | 2024-02-14 | [35280](https://github.com/airbytehq/airbyte/pull/35280) | Temporary patch that disables some fields to avoid 500 error when syncing `user_interest` steam                                                                        |
| `3.3.2`    | 2024-02-12 | [35158](https://github.com/airbytehq/airbyte/pull/35158) | Manage dependencies with Poetry.                                                                                                                                       |
| `3.3.1`    | 2024-01-16 | [34007](https://github.com/airbytehq/airbyte/pull/34007) | prepare for airbyte-lib                                                                                                                                                |
| `3.3.0`    | 2024-01-12 | [34212](https://github.com/airbytehq/airbyte/pull/34212) | Remove metric from query in Ad Group stream for non-manager account                                                                                                    |
| `3.2.1`    | 2024-01-12 | [34200](https://github.com/airbytehq/airbyte/pull/34200) | Disable raising error for not enabled accounts                                                                                                                         |
| `3.2.0`    | 2024-01-09 | [33707](https://github.com/airbytehq/airbyte/pull/33707) | Add possibility to sync all connected accounts                                                                                                                         |
| `3.1.0`    | 2024-01-09 | [33603](https://github.com/airbytehq/airbyte/pull/33603) | Fix two issues in the custom queries: automatic addition of `segments.date` in the query; incorrect field type for `DATE` fields.                                      |
| `3.0.2`    | 2024-01-08 | [33494](https://github.com/airbytehq/airbyte/pull/33494) | Add handling for 401 error while parsing response. Add `metrics.cost_micros` field to Ad Group stream.                                                                 |
| `3.0.1`    | 2023-12-26 | [33769](https://github.com/airbytehq/airbyte/pull/33769) | Run a read function in a separate thread to enforce a time limit for its execution                                                                                     |
| `3.0.0`    | 2023-12-07 | [33120](https://github.com/airbytehq/airbyte/pull/33120) | Upgrade API version to v15                                                                                                                                             |
| `2.0.4`    | 2023-11-10 | [32414](https://github.com/airbytehq/airbyte/pull/32414) | Add backoff strategy for read_records method                                                                                                                           |
| `2.0.3`    | 2023-11-02 | [32102](https://github.com/airbytehq/airbyte/pull/32102) | Fix incremental events streams                                                                                                                                         |
| `2.0.2`    | 2023-10-31 | [32001](https://github.com/airbytehq/airbyte/pull/32001) | Added handling (retry) for `InternalServerError` while reading the streams                                                                                             |
| `2.0.1`    | 2023-10-27 | [31908](https://github.com/airbytehq/airbyte/pull/31908) | Base image migration: remove Dockerfile and use the python-connector-base image                                                                                        |
| `2.0.0`    | 2023-10-04 | [31048](https://github.com/airbytehq/airbyte/pull/31048) | Fix schem default streams, change names of streams.                                                                                                                    |
| `1.0.0`    | 2023-09-28 | [30705](https://github.com/airbytehq/airbyte/pull/30705) | Fix schemas for custom queries                                                                                                                                         |
| `0.11.1`   | 2023-09-26 | [30758](https://github.com/airbytehq/airbyte/pull/30758) | Exception should not be raises if a stream is not found                                                                                                                |
| `0.11.0`   | 2023-09-23 | [30704](https://github.com/airbytehq/airbyte/pull/30704) | Update error handling                                                                                                                                                  |
| `0.10.0`   | 2023-09-19 | [30091](https://github.com/airbytehq/airbyte/pull/30091) | Fix schemas for correct primary and foreign keys                                                                                                                       |
| `0.9.0`    | 2023-09-14 | [28970](https://github.com/airbytehq/airbyte/pull/28970) | Add incremental deletes for Campaign and Ad Group Criterion streams                                                                                                    |
| `0.8.1`    | 2023-09-13 | [30376](https://github.com/airbytehq/airbyte/pull/30376) | Revert pagination changes from 0.8.0                                                                                                                                   |
| `0.8.0`    | 2023-09-01 | [30071](https://github.com/airbytehq/airbyte/pull/30071) | Delete start_date from required parameters and fix pagination                                                                                                          |
| `0.7.4`    | 2023-07-28 | [28832](https://github.com/airbytehq/airbyte/pull/28832) | Update field descriptions                                                                                                                                              |
| `0.7.3`    | 2023-07-24 | [28510](https://github.com/airbytehq/airbyte/pull/28510) | Set dates with client's timezone                                                                                                                                       |
| `0.7.2`    | 2023-07-20 | [28535](https://github.com/airbytehq/airbyte/pull/28535) | UI improvement: Make the query field in custom reports a multi-line string field                                                                                       |
| `0.7.1`    | 2023-07-17 | [28365](https://github.com/airbytehq/airbyte/pull/28365) | 0.3.1 and 0.3.2 follow up: make today the end date, not yesterday                                                                                                      |
| `0.7.0`    | 2023-07-12 | [28246](https://github.com/airbytehq/airbyte/pull/28246) | Add new streams: labels, criterions, biddig strategies                                                                                                                 |
| `0.6.1`    | 2023-07-12 | [28230](https://github.com/airbytehq/airbyte/pull/28230) | Reduce amount of logs produced by the connector while working with big amount of data                                                                                  |
| `0.6.0`    | 2023-07-10 | [28078](https://github.com/airbytehq/airbyte/pull/28078) | Add new stream `Campaign Budget`                                                                                                                                       |
| `0.5.0`    | 2023-07-07 | [28042](https://github.com/airbytehq/airbyte/pull/28042) | Add metrics & segment to `Campaigns` stream                                                                                                                            |
| `0.4.3`    | 2023-07-05 | [27959](https://github.com/airbytehq/airbyte/pull/27959) | Add `audience` and `user_interest` streams                                                                                                                             |
| `0.3.3`    | 2023-07-03 | [27913](https://github.com/airbytehq/airbyte/pull/27913) | Improve Google Ads exception handling (wrong customer ID)                                                                                                              |
| `0.3.2`    | 2023-06-29 | [27835](https://github.com/airbytehq/airbyte/pull/27835) | Fix bug introduced in 0.3.1: update query template                                                                                                                     |
| `0.3.1`    | 2023-06-26 | [27711](https://github.com/airbytehq/airbyte/pull/27711) | Refactor date slicing; make start date inclusive                                                                                                                       |
| `0.3.0`    | 2023-06-26 | [27738](https://github.com/airbytehq/airbyte/pull/27738) | License Update: Elv2                                                                                                                                                   |
| `0.2.24`   | 2023-06-06 | [27608](https://github.com/airbytehq/airbyte/pull/27608) | Improve Google Ads exception handling                                                                                                                                  |
| `0.2.23`   | 2023-06-06 | [26905](https://github.com/airbytehq/airbyte/pull/26905) | Replace deprecated `authSpecification` in the connector specification with `advancedAuth`                                                                              |
| `0.2.22`   | 2023-06-02 | [26948](https://github.com/airbytehq/airbyte/pull/26948) | Refactor error messages; add `pattern_descriptor` for fields in spec                                                                                                   |
| `0.2.21`   | 2023-05-30 | [25314](https://github.com/airbytehq/airbyte/pull/25314) | Add full refresh custom table `asset_group_listing_group_filter`                                                                                                       |
| `0.2.20`   | 2023-05-30 | [25624](https://github.com/airbytehq/airbyte/pull/25624) | Add `asset` Resource to full refresh custom tables (GAQL Queries)                                                                                                      |
| `0.2.19`   | 2023-05-15 | [26209](https://github.com/airbytehq/airbyte/pull/26209) | Handle Token Refresh errors as `config_error`                                                                                                                          |
| `0.2.18`   | 2023-05-15 | [25947](https://github.com/airbytehq/airbyte/pull/25947) | Improve GAQL parser error message if multiple resources provided                                                                                                       |
| `0.2.17`   | 2023-05-11 | [25987](https://github.com/airbytehq/airbyte/pull/25987) | Categorized Config Errors Accurately                                                                                                                                   |
| `0.2.16`   | 2023-05-10 | [25965](https://github.com/airbytehq/airbyte/pull/25965) | Fix Airbyte date-time data-types                                                                                                                                       |
| `0.2.14`   | 2023-03-21 | [24945](https://github.com/airbytehq/airbyte/pull/24945) | For custom google query fixed schema type for "data_type: ENUM" and "is_repeated: true" to array of strings                                                            |
| `0.2.13`   | 2023-03-21 | [24338](https://github.com/airbytehq/airbyte/pull/24338) | Migrate to v13                                                                                                                                                         |
| `0.2.12`   | 2023-03-17 | [22985](https://github.com/airbytehq/airbyte/pull/22985) | Specified date formatting in specification                                                                                                                             |
| `0.2.11`   | 2023-03-13 | [23999](https://github.com/airbytehq/airbyte/pull/23999) | Fix incremental sync for Campaigns stream                                                                                                                              |
| `0.2.10`   | 2023-02-11 | [22703](https://github.com/airbytehq/airbyte/pull/22703) | Add support for custom full_refresh streams                                                                                                                            |
| `0.2.9`    | 2023-01-23 | [21705](https://github.com/airbytehq/airbyte/pull/21705) | Fix multibyte issue; Bump google-ads package to 19.0.0                                                                                                                 |
| `0.2.8`    | 2023-01-18 | [21517](https://github.com/airbytehq/airbyte/pull/21517) | Write fewer logs                                                                                                                                                       |
| `0.2.7`    | 2023-01-10 | [20755](https://github.com/airbytehq/airbyte/pull/20755) | Add more logs to debug stuck syncs                                                                                                                                     |
| `0.2.6`    | 2022-12-22 | [20855](https://github.com/airbytehq/airbyte/pull/20855) | Retry 429 and 5xx errors                                                                                                                                               |
| `0.2.5`    | 2022-11-22 | [19700](https://github.com/airbytehq/airbyte/pull/19700) | Fix schema for `campaigns` stream                                                                                                                                      |
| `0.2.4`    | 2022-11-09 | [19208](https://github.com/airbytehq/airbyte/pull/19208) | Add TypeTransofrmer to Campaings stream to force proper type casting                                                                                                   |
| `0.2.3`    | 2022-10-17 | [18069](https://github.com/airbytehq/airbyte/pull/18069) | Add `segments.hour`, `metrics.ctr`, `metrics.conversions` and `metrics.conversions_values` fields to `campaigns` report stream                                         |
| `0.2.2`    | 2022-10-21 | [17412](https://github.com/airbytehq/airbyte/pull/17412) | Release with CDK >= 0.2.2                                                                                                                                              |
| `0.2.1`    | 2022-09-29 | [17412](https://github.com/airbytehq/airbyte/pull/17412) | Always use latest CDK version                                                                                                                                          |
| `0.2.0`    | 2022-08-23 | [15858](https://github.com/airbytehq/airbyte/pull/15858) | Mark the `query` and `table_name` fields in `custom_queries` as required                                                                                               |
| `0.1.44`   | 2022-07-27 | [15084](https://github.com/airbytehq/airbyte/pull/15084) | Fix data type `ad_group_criterion.topic.path` in `display_topics_performance_report` and shifted `campaigns` to non-managers streams                                   |
| `0.1.43`   | 2022-07-12 | [14614](https://github.com/airbytehq/airbyte/pull/14614) | Update API version to `v11`, update `google-ads` to 17.0.0                                                                                                             |
| `0.1.42`   | 2022-06-08 | [13624](https://github.com/airbytehq/airbyte/pull/13624) | Update `google-ads` to 15.1.1, pin `protobuf==3.20.0` to work on MacOS M1 machines (AMD)                                                                               |
| `0.1.41`   | 2022-06-08 | [13618](https://github.com/airbytehq/airbyte/pull/13618) | Add missing dependency                                                                                                                                                 |
| `0.1.40`   | 2022-06-02 | [13423](https://github.com/airbytehq/airbyte/pull/13423) | Fix the missing data [issue](https://github.com/airbytehq/airbyte/issues/12999)                                                                                        |
| `0.1.39`   | 2022-05-18 | [12914](https://github.com/airbytehq/airbyte/pull/12914) | Fix GAQL query validation and log auth errors instead of failing the sync                                                                                              |
| `0.1.38`   | 2022-05-12 | [12807](https://github.com/airbytehq/airbyte/pull/12807) | Documentation updates                                                                                                                                                  |
| `0.1.37`   | 2022-05-06 | [12651](https://github.com/airbytehq/airbyte/pull/12651) | Improve integration and unit tests                                                                                                                                     |
| `0.1.36`   | 2022-04-19 | [12158](https://github.com/airbytehq/airbyte/pull/12158) | Fix `*_labels` streams data type                                                                                                                                       |
| `0.1.35`   | 2022-04-18 | [9310](https://github.com/airbytehq/airbyte/pull/9310)   | Add new fields to reports                                                                                                                                              |
| `0.1.34`   | 2022-03-29 | [11602](https://github.com/airbytehq/airbyte/pull/11602) | Add budget amount to campaigns stream.                                                                                                                                 |
| `0.1.33`   | 2022-03-29 | [11513](https://github.com/airbytehq/airbyte/pull/11513) | When `end_date` is configured in the future, use today's date instead.                                                                                                 |
| `0.1.32`   | 2022-03-24 | [11371](https://github.com/airbytehq/airbyte/pull/11371) | Improve how connection check returns error messages                                                                                                                    |
| `0.1.31`   | 2022-03-23 | [11301](https://github.com/airbytehq/airbyte/pull/11301) | Update docs and spec to clarify usage                                                                                                                                  |
| `0.1.30`   | 2022-03-23 | [11221](https://github.com/airbytehq/airbyte/pull/11221) | Add `*_labels` streams to fetch the label text rather than their IDs                                                                                                   |
| `0.1.29`   | 2022-03-22 | [10919](https://github.com/airbytehq/airbyte/pull/10919) | Fix user location report schema and add to acceptance tests                                                                                                            |
| `0.1.28`   | 2022-02-25 | [10372](https://github.com/airbytehq/airbyte/pull/10372) | Add network fields to click view stream                                                                                                                                |
| `0.1.27`   | 2022-02-16 | [10315](https://github.com/airbytehq/airbyte/pull/10315) | Make `ad_group_ads` and other streams support incremental sync.                                                                                                        |
| `0.1.26`   | 2022-02-11 | [10150](https://github.com/airbytehq/airbyte/pull/10150) | Add support for multiple customer IDs.                                                                                                                                 |
| `0.1.25`   | 2022-02-04 | [9812](https://github.com/airbytehq/airbyte/pull/9812)   | Handle `EXPIRED_PAGE_TOKEN` exception and retry with updated state.                                                                                                    |
| `0.1.24`   | 2022-02-04 | [9996](https://github.com/airbytehq/airbyte/pull/9996)   | Use Google Ads API version V9.                                                                                                                                         |
| `0.1.23`   | 2022-01-25 | [8669](https://github.com/airbytehq/airbyte/pull/8669)   | Add end date parameter in spec.                                                                                                                                        |
| `0.1.22`   | 2022-01-24 | [9608](https://github.com/airbytehq/airbyte/pull/9608)   | Reduce stream slice date range.                                                                                                                                        |
| `0.1.21`   | 2021-12-28 | [9149](https://github.com/airbytehq/airbyte/pull/9149)   | Update title and description                                                                                                                                           |
| `0.1.20`   | 2021-12-22 | [9071](https://github.com/airbytehq/airbyte/pull/9071)   | Fix: Keyword schema enum                                                                                                                                               |
| `0.1.19`   | 2021-12-14 | [8431](https://github.com/airbytehq/airbyte/pull/8431)   | Add new streams: Geographic and Keyword                                                                                                                                |
| `0.1.18`   | 2021-12-09 | [8225](https://github.com/airbytehq/airbyte/pull/8225)   | Include time_zone to sync. Remove streams for manager account.                                                                                                         |
| `0.1.16`   | 2021-11-22 | [8178](https://github.com/airbytehq/airbyte/pull/8178)   | Clarify setup fields                                                                                                                                                   |
| `0.1.15`   | 2021-10-07 | [6684](https://github.com/airbytehq/airbyte/pull/6684)   | Add new stream `click_view`                                                                                                                                            |
| `0.1.14`   | 2021-10-01 | [6565](https://github.com/airbytehq/airbyte/pull/6565)   | Fix OAuth Spec File                                                                                                                                                    |
| `0.1.13`   | 2021-09-27 | [6458](https://github.com/airbytehq/airbyte/pull/6458)   | Update OAuth Spec File                                                                                                                                                 |
| `0.1.11`   | 2021-09-22 | [6373](https://github.com/airbytehq/airbyte/pull/6373)   | Fix inconsistent segments.date field type across all streams                                                                                                           |
| `0.1.10`   | 2021-09-13 | [6022](https://github.com/airbytehq/airbyte/pull/6022)   | Annotate Oauth2 flow initialization parameters in connector spec                                                                                                       |
| `0.1.9`    | 2021-09-07 | [5302](https://github.com/airbytehq/airbyte/pull/5302)   | Add custom query stream support                                                                                                                                        |
| `0.1.8`    | 2021-08-03 | [5509](https://github.com/airbytehq/airbyte/pull/5509)   | Allow additionalProperties in spec.json                                                                                                                                |
| `0.1.7`    | 2021-08-03 | [5422](https://github.com/airbytehq/airbyte/pull/5422)   | Correct query to not skip dates                                                                                                                                        |
| `0.1.6`    | 2021-08-03 | [5423](https://github.com/airbytehq/airbyte/pull/5423)   | Added new stream UserLocationReport                                                                                                                                    |
| `0.1.5`    | 2021-08-03 | [5159](https://github.com/airbytehq/airbyte/pull/5159)   | Add field `login_customer_id` to spec                                                                                                                                  |
| `0.1.4`    | 2021-07-28 | [4962](https://github.com/airbytehq/airbyte/pull/4962)   | Support new Report streams                                                                                                                                             |
| `0.1.3`    | 2021-07-23 | [4788](https://github.com/airbytehq/airbyte/pull/4788)   | Support main streams, fix bug with exception `DATE_RANGE_TOO_NARROW` for incremental streams                                                                           |
| `0.1.2`    | 2021-07-06 | [4539](https://github.com/airbytehq/airbyte/pull/4539)   | Add `AIRBYTE_ENTRYPOINT` for Kubernetes support                                                                                                                        |
| `0.1.1`    | 2021-06-23 | [4288](https://github.com/airbytehq/airbyte/pull/4288)   | Fix `Bugfix: Correctly declare required parameters`                                                                                                                    |

</details><|MERGE_RESOLUTION|>--- conflicted
+++ resolved
@@ -335,11 +335,8 @@
 
 | Version    | Date       | Pull Request                                             | Subject                                                                                                                                                                |
 |:-----------|:-----------|:---------------------------------------------------------|:-----------------------------------------------------------------------------------------------------------------------------------------------------------------------|
-<<<<<<< HEAD
-| 3.10.0 | 2025-07-09 | [62510](https://github.com/airbytehq/airbyte/pull/62510) | Migrate XYZ stream to low-code                                                                                                                               |
-=======
+| 3.10.0-rc.2 | 2025-07-09 | [62510](https://github.com/airbytehq/airbyte/pull/62510) | Migrate XYZ stream to low-code                                                                                                                               |
 | 3.10.0-rc.1| 2025-07-07 | [62066](https://github.com/airbytehq/airbyte/pull/62066) | Migrate AdGroup stream to Low Code                                                                                                                                     |
->>>>>>> a9e12a76
 | 3.9.0-rc.5 | 2025-07-04 | [62518](https://github.com/airbytehq/airbyte/pull/62518) | Fix state migration for new empty states                                                                                                                               |
 | 3.9.0-rc.4 | 2025-07-03 | [62513](https://github.com/airbytehq/airbyte/pull/62513) | Update rollout flag in metadata                                                                                                                                        |
 | 3.9.0-rc.3 | 2025-07-03 | [62494](https://github.com/airbytehq/airbyte/pull/62494) | Handle ServiceUnavailableErrors and retry on account check                                                                                                             |
