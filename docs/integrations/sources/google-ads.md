# Google Ads

{% hint style="warning" %}
If you don't already have a developer token from Google Ads, make sure you follow the [instructions](#how-to-apply-for-the-developer-token) so your request doesn't get denied.
{% endhint %}

## Features

| Feature | Supported? |
| :--- | :--- |
| Full Refresh Sync | Yes |
| Incremental Sync | Yes |
| Replicate Incremental Deletes | No |
| SSL connection | Yes |

## Supported Tables

This source is capable of syncing the following tables and their data:

#### Main Tables
* [accounts](https://developers.google.com/google-ads/api/fields/v8/customer)
* [ad_group_ads](https://developers.google.com/google-ads/api/fields/v8/ad_group_ad)
* [ad_groups](https://developers.google.com/google-ads/api/fields/v8/ad_group)
* [campaigns](https://developers.google.com/google-ads/api/fields/v8/campaign)
* [click_view](https://developers.google.com/google-ads/api/reference/rpc/v8/ClickView)

#### Report Tables
* [account_performance_report](https://developers.google.com/google-ads/api/docs/migration/mapping#account_performance)
* [ad_group_ad_report](https://developers.google.com/google-ads/api/docs/migration/mapping#ad_performance)
* [display_keyword_report](https://developers.google.com/google-ads/api/docs/migration/mapping#display_keyword_performance)
* [display_topics_report](https://developers.google.com/google-ads/api/docs/migration/mapping#display_topics_performance)
* [shopping_performance_report](https://developers.google.com/google-ads/api/docs/migration/mapping#shopping_performance)

<<<<<<< HEAD
**Note**: Due to constraints from the Google Ads API, the `click_view` stream retrieves data one day at a time and can only retrieve data newer than 90 days ago

### Features
=======
## Getting Started (Airbyte-Cloud)
>>>>>>> 933a1e45

1. Click `Authenticate your Google Ads account` to sign in with Google and authorize your account.
2. Get the customer ID for your account. Learn how to do that [here](https://support.google.com/google-ads/answer/1704344)
3. If your access to the account is through a manager account, get the customer ID of the manager account.
4. Fill out a start date, and optionally, a conversion window, and custom [GAQL](https://developers.google.com/google-ads/api/docs/query/overview).
5. You're done.

## Getting Started (Airbyte Open-Source)

#### Requirements

Google Ads Account with an approved Developer Token \(note: In order to get API access to Google Ads, you must have a "manager" account. This must be created separately from your standard account. You can find more information about this distinction in the [google ads docs](https://ads.google.com/home/tools/manager-accounts/).\)

* developer_token
* client_id
* client_secret
* refresh_token
* start_date
* customer_id
* login_customer_id (you can find more information about this field in [Google Ads docs](https://developers.google.com/google-ads/api/docs/concepts/call-structure#cid))

#### Setup guide

This guide will provide information as if starting from scratch. Please skip over any steps you have already completed.

* Create an Google Ads Account. Here are [Google's instruction](https://support.google.com/google-ads/answer/6366720) on how to create one.
* Create an Google Ads MANAGER Account. Here are [Google's instruction](https://ads.google.com/home/tools/manager-accounts/) on how to create one.
* You should now have two Google Ads accounts: a normal account and a manager account. Link the Manager account to the normal account following [Google's documentation](https://support.google.com/google-ads/answer/7459601).
* Apply for a developer token \(**make sure you follow our** [**instructions**](#how-to-apply-for-the-developer-token)\) on your Manager account.  This token allows you to access your data from the Google Ads API. Here are [Google's instructions](https://developers.google.com/google-ads/api/docs/first-call/dev-token). The docs are a little unclear on this point, but you will _not_ be able to access your data via the Google Ads API until this token is approved. You cannot use a test developer token, it has to be at least a basic developer token. It usually takes Google 24 hours to respond to these applications. This developer token is the value you will use in the `developer_token` field.
* Fetch your `client_id`, `client_secret`, and `refresh_token`. Google provides [instructions](https://developers.google.com/google-ads/api/docs/first-call/overview) on how to do this.
* Select your `customer_id`. The `customer_is` refer to the id of each of your Google Ads accounts. This is the 10 digit number in the top corner of the page when you are in google ads ui. The source will only pull data from the accounts for which you provide an id. If you are having trouble finding it, check out [Google's instructions](https://support.google.com/google-ads/answer/1704344).

Wow! That was a lot of steps. We are working on making the OAuth flow for all of our connectors simpler \(allowing you to skip needing to get a `developer_token` and a `refresh_token` which are the most painful / time-consuming steps in this walkthrough\).

### How to apply for the developer token

Google is very picky about which software and which use case can get access to a developer token. The Airbyte team has worked with the Google Ads team to whitelist Airbyte and make sure you can get one \(see [issue 1981](https://github.com/airbytehq/airbyte/issues/1981) for more information\).

When you apply for a token, you need to mention:

* Why you need the token \(eg: want to run some internal analytics...\)
* That you will be using the Airbyte Open Source project
* That you have full access to the code base \(because we're open source\)
* That you have full access to the server running the code \(because you're self-hosting Airbyte\)

If for any reason the request gets denied, let us know and we will be able to unblock you.

#### Understanding Google Ads Query Language

The Google Ads Query Language can query the Google Ads API. Check out [Google Ads Query Language](https://developers.google.com/google-ads/api/docs/query/overview)

## Rate Limiting & Performance Considerations (Airbyte Open Source)

This source is constrained by whatever API limits are set for the Google Ads that is used. You can read more about those limits in the [Google Developer docs](https://developers.google.com/google-ads/api/docs/best-practices/quotas).


## CHANGELOG

| Version | Date | Pull Request | Subject |
| :------ | :--------  | :-----       | :------ |
| `0.1.13` | 2021-09-27 | [6458](https://github.com/airbytehq/airbyte/pull/6458) | Update OAuth Spec File |
| `0.1.11` | 2021-09-22 | [#6373](https://github.com/airbytehq/airbyte/pull/6373) | Fix inconsistent segments.date field type across all streams |
| `0.1.10` | 2021-09-13 | [#6022](https://github.com/airbytehq/airbyte/pull/6022) | Annotate Oauth2 flow initialization parameters in connector spec |
| `0.1.9` | 2021-09-07 | [#5302](https://github.com/airbytehq/airbyte/pull/5302) | Add custom query stream support |
| `0.1.8` | 2021-08-03 | [#5509](https://github.com/airbytehq/airbyte/pull/5509) | allow additionalProperties in spec.json |
| `0.1.7` | 2021-08-03 | [#5422](https://github.com/airbytehq/airbyte/pull/5422) | Correct query to not skip dates |
| `0.1.6` | 2021-08-03 | [#5423](https://github.com/airbytehq/airbyte/pull/5423) | Added new stream UserLocationReport |
| `0.1.5` | 2021-08-03 | [#5159](https://github.com/airbytehq/airbyte/pull/5159) | Add field `login_customer_id` to spec |
| `0.1.4` | 2021-07-28 | [#4962](https://github.com/airbytehq/airbyte/pull/4962) | Support new Report streams |
| `0.1.3` | 2021-07-23 | [#4788](https://github.com/airbytehq/airbyte/pull/4788) | Support main streams, fix bug with exception `DATE_RANGE_TOO_NARROW` for incremental streams |
| `0.1.2` | 2021-07-06 | [#4539](https://github.com/airbytehq/airbyte/pull/4539) | Add `AIRBYTE_ENTRYPOINT` for Kubernetes support |
| `0.1.1` | 2021-06-23 | [#4288](https://github.com/airbytehq/airbyte/pull/4288) | `Bugfix: Correctly declare required parameters ` |<|MERGE_RESOLUTION|>--- conflicted
+++ resolved
@@ -31,13 +31,9 @@
 * [display_topics_report](https://developers.google.com/google-ads/api/docs/migration/mapping#display_topics_performance)
 * [shopping_performance_report](https://developers.google.com/google-ads/api/docs/migration/mapping#shopping_performance)
 
-<<<<<<< HEAD
 **Note**: Due to constraints from the Google Ads API, the `click_view` stream retrieves data one day at a time and can only retrieve data newer than 90 days ago
 
-### Features
-=======
 ## Getting Started (Airbyte-Cloud)
->>>>>>> 933a1e45
 
 1. Click `Authenticate your Google Ads account` to sign in with Google and authorize your account.
 2. Get the customer ID for your account. Learn how to do that [here](https://support.google.com/google-ads/answer/1704344)
