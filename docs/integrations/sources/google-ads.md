--- conflicted
+++ resolved
@@ -134,11 +134,8 @@
 
 | Version  | Date       | Pull Request                                             | Subject                                                                                                                              |
 |:---------|:-----------|:---------------------------------------------------------|:-------------------------------------------------------------------------------------------------------------------------------------|
-<<<<<<< HEAD
-| `0.2.6`  | 2022-12-21 | [20755](https://github.com/airbytehq/airbyte/pull/20755) | Add more logs to debug stuck syncs                                                                                                   |
-=======
+| `0.2.7`  | 2023-01-10 | [20755](https://github.com/airbytehq/airbyte/pull/20755) | Add more logs to debug stuck syncs                                                                                                   |
 | `0.2.6`  | 2022-12-22 | [20855](https://github.com/airbytehq/airbyte/pull/20855) | Retry 429 and 5xx errors                                                                                                             |
->>>>>>> f921d8cf
 | `0.2.5`  | 2022-11-22 | [19700](https://github.com/airbytehq/airbyte/pull/19700) | Fix schema for `campaigns` stream                                                                                                    |
 | `0.2.4`  | 2022-11-09 | [19208](https://github.com/airbytehq/airbyte/pull/19208) | Add TypeTransofrmer to Campaings stream to force proper type casting                                                                 |
 | `0.2.3`  | 2022-10-17 | [18069](https://github.com/airbytehq/airbyte/pull/18069) | Add `segments.hour`, `metrics.ctr`, `metrics.conversions` and `metrics.conversions_values` fields to `campaigns` report stream       |
