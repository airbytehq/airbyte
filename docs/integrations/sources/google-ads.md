# Google Ads

This page contains the setup guide and reference information for the Google Ads source connector.

## Prerequisites

- A [Google Ads Account](https://support.google.com/google-ads/answer/6366720) [linked](https://support.google.com/google-ads/answer/7459601) to a [Google Ads Manager account](https://ads.google.com/home/tools/manager-accounts/)
- (For Airbyte OSS) [A developer token](#step-1-for-airbyte-oss-apply-for-a-developer-token)

## Setup guide

### Step 1: (For Airbyte OSS) Apply for a developer token

:::note
You'll need to create a [Google Ads Manager account](https://ads.google.com/home/tools/manager-accounts/) since Google Ads accounts cannot generate a developer token.
::: 

To set up the Google Ads source connector with Airbyte OSS, you'll need a developer token. This token allows you to access your data from the Google Ads API. However, Google is selective about which software and use cases can get a developer token. The Airbyte team has worked with the Google Ads team to allowlist Airbyte and make sure you can get a developer token (see [issue 1981](https://github.com/airbytehq/airbyte/issues/1981) for more information).

Follow [Google's instructions](https://developers.google.com/google-ads/api/docs/first-call/dev-token) to apply for the token. Note that you will _not_ be able to access your data via the Google Ads API until this token is approved. You cannot use a test developer token; it has to be at least a basic developer token. It usually takes Google 24 hours to respond to these applications. 

When you apply for a token, make sure to mention:

- Why you need the token (example: Want to run some internal analytics)
- That you will be using the Airbyte Open Source project
- That you have full access to the code base (because we're open source)
- That you have full access to the server running the code (because you're self-hosting Airbyte)

### Step 2: Set up the Google Ads connector in Airbyte

#### For Airbyte Cloud

To set up Google Ads as a source in Airbyte Cloud:

1. [Log into your Airbyte Cloud](https://cloud.airbyte.io/workspaces) account.
2. Click **Sources** and then click **+ New source**.
3. On the Set up the source page, select **Google Ads** from the Source type dropdown.
4. Enter a **Name** for your source.
5. Click **Sign in with Google** to authenticate your Google Ads account.
6. Enter a comma-separated list of the [Customer ID(s)](https://support.google.com/google-ads/answer/1704344) for your account.
7. Enter the **Start Date** in YYYY-MM-DD format. The data added on and after this date will be replicated. If this field is blank, Airbyte will replicate all data.
8. (Optional) Enter a custom [GAQL](#custom-query-understanding-google-ads-query-language) query.
9. (Optional) If the access to your account is through a [Google Ads Manager account](https://ads.google.com/home/tools/manager-accounts/), enter the [**Login Customer ID for Managed Accounts**](https://developers.google.com/google-ads/api/docs/concepts/call-structure#cid) of the Google Ads Manager account.
10. (Optional) Enter a [**Conversion Window**](https://support.google.com/google-ads/answer/3123169?hl=en).
11. (Optional) Enter the **End Date** in YYYY-MM-DD format. The data added after this date will not be replicated. 
12. Click **Set up source**.

<<<<<<< HEAD
**Note**: The Google Ads connector usually pulls data up until the previous day. For example, if the sync runs on Wednesday 5pm, then data up until Tuesday midnight is pulled. Data for Wednesday is exported only if a sync runs after Wednesday e.g: 12:01am on Thursday, and so on. The connector does this to avoid syncing partial performance data, only to have to resync it again once the full day's data has been recorded by Google. For example, without this functionality, a sync which runs on Wednesday 5pm would get ads performance data for Wednesday between 12:01am-5pm on Wednesday, then it would need to run again once the day is done to get all of Wednesday's data once more. This is due to a limitation in the Google Ads API which does not allow getting performance data at a granularity level smaller than a day. 

## Getting Started \(Airbyte-Cloud\)
=======
#### For Airbyte OSS
>>>>>>> 943f102f

To set up Google Ads as a source in Airbyte OSS:

1. Log into your Airbyte OSS account.
2. Click **Sources** and then click **+ New source**.
3. On the Set up the source page, select **Google Ads** from the Source type dropdown.
4. Enter a **Name** for your source.
5. Enter the [**Developer Token**](#step-1-for-airbyte-oss-apply-for-a-developer-token).
6. To authenticate your Google account via OAuth, enter your Google application's [**Client ID**, **Client Secret**, **Refresh Token**, and optionally, the **Access Token**](https://developers.google.com/google-ads/api/docs/first-call/overview).
7. Enter a comma-separated list of the [Customer ID(s)](https://support.google.com/google-ads/answer/1704344) for your account.
8. Enter the **Start Date** in YYYY-MM-DD format. The data added on and after this date will be replicated. If this field is blank, Airbyte will replicate all data.
9. (Optional) Enter a custom [GAQL](#custom-query-understanding-google-ads-query-language) query.
10. (Optional) If the access to your account is through a [Google Ads Manager account](https://ads.google.com/home/tools/manager-accounts/), enter the [**Login Customer ID for Managed Accounts**](https://developers.google.com/google-ads/api/docs/concepts/call-structure#cid) of the Google Ads Manager account.
11. (Optional) Enter a [**Conversion Window**](https://support.google.com/google-ads/answer/3123169?hl=en).
12. (Optional) Enter the **End Date** in YYYY-MM-DD format. The data added after this date will not be replicated. 
13. Click **Set up source**.

## Supported sync modes

The Google Ads source connector supports the following[ sync modes](https://docs.airbyte.com/cloud/core-concepts#connection-sync-modes):

- [Full Refresh - Overwrite](https://docs.airbyte.com/understanding-airbyte/glossary#full-refresh-sync)
- [Full Refresh - Append](https://docs.airbyte.com/understanding-airbyte/connections/full-refresh-append)
- [Incremental Sync - Append](https://docs.airbyte.com/understanding-airbyte/connections/incremental-append)
- [Incremental Sync - Deduped History](https://docs.airbyte.com/understanding-airbyte/connections/incremental-deduped-history)

## Supported Streams

The Google Ads source connector can sync the following tables. It can also sync custom queries using GAQL.

### Main Tables

- [accounts](https://developers.google.com/google-ads/api/fields/v9/customer)
- [ad_group_ads](https://developers.google.com/google-ads/api/fields/v9/ad_group_ad)
- [ad_group_ad_labels](https://developers.google.com/google-ads/api/fields/v9/ad_group_ad_label)
- [ad_groups](https://developers.google.com/google-ads/api/fields/v9/ad_group)
- [ad_group_labels](https://developers.google.com/google-ads/api/fields/v9/ad_group_label)
- [campaign_labels](https://developers.google.com/google-ads/api/fields/v9/campaign_label)
- [click_view](https://developers.google.com/google-ads/api/reference/rpc/v9/ClickView)
- [keyword](https://developers.google.com/google-ads/api/fields/v9/keyword_view)
- [geographic](https://developers.google.com/google-ads/api/fields/v9/geographic_view)

Note that `ad_groups`, `ad_group_ads`, and `campaigns` contain a `labels` field, which should be joined against their respective `*_labels` streams if you want to view the actual labels. For example, the `ad_groups` stream contains an `ad_group.labels` field, which you would join against the `ad_group_labels` stream's `label.resource_name` field.

### Report Tables

- [campaigns](https://developers.google.com/google-ads/api/fields/v9/campaign)
- [account_performance_report](https://developers.google.com/google-ads/api/docs/migration/mapping#account_performance)
- [ad_group_ad_report](https://developers.google.com/google-ads/api/docs/migration/mapping#ad_performance)
- [display_keyword_report](https://developers.google.com/google-ads/api/docs/migration/mapping#display_keyword_performance)
- [display_topics_report](https://developers.google.com/google-ads/api/docs/migration/mapping#display_topics_performance)
- [shopping_performance_report](https://developers.google.com/google-ads/api/docs/migration/mapping#shopping_performance)
- [user_location_report](https://developers.google.com/google-ads/api/fields/v9/user_location_view)

:::note
Due to Google Ads API constraints, the `click_view` stream retrieves data one day at a time and can only retrieve data newer than 90 days ago. Also, [metrics](https://developers.google.com/google-ads/api/fields/v9/metrics) cannot be requested for a Google Ads Manager account. Report streams are only available when pulling data from a non-manager account.
:::

For incremental streams, data is synced up to the previous day using your Google Ads account time zone since Google Ads can filter data only by [date](https://developers.google.com/google-ads/api/fields/v9/ad_group_ad#segments.date) without time. Also, some reports cannot load data real-time due to Google Ads [limitations](https://support.google.com/google-ads/answer/2544985?hl=en).

## Custom Query: Understanding Google Ads Query Language

The Google Ads Query Language can query the Google Ads API. Check out [Google Ads Query Language](https://developers.google.com/google-ads/api/docs/query/overview) and the [query builder](https://developers.google.com/google-ads/api/docs/query/overview). You can add these as custom queries when configuring the Google Ads source.

Each custom query in the input configuration must work for all the customer account IDs. Otherwise, the customer ID will be skipped for every query that fails the validation test. For example, if your query contains `metrics` fields in the `select` clause, it will not be executed against manager accounts.

Follow Google's guidance on [Selectability between segments and metrics](https://developers.google.com/google-ads/api/docs/reporting/segmentation#selectability_between_segments_and_metrics) when editing custom queries or default stream schemas (which will also be turned into GAQL queries by the connector). Fields like `segments.keyword.info.text`, `segments.keyword.info.match_type`, `segments.keyword.ad_group_criterion` in the `SELECT` clause tell the query to only get the rows of data that have keywords and remove any row that is not associated with a keyword. This is often unobvious and undesired behavior and can lead to missing data records. If you need this field in the stream, add a new stream instead of editing the existing ones.

## Performance considerations

This source is constrained by the [Google Ads API limits](https://developers.google.com/google-ads/api/docs/best-practices/quotas)

## Changelog

| Version  | Date       | Pull Request                                             | Subject                                                                                                                               |
|:---------|:-----------|:---------------------------------------------------------|:--------------------------------------------------------------------------------------------------------------------------------------|
| `0.1.44` | 2022-07-27 | [15084](https://github.com/airbytehq/airbyte/pull/15084) | Fix data type `ad_group_criterion.topic.path` in `display_topics_performance_report` and shifted `campaigns` to non-managers streams  |
| `0.1.43` | 2022-07-12 | [14614](https://github.com/airbytehq/airbyte/pull/14614) | Update API version to `v11`, update `google-ads` to 17.0.0                                                                            |
| `0.1.42` | 2022-06-08 | [13624](https://github.com/airbytehq/airbyte/pull/13624) | Update `google-ads` to 15.1.1, pin `protobuf==3.20.0` to work on MacOS M1 machines (AMD)                                              |
| `0.1.41` | 2022-06-08 | [13618](https://github.com/airbytehq/airbyte/pull/13618) | Add missing dependency                                                                                                                |
| `0.1.40` | 2022-06-02 | [13423](https://github.com/airbytehq/airbyte/pull/13423) | Fix the missing data [issue](https://github.com/airbytehq/airbyte/issues/12999)                                                       |
| `0.1.39` | 2022-05-18 | [12914](https://github.com/airbytehq/airbyte/pull/12914) | Fix GAQL query validation and log auth errors instead of failing the sync                                                             |
| `0.1.38` | 2022-05-12 | [12807](https://github.com/airbytehq/airbyte/pull/12807) | Documentation updates                                                                                                                 |
| `0.1.37` | 2022-05-06 | [12651](https://github.com/airbytehq/airbyte/pull/12651) | Improve integration and unit tests                                                                                                    |
| `0.1.36` | 2022-04-19 | [12158](https://github.com/airbytehq/airbyte/pull/12158) | Fix `*_labels` streams data type                                                                                                      |
| `0.1.35` | 2022-04-18 | [9310](https://github.com/airbytehq/airbyte/pull/9310)   | Add new fields to reports                                                                                                             |
| `0.1.34` | 2022-03-29 | [11602](https://github.com/airbytehq/airbyte/pull/11602) | Add budget amount to campaigns stream.                                                                                                |
| `0.1.33` | 2022-03-29 | [11513](https://github.com/airbytehq/airbyte/pull/11513) | When `end_date` is configured in the future, use today's date instead.                                                                |
| `0.1.32` | 2022-03-24 | [11371](https://github.com/airbytehq/airbyte/pull/11371) | Improve how connection check returns error messages                                                                                   |
| `0.1.31` | 2022-03-23 | [11301](https://github.com/airbytehq/airbyte/pull/11301) | Update docs and spec to clarify usage                                                                                                 |
| `0.1.30` | 2022-03-23 | [11221](https://github.com/airbytehq/airbyte/pull/11221) | Add `*_labels` streams to fetch the label text rather than their IDs                                                                  |
| `0.1.29` | 2022-03-22 | [10919](https://github.com/airbytehq/airbyte/pull/10919) | Fix user location report schema and add to acceptance tests                                                                           |
| `0.1.28` | 2022-02-25 | [10372](https://github.com/airbytehq/airbyte/pull/10372) | Add network fields to click view stream                                                                                               |
| `0.1.27` | 2022-02-16 | [10315](https://github.com/airbytehq/airbyte/pull/10315) | Make `ad_group_ads` and other streams support incremental sync.                                                                       |
| `0.1.26` | 2022-02-11 | [10150](https://github.com/airbytehq/airbyte/pull/10150) | Add support for multiple customer IDs.                                                                                                |
| `0.1.25` | 2022-02-04 | [9812](https://github.com/airbytehq/airbyte/pull/9812)   | Handle `EXPIRED_PAGE_TOKEN` exception and retry with updated state.                                                                   |
| `0.1.24` | 2022-02-04 | [9996](https://github.com/airbytehq/airbyte/pull/9996)   | Use Google Ads API version V9.                                                                                                        |
| `0.1.23` | 2022-01-25 | [8669](https://github.com/airbytehq/airbyte/pull/8669)   | Add end date parameter in spec.                                                                                                       |
| `0.1.22` | 2022-01-24 | [9608](https://github.com/airbytehq/airbyte/pull/9608)   | Reduce stream slice date range.                                                                                                       |
| `0.1.21` | 2021-12-28 | [9149](https://github.com/airbytehq/airbyte/pull/9149)   | Update title and description                                                                                                          |
| `0.1.20` | 2021-12-22 | [9071](https://github.com/airbytehq/airbyte/pull/9071)   | Fix: Keyword schema enum                                                                                                              |
| `0.1.19` | 2021-12-14 | [8431](https://github.com/airbytehq/airbyte/pull/8431)   | Add new streams: Geographic and Keyword                                                                                               |
| `0.1.18` | 2021-12-09 | [8225](https://github.com/airbytehq/airbyte/pull/8225)   | Include time_zone to sync. Remove streams for manager account.                                                                        |
| `0.1.16` | 2021-11-22 | [8178](https://github.com/airbytehq/airbyte/pull/8178)   | clarify setup fields                                                                                                                  |
| `0.1.15` | 2021-10-07 | [6684](https://github.com/airbytehq/airbyte/pull/6684)   | Add new stream `click_view`                                                                                                           |
| `0.1.14` | 2021-10-01 | [6565](https://github.com/airbytehq/airbyte/pull/6565)   | Fix OAuth Spec File                                                                                                                   |
| `0.1.13` | 2021-09-27 | [6458](https://github.com/airbytehq/airbyte/pull/6458)   | Update OAuth Spec File                                                                                                                |
| `0.1.11` | 2021-09-22 | [6373](https://github.com/airbytehq/airbyte/pull/6373)   | Fix inconsistent segments.date field type across all streams                                                                          |
| `0.1.10` | 2021-09-13 | [6022](https://github.com/airbytehq/airbyte/pull/6022)   | Annotate Oauth2 flow initialization parameters in connector spec                                                                      |
| `0.1.9`  | 2021-09-07 | [5302](https://github.com/airbytehq/airbyte/pull/5302)   | Add custom query stream support                                                                                                       |
| `0.1.8`  | 2021-08-03 | [5509](https://github.com/airbytehq/airbyte/pull/5509)   | allow additionalProperties in spec.json                                                                                               |
| `0.1.7`  | 2021-08-03 | [5422](https://github.com/airbytehq/airbyte/pull/5422)   | Correct query to not skip dates                                                                                                       |
| `0.1.6`  | 2021-08-03 | [5423](https://github.com/airbytehq/airbyte/pull/5423)   | Added new stream UserLocationReport                                                                                                   |
| `0.1.5`  | 2021-08-03 | [5159](https://github.com/airbytehq/airbyte/pull/5159)   | Add field `login_customer_id` to spec                                                                                                 |
| `0.1.4`  | 2021-07-28 | [4962](https://github.com/airbytehq/airbyte/pull/4962)   | Support new Report streams                                                                                                            |
| `0.1.3`  | 2021-07-23 | [4788](https://github.com/airbytehq/airbyte/pull/4788)   | Support main streams, fix bug with exception `DATE_RANGE_TOO_NARROW` for incremental streams                                          |
| `0.1.2`  | 2021-07-06 | [4539](https://github.com/airbytehq/airbyte/pull/4539)   | Add `AIRBYTE_ENTRYPOINT` for Kubernetes support                                                                                       |
| `0.1.1`  | 2021-06-23 | [4288](https://github.com/airbytehq/airbyte/pull/4288)   | `Bugfix: Correctly declare required parameters`                                                                                       |<|MERGE_RESOLUTION|>--- conflicted
+++ resolved
@@ -6,6 +6,8 @@
 
 - A [Google Ads Account](https://support.google.com/google-ads/answer/6366720) [linked](https://support.google.com/google-ads/answer/7459601) to a [Google Ads Manager account](https://ads.google.com/home/tools/manager-accounts/)
 - (For Airbyte OSS) [A developer token](#step-1-for-airbyte-oss-apply-for-a-developer-token)
+
+**Note**: The Google Ads connector usually pulls data up until the previous day. For example, if the sync runs on Wednesday 5pm, then data up until Tuesday midnight is pulled. Data for Wednesday is exported only if a sync runs after Wednesday e.g: 12:01am on Thursday, and so on. The connector does this to avoid syncing partial performance data, only to have to resync it again once the full day's data has been recorded by Google. For example, without this functionality, a sync which runs on Wednesday 5pm would get ads performance data for Wednesday between 12:01am-5pm on Wednesday, then it would need to run again once the day is done to get all of Wednesday's data once more. This is due to a limitation in the Google Ads API which does not allow getting performance data at a granularity level smaller than a day. 
 
 ## Setup guide
 
@@ -45,13 +47,7 @@
 11. (Optional) Enter the **End Date** in YYYY-MM-DD format. The data added after this date will not be replicated. 
 12. Click **Set up source**.
 
-<<<<<<< HEAD
-**Note**: The Google Ads connector usually pulls data up until the previous day. For example, if the sync runs on Wednesday 5pm, then data up until Tuesday midnight is pulled. Data for Wednesday is exported only if a sync runs after Wednesday e.g: 12:01am on Thursday, and so on. The connector does this to avoid syncing partial performance data, only to have to resync it again once the full day's data has been recorded by Google. For example, without this functionality, a sync which runs on Wednesday 5pm would get ads performance data for Wednesday between 12:01am-5pm on Wednesday, then it would need to run again once the day is done to get all of Wednesday's data once more. This is due to a limitation in the Google Ads API which does not allow getting performance data at a granularity level smaller than a day. 
-
-## Getting Started \(Airbyte-Cloud\)
-=======
 #### For Airbyte OSS
->>>>>>> 943f102f
 
 To set up Google Ads as a source in Airbyte OSS:
 
