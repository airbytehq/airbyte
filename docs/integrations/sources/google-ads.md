--- conflicted
+++ resolved
@@ -335,13 +335,10 @@
 
 | Version     | Date       | Pull Request                                             | Subject                                                                                                                                                                |
 |:------------|:-----------|:---------------------------------------------------------|:-----------------------------------------------------------------------------------------------------------------------------------------------------------------------|
-<<<<<<< HEAD
-| 3.16.0-rc.1 | 2025-08-06 | [63344](https://github.com/airbytehq/airbyte/pull/63344) | Migrate `custom_queries` streams to low-code           |
-=======
+| 4.1.0-rc.1 | 2025-08-19 | [63344](https://github.com/airbytehq/airbyte/pull/63344) | Migrate `custom_queries` streams to low-code           |
 | 4.0.2 | 2025-08-16 | [64987](https://github.com/airbytehq/airbyte/pull/64987) | Update dependencies |
 | 4.0.1 | 2025-08-09 | [64612](https://github.com/airbytehq/airbyte/pull/64612) | Update dependencies |
 | 4.0.0 | 2025-08-06 | [64512](https://github.com/airbytehq/airbyte/pull/64512) | Update API version to v20 |
->>>>>>> ac5279f2
 | 3.15.0 | 2025-08-04 | [64495](https://github.com/airbytehq/airbyte/pull/64495) | Promoting release candidate 3.15.0-rc.1 to a main version. |
 | 3.15.0-rc.1 | 2025-07-20 | [64124](https://github.com/airbytehq/airbyte/pull/64124) | Switch all streams to paginated endpoints for improved reliability                                                                                                     |
 | 3.14.2      | 2025-07-28 | [63753](https://github.com/airbytehq/airbyte/pull/63753) | Switching `click_view` to paginated endpoint for improved reliability                                                                                                  |
