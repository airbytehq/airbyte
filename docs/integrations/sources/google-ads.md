# Google Ads

This page contains the setup guide and reference information for the Google Ads source connector.

## Prerequisites

- A [Google Ads Account](https://support.google.com/google-ads/answer/6366720) [linked](https://support.google.com/google-ads/answer/7459601) to a Google Ads Manager account
<!-- env:oss -->
- (For Airbyte Open Source):
  - A Developer Token
  - OAuth credentials to authenticate your Google account
  <!-- /env:oss -->

## Setup guide

<!-- env:oss -->

### Step 1: (For Airbyte Open Source) Apply for a developer token

To set up the Google Ads source connector with Airbyte Open Source, you will need to obtain a developer token. This token allows you to access your data from the Google Ads API. Please note that Google is selective about which software and use cases are issued this token. The Airbyte team has worked with the Google Ads team to allowlist Airbyte and ensure you can get a developer token (see [issue 1981](https://github.com/airbytehq/airbyte/issues/1981) for more information on this topic).

1. To proceed with obtaining a developer token, you will first need to create a [Google Ads Manager account](https://ads.google.com/home/tools/manager-accounts/). Standard Google Ads accounts cannot generate a developer token.

2. To apply for the developer token, please follow [Google's instructions](https://developers.google.com/google-ads/api/docs/first-call/dev-token).

3. When you apply for the token, make sure to include the following:
   - Why you need the token (example: Want to run some internal analytics)
   - That you will be using the Airbyte Open Source project
   - That you have full access to the code base (because we're open source)
   - That you have full access to the server running the code (because you're self-hosting Airbyte)

:::note
You will _not_ be able to access your data via the Google Ads API until this token is approved. You cannot use a test developer token; it has to be at least a basic developer token. The approval process typically takes around 24 hours.
:::

### Step 2: (For Airbyte Open Source) Obtain your OAuth credentials

If you are using Airbyte Open Source, you will need to obtain the following OAuth credentials to authenticate your Google Ads account:

- Client ID
- Client Secret
- Refresh Token

Please refer to [Google's documentation](https://developers.google.com/identity/protocols/oauth2) for detailed instructions on how to obtain these credentials.

A single access token can grant varying degrees of access to multiple APIs. A variable parameter called scope controls the set of resources and operations that an access token permits. During the access token request, your app sends one or more values in the scope parameter.

The scope for the Google Ads API is: https://www.googleapis.com/auth/adwords

Each Google Ads API developer token is assigned an access level and "permissible use". The access level determines whether you can affect production accounts and the number of operations and requests that you can execute daily. Permissible use determines the specific Google Ads API features that the developer token is allowed to use. Read more about it and apply for higher access [here](https://developers.google.com/google-ads/api/docs/access-levels#access_levels_2).
### Step 3: Set up the Google Ads connector in Airbyte

<!-- /env:oss -->
<!-- env:cloud -->

#### For Airbyte Cloud:

To set up Google Ads as a source in Airbyte Cloud:

1. [Log in to your Airbyte Cloud](https://cloud.airbyte.com/workspaces) account.
2. In the left navigation bar, click **Sources**. In the top-right corner, click **+ New source**.
3. Find and select **Google Ads** from the list of available sources.
4. Enter a **Source name** of your choosing.
5. Click **Sign in with Google** to authenticate your Google Ads account. In the pop-up, select the appropriate Google account and click **Continue** to proceed.
6. (Optional) Enter a comma-separated list of the **Customer ID(s)** for your account. These IDs are 10-digit numbers that uniquely identify your account. To find your Customer ID, please follow [Google's instructions](https://support.google.com/google-ads/answer/1704344). Leaving this field blank will replicate data from all connected accounts. 
7. (Optional) Enter customer statuses to filter customers. Leaving this field blank will replicate data from all accounts. Check [Google Ads documentation](https://developers.google.com/google-ads/api/reference/rpc/v15/CustomerStatusEnum.CustomerStatus) for more info.
8. (Optional) Enter a **Start Date** using the provided datepicker, or by programmatically entering the date in YYYY-MM-DD format. The data added on and after this date will be replicated. (Default start date is 2 years ago)
9. (Optional) You can use the **Custom GAQL Queries** field to enter a custom query using Google Ads Query Language. Click **Add** and enter your query, as well as the desired name of the table for this data in the destination. Multiple queries can be provided. For more information on formulating these queries, refer to our [guide below](#custom-query-understanding-google-ads-query-language).
10. (Required for Manager accounts) If accessing your account through a Google Ads Manager account, you must enter the [**Customer ID**](https://developers.google.com/google-ads/api/docs/concepts/call-structure#cid) of the Manager account.
11. (Optional) Enter a **Conversion Window**. This is the number of days after an ad interaction during which a conversion is recorded in Google Ads. For more information on this topic, refer to the [Google Ads Help Center](https://support.google.com/google-ads/answer/3123169?hl=en). This field defaults to 14 days.
12. (Optional) Enter an **End Date** in YYYY-MM-DD format. Any data added after this date will not be replicated. Leaving this field blank will replicate all data from the start date onward.
13. Click **Set up source** and wait for the tests to complete.
<!-- /env:cloud -->

<!-- env:oss -->

#### For Airbyte Open Source:

To set up Google Ads as a source in Airbyte Open Source:

1. Log in to your Airbyte Open Source account.
2. In the left navigation bar, click **Sources**. In the top-right corner, click **+ New source**.
3. Find and select **Google Ads** from the list of available sources.
4. Enter a **Source name** of your choosing.
5. Enter the **Developer Token** you obtained from Google.
6. To authenticate your Google account, enter your Google application's **Client ID**, **Client Secret**, **Refresh Token**, and optionally, the **Access Token**.
7. (Optional) Enter a comma-separated list of the **Customer ID(s)** for your account. These IDs are 10-digit numbers that uniquely identify your account. To find your Customer ID, please follow [Google's instructions](https://support.google.com/google-ads/answer/1704344). Leaving this field blank will replicate data from all connected accounts. 
8. (Optional) Enter customer statuses to filter customers. Leaving this field blank will replicate data from all accounts. Check [Google Ads documentation](https://developers.google.com/google-ads/api/reference/rpc/v15/CustomerStatusEnum.CustomerStatus) for more info.
9. (Optional) Enter a **Start Date** using the provided datepicker, or by programmatically entering the date in YYYY-MM-DD format. The data added on and after this date will be replicated. (Default start date is 2 years ago)
10. (Optional) You can use the **Custom GAQL Queries** field to enter a custom query using Google Ads Query Language. Click **Add** and enter your query, as well as the desired name of the table for this data in the destination. Multiple queries can be provided. For more information on formulating these queries, refer to our [guide below](#custom-query-understanding-google-ads-query-language).
11. (Required for Manager accounts) If accessing your account through a Google Ads Manager account, you must enter the [**Customer ID**](https://developers.google.com/google-ads/api/docs/concepts/call-structure#cid) of the Manager account.
12. (Optional) Enter a **Conversion Window**. This is the number of days after an ad interaction during which a conversion is recorded in Google Ads. For more information on this topic, see the section on [Conversion Windows](#note-on-conversion-windows) below, or refer to the [Google Ads Help Center](https://support.google.com/google-ads/answer/3123169?hl=en). This field defaults to 14 days.
13. (Optional) Enter an **End Date** in YYYY-MM-DD format. Any data added after this date will not be replicated. Leaving this field blank will replicate all data from the start date onward.
14. Click **Set up source** and wait for the tests to complete.

<!-- /env:oss -->

## Supported Sync Modes

The Google Ads source connector supports the following [sync modes](https://docs.airbyte.com/cloud/core-concepts#connection-sync-modes):

- [Full Refresh - Overwrite](https://docs.airbyte.com/understanding-airbyte/connections/full-refresh-overwrite/)
- [Full Refresh - Append](https://docs.airbyte.com/understanding-airbyte/connections/full-refresh-append)
- [Incremental Sync - Append](https://docs.airbyte.com/understanding-airbyte/connections/incremental-append)
- [Incremental Sync - Append + Deduped](https://docs.airbyte.com/understanding-airbyte/connections/incremental-append-deduped)

#### Incremental Events Streams
List of stream:
- [ad_group_criterions](https://developers.google.com/google-ads/api/fields/v15/ad_group_criterion)
- [ad_listing_group_criterions](https://developers.google.com/google-ads/api/fields/v15/ad_group_criterion)
- [campaign_criterion](https://developers.google.com/google-ads/api/fields/v15/campaign_criterion)

These streams support incremental updates, including deletions, leveraging the Change Status stream. However, they only capture updates from the most recent three months.

The initial sync operates as a full refresh. Subsequent syncs begin by reading updates from the Change Status stream, followed by syncing records based on their IDs.

:::warning
It's important to note that the Google Ads API resource ChangeStatus has a limit of 10,000 records per request. That's why you cannot sync stream with more than 10,000 updates in a single microsecond. In such cases, it's recommended to use a full refresh sync to ensure all updates are captured.
:::
## Supported Streams

The Google Ads source connector can sync the following tables. It can also sync custom queries using GAQL.

### Main Tables

- [customer](https://developers.google.com/google-ads/api/fields/v15/customer)

Highlights the setup and configurations of a Google Ads account. It encompasses features like call reporting and conversion tracking, giving a clear picture of the account's operational settings and features.
- [customer_label](https://developers.google.com/google-ads/api/fields/v15/customer_label)
- [campaign_criterion](https://developers.google.com/google-ads/api/fields/v15/campaign_criterion)

Targeting option for a campaign, such as a keyword, placement, or audience.
- [campaign_bidding_strategy](https://developers.google.com/google-ads/api/fields/v15/campaign)

Represents the bidding strategy at the campaign level.
- [campaign_label](https://developers.google.com/google-ads/api/fields/v15/campaign_label)
- [label](https://developers.google.com/google-ads/api/fields/v15/label)

Represents labels that can be attached to different entities such as campaigns or ads.
- [ad_group_ad](https://developers.google.com/google-ads/api/fields/v15/ad_group_ad)

Different attributes of ads from ad groups segmented by date.
- [ad_group_ad_label](https://developers.google.com/google-ads/api/fields/v15/ad_group_ad_label)
- [ad_group](https://developers.google.com/google-ads/api/fields/v15/ad_group)

Represents an ad group within a campaign. Ad groups contain one or more ads which target a shared set of keywords.
- [ad_group_label](https://developers.google.com/google-ads/api/fields/v15/ad_group_label)
- [ad_group_bidding_strategy](https://developers.google.com/google-ads/api/fields/v15/ad_group)

Represents the bidding strategy at the ad group level.
- [ad_group_criterion](https://developers.google.com/google-ads/api/fields/v15/ad_group_criterion)

Represents criteria in an ad group, such as keywords or placements.
- [ad_listing_group_criterion](https://developers.google.com/google-ads/api/fields/v15/ad_group_criterion)

Represents criteria for listing group ads.
- [ad_group_criterion_label](https://developers.google.com/google-ads/api/fields/v15/ad_group_criterion_label)
- [audience](https://developers.google.com/google-ads/api/fields/v15/audience)

Represents user lists that are defined by the advertiser to target specific users.
- [user_interest](https://developers.google.com/google-ads/api/fields/v15/user_interest)

A particular interest-based vertical to be targeted.
- [click_view](https://developers.google.com/google-ads/api/reference/rpc/v15/ClickView)

A click view with metrics aggregated at each click level, including both valid and invalid clicks.

Note that `ad_group`, `ad_group_ad`, and `campaign` contain a `labels` field, which should be joined against their respective `*_label` streams if you want to view the actual labels. For example, the `ad_group` stream contains an `ad_group.labels` field, which you would join against the `ad_group_label` stream's `label.resource_name` field.

### Report Tables

- [account_performance_report](https://developers.google.com/google-ads/api/docs/migration/mapping#account_performance)

Provides in-depth metrics related to ads interactions, including viewability, click-through rates, and conversions. Segments data by various factors, offering a granular look into how ads perform across different contexts.
- [campaign](https://developers.google.com/google-ads/api/fields/v15/campaign)

Represents a campaign in Google Ads.
- [campaign_budget](https://developers.google.com/google-ads/api/fields/v15/campaign_budget)

Represents the budget settings of a campaign.
- [geographic_view](https://developers.google.com/google-ads/api/fields/v15/geographic_view)

Geographic View includes all metrics aggregated at the country level. It reports metrics at either actual physical location of the user or an area of interest.
- [user_location_view](https://developers.google.com/google-ads/api/fields/v15/user_location_view)

User Location View includes all metrics aggregated at the country level. It reports metrics at the actual physical location of the user by targeted or not targeted location.
- [display_keyword_view](https://developers.google.com/google-ads/api/fields/v15/display_keyword_view)

Metrics for display keywords, which are keywords that are targeted in display campaigns.
- [topic_view](https://developers.google.com/google-ads/api/fields/v15/topic_view)

Reporting view that shows metrics aggregated by topic, which are broad categories of interests that users have.
- [shopping_performance_view](https://developers.google.com/google-ads/api/fields/v15/shopping_performance_view)

Provides Shopping campaign statistics aggregated at several product dimension levels. Product dimension values from Merchant Center such as brand, category, custom attributes, product condition and product type will reflect the state of each dimension as of the date and time when the corresponding event was recorded.
- [keyword_view](https://developers.google.com/google-ads/api/fields/v15/keyword_view)

Provides metrics related to the performance of keywords in the campaign.
- [ad_group_ad_legacy](https://developers.google.com/google-ads/api/fields/v15/ad_group_ad)

Metrics and attributes of legacy ads from ad groups.

:::note
Due to Google Ads API constraints, the `click_view` stream retrieves data one day at a time and can only retrieve data newer than 90 days ago. Also, [metrics](https://developers.google.com/google-ads/api/fields/v15/metrics) cannot be requested for a Google Ads Manager account. Report streams are only available when pulling data from a non-manager account.
:::

:::warning
Google Ads doesn't support `PERFORMANCE_MAX` campaigns on `ad_group` or `ad` stream level, only on `campaign` level. 
If you have this type of campaign Google will remove them from the results for the `ads` reports.
More [info](https://github.com/airbytehq/airbyte/issues/11062) and [Google Discussions](https://groups.google.com/g/adwords-api/c/_mxbgNckaLQ).
:::

For incremental streams, data is synced up to the previous day using your Google Ads account time zone since Google Ads can filter data only by [date](https://developers.google.com/google-ads/api/fields/v15/ad_group_ad#segments.date) without time. Also, some reports cannot load data real-time due to Google Ads [limitations](https://support.google.com/google-ads/answer/2544985?hl=en).

### Reasoning Behind Primary Key Selection 

Primary keys are chosen to uniquely identify records within streams. In this selection, we considered the scope of ID uniqueness as detailed in [the Google Ads API structure documentation](https://developers.google.com/google-ads/api/docs/concepts/api-structure#object_ids). This approach guarantees that each record remains unique across various scopes and contexts. Moreover, in the Google Ads API, segmentation is crucial for dissecting performance data. As pointed out in [the Google Ads support documentation](https://developers.google.com/google-ads/api/docs/reporting/segmentation), segments offer a granular insight into data based on specific criteria, like device type or click interactions.

## Custom Query: Understanding Google Ads Query Language

Additional streams for Google Ads can be dynamically created using custom queries.

The Google Ads Query Language queries the Google Ads API. Review the [Google Ads Query Language](https://developers.google.com/google-ads/api/docs/query/overview) and the [query builder](https://developers.google.com/google-ads/api/fields/v15/query_validator) to validate your query. You can then add these as custom queries when configuring the Google Ads source.

Example GAQL Custom Query:

```
SELECT
    campaign.name,
    metrics.conversions,
    metrics.conversions_by_conversion_date
FROM ad_group
```

Note that `segments.date` is automatically added to the `WHERE` clause if it is included in the `SELECT` clause. Custom reports including `segments.date` in the `SELECT` clause will be synced by day.

Each custom query in the input configuration must work for all the customer account IDs. Otherwise, the customer ID will be skipped for every query that fails the validation test. For example, if your query contains metrics fields in the select clause, it will not be executed against manager accounts.

Follow Google's guidance on [Selectability between segments and metrics](https://developers.google.com/google-ads/api/docs/reporting/segmentation#selectability_between_segments_and_metrics) when editing custom queries or default stream schemas (which will also be turned into GAQL queries by the connector). Fields like `segments.keyword.info.text`, `segments.keyword.info.match_type`, `segments.keyword.ad_group_criterion` in the `SELECT` clause tell the query to only get the rows of data that have keywords and remove any row that is not associated with a keyword. This is often unobvious and undesired behavior and can lead to missing data records. If you need this field in the stream, add a new stream instead of editing the existing ones.

:::info
For an existing Google Ads source, when you are updating or removing Custom GAQL Queries, you should also subsequently refresh your source schema to pull in any changes.
:::


## Difference between manager and client accounts

A manager account isn't an "upgrade" of your Google Ads account. Instead, it's an entirely new Google Ads account you create. Think of a manager account as an umbrella Google Ads account with several individual Google Ads accounts linked to it. You can link new and existing Google Ads accounts, as well as other manager accounts.

You can then monitor ad performance, update campaigns, and manage other account tasks for those client accounts. Your manager account can also be given ownership of a client account. This allows you to manage user access for the client account.

[Link](https://support.google.com/google-ads/answer/6139186?hl=en#) for more details on how it works and how you can create it. 

**Manager Accounts (MCC)** primarily focus on account management and oversight. They can access and manage multiple client accounts, view shared resources, and handle invitations to link with client accounts.

**Client Accounts** are more operationally focused. They deal with campaign management, bidding, keywords, targeting, extensions, metrics, reporting, billing, and other ad-specific functionalities.

While both types of accounts can access a wide range of resources in the API, the difference lies in their scope and purpose. Manager accounts have a broader oversight, while client accounts delve into the specifics of advertising operations.

For detailed information, refer to the [official documentation.](https://developers.google.com/google-ads/api/fields/v15/overview)

## Note on Conversion Windows

In digital advertising, a 'conversion' typically refers to a user undertaking a desired action after viewing or interacting with an ad. This could be anything from clicking through to the advertiser's website, signing up for a newsletter, making a purchase, and so on. The conversion window is the period of time after a user sees or clicks on an ad during which their actions can still be credited to that ad.

For example, imagine an online shoe store runs an ad and sets a conversion window of 30 days. If you click on that ad today, any purchases you make on the shoe store's site within the next 30 days will be considered conversions resulting from that ad.
The length of the conversion window can vary depending on the goals of the advertiser and the nature of the product or service. Some businesses might set a shorter conversion window if they're promoting a limited-time offer, while others might set a longer window if they're advertising a product that consumers typically take a while to think about before buying.

In essence, the conversion window is a tool for measuring the effectiveness of an advertising campaign. By tracking the actions users take after viewing or interacting with an ad, businesses can gain insight into how well their ads are working and adjust their strategies accordingly.

In the case of configuring the Google Ads source connector, each time a sync is run the connector will retrieve all conversions that were active within the specified conversion window. For example, if you set a conversion window of 30 days, each time a sync is run, the connector will pull all conversions that were active within the past 30 days. Due to this mechanism, it may seem like the same campaigns, ad groups, or ads have different conversion numbers. However, in reality, each data record accurately reflects the number of conversions for that particular resource at the time of extracting the data from the Google Ads API.

## Performance considerations

This source is constrained by the [Google Ads API limits](https://developers.google.com/google-ads/api/docs/best-practices/quotas)

Due to a limitation in the Google Ads API which does not allow getting performance data at a granularity level smaller than a day, the Google Ads connector usually pulls data up until the previous day. For example, if the sync runs on Wednesday at 5 PM, then data up until Tuesday midnight is pulled. Data for Wednesday is exported only if a sync runs after Wednesday (for example, 12:01 AM on Thursday) and so on. This avoids syncing partial performance data, only to have to resync it again once the full day's data has been recorded by Google. For example, without this functionality, a sync which runs on Wednesday at 5 PM would get ads performance data for Wednesday between 12:01 AM - 5 PM on Wednesday, then it would need to run again at the end of the day to get all of Wednesday's data.

## Changelog

| Version  | Date       | Pull Request                                             | Subject                                                                                                                                                |
|:---------|:-----------|:---------------------------------------------------------|:-------------------------------------------------------------------------------------------------------------------------------------------------------|
<<<<<<< HEAD
| `3.2.1`   | 2024-01-10 | [34007](https://github.com/airbytehq/airbyte/pull/34007) | prepare for airbyte-lib                                                        |
=======
| `3.2.1`  | 2024-01-12 | [34200](https://github.com/airbytehq/airbyte/pull/34200) | Disable raising error for not enabled accounts                                                                                                         |
>>>>>>> c967f146
| `3.2.0`  | 2024-01-09 | [33707](https://github.com/airbytehq/airbyte/pull/33707) | Add possibility to sync all connected accounts                                                                                                         |
| `3.1.0`  | 2024-01-09 | [33603](https://github.com/airbytehq/airbyte/pull/33603) | Fix two issues in the custom queries: automatic addition of `segments.date` in the query; incorrect field type for `DATE` fields.                      |
| `3.0.2`  | 2024-01-08 | [33494](https://github.com/airbytehq/airbyte/pull/33494) | Add handling for 401 error while parsing response. Add `metrics.cost_micros` field to Ad Group stream.                                                 |
| `3.0.1`  | 2023-12-26 | [33769](https://github.com/airbytehq/airbyte/pull/33769) | Run a read function in a separate thread to enforce a time limit for its execution                                                                     |
| `3.0.0`  | 2023-12-07 | [33120](https://github.com/airbytehq/airbyte/pull/33120) | Upgrade API version to v15                                                                                                                             |
| `2.0.4`  | 2023-11-10 | [32414](https://github.com/airbytehq/airbyte/pull/32414) | Add backoff strategy for read_records method                                                                                                           |
| `2.0.3`  | 2023-11-02 | [32102](https://github.com/airbytehq/airbyte/pull/32102) | Fix incremental events streams                                                                                                                         |
| `2.0.2`  | 2023-10-31 | [32001](https://github.com/airbytehq/airbyte/pull/32001) | Added handling (retry) for `InternalServerError` while reading the streams                                                                             |
| `2.0.1`  | 2023-10-27 | [31908](https://github.com/airbytehq/airbyte/pull/31908) | Base image migration: remove Dockerfile and use the python-connector-base image                                                                        |
| `2.0.0`  | 2023-10-04 | [31048](https://github.com/airbytehq/airbyte/pull/31048) | Fix schem default streams, change names of streams.                                                                                                    |
| `1.0.0`  | 2023-09-28 | [30705](https://github.com/airbytehq/airbyte/pull/30705) | Fix schemas for custom queries                                                                                                                         |
| `0.11.1` | 2023-09-26 | [30758](https://github.com/airbytehq/airbyte/pull/30758) | Exception should not be raises if a stream is not found                                                                                                |
| `0.11.0` | 2023-09-23 | [30704](https://github.com/airbytehq/airbyte/pull/30704) | Update error handling                                                                                                                                  |
| `0.10.0` | 2023-09-19 | [30091](https://github.com/airbytehq/airbyte/pull/30091) | Fix schemas for correct primary and foreign keys                                                                                                       |
| `0.9.0`  | 2023-09-14 | [28970](https://github.com/airbytehq/airbyte/pull/28970) | Add incremental deletes for Campaign and Ad Group Criterion streams                                                                                    |
| `0.8.1`  | 2023-09-13 | [30376](https://github.com/airbytehq/airbyte/pull/30376) | Revert pagination changes from 0.8.0                                                                                                                   |
| `0.8.0`  | 2023-09-01 | [30071](https://github.com/airbytehq/airbyte/pull/30071) | Delete start_date from required parameters and fix pagination                                                                                          |
| `0.7.4`  | 2023-07-28 | [28832](https://github.com/airbytehq/airbyte/pull/28832) | Update field descriptions                                                                                                                              |
| `0.7.3`  | 2023-07-24 | [28510](https://github.com/airbytehq/airbyte/pull/28510) | Set dates with client's timezone                                                                                                                       |
| `0.7.2`  | 2023-07-20 | [28535](https://github.com/airbytehq/airbyte/pull/28535) | UI improvement: Make the query field in custom reports a multi-line string field                                                                       |
| `0.7.1`  | 2023-07-17 | [28365](https://github.com/airbytehq/airbyte/pull/28365) | 0.3.1 and 0.3.2 follow up: make today the end date, not yesterday                                                                                      |
| `0.7.0`  | 2023-07-12 | [28246](https://github.com/airbytehq/airbyte/pull/28246) | Add new streams: labels, criterions, biddig strategies                                                                                                 |
| `0.6.1`  | 2023-07-12 | [28230](https://github.com/airbytehq/airbyte/pull/28230) | Reduce amount of logs produced by the connector while working with big amount of data                                                                  |
| `0.6.0`  | 2023-07-10 | [28078](https://github.com/airbytehq/airbyte/pull/28078) | Add new stream `Campaign Budget`                                                                                                                       |
| `0.5.0`  | 2023-07-07 | [28042](https://github.com/airbytehq/airbyte/pull/28042) | Add metrics & segment to `Campaigns` stream                                                                                                            |
| `0.4.3`  | 2023-07-05 | [27959](https://github.com/airbytehq/airbyte/pull/27959) | Add `audience` and `user_interest` streams                                                                                                             |
| `0.3.3`  | 2023-07-03 | [27913](https://github.com/airbytehq/airbyte/pull/27913) | Improve Google Ads exception handling (wrong customer ID)                                                                                              |
| `0.3.2`  | 2023-06-29 | [27835](https://github.com/airbytehq/airbyte/pull/27835) | Fix bug introduced in 0.3.1: update query template                                                                                                     |
| `0.3.1`  | 2023-06-26 | [27711](https://github.com/airbytehq/airbyte/pull/27711) | Refactor date slicing; make start date inclusive                                                                                                       |
| `0.3.0`  | 2023-06-26 | [27738](https://github.com/airbytehq/airbyte/pull/27738) | License Update: Elv2                                                                                                                                   |
| `0.2.24` | 2023-06-06 | [27608](https://github.com/airbytehq/airbyte/pull/27608) | Improve Google Ads exception handling                                                                                                                  |
| `0.2.23` | 2023-06-06 | [26905](https://github.com/airbytehq/airbyte/pull/26905) | Replace deprecated `authSpecification` in the connector specification with `advancedAuth`                                                              |
| `0.2.22` | 2023-06-02 | [26948](https://github.com/airbytehq/airbyte/pull/26948) | Refactor error messages; add `pattern_descriptor` for fields in spec                                                                                   |
| `0.2.21` | 2023-05-30 | [25314](https://github.com/airbytehq/airbyte/pull/25314) | Add full refresh custom table `asset_group_listing_group_filter`                                                                                       |
| `0.2.20` | 2023-05-30 | [25624](https://github.com/airbytehq/airbyte/pull/25624) | Add `asset` Resource to full refresh custom tables (GAQL Queries)                                                                                      |
| `0.2.19` | 2023-05-15 | [26209](https://github.com/airbytehq/airbyte/pull/26209) | Handle Token Refresh errors as `config_error`                                                                                                          |
| `0.2.18` | 2023-05-15 | [25947](https://github.com/airbytehq/airbyte/pull/25947) | Improve GAQL parser error message if multiple resources provided                                                                                       |
| `0.2.17` | 2023-05-11 | [25987](https://github.com/airbytehq/airbyte/pull/25987) | Categorized Config Errors Accurately                                                                                                                   |
| `0.2.16` | 2023-05-10 | [25965](https://github.com/airbytehq/airbyte/pull/25965) | Fix Airbyte date-time data-types                                                                                                                       |
| `0.2.14` | 2023-03-21 | [24945](https://github.com/airbytehq/airbyte/pull/24945) | For custom google query fixed schema type for "data_type: ENUM" and "is_repeated: true" to array of strings                                            |
| `0.2.13` | 2023-03-21 | [24338](https://github.com/airbytehq/airbyte/pull/24338) | Migrate to v13                                                                                                                                         |
| `0.2.12` | 2023-03-17 | [22985](https://github.com/airbytehq/airbyte/pull/22985) | Specified date formatting in specification                                                                                                             |
| `0.2.11` | 2023-03-13 | [23999](https://github.com/airbytehq/airbyte/pull/23999) | Fix incremental sync for Campaigns stream                                                                                                              |
| `0.2.10` | 2023-02-11 | [22703](https://github.com/airbytehq/airbyte/pull/22703) | Add support for custom full_refresh streams                                                                                                            |
| `0.2.9`  | 2023-01-23 | [21705](https://github.com/airbytehq/airbyte/pull/21705) | Fix multibyte issue; Bump google-ads package to 19.0.0                                                                                                 |
| `0.2.8`  | 2023-01-18 | [21517](https://github.com/airbytehq/airbyte/pull/21517) | Write fewer logs                                                                                                                                       |
| `0.2.7`  | 2023-01-10 | [20755](https://github.com/airbytehq/airbyte/pull/20755) | Add more logs to debug stuck syncs                                                                                                                     |
| `0.2.6`  | 2022-12-22 | [20855](https://github.com/airbytehq/airbyte/pull/20855) | Retry 429 and 5xx errors                                                                                                                               |
| `0.2.5`  | 2022-11-22 | [19700](https://github.com/airbytehq/airbyte/pull/19700) | Fix schema for `campaigns` stream                                                                                                                      |
| `0.2.4`  | 2022-11-09 | [19208](https://github.com/airbytehq/airbyte/pull/19208) | Add TypeTransofrmer to Campaings stream to force proper type casting                                                                                   |
| `0.2.3`  | 2022-10-17 | [18069](https://github.com/airbytehq/airbyte/pull/18069) | Add `segments.hour`, `metrics.ctr`, `metrics.conversions` and `metrics.conversions_values` fields to `campaigns` report stream                         |
| `0.2.2`  | 2022-10-21 | [17412](https://github.com/airbytehq/airbyte/pull/17412) | Release with CDK >= 0.2.2                                                                                                                              |
| `0.2.1`  | 2022-09-29 | [17412](https://github.com/airbytehq/airbyte/pull/17412) | Always use latest CDK version                                                                                                                          |
| `0.2.0`  | 2022-08-23 | [15858](https://github.com/airbytehq/airbyte/pull/15858) | Mark the `query` and `table_name` fields in `custom_queries` as required                                                                               |
| `0.1.44` | 2022-07-27 | [15084](https://github.com/airbytehq/airbyte/pull/15084) | Fix data type `ad_group_criterion.topic.path` in `display_topics_performance_report` and shifted `campaigns` to non-managers streams                   |
| `0.1.43` | 2022-07-12 | [14614](https://github.com/airbytehq/airbyte/pull/14614) | Update API version to `v11`, update `google-ads` to 17.0.0                                                                                             |
| `0.1.42` | 2022-06-08 | [13624](https://github.com/airbytehq/airbyte/pull/13624) | Update `google-ads` to 15.1.1, pin `protobuf==3.20.0` to work on MacOS M1 machines (AMD)                                                               |
| `0.1.41` | 2022-06-08 | [13618](https://github.com/airbytehq/airbyte/pull/13618) | Add missing dependency                                                                                                                                 |
| `0.1.40` | 2022-06-02 | [13423](https://github.com/airbytehq/airbyte/pull/13423) | Fix the missing data [issue](https://github.com/airbytehq/airbyte/issues/12999)                                                                        |
| `0.1.39` | 2022-05-18 | [12914](https://github.com/airbytehq/airbyte/pull/12914) | Fix GAQL query validation and log auth errors instead of failing the sync                                                                              |
| `0.1.38` | 2022-05-12 | [12807](https://github.com/airbytehq/airbyte/pull/12807) | Documentation updates                                                                                                                                  |
| `0.1.37` | 2022-05-06 | [12651](https://github.com/airbytehq/airbyte/pull/12651) | Improve integration and unit tests                                                                                                                     |
| `0.1.36` | 2022-04-19 | [12158](https://github.com/airbytehq/airbyte/pull/12158) | Fix `*_labels` streams data type                                                                                                                       |
| `0.1.35` | 2022-04-18 | [9310](https://github.com/airbytehq/airbyte/pull/9310)   | Add new fields to reports                                                                                                                              |
| `0.1.34` | 2022-03-29 | [11602](https://github.com/airbytehq/airbyte/pull/11602) | Add budget amount to campaigns stream.                                                                                                                 |
| `0.1.33` | 2022-03-29 | [11513](https://github.com/airbytehq/airbyte/pull/11513) | When `end_date` is configured in the future, use today's date instead.                                                                                 |
| `0.1.32` | 2022-03-24 | [11371](https://github.com/airbytehq/airbyte/pull/11371) | Improve how connection check returns error messages                                                                                                    |
| `0.1.31` | 2022-03-23 | [11301](https://github.com/airbytehq/airbyte/pull/11301) | Update docs and spec to clarify usage                                                                                                                  |
| `0.1.30` | 2022-03-23 | [11221](https://github.com/airbytehq/airbyte/pull/11221) | Add `*_labels` streams to fetch the label text rather than their IDs                                                                                   |
| `0.1.29` | 2022-03-22 | [10919](https://github.com/airbytehq/airbyte/pull/10919) | Fix user location report schema and add to acceptance tests                                                                                            |
| `0.1.28` | 2022-02-25 | [10372](https://github.com/airbytehq/airbyte/pull/10372) | Add network fields to click view stream                                                                                                                |
| `0.1.27` | 2022-02-16 | [10315](https://github.com/airbytehq/airbyte/pull/10315) | Make `ad_group_ads` and other streams support incremental sync.                                                                                        |
| `0.1.26` | 2022-02-11 | [10150](https://github.com/airbytehq/airbyte/pull/10150) | Add support for multiple customer IDs.                                                                                                                 |
| `0.1.25` | 2022-02-04 | [9812](https://github.com/airbytehq/airbyte/pull/9812)   | Handle `EXPIRED_PAGE_TOKEN` exception and retry with updated state.                                                                                    |
| `0.1.24` | 2022-02-04 | [9996](https://github.com/airbytehq/airbyte/pull/9996)   | Use Google Ads API version V9.                                                                                                                         |
| `0.1.23` | 2022-01-25 | [8669](https://github.com/airbytehq/airbyte/pull/8669)   | Add end date parameter in spec.                                                                                                                        |
| `0.1.22` | 2022-01-24 | [9608](https://github.com/airbytehq/airbyte/pull/9608)   | Reduce stream slice date range.                                                                                                                        |
| `0.1.21` | 2021-12-28 | [9149](https://github.com/airbytehq/airbyte/pull/9149)   | Update title and description                                                                                                                           |
| `0.1.20` | 2021-12-22 | [9071](https://github.com/airbytehq/airbyte/pull/9071)   | Fix: Keyword schema enum                                                                                                                               |
| `0.1.19` | 2021-12-14 | [8431](https://github.com/airbytehq/airbyte/pull/8431)   | Add new streams: Geographic and Keyword                                                                                                                |
| `0.1.18` | 2021-12-09 | [8225](https://github.com/airbytehq/airbyte/pull/8225)   | Include time_zone to sync. Remove streams for manager account.                                                                                         |
| `0.1.16` | 2021-11-22 | [8178](https://github.com/airbytehq/airbyte/pull/8178)   | Clarify setup fields                                                                                                                                   |
| `0.1.15` | 2021-10-07 | [6684](https://github.com/airbytehq/airbyte/pull/6684)   | Add new stream `click_view`                                                                                                                            |
| `0.1.14` | 2021-10-01 | [6565](https://github.com/airbytehq/airbyte/pull/6565)   | Fix OAuth Spec File                                                                                                                                    |
| `0.1.13` | 2021-09-27 | [6458](https://github.com/airbytehq/airbyte/pull/6458)   | Update OAuth Spec File                                                                                                                                 |
| `0.1.11` | 2021-09-22 | [6373](https://github.com/airbytehq/airbyte/pull/6373)   | Fix inconsistent segments.date field type across all streams                                                                                           |
| `0.1.10` | 2021-09-13 | [6022](https://github.com/airbytehq/airbyte/pull/6022)   | Annotate Oauth2 flow initialization parameters in connector spec                                                                                       |
| `0.1.9`  | 2021-09-07 | [5302](https://github.com/airbytehq/airbyte/pull/5302)   | Add custom query stream support                                                                                                                        |
| `0.1.8`  | 2021-08-03 | [5509](https://github.com/airbytehq/airbyte/pull/5509)   | Allow additionalProperties in spec.json                                                                                                                |
| `0.1.7`  | 2021-08-03 | [5422](https://github.com/airbytehq/airbyte/pull/5422)   | Correct query to not skip dates                                                                                                                        |
| `0.1.6`  | 2021-08-03 | [5423](https://github.com/airbytehq/airbyte/pull/5423)   | Added new stream UserLocationReport                                                                                                                    |
| `0.1.5`  | 2021-08-03 | [5159](https://github.com/airbytehq/airbyte/pull/5159)   | Add field `login_customer_id` to spec                                                                                                                  |
| `0.1.4`  | 2021-07-28 | [4962](https://github.com/airbytehq/airbyte/pull/4962)   | Support new Report streams                                                                                                                             |
| `0.1.3`  | 2021-07-23 | [4788](https://github.com/airbytehq/airbyte/pull/4788)   | Support main streams, fix bug with exception `DATE_RANGE_TOO_NARROW` for incremental streams                                                           |
| `0.1.2`  | 2021-07-06 | [4539](https://github.com/airbytehq/airbyte/pull/4539)   | Add `AIRBYTE_ENTRYPOINT` for Kubernetes support                                                                                                        |
| `0.1.1`  | 2021-06-23 | [4288](https://github.com/airbytehq/airbyte/pull/4288)   | Fix `Bugfix: Correctly declare required parameters`                                                                                                    |<|MERGE_RESOLUTION|>--- conflicted
+++ resolved
@@ -280,11 +280,8 @@
 
 | Version  | Date       | Pull Request                                             | Subject                                                                                                                                                |
 |:---------|:-----------|:---------------------------------------------------------|:-------------------------------------------------------------------------------------------------------------------------------------------------------|
-<<<<<<< HEAD
-| `3.2.1`   | 2024-01-10 | [34007](https://github.com/airbytehq/airbyte/pull/34007) | prepare for airbyte-lib                                                        |
-=======
+| `3.2.2`   | 2024-01-12 | [34007](https://github.com/airbytehq/airbyte/pull/34007) | prepare for airbyte-lib                                                        |
 | `3.2.1`  | 2024-01-12 | [34200](https://github.com/airbytehq/airbyte/pull/34200) | Disable raising error for not enabled accounts                                                                                                         |
->>>>>>> c967f146
 | `3.2.0`  | 2024-01-09 | [33707](https://github.com/airbytehq/airbyte/pull/33707) | Add possibility to sync all connected accounts                                                                                                         |
 | `3.1.0`  | 2024-01-09 | [33603](https://github.com/airbytehq/airbyte/pull/33603) | Fix two issues in the custom queries: automatic addition of `segments.date` in the query; incorrect field type for `DATE` fields.                      |
 | `3.0.2`  | 2024-01-08 | [33494](https://github.com/airbytehq/airbyte/pull/33494) | Add handling for 401 error while parsing response. Add `metrics.cost_micros` field to Ad Group stream.                                                 |
