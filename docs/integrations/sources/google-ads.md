# Google Ads

This page contains the setup guide and reference information for the Google Ads source connector.

## Prerequisites

- A [Google Ads Account](https://support.google.com/google-ads/answer/6366720) [linked](https://support.google.com/google-ads/answer/7459601) to a [Google Ads Manager account](https://ads.google.com/home/tools/manager-accounts/)
<!-- env:oss -->
- (For Airbyte Open Source) [A developer token](#step-1-for-airbyte-oss-apply-for-a-developer-token)
<!-- /env:oss -->

## Setup guide

<!-- env:oss -->

### Step 1: (For Airbyte Open Source) Apply for a developer token

:::note
You'll need to create a [Google Ads Manager account](https://ads.google.com/home/tools/manager-accounts/) since Google Ads accounts cannot generate a developer token.
:::

To set up the Google Ads source connector with Airbyte Open Source, you'll need a developer token. This token allows you to access your data from the Google Ads API. However, Google is selective about which software and use cases can get a developer token. The Airbyte team has worked with the Google Ads team to allowlist Airbyte and make sure you can get a developer token (see [issue 1981](https://github.com/airbytehq/airbyte/issues/1981) for more information).

Follow [Google's instructions](https://developers.google.com/google-ads/api/docs/first-call/dev-token) to apply for the token. Note that you will _not_ be able to access your data via the Google Ads API until this token is approved. You cannot use a test developer token; it has to be at least a basic developer token. It usually takes Google 24 hours to respond to these applications.

When you apply for a token, make sure to mention:

- Why you need the token (example: Want to run some internal analytics)
- That you will be using the Airbyte Open Source project
- That you have full access to the code base (because we're open source)
- That you have full access to the server running the code (because you're self-hosting Airbyte)

### Step 2: Set up the Google Ads connector in Airbyte

<!-- /env:oss -->
<!-- env:cloud -->

**For Airbyte Cloud:**

To set up Google Ads as a source in Airbyte Cloud:

1. [Log into your Airbyte Cloud](https://cloud.airbyte.com/workspaces) account.
2. Click **Sources** and then click **+ New source**.
3. On the Set up the source page, select **Google Ads** from the Source type dropdown.
4. Enter a **Name** for your source.
5. Click **Sign in with Google** to authenticate your Google Ads account.
6. Enter a comma-separated list of the [Customer ID(s)](https://support.google.com/google-ads/answer/1704344) for your account.
7. Enter the **Start Date** in YYYY-MM-DD format. The data added on and after this date will be replicated. If this field is blank, Airbyte will replicate all data.
8. (Optional) Enter a custom [GAQL](#custom-query-understanding-google-ads-query-language) query.
9. (Optional) If the access to your account is through a [Google Ads Manager account](https://ads.google.com/home/tools/manager-accounts/), enter the [**Login Customer ID for Managed Accounts**](https://developers.google.com/google-ads/api/docs/concepts/call-structure#cid) of the Google Ads Manager account.
10. (Optional) Enter a [**Conversion Window**](https://support.google.com/google-ads/answer/3123169?hl=en).
11. (Optional) Enter the **End Date** in YYYY-MM-DD format. The data added after this date will not be replicated.
12. Click **Set up source**.
<!-- /env:cloud -->

<!-- env:oss -->

**For Airbyte Open Source:**

To set up Google Ads as a source in Airbyte Open Source:

1. Log into your Airbyte Open Source account.
2. Click **Sources** and then click **+ New source**.
3. On the Set up the source page, select **Google Ads** from the Source type dropdown.
4. Enter a **Name** for your source.
5. Enter the [**Developer Token**](#step-1-for-airbyte-oss-apply-for-a-developer-token).
6. To authenticate your Google account via OAuth, enter your Google application's [**Client ID**, **Client Secret**, **Refresh Token**, and optionally, the **Access Token**](https://developers.google.com/google-ads/api/docs/first-call/overview).
7. Enter a comma-separated list of the [Customer ID(s)](https://support.google.com/google-ads/answer/1704344) for your account.
8. Enter the **Start Date** in YYYY-MM-DD format. The data added on and after this date will be replicated. If this field is blank, Airbyte will replicate all data.
9. (Optional) Enter a custom [GAQL](#custom-query-understanding-google-ads-query-language) query.
10. (Optional) If the access to your account is through a [Google Ads Manager account](https://ads.google.com/home/tools/manager-accounts/), enter the [**Login Customer ID for Managed Accounts**](https://developers.google.com/google-ads/api/docs/concepts/call-structure#cid) of the Google Ads Manager account.
11. (Optional) Enter a [**Conversion Window**](https://support.google.com/google-ads/answer/3123169?hl=en).
12. (Optional) Enter the **End Date** in YYYY-MM-DD format. The data added after this date will not be replicated.
13. Click **Set up source**.

## Supported sync modes

The Google Ads source connector supports the following [sync modes](https://docs.airbyte.com/cloud/core-concepts#connection-sync-modes):

- [Full Refresh - Overwrite](https://docs.airbyte.com/understanding-airbyte/connections/full-refresh-overwrite/)
- [Full Refresh - Append](https://docs.airbyte.com/understanding-airbyte/connections/full-refresh-append)
- [Incremental Sync - Append](https://docs.airbyte.com/understanding-airbyte/connections/incremental-append)
- [Incremental Sync - Deduped History](https://docs.airbyte.com/understanding-airbyte/connections/incremental-deduped-history)

**Important note**:

    Usage of Conversion Window may lead to duplicates in Incremental Sync,
    because connector is forced to read data in the given range (Last Sync - Conversion window)

## Supported Streams

The Google Ads source connector can sync the following tables. It can also sync custom queries using GAQL.

### Main Tables

- [accounts](https://developers.google.com/google-ads/api/fields/v11/customer)
- [ad_group_ads](https://developers.google.com/google-ads/api/fields/v11/ad_group_ad)
- [ad_group_ad_labels](https://developers.google.com/google-ads/api/fields/v11/ad_group_ad_label)
- [ad_groups](https://developers.google.com/google-ads/api/fields/v11/ad_group)
- [ad_group_labels](https://developers.google.com/google-ads/api/fields/v11/ad_group_label)
- [campaign_labels](https://developers.google.com/google-ads/api/fields/v11/campaign_label)
- [click_view](https://developers.google.com/google-ads/api/reference/rpc/v11/ClickView)
- [keyword](https://developers.google.com/google-ads/api/fields/v11/keyword_view)
- [geographic](https://developers.google.com/google-ads/api/fields/v11/geographic_view)

Note that `ad_groups`, `ad_group_ads`, and `campaigns` contain a `labels` field, which should be joined against their respective `*_labels` streams if you want to view the actual labels. For example, the `ad_groups` stream contains an `ad_group.labels` field, which you would join against the `ad_group_labels` stream's `label.resource_name` field.

### Report Tables

- [campaigns](https://developers.google.com/google-ads/api/fields/v11/campaign)
- [account_performance_report](https://developers.google.com/google-ads/api/docs/migration/mapping#account_performance)
- [ad_group_ad_report](https://developers.google.com/google-ads/api/docs/migration/mapping#ad_performance)
- [display_keyword_report](https://developers.google.com/google-ads/api/docs/migration/mapping#display_keyword_performance)
- [display_topics_report](https://developers.google.com/google-ads/api/docs/migration/mapping#display_topics_performance)
- [shopping_performance_report](https://developers.google.com/google-ads/api/docs/migration/mapping#shopping_performance)
- [user_location_report](https://developers.google.com/google-ads/api/fields/v11/user_location_view)

:::note
Due to Google Ads API constraints, the `click_view` stream retrieves data one day at a time and can only retrieve data newer than 90 days ago. Also, [metrics](https://developers.google.com/google-ads/api/fields/v11/metrics) cannot be requested for a Google Ads Manager account. Report streams are only available when pulling data from a non-manager account.
:::

For incremental streams, data is synced up to the previous day using your Google Ads account time zone since Google Ads can filter data only by [date](https://developers.google.com/google-ads/api/fields/v11/ad_group_ad#segments.date) without time. Also, some reports cannot load data real-time due to Google Ads [limitations](https://support.google.com/google-ads/answer/2544985?hl=en).

<!-- /env:oss -->

## Custom Query: Understanding Google Ads Query Language

Additional streams for Google Ads can be dynamically created using custom queries.

The Google Ads Query Language queries the Google Ads API. Review the [Google Ads Query Language](https://developers.google.com/google-ads/api/docs/query/overview) and the [query builder](https://developers.google.com/google-ads/api/fields/v13/query_validator) to validate your query. You can then add these as custom queries when configuring the Google Ads source.

Example GAQL Custom Query:

```
SELECT
    campaign.name,
    metrics.conversions,
    metrics.conversions_by_conversion_date
FROM ad_group
```

Note the segments.date is automatically added to the output, and does not need to be specified in the custom query. All custom reports will by synced by day.

Each custom query in the input configuration must work for all the customer account IDs. Otherwise, the customer ID will be skipped for every query that fails the validation test. For example, if your query contains metrics fields in the select clause, it will not be executed against manager accounts.

Follow Google's guidance on [Selectability between segments and metrics](https://developers.google.com/google-ads/api/docs/reporting/segmentation#selectability_between_segments_and_metrics) when editing custom queries or default stream schemas (which will also be turned into GAQL queries by the connector). Fields like `segments.keyword.info.text`, `segments.keyword.info.match_type`, `segments.keyword.ad_group_criterion` in the `SELECT` clause tell the query to only get the rows of data that have keywords and remove any row that is not associated with a keyword. This is often unobvious and undesired behavior and can lead to missing data records. If you need this field in the stream, add a new stream instead of editing the existing ones.

:::info
For an existing Google Ads source, when you are updating or removing Custom GAQL Queries, you should also subsequently refresh your source schema to pull in any changes.
:::

<!-- env:oss -->

## Performance considerations

This source is constrained by the [Google Ads API limits](https://developers.google.com/google-ads/api/docs/best-practices/quotas)

Due to a limitation in the Google Ads API which does not allow getting performance data at a granularity level smaller than a day, the Google Ads connector usually pulls data up until the previous day. For example, if the sync runs on Wednesday at 5 PM, then data up until Tuesday midnight is pulled. Data for Wednesday is exported only if a sync runs after Wednesday (for example, 12:01 AM on Thursday) and so on. This avoids syncing partial performance data, only to have to resync it again once the full day's data has been recorded by Google. For example, without this functionality, a sync which runs on Wednesday at 5 PM would get ads performance data for Wednesday between 12:01 AM - 5 PM on Wednesday, then it would need to run again at the end of the day to get all of Wednesday's data.

## Changelog

| Version  | Date       | Pull Request                                             | Subject                                                                                                                              |
|:---------|:-----------|:---------------------------------------------------------|:-------------------------------------------------------------------------------------------------------------------------------------|
<<<<<<< HEAD
| `0.3.2`  | 2023-07-03 | [27913](https://github.com/airbytehq/airbyte/pull/27913) | Improve Google Ads exception handling (wrong customer ID)                                                                            |
=======
| `0.3.2`  | 2023-06-29 | [27835](https://github.com/airbytehq/airbyte/pull/27835) | Fix bug introduced in 0.3.1: update query template                                                                                   |
>>>>>>> e9fba26a
| `0.3.1`  | 2023-06-26 | [27711](https://github.com/airbytehq/airbyte/pull/27711) | Refactor date slicing; make start date inclusive                                                                                     |
| `0.3.0`  | 2023-06-26 | [27738](https://github.com/airbytehq/airbyte/pull/27738) | License Update: Elv2                                                                                                                 |
| `0.2.24` | 2023-06-06 | [27608](https://github.com/airbytehq/airbyte/pull/27608) | Improve Google Ads exception handling                                                                                                |
| `0.2.23` | 2023-06-06 | [26905](https://github.com/airbytehq/airbyte/pull/26905) | Replace deprecated `authSpecification` in the connector specification with `advancedAuth`                                            |
| `0.2.22` | 2023-06-02 | [26948](https://github.com/airbytehq/airbyte/pull/26948) | Refactor error messages; add `pattern_descriptor` for fields in spec                                                                 |
| `0.2.21` | 2023-05-30 | [25314](https://github.com/airbytehq/airbyte/pull/25314) | add full refresh custom table `asset_group_listing_group_filter`                                                                     |
| `0.2.20` | 2023-05-30 | [25624](https://github.com/airbytehq/airbyte/pull/25624) | Add `asset` Resource to full refresh custom tables (GAQL Queries)                                                                    |
| `0.2.19` | 2023-05-15 | [26209](https://github.com/airbytehq/airbyte/pull/26209) | Handle Token Refresh errors as `config_error`                                                                                        |
| `0.2.18` | 2023-05-15 | [25947](https://github.com/airbytehq/airbyte/pull/25947) | Improve GAQL parser error message if multiple resources provided                                                                     |
| `0.2.17` | 2023-05-11 | [25987](https://github.com/airbytehq/airbyte/pull/25987) | Categorized Config Errors Accurately                                                                                                 |
| `0.2.16` | 2023-05-10 | [25965](https://github.com/airbytehq/airbyte/pull/25965) | Fix Airbyte date-time data-types                                                                                                     |
| `0.2.14` | 2023-03-21 | [24945](https://github.com/airbytehq/airbyte/pull/24945) | for custom google query fixed schema type for "data_type: ENUM" and "is_repeated: true" to array of strings                          |
| `0.2.13` | 2023-03-21 | [24338](https://github.com/airbytehq/airbyte/pull/24338) | Migrate to v13                                                                                                                       |
| `0.2.12` | 2023-03-17 | [22985](https://github.com/airbytehq/airbyte/pull/22985) | Specified date formatting in specification                                                                                           |
| `0.2.11` | 2023-03-13 | [23999](https://github.com/airbytehq/airbyte/pull/23999) | Fix incremental sync for Campaigns stream                                                                                            |
| `0.2.10` | 2023-02-11 | [22703](https://github.com/airbytehq/airbyte/pull/22703) | Add support for custom full_refresh streams                                                                                          |
| `0.2.9`  | 2023-01-23 | [21705](https://github.com/airbytehq/airbyte/pull/21705) | Fix multibyte issue; Bump google-ads package to 19.0.0                                                                               |
| `0.2.8`  | 2023-01-18 | [21517](https://github.com/airbytehq/airbyte/pull/21517) | Write fewer logs                                                                                                                     |
| `0.2.7`  | 2023-01-10 | [20755](https://github.com/airbytehq/airbyte/pull/20755) | Add more logs to debug stuck syncs                                                                                                   |
| `0.2.6`  | 2022-12-22 | [20855](https://github.com/airbytehq/airbyte/pull/20855) | Retry 429 and 5xx errors                                                                                                             |
| `0.2.5`  | 2022-11-22 | [19700](https://github.com/airbytehq/airbyte/pull/19700) | Fix schema for `campaigns` stream                                                                                                    |
| `0.2.4`  | 2022-11-09 | [19208](https://github.com/airbytehq/airbyte/pull/19208) | Add TypeTransofrmer to Campaings stream to force proper type casting                                                                 |
| `0.2.3`  | 2022-10-17 | [18069](https://github.com/airbytehq/airbyte/pull/18069) | Add `segments.hour`, `metrics.ctr`, `metrics.conversions` and `metrics.conversions_values` fields to `campaigns` report stream       |
| `0.2.2`  | 2022-10-21 | [17412](https://github.com/airbytehq/airbyte/pull/17412) | Release with CDK >= 0.2.2                                                                                                            |
| `0.2.1`  | 2022-09-29 | [17412](https://github.com/airbytehq/airbyte/pull/17412) | Always use latest CDK version                                                                                                        |
| `0.2.0`  | 2022-08-23 | [15858](https://github.com/airbytehq/airbyte/pull/15858) | Mark the `query` and `table_name` fields in `custom_queries` as required                                                             |
| `0.1.44` | 2022-07-27 | [15084](https://github.com/airbytehq/airbyte/pull/15084) | Fix data type `ad_group_criterion.topic.path` in `display_topics_performance_report` and shifted `campaigns` to non-managers streams |
| `0.1.43` | 2022-07-12 | [14614](https://github.com/airbytehq/airbyte/pull/14614) | Update API version to `v11`, update `google-ads` to 17.0.0                                                                           |
| `0.1.42` | 2022-06-08 | [13624](https://github.com/airbytehq/airbyte/pull/13624) | Update `google-ads` to 15.1.1, pin `protobuf==3.20.0` to work on MacOS M1 machines (AMD)                                             |
| `0.1.41` | 2022-06-08 | [13618](https://github.com/airbytehq/airbyte/pull/13618) | Add missing dependency                                                                                                               |
| `0.1.40` | 2022-06-02 | [13423](https://github.com/airbytehq/airbyte/pull/13423) | Fix the missing data [issue](https://github.com/airbytehq/airbyte/issues/12999)                                                      |
| `0.1.39` | 2022-05-18 | [12914](https://github.com/airbytehq/airbyte/pull/12914) | Fix GAQL query validation and log auth errors instead of failing the sync                                                            |
| `0.1.38` | 2022-05-12 | [12807](https://github.com/airbytehq/airbyte/pull/12807) | Documentation updates                                                                                                                |
| `0.1.37` | 2022-05-06 | [12651](https://github.com/airbytehq/airbyte/pull/12651) | Improve integration and unit tests                                                                                                   |
| `0.1.36` | 2022-04-19 | [12158](https://github.com/airbytehq/airbyte/pull/12158) | Fix `*_labels` streams data type                                                                                                     |
| `0.1.35` | 2022-04-18 | [9310](https://github.com/airbytehq/airbyte/pull/9310)   | Add new fields to reports                                                                                                            |
| `0.1.34` | 2022-03-29 | [11602](https://github.com/airbytehq/airbyte/pull/11602) | Add budget amount to campaigns stream.                                                                                               |
| `0.1.33` | 2022-03-29 | [11513](https://github.com/airbytehq/airbyte/pull/11513) | When `end_date` is configured in the future, use today's date instead.                                                               |
| `0.1.32` | 2022-03-24 | [11371](https://github.com/airbytehq/airbyte/pull/11371) | Improve how connection check returns error messages                                                                                  |
| `0.1.31` | 2022-03-23 | [11301](https://github.com/airbytehq/airbyte/pull/11301) | Update docs and spec to clarify usage                                                                                                |
| `0.1.30` | 2022-03-23 | [11221](https://github.com/airbytehq/airbyte/pull/11221) | Add `*_labels` streams to fetch the label text rather than their IDs                                                                 |
| `0.1.29` | 2022-03-22 | [10919](https://github.com/airbytehq/airbyte/pull/10919) | Fix user location report schema and add to acceptance tests                                                                          |
| `0.1.28` | 2022-02-25 | [10372](https://github.com/airbytehq/airbyte/pull/10372) | Add network fields to click view stream                                                                                              |
| `0.1.27` | 2022-02-16 | [10315](https://github.com/airbytehq/airbyte/pull/10315) | Make `ad_group_ads` and other streams support incremental sync.                                                                      |
| `0.1.26` | 2022-02-11 | [10150](https://github.com/airbytehq/airbyte/pull/10150) | Add support for multiple customer IDs.                                                                                               |
| `0.1.25` | 2022-02-04 | [9812](https://github.com/airbytehq/airbyte/pull/9812)   | Handle `EXPIRED_PAGE_TOKEN` exception and retry with updated state.                                                                  |
| `0.1.24` | 2022-02-04 | [9996](https://github.com/airbytehq/airbyte/pull/9996)   | Use Google Ads API version V9.                                                                                                       |
| `0.1.23` | 2022-01-25 | [8669](https://github.com/airbytehq/airbyte/pull/8669)   | Add end date parameter in spec.                                                                                                      |
| `0.1.22` | 2022-01-24 | [9608](https://github.com/airbytehq/airbyte/pull/9608)   | Reduce stream slice date range.                                                                                                      |
| `0.1.21` | 2021-12-28 | [9149](https://github.com/airbytehq/airbyte/pull/9149)   | Update title and description                                                                                                         |
| `0.1.20` | 2021-12-22 | [9071](https://github.com/airbytehq/airbyte/pull/9071)   | Fix: Keyword schema enum                                                                                                             |
| `0.1.19` | 2021-12-14 | [8431](https://github.com/airbytehq/airbyte/pull/8431)   | Add new streams: Geographic and Keyword                                                                                              |
| `0.1.18` | 2021-12-09 | [8225](https://github.com/airbytehq/airbyte/pull/8225)   | Include time_zone to sync. Remove streams for manager account.                                                                       |
| `0.1.16` | 2021-11-22 | [8178](https://github.com/airbytehq/airbyte/pull/8178)   | Clarify setup fields                                                                                                                 |
| `0.1.15` | 2021-10-07 | [6684](https://github.com/airbytehq/airbyte/pull/6684)   | Add new stream `click_view`                                                                                                          |
| `0.1.14` | 2021-10-01 | [6565](https://github.com/airbytehq/airbyte/pull/6565)   | Fix OAuth Spec File                                                                                                                  |
| `0.1.13` | 2021-09-27 | [6458](https://github.com/airbytehq/airbyte/pull/6458)   | Update OAuth Spec File                                                                                                               |
| `0.1.11` | 2021-09-22 | [6373](https://github.com/airbytehq/airbyte/pull/6373)   | Fix inconsistent segments.date field type across all streams                                                                         |
| `0.1.10` | 2021-09-13 | [6022](https://github.com/airbytehq/airbyte/pull/6022)   | Annotate Oauth2 flow initialization parameters in connector spec                                                                     |
| `0.1.9`  | 2021-09-07 | [5302](https://github.com/airbytehq/airbyte/pull/5302)   | Add custom query stream support                                                                                                      |
| `0.1.8`  | 2021-08-03 | [5509](https://github.com/airbytehq/airbyte/pull/5509)   | Allow additionalProperties in spec.json                                                                                              |
| `0.1.7`  | 2021-08-03 | [5422](https://github.com/airbytehq/airbyte/pull/5422)   | Correct query to not skip dates                                                                                                      |
| `0.1.6`  | 2021-08-03 | [5423](https://github.com/airbytehq/airbyte/pull/5423)   | Added new stream UserLocationReport                                                                                                  |
| `0.1.5`  | 2021-08-03 | [5159](https://github.com/airbytehq/airbyte/pull/5159)   | Add field `login_customer_id` to spec                                                                                                |
| `0.1.4`  | 2021-07-28 | [4962](https://github.com/airbytehq/airbyte/pull/4962)   | Support new Report streams                                                                                                           |
| `0.1.3`  | 2021-07-23 | [4788](https://github.com/airbytehq/airbyte/pull/4788)   | Support main streams, fix bug with exception `DATE_RANGE_TOO_NARROW` for incremental streams                                         |
| `0.1.2`  | 2021-07-06 | [4539](https://github.com/airbytehq/airbyte/pull/4539)   | Add `AIRBYTE_ENTRYPOINT` for Kubernetes support                                                                                      |
| `0.1.1`  | 2021-06-23 | [4288](https://github.com/airbytehq/airbyte/pull/4288)   | Fix `Bugfix: Correctly declare required parameters`                                                                                  |

<!-- /env:oss --><|MERGE_RESOLUTION|>--- conflicted
+++ resolved
@@ -161,11 +161,8 @@
 
 | Version  | Date       | Pull Request                                             | Subject                                                                                                                              |
 |:---------|:-----------|:---------------------------------------------------------|:-------------------------------------------------------------------------------------------------------------------------------------|
-<<<<<<< HEAD
-| `0.3.2`  | 2023-07-03 | [27913](https://github.com/airbytehq/airbyte/pull/27913) | Improve Google Ads exception handling (wrong customer ID)                                                                            |
-=======
+| `0.3.3`  | 2023-07-03 | [27913](https://github.com/airbytehq/airbyte/pull/27913) | Improve Google Ads exception handling (wrong customer ID)                                                                            |
 | `0.3.2`  | 2023-06-29 | [27835](https://github.com/airbytehq/airbyte/pull/27835) | Fix bug introduced in 0.3.1: update query template                                                                                   |
->>>>>>> e9fba26a
 | `0.3.1`  | 2023-06-26 | [27711](https://github.com/airbytehq/airbyte/pull/27711) | Refactor date slicing; make start date inclusive                                                                                     |
 | `0.3.0`  | 2023-06-26 | [27738](https://github.com/airbytehq/airbyte/pull/27738) | License Update: Elv2                                                                                                                 |
 | `0.2.24` | 2023-06-06 | [27608](https://github.com/airbytehq/airbyte/pull/27608) | Improve Google Ads exception handling                                                                                                |
