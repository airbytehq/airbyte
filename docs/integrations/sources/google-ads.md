--- conflicted
+++ resolved
@@ -160,13 +160,9 @@
 ## Changelog
 
 | Version  | Date       | Pull Request                                             | Subject                                                                                                                              |
-<<<<<<< HEAD
-|:---------|:-----------|:---------------------------------------------------------|:-------------------------------------------------------------------------------------------------------------------------------------|
-| `0.2.25` | 2023-06-26 | [27711](https://github.com/airbytehq/airbyte/pull/27711) | Refactor date slicing; make start date inclusive                                                                                     |
-=======
-| :------- | :--------- | :------------------------------------------------------- | :----------------------------------------------------------------------------------------------------------------------------------- |
+|:---------| :--------- | :------------------------------------------------------- | :----------------------------------------------------------------------------------------------------------------------------------- |
+| `0.3.1`  | 2023-06-26 | [27711](https://github.com/airbytehq/airbyte/pull/27711) | Refactor date slicing; make start date inclusive                                                                                     |
 | `0.3.0`  | 2023-06-26 | [27738](https://github.com/airbytehq/airbyte/pull/27738) | License Update: Elv2                                                                                                                 |
->>>>>>> 62198ed0
 | `0.2.24` | 2023-06-06 | [27608](https://github.com/airbytehq/airbyte/pull/27608) | Improve Google Ads exception handling                                                                                                |
 | `0.2.23` | 2023-06-06 | [26905](https://github.com/airbytehq/airbyte/pull/26905) | Replace deprecated `authSpecification` in the connector specification with `advancedAuth`                                            |
 | `0.2.22` | 2023-06-02 | [26948](https://github.com/airbytehq/airbyte/pull/26948) | Refactor error messages; add `pattern_descriptor` for fields in spec                                                                 |
