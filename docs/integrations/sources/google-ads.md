--- conflicted
+++ resolved
@@ -310,11 +310,8 @@
 
 | Version  | Date       | Pull Request                                             | Subject                                                                                                                              |
 |:---------|:-----------|:---------------------------------------------------------|:-------------------------------------------------------------------------------------------------------------------------------------|
-<<<<<<< HEAD
 | 3.6.0 | 2024-07-26 | [42544](https://github.com/airbytehq/airbyte/pull/42544) | Migrate to CDK v3.9.3 |
-=======
 | 3.5.10 | 2024-07-27 | [42714](https://github.com/airbytehq/airbyte/pull/42714) | Update dependencies |
->>>>>>> 224db75b
 | 3.5.9 | 2024-07-20 | [42339](https://github.com/airbytehq/airbyte/pull/42339) | Update dependencies |
 | 3.5.8 | 2024-07-13 | [41911](https://github.com/airbytehq/airbyte/pull/41911) | Update dependencies |
 | 3.5.7 | 2024-07-10 | [41528](https://github.com/airbytehq/airbyte/pull/41528) | Update dependencies |
