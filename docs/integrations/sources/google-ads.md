# Google Ads

<HideInUI>

This page contains the setup guide and reference information for the [Google Ads](https://developers.google.com) source connector.

</HideInUI>

## Prerequisites

- A [Google Ads Account](https://support.google.com/google-ads/answer/6366720) [linked](https://support.google.com/google-ads/answer/7459601) to a Google Ads Manager account
<!-- env:oss -->
- (For Airbyte Open Source):
  - A Developer Token
  - OAuth credentials to authenticate your Google account
  <!-- /env:oss -->

## Setup guide

### Set up Google Ads

<!-- env:oss -->

#### Step 1: (For Airbyte Open Source) Apply for a developer token

To set up the Google Ads source connector with Airbyte Open Source, you will need to obtain a developer token. This token allows you to access your data from the Google Ads API. Please note that Google is selective about which software and use cases are issued this token. The Airbyte team has worked with the Google Ads team to allowlist Airbyte and ensure you can get a developer token (see [issue 1981](https://github.com/airbytehq/airbyte/issues/1981) for more information on this topic).

1. To proceed with obtaining a developer token, you will first need to create a [Google Ads Manager account](https://ads.google.com/home/tools/manager-accounts/). Standard Google Ads accounts cannot generate a developer token.

2. To apply for the developer token, please follow [Google's instructions](https://developers.google.com/google-ads/api/docs/first-call/dev-token).

3. When you apply for the token, make sure to include the following:
   - Why you need the token (example: Want to run some internal analytics)
   - That you will be using the Airbyte Open Source project
   - That you have full access to the code base (because we're open source)
   - That you have full access to the server running the code (because you're self-hosting Airbyte)

:::note
You will _not_ be able to access your data via the Google Ads API until this token is approved. You cannot use a test developer token; it has to be at least a basic developer token. The approval process typically takes around 24 hours.
:::

#### Step 2: (For Airbyte Open Source) Obtain your OAuth credentials

If you are using Airbyte Open Source, you will need to obtain the following OAuth credentials to authenticate your Google Ads account:

- Client ID
- Client Secret
- Refresh Token

Please refer to [Google's documentation](https://developers.google.com/identity/protocols/oauth2) for detailed instructions on how to obtain these credentials.

A single access token can grant varying degrees of access to multiple APIs. A variable parameter called scope controls the set of resources and operations that an access token permits. During the access token request, your app sends one or more values in the scope parameter.

The scope for the Google Ads API is: https://www.googleapis.com/auth/adwords

Each Google Ads API developer token is assigned an access level and "permissible use". The access level determines whether you can affect production accounts and the number of operations and requests that you can execute daily. Permissible use determines the specific Google Ads API features that the developer token is allowed to use. Read more about it and apply for higher access [here](https://developers.google.com/google-ads/api/docs/access-levels#access_levels_2).

### Step 3: Set up the Google Ads connector in Airbyte

<!-- /env:oss -->

<!-- env:cloud -->

#### For Airbyte Cloud:

1. [Log into your Airbyte Cloud](https://cloud.airbyte.com/workspaces) account.
2. Click Sources and then click + New source.
3. On the Set up the source page, select Google Ads from the Source type dropdown.
4. Enter a name for the Google Ads connector.
5. Click **Sign in with Google** to authenticate your Google Ads account. In the pop-up, select the appropriate Google account and click **Continue** to proceed.
<FieldAnchor field="customer_id">
6. (Optional) Enter a comma-separated list of the **Customer ID(s)** for your account. These IDs are 10-digit numbers that uniquely identify your account. To find your Customer ID, please follow [Google's instructions](https://support.google.com/google-ads/answer/1704344). Leaving this field blank will replicate data from all connected accounts.

:::note
If you are accessing your account through a Google Ads Manager account, you must enter the [**Customer ID**](https://developers.google.com/google-ads/api/docs/concepts/call-structure#cid) of the Manager account.
:::
</FieldAnchor>

<FieldAnchor field="customer_status_filter">
7. (Optional) Enter customer statuses to filter customers. Leaving this field blank will replicate data from all accounts. Check [Google Ads documentation](https://developers.google.com/google-ads/api/reference/rpc/v18/CustomerStatusEnum.CustomerStatus) for more info.
</FieldAnchor>

<FieldAnchor field="start_date">
8. (Optional) Enter a **Start Date** using the provided datepicker, or by programmatically entering the date in YYYY-MM-DD format. The data added on and after this date will be replicated. (Default start date is 2 years ago)
</FieldAnchor>

9. (Optional) You can use the **Custom GAQL Queries** field to enter a custom query using Google Ads Query Language. Click **Add** and enter your query, as well as the desired name of the table for this data in the destination. Multiple queries can be provided. For more information on formulating these queries, refer to our [guide below](#custom-query-understanding-google-ads-query-language).

<FieldAnchor field="conversion_window_days">
10. (Optional) Enter a **Conversion Window**. This is the number of days after an ad interaction during which a conversion is recorded in Google Ads. For more information on this topic, refer to the [Google Ads Help Center](https://support.google.com/google-ads/answer/3123169?hl=en). This field defaults to 14 days.
</FieldAnchor>

<FieldAnchor field="end_date">
11. (Optional) Enter an **End Date** in YYYY-MM-DD format. Any data added after this date will not be replicated. Leaving this field blank will replicate all data from the start date onward.
</FieldAnchor>

12. Click **Set up source** and wait for the tests to complete.
<!-- /env:cloud -->

<!-- env:oss -->

#### For Airbyte Open Source:

1. Navigate to the Airbyte Open Source dashboard.
2. In the left navigation bar, click **Sources**. In the top-right corner, click **+ New source**.
3. Find and select **Google Ads** from the list of available sources.
4. Enter a **Source name** of your choosing.
5. Enter the **Developer Token** you obtained from Google.
6. To authenticate your Google account, enter your Google application's **Client ID**, **Client Secret**, **Refresh Token**, and optionally, the **Access Token**.
7. (Optional) Enter a comma-separated list of the **Customer ID(s)** for your account. These IDs are 10-digit numbers that uniquely identify your account. To find your Customer ID, please follow [Google's instructions](https://support.google.com/google-ads/answer/1704344). Leaving this field blank will replicate data from all connected accounts.
8. (Optional) Enter customer statuses to filter customers. Leaving this field blank will replicate data from all accounts. Check [Google Ads documentation](https://developers.google.com/google-ads/api/reference/rpc/v18/CustomerStatusEnum.CustomerStatus) for more info.
9. (Optional) Enter a **Start Date** using the provided datepicker, or by programmatically entering the date in YYYY-MM-DD format. The data added on and after this date will be replicated. (Default start date is 2 years ago)
10. (Optional) You can use the **Custom GAQL Queries** field to enter a custom query using Google Ads Query Language. Click **Add** and enter your query, as well as the desired name of the table for this data in the destination. Multiple queries can be provided. For more information on formulating these queries, refer to our [guide below](#custom-query-understanding-google-ads-query-language).
11. (Required for Manager accounts) If accessing your account through a Google Ads Manager account, you must enter the [**Customer ID**](https://developers.google.com/google-ads/api/docs/concepts/call-structure#cid) of the Manager account.
12. (Optional) Enter a **Conversion Window**. This is the number of days after an ad interaction during which a conversion is recorded in Google Ads. For more information on this topic, see the section on [Conversion Windows](#note-on-conversion-windows) below, or refer to the [Google Ads Help Center](https://support.google.com/google-ads/answer/3123169?hl=en). This field defaults to 14 days.
13. (Optional) Enter an **End Date** in YYYY-MM-DD format. Any data added after this date will not be replicated. Leaving this field blank will replicate all data from the start date onward.
14. Click **Set up source** and wait for the tests to complete.

<!-- /env:oss -->
<HideInUI>

## Supported sync modes

The Google Ads source connector supports the following [sync modes](https://docs.airbyte.com/cloud/core-concepts/#connection-sync-modes):

- [Full Refresh - Overwrite](https://docs.airbyte.com/understanding-airbyte/connections/full-refresh-overwrite/)
- [Full Refresh - Append](https://docs.airbyte.com/understanding-airbyte/connections/full-refresh-append)
- [Incremental Sync - Append](https://docs.airbyte.com/understanding-airbyte/connections/incremental-append)
- [Incremental Sync - Append + Deduped](https://docs.airbyte.com/understanding-airbyte/connections/incremental-append-deduped)

**Incremental Events Streams:**

List of streams:

- [ad_group_criterions](https://developers.google.com/google-ads/api/fields/v18/ad_group_criterion)
- [ad_listing_group_criterions](https://developers.google.com/google-ads/api/fields/v18/ad_group_criterion)
- [campaign_criterion](https://developers.google.com/google-ads/api/fields/v18/campaign_criterion)

These streams support incremental updates, including deletions, leveraging the Change Status stream. However, they only capture updates from the most recent three months.

The initial sync operates as a full refresh. Subsequent syncs begin by reading updates from the Change Status stream, followed by syncing records based on their IDs.

:::warning
It's important to note that the Google Ads API resource ChangeStatus has a limit of 10,000 records per request. That's why you cannot sync stream with more than 10,000 updates in a single microsecond. In such cases, it's recommended to use a full refresh sync to ensure all updates are captured.
:::

## Supported Streams

The Google Ads source connector can sync the following tables. It can also sync custom queries using GAQL.

### Main Tables

- [customer](https://developers.google.com/google-ads/api/fields/v18/customer)

Highlights the setup and configurations of a Google Ads account. It encompasses features like call reporting and conversion tracking, giving a clear picture of the account's operational settings and features.

- [customer_label](https://developers.google.com/google-ads/api/fields/v18/customer_label)
- [campaign_criterion](https://developers.google.com/google-ads/api/fields/v18/campaign_criterion)

Targeting option for a campaign, such as a keyword, placement, or audience.

- [campaign_bidding_strategy](https://developers.google.com/google-ads/api/fields/v18/campaign)

Represents the bidding strategy at the campaign level.

- [campaign_label](https://developers.google.com/google-ads/api/fields/v18/campaign_label)
- [label](https://developers.google.com/google-ads/api/fields/v18/label)

Represents labels that can be attached to different entities such as campaigns or ads.

- [ad_group_ad](https://developers.google.com/google-ads/api/fields/v18/ad_group_ad)

Different attributes of ads from ad groups segmented by date.

- [ad_group_ad_label](https://developers.google.com/google-ads/api/fields/v18/ad_group_ad_label)
- [ad_group](https://developers.google.com/google-ads/api/fields/v18/ad_group)

Represents an ad group within a campaign. Ad groups contain one or more ads which target a shared set of keywords.

- [ad_group_label](https://developers.google.com/google-ads/api/fields/v18/ad_group_label)
- [ad_group_bidding_strategy](https://developers.google.com/google-ads/api/fields/v18/ad_group)

Represents the bidding strategy at the ad group level.

- [ad_group_criterion](https://developers.google.com/google-ads/api/fields/v18/ad_group_criterion)

Represents criteria in an ad group, such as keywords or placements.

- [ad_listing_group_criterion](https://developers.google.com/google-ads/api/fields/v18/ad_group_criterion)

Represents criteria for listing group ads.

- [ad_group_criterion_label](https://developers.google.com/google-ads/api/fields/v18/ad_group_criterion_label)
- [audience](https://developers.google.com/google-ads/api/fields/v18/audience)

Represents user lists that are defined by the advertiser to target specific users.

- [user_interest](https://developers.google.com/google-ads/api/fields/v18/user_interest)

A particular interest-based vertical to be targeted.

- [click_view](https://developers.google.com/google-ads/api/reference/rpc/v18/ClickView)

A click view with metrics aggregated at each click level, including both valid and invalid clicks.

Note that `ad_group`, `ad_group_ad`, and `campaign` contain a `labels` field, which should be joined against their respective `*_label` streams if you want to view the actual labels. For example, the `ad_group` stream contains an `ad_group.labels` field, which you would join against the `ad_group_label` stream's `label.resource_name` field.

### Report Tables

- [account_performance_report](https://developers.google.com/google-ads/api/fields/v18/overview)

Provides in-depth metrics related to ads interactions, including viewability, click-through rates, and conversions. Segments data by various factors, offering a granular look into how ads perform across different contexts.

- [campaign](https://developers.google.com/google-ads/api/fields/v18/campaign)

Represents a campaign in Google Ads.

- [campaign_budget](https://developers.google.com/google-ads/api/fields/v18/campaign_budget)

Represents the budget settings of a campaign.

- [geographic_view](https://developers.google.com/google-ads/api/fields/v18/geographic_view)

Geographic View includes all metrics aggregated at the country level. It reports metrics at either actual physical location of the user or an area of interest.

- [user_location_view](https://developers.google.com/google-ads/api/fields/v18/user_location_view)

User Location View includes all metrics aggregated at the country level. It reports metrics at the actual physical location of the user by targeted or not targeted location.

- [display_keyword_view](https://developers.google.com/google-ads/api/fields/v18/display_keyword_view)

Metrics for display keywords, which are keywords that are targeted in display campaigns.

- [topic_view](https://developers.google.com/google-ads/api/fields/v18/topic_view)

Reporting view that shows metrics aggregated by topic, which are broad categories of interests that users have.

- [shopping_performance_view](https://developers.google.com/google-ads/api/fields/v18/shopping_performance_view)

Provides Shopping campaign statistics aggregated at several product dimension levels. Product dimension values from Merchant Center such as brand, category, custom attributes, product condition and product type will reflect the state of each dimension as of the date and time when the corresponding event was recorded.

- [keyword_view](https://developers.google.com/google-ads/api/fields/v18/keyword_view)

Provides metrics related to the performance of keywords in the campaign.

- [ad_group_ad_legacy](https://developers.google.com/google-ads/api/fields/v18/ad_group_ad)

Metrics and attributes of legacy ads from ad groups.

:::note
Due to Google Ads API constraints, the `click_view` stream retrieves data one day at a time and can only retrieve data newer than 90 days ago. Also, [metrics](https://developers.google.com/google-ads/api/fields/v18/metrics) cannot be requested for a Google Ads Manager account. Report streams are only available when pulling data from a non-manager account.
:::

:::warning
Google Ads doesn't support `PERFORMANCE_MAX` campaigns on `ad_group` or `ad` stream level, only on `campaign` level.
If you have this type of campaign Google will remove them from the results for the `ads` reports.
More [info](https://github.com/airbytehq/airbyte/issues/11062) and [Google Discussions](https://groups.google.com/g/adwords-api/c/_mxbgNckaLQ).
:::

For incremental streams, data is synced up to the previous day using your Google Ads account time zone since Google Ads can filter data only by [date](https://developers.google.com/google-ads/api/fields/v18/ad_group_ad#segments.date) without time. Also, some reports cannot load data real-time due to Google Ads [limitations](https://support.google.com/google-ads/answer/2544985?hl=en).

### Primary Key Selection Method

Primary keys are chosen to uniquely identify records within streams. In this selection, we considered the scope of ID uniqueness as detailed in [the Google Ads API structure documentation](https://developers.google.com/google-ads/api/docs/concepts/api-structure#object_ids). This approach guarantees that each record remains unique across various scopes and contexts. Moreover, in the Google Ads API, segmentation is crucial for dissecting performance data. As pointed out in [the Google Ads support documentation](https://developers.google.com/google-ads/api/docs/reporting/segmentation), segments offer a granular insight into data based on specific criteria, like device type or click interactions.

</HideInUI>

<FieldAnchor field="custom_queries_array">
## Custom Query: Understanding Google Ads Query Language

Additional streams for Google Ads can be dynamically created using custom queries.

The Google Ads Query Language queries the Google Ads API. Review the [Google Ads Query Language](https://developers.google.com/google-ads/api/docs/query/overview) and the [query builder](https://developers.google.com/google-ads/api/fields/v18/query_validator) to validate your query. You can then add these as custom queries when configuring the Google Ads source.

Example GAQL Custom Query:

```
SELECT
    campaign.name,
    metrics.conversions,
    metrics.conversions_by_conversion_date
FROM ad_group
```

Note that `segments.date` is automatically added to the `WHERE` clause if it is included in the `SELECT` clause. Custom reports including `segments.date` in the `SELECT` clause will be synced by day.

Each custom query in the input configuration must work for all the customer account IDs. Otherwise, the customer ID will be skipped for every query that fails the validation test. For example, if your query contains metrics fields in the select clause, it will not be executed against manager accounts.

Follow Google's guidance on [Selectability between segments and metrics](https://developers.google.com/google-ads/api/docs/reporting/segmentation#selectability_between_segments_and_metrics) when editing custom queries or default stream schemas (which will also be turned into GAQL queries by the connector). Fields like `segments.keyword.info.text`, `segments.keyword.info.match_type`, `segments.keyword.ad_group_criterion` in the `SELECT` clause tell the query to only get the rows of data that have keywords and remove any row that is not associated with a keyword. This is often unobvious and undesired behavior and can lead to missing data records. If you need this field in the stream, add a new stream instead of editing the existing ones.

:::info
For an existing Google Ads source, when you are updating or removing Custom GAQL Queries, you should also subsequently refresh your source schema to pull in any changes.
:::
</FieldAnchor>

<HideInUI>
## Difference between manager and client accounts

A manager account isn't an "upgrade" of your Google Ads account. Instead, it's an entirely new Google Ads account you create. Think of a manager account as an umbrella Google Ads account with several individual Google Ads accounts linked to it. You can link new and existing Google Ads accounts, as well as other manager accounts.

You can then monitor ad performance, update campaigns, and manage other account tasks for those client accounts. Your manager account can also be given ownership of a client account. This allows you to manage user access for the client account.

[Link](https://support.google.com/google-ads/answer/6139186?hl=en#) for more details on how it works and how you can create it.

**Manager Accounts (MCC)** primarily focus on account management and oversight. They can access and manage multiple client accounts, view shared resources, and handle invitations to link with client accounts.

**Client Accounts** are more operationally focused. They deal with campaign management, bidding, keywords, targeting, extensions, metrics, reporting, billing, and other ad-specific functionalities.

While both types of accounts can access a wide range of resources in the API, the difference lies in their scope and purpose. Manager accounts have a broader oversight, while client accounts delve into the specifics of advertising operations.

For detailed information, refer to the [official documentation.](https://developers.google.com/google-ads/api/fields/v18/overview)

## Note on Conversion Windows

In digital advertising, a 'conversion' typically refers to a user undertaking a desired action after viewing or interacting with an ad. This could be anything from clicking through to the advertiser's website, signing up for a newsletter, making a purchase, and so on. The conversion window is the period of time after a user sees or clicks on an ad during which their actions can still be credited to that ad.

For example, imagine an online shoe store runs an ad and sets a conversion window of 30 days. If you click on that ad today, any purchases you make on the shoe store's site within the next 30 days will be considered conversions resulting from that ad.
The length of the conversion window can vary depending on the goals of the advertiser and the nature of the product or service. Some businesses might set a shorter conversion window if they're promoting a limited-time offer, while others might set a longer window if they're advertising a product that consumers typically take a while to think about before buying.

In essence, the conversion window is a tool for measuring the effectiveness of an advertising campaign. By tracking the actions users take after viewing or interacting with an ad, businesses can gain insight into how well their ads are working and adjust their strategies accordingly.

In the case of configuring the Google Ads source connector, each time a sync is run the connector will retrieve all conversions that were active within the specified conversion window. For example, if you set a conversion window of 30 days, each time a sync is run, the connector will pull all conversions that were active within the past 30 days. Due to this mechanism, it may seem like the same campaigns, ad groups, or ads have different conversion numbers. However, in reality, each data record accurately reflects the number of conversions for that particular resource at the time of extracting the data from the Google Ads API.

## Performance considerations

This source is constrained by the [Google Ads API limits](https://developers.google.com/google-ads/api/docs/best-practices/quotas)

Due to a limitation in the Google Ads API which does not allow getting performance data at a granularity level smaller than a day, the Google Ads connector usually pulls data up until the previous day. For example, if the sync runs on Wednesday at 5 PM, then data up until Tuesday midnight is pulled. Data for Wednesday is exported only if a sync runs after Wednesday (for example, 12:01 AM on Thursday) and so on. This avoids syncing partial performance data, only to have to resync it again once the full day's data has been recorded by Google. For example, without this functionality, a sync which runs on Wednesday at 5 PM would get ads performance data for Wednesday between 12:01 AM - 5 PM on Wednesday, then it would need to run again at the end of the day to get all of Wednesday's data.
</HideInUI>

## Changelog

<details>
  <summary>Expand to review</summary>

| Version    | Date       | Pull Request                                             | Subject                                                                                                                                                                |
|:-----------|:-----------|:---------------------------------------------------------|:-----------------------------------------------------------------------------------------------------------------------------------------------------------------------|
<<<<<<< HEAD
| 3.9.0-rc.4 | 2025-07-03 | [62510](https://github.com/airbytehq/airbyte/pull/62510) | Migrate `Customer` stream to low-code |
| 3.9.0-rc.3 | 2025-07-03 | [62494](https://github.com/airbytehq/airbyte/pull/62494) | Handle ServiceUnavailableErrors and retry on account check |
=======
| 3.9.0-rc.5 | 2025-07-04 | [62518](https://github.com/airbytehq/airbyte/pull/62518) | Fix state migration for new empty states                                                                                                                               |
| 3.9.0-rc.4 | 2025-07-03 | [62513](https://github.com/airbytehq/airbyte/pull/62513) | Update rollout flag in metadata                                                                                                                                        |
| 3.9.0-rc.3 | 2025-07-03 | [62494](https://github.com/airbytehq/airbyte/pull/62494) | Handle ServiceUnavailableErrors and retry on account check                                                                                                             |
>>>>>>> f214316a
| 3.9.0-rc.2 | 2025-07-03 | [62505](https://github.com/airbytehq/airbyte/pull/62505) | Fix state migration for empty states                                                                                                                                   |
| 3.9.0-rc.1 | 2025-06-18 | [61674](https://github.com/airbytehq/airbyte/pull/61674) | Migrate Campaign stream to Low Code                                                                                                                                    |
| 3.8.2      | 2025-05-31 | [51664](https://github.com/airbytehq/airbyte/pull/51664) | Update dependencies                                                                                                                                                    |
| 3.8.1      | 2025-05-30 | [61002](https://github.com/airbytehq/airbyte/pull/61002) | Fix error during connection check for custom queries.                                                                                                                  |
| 3.8.0      | 2025-05-30 | [61000](https://github.com/airbytehq/airbyte/pull/61000) | Promoting release candidate 3.8.0-rc.1 to a main version.                                                                                                              |
| 3.8.0-rc.1 | 2025-05-28 | [60949](https://github.com/airbytehq/airbyte/pull/60949) | Update API version to v18                                                                                                                                              |
| 3.7.10     | 2025-01-11 | [47090](https://github.com/airbytehq/airbyte/pull/47090) | Starting with this version, the Docker image is now rootless. Please note that this and future versions will not be compatible with Airbyte versions earlier than 0.64 |
| 3.7.9      | 2024-10-14 | [46893](https://github.com/airbytehq/airbyte/pull/46893) | Update getting customers logic                                                                                                                                         |
| 3.7.8      | 2024-10-12 | [46120](https://github.com/airbytehq/airbyte/pull/46120) | Update dependencies                                                                                                                                                    |
| 3.7.7      | 2024-10-07 | [45852](https://github.com/airbytehq/airbyte/pull/45852) | Change to the objects serialization in lists to JSON                                                                                                                   |
| 3.7.6      | 2024-09-21 | [46543](https://github.com/airbytehq/airbyte/pull/46543) | Raise exception on missing stream                                                                                                                                      |
| 3.7.5      | 2024-09-21 | [45801](https://github.com/airbytehq/airbyte/pull/45801) | Update dependencies                                                                                                                                                    |
| 3.7.4      | 2024-09-20 | [44600](https://github.com/airbytehq/airbyte/pull/44600) | Update API documentation URLs                                                                                                                                          |
| 3.7.3      | 2024-09-14 | [45497](https://github.com/airbytehq/airbyte/pull/45497) | Update dependencies                                                                                                                                                    |
| 3.7.2      | 2024-09-07 | [45263](https://github.com/airbytehq/airbyte/pull/45263) | Update dependencies                                                                                                                                                    |
| 3.7.1      | 2024-08-31 | [44326](https://github.com/airbytehq/airbyte/pull/44326) | Update dependencies                                                                                                                                                    |
| `3.7.0  `  | 2024-08-15 | [44095](https://github.com/airbytehq/airbyte/pull/44095) | Migrate to google-ads v17                                                                                                                                              |
| `3.6.5  `  | 2024-08-12 | [43882](https://github.com/airbytehq/airbyte/pull/43882) | Update dependencies                                                                                                                                                    |
| `3.6.4`    | 2024-08-10 | [43628](https://github.com/airbytehq/airbyte/pull/43628) | Update dependencies                                                                                                                                                    |
| `3.6.3`    | 2024-08-03 | [43138](https://github.com/airbytehq/airbyte/pull/43138) | Update dependencies                                                                                                                                                    |
| `3.6.2`    | 2024-08-02 | [42971](https://github.com/airbytehq/airbyte/pull/42971) | Fix attribute error on check connection                                                                                                                                |
| `3.6.1`    | 2024-08-02 | [42960](https://github.com/airbytehq/airbyte/pull/42960) | Update error message for Interval Server Error                                                                                                                         |
| `3.6.0`    | 2024-07-31 | [42544](https://github.com/airbytehq/airbyte/pull/42544) | Migrate to CDK v4.0.2                                                                                                                                                  |
| `3.5.10`   | 2024-07-27 | [42714](https://github.com/airbytehq/airbyte/pull/42714) | Update dependencies                                                                                                                                                    |
| `3.5.9`    | 2024-07-20 | [42339](https://github.com/airbytehq/airbyte/pull/42339) | Update dependencies                                                                                                                                                    |
| `3.5.8`    | 2024-07-13 | [41911](https://github.com/airbytehq/airbyte/pull/41911) | Update dependencies                                                                                                                                                    |
| `3.5.7`    | 2024-07-10 | [41528](https://github.com/airbytehq/airbyte/pull/41528) | Update dependencies                                                                                                                                                    |
| `3.5.6`    | 2024-07-09 | [41323](https://github.com/airbytehq/airbyte/pull/41323) | Update dependencies                                                                                                                                                    |
| `3.5.5`    | 2024-07-06 | [40933](https://github.com/airbytehq/airbyte/pull/40933) | Update dependencies                                                                                                                                                    |
| `3.5.4`    | 2024-06-25 | [40326](https://github.com/airbytehq/airbyte/pull/40326) | Update dependencies                                                                                                                                                    |
| `3.5.3`    | 2024-06-22 | [40158](https://github.com/airbytehq/airbyte/pull/40158) | Update dependencies                                                                                                                                                    |
| `3.5.2`    | 2024-06-06 | [39277](https://github.com/airbytehq/airbyte/pull/39277) | [autopull] Upgrade base image to v1.2.2                                                                                                                                |
| `3.5.1`    | 2024-06-13 | [39425](https://github.com/airbytehq/airbyte/pull/39425) | Fix integration tests; update acceptance tests                                                                                                                         |
| `3.5.0`    | 2024-05-22 | [37840](https://github.com/airbytehq/airbyte/pull/37840) | Fix custom GAQL queries default value                                                                                                                                  |
| `3.4.3`    | 2024-05-20 | [38270](https://github.com/airbytehq/airbyte/pull/38270) | Replace AirbyteLogger with logging.Logger                                                                                                                              |
| `3.4.2`    | 2024-04-24 | [36638](https://github.com/airbytehq/airbyte/pull/36638) | Schema descriptions and CDK 0.80.0                                                                                                                                     |
| `3.4.1`    | 2024-04-08 | [36891](https://github.com/airbytehq/airbyte/pull/36891) | Optimize `check` method                                                                                                                                                |
| `3.4.0`    | 2024-03-19 | [36267](https://github.com/airbytehq/airbyte/pull/36267) | Pin airbyte-cdk version to `^0`                                                                                                                                        |
| `3.3.7`    | 2024-03-15 | [36208](https://github.com/airbytehq/airbyte/pull/36208) | Added error message when there is the `unrecognized field` inside of the `custom query`                                                                                |
| `3.3.6`    | 2024-03-01 | [35664](https://github.com/airbytehq/airbyte/pull/35664) | Fix error for new customers for incremental events streams                                                                                                             |
| `3.3.5`    | 2024-02-28 | [35709](https://github.com/airbytehq/airbyte/pull/35709) | Handle 2-Step Verification exception as config error                                                                                                                   |
| `3.3.4`    | 2024-02-21 | [35493](https://github.com/airbytehq/airbyte/pull/35493) | Rolling back the patch 3.3.3 made for `user_interest` steam                                                                                                            |
| `3.3.3`    | 2024-02-14 | [35280](https://github.com/airbytehq/airbyte/pull/35280) | Temporary patch that disables some fields to avoid 500 error when syncing `user_interest` steam                                                                        |
| `3.3.2`    | 2024-02-12 | [35158](https://github.com/airbytehq/airbyte/pull/35158) | Manage dependencies with Poetry.                                                                                                                                       |
| `3.3.1`    | 2024-01-16 | [34007](https://github.com/airbytehq/airbyte/pull/34007) | prepare for airbyte-lib                                                                                                                                                |
| `3.3.0`    | 2024-01-12 | [34212](https://github.com/airbytehq/airbyte/pull/34212) | Remove metric from query in Ad Group stream for non-manager account                                                                                                    |
| `3.2.1`    | 2024-01-12 | [34200](https://github.com/airbytehq/airbyte/pull/34200) | Disable raising error for not enabled accounts                                                                                                                         |
| `3.2.0`    | 2024-01-09 | [33707](https://github.com/airbytehq/airbyte/pull/33707) | Add possibility to sync all connected accounts                                                                                                                         |
| `3.1.0`    | 2024-01-09 | [33603](https://github.com/airbytehq/airbyte/pull/33603) | Fix two issues in the custom queries: automatic addition of `segments.date` in the query; incorrect field type for `DATE` fields.                                      |
| `3.0.2`    | 2024-01-08 | [33494](https://github.com/airbytehq/airbyte/pull/33494) | Add handling for 401 error while parsing response. Add `metrics.cost_micros` field to Ad Group stream.                                                                 |
| `3.0.1`    | 2023-12-26 | [33769](https://github.com/airbytehq/airbyte/pull/33769) | Run a read function in a separate thread to enforce a time limit for its execution                                                                                     |
| `3.0.0`    | 2023-12-07 | [33120](https://github.com/airbytehq/airbyte/pull/33120) | Upgrade API version to v15                                                                                                                                             |
| `2.0.4`    | 2023-11-10 | [32414](https://github.com/airbytehq/airbyte/pull/32414) | Add backoff strategy for read_records method                                                                                                                           |
| `2.0.3`    | 2023-11-02 | [32102](https://github.com/airbytehq/airbyte/pull/32102) | Fix incremental events streams                                                                                                                                         |
| `2.0.2`    | 2023-10-31 | [32001](https://github.com/airbytehq/airbyte/pull/32001) | Added handling (retry) for `InternalServerError` while reading the streams                                                                                             |
| `2.0.1`    | 2023-10-27 | [31908](https://github.com/airbytehq/airbyte/pull/31908) | Base image migration: remove Dockerfile and use the python-connector-base image                                                                                        |
| `2.0.0`    | 2023-10-04 | [31048](https://github.com/airbytehq/airbyte/pull/31048) | Fix schem default streams, change names of streams.                                                                                                                    |
| `1.0.0`    | 2023-09-28 | [30705](https://github.com/airbytehq/airbyte/pull/30705) | Fix schemas for custom queries                                                                                                                                         |
| `0.11.1`   | 2023-09-26 | [30758](https://github.com/airbytehq/airbyte/pull/30758) | Exception should not be raises if a stream is not found                                                                                                                |
| `0.11.0`   | 2023-09-23 | [30704](https://github.com/airbytehq/airbyte/pull/30704) | Update error handling                                                                                                                                                  |
| `0.10.0`   | 2023-09-19 | [30091](https://github.com/airbytehq/airbyte/pull/30091) | Fix schemas for correct primary and foreign keys                                                                                                                       |
| `0.9.0`    | 2023-09-14 | [28970](https://github.com/airbytehq/airbyte/pull/28970) | Add incremental deletes for Campaign and Ad Group Criterion streams                                                                                                    |
| `0.8.1`    | 2023-09-13 | [30376](https://github.com/airbytehq/airbyte/pull/30376) | Revert pagination changes from 0.8.0                                                                                                                                   |
| `0.8.0`    | 2023-09-01 | [30071](https://github.com/airbytehq/airbyte/pull/30071) | Delete start_date from required parameters and fix pagination                                                                                                          |
| `0.7.4`    | 2023-07-28 | [28832](https://github.com/airbytehq/airbyte/pull/28832) | Update field descriptions                                                                                                                                              |
| `0.7.3`    | 2023-07-24 | [28510](https://github.com/airbytehq/airbyte/pull/28510) | Set dates with client's timezone                                                                                                                                       |
| `0.7.2`    | 2023-07-20 | [28535](https://github.com/airbytehq/airbyte/pull/28535) | UI improvement: Make the query field in custom reports a multi-line string field                                                                                       |
| `0.7.1`    | 2023-07-17 | [28365](https://github.com/airbytehq/airbyte/pull/28365) | 0.3.1 and 0.3.2 follow up: make today the end date, not yesterday                                                                                                      |
| `0.7.0`    | 2023-07-12 | [28246](https://github.com/airbytehq/airbyte/pull/28246) | Add new streams: labels, criterions, biddig strategies                                                                                                                 |
| `0.6.1`    | 2023-07-12 | [28230](https://github.com/airbytehq/airbyte/pull/28230) | Reduce amount of logs produced by the connector while working with big amount of data                                                                                  |
| `0.6.0`    | 2023-07-10 | [28078](https://github.com/airbytehq/airbyte/pull/28078) | Add new stream `Campaign Budget`                                                                                                                                       |
| `0.5.0`    | 2023-07-07 | [28042](https://github.com/airbytehq/airbyte/pull/28042) | Add metrics & segment to `Campaigns` stream                                                                                                                            |
| `0.4.3`    | 2023-07-05 | [27959](https://github.com/airbytehq/airbyte/pull/27959) | Add `audience` and `user_interest` streams                                                                                                                             |
| `0.3.3`    | 2023-07-03 | [27913](https://github.com/airbytehq/airbyte/pull/27913) | Improve Google Ads exception handling (wrong customer ID)                                                                                                              |
| `0.3.2`    | 2023-06-29 | [27835](https://github.com/airbytehq/airbyte/pull/27835) | Fix bug introduced in 0.3.1: update query template                                                                                                                     |
| `0.3.1`    | 2023-06-26 | [27711](https://github.com/airbytehq/airbyte/pull/27711) | Refactor date slicing; make start date inclusive                                                                                                                       |
| `0.3.0`    | 2023-06-26 | [27738](https://github.com/airbytehq/airbyte/pull/27738) | License Update: Elv2                                                                                                                                                   |
| `0.2.24`   | 2023-06-06 | [27608](https://github.com/airbytehq/airbyte/pull/27608) | Improve Google Ads exception handling                                                                                                                                  |
| `0.2.23`   | 2023-06-06 | [26905](https://github.com/airbytehq/airbyte/pull/26905) | Replace deprecated `authSpecification` in the connector specification with `advancedAuth`                                                                              |
| `0.2.22`   | 2023-06-02 | [26948](https://github.com/airbytehq/airbyte/pull/26948) | Refactor error messages; add `pattern_descriptor` for fields in spec                                                                                                   |
| `0.2.21`   | 2023-05-30 | [25314](https://github.com/airbytehq/airbyte/pull/25314) | Add full refresh custom table `asset_group_listing_group_filter`                                                                                                       |
| `0.2.20`   | 2023-05-30 | [25624](https://github.com/airbytehq/airbyte/pull/25624) | Add `asset` Resource to full refresh custom tables (GAQL Queries)                                                                                                      |
| `0.2.19`   | 2023-05-15 | [26209](https://github.com/airbytehq/airbyte/pull/26209) | Handle Token Refresh errors as `config_error`                                                                                                                          |
| `0.2.18`   | 2023-05-15 | [25947](https://github.com/airbytehq/airbyte/pull/25947) | Improve GAQL parser error message if multiple resources provided                                                                                                       |
| `0.2.17`   | 2023-05-11 | [25987](https://github.com/airbytehq/airbyte/pull/25987) | Categorized Config Errors Accurately                                                                                                                                   |
| `0.2.16`   | 2023-05-10 | [25965](https://github.com/airbytehq/airbyte/pull/25965) | Fix Airbyte date-time data-types                                                                                                                                       |
| `0.2.14`   | 2023-03-21 | [24945](https://github.com/airbytehq/airbyte/pull/24945) | For custom google query fixed schema type for "data_type: ENUM" and "is_repeated: true" to array of strings                                                            |
| `0.2.13`   | 2023-03-21 | [24338](https://github.com/airbytehq/airbyte/pull/24338) | Migrate to v13                                                                                                                                                         |
| `0.2.12`   | 2023-03-17 | [22985](https://github.com/airbytehq/airbyte/pull/22985) | Specified date formatting in specification                                                                                                                             |
| `0.2.11`   | 2023-03-13 | [23999](https://github.com/airbytehq/airbyte/pull/23999) | Fix incremental sync for Campaigns stream                                                                                                                              |
| `0.2.10`   | 2023-02-11 | [22703](https://github.com/airbytehq/airbyte/pull/22703) | Add support for custom full_refresh streams                                                                                                                            |
| `0.2.9`    | 2023-01-23 | [21705](https://github.com/airbytehq/airbyte/pull/21705) | Fix multibyte issue; Bump google-ads package to 19.0.0                                                                                                                 |
| `0.2.8`    | 2023-01-18 | [21517](https://github.com/airbytehq/airbyte/pull/21517) | Write fewer logs                                                                                                                                                       |
| `0.2.7`    | 2023-01-10 | [20755](https://github.com/airbytehq/airbyte/pull/20755) | Add more logs to debug stuck syncs                                                                                                                                     |
| `0.2.6`    | 2022-12-22 | [20855](https://github.com/airbytehq/airbyte/pull/20855) | Retry 429 and 5xx errors                                                                                                                                               |
| `0.2.5`    | 2022-11-22 | [19700](https://github.com/airbytehq/airbyte/pull/19700) | Fix schema for `campaigns` stream                                                                                                                                      |
| `0.2.4`    | 2022-11-09 | [19208](https://github.com/airbytehq/airbyte/pull/19208) | Add TypeTransofrmer to Campaings stream to force proper type casting                                                                                                   |
| `0.2.3`    | 2022-10-17 | [18069](https://github.com/airbytehq/airbyte/pull/18069) | Add `segments.hour`, `metrics.ctr`, `metrics.conversions` and `metrics.conversions_values` fields to `campaigns` report stream                                         |
| `0.2.2`    | 2022-10-21 | [17412](https://github.com/airbytehq/airbyte/pull/17412) | Release with CDK >= 0.2.2                                                                                                                                              |
| `0.2.1`    | 2022-09-29 | [17412](https://github.com/airbytehq/airbyte/pull/17412) | Always use latest CDK version                                                                                                                                          |
| `0.2.0`    | 2022-08-23 | [15858](https://github.com/airbytehq/airbyte/pull/15858) | Mark the `query` and `table_name` fields in `custom_queries` as required                                                                                               |
| `0.1.44`   | 2022-07-27 | [15084](https://github.com/airbytehq/airbyte/pull/15084) | Fix data type `ad_group_criterion.topic.path` in `display_topics_performance_report` and shifted `campaigns` to non-managers streams                                   |
| `0.1.43`   | 2022-07-12 | [14614](https://github.com/airbytehq/airbyte/pull/14614) | Update API version to `v11`, update `google-ads` to 17.0.0                                                                                                             |
| `0.1.42`   | 2022-06-08 | [13624](https://github.com/airbytehq/airbyte/pull/13624) | Update `google-ads` to 15.1.1, pin `protobuf==3.20.0` to work on MacOS M1 machines (AMD)                                                                               |
| `0.1.41`   | 2022-06-08 | [13618](https://github.com/airbytehq/airbyte/pull/13618) | Add missing dependency                                                                                                                                                 |
| `0.1.40`   | 2022-06-02 | [13423](https://github.com/airbytehq/airbyte/pull/13423) | Fix the missing data [issue](https://github.com/airbytehq/airbyte/issues/12999)                                                                                        |
| `0.1.39`   | 2022-05-18 | [12914](https://github.com/airbytehq/airbyte/pull/12914) | Fix GAQL query validation and log auth errors instead of failing the sync                                                                                              |
| `0.1.38`   | 2022-05-12 | [12807](https://github.com/airbytehq/airbyte/pull/12807) | Documentation updates                                                                                                                                                  |
| `0.1.37`   | 2022-05-06 | [12651](https://github.com/airbytehq/airbyte/pull/12651) | Improve integration and unit tests                                                                                                                                     |
| `0.1.36`   | 2022-04-19 | [12158](https://github.com/airbytehq/airbyte/pull/12158) | Fix `*_labels` streams data type                                                                                                                                       |
| `0.1.35`   | 2022-04-18 | [9310](https://github.com/airbytehq/airbyte/pull/9310)   | Add new fields to reports                                                                                                                                              |
| `0.1.34`   | 2022-03-29 | [11602](https://github.com/airbytehq/airbyte/pull/11602) | Add budget amount to campaigns stream.                                                                                                                                 |
| `0.1.33`   | 2022-03-29 | [11513](https://github.com/airbytehq/airbyte/pull/11513) | When `end_date` is configured in the future, use today's date instead.                                                                                                 |
| `0.1.32`   | 2022-03-24 | [11371](https://github.com/airbytehq/airbyte/pull/11371) | Improve how connection check returns error messages                                                                                                                    |
| `0.1.31`   | 2022-03-23 | [11301](https://github.com/airbytehq/airbyte/pull/11301) | Update docs and spec to clarify usage                                                                                                                                  |
| `0.1.30`   | 2022-03-23 | [11221](https://github.com/airbytehq/airbyte/pull/11221) | Add `*_labels` streams to fetch the label text rather than their IDs                                                                                                   |
| `0.1.29`   | 2022-03-22 | [10919](https://github.com/airbytehq/airbyte/pull/10919) | Fix user location report schema and add to acceptance tests                                                                                                            |
| `0.1.28`   | 2022-02-25 | [10372](https://github.com/airbytehq/airbyte/pull/10372) | Add network fields to click view stream                                                                                                                                |
| `0.1.27`   | 2022-02-16 | [10315](https://github.com/airbytehq/airbyte/pull/10315) | Make `ad_group_ads` and other streams support incremental sync.                                                                                                        |
| `0.1.26`   | 2022-02-11 | [10150](https://github.com/airbytehq/airbyte/pull/10150) | Add support for multiple customer IDs.                                                                                                                                 |
| `0.1.25`   | 2022-02-04 | [9812](https://github.com/airbytehq/airbyte/pull/9812)   | Handle `EXPIRED_PAGE_TOKEN` exception and retry with updated state.                                                                                                    |
| `0.1.24`   | 2022-02-04 | [9996](https://github.com/airbytehq/airbyte/pull/9996)   | Use Google Ads API version V9.                                                                                                                                         |
| `0.1.23`   | 2022-01-25 | [8669](https://github.com/airbytehq/airbyte/pull/8669)   | Add end date parameter in spec.                                                                                                                                        |
| `0.1.22`   | 2022-01-24 | [9608](https://github.com/airbytehq/airbyte/pull/9608)   | Reduce stream slice date range.                                                                                                                                        |
| `0.1.21`   | 2021-12-28 | [9149](https://github.com/airbytehq/airbyte/pull/9149)   | Update title and description                                                                                                                                           |
| `0.1.20`   | 2021-12-22 | [9071](https://github.com/airbytehq/airbyte/pull/9071)   | Fix: Keyword schema enum                                                                                                                                               |
| `0.1.19`   | 2021-12-14 | [8431](https://github.com/airbytehq/airbyte/pull/8431)   | Add new streams: Geographic and Keyword                                                                                                                                |
| `0.1.18`   | 2021-12-09 | [8225](https://github.com/airbytehq/airbyte/pull/8225)   | Include time_zone to sync. Remove streams for manager account.                                                                                                         |
| `0.1.16`   | 2021-11-22 | [8178](https://github.com/airbytehq/airbyte/pull/8178)   | Clarify setup fields                                                                                                                                                   |
| `0.1.15`   | 2021-10-07 | [6684](https://github.com/airbytehq/airbyte/pull/6684)   | Add new stream `click_view`                                                                                                                                            |
| `0.1.14`   | 2021-10-01 | [6565](https://github.com/airbytehq/airbyte/pull/6565)   | Fix OAuth Spec File                                                                                                                                                    |
| `0.1.13`   | 2021-09-27 | [6458](https://github.com/airbytehq/airbyte/pull/6458)   | Update OAuth Spec File                                                                                                                                                 |
| `0.1.11`   | 2021-09-22 | [6373](https://github.com/airbytehq/airbyte/pull/6373)   | Fix inconsistent segments.date field type across all streams                                                                                                           |
| `0.1.10`   | 2021-09-13 | [6022](https://github.com/airbytehq/airbyte/pull/6022)   | Annotate Oauth2 flow initialization parameters in connector spec                                                                                                       |
| `0.1.9`    | 2021-09-07 | [5302](https://github.com/airbytehq/airbyte/pull/5302)   | Add custom query stream support                                                                                                                                        |
| `0.1.8`    | 2021-08-03 | [5509](https://github.com/airbytehq/airbyte/pull/5509)   | Allow additionalProperties in spec.json                                                                                                                                |
| `0.1.7`    | 2021-08-03 | [5422](https://github.com/airbytehq/airbyte/pull/5422)   | Correct query to not skip dates                                                                                                                                        |
| `0.1.6`    | 2021-08-03 | [5423](https://github.com/airbytehq/airbyte/pull/5423)   | Added new stream UserLocationReport                                                                                                                                    |
| `0.1.5`    | 2021-08-03 | [5159](https://github.com/airbytehq/airbyte/pull/5159)   | Add field `login_customer_id` to spec                                                                                                                                  |
| `0.1.4`    | 2021-07-28 | [4962](https://github.com/airbytehq/airbyte/pull/4962)   | Support new Report streams                                                                                                                                             |
| `0.1.3`    | 2021-07-23 | [4788](https://github.com/airbytehq/airbyte/pull/4788)   | Support main streams, fix bug with exception `DATE_RANGE_TOO_NARROW` for incremental streams                                                                           |
| `0.1.2`    | 2021-07-06 | [4539](https://github.com/airbytehq/airbyte/pull/4539)   | Add `AIRBYTE_ENTRYPOINT` for Kubernetes support                                                                                                                        |
| `0.1.1`    | 2021-06-23 | [4288](https://github.com/airbytehq/airbyte/pull/4288)   | Fix `Bugfix: Correctly declare required parameters`                                                                                                                    |

</details><|MERGE_RESOLUTION|>--- conflicted
+++ resolved
@@ -335,14 +335,10 @@
 
 | Version    | Date       | Pull Request                                             | Subject                                                                                                                                                                |
 |:-----------|:-----------|:---------------------------------------------------------|:-----------------------------------------------------------------------------------------------------------------------------------------------------------------------|
-<<<<<<< HEAD
-| 3.9.0-rc.4 | 2025-07-03 | [62510](https://github.com/airbytehq/airbyte/pull/62510) | Migrate `Customer` stream to low-code |
-| 3.9.0-rc.3 | 2025-07-03 | [62494](https://github.com/airbytehq/airbyte/pull/62494) | Handle ServiceUnavailableErrors and retry on account check |
-=======
+| 3.10.0 | 2025-07-09 | [62510](https://github.com/airbytehq/airbyte/pull/62510) | Migrate XYZ stream to low-code                                                                                                                               |
 | 3.9.0-rc.5 | 2025-07-04 | [62518](https://github.com/airbytehq/airbyte/pull/62518) | Fix state migration for new empty states                                                                                                                               |
 | 3.9.0-rc.4 | 2025-07-03 | [62513](https://github.com/airbytehq/airbyte/pull/62513) | Update rollout flag in metadata                                                                                                                                        |
 | 3.9.0-rc.3 | 2025-07-03 | [62494](https://github.com/airbytehq/airbyte/pull/62494) | Handle ServiceUnavailableErrors and retry on account check                                                                                                             |
->>>>>>> f214316a
 | 3.9.0-rc.2 | 2025-07-03 | [62505](https://github.com/airbytehq/airbyte/pull/62505) | Fix state migration for empty states                                                                                                                                   |
 | 3.9.0-rc.1 | 2025-06-18 | [61674](https://github.com/airbytehq/airbyte/pull/61674) | Migrate Campaign stream to Low Code                                                                                                                                    |
 | 3.8.2      | 2025-05-31 | [51664](https://github.com/airbytehq/airbyte/pull/51664) | Update dependencies                                                                                                                                                    |
