--- conflicted
+++ resolved
@@ -63,15 +63,8 @@
 
 ## Changelog
 
-<<<<<<< HEAD
-| Version | Date       | Pull Request                                             | Subject                                    |
-| :------ | :--------- | :------------------------------------------------------- | :----------------------------------------- |
-| 0.1.2   | 2023-02-13 | [20000](https://github.com/airbytehq/airbyte/pull/20000) | Updated start_date validation format       |
-| 0.1.1   | 2023-02-13 | [22939](https://github.com/airbytehq/airbyte/pull/22939) | Specified date formatting in specification |
-| 0.1.0   | 2021-11-09 | [8056](https://github.com/airbytehq/airbyte/pull/8056)   | New Source: Mailgun                        |
-=======
 | Version | Date       | Pull Request                                             | Subject                                     |
-| :------ | :--------- | :------------------------------------------------------  | :------------------------------------------ |
+| :------ | :--------- | :------------------------------------------------------- | :------------------------------------------ |
+| 0.1.2   | 2023-07-22 | [28471](https://github.com/airbytehq/airbyte/pull/28471) | Updated start_date validation format        |
 | 0.1.1   | 2023-02-13 | [22939](https://github.com/airbytehq/airbyte/pull/22939) | Specified date formatting in specification  |
 | 0.1.0   | 2021-11-09 | [8056](https://github.com/airbytehq/airbyte/pull/8056)   | New Source: Mailgun                         |
->>>>>>> adf8870d
