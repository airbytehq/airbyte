--- conflicted
+++ resolved
@@ -63,22 +63,14 @@
 
 ## Changelog
 
-| Version | Date       | Pull Request                                             | Subject                                              |
-<<<<<<< HEAD
-|:--------|:-----------|:---------------------------------------------------------|:-----------------------------------------------------|
-| 0.2.2   | 2024-05-02 | [37594](https://github.com/airbytehq/airbyte/pull/37594) | Change `last_recrods` to `last_record`               |
-| 0.2.1   | 2023-10-16 | [31405](https://github.com/airbytehq/airbyte/pull/31405) | Fixed test connection failure if date field is empty |
-| 0.2.0   | 2023-08-05 | [29122](https://github.com/airbytehq/airbyte/pull/29122) | Migrate to Low Code                                  |
-| 0.1.1   | 2023-02-13 | [22939](https://github.com/airbytehq/airbyte/pull/22939) | Specified date formatting in specification           |
-| 0.1.0   | 2021-11-09 | [8056](https://github.com/airbytehq/airbyte/pull/8056)   | New Source: Mailgun                                  |
-=======
-| :------ | :--------- | :------------------------------------------------------  | :--------------------------------------------------- |
-| 0.2.5 | 2024-04-19 | [37193](https://github.com/airbytehq/airbyte/pull/37193) | Updating to 0.80.0 CDK |
-| 0.2.4 | 2024-04-18 | [37193](https://github.com/airbytehq/airbyte/pull/37193) | Manage dependencies with Poetry. |
-| 0.2.3 | 2024-04-15 | [37193](https://github.com/airbytehq/airbyte/pull/37193) | Base image migration: remove Dockerfile and use the python-connector-base image |
-| 0.2.2 | 2024-04-12 | [37193](https://github.com/airbytehq/airbyte/pull/37193) | schema descriptions |
-| 0.2.1 | 2023-10-16 | [31405](https://github.com/airbytehq/airbyte/pull/31405) | Fixed test connection failure if date field is empty |
-| 0.2.0 | 2023-08-05 | [29122](https://github.com/airbytehq/airbyte/pull/29122) | Migrate to Low Code |
-| 0.1.1 | 2023-02-13 | [22939](https://github.com/airbytehq/airbyte/pull/22939) | Specified date formatting in specification |
-| 0.1.0 | 2021-11-09 | [8056](https://github.com/airbytehq/airbyte/pull/8056) | New Source: Mailgun |
->>>>>>> f46a3b54
+| Version | Date       | Pull Request                                             | Subject                                                                         |
+|:--------|:-----------|:---------------------------------------------------------|:--------------------------------------------------------------------------------|
+| 0.2.6   | 2024-05-02 | [37594](https://github.com/airbytehq/airbyte/pull/37594) | Change `last_recrods` to `last_record`                                          |
+| 0.2.5   | 2024-04-19 | [37193](https://github.com/airbytehq/airbyte/pull/37193) | Updating to 0.80.0 CDK                                                          |
+| 0.2.4   | 2024-04-18 | [37193](https://github.com/airbytehq/airbyte/pull/37193) | Manage dependencies with Poetry.                                                |
+| 0.2.3   | 2024-04-15 | [37193](https://github.com/airbytehq/airbyte/pull/37193) | Base image migration: remove Dockerfile and use the python-connector-base image |
+| 0.2.2   | 2024-04-12 | [37193](https://github.com/airbytehq/airbyte/pull/37193) | schema descriptions                                                             |
+| 0.2.1   | 2023-10-16 | [31405](https://github.com/airbytehq/airbyte/pull/31405) | Fixed test connection failure if date field is empty                            |
+| 0.2.0   | 2023-08-05 | [29122](https://github.com/airbytehq/airbyte/pull/29122) | Migrate to Low Code                                                             |
+| 0.1.1   | 2023-02-13 | [22939](https://github.com/airbytehq/airbyte/pull/22939) | Specified date formatting in specification                                      |
+| 0.1.0   | 2021-11-09 | [8056](https://github.com/airbytehq/airbyte/pull/8056)   | New Source: Mailgun                                                             |