--- conflicted
+++ resolved
@@ -68,12 +68,9 @@
 
 | Version | Date       | Pull Request                                             | Subject                                                                         |
 | :------ |:-----------| :------------------------------------------------------- |:--------------------------------------------------------------------------------|
-<<<<<<< HEAD
-| 0.3.33 | 2025-09-03 | [62057](https://github.com/airbytehq/airbyte/pull/62057) | Replace deprecated `Events` stream by `Logs` stream |
-=======
+| 0.3.35 | 2025-09-24 | [62057](https://github.com/airbytehq/airbyte/pull/62057) | Replace deprecated `Events` stream by `Logs` stream |
 | 0.3.34 | 2025-09-24 | [66646](https://github.com/airbytehq/airbyte/pull/66646) | Update dependencies |
 | 0.3.33 | 2025-09-09 | [66043](https://github.com/airbytehq/airbyte/pull/66043) | Update dependencies |
->>>>>>> 023b1d3b
 | 0.3.32 | 2025-08-23 | [65321](https://github.com/airbytehq/airbyte/pull/65321) | Update dependencies |
 | 0.3.31 | 2025-08-09 | [64607](https://github.com/airbytehq/airbyte/pull/64607) | Update dependencies |
 | 0.3.30 | 2025-08-02 | [64265](https://github.com/airbytehq/airbyte/pull/64265) | Update dependencies |
