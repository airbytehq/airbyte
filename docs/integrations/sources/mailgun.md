# MailGun

This page contains the setup guide and reference information for the [MailGun](https://www.mailgun.com/) source connector.

## Prerequisites

Api key is mandate for this connector to work, It could be seen at Mailgun dashboard at settings, Navigate through API Keys section and click on the eye icon next to Private API key [See reference](https://documentation.mailgun.com/en/latest/api-intro.html#authentication-1).
Just pass the generated API key for establishing the connection.

## Setup guide

### Step 1: Set up MailGun connection

- Generate an API key (Example: 12345)
- Params (If specific info is needed)
- Available params
  - **Domain Region Code**: Domain region code. 'EU' or 'US' are possible values. The default is 'US'.
  - **Replication Start Date**: UTC date and time in the format 2020-10-01 00:00:00. Any data before this date will not be replicated. If omitted, defaults to 90 days ago.

## Step 2: Set up the MailGun connector in Airbyte

### For Airbyte Cloud:

1. [Log into your Airbyte Cloud](https://cloud.airbyte.com/workspaces) account.
2. In the left navigation bar, click **Sources**. In the top-right corner, click **+new source**.
3. On the Set up the source page, enter the name for the MailGun connector and select **MailGun** from the Source type dropdown.
4. Enter your api_key as `private_key`.
5. Enter the optional params configuration if needed. Supported params are: **Domain Region Code**, **Replication Start Date**.
6. Click **Set up source**.

### For Airbyte OSS:

1. Navigate to the Airbyte Open Source dashboard.
2. Set the name for your source.
3. Enter your api_key as `pivate_key`.
4. Enter the optional params configuration if needed. Supported params are: **Domain Region Code**, **Replication Start Date**.
5. Click **Set up source**.

## Supported sync modes

The MailGun source connector supports the following [sync modes](https://docs.airbyte.com/cloud/core-concepts#connection-sync-modes):

| Feature                       | Supported? |
| :---------------------------- | :--------- |
| Full Refresh Sync             | Yes        |
| Incremental Sync              | Yes        |
| Replicate Incremental Deletes | No         |
| SSL connection                | Yes        |
| Namespaces                    | No         |

## Supported Streams

- domains
- events

## API method example

`GET https://api.mailgun.net/v3/domains`

## Performance considerations

MailGun's [API reference](https://documentation.mailgun.com/en/latest/api_reference.html) has v3 at present and v4 is at development. The connector as default uses v3.

## Changelog

<details>
  <summary>Expand to review</summary>

| Version | Date       | Pull Request                                             | Subject                                                                         |
| :------ |:-----------| :------------------------------------------------------- |:--------------------------------------------------------------------------------|
<<<<<<< HEAD
| 0.3.35 | 2025-09-24 | [62057](https://github.com/airbytehq/airbyte/pull/62057) | Replace deprecated `Events` stream by `Logs` stream |
=======
| 0.3.35 | 2025-09-30 | [66817](https://github.com/airbytehq/airbyte/pull/66817) | Update dependencies |
>>>>>>> 1fce710b
| 0.3.34 | 2025-09-24 | [66646](https://github.com/airbytehq/airbyte/pull/66646) | Update dependencies |
| 0.3.33 | 2025-09-09 | [66043](https://github.com/airbytehq/airbyte/pull/66043) | Update dependencies |
| 0.3.32 | 2025-08-23 | [65321](https://github.com/airbytehq/airbyte/pull/65321) | Update dependencies |
| 0.3.31 | 2025-08-09 | [64607](https://github.com/airbytehq/airbyte/pull/64607) | Update dependencies |
| 0.3.30 | 2025-08-02 | [64265](https://github.com/airbytehq/airbyte/pull/64265) | Update dependencies |
| 0.3.29 | 2025-07-26 | [63915](https://github.com/airbytehq/airbyte/pull/63915) | Update dependencies |
| 0.3.28 | 2025-07-19 | [63508](https://github.com/airbytehq/airbyte/pull/63508) | Update dependencies |
| 0.3.27 | 2025-07-12 | [63109](https://github.com/airbytehq/airbyte/pull/63109) | Update dependencies |
| 0.3.26 | 2025-07-05 | [62570](https://github.com/airbytehq/airbyte/pull/62570) | Update dependencies |
| 0.3.25 | 2025-06-28 | [62198](https://github.com/airbytehq/airbyte/pull/62198) | Update dependencies |
| 0.3.24 | 2025-06-21 | [61848](https://github.com/airbytehq/airbyte/pull/61848) | Update dependencies |
| 0.3.23 | 2025-06-14 | [60725](https://github.com/airbytehq/airbyte/pull/60725) | Update dependencies |
| 0.3.22 | 2025-05-10 | [59896](https://github.com/airbytehq/airbyte/pull/59896) | Update dependencies |
| 0.3.21 | 2025-05-03 | [59251](https://github.com/airbytehq/airbyte/pull/59251) | Update dependencies |
| 0.3.20 | 2025-04-26 | [58768](https://github.com/airbytehq/airbyte/pull/58768) | Update dependencies |
| 0.3.19 | 2025-04-19 | [58183](https://github.com/airbytehq/airbyte/pull/58183) | Update dependencies |
| 0.3.18 | 2025-04-12 | [57752](https://github.com/airbytehq/airbyte/pull/57752) | Update dependencies |
| 0.3.17 | 2025-04-05 | [57029](https://github.com/airbytehq/airbyte/pull/57029) | Update dependencies |
| 0.3.16 | 2025-03-29 | [56670](https://github.com/airbytehq/airbyte/pull/56670) | Update dependencies |
| 0.3.15 | 2025-03-22 | [56078](https://github.com/airbytehq/airbyte/pull/56078) | Update dependencies |
| 0.3.14 | 2025-03-08 | [55465](https://github.com/airbytehq/airbyte/pull/55465) | Update dependencies |
| 0.3.13 | 2025-03-01 | [54810](https://github.com/airbytehq/airbyte/pull/54810) | Update dependencies |
| 0.3.12 | 2025-02-22 | [54297](https://github.com/airbytehq/airbyte/pull/54297) | Update dependencies |
| 0.3.11 | 2025-02-15 | [53823](https://github.com/airbytehq/airbyte/pull/53823) | Update dependencies |
| 0.3.10 | 2025-02-08 | [53258](https://github.com/airbytehq/airbyte/pull/53258) | Update dependencies |
| 0.3.9 | 2025-02-01 | [52786](https://github.com/airbytehq/airbyte/pull/52786) | Update dependencies |
| 0.3.8 | 2025-01-25 | [52284](https://github.com/airbytehq/airbyte/pull/52284) | Update dependencies |
| 0.3.7 | 2025-01-18 | [51815](https://github.com/airbytehq/airbyte/pull/51815) | Update dependencies |
| 0.3.6 | 2025-01-11 | [51144](https://github.com/airbytehq/airbyte/pull/51144) | Update dependencies |
| 0.3.5 | 2024-12-28 | [50592](https://github.com/airbytehq/airbyte/pull/50592) | Update dependencies |
| 0.3.4 | 2024-12-21 | [50128](https://github.com/airbytehq/airbyte/pull/50128) | Update dependencies |
| 0.3.3 | 2024-12-14 | [49613](https://github.com/airbytehq/airbyte/pull/49613) | Update dependencies |
| 0.3.2 | 2024-12-12 | [47680](https://github.com/airbytehq/airbyte/pull/47680) | Update dependencies |
| 0.3.1 | 2024-08-16 | [44196](https://github.com/airbytehq/airbyte/pull/44196) | Bump source-declarative-manifest version |
| 0.3.0 | 2024-08-15 | [44130](https://github.com/airbytehq/airbyte/pull/44130) | Refactor connector to manifest-only format |
| 0.2.18 | 2024-08-12 | [43923](https://github.com/airbytehq/airbyte/pull/43923) | Update dependencies |
| 0.2.17 | 2024-08-10 | [43501](https://github.com/airbytehq/airbyte/pull/43501) | Update dependencies |
| 0.2.16 | 2024-08-03 | [43098](https://github.com/airbytehq/airbyte/pull/43098) | Update dependencies |
| 0.2.15 | 2024-07-27 | [42716](https://github.com/airbytehq/airbyte/pull/42716) | Update dependencies |
| 0.2.14 | 2024-07-20 | [42241](https://github.com/airbytehq/airbyte/pull/42241) | Update dependencies |
| 0.2.13 | 2024-07-13 | [41890](https://github.com/airbytehq/airbyte/pull/41890) | Update dependencies |
| 0.2.12 | 2024-07-10 | [41582](https://github.com/airbytehq/airbyte/pull/41582) | Update dependencies |
| 0.2.11 | 2024-07-06 | [40790](https://github.com/airbytehq/airbyte/pull/40790) | Update dependencies |
| 0.2.10 | 2024-06-25 | [40491](https://github.com/airbytehq/airbyte/pull/40491) | Update dependencies |
| 0.2.9 | 2024-06-22 | [40106](https://github.com/airbytehq/airbyte/pull/40106) | Update dependencies |
| 0.2.8 | 2024-06-06 | [39229](https://github.com/airbytehq/airbyte/pull/39229) | [autopull] Upgrade base image to v1.2.2 |
| 0.2.7 | 2024-05-28 | [38176](https://github.com/airbytehq/airbyte/pull/38176) | Make connector compatible with Builder |
| 0.2.6 | 2024-05-02 | [37594](https://github.com/airbytehq/airbyte/pull/37594) | Change `last_recrods` to `last_record` |
| 0.2.5 | 2024-04-19 | [37193](https://github.com/airbytehq/airbyte/pull/37193) | Updating to 0.80.0 CDK |
| 0.2.4 | 2024-04-18 | [37193](https://github.com/airbytehq/airbyte/pull/37193) | Manage dependencies with Poetry. |
| 0.2.3 | 2024-04-15 | [37193](https://github.com/airbytehq/airbyte/pull/37193) | Base image migration: remove Dockerfile and use the python-connector-base image |
| 0.2.2 | 2024-04-12 | [37193](https://github.com/airbytehq/airbyte/pull/37193) | schema descriptions |
| 0.2.1 | 2023-10-16 | [31405](https://github.com/airbytehq/airbyte/pull/31405) | Fixed test connection failure if date field is empty |
| 0.2.0 | 2023-08-05 | [29122](https://github.com/airbytehq/airbyte/pull/29122) | Migrate to Low Code |
| 0.1.1 | 2023-02-13 | [22939](https://github.com/airbytehq/airbyte/pull/22939) | Specified date formatting in specification |
| 0.1.0 | 2021-11-09 | [8056](https://github.com/airbytehq/airbyte/pull/8056) | New Source: Mailgun |

</details><|MERGE_RESOLUTION|>--- conflicted
+++ resolved
@@ -68,11 +68,8 @@
 
 | Version | Date       | Pull Request                                             | Subject                                                                         |
 | :------ |:-----------| :------------------------------------------------------- |:--------------------------------------------------------------------------------|
-<<<<<<< HEAD
-| 0.3.35 | 2025-09-24 | [62057](https://github.com/airbytehq/airbyte/pull/62057) | Replace deprecated `Events` stream by `Logs` stream |
-=======
+| 0.3.36 | 2025-10-07 | [62057](https://github.com/airbytehq/airbyte/pull/62057) | Replace deprecated `Events` stream by `Logs` stream |
 | 0.3.35 | 2025-09-30 | [66817](https://github.com/airbytehq/airbyte/pull/66817) | Update dependencies |
->>>>>>> 1fce710b
 | 0.3.34 | 2025-09-24 | [66646](https://github.com/airbytehq/airbyte/pull/66646) | Update dependencies |
 | 0.3.33 | 2025-09-09 | [66043](https://github.com/airbytehq/airbyte/pull/66043) | Update dependencies |
 | 0.3.32 | 2025-08-23 | [65321](https://github.com/airbytehq/airbyte/pull/65321) | Update dependencies |
