--- conflicted
+++ resolved
@@ -282,11 +282,7 @@
 
 | Version | Date       | Pull Request                                             | Subject                                                                                      |
 |---------|------------|----------------------------------------------------------|----------------------------------------------------------------------------------------------|
-<<<<<<< HEAD
-| 0.2.0 | 2025-02-28 | [52099](https://github.com/airbytehq/airbyte/pull/52099) | Add ACL and Identities options |
-=======
 | 0.1.2 | 2025-02-08 | [53320](https://github.com/airbytehq/airbyte/pull/53320) | Update dependencies |
->>>>>>> 119373c9
 | 0.1.1 | 2025-02-01 | [43895](https://github.com/airbytehq/airbyte/pull/43895) | Update dependencies |
 | 0.1.0 | 2025-01-27 | [52572](https://github.com/airbytehq/airbyte/pull/52572) | Promoting release candidate 0.1.0-rc.1 to a main version. |
 | 0.1.0-rc.1  | 2025-01-20 | [51585](https://github.com/airbytehq/airbyte/pull/51585) | Bump cdk to enable universal file transfer |
