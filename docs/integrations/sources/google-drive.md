# Google Drive

This page contains the setup guide and reference information for the Google Drive source connector.

:::info
The Google Drive source connector pulls data from a single folder in Google Drive. Subfolders are recursively included in the sync. All files in the specified folder and all sub folders will be considered.
:::

## Prerequisites

- Drive folder link - The link to the Google Drive folder you want to sync files from (includes files located in subfolders)
<!-- env:cloud -->
- **For Airbyte Cloud** A Google Workspace user with access to the spreadsheet
  <!-- /env:cloud -->
  <!-- env:oss -->
- **For Airbyte Open Source:**
  - A GCP project
  - Enable the Google Drive API in your GCP project
  - Service Account Key with access to the Spreadsheet you want to replicate
  <!-- /env:oss -->

## Setup guide

The Google Drive source connector supports authentication via either OAuth or Service Account Key Authentication.

<!-- env:cloud -->

For **Airbyte Cloud** users, we highly recommend using OAuth, as it significantly simplifies the setup process and allows you to authenticate [directly from the Airbyte UI](#set-up-the-google-drive-source-connector-in-airbyte).

<!-- /env:cloud -->

<!-- env:oss -->

For **Airbyte Open Source** users, we recommend using Service Account Key Authentication. Follow the steps below to create a service account, generate a key, and enable the Google Drive API.

:::note
If you prefer to use OAuth for authentication with **Airbyte Open Source**, you can follow [Google's OAuth instructions](https://developers.google.com/identity/protocols/oauth2) to create an authentication app. Be sure to set the scopes to `https://www.googleapis.com/auth/drive.readonly`. You will need to obtain your client ID, client secret, and refresh token for the connector setup.
:::

### Set up the service account key (Airbyte Open Source)

#### Create a service account

1. Open the [Service Accounts page](https://console.cloud.google.com/projectselector2/iam-admin/serviceaccounts) in your Google Cloud console.
2. Select an existing project, or create a new project.
3. At the top of the page, click **+ Create service account**.
4. Enter a name and description for the service account, then click **Create and Continue**.
5. Under **Service account permissions**, select the roles to grant to the service account, then click **Continue**. We recommend the **Viewer** role.

#### Generate a key

1. Go to the [API Console/Credentials](https://console.cloud.google.com/apis/credentials) page and click on the email address of the service account you just created.
2. In the **Keys** tab, click **+ Add key**, then click **Create new key**.
3. Select **JSON** as the Key type. This will generate and download the JSON key file that you'll use for authentication. Click **Continue**.

#### Enable the Google Drive API

1. Go to the [API Console/Library](https://console.cloud.google.com/apis/library) page.
2. Make sure you have selected the correct project from the top.
3. Find and select the **Google Drive API**.
4. Click **ENABLE**.

If your folder is viewable by anyone with its link, no further action is needed. If not, give your Service account access to your folder. Check out [this video](https://youtu.be/GyomEw5a2NQ%22) for how to do this.

<!-- /env:oss -->

### Set up the Google Drive source connector in Airbyte

To set up Google Drive as a source in Airbyte Cloud:

1. [Log in to your Airbyte Cloud](https://cloud.airbyte.com/workspaces) or Airbyte Open Source account.
2. In the left navigation bar, click **Sources**. In the top-right corner, click **+ New source**.
3. Find and select **Google Drive** from the list of available sources.
4. For **Source name**, enter a name to help you identify this source.
5. Select your authentication method:

<!-- env:cloud -->

#### For Airbyte Cloud

- **(Recommended)** Select **Authenticate via Google (OAuth)** from the Authentication dropdown, click **Sign in with Google** and complete the authentication workflow.

<!-- /env:cloud -->
<!-- env:oss -->

#### For Airbyte Open Source

- **(Recommended)** Select **Service Account Key Authentication** from the dropdown and enter your Google Cloud service account key in JSON format:

  ```js
  { "type": "service_account", "project_id": "YOUR_PROJECT_ID", "private_key_id": "YOUR_PRIVATE_KEY", ... }
  ```

- To authenticate your Google account via OAuth, select **Authenticate via Google (OAuth)** from the dropdown and enter your Google application's client ID, client secret, and refresh token.

<!-- /env:oss -->

6. For **Folder Link**, enter the link to the Google Drive folder. To get the link, navigate to the folder you want to sync in the Google Drive UI, and copy the current URL.
7. Configure the optional **Start Date** parameter that marks a starting date and time in UTC for data replication. Any files that have _not_ been modified since this specified date/time will _not_ be replicated. Use the provided datepicker (recommended) or enter the desired date programmatically in the format `YYYY-MM-DDTHH:mm:ssZ`. Leaving this field blank will replicate data from all files that have not been excluded by the **Path Pattern** and **Path Prefix**.
8. Click **Set up source** and wait for the tests to complete.

## Supported sync modes

The Google Drive source connector supports the following [sync modes](https://docs.airbyte.com/cloud/core-concepts#connection-sync-modes):

| Feature                                        | Supported? |
| :--------------------------------------------- | :--------- |
| Full Refresh Sync                              | Yes        |
| Incremental Sync                               | Yes        |
| Replicate Incremental Deletes                  | No         |
| Replicate Multiple Files \(pattern matching\)  | Yes        |
| Replicate Multiple Streams \(distinct tables\) | Yes        |
| Namespaces                                     | No         |

## Path Patterns

\(tl;dr -&gt; path pattern syntax using [wcmatch.glob](https://facelessuser.github.io/wcmatch/glob/). GLOBSTAR and SPLIT flags are enabled.\)

This connector can sync multiple files by using glob-style patterns, rather than requiring a specific path for every file. This enables:

- Referencing many files with just one pattern, e.g. `**` would indicate every file in the folder.
- Referencing future files that don't exist yet \(and therefore don't have a specific path\).

You must provide a path pattern. You can also provide many patterns split with \| for more complex directory layouts.

Each path pattern is a reference from the _root_ of the folder, so don't include the root folder name itself in the pattern\(s\).

Some example patterns:

- `**` : match everything.
- `**/*.csv` : match all files with specific extension.
- `myFolder/**/*.csv` : match all csv files anywhere under myFolder.
- `*/**` : match everything at least one folder deep.
- `*/*/*/**` : match everything at least three folders deep.
- `**/file.*|**/file` : match every file called "file" with any extension \(or no extension\).
- `x/*/y/*` : match all files that sit in sub-folder x -&gt; any folder -&gt; folder y.
- `**/prefix*.csv` : match all csv files with specific prefix.
- `**/prefix*.parquet` : match all parquet files with specific prefix.

Let's look at a specific example, matching the following folder layout (`MyFolder` is the folder specified in the connector config as the root folder, which the patterns are relative to):

```text
MyFolder
    -> log_files
    -> some_table_files
        -> part1.csv
        -> part2.csv
    -> images
    -> more_table_files
        -> part3.csv
    -> extras
        -> misc
            -> another_part1.csv
```

We want to pick up part1.csv, part2.csv and part3.csv \(excluding another_part1.csv for now\). We could do this a few different ways:

- We could pick up every csv file called "partX" with the single pattern `**/part*.csv`.
- To be a bit more robust, we could use the dual pattern `some_table_files/*.csv|more_table_files/*.csv` to pick up relevant files only from those exact folders.
- We could achieve the above in a single pattern by using the pattern `*table_files/*.csv`. This could however cause problems in the future if new unexpected folders started being created.
- We can also recursively wildcard, so adding the pattern `extras/**/*.csv` would pick up any csv files nested in folders below "extras", such as "extras/misc/another_part1.csv".

As you can probably tell, there are many ways to achieve the same goal with path patterns. We recommend using a pattern that ensures clarity and is robust against future additions to the directory structure.

## User Schema

When using the Avro, Jsonl, CSV or Parquet format, you can provide a schema to use for the output stream. **Note that this doesn't apply to the experimental Document file type format.**

Providing a schema allows for more control over the output of this stream. Without a provided schema, columns and datatypes will be inferred from the first created file in the bucket matching your path pattern and suffix. This will probably be fine in most cases but there may be situations you want to enforce a schema instead, e.g.:

- You only care about a specific known subset of the columns. The other columns would all still be included, but packed into the `_ab_additional_properties` map.
- Your initial dataset is quite small \(in terms of number of records\), and you think the automatic type inference from this sample might not be representative of the data in the future.
- You want to purposely define types for every column.
- You know the names of columns that will be added to future data and want to include these in the core schema as columns rather than have them appear in the `_ab_additional_properties` map.

Or any other reason! The schema must be provided as valid JSON as a map of `{"column": "datatype"}` where each datatype is one of:

- string
- number
- integer
- object
- array
- boolean
- null

For example:

- `{"id": "integer", "location": "string", "longitude": "number", "latitude": "number"}`
- `{"username": "string", "friends": "array", "information": "object"}`

## File Format Settings

### CSV

Since CSV files are effectively plain text, providing specific reader options is often required for correct parsing of the files. These settings are applied when a CSV is created or exported so please ensure that this process happens consistently over time.

- **Header Definition**: How headers will be defined. `User Provided` assumes the CSV does not have a header row and uses the headers provided and `Autogenerated` assumes the CSV does not have a header row and the CDK will generate headers using for `f{i}` where `i` is the index starting from 0. Else, the default behavior is to use the header from the CSV file. If a user wants to autogenerate or provide column names for a CSV having headers, they can set a value for the "Skip rows before header" option to ignore the header row.
- **Delimiter**: Even though CSV is an acronym for Comma Separated Values, it is used more generally as a term for flat file data that may or may not be comma separated. The delimiter field lets you specify which character acts as the separator. To use [tab-delimiters](https://en.wikipedia.org/wiki/Tab-separated_values), you can set this value to `\t`. By default, this value is set to `,`.
- **Double Quote**: This option determines whether two quotes in a quoted CSV value denote a single quote in the data. Set to True by default.
- **Encoding**: Some data may use a different character set \(typically when different alphabets are involved\). See the [list of allowable encodings here](https://docs.python.org/3/library/codecs.html#standard-encodings). By default, this is set to `utf8`.
- **Escape Character**: An escape character can be used to prefix a reserved character and ensure correct parsing. A commonly used character is the backslash (`\`). For example, given the following data:

```
Product,Description,Price
Jeans,"Navy Blue, Bootcut, 34\"",49.99
```

The backslash (`\`) is used directly before the second double quote (`"`) to indicate that it is _not_ the closing quote for the field, but rather a literal double quote character that should be included in the value (in this example, denoting the size of the jeans in inches: `34"` ).

Leaving this field blank (default option) will disallow escaping.

- **False Values**: A set of case-sensitive strings that should be interpreted as false values.
- **Null Values**: A set of case-sensitive strings that should be interpreted as null values. For example, if the value 'NA' should be interpreted as null, enter 'NA' in this field.
- **Quote Character**: In some cases, data values may contain instances of reserved characters \(like a comma, if that's the delimiter\). CSVs can handle this by wrapping a value in defined quote characters so that on read it can parse it correctly. By default, this is set to `"`.
- **Skip Rows After Header**: The number of rows to skip after the header row.
- **Skip Rows Before Header**: The number of rows to skip before the header row.
- **Strings Can Be Null**: Whether strings can be interpreted as null values. If true, strings that match the null_values set will be interpreted as null. If false, strings that match the null_values set will be interpreted as the string itself.
- **True Values**: A set of case-sensitive strings that should be interpreted as true values.

### Parquet

Apache Parquet is a column-oriented data storage format of the Apache Hadoop ecosystem. It provides efficient data compression and encoding schemes with enhanced performance to handle complex data in bulk. At the moment, partitioned parquet datasets are unsupported. The following settings are available:

- **Convert Decimal Fields to Floats**: Whether to convert decimal fields to floats. There is a loss of precision when converting decimals to floats, so this is not recommended.

### Avro

The Avro parser uses the [Fastavro library](https://fastavro.readthedocs.io/en/latest/). The following settings are available:

- **Convert Double Fields to Strings**: Whether to convert double fields to strings. This is recommended if you have decimal numbers with a high degree of precision because there can be a loss precision when handling floating point numbers.

### JSONL

There are currently no options for JSONL parsing.

### Document File Type Format (Experimental)

:::warning
The Document file type format is currently an experimental feature and not subject to SLAs. Use at your own risk.
:::

The Document file type format is a special format that allows you to extract text from Markdown, TXT, PDF, Word, Powerpoint and Google documents. If selected, the connector will extract text from the documents and output it as a single field named `content`. The `document_key` field will hold a unique identifier for the processed file which can be used as a primary key. The content of the document will contain markdown formatting converted from the original file format. Each file matching the defined glob pattern needs to either be a markdown (`md`), PDF (`pdf`) or Docx (`docx`) file.

One record will be emitted for each document. Keep in mind that large files can emit large records that might not fit into every destination as each destination has different limitations for string fields.

Before parsing each document, the connector exports Google Document files to Docx format internally. Google Sheets, Google Slides, and drawings are internally exported and parsed by the connector as PDFs.

#### Parsing via Unstructured.io Python Library

This connector utilizes the open source [Unstructured](https://unstructured-io.github.io/unstructured/introduction.html#product-offerings) library to perform OCR and text extraction from PDFs and MS Word files, as well as from embedded tables and images. You can read more about the parsing logic in the [Unstructured docs](https://unstructured-io.github.io/unstructured/core/partition.html) and you can learn about other Unstructured tools and services at [www.unstructured.io](https://www.unstructured.io).

### Copy Raw Files Configuration

<FieldAnchor field="delivery_method.delivery_type">

:::info

The raw file replication feature has the following requirements and limitations:
- **Supported Airbyte Versions:**
  - Cloud: All Workspaces
  - OSS / Enterprise: `v1.2.0` or later
- **Max File Size:** `1GB` per file
- **Supported Destinations:**
  - S3: `v1.4.0` or later

:::

Copy raw files without parsing their contents. Bits are copied into the destination exactly as they appeared in the source. Recommended for use with unstructured text data, non-text and compressed files.

Format options will not be taken into account. Instead, files will be transferred to the file-based destination without parsing underlying data.

</FieldAnchor>

#### Preserve Sub-Directories in File Paths

If enabled, sends subdirectory folder structure along with source file names to the destination. Otherwise, files will be synced by their names only. This option is ignored when file-based replication is not enabled.

### Replicate Permissions ACL
This mode allows to sync Google Drive files permissions (ACLs) and Identities (users and groups) from your Google Workspace.
The Identities Stream is enabled by default.

To use these features, ensure you have the correct permissions and have enabled the required Google APIs.

#### Required Google APIs
Make sure the following APIs are enabled in your Google Cloud project:

- [Google Drive API](https://console.cloud.google.com/apis/library/drive.googleapis.com)
  Provides access to read file metadata and permissions in Google Drive.
- [Google Admin SDK API](https://console.cloud.google.com/apis/library/admin.googleapis.com)
  Allows retrieval of users and groups in your Google Workspace.

#### Authorization Scopes
When setting up this connector, ensure that the following scopes are authorized in the Google consent screen:

- https://www.googleapis.com/auth/drive.readonly
- https://www.googleapis.com/auth/admin.directory.group.readonly
- https://www.googleapis.com/auth/admin.directory.group.member.readonly
- https://www.googleapis.com/auth/admin.directory.user.readonly

#### Domain Field (optional)
If you are syncing **identities** (users and groups) from a different domain than the one associated with your user account, you must specify the `domain` field in the connector configuration.

#### Streams

#### 1. Files Permissions (ACLs)
This stream syncs file permissions (Access Control Lists) for files in your Google Drive. You should set up a stream name and globs.

#### 2. Identities (Users and Groups)
By default, this stream is enabled and retrieves information about **users and groups** in your Google Workspace. This helps you map file permissions (ACLs) to actual users and groups.

#### Requirements:
- Ensure the **Google Admin SDK API** is enabled.
- The authenticated user must have the necessary Google Admin Directory permissions.


## Changelog

<details>
  <summary>Expand to review</summary>

| Version | Date       | Pull Request                                             | Subject                                                                                      |
|---------|------------|----------------------------------------------------------|----------------------------------------------------------------------------------------------|
<<<<<<< HEAD
| 0.4.5 | 2025-09-09 | [66009](https://github.com/airbytehq/airbyte/pull/66009) | Update to CDK v7 |
=======
| 0.4.5 | 2025-09-09 | [66108](https://github.com/airbytehq/airbyte/pull/66108) | Update dependencies |
>>>>>>> 6cdc461f
| 0.4.4 | 2025-08-23 | [61127](https://github.com/airbytehq/airbyte/pull/61127) | Update dependencies |
| 0.4.3 | 2025-08-20 | [65081](https://github.com/airbytehq/airbyte/pull/65081) | Certify connector |
| 0.4.2 | 2025-05-24 | [60621](https://github.com/airbytehq/airbyte/pull/60621) | Update dependencies |
| 0.4.1 | 2025-05-10 | [58227](https://github.com/airbytehq/airbyte/pull/58227) | Update dependencies |
| 0.4.0 | 2025-05-06 | [59690](https://github.com/airbytehq/airbyte/pull/59690) | Promoting release candidate 0.4.0-rc.1 to a main version. |
| 0.4.0-rc.1 | 2025-04-30 | [57496](https://github.com/airbytehq/airbyte/pull/57496) | Adapt file-transfer records to latest protocol, requires platform >= 1.7.0, destination-s3 >= 1.8.0 |
| 0.3.4 | 2025-04-12 | [57675](https://github.com/airbytehq/airbyte/pull/57675) | Update dependencies |
| 0.3.3 | 2025-04-05 | [57072](https://github.com/airbytehq/airbyte/pull/57072) | Update dependencies |
| 0.3.2 | 2025-03-29 | [56665](https://github.com/airbytehq/airbyte/pull/56665) | Update dependencies |
| 0.3.1 | 2025-03-22 | [55938](https://github.com/airbytehq/airbyte/pull/55938) | Update dependencies |
| 0.3.0 | 2025-03-11 | [55689](https://github.com/airbytehq/airbyte/pull/55689) | Refactor to use new Stream Permissions Reader |
| 0.2.4 | 2025-03-08 | [55349](https://github.com/airbytehq/airbyte/pull/55349) | Update dependencies |
| 0.2.3 | 2025-03-01 | [54955](https://github.com/airbytehq/airbyte/pull/54955) | Update dependencies |
| 0.2.2 | 2025-02-22 | [54416](https://github.com/airbytehq/airbyte/pull/54416) | Update dependencies |
| 0.2.1 | 2025-02-15 | [53774](https://github.com/airbytehq/airbyte/pull/53774) | Update dependencies |
| 0.2.0 | 2025-02-14 | [52099](https://github.com/airbytehq/airbyte/pull/52099) | Introduce ACLs and Permissions streams |
| 0.1.2 | 2025-02-08 | [53320](https://github.com/airbytehq/airbyte/pull/53320) | Update dependencies |
| 0.1.1 | 2025-02-01 | [43895](https://github.com/airbytehq/airbyte/pull/43895) | Update dependencies |
| 0.1.0 | 2025-01-27 | [52572](https://github.com/airbytehq/airbyte/pull/52572) | Promoting release candidate 0.1.0-rc.1 to a main version. |
| 0.1.0-rc.1  | 2025-01-20 | [51585](https://github.com/airbytehq/airbyte/pull/51585) | Bump cdk to enable universal file transfer |
| 0.0.12 | 2024-06-06 | [39291](https://github.com/airbytehq/airbyte/pull/39291) | [autopull] Upgrade base image to v1.2.2 |
| 0.0.11 | 2024-05-29 | [38698](https://github.com/airbytehq/airbyte/pull/38698) | Avoid error on empty stream when running discover |
| 0.0.10 | 2024-03-28 | [36581](https://github.com/airbytehq/airbyte/pull/36581) | Manage dependencies with Poetry |
| 0.0.9 | 2024-02-06 | [34936](https://github.com/airbytehq/airbyte/pull/34936) | Bump CDK version to avoid missing SyncMode errors |
| 0.0.8 | 2024-01-30 | [34681](https://github.com/airbytehq/airbyte/pull/34681) | Unpin CDK version to make compatible with the Concurrent CDK |
| 0.0.7 | 2024-01-30 | [34661](https://github.com/airbytehq/airbyte/pull/34661) | Pin CDK version until upgrade for compatibility with the Concurrent CDK |
| 0.0.6 | 2023-12-16 | [33414](https://github.com/airbytehq/airbyte/pull/33414) | Prepare for airbyte-lib |
| 0.0.5 | 2023-12-14 | [33411](https://github.com/airbytehq/airbyte/pull/33411) | Bump CDK version to auto-set primary key for document file streams and support raw txt files |
| 0.0.4 | 2023-12-06 | [33187](https://github.com/airbytehq/airbyte/pull/33187) | Bump CDK version to hide source-defined primary key |
| 0.0.3 | 2023-11-16 | [31458](https://github.com/airbytehq/airbyte/pull/31458) | Improve folder id input and update document file type parser |
| 0.0.2 | 2023-11-02 | [31458](https://github.com/airbytehq/airbyte/pull/31458) | Allow syncs on shared drives |
| 0.0.1 | 2023-11-02 | [31458](https://github.com/airbytehq/airbyte/pull/31458) | Initial Google Drive source |

</details><|MERGE_RESOLUTION|>--- conflicted
+++ resolved
@@ -320,11 +320,8 @@
 
 | Version | Date       | Pull Request                                             | Subject                                                                                      |
 |---------|------------|----------------------------------------------------------|----------------------------------------------------------------------------------------------|
-<<<<<<< HEAD
-| 0.4.5 | 2025-09-09 | [66009](https://github.com/airbytehq/airbyte/pull/66009) | Update to CDK v7 |
-=======
+| 0.4.6 | 2025-09-10 | [66009](https://github.com/airbytehq/airbyte/pull/66009) | Update to CDK v7 |
 | 0.4.5 | 2025-09-09 | [66108](https://github.com/airbytehq/airbyte/pull/66108) | Update dependencies |
->>>>>>> 6cdc461f
 | 0.4.4 | 2025-08-23 | [61127](https://github.com/airbytehq/airbyte/pull/61127) | Update dependencies |
 | 0.4.3 | 2025-08-20 | [65081](https://github.com/airbytehq/airbyte/pull/65081) | Certify connector |
 | 0.4.2 | 2025-05-24 | [60621](https://github.com/airbytehq/airbyte/pull/60621) | Update dependencies |
