--- conflicted
+++ resolved
@@ -75,14 +75,9 @@
 ## Changelog
 
 | Version | Date       | Pull Request                                             | Subject                                                                                   |
-<<<<<<< HEAD
 |:--------| :--------- | :------------------------------------------------------- | :---------------------------------------------------------------------------------------- |
 | 0.2.7   | 2023-02-13 | [22901](https://github.com/airbytehq/airbyte/pull/22901) | Specified date formatting in specification
-| 0.2.6   | 2023-02-07 | [22473](https://github.com/airbytehq/airbyte/pull/22473) | Use default availability strategy
-=======
-|:--------|:-----------| :------------------------------------------------------- | :---------------------------------------------------------------------------------------- |
 | 0.2.6   | 2023-02-21 | [22473](https://github.com/airbytehq/airbyte/pull/22473) | Use default availability strategy
->>>>>>> 0a9131c4
 | 0.2.5   | 2023-01-27 | [22021](https://github.com/airbytehq/airbyte/pull/22021) | Set `AvailabilityStrategy` for streams explicitly to `None`                                                     |
 | 0.2.4   | 2022-10-11 | [17822](https://github.com/airbytehq/airbyte/pull/17822) | Do not parse JSON in `should_retry`                                                       |
 | 0.2.3   | 2022-10-11 | [17822](https://github.com/airbytehq/airbyte/pull/17822) | Do not parse JSON in `should_retry`                                                       |
