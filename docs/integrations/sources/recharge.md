--- conflicted
+++ resolved
@@ -154,11 +154,8 @@
 
 | Version | Date       | Pull Request                                             | Subject                                                                                                                        |
 |:--------|:-----------| :------------------------------------------------------- |:-------------------------------------------------------------------------------------------------------------------------------|
-<<<<<<< HEAD
-| 2.10.0 | 2025-05-20 | [60810](https://github.com/airbytehq/airbyte/pull/60810) | Add new `payment_methods` stream |
-=======
+| 2.10.0 | 2025-05-29 | [60810](https://github.com/airbytehq/airbyte/pull/60810) | Add new `payment_methods` stream |
 | 2.9.1 | 2025-05-24 | [60151](https://github.com/airbytehq/airbyte/pull/60151) | Update dependencies |
->>>>>>> 12112c33
 | 2.9.0 | 2025-05-16 | [60317](https://github.com/airbytehq/airbyte/pull/60317) | Improve 429 error handler |
 | 2.8.0 | 2025-05-14 | [60265](https://github.com/airbytehq/airbyte/pull/60265) | Added `credit_adjustments` stream |
 | 2.7.0 | 2025-05-08 | [59734](https://github.com/airbytehq/airbyte/pull/59734) | Added lookback window to connector manifest configuration |
