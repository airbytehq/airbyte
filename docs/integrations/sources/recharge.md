--- conflicted
+++ resolved
@@ -80,12 +80,9 @@
 
 | Version | Date       | Pull Request                                             | Subject                                                                                                                        |
 |:--------|:-----------| :------------------------------------------------------- |:-------------------------------------------------------------------------------------------------------------------------------|
-<<<<<<< HEAD
 | 2.6.0 | 2025-01-02 | [48382](https://github.com/airbytehq/airbyte/pull/49926) | Add new stream `bundle_selections` |
-=======
 | 2.5.4 | 2025-01-04 | [50927](https://github.com/airbytehq/airbyte/pull/50927) | Update dependencies |
 | 2.5.3 | 2024-12-28 | [50724](https://github.com/airbytehq/airbyte/pull/50724) | Update dependencies |
->>>>>>> cd6e342c
 | 2.5.2 | 2024-12-21 | [50265](https://github.com/airbytehq/airbyte/pull/50265) | Update dependencies |
 | 2.5.1 | 2024-12-14 | [49081](https://github.com/airbytehq/airbyte/pull/49081) | Starting with this version, the Docker image is now rootless. Please note that this and future versions will not be compatible with Airbyte versions earlier than 0.64 |
 | 2.5.0 | 2024-11-26 | [48382](https://github.com/airbytehq/airbyte/pull/48382) | Add new stream `events` |
