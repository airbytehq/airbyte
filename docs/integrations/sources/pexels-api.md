--- conflicted
+++ resolved
@@ -76,14 +76,11 @@
 
 | Version | Date       | Pull Request                                            | Subject        |
 | :------ | :--------- | :------------------------------------------------------ | :------------- |
-<<<<<<< HEAD
-| 0.1.3 | 2024-06-05 | [38930](https://github.com/airbytehq/airbyte/pull/38930) | Make compatible with builder |
-=======
+| 0.1.5 | 2024-07-05 | [38930](https://github.com/airbytehq/airbyte/pull/38930) | Make compatible with builder |
 | 0.1.4 | 2024-06-22 | [39971](https://github.com/airbytehq/airbyte/pull/39971) | Update dependencies |
 | 0.1.3 | 2024-06-06 | [39216](https://github.com/airbytehq/airbyte/pull/39216) | [autopull] Upgrade base image to v1.2.2 |
->>>>>>> fc85d8da
 | 0.1.2 | 2024-05-21 | [38458](https://github.com/airbytehq/airbyte/pull/38458) | [autopull] base image + poetry + up_to_date |
 | 0.1.1 | 2024-05-21 | [38458](https://github.com/airbytehq/airbyte/pull/38458) | [autopull] base image + poetry + up_to_date |
-| 0.1.0   | 2022-11-02 | [Init](https://github.com/airbytehq/airbyte/pull/18854) | Initial commit |
+| 0.1.0 | 2022-11-02 | [Init](https://github.com/airbytehq/airbyte/pull/18854)  | Initial commit |
 
 </details>