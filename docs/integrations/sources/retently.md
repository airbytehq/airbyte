--- conflicted
+++ resolved
@@ -49,11 +49,8 @@
 
 | Version | Date       | Pull Request                                             | Subject                                                                         |
 | :------ | :--------- | :------------------------------------------------------- | :------------------------------------------------------------------------------ |
-<<<<<<< HEAD
-| 0.3.0 | 2024-10-23 | [47291](https://github.com/airbytehq/airbyte/pull/47291) | Migrate to manifest only format |
-=======
+| 0.3.0  | 2024-11-01 | [47291](https://github.com/airbytehq/airbyte/pull/47291) | Migrate to manifest only format |
 | 0.2.24 | 2024-10-23 | [47108](https://github.com/airbytehq/airbyte/pull/47108) | Update dependencies |
->>>>>>> ae31af25
 | 0.2.23 | 2024-10-12 | [46850](https://github.com/airbytehq/airbyte/pull/46850) | Update dependencies |
 | 0.2.22 | 2024-10-05 | [46429](https://github.com/airbytehq/airbyte/pull/46429) | Update dependencies |
 | 0.2.21 | 2024-09-28 | [46150](https://github.com/airbytehq/airbyte/pull/46150) | Update dependencies |
