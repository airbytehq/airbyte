--- conflicted
+++ resolved
@@ -333,11 +333,8 @@
 
 | Version    | Date       | Pull Request                                             | Subject                                                                                                                                                                          |
 |:-----------|:-----------|:---------------------------------------------------------|:---------------------------------------------------------------------------------------------------------------------------------------------------------------------------------|
-<<<<<<< HEAD
-| 5.3.0-rc.1 | 2025-05-15 | [59727](https://github.com/airbytehq/airbyte/pull/59727) | Migrate CRM object streams: goals, product, line_items                                                                                                                                                                       |
-=======
+| 5.3.0-rc.1 | 2025-05-16 | [59727](https://github.com/airbytehq/airbyte/pull/59727) | Migrate CRM object streams: goals, product, line_items                                                                                                                                                                       |
 | 5.2.0 | 2025-05-15 | [60306](https://github.com/airbytehq/airbyte/pull/60306) | Promoting release candidate 5.2.0-rc.1 to a main version. |
->>>>>>> f34c8245
 | 5.2.0-rc.1 | 2025-05-14 | [59127](https://github.com/airbytehq/airbyte/pull/59127) | Migrate deals to low code                                                                                                                                                                                                    |
 | 5.1.0      | 2025-05-14 | [60276](https://github.com/airbytehq/airbyte/pull/60276) | Promoting release candidate 5.1.0-rc.1 to a main version. |
 | 5.1.0-rc.1 | 2025-05-13 | [58105](https://github.com/airbytehq/airbyte/pull/58105) | Migrate deals_archived, forms, form_submissions, owners, owners_archived to low-code                                                                                                                                                      |
