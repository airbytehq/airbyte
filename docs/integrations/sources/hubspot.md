# HubSpot

This page guides you through setting up the HubSpot source connector.

## Prerequisite

You can use OAuth or a Private App to authenticate your HubSpot account. 

In Airbyte Cloud, we highly recommend you use OAuth and not Private App authentication as it significantly simplifies the setup process. 

If you are using either OAuth in Airbyte OSS or Private App authentication, you need to configure the appropriate [scopes](https://legacydocs.hubspot.com/docs/methods/oauth2/initiate-oauth-integration#scopes) for the following streams:

| Stream                      | Required Scope                                                                                               |
|:----------------------------|:-------------------------------------------------------------------------------------------------------------|
| `campaigns`                 | `content`                                                                                                    |
| `companies`                 | `crm.objects.companies.read`, `crm.schemas.companies.read`                                                   |
| `contact_lists`             | `crm.objects.lists.read`                                                                                     |
| `contacts`                  | `crm.objects.contacts.read`                                                                                  |
| `contacts_list_memberships` | `crm.objects.contacts.read`                                                                                  |
| Custom CRM OBjects          | `crm.objects.custom.read`                                                                                    |
| `deal_pipelines`            | `crm.objects.contacts.read`                                                                                  |
| `deals`                     | `crm.objects.deals.read`, `crm.schemas.deals.read`                                                           |
| `deals_archived`            | `crm.objects.deals.read`, `crm.schemas.deals.read`                                                           |
| `email_events`              | `content`                                                                                                    |
| `email_subscriptions`       | `content`                                                                                                    |
| `engagements`               | `crm.objects.companies.read`, `crm.objects.contacts.read`, `crm.objects.deals.read`, `tickets`, `e-commerce` |
| `engagements_emails`        | `sales-email-read`                                                                                           |
| `forms`                     | `forms`                                                                                                      |
| `form_submissions`          | `forms`                                                                                                      |
| `goals`                     | `crm.objects.goals.read`                                                                              |
| `line_items`                | `e-commerce`                                                                                                 |
| `owners`                    | `crm.objects.owners.read`                                                                                    |
| `products`                  | `e-commerce`                                                                                                 |
| `property_history`          | `crm.objects.contacts.read`                                                                                  |
| `subscription_changes`      | `content`                                                                                                    |
| `tickets`                   | `tickets`                                                                                                    |
| `workflows`                 | `automation`                                                                                                 |


## Set up the HubSpot source connector

1. Log into your [Airbyte Cloud](https://cloud.airbyte.com/workspaces) or Airbyte Open Source account.
2. Click **Sources** and then click **+ New source**. 
3. On the Set up the source page, select **HubSpot** from the Source type dropdown.
4. Enter a name for your source.
5. For **Start date**, enter the date in YYYY-MM-DDTHH:mm:ssZ format. The data added on and after this date will be replicated. If this field is blank, Airbyte will replicate all data.
6. You can use OAuth or an Private Apps to authenticate your HubSpot account. We recommend using OAuth for Airbyte Cloud and an Private Apps for Airbyte Open Source.
    - To authenticate using OAuth for Airbyte Cloud, ensure you have [set the appropriate scopes for HubSpot](#prerequisite) and then click **Authenticate your HubSpot account** to sign in with HubSpot and authorize your account. 
    - To authenticate using a Private App, select **Private App** from the Authentication dropdown and enter the Access Token for your HubSpot account which you can obtain by following the instructions provided by Hubspot [here](https://developers.hubspot.com/docs/api/private-apps).    
7. Click **Set up source**.

## Supported sync modes

The HubSpot source connector supports the following [sync modes](https://docs.airbyte.com/cloud/core-concepts#connection-sync-modes):

 - Full Refresh
 - Incremental

## Supported Streams

:::note
There are two types of incremental sync:
1. Incremental (standard server-side, where API returns only the data updated or generated since the last sync)
2. Client-Side Incremental (API returns all available data and connector filters out only new records)
:::

The HubSpot source connector supports the following streams:

* [Campaigns](https://developers.hubspot.com/docs/methods/email/get_campaign_data) \(Client-Side Incremental\)
* [Companies](https://developers.hubspot.com/docs/api/crm/companies) \(Incremental\)
* [Contact Lists](http://developers.hubspot.com/docs/methods/lists/get_lists) \(Incremental\)
* [Contacts](https://developers.hubspot.com/docs/methods/contacts/get_contacts) \(Incremental\)
* [Contacts List Memberships](https://legacydocs.hubspot.com/docs/methods/contacts/get_contacts)
* [Deal Pipelines](https://developers.hubspot.com/docs/methods/pipelines/get_pipelines_for_object_type) \(Client-Side Incremental\)
* [Deals](https://developers.hubspot.com/docs/api/crm/deals) \(including Contact associations\) \(Incremental\)
  * Records that have been deleted (archived) and stored in HubSpot's recycle bin will only be kept for 90 days, see [response from HubSpot Team](https://community.hubspot.com/t5/APIs-Integrations/Archived-deals-deleted-or-different/m-p/714157)
* [Deals Archived](https://developers.hubspot.com/docs/api/crm/deals) \(including Contact associations\) \(Incremental\)
* [Email Events](https://developers.hubspot.com/docs/methods/email/get_events) \(Incremental\)
* [Email Subscriptions](https://developers.hubspot.com/docs/methods/email/get_subscriptions)
* [Engagements](https://legacydocs.hubspot.com/docs/methods/engagements/get-all-engagements) \(Incremental\)
* [Engagements Calls](https://developers.hubspot.com/docs/api/crm/calls) \(Incremental\)
* [Engagements Emails](https://developers.hubspot.com/docs/api/crm/email) \(Incremental\)
* [Engagements Meetings](https://developers.hubspot.com/docs/api/crm/meetings) \(Incremental\)
* [Engagements Notes](https://developers.hubspot.com/docs/api/crm/notes) \(Incremental\)
* [Engagements Tasks](https://developers.hubspot.com/docs/api/crm/tasks) \(Incremental\)
* [Forms](https://developers.hubspot.com/docs/api/marketing/forms) \(Client-Side Incremental\)
* [Form Submissions](https://legacydocs.hubspot.com/docs/methods/forms/get-submissions-for-a-form) \(Client-Side Incremental\)
* [Goals](https://developers.hubspot.com/docs/api/crm/goals) \(Incremental\)
* [Line Items](https://developers.hubspot.com/docs/api/crm/line-items) \(Incremental\)
* [Marketing Emails](https://legacydocs.hubspot.com/docs/methods/cms_email/get-all-marketing-email-statistics)
* [Owners](https://developers.hubspot.com/docs/methods/owners/get_owners) \(Client-Side Incremental\)
* [Products](https://developers.hubspot.com/docs/api/crm/products) \(Incremental\)
* [Property History](https://legacydocs.hubspot.com/docs/methods/contacts/get_contacts) \(Incremental\)
* [Subscription Changes](https://developers.hubspot.com/docs/methods/email/get_subscriptions_timeline) \(Incremental\)
* [Tickets](https://developers.hubspot.com/docs/api/crm/tickets) \(Incremental\)
* [Ticket Pipelines](https://developers.hubspot.com/docs/api/crm/pipelines) \(Client-Side Incremental\)
* [Workflows](https://legacydocs.hubspot.com/docs/methods/workflows/v3/get_workflows) \(Client-Side Incremental\)

### Custom CRM Objects
Custom CRM Objects will appear as streams available for sync, alongside the standard objects listed above. 

If you setup your connections before April 15th, 2023 (on Cloud) or before 0.8.0 (OSS) then you'll need to do some additional work to sync custom CRM objects.

First you need to give the connector some additional permissions: 
* **If you are using OAuth on Cloud** go to the Hubspot source settings page in the Airbyte UI and reauthenticate via Oauth to allow Airbyte the permissions to access custom objects. 
* **If you are using OAuth on OSS or Private App auth (on OSS or Cloud)**: you'll need to go into the Hubspot UI where you created your private app or oauth application and add the `crm.objects.custom.read` scope to your app's scopes. See Hubspot's instructions here. 

Then, go to the replication settings of your connection and click “refresh source schema” to pull in those new streams for syncing. 

### A note on the `engagements` stream

Objects in the `engagements` stream can have one of the following types: `note`, `email`, `task`, `meeting`, `call`. Depending on the type of engagement, different properties is set for that object in the `engagements_metadata` table in the destination:

- A `call` engagement has a corresponding `engagements_metadata` object with non-null values in the `toNumber`, `fromNumber`, `status`, `externalId`, `durationMilliseconds`, `externalAccountId`, `recordingUrl`, `body`, and `disposition` columns.
- An `email` engagement has a corresponding `engagements_metadata` object with non-null values in the `subject`, `html`, and `text` columns. In addition, there will be records in four related tables, `engagements_metadata_from`, `engagements_metadata_to`, `engagements_metadata_cc`, `engagements_metadata_bcc`.
- A `meeting` engagement has a corresponding `engagements_metadata` object with non-null values in the `body`, `startTime`, `endTime`, and `title` columns.
- A `note` engagement has a corresponding `engagements_metadata` object with non-null values in the `body` column.
- A `task` engagement has a corresponding `engagements_metadata` object with non-null values in the `body`, `status`, and `forObjectType` columns.

## Performance considerations

The connector is restricted by normal HubSpot [rate limitations](https://legacydocs.hubspot.com/apps/api_guidelines).

Some streams, such as `workflows` need to be enabled before they can be read using a connector authenticated using an `API Key`. If reading a stream that is not enabled, a log message returned to the output and the sync operation only sync the other streams available.

Example of the output message when trying to read `workflows` stream with missing permissions for the `API Key`:

```text
{
    "type": "LOG",
    "log": {
        "level": "WARN",
        "message": 'Stream `workflows` cannot be proceed. This API Key (EXAMPLE_API_KEY) does not have proper permissions! (requires any of [automation-access])'
    }
}
```

HubSpot's API will [rate limit](https://developers.hubspot.com/docs/api/usage-details) the amount of records you can sync daily, so make sure that you are on the appropriate plan if you are planning on syncing more than 250,000 records per day.

## Tutorials

Now that you have set up the Hubspot source connector, check out the following Hubspot tutorial:

[Build a single customer view with open-source tools](https://airbyte.com/tutorials/single-customer-view)

## Changelog
| Version | Date       | Pull Request                                             | Subject                                                                                                                                                    |
|:--------|:-----------|:---------------------------------------------------------|:-----------------------------------------------------------------------------------------------------------------------------------------------------------|
<<<<<<< HEAD
| 0.8.2   | 2023-05-17 | [25667](https://github.com/airbytehq/airbyte/pull/26082) | Fixed bug with wrong parsing of boolean encoded like "false" parsed as True
| 0.8.1   | 2023-05-29 | [26719](https://github.com/airbytehq/airbyte/pull/26719) | Handle issue when `state` value is literaly `"" (empty str)` 
=======
| 0.8.3   | 2023-05-31 | [26831](https://github.com/airbytehq/airbyte/pull/26831) | Remove authSpecification from connector specification in favour of advancedAuth                                                                            |
| 0.8.2   | 2023-05-16 | [26418](https://github.com/airbytehq/airbyte/pull/26418) | Added custom availability strategy which catches permission errors from parent streams                                                                     |
| 0.8.1   | 2023-05-29 | [26719](https://github.com/airbytehq/airbyte/pull/26719) | Handle issue when `state` value is literally `"" (empty str)`                                                                                              |
>>>>>>> 7b55372e
| 0.8.0   | 2023-04-10 | [16032](https://github.com/airbytehq/airbyte/pull/16032) | Add new stream `Custom Object`                                                                                                                             |
| 0.7.0   | 2023-04-10 | [24450](https://github.com/airbytehq/airbyte/pull/24450) | Add new stream `Goals`                                                                                                                                     |
| 0.6.2   | 2023-04-28 | [25667](https://github.com/airbytehq/airbyte/pull/25667) | Fixed bug with `Invalid Date` like `2000-00-00T00:00:00Z` while settip up the connector                                                                    |
| 0.6.1   | 2023-04-10 | [21423](https://github.com/airbytehq/airbyte/pull/21423) | Update scope for `DealPipelines` stream to only `crm.objects.contacts.read`                                                                                |
| 0.6.0   | 2023-04-07 | [24980](https://github.com/airbytehq/airbyte/pull/24980) | Add new stream `DealsArchived`                                                                                                                             |
| 0.5.2   | 2023-04-07 | [24915](https://github.com/airbytehq/airbyte/pull/24915) | Fix field key parsing (replace whitespace with uderscore)                                                                                                  |
| 0.5.1   | 2023-04-05 | [22982](https://github.com/airbytehq/airbyte/pull/22982) | Specified date formatting in specification                                                                                                                 |
| 0.5.0   | 2023-03-30 | [24711](https://github.com/airbytehq/airbyte/pull/24711) | Add incremental sync support for `campaigns`, `deal_pipelines`, `ticket_pipelines`, `forms`, `form_submissions`, `form_submissions`, `workflows`, `owners` |
| 0.4.0   | 2023-03-31 | [22910](https://github.com/airbytehq/airbyte/pull/22910) | Add `email_subscriptions` stream                                                                                                                           |
| 0.3.4   | 2023-03-28 | [24641](https://github.com/airbytehq/airbyte/pull/24641) | Convert to int only numeric values                                                                                                                         |
| 0.3.3   | 2023-03-27 | [24591](https://github.com/airbytehq/airbyte/pull/24591) | Fix pagination for `marketing emails` stream                                                                                                               |
| 0.3.2   | 2023-02-07 | [22479](https://github.com/airbytehq/airbyte/pull/22479) | Turn on default HttpAvailabilityStrategy                                                                                                                   |
| 0.3.1   | 2023-01-27 | [22009](https://github.com/airbytehq/airbyte/pull/22009) | Set `AvailabilityStrategy` for streams explicitly to `None`                                                                                                |
| 0.3.0   | 2022-10-27 | [18546](https://github.com/airbytehq/airbyte/pull/18546) | Sunsetting API Key authentication. `Quotes` stream is no longer available                                                                                  |
| 0.2.2   | 2022-10-03 | [16914](https://github.com/airbytehq/airbyte/pull/16914) | Fix 403 forbidden error validation                                                                                                                         |
| 0.2.1   | 2022-09-26 | [17120](https://github.com/airbytehq/airbyte/pull/17120) | Migrate to per-stream state.                                                                                                                               |
| 0.2.0   | 2022-09-13 | [16632](https://github.com/airbytehq/airbyte/pull/16632) | Remove Feedback Submissions stream as the one using unstable (beta) API.                                                                                   |
| 0.1.83  | 2022-09-01 | [16214](https://github.com/airbytehq/airbyte/pull/16214) | Update Tickets, fix missing properties and change how state is updated.                                                                                    |
| 0.1.82  | 2022-08-18 | [15110](https://github.com/airbytehq/airbyte/pull/15110) | Check if it has a state on search streams before first sync                                                                                                |
| 0.1.81  | 2022-08-05 | [15354](https://github.com/airbytehq/airbyte/pull/15354) | Fix `Deals` stream schema                                                                                                                                  |
| 0.1.80  | 2022-08-01 | [15156](https://github.com/airbytehq/airbyte/pull/15156) | Fix 401 error while retrieving associations using OAuth                                                                                                    |
| 0.1.79  | 2022-07-28 | [15144](https://github.com/airbytehq/airbyte/pull/15144) | Revert v0.1.78 due to permission issues                                                                                                                    |
| 0.1.78  | 2022-07-28 | [15099](https://github.com/airbytehq/airbyte/pull/15099) | Fix to fetch associations when using incremental mode                                                                                                      |
| 0.1.77  | 2022-07-26 | [15035](https://github.com/airbytehq/airbyte/pull/15035) | Make PropertyHistory stream read historic data not limited to 30 days                                                                                      |
| 0.1.76  | 2022-07-25 | [14999](https://github.com/airbytehq/airbyte/pull/14999) | Partially revert changes made in v0.1.75                                                                                                                   |
| 0.1.75  | 2022-07-18 | [14744](https://github.com/airbytehq/airbyte/pull/14744) | Remove override of private CDK method                                                                                                                      |
| 0.1.74  | 2022-07-25 | [14412](https://github.com/airbytehq/airbyte/pull/14412) | Add private app authentication                                                                                                                             |
| 0.1.73  | 2022-07-13 | [14666](https://github.com/airbytehq/airbyte/pull/14666) | Decrease number of http requests made, disable Incremental mode for PropertyHistory stream                                                                 |
| 0.1.72  | 2022-06-24 | [14054](https://github.com/airbytehq/airbyte/pull/14054) | Extended error logging                                                                                                                                     |
| 0.1.71  | 2022-06-24 | [14102](https://github.com/airbytehq/airbyte/pull/14102) | Removed legacy `AirbyteSentry` dependency from the code                                                                                                    |
| 0.1.70  | 2022-06-16 | [13837](https://github.com/airbytehq/airbyte/pull/13837) | Fix the missing data in CRM streams issue                                                                                                                  |
| 0.1.69  | 2022-06-10 | [13691](https://github.com/airbytehq/airbyte/pull/13691) | Fix the `URI Too Long` issue                                                                                                                               |
| 0.1.68  | 2022-06-08 | [13596](https://github.com/airbytehq/airbyte/pull/13596) | Fix for the `property_history` which did not emit records                                                                                                  |
| 0.1.67  | 2022-06-07 | [13566](https://github.com/airbytehq/airbyte/pull/13566) | Report which scopes are missing to the user                                                                                                                |
| 0.1.66  | 2022-06-05 | [13475](https://github.com/airbytehq/airbyte/pull/13475) | Scope `crm.objects.feedback_submissions.read` added for `feedback_submissions` stream                                                                      |
| 0.1.65  | 2022-06-03 | [13455](https://github.com/airbytehq/airbyte/pull/13455) | Discover only returns streams for which required scopes were granted                                                                                       |
| 0.1.64  | 2022-06-03 | [13218](https://github.com/airbytehq/airbyte/pull/13218) | Transform `contact_lists` data to comply with schema                                                                                                       |
| 0.1.63  | 2022-06-02 | [13320](https://github.com/airbytehq/airbyte/pull/13320) | Fix connector incremental state handling                                                                                                                   |
| 0.1.62  | 2022-06-01 | [13383](https://github.com/airbytehq/airbyte/pull/13383) | Add `line items` to `deals` stream                                                                                                                         |
| 0.1.61  | 2022-05-25 | [13381](https://github.com/airbytehq/airbyte/pull/13381) | Requests scopes as optional instead of required                                                                                                            |
| 0.1.60  | 2022-05-25 | [13159](https://github.com/airbytehq/airbyte/pull/13159) | Use RFC3339 datetime                                                                                                                                       |
| 0.1.59  | 2022-05-10 | [12711](https://github.com/airbytehq/airbyte/pull/12711) | Ensure oauth2.0 token has all needed scopes in "check" command                                                                                             |
| 0.1.58  | 2022-05-04 | [12482](https://github.com/airbytehq/airbyte/pull/12482) | Update input configuration copy                                                                                                                            |
| 0.1.57  | 2022-05-04 | [12198](https://github.com/airbytehq/airbyte/pull/12198) | Add deals associations for quotes                                                                                                                          |
| 0.1.56  | 2022-05-02 | [12515](https://github.com/airbytehq/airbyte/pull/12515) | Extra logs for troubleshooting 403 errors                                                                                                                  |
| 0.1.55  | 2022-04-28 | [12424](https://github.com/airbytehq/airbyte/pull/12424) | Correct schema for ticket_pipeline stream                                                                                                                  |
| 0.1.54  | 2022-04-28 | [12335](https://github.com/airbytehq/airbyte/pull/12335) | Mock time slep in unit test s                                                                                                                              |
| 0.1.53  | 2022-04-20 | [12230](https://github.com/airbytehq/airbyte/pull/12230) | Change spec json to yaml format                                                                                                                            |
| 0.1.52  | 2022-03-25 | [11423](https://github.com/airbytehq/airbyte/pull/11423) | Add tickets associations to engagements streams                                                                                                            |
| 0.1.51  | 2022-03-24 | [11321](https://github.com/airbytehq/airbyte/pull/11321) | Fix updated at field non exists issue                                                                                                                      |
| 0.1.50  | 2022-03-22 | [11266](https://github.com/airbytehq/airbyte/pull/11266) | Fix Engagements Stream Pagination                                                                                                                          |
| 0.1.49  | 2022-03-17 | [11218](https://github.com/airbytehq/airbyte/pull/11218) | Anchor hyperlink in input configuration                                                                                                                    |
| 0.1.48  | 2022-03-16 | [11105](https://github.com/airbytehq/airbyte/pull/11105) | Fix float numbers, upd docs                                                                                                                                |
| 0.1.47  | 2022-03-15 | [11121](https://github.com/airbytehq/airbyte/pull/11121) | Add partition keys where appropriate                                                                                                                       |
| 0.1.46  | 2022-03-14 | [10700](https://github.com/airbytehq/airbyte/pull/10700) | Handle 10k+ records reading in Hubspot streams                                                                                                             |
| 0.1.45  | 2022-03-04 | [10707](https://github.com/airbytehq/airbyte/pull/10707) | Remove stage history from deals stream to increase efficiency                                                                                              |
| 0.1.44  | 2022-02-24 | [9027](https://github.com/airbytehq/airbyte/pull/9027)   | Add associations companies to deals, ticket and contact stream                                                                                             |
| 0.1.43  | 2022-02-24 | [10576](https://github.com/airbytehq/airbyte/pull/10576) | Cast timestamp to date/datetime                                                                                                                            |
| 0.1.42  | 2022-02-22 | [10492](https://github.com/airbytehq/airbyte/pull/10492) | Add `date-time` format to datetime fields                                                                                                                  |
| 0.1.41  | 2022-02-21 | [10177](https://github.com/airbytehq/airbyte/pull/10177) | Migrate to CDK                                                                                                                                             |
| 0.1.40  | 2022-02-10 | [10142](https://github.com/airbytehq/airbyte/pull/10142) | Add associations to ticket stream                                                                                                                          |
| 0.1.39  | 2022-02-10 | [10055](https://github.com/airbytehq/airbyte/pull/10055) | Bug fix: reading not initialized stream                                                                                                                    |
| 0.1.38  | 2022-02-03 | [9786](https://github.com/airbytehq/airbyte/pull/9786)   | Add new streams for engagements(calls, emails, meetings, notes and tasks)                                                                                  |
| 0.1.37  | 2022-01-27 | [9555](https://github.com/airbytehq/airbyte/pull/9555)   | Getting form_submission for all forms                                                                                                                      |
| 0.1.36  | 2022-01-22 | [7784](https://github.com/airbytehq/airbyte/pull/7784)   | Add Property History Stream                                                                                                                                |
| 0.1.35  | 2021-12-24 | [9081](https://github.com/airbytehq/airbyte/pull/9081)   | Add Feedback Submissions stream and update Ticket Pipelines stream                                                                                         |
| 0.1.34  | 2022-01-20 | [9641](https://github.com/airbytehq/airbyte/pull/9641)   | Add more fields for `email_events` stream                                                                                                                  |
| 0.1.33  | 2022-01-14 | [8887](https://github.com/airbytehq/airbyte/pull/8887)   | More efficient support for incremental updates on Companies, Contact, Deals and Engagement streams                                                         |
| 0.1.32  | 2022-01-13 | [8011](https://github.com/airbytehq/airbyte/pull/8011)   | Add new stream form_submissions                                                                                                                            |
| 0.1.31  | 2022-01-11 | [9385](https://github.com/airbytehq/airbyte/pull/9385)   | Remove auto-generated `properties` from `Engagements` stream                                                                                               |
| 0.1.30  | 2021-01-10 | [9129](https://github.com/airbytehq/airbyte/pull/9129)   | Created Contacts list memberships streams                                                                                                                  |
| 0.1.29  | 2021-12-17 | [8699](https://github.com/airbytehq/airbyte/pull/8699)   | Add incremental sync support for `companies`, `contact_lists`, `contacts`, `deals`, `line_items`, `products`, `quotes`, `tickets` streams                  |
| 0.1.28  | 2021-12-15 | [8429](https://github.com/airbytehq/airbyte/pull/8429)   | Update fields and descriptions                                                                                                                             |
| 0.1.27  | 2021-12-09 | [8658](https://github.com/airbytehq/airbyte/pull/8658)   | Fixed config backward compatibility issue by allowing additional properties in the spec                                                                    |
| 0.1.26  | 2021-11-30 | [8329](https://github.com/airbytehq/airbyte/pull/8329)   | Removed 'skip_dynamic_fields' config param                                                                                                                 |
| 0.1.25  | 2021-11-23 | [8216](https://github.com/airbytehq/airbyte/pull/8216)   | Add skip dynamic fields for testing only                                                                                                                   |
| 0.1.24  | 2021-11-09 | [7683](https://github.com/airbytehq/airbyte/pull/7683)   | Fix name issue 'Hubspot' -> 'HubSpot'                                                                                                                      |
| 0.1.23  | 2021-11-08 | [7730](https://github.com/airbytehq/airbyte/pull/7730)   | Fix OAuth flow schema                                                                                                                                      |
| 0.1.22  | 2021-11-03 | [7562](https://github.com/airbytehq/airbyte/pull/7562)   | Migrate Hubspot source to CDK structure                                                                                                                    |
| 0.1.21  | 2021-10-27 | [7405](https://github.com/airbytehq/airbyte/pull/7405)   | Change of package `import` from `urllib` to `urllib.parse`                                                                                                 |
| 0.1.20  | 2021-10-26 | [7393](https://github.com/airbytehq/airbyte/pull/7393)   | Hotfix for `split_properties` function, add the length of separator symbol `,`(`%2C` in HTTP format) to the checking of the summary URL length             |
| 0.1.19  | 2021-10-26 | [6954](https://github.com/airbytehq/airbyte/pull/6954)   | Fix issue with getting `414` HTTP error for streams                                                                                                        |
| 0.1.18  | 2021-10-18 | [5840](https://github.com/airbytehq/airbyte/pull/5840)   | Add new marketing emails (with statistics) stream                                                                                                          |
| 0.1.17  | 2021-10-14 | [6995](https://github.com/airbytehq/airbyte/pull/6995)   | Update `discover` method: disable `quotes` stream when using OAuth config                                                                                  |
| 0.1.16  | 2021-09-27 | [6465](https://github.com/airbytehq/airbyte/pull/6465)   | Implement OAuth support. Use CDK authenticator instead of connector specific authenticator                                                                 |
| 0.1.15  | 2021-09-23 | [6374](https://github.com/airbytehq/airbyte/pull/6374)   | Use correct schema for `owners` stream                                                                                                                     |
| 0.1.14  | 2021-09-08 | [5693](https://github.com/airbytehq/airbyte/pull/5693)   | Include deal\_to\_contact association when pulling deal stream and include contact ID in contact stream                                                    |
| 0.1.13  | 2021-09-08 | [5834](https://github.com/airbytehq/airbyte/pull/5834)   | Fixed array fields without items property in schema                                                                                                        |
| 0.1.12  | 2021-09-02 | [5798](https://github.com/airbytehq/airbyte/pull/5798)   | Treat empty string values as None for field with format to fix normalization errors                                                                        |
| 0.1.11  | 2021-08-26 | [5685](https://github.com/airbytehq/airbyte/pull/5685)   | Remove all date-time format from schemas                                                                                                                   |
| 0.1.10  | 2021-08-17 | [5463](https://github.com/airbytehq/airbyte/pull/5463)   | Fix fail on reading stream using `API Key` without required permissions                                                                                    |
| 0.1.9   | 2021-08-11 | [5334](https://github.com/airbytehq/airbyte/pull/5334)   | Fix empty strings inside float datatype                                                                                                                    |
| 0.1.8   | 2021-08-06 | [5250](https://github.com/airbytehq/airbyte/pull/5250)   | Fix issue with printing exceptions                                                                                                                         |
| 0.1.7   | 2021-07-27 | [4913](https://github.com/airbytehq/airbyte/pull/4913)   | Update fields schema                                                                                                                                       |<|MERGE_RESOLUTION|>--- conflicted
+++ resolved
@@ -146,14 +146,10 @@
 ## Changelog
 | Version | Date       | Pull Request                                             | Subject                                                                                                                                                    |
 |:--------|:-----------|:---------------------------------------------------------|:-----------------------------------------------------------------------------------------------------------------------------------------------------------|
-<<<<<<< HEAD
-| 0.8.2   | 2023-05-17 | [25667](https://github.com/airbytehq/airbyte/pull/26082) | Fixed bug with wrong parsing of boolean encoded like "false" parsed as True
-| 0.8.1   | 2023-05-29 | [26719](https://github.com/airbytehq/airbyte/pull/26719) | Handle issue when `state` value is literaly `"" (empty str)` 
-=======
+| 0.8.4   | 2023-05-17 | [25667](https://github.com/airbytehq/airbyte/pull/26082) | Fixed bug with wrong parsing of boolean encoded like "false" parsed as True
 | 0.8.3   | 2023-05-31 | [26831](https://github.com/airbytehq/airbyte/pull/26831) | Remove authSpecification from connector specification in favour of advancedAuth                                                                            |
 | 0.8.2   | 2023-05-16 | [26418](https://github.com/airbytehq/airbyte/pull/26418) | Added custom availability strategy which catches permission errors from parent streams                                                                     |
 | 0.8.1   | 2023-05-29 | [26719](https://github.com/airbytehq/airbyte/pull/26719) | Handle issue when `state` value is literally `"" (empty str)`                                                                                              |
->>>>>>> 7b55372e
 | 0.8.0   | 2023-04-10 | [16032](https://github.com/airbytehq/airbyte/pull/16032) | Add new stream `Custom Object`                                                                                                                             |
 | 0.7.0   | 2023-04-10 | [24450](https://github.com/airbytehq/airbyte/pull/24450) | Add new stream `Goals`                                                                                                                                     |
 | 0.6.2   | 2023-04-28 | [25667](https://github.com/airbytehq/airbyte/pull/25667) | Fixed bug with `Invalid Date` like `2000-00-00T00:00:00Z` while settip up the connector                                                                    |
