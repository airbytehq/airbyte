--- conflicted
+++ resolved
@@ -335,11 +335,8 @@
 
 | Version    | Date       | Pull Request                                             | Subject                                                                                                                                                                                                                      |
 |:-----------|:-----------|:---------------------------------------------------------|:-----------------------------------------------------------------------------------------------------------------------------------------------------------------------------------------------------------------------------|
-<<<<<<< HEAD
-| 5.8.17 | 2025-07-31 | [64142](https://github.com/airbytehq/airbyte/pull/64142) | Fix deal_pipelines and engagements properties datatypes |
-=======
+| 5.8.18 | 2025-08-08 | [64142](https://github.com/airbytehq/airbyte/pull/64142) | Fix deal_pipelines and engagements properties datatypes |
 | 5.8.17 | 2025-08-02 | [64197](https://github.com/airbytehq/airbyte/pull/64197) | Update dependencies |
->>>>>>> 4c1ec8b2
 | 5.8.16 | 2025-07-26 | [63898](https://github.com/airbytehq/airbyte/pull/63898) | Update dependencies |
 | 5.8.15 | 2025-07-21 | [63341](https://github.com/airbytehq/airbyte/pull/63341) | Bump memory on Discover to 1GB |
 | 5.8.14 | 2025-07-19 | [63499](https://github.com/airbytehq/airbyte/pull/63499) | Update dependencies |
