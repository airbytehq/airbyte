--- conflicted
+++ resolved
@@ -338,21 +338,13 @@
 
 | Version    | Date       | Pull Request                                             | Subject                                                                                                                                                                          |
 |:-----------|:-----------|:---------------------------------------------------------|:---------------------------------------------------------------------------------------------------------------------------------------------------------------------------------|
-<<<<<<< HEAD
-| 4.13.0     | 2025-05-09 | [59727](https://github.com/airbytehq/airbyte/pull/59727) | Migrate CRM object streams: goals                                                                                                                                                                                            |
-| 4.12.0     | 2025-05-09 | [58592](https://github.com/airbytehq/airbyte/pull/58592) | Migrate incremental streams: email_events, engagements, subscription_changes                                                                                                                                                      |
-| 4.11.0     | 2025-05-07 | [59216](https://github.com/airbytehq/airbyte/pull/59216)     | Migrate workflows to low code                                                                        |
-| 4.10.0     | 2025-05-07 | [59195](https://github.com/airbytehq/airbyte/pull/59195)     | Migrate deal_pipelines to low code                                                                                                                      |
-| 4.9.0      | 2025-05-07 | [58135](https://github.com/airbytehq/airbyte/pull/58135) | Migrate campaigns to low code |
-| 4.8.0      | 2025-05-06 | [59693](https://github.com/airbytehq/airbyte/pull/59693) | Promoting release candidate 4.8.0-rc.1 to a main version. |
-=======
+| 4.13.0     | 2025-05-12 | [59727](https://github.com/airbytehq/airbyte/pull/59727) | Migrate CRM object streams: goals                                                                                                                                                                                            |
 | 4.12.1 | 2025-05-10 | [59810](https://github.com/airbytehq/airbyte/pull/59810) | Update dependencies |
 | 4.12.0 | 2025-05-09 | [58592](https://github.com/airbytehq/airbyte/pull/58592) | Migrate incremental streams: email_events, engagements, subscription_changes |
 | 4.11.0 | 2025-05-07 | [59216](https://github.com/airbytehq/airbyte/pull/59216) | Migrate workflows to low code |
 | 4.10.0 | 2025-05-07 | [59195](https://github.com/airbytehq/airbyte/pull/59195) | Migrate deal_pipelines to low code |
 | 4.9.0 | 2025-05-07 | [58135](https://github.com/airbytehq/airbyte/pull/58135) | Migrate campaigns to low code |
 | 4.8.0 | 2025-05-06 | [59693](https://github.com/airbytehq/airbyte/pull/59693) | Promoting release candidate 4.8.0-rc.1 to a main version. |
->>>>>>> 0aa35197
 | 4.8.0-rc.1 | 2025-04-30 | [58092](https://github.com/airbytehq/airbyte/pull/58092)     | Migrate companies_property_history, contacts_property_history and deals_property_history to low code                                                                                                                         |
 | 4.7.0      | 2025-04-30 | [59165](https://github.com/airbytehq/airbyte/pull/59165)     | Promoting release candidate 4.7.0-rc.2 to a main version. |
 | 4.7.0-rc.2 | 2025-04-28 | [59118](https://github.com/airbytehq/airbyte/pull/59118) | Add empty string state migration                                                                                                                                                 |
