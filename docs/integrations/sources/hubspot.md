# HubSpot

<HideInUI>

This page contains the setup guide and reference information for the [HubSpot](https://www.hubspot.com/) source connector.

</HideInUI>

## Prerequisites

- HubSpot Account

<!-- env:oss -->

- **For Airbyte Open Source**: Private App with Access Token
<!-- /env:oss -->

## Setup guide

### Step 1: Set up HubSpot

<!-- env:cloud -->

**For Airbyte Cloud:**

**- OAuth** (Recommended). We highly recommend you use OAuth rather than Private App authentication, as it significantly simplifies the setup process.

**- Private App:** If you are using a Private App, you will need to use your Access Token to set up the connector. Please refer to the [official HubSpot documentation](https://developers.hubspot.com/docs/api/private-apps) to learn how to obtain the access token.

<!-- /env:cloud -->

<!-- env:oss -->

**For Airbyte Open Source:**

**- Private App setup** (Recommended): If you are authenticating via a Private App, you will need to use your Access Token to set up the connector. Please refer to the [official HubSpot documentation](https://developers.hubspot.com/docs/api/private-apps) to learn how to obtain the access token.

**- OAuth setup:** If you are using Oauth to authenticate on Airbyte Open Source, please refer to [Hubspot's detailed walkthrough](https://developers.hubspot.com/docs/api/working-with-oauth). To set up the connector, you will need to acquire your:

- Client ID
- Client Secret
- Refresh Token
<!-- /env:oss -->

More information on HubSpot authentication methods can be found
[here](https://developers.hubspot.com/docs/api/intro-to-auth).

### Step 2: Configure the scopes for your streams (Private App only)

These instructions are only relevant if you are using a **Private App** for authentication. You can ignore this if you are authenticating via OAuth.

To set up a Private App, you must manually configure scopes to ensure Airbyte can sync all available data. Each scope relates to a specific stream or streams. Please refer to [Hubspot's page on scopes](https://legacydocs.hubspot.com/docs/methods/oauth2/initiate-oauth-integration#scopes) for instructions.

<details>
  <summary>Expand to review scopes</summary>


| Stream                      | Required Scope                                                                                               |
| :-------------------------- | :----------------------------------------------------------------------------------------------------------- |
| `campaigns`                 | `content`                                                                                                    |
| `companies`                 | `crm.objects.companies.read`, `crm.schemas.companies.read`                                                   |
| `contact_lists`             | `crm.lists.read`                                                                                             |
| `contacts`                  | `crm.objects.contacts.read`                                                                                  |
| `contacts_web_analytics`    | `crm.objects.contacts.read`, `business-intelligence`                                                         |
| Custom CRM Objects          | `crm.objects.custom.read`                                                                                    |
| `deal_pipelines`            | `crm.objects.contacts.read`                                                                                  |
| `deals`                     | `crm.objects.deals.read`, `crm.schemas.deals.read`                                                           |
| `deals_archived`            | `crm.objects.deals.read`, `crm.schemas.deals.read`                                                           |
| `email_events`              | `content`                                                                                                    |
| `email_subscriptions`       | `content`                                                                                                    |
| `engagements`               | `crm.objects.companies.read`, `crm.objects.contacts.read`, `crm.objects.deals.read`, `tickets`, `e-commerce` |
| `engagements_emails`        | `sales-email-read`                                                                                           |
| `forms`                     | `forms`                                                                                                      |
| `form_submissions`          | `forms`                                                                                                      |
| `goals`                     | `crm.objects.goals.read`                                                                                     |
| `leads`                     | `crm.objects.leads.read`, `crm.schemas.leads.read`                                                   |
| `line_items`                | `e-commerce`                                                                                                 |
| `owners`                    | `crm.objects.owners.read`                                                                                    |
| `products`                  | `e-commerce`                                                                                                 |
| `property_history`          | `crm.objects.contacts.read`                                                                                  |
| `subscription_changes`      | `content`                                                                                                    |
| `tickets`                   | `tickets`                                                                                                    |
| `workflows`                 | `automation`                                                                                                 |

</details>

### Step 3: Set up the HubSpot connector in Airbyte

<!-- env:cloud -->

#### For Airbyte Cloud:

1. [Log into your Airbyte Cloud](https://cloud.airbyte.com/workspaces) account.
2. Click Sources and then click + New source.
3. On the Set up the source page, select HubSpot from the Source type dropdown.
4. Enter a name for the HubSpot connector.
5. From the **Authentication** dropdown, select your chosen authentication method:
   - (Recommended) To authenticate using OAuth, select **OAuth** and click **Authenticate your HubSpot account** to sign in with HubSpot and authorize your account.

     :::note HubSpot Authentication issues
     You may encounter an error during the authentication process in the popup window with the message `An invalid scope name was provided`. To resolve this, close the window and retry authentication.
     :::
   - (Not Recommended) To authenticate using a Private App, select **Private App** and enter the Access Token for your HubSpot account.

<FieldAnchor field="start_date">

6. For **Start date**, use the provided datepicker or enter the date in the following format: `yyyy-mm-ddThh:mm:ssZ`. Data added on and after this date will be replicated. If this is not set, "2006-06-01T00:00:00Z" (the date Hubspot was created) will be used as a start date.

</FieldAnchor>

7. Click **Set up source** and wait for the tests to complete.
<!-- /env:cloud -->

<!-- env:oss -->

#### For Airbyte Open Source:

1. Navigate to the Airbyte Open Source dashboard.
2. From the Airbyte UI, click **Sources**, then click on **+ New Source** and select **HubSpot** from the list of available sources.
3. Enter a **Source name** of your choosing.
4. From the **Authentication** dropdown, select your chosen authentication method:
   - (Recommended) To authenticate using a Private App, select **Private App** and enter the Access Token for your HubSpot account.
   - (Not Recommended:) To authenticate using OAuth, select **OAuth** and enter your Client ID, Client Secret, and Refresh Token.
5. For **Start date**, use the provided datepicker or enter the date in the following format:
   `yyyy-mm-ddThh:mm:ssZ`. The data added on and after this date will be replicated. If not set, "2006-06-01T00:00:00Z" (Hubspot creation date) will be used as start date. It's recommended to provide relevant to your data start date value to optimize synchronization.
6. Click **Set up source** and wait for the tests to complete.

<FieldAnchor field="enable_experimental_streams">

### Experimental streams

[Web Analytics](https://developers.hubspot.com/docs/api/events/web-analytics) streams may be enabled as an experimental feature. Note that these streams use a Hubspot API that is currently in beta, and they may be modified or unstable as the API continues to develop.

</FieldAnchor>

<HideInUI>

## Supported sync modes

The HubSpot source connector supports the following [sync modes](https://docs.airbyte.com/cloud/core-concepts/#connection-sync-modes):

- Full Refresh
- Incremental

:::note
There are two types of incremental sync:

1. Incremental (standard server-side, where API returns only the data updated or generated since the last sync)
2. Client-Side Incremental (API returns all available data and connector filters out only new records)
   :::

## Supported Streams

The HubSpot source connector supports the following streams:

- [Campaigns](https://developers.hubspot.com/docs/methods/email/get_campaign_data) \(Client-Side Incremental\)
- [Companies](https://developers.hubspot.com/docs/api/crm/companies) \(Incremental\)
- [Contact Lists](https://developers.hubspot.com/docs/reference/api/crm/lists#post-%2Fcrm%2Fv3%2Flists%2Fsearch) \(Incremental\)
- [Contacts](https://developers.hubspot.com/docs/methods/contacts/get_contacts) \(Incremental\)
- [Deal Pipelines](https://developers.hubspot.com/docs/methods/pipelines/get_pipelines_for_object_type) \(Client-Side Incremental\)
- [Deals](https://developers.hubspot.com/docs/api/crm/deals) \(including Contact associations\) \(Incremental\)
  - Records that have been deleted (archived) and stored in HubSpot's recycle bin will only be kept for 90 days, see [response from HubSpot Team](https://community.hubspot.com/t5/APIs-Integrations/Archived-deals-deleted-or-different/m-p/714157)
- [Deals Archived](https://developers.hubspot.com/docs/api/crm/deals) \(including Contact associations\) \(Incremental\)
- [Email Events](https://developers.hubspot.com/docs/methods/email/get_events) \(Incremental\)
- [Email Subscriptions](https://developers.hubspot.com/docs/methods/email/get_subscriptions)
- [Engagements](https://legacydocs.hubspot.com/docs/methods/engagements/get-all-engagements) \(Incremental\)
- [Engagements Calls](https://developers.hubspot.com/docs/api/crm/calls) \(Incremental\)
- [Engagements Emails](https://developers.hubspot.com/docs/api/crm/email) \(Incremental\)
- [Engagements Meetings](https://developers.hubspot.com/docs/api/crm/meetings) \(Incremental\)
- [Engagements Notes](https://developers.hubspot.com/docs/api/crm/notes) \(Incremental\)
- [Engagements Tasks](https://developers.hubspot.com/docs/api/crm/tasks) \(Incremental\)
- [Forms](https://developers.hubspot.com/docs/api/marketing/forms) \(Client-Side Incremental\)
- [Form Submissions](https://legacydocs.hubspot.com/docs/methods/forms/get-submissions-for-a-form) \(Client-Side Incremental\)
- [Goals](https://developers.hubspot.com/docs/api/crm/goals) \(Incremental\)
- [Leads](https://developers.hubspot.com/docs/api/crm/leads) \(Incremental\)
- [Line Items](https://developers.hubspot.com/docs/api/crm/line-items) \(Incremental\)
- [Marketing Emails](https://legacydocs.hubspot.com/docs/methods/cms_email/get-all-marketing-email-statistics)
- [Owners](https://developers.hubspot.com/docs/methods/owners/get_owners) \(Client-Side Incremental\)
- [Owners Archived](https://legacydocs.hubspot.com/docs/methods/owners/get_owners) \(Client-Side Incremental)
- [Products](https://developers.hubspot.com/docs/api/crm/products) \(Incremental\)
- [Contacts Property History](https://legacydocs.hubspot.com/docs/methods/contacts/get_contacts) \(Client-Side Incremental\)
- [Companies Property History](https://legacydocs.hubspot.com/docs/methods/companies/get-all-companies) \(Client-Side Incremental\)
- [Deals Property History](https://legacydocs.hubspot.com/docs/methods/deals/get-all-deals) \(Client-Side Incremental\)
- [Subscription Changes](https://developers.hubspot.com/docs/methods/email/get_subscriptions_timeline) \(Incremental\)
- [Tickets](https://developers.hubspot.com/docs/api/crm/tickets) \(Incremental\)
- [Ticket Pipelines](https://developers.hubspot.com/docs/api/crm/pipelines) \(Client-Side Incremental\)
- [Workflows](https://legacydocs.hubspot.com/docs/methods/workflows/v3/get_workflows) \(Client-Side Incremental\)
- [ContactsWebAnalytics](https://developers.hubspot.com/docs/api/events/web-analytics) \(Incremental\)
- [CompaniesWebAnalytics](https://developers.hubspot.com/docs/api/events/web-analytics) \(Incremental\)
- [DealsWebAnalytics](https://developers.hubspot.com/docs/api/events/web-analytics) \(Incremental\)
- [TicketsWebAnalytics](https://developers.hubspot.com/docs/api/events/web-analytics) \(Incremental\)
- [EngagementsCallsWebAnalytics](https://developers.hubspot.com/docs/api/events/web-analytics) \(Incremental\)
- [EngagementsEmailsWebAnalytics](https://developers.hubspot.com/docs/api/events/web-analytics) \(Incremental\)
- [EngagementsMeetingsWebAnalytics](https://developers.hubspot.com/docs/api/events/web-analytics) \(Incremental\)
- [EngagementsNotesWebAnalytics](https://developers.hubspot.com/docs/api/events/web-analytics) \(Incremental\)
- [EngagementsTasksWebAnalytics](https://developers.hubspot.com/docs/api/events/web-analytics) \(Incremental\)
- [GoalsWebAnalytics](https://developers.hubspot.com/docs/api/events/web-analytics) \(Incremental\)
- [LineItemsWebAnalytics](https://developers.hubspot.com/docs/api/events/web-analytics) \(Incremental\)
- [ProductsWebAnalytics](https://developers.hubspot.com/docs/api/events/web-analytics) \(Incremental\)

### Entity-Relationship Diagram (ERD)
<EntityRelationshipDiagram></EntityRelationshipDiagram>

### Notes on the `property_history` streams

`Property_history` streams can be synced using an `Incremental` sync mode, which uses a cursor timestamp to determine which records have been updated since the previous sync. Within these streams, some fields types (ex. `CALCULATED` type) will always have a cursor timstamp that mirrors the time of the latest sync. This results in each sync including many more records than were necessarily changed since the previous sync.

### Notes on the `engagements` stream

1. Objects in the `engagements` stream can have one of the following types: `note`, `email`, `task`, `meeting`, `call`. Depending on the type of engagement, different properties are set for that object in the `engagements_metadata` table in the destination:

- A `call` engagement has a corresponding `engagements_metadata` object with non-null values in the `toNumber`, `fromNumber`, `status`, `externalId`, `durationMilliseconds`, `externalAccountId`, `recordingUrl`, `body`, and `disposition` columns.
- An `email` engagement has a corresponding `engagements_metadata` object with non-null values in the `subject`, `html`, and `text` columns. In addition, there will be records in four related tables, `engagements_metadata_from`, `engagements_metadata_to`, `engagements_metadata_cc`, `engagements_metadata_bcc`.
- A `meeting` engagement has a corresponding `engagements_metadata` object with non-null values in the `body`, `startTime`, `endTime`, and `title` columns.
- A `note` engagement has a corresponding `engagements_metadata` object with non-null values in the `body` column.
- A `task` engagement has a corresponding `engagements_metadata` object with non-null values in the `body`, `status`, and `forObjectType` columns.

2. The `engagements` stream uses two different APIs based on the length of time since the last sync and the number of records which Airbyte hasn't yet synced.

- **EngagementsRecent** if the following two criteria are met:
  - The last sync was performed within the last 30 days
  - Fewer than 10,000 records are being synced
- **EngagementsAll** if either of these criteria are not met.

Because of this, the `engagements` stream can be slow to sync if it hasn't synced within the last 30 days and/or is generating large volumes of new data. To accommodate for this limitation, we recommend scheduling more frequent syncs.

### Notes on the `Forms` and `Form Submissions` stream

This stream only syncs marketing forms. If you need other forms types, sync `Contacts Form Submissions`.

### Notes on the `Custom CRM` Objects

Custom CRM Objects and Custom Web Analytics will appear as streams available for sync, alongside the standard objects listed above.

If you set up your connections before April 15th, 2023 (on Airbyte Cloud) or before 0.8.0 (OSS) then you'll need to do some additional work to sync custom CRM objects.

First you need to give the connector some additional permissions:

- **If you are using OAuth on Airbyte Cloud** go to the Hubspot source settings page in the Airbyte UI and re-authenticate via OAuth to allow Airbyte the permissions to access custom objects.

- **If you are using OAuth on OSS or Private App auth** go into the Hubspot UI where you created your Private App or OAuth application and add the `crm.objects.custom.read` scope to your app's scopes. See HubSpot's instructions [here](https://developers.hubspot.com/docs/api/working-with-oauth#scopes).

Then, go to the schema tab of your connection and click **refresh source schema** to pull in those new streams for syncing.

## Limitations & Troubleshooting

<details>
<summary>
Expand to see details about Hubspot connector limitations and troubleshooting.
</summary>

### Connector limitations

### Rate limiting

The connector is restricted by normal HubSpot [rate limitations](https://legacydocs.hubspot.com/apps/api_guidelines).

| Product tier                | Limits                                  |
| :-------------------------- | :-------------------------------------- |
| `Free & Starter`            | Burst: 100/10 seconds, Daily: 250,000   |
| `Professional & Enterprise` | Burst: 150/10 seconds, Daily: 500,000   |
| `API add-on (any tier)`     | Burst: 200/10 seconds, Daily: 1,000,000 |

### Troubleshooting

- **Enabling streams:** Some streams, such as `workflows`, need to be enabled before they can be read using a connector authenticated using an `API Key`. If reading a stream that is not enabled, a log message returned to the output and the sync operation will only sync the other streams available.

  Example of the output message when trying to read `workflows` stream with missing permissions for the `API Key`:

  ```json
  {
    "type": "LOG",
    "log": {
      "level": "WARN",
      "message": "Stream `workflows` cannot be proceed. This API Key (EXAMPLE_API_KEY) does not have proper permissions! (requires any of [automation-access])"
    }
  }
  ```

- **Hubspot object labels** In Hubspot, a label can be applied to a stream that differs from the original API name of the stream. Hubspot's UI shows the label of the stream, whereas Airbyte shows the name of the stream. If you are having issues seeing a particular stream your user should have access to, search for the `name` of the Hubspot object instead.

- **Unnesting top level properties**: Since version 1.5.0, in order to offer users access to nested fields, we also denest the top-level fields into individual fields in the destination. This is most commonly observed in the `properties` field, which is now split into each attribute in the destination.

  For instance:

  ```json
  {
    "id": 1,
    "updatedAt": "2020-01-01",
    "properties": {
      "hs_note_body": "World's best boss",
      "hs_created_by": "Michael Scott"
    }
  }
  ```

  becomes

  ```json
  {
    "id": 1,
    "updatedAt": "2020-01-01",
    "properties": {
      "hs_note_body": "World's best boss",
      "hs_created_by": "Michael Scott"
    },
    "properties_hs_note_body": "World's best boss",
    "properties_hs_created_by": "Michael Scott"
  }
  ```

- **403 Forbidden Error**

  - Hubspot has **scopes** for each API call.
  - Each stream is tied to a scope and will need access to that scope to sync data.
  - Review the Hubspot OAuth scope documentation [here](https://developers.hubspot.com/docs/api/working-with-oauth#scopes).
  - Additional permissions:

    `feedback_submissions`: Service Hub Professional account

    `marketing_emails`: Market Hub Starter account

    `workflows`: Sales, Service, and Marketing Hub Professional accounts

- Check out common troubleshooting issues for the Hubspot source connector on our [Airbyte Forum](https://github.com/airbytehq/airbyte/discussions).

</details>

## Changelog

<details>
  <summary>Expand to review</summary>

| Version    | Date       | Pull Request                                             | Subject                                                                                                                                                                          |
|:-----------|:-----------|:---------------------------------------------------------|:---------------------------------------------------------------------------------------------------------------------------------------------------------------------------------|
<<<<<<< HEAD
| 5.2.0-rc.1 | 2025-05-14 | [59127](https://github.com/airbytehq/airbyte/pull/59127) | Migrate deals to low code                                                                                                                                                                                                    |
=======
| 5.1.0 | 2025-05-14 | [60276](https://github.com/airbytehq/airbyte/pull/60276) | Promoting release candidate 5.1.0-rc.1 to a main version. |
>>>>>>> 42655c0e
| 5.1.0-rc.1 | 2025-05-13 | [58105](https://github.com/airbytehq/airbyte/pull/58105) | Migrate deals_archived, forms, form_submissions, owners, owners_archived to low-code                                                                                                                                                      |
| 5.0.0      | 2025-05-12 | [59673](https://github.com/airbytehq/airbyte/pull/59673)     | Deprecate contacts_form_submissions, contacts_list_memberships, contacts_merged_audit streams which are not supported in Hubspot's V3 API. Update contact_lists to use V3 API.                                               |
| 4.12.2     | 2025-05-09 | [59755](https://github.com/airbytehq/airbyte/pull/59755) | Add missing cursor format for workflows stream state migration                                                                                                                                                      |
| 4.12.1     | 2025-05-10 | [59810](https://github.com/airbytehq/airbyte/pull/59810) | Update dependencies |
| 4.12.0     | 2025-05-09 | [58592](https://github.com/airbytehq/airbyte/pull/58592) | Migrate incremental streams: email_events, engagements, subscription_changes |
| 4.11.0     | 2025-05-07 | [59216](https://github.com/airbytehq/airbyte/pull/59216) | Migrate workflows to low code |
| 4.10.0     | 2025-05-07 | [59195](https://github.com/airbytehq/airbyte/pull/59195) | Migrate deal_pipelines to low code |
| 4.9.0      | 2025-05-07 | [58135](https://github.com/airbytehq/airbyte/pull/58135) | Migrate campaigns to low code |
| 4.8.0      | 2025-05-06 | [59693](https://github.com/airbytehq/airbyte/pull/59693) | Promoting release candidate 4.8.0-rc.1 to a main version. |
| 4.8.0-rc.1 | 2025-04-30 | [58092](https://github.com/airbytehq/airbyte/pull/58092)     | Migrate companies_property_history, contacts_property_history and deals_property_history to low code                                                                                                                         |
| 4.7.0      | 2025-04-30 | [59165](https://github.com/airbytehq/airbyte/pull/59165)     | Promoting release candidate 4.7.0-rc.2 to a main version. |
| 4.7.0-rc.2 | 2025-04-28 | [59118](https://github.com/airbytehq/airbyte/pull/59118) | Add empty string state migration                                                                                                                                                 |
| 4.7.0-rc.1 | 2025-04-23 | [58083](https://github.com/airbytehq/airbyte/pull/58083) | Migrate ticket_pipelines to low code |
| 4.6.4      | 2025-04-22 | [58138](https://github.com/airbytehq/airbyte/pull/58138) | Use short-hand custom object type name path for custom object streams.                                                                                                                                                       |
| 4.6.3      | 2025-04-19 | [58226](https://github.com/airbytehq/airbyte/pull/58226) | Update dependencies                                                                                                                                                                                                          |
| 4.6.2      | 2025-04-18 | [58137](https://github.com/airbytehq/airbyte/pull/58137) | Promoting release candidate 4.6.2-rc.1 to a main version.                                                                                                                                                                    |
| 4.6.2-rc.1 | 2025-04-13 | [57534](https://github.com/airbytehq/airbyte/pull/57534) | Migrate marketing_emails and email_subscriptions to low code                                                                                                                                                                 |
| 4.6.1      | 2025-04-12 | [57694](https://github.com/airbytehq/airbyte/pull/57694) | Update dependencies                                                                                                                                                                                                          |
| 4.6.0      | 2025-04-11 | [57572](https://github.com/airbytehq/airbyte/pull/57572) | Promoting release candidate 4.6.0-rc.1 to a main version.                                                                                                                                                                    |
| 4.6.0-rc.1 | 2025-03-31 | [56919](https://github.com/airbytehq/airbyte/pull/56919) | Update CDK to v6                                                                                                                                                                                                             |
| 4.5.6      | 2025-03-29 | [56647](https://github.com/airbytehq/airbyte/pull/56647) | Update dependencies                                                                                                                                                                                                          |
| 4.5.5      | 2025-03-26 | [56416](https://github.com/airbytehq/airbyte/pull/56416) | Disabled `blog_comment` and `all` form-types for `Forms` and `FormSubmissions` stream                                                                                                                                        |
| 4.5.4      | 2025-03-25 | [55822](https://github.com/airbytehq/airbyte/pull/55822) | add userIdIncludingInactive to owners and owners_archived streams                                                                                                                                                            |
| 4.5.3      | 2025-03-24 | [52729](https://github.com/airbytehq/airbyte/pull/55245) | Add conversionId to `form_submissions` schema                                                                                                                                                                                |
| 4.5.2      | 2024-12-14 | [48480](https://github.com/airbytehq/airbyte/pull/49141) | Improves Forms stream by adding the formTypes query parameter to support all form types. This enhancement also propagates to the FormSubmission stream.                                                                      |
| 4.5.1      | 2025-03-22 | [53818](https://github.com/airbytehq/airbyte/pull/53818) | Update dependencies                                                                                                                                                                                                          |
| 4.5.0      | 2025-03-10 | [54177](https://github.com/airbytehq/airbyte/pull/54177) | Add option to cast fields from stream json schema per list of fields                                                                                                                                                         |
| 4.4.9      | 2025-02-01 | [52729](https://github.com/airbytehq/airbyte/pull/52729) | Update dependencies                                                                                                                                                                                                          |
| 4.4.8      | 2025-01-25 | [52295](https://github.com/airbytehq/airbyte/pull/52295) | Update dependencies                                                                                                                                                                                                          |
| 4.4.7      | 2025-01-11 | [51146](https://github.com/airbytehq/airbyte/pull/51146) | Update dependencies                                                                                                                                                                                                          |
| 4.4.6      | 2025-01-04 | [50898](https://github.com/airbytehq/airbyte/pull/50898) | Update dependencies                                                                                                                                                                                                          |
| 4.4.5      | 2024-12-28 | [50669](https://github.com/airbytehq/airbyte/pull/50669) | Update dependencies                                                                                                                                                                                                          |
| 4.4.4      | 2024-12-21 | [50138](https://github.com/airbytehq/airbyte/pull/50138) | Update dependencies                                                                                                                                                                                                          |
| 4.4.3      | 2024-12-14 | [48984](https://github.com/airbytehq/airbyte/pull/48984) | Update dependencies                                                                                                                                                                                                          |
| 4.4.2      | 2024-12-10 | [48480](https://github.com/airbytehq/airbyte/pull/48480) | Adds individual read scopes to LineItems Stream                                                                                                                                                                              |
| 4.4.1      | 2024-11-25 | [48662](https://github.com/airbytehq/airbyte/pull/48662) | Starting with this version, the Docker image is now rootless. Please note that this and future versions will not be compatible with Airbyte versions earlier than 0.64                                                       |
| 4.4.0      | 2024-11-18 | [48548](https://github.com/airbytehq/airbyte/pull/48548) | Promoting release candidate 4.4.0-rc.1 to a main version.                                                                                                                                                                    |
| 4.4.0-rc.1 | 2024-11-18 | [48472](https://github.com/airbytehq/airbyte/pull/48472) | Adds support to maintain use of legacy fields for `Contacts`, `Deals`, and `DealsArchived` streams: `hs_lifecyclestage_{stage_id}_date`, `hs_date_entered_{stage_id}`, `hs_date_exited_{stage_id}`, `hs_time_in_{stage_id}`. |
| 4.3.0      | 2024-11-15 | [44481](https://github.com/airbytehq/airbyte/pull/44481) | Add `Leads` stream                                                                                                                                                                                                           |
| 4.2.26     | 2024-11-04 | [48199](https://github.com/airbytehq/airbyte/pull/48199) | Update dependencies                                                                                                                                                                                                          |
| 4.2.25     | 2024-10-29 | [47028](https://github.com/airbytehq/airbyte/pull/47028) | Update dependencies                                                                                                                                                                                                          |
| 4.2.24     | 2024-10-12 | [46827](https://github.com/airbytehq/airbyte/pull/46827) | Update dependencies                                                                                                                                                                                                          |
| 4.2.23     | 2024-10-05 | [46494](https://github.com/airbytehq/airbyte/pull/46494) | Update dependencies                                                                                                                                                                                                          |
| 4.2.22     | 2024-09-28 | [46160](https://github.com/airbytehq/airbyte/pull/46160) | Update dependencies                                                                                                                                                                                                          |
| 4.2.21     | 2024-09-23 | [42688](https://github.com/airbytehq/airbyte/pull/44899) | Fix incremental search to use primary key as placeholder instead of lastModifiedDate                                                                                                                                         |
| 4.2.20     | 2024-09-21 | [45753](https://github.com/airbytehq/airbyte/pull/45753) | Update dependencies                                                                                                                                                                                                          |
| 4.2.19     | 2024-09-14 | [45018](https://github.com/airbytehq/airbyte/pull/45018) | Update dependencies                                                                                                                                                                                                          |
| 4.2.18     | 2024-08-24 | [43762](https://github.com/airbytehq/airbyte/pull/43762) | Update dependencies                                                                                                                                                                                                          |
| 4.2.17     | 2024-08-21 | [44538](https://github.com/airbytehq/airbyte/pull/44538) | Fix issue with CRM search streams when they have no `associations`                                                                                                                                                           |
| 4.2.16     | 2024-08-20 | [42919](https://github.com/airbytehq/airbyte/pull/42919) | Add support for Deal Splits                                                                                                                                                                                                  |
| 4.2.15     | 2024-08-08 | [43381](https://github.com/airbytehq/airbyte/pull/43381) | Fix associations retrieval for Engagements streams (calls, meetings, notes, tasks, emails) in Incremental with existing state                                                                                                |
| 4.2.14     | 2024-07-27 | [42688](https://github.com/airbytehq/airbyte/pull/42688) | Update dependencies                                                                                                                                                                                                          |
| 4.2.13     | 2024-07-20 | [42264](https://github.com/airbytehq/airbyte/pull/42264) | Update dependencies                                                                                                                                                                                                          |
| 4.2.12     | 2024-07-13 | [41766](https://github.com/airbytehq/airbyte/pull/41766) | Update dependencies                                                                                                                                                                                                          |
| 4.2.11     | 2024-07-10 | [41558](https://github.com/airbytehq/airbyte/pull/41558) | Update dependencies                                                                                                                                                                                                          |
| 4.2.10     | 2024-07-09 | [41286](https://github.com/airbytehq/airbyte/pull/41286) | Update dependencies                                                                                                                                                                                                          |
| 4.2.9      | 2024-07-08 | [41045](https://github.com/airbytehq/airbyte/pull/41045) | Use latest `CDK` version possible                                                                                                                                                                                            |
| 4.2.8      | 2024-07-06 | [40923](https://github.com/airbytehq/airbyte/pull/40923) | Update dependencies                                                                                                                                                                                                          |
| 4.2.7      | 2024-06-25 | [40441](https://github.com/airbytehq/airbyte/pull/40441) | Update dependencies                                                                                                                                                                                                          |
| 4.2.6      | 2024-06-22 | [40126](https://github.com/airbytehq/airbyte/pull/40126) | Update dependencies                                                                                                                                                                                                          |
| 4.2.5      | 2024-06-17 | [39432](https://github.com/airbytehq/airbyte/pull/39432) | Remove references to deprecated state method                                                                                                                                                                                 |
| 4.2.4      | 2024-06-10 | [38800](https://github.com/airbytehq/airbyte/pull/38800) | Retry hubspot _parse_and_handle_errors on JSON decode errors                                                                                                                                                                 |
| 4.2.3      | 2024-06-06 | [39314](https://github.com/airbytehq/airbyte/pull/39314) | Added missing schema types for the `Workflows` stream schema                                                                                                                                                                 |
| 4.2.2      | 2024-06-04 | [38981](https://github.com/airbytehq/airbyte/pull/38981) | [autopull] Upgrade base image to v1.2.1                                                                                                                                                                                      |
| 4.2.1      | 2024-05-30 | [38024](https://github.com/airbytehq/airbyte/pull/38024) | etry when attempting to get scopes                                                                                                                                                                                           |
| 4.2.0      | 2024-05-24 | [38049](https://github.com/airbytehq/airbyte/pull/38049) | Add resumable full refresh support to `contacts_form_submissions` and `contacts_merged_audit` streams                                                                                                                        |
| 4.1.5      | 2024-05-17 | [38243](https://github.com/airbytehq/airbyte/pull/38243) | Replace AirbyteLogger with logging.Logger                                                                                                                                                                                    |
| 4.1.4      | 2024-05-16 | [38286](https://github.com/airbytehq/airbyte/pull/38286) | Added default schema normalization for the  `Tickets` stream, to ensure the data types                                                                                                                                       |
| 4.1.3      | 2024-05-13 | [38128](https://github.com/airbytehq/airbyte/pull/38128) | contacts_list_memberships as semi-incremental stream                                                                                                                                                                         |
| 4.1.2      | 2024-04-24 | [36642](https://github.com/airbytehq/airbyte/pull/36642) | Schema descriptions and CDK 0.80.0                                                                                                                                                                                           |
| 4.1.1      | 2024-04-11 | [35945](https://github.com/airbytehq/airbyte/pull/35945) | Add integration tests                                                                                                                                                                                                        |
| 4.1.0      | 2024-03-27 | [36541](https://github.com/airbytehq/airbyte/pull/36541) | Added test configuration features, fixed type hints                                                                                                                                                                          |
| 4.0.0      | 2024-03-10 | [35662](https://github.com/airbytehq/airbyte/pull/35662) | Update `Deals Property History` and `Companies Property History` schemas                                                                                                                                                     |
| 3.3.0      | 2024-02-16 | [34597](https://github.com/airbytehq/airbyte/pull/34597) | Make start date not required, sync all data from default value if it's not provided                                                                                                                                          |
| 3.2.0      | 2024-02-15 | [35328](https://github.com/airbytehq/airbyte/pull/35328) | Add mailingIlsListsIncluded and mailingIlsListsExcluded fields to Marketing emails stream schema                                                                                                                             |
| 3.1.1      | 2024-02-12 | [35165](https://github.com/airbytehq/airbyte/pull/35165) | Manage dependencies with Poetry.                                                                                                                                                                                             |
| 3.1.0      | 2024-02-05 | [34829](https://github.com/airbytehq/airbyte/pull/34829) | Add `Contacts Form Submissions` stream                                                                                                                                                                                       |
| 3.0.1      | 2024-01-29 | [34635](https://github.com/airbytehq/airbyte/pull/34635) | Fix pagination for `CompaniesPropertyHistory` stream                                                                                                                                                                         |
| 3.0.0      | 2024-01-25 | [34492](https://github.com/airbytehq/airbyte/pull/34492) | Update `marketing_emails` stream schema                                                                                                                                                                                      |
| 2.0.2      | 2023-12-15 | [33844](https://github.com/airbytehq/airbyte/pull/33844) | Make property_history PK combined to support Incremental/Deduped sync type                                                                                                                                                   |
| 2.0.1      | 2023-12-15 | [33527](https://github.com/airbytehq/airbyte/pull/33527) | Make query string calculated correctly for PropertyHistory streams to avoid 414 HTTP Errors                                                                                                                                  |
| 2.0.0      | 2023-12-08 | [33266](https://github.com/airbytehq/airbyte/pull/33266) | Add ContactsPropertyHistory, CompaniesPropertyHistory, DealsPropertyHistory streams                                                                                                                                          |
| 1.9.0      | 2023-12-04 | [33042](https://github.com/airbytehq/airbyte/pull/33042) | Add Web Analytics streams                                                                                                                                                                                                    |
| 1.8.0      | 2023-11-23 | [32778](https://github.com/airbytehq/airbyte/pull/32778) | Extend `PropertyHistory` stream to support incremental sync                                                                                                                                                                  |
| 1.7.0      | 2023-11-01 | [32035](https://github.com/airbytehq/airbyte/pull/32035) | Extend the `Forms` stream schema                                                                                                                                                                                             |
| 1.6.1      | 2023-10-20 | [31644](https://github.com/airbytehq/airbyte/pull/31644) | Base image migration: remove Dockerfile and use the python-connector-base image                                                                                                                                              |
| 1.6.0      | 2023-10-19 | [31606](https://github.com/airbytehq/airbyte/pull/31606) | Add new field `aifeatures` to the `marketing emails` stream schema                                                                                                                                                           |
| 1.5.1      | 2023-10-04 | [31050](https://github.com/airbytehq/airbyte/pull/31050) | Add type transformer for `Engagements` stream                                                                                                                                                                                |
| 1.5.0      | 2023-09-11 | [30322](https://github.com/airbytehq/airbyte/pull/30322) | Unnest stream schemas                                                                                                                                                                                                        |
| 1.4.1      | 2023-08-22 | [29715](https://github.com/airbytehq/airbyte/pull/29715) | Fix python package configuration stream                                                                                                                                                                                      |
| 1.4.0      | 2023-08-11 | [29249](https://github.com/airbytehq/airbyte/pull/29249) | Add `OwnersArchived` stream                                                                                                                                                                                                  |
| 1.3.3      | 2023-08-10 | [29248](https://github.com/airbytehq/airbyte/pull/29248) | Specify `threadId` in `engagements` stream to type string                                                                                                                                                                    |
| 1.3.2      | 2023-08-10 | [29326](https://github.com/airbytehq/airbyte/pull/29326) | Add primary keys to streams `ContactLists` and `PropertyHistory`                                                                                                                                                             |
| 1.3.1      | 2023-08-08 | [29211](https://github.com/airbytehq/airbyte/pull/29211) | Handle 400 and 403 errors without interruption of the sync                                                                                                                                                                   |
| 1.3.0      | 2023-08-01 | [28909](https://github.com/airbytehq/airbyte/pull/28909) | Add handling of source connection errors                                                                                                                                                                                     |
| 1.2.0      | 2023-07-27 | [27091](https://github.com/airbytehq/airbyte/pull/27091) | Add new stream `ContactsMergedAudit`                                                                                                                                                                                         |
| 1.1.2      | 2023-07-27 | [28558](https://github.com/airbytehq/airbyte/pull/28558) | Improve error messages during connector setup                                                                                                                                                                                |
| 1.1.1      | 2023-07-25 | [28705](https://github.com/airbytehq/airbyte/pull/28705) | Fix retry handler for token expired error                                                                                                                                                                                    |
| 1.1.0      | 2023-07-18 | [28349](https://github.com/airbytehq/airbyte/pull/28349) | Add unexpected fields in schemas of streams `email_events`, `email_subscriptions`, `engagements`, `campaigns`                                                                                                                |
| 1.0.1      | 2023-06-23 | [27658](https://github.com/airbytehq/airbyte/pull/27658) | Use fully qualified name to retrieve custom objects                                                                                                                                                                          |
| 1.0.0      | 2023-06-08 | [27161](https://github.com/airbytehq/airbyte/pull/27161) | Fix increment sync for engagements stream, 'Recent' API is used for recent syncs of last recent 30 days and less than 10k records, otherwise full sync if performed by 'All' API                                             |
| 0.9.0      | 2023-06-26 | [27726](https://github.com/airbytehq/airbyte/pull/27726) | License Update: Elv2                                                                                                                                                                                                         |
| 0.8.4      | 2023-05-17 | [25667](https://github.com/airbytehq/airbyte/pull/26082) | Fixed bug with wrong parsing of boolean encoded like "false" parsed as True                                                                                                                                                  |
| 0.8.3      | 2023-05-31 | [26831](https://github.com/airbytehq/airbyte/pull/26831) | Remove authSpecification from connector specification in favour of advancedAuth                                                                                                                                              |
| 0.8.2      | 2023-05-16 | [26418](https://github.com/airbytehq/airbyte/pull/26418) | Add custom availability strategy which catches permission errors from parent streams                                                                                                                                         |
| 0.8.1      | 2023-05-29 | [26719](https://github.com/airbytehq/airbyte/pull/26719) | Handle issue when `state` value is literally `"" (empty str)`                                                                                                                                                                |
| 0.8.0      | 2023-04-10 | [16032](https://github.com/airbytehq/airbyte/pull/16032) | Add new stream `Custom Object`                                                                                                                                                                                               |
| 0.7.0      | 2023-04-10 | [24450](https://github.com/airbytehq/airbyte/pull/24450) | Add new stream `Goals`                                                                                                                                                                                                       |
| 0.6.2      | 2023-04-28 | [25667](https://github.com/airbytehq/airbyte/pull/25667) | Fix bug with `Invalid Date` like `2000-00-00T00:00:00Z` while settip up the connector                                                                                                                                        |
| 0.6.1      | 2023-04-10 | [21423](https://github.com/airbytehq/airbyte/pull/21423) | Update scope for `DealPipelines` stream to only `crm.objects.contacts.read`                                                                                                                                                  |
| 0.6.0      | 2023-04-07 | [24980](https://github.com/airbytehq/airbyte/pull/24980) | Add new stream `DealsArchived`                                                                                                                                                                                               |
| 0.5.2      | 2023-04-07 | [24915](https://github.com/airbytehq/airbyte/pull/24915) | Fix field key parsing (replace whitespace with uderscore)                                                                                                                                                                    |
| 0.5.1      | 2023-04-05 | [22982](https://github.com/airbytehq/airbyte/pull/22982) | Specified date formatting in specification                                                                                                                                                                                   |
| 0.5.0      | 2023-03-30 | [24711](https://github.com/airbytehq/airbyte/pull/24711) | Add incremental sync support for `campaigns`, `deal_pipelines`, `ticket_pipelines`, `forms`, `form_submissions`, `form_submissions`, `workflows`, `owners`                                                                   |
| 0.4.0      | 2023-03-31 | [22910](https://github.com/airbytehq/airbyte/pull/22910) | Add `email_subscriptions` stream                                                                                                                                                                                             |
| 0.3.4      | 2023-03-28 | [24641](https://github.com/airbytehq/airbyte/pull/24641) | Convert to int only numeric values                                                                                                                                                                                           |
| 0.3.3      | 2023-03-27 | [24591](https://github.com/airbytehq/airbyte/pull/24591) | Fix pagination for `marketing emails` stream                                                                                                                                                                                 |
| 0.3.2      | 2023-02-07 | [22479](https://github.com/airbytehq/airbyte/pull/22479) | Turn on default HttpAvailabilityStrategy                                                                                                                                                                                     |
| 0.3.1      | 2023-01-27 | [22009](https://github.com/airbytehq/airbyte/pull/22009) | Set `AvailabilityStrategy` for streams explicitly to `None`                                                                                                                                                                  |
| 0.3.0      | 2022-10-27 | [18546](https://github.com/airbytehq/airbyte/pull/18546) | Sunsetting API Key authentication. `Quotes` stream is no longer available                                                                                                                                                    |
| 0.2.2      | 2022-10-03 | [16914](https://github.com/airbytehq/airbyte/pull/16914) | Fix 403 forbidden error validation                                                                                                                                                                                           |
| 0.2.1      | 2022-09-26 | [17120](https://github.com/airbytehq/airbyte/pull/17120) | Migrate to per-stream state.                                                                                                                                                                                                 |
| 0.2.0      | 2022-09-13 | [16632](https://github.com/airbytehq/airbyte/pull/16632) | Remove Feedback Submissions stream as the one using unstable (beta) API.                                                                                                                                                     |
| 0.1.83     | 2022-09-01 | [16214](https://github.com/airbytehq/airbyte/pull/16214) | Update Tickets, fix missing properties and change how state is updated.                                                                                                                                                      |
| 0.1.82     | 2022-08-18 | [15110](https://github.com/airbytehq/airbyte/pull/15110) | Check if it has a state on search streams before first sync                                                                                                                                                                  |
| 0.1.81     | 2022-08-05 | [15354](https://github.com/airbytehq/airbyte/pull/15354) | Fix `Deals` stream schema                                                                                                                                                                                                    |
| 0.1.80     | 2022-08-01 | [15156](https://github.com/airbytehq/airbyte/pull/15156) | Fix 401 error while retrieving associations using OAuth                                                                                                                                                                      |
| 0.1.79     | 2022-07-28 | [15144](https://github.com/airbytehq/airbyte/pull/15144) | Revert v0.1.78 due to permission issues                                                                                                                                                                                      |
| 0.1.78     | 2022-07-28 | [15099](https://github.com/airbytehq/airbyte/pull/15099) | Fix to fetch associations when using incremental mode                                                                                                                                                                        |
| 0.1.77     | 2022-07-26 | [15035](https://github.com/airbytehq/airbyte/pull/15035) | Make PropertyHistory stream read historic data not limited to 30 days                                                                                                                                                        |
| 0.1.76     | 2022-07-25 | [14999](https://github.com/airbytehq/airbyte/pull/14999) | Partially revert changes made in v0.1.75                                                                                                                                                                                     |
| 0.1.75     | 2022-07-18 | [14744](https://github.com/airbytehq/airbyte/pull/14744) | Remove override of private CDK method                                                                                                                                                                                        |
| 0.1.74     | 2022-07-25 | [14412](https://github.com/airbytehq/airbyte/pull/14412) | Add private app authentication                                                                                                                                                                                               |
| 0.1.73     | 2022-07-13 | [14666](https://github.com/airbytehq/airbyte/pull/14666) | Decrease number of http requests made, disable Incremental mode for PropertyHistory stream                                                                                                                                   |
| 0.1.72     | 2022-06-24 | [14054](https://github.com/airbytehq/airbyte/pull/14054) | Extended error logging                                                                                                                                                                                                       |
| 0.1.71     | 2022-06-24 | [14102](https://github.com/airbytehq/airbyte/pull/14102) | Removed legacy `AirbyteSentry` dependency from the code                                                                                                                                                                      |
| 0.1.70     | 2022-06-16 | [13837](https://github.com/airbytehq/airbyte/pull/13837) | Fix the missing data in CRM streams issue                                                                                                                                                                                    |
| 0.1.69     | 2022-06-10 | [13691](https://github.com/airbytehq/airbyte/pull/13691) | Fix the `URI Too Long` issue                                                                                                                                                                                                 |
| 0.1.68     | 2022-06-08 | [13596](https://github.com/airbytehq/airbyte/pull/13596) | Fix for the `property_history` which did not emit records                                                                                                                                                                    |
| 0.1.67     | 2022-06-07 | [13566](https://github.com/airbytehq/airbyte/pull/13566) | Report which scopes are missing to the user                                                                                                                                                                                  |
| 0.1.66     | 2022-06-05 | [13475](https://github.com/airbytehq/airbyte/pull/13475) | Scope `crm.objects.feedback_submissions.read` added for `feedback_submissions` stream                                                                                                                                        |
| 0.1.65     | 2022-06-03 | [13455](https://github.com/airbytehq/airbyte/pull/13455) | Discover only returns streams for which required scopes were granted                                                                                                                                                         |
| 0.1.64     | 2022-06-03 | [13218](https://github.com/airbytehq/airbyte/pull/13218) | Transform `contact_lists` data to comply with schema                                                                                                                                                                         |
| 0.1.63     | 2022-06-02 | [13320](https://github.com/airbytehq/airbyte/pull/13320) | Fix connector incremental state handling                                                                                                                                                                                     |
| 0.1.62     | 2022-06-01 | [13383](https://github.com/airbytehq/airbyte/pull/13383) | Add `line items` to `deals` stream                                                                                                                                                                                           |
| 0.1.61     | 2022-05-25 | [13381](https://github.com/airbytehq/airbyte/pull/13381) | Requests scopes as optional instead of required                                                                                                                                                                              |
| 0.1.60     | 2022-05-25 | [13159](https://github.com/airbytehq/airbyte/pull/13159) | Use RFC3339 datetime                                                                                                                                                                                                         |
| 0.1.59     | 2022-05-10 | [12711](https://github.com/airbytehq/airbyte/pull/12711) | Ensure oauth2.0 token has all needed scopes in "check" command                                                                                                                                                               |
| 0.1.58     | 2022-05-04 | [12482](https://github.com/airbytehq/airbyte/pull/12482) | Update input configuration copy                                                                                                                                                                                              |
| 0.1.57     | 2022-05-04 | [12198](https://github.com/airbytehq/airbyte/pull/12198) | Add deals associations for quotes                                                                                                                                                                                            |
| 0.1.56     | 2022-05-02 | [12515](https://github.com/airbytehq/airbyte/pull/12515) | Extra logs for troubleshooting 403 errors                                                                                                                                                                                    |
| 0.1.55     | 2022-04-28 | [12424](https://github.com/airbytehq/airbyte/pull/12424) | Correct schema for ticket_pipeline stream                                                                                                                                                                                    |
| 0.1.54     | 2022-04-28 | [12335](https://github.com/airbytehq/airbyte/pull/12335) | Mock time slep in unit test s                                                                                                                                                                                                |
| 0.1.53     | 2022-04-20 | [12230](https://github.com/airbytehq/airbyte/pull/12230) | Change spec json to yaml format                                                                                                                                                                                              |
| 0.1.52     | 2022-03-25 | [11423](https://github.com/airbytehq/airbyte/pull/11423) | Add tickets associations to engagements streams                                                                                                                                                                              |
| 0.1.51     | 2022-03-24 | [11321](https://github.com/airbytehq/airbyte/pull/11321) | Fix updated at field non exists issue                                                                                                                                                                                        |
| 0.1.50     | 2022-03-22 | [11266](https://github.com/airbytehq/airbyte/pull/11266) | Fix Engagements Stream Pagination                                                                                                                                                                                            |
| 0.1.49     | 2022-03-17 | [11218](https://github.com/airbytehq/airbyte/pull/11218) | Anchor hyperlink in input configuration                                                                                                                                                                                      |
| 0.1.48     | 2022-03-16 | [11105](https://github.com/airbytehq/airbyte/pull/11105) | Fix float numbers, upd docs                                                                                                                                                                                                  |
| 0.1.47     | 2022-03-15 | [11121](https://github.com/airbytehq/airbyte/pull/11121) | Add partition keys where appropriate                                                                                                                                                                                         |
| 0.1.46     | 2022-03-14 | [10700](https://github.com/airbytehq/airbyte/pull/10700) | Handle 10k+ records reading in Hubspot streams                                                                                                                                                                               |
| 0.1.45     | 2022-03-04 | [10707](https://github.com/airbytehq/airbyte/pull/10707) | Remove stage history from deals stream to increase efficiency                                                                                                                                                                |
| 0.1.44     | 2022-02-24 | [9027](https://github.com/airbytehq/airbyte/pull/9027)   | Add associations companies to deals, ticket and contact stream                                                                                                                                                               |
| 0.1.43     | 2022-02-24 | [10576](https://github.com/airbytehq/airbyte/pull/10576) | Cast timestamp to date/datetime                                                                                                                                                                                              |
| 0.1.42     | 2022-02-22 | [10492](https://github.com/airbytehq/airbyte/pull/10492) | Add `date-time` format to datetime fields                                                                                                                                                                                    |
| 0.1.41     | 2022-02-21 | [10177](https://github.com/airbytehq/airbyte/pull/10177) | Migrate to CDK                                                                                                                                                                                                               |
| 0.1.40     | 2022-02-10 | [10142](https://github.com/airbytehq/airbyte/pull/10142) | Add associations to ticket stream                                                                                                                                                                                            |
| 0.1.39     | 2022-02-10 | [10055](https://github.com/airbytehq/airbyte/pull/10055) | Bug fix: reading not initialized stream                                                                                                                                                                                      |
| 0.1.38     | 2022-02-03 | [9786](https://github.com/airbytehq/airbyte/pull/9786)   | Add new streams for engagements(calls, emails, meetings, notes and tasks)                                                                                                                                                    |
| 0.1.37     | 2022-01-27 | [9555](https://github.com/airbytehq/airbyte/pull/9555)   | Getting form_submission for all forms                                                                                                                                                                                        |
| 0.1.36     | 2022-01-22 | [7784](https://github.com/airbytehq/airbyte/pull/7784)   | Add Property History Stream                                                                                                                                                                                                  |
| 0.1.35     | 2021-12-24 | [9081](https://github.com/airbytehq/airbyte/pull/9081)   | Add Feedback Submissions stream and update Ticket Pipelines stream                                                                                                                                                           |
| 0.1.34     | 2022-01-20 | [9641](https://github.com/airbytehq/airbyte/pull/9641)   | Add more fields for `email_events` stream                                                                                                                                                                                    |
| 0.1.33     | 2022-01-14 | [8887](https://github.com/airbytehq/airbyte/pull/8887)   | More efficient support for incremental updates on Companies, Contact, Deals and Engagement streams                                                                                                                           |
| 0.1.32     | 2022-01-13 | [8011](https://github.com/airbytehq/airbyte/pull/8011)   | Add new stream form_submissions                                                                                                                                                                                              |
| 0.1.31     | 2022-01-11 | [9385](https://github.com/airbytehq/airbyte/pull/9385)   | Remove auto-generated `properties` from `Engagements` stream                                                                                                                                                                 |
| 0.1.30     | 2021-01-10 | [9129](https://github.com/airbytehq/airbyte/pull/9129)   | Created Contacts list memberships streams                                                                                                                                                                                    |
| 0.1.29     | 2021-12-17 | [8699](https://github.com/airbytehq/airbyte/pull/8699)   | Add incremental sync support for `companies`, `contact_lists`, `contacts`, `deals`, `line_items`, `products`, `quotes`, `tickets` streams                                                                                    |
| 0.1.28     | 2021-12-15 | [8429](https://github.com/airbytehq/airbyte/pull/8429)   | Update fields and descriptions                                                                                                                                                                                               |
| 0.1.27     | 2021-12-09 | [8658](https://github.com/airbytehq/airbyte/pull/8658)   | Fix config backward compatibility issue by allowing additional properties in the spec                                                                                                                                        |
| 0.1.26     | 2021-11-30 | [8329](https://github.com/airbytehq/airbyte/pull/8329)   | Remove 'skip_dynamic_fields' config param                                                                                                                                                                                    |
| 0.1.25     | 2021-11-23 | [8216](https://github.com/airbytehq/airbyte/pull/8216)   | Add skip dynamic fields for testing only                                                                                                                                                                                     |
| 0.1.24     | 2021-11-09 | [7683](https://github.com/airbytehq/airbyte/pull/7683)   | Fix name issue 'Hubspot' -> 'HubSpot'                                                                                                                                                                                        |
| 0.1.23     | 2021-11-08 | [7730](https://github.com/airbytehq/airbyte/pull/7730)   | Fix OAuth flow schema                                                                                                                                                                                                        |
| 0.1.22     | 2021-11-03 | [7562](https://github.com/airbytehq/airbyte/pull/7562)   | Migrate Hubspot source to CDK structure                                                                                                                                                                                      |
| 0.1.21     | 2021-10-27 | [7405](https://github.com/airbytehq/airbyte/pull/7405)   | Change of package `import` from `urllib` to `urllib.parse`                                                                                                                                                                   |
| 0.1.20     | 2021-10-26 | [7393](https://github.com/airbytehq/airbyte/pull/7393)   | Hotfix for `split_properties` function, add the length of separator symbol `,`(`%2C` in HTTP format) to the checking of the summary URL length                                                                               |
| 0.1.19     | 2021-10-26 | [6954](https://github.com/airbytehq/airbyte/pull/6954)   | Fix issue with getting `414` HTTP error for streams                                                                                                                                                                          |
| 0.1.18     | 2021-10-18 | [5840](https://github.com/airbytehq/airbyte/pull/5840)   | Add new marketing emails (with statistics) stream                                                                                                                                                                            |
| 0.1.17     | 2021-10-14 | [6995](https://github.com/airbytehq/airbyte/pull/6995)   | Update `discover` method: disable `quotes` stream when using OAuth config                                                                                                                                                    |
| 0.1.16     | 2021-09-27 | [6465](https://github.com/airbytehq/airbyte/pull/6465)   | Implement OAuth support. Use CDK authenticator instead of connector specific authenticator                                                                                                                                   |
| 0.1.15     | 2021-09-23 | [6374](https://github.com/airbytehq/airbyte/pull/6374)   | Use correct schema for `owners` stream                                                                                                                                                                                       |
| 0.1.14     | 2021-09-08 | [5693](https://github.com/airbytehq/airbyte/pull/5693)   | Include deal_to_contact association when pulling deal stream and include contact ID in contact stream                                                                                                                        |
| 0.1.13     | 2021-09-08 | [5834](https://github.com/airbytehq/airbyte/pull/5834)   | Fix array fields without items property in schema                                                                                                                                                                            |
| 0.1.12     | 2021-09-02 | [5798](https://github.com/airbytehq/airbyte/pull/5798)   | Treat empty string values as None for field with format to fix normalization errors                                                                                                                                          |
| 0.1.11     | 2021-08-26 | [5685](https://github.com/airbytehq/airbyte/pull/5685)   | Remove all date-time format from schemas                                                                                                                                                                                     |
| 0.1.10     | 2021-08-17 | [5463](https://github.com/airbytehq/airbyte/pull/5463)   | Fix fail on reading stream using `API Key` without required permissions                                                                                                                                                      |
| 0.1.9      | 2021-08-11 | [5334](https://github.com/airbytehq/airbyte/pull/5334)   | Fix empty strings inside float datatype                                                                                                                                                                                      |
| 0.1.8      | 2021-08-06 | [5250](https://github.com/airbytehq/airbyte/pull/5250)   | Fix issue with printing exceptions                                                                                                                                                                                           |
| 0.1.7      | 2021-07-27 | [4913](https://github.com/airbytehq/airbyte/pull/4913)   | Update fields schema                                                                                                                                                                                                         |

</details>

</HideInUI><|MERGE_RESOLUTION|>--- conflicted
+++ resolved
@@ -333,11 +333,8 @@
 
 | Version    | Date       | Pull Request                                             | Subject                                                                                                                                                                          |
 |:-----------|:-----------|:---------------------------------------------------------|:---------------------------------------------------------------------------------------------------------------------------------------------------------------------------------|
-<<<<<<< HEAD
 | 5.2.0-rc.1 | 2025-05-14 | [59127](https://github.com/airbytehq/airbyte/pull/59127) | Migrate deals to low code                                                                                                                                                                                                    |
-=======
-| 5.1.0 | 2025-05-14 | [60276](https://github.com/airbytehq/airbyte/pull/60276) | Promoting release candidate 5.1.0-rc.1 to a main version. |
->>>>>>> 42655c0e
+| 5.1.0      | 2025-05-14 | [60276](https://github.com/airbytehq/airbyte/pull/60276) | Promoting release candidate 5.1.0-rc.1 to a main version. |
 | 5.1.0-rc.1 | 2025-05-13 | [58105](https://github.com/airbytehq/airbyte/pull/58105) | Migrate deals_archived, forms, form_submissions, owners, owners_archived to low-code                                                                                                                                                      |
 | 5.0.0      | 2025-05-12 | [59673](https://github.com/airbytehq/airbyte/pull/59673)     | Deprecate contacts_form_submissions, contacts_list_memberships, contacts_merged_audit streams which are not supported in Hubspot's V3 API. Update contact_lists to use V3 API.                                               |
 | 4.12.2     | 2025-05-09 | [59755](https://github.com/airbytehq/airbyte/pull/59755) | Add missing cursor format for workflows stream state migration                                                                                                                                                      |
