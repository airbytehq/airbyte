# HubSpot

<HideInUI>

This page contains the setup guide and reference information for the [HubSpot](https://www.hubspot.com/) source connector.

</HideInUI>

## Prerequisites

- HubSpot Account

<!-- env:oss -->

- **For Airbyte Open Source**: Private App with Access Token
<!-- /env:oss -->

## Setup guide

### Step 1: Set up HubSpot

<!-- env:cloud -->

**For Airbyte Cloud:**

**- OAuth** (Recommended). We highly recommend you use OAuth rather than Private App authentication, as it significantly simplifies the setup process.

**- Private App:** If you are using a Private App, you will need to use your Access Token to set up the connector. Please refer to the [official HubSpot documentation](https://developers.hubspot.com/docs/api/private-apps) to learn how to obtain the access token.

<!-- /env:cloud -->

<!-- env:oss -->

**For Airbyte Open Source:**

**- Private App setup** (Recommended): If you are authenticating via a Private App, you will need to use your Access Token to set up the connector. Please refer to the [official HubSpot documentation](https://developers.hubspot.com/docs/api/private-apps) to learn how to obtain the access token.

**- OAuth setup:** If you are using Oauth to authenticate on Airbyte Open Source, please refer to [Hubspot's detailed walkthrough](https://developers.hubspot.com/docs/api/working-with-oauth). To set up the connector, you will need to acquire your:

- Client ID
- Client Secret
- Refresh Token
<!-- /env:oss -->

More information on HubSpot authentication methods can be found
[here](https://developers.hubspot.com/docs/api/intro-to-auth).

### Step 2: Configure the scopes for your streams (Private App only)

These instructions are only relevant if you are using a **Private App** for authentication. You can ignore this if you are authenticating via OAuth.

To set up a Private App, you must manually configure scopes to ensure Airbyte can sync all available data. Each scope relates to a specific stream or streams. Please refer to [Hubspot's page on scopes](https://legacydocs.hubspot.com/docs/methods/oauth2/initiate-oauth-integration#scopes) for instructions.

<details>
  <summary>Expand to review scopes</summary>


| Stream                      | Required Scope                                                                                               |
| :-------------------------- | :----------------------------------------------------------------------------------------------------------- |
| `campaigns`                 | `content`                                                                                                    |
| `companies`                 | `crm.objects.companies.read`, `crm.schemas.companies.read`                                                   |
| `contact_lists`             | `crm.lists.read`                                                                                             |
| `contacts`                  | `crm.objects.contacts.read`                                                                                  |
| `contacts_web_analytics`    | `crm.objects.contacts.read`, `business-intelligence`                                                         |
| Custom CRM Objects          | `crm.objects.custom.read`                                                                                    |
| `deal_pipelines`            | `crm.objects.contacts.read`                                                                                  |
| `deals`                     | `crm.objects.deals.read`, `crm.schemas.deals.read`                                                           |
| `deals_archived`            | `crm.objects.deals.read`, `crm.schemas.deals.read`                                                           |
| `email_events`              | `content`                                                                                                    |
| `email_subscriptions`       | `content`                                                                                                    |
| `engagements`               | `crm.objects.companies.read`, `crm.objects.contacts.read`, `crm.objects.deals.read`, `tickets`, `e-commerce` |
| `engagements_emails`        | `sales-email-read`                                                                                           |
| `forms`                     | `forms`                                                                                                      |
| `form_submissions`          | `forms`                                                                                                      |
| `goals`                     | `crm.objects.goals.read`                                                                                     |
| `leads`                     | `crm.objects.leads.read`, `crm.schemas.leads.read`                                                   |
| `line_items`                | `e-commerce`                                                                                                 |
| `owners`                    | `crm.objects.owners.read`                                                                                    |
| `products`                  | `e-commerce`                                                                                                 |
| `property_history`          | `crm.objects.contacts.read`                                                                                  |
| `subscription_changes`      | `content`                                                                                                    |
| `tickets`                   | `tickets`                                                                                                    |
| `workflows`                 | `automation`                                                                                                 |

</details>

### Step 3: Set up the HubSpot connector in Airbyte

<!-- env:cloud -->

#### For Airbyte Cloud:

1. [Log into your Airbyte Cloud](https://cloud.airbyte.com/workspaces) account.
2. Click Sources and then click + New source.
3. On the Set up the source page, select HubSpot from the Source type dropdown.
4. Enter a name for the HubSpot connector.
5. From the **Authentication** dropdown, select your chosen authentication method:
   - (Recommended) To authenticate using OAuth, select **OAuth** and click **Authenticate your HubSpot account** to sign in with HubSpot and authorize your account.

     :::note HubSpot Authentication issues
     You may encounter an error during the authentication process in the popup window with the message `An invalid scope name was provided`. To resolve this, close the window and retry authentication.
     :::
   - (Not Recommended) To authenticate using a Private App, select **Private App** and enter the Access Token for your HubSpot account.

<FieldAnchor field="start_date">

6. For **Start date**, use the provided datepicker or enter the date in the following format: `yyyy-mm-ddThh:mm:ssZ`. Data added on and after this date will be replicated. If this is not set, "2006-06-01T00:00:00Z" (the date Hubspot was created) will be used as a start date.

</FieldAnchor>

7. Click **Set up source** and wait for the tests to complete.
<!-- /env:cloud -->

<!-- env:oss -->

#### For Airbyte Open Source:

1. Navigate to the Airbyte Open Source dashboard.
2. From the Airbyte UI, click **Sources**, then click on **+ New Source** and select **HubSpot** from the list of available sources.
3. Enter a **Source name** of your choosing.
4. From the **Authentication** dropdown, select your chosen authentication method:
   - (Recommended) To authenticate using a Private App, select **Private App** and enter the Access Token for your HubSpot account.
   - (Not Recommended:) To authenticate using OAuth, select **OAuth** and enter your Client ID, Client Secret, and Refresh Token.
5. For **Start date**, use the provided datepicker or enter the date in the following format:
   `yyyy-mm-ddThh:mm:ssZ`. The data added on and after this date will be replicated. If not set, "2006-06-01T00:00:00Z" (Hubspot creation date) will be used as start date. It's recommended to provide relevant to your data start date value to optimize synchronization.
6. Click **Set up source** and wait for the tests to complete.

<FieldAnchor field="enable_experimental_streams">

### Experimental streams

[Web Analytics](https://developers.hubspot.com/docs/api/events/web-analytics) streams may be enabled as an experimental feature. Note that these streams use a Hubspot API that is currently in beta, and they may be modified or unstable as the API continues to develop.

</FieldAnchor>

<HideInUI>

## Supported sync modes

The HubSpot source connector supports the following [sync modes](https://docs.airbyte.com/cloud/core-concepts/#connection-sync-modes):

- Full Refresh
- Incremental

:::note
There are two types of incremental sync:

1. Incremental (standard server-side, where API returns only the data updated or generated since the last sync)
2. Client-Side Incremental (API returns all available data and connector filters out only new records)
   :::

## Supported Streams

The HubSpot source connector supports the following streams:

- [Campaigns](https://developers.hubspot.com/docs/methods/email/get_campaign_data) \(Client-Side Incremental\)
- [Companies](https://developers.hubspot.com/docs/api/crm/companies) \(Incremental\)
- [Contact Lists](https://developers.hubspot.com/docs/reference/api/crm/lists#post-%2Fcrm%2Fv3%2Flists%2Fsearch) \(Incremental\)
- [Contacts](https://developers.hubspot.com/docs/methods/contacts/get_contacts) \(Incremental\)
- [Deal Pipelines](https://developers.hubspot.com/docs/methods/pipelines/get_pipelines_for_object_type) \(Client-Side Incremental\)
- [Deals](https://developers.hubspot.com/docs/api/crm/deals) \(including Contact associations\) \(Incremental\)
  - Records that have been deleted (archived) and stored in HubSpot's recycle bin will only be kept for 90 days, see [response from HubSpot Team](https://community.hubspot.com/t5/APIs-Integrations/Archived-deals-deleted-or-different/m-p/714157)
- [Deals Archived](https://developers.hubspot.com/docs/api/crm/deals) \(including Contact associations\) \(Incremental\)
- [Email Events](https://developers.hubspot.com/docs/methods/email/get_events) \(Incremental\)
- [Email Subscriptions](https://developers.hubspot.com/docs/methods/email/get_subscriptions)
- [Engagements](https://legacydocs.hubspot.com/docs/methods/engagements/get-all-engagements) \(Incremental\)
- [Engagements Calls](https://developers.hubspot.com/docs/api/crm/calls) \(Incremental\)
- [Engagements Emails](https://developers.hubspot.com/docs/api/crm/email) \(Incremental\)
- [Engagements Meetings](https://developers.hubspot.com/docs/api/crm/meetings) \(Incremental\)
- [Engagements Notes](https://developers.hubspot.com/docs/api/crm/notes) \(Incremental\)
- [Engagements Tasks](https://developers.hubspot.com/docs/api/crm/tasks) \(Incremental\)
- [Forms](https://developers.hubspot.com/docs/api/marketing/forms) \(Client-Side Incremental\)
- [Form Submissions](https://legacydocs.hubspot.com/docs/methods/forms/get-submissions-for-a-form) \(Client-Side Incremental\)
- [Goals](https://developers.hubspot.com/docs/api/crm/goals) \(Incremental\)
- [Leads](https://developers.hubspot.com/docs/api/crm/leads) \(Incremental\)
- [Line Items](https://developers.hubspot.com/docs/api/crm/line-items) \(Incremental\)
- [Marketing Emails](https://legacydocs.hubspot.com/docs/methods/cms_email/get-all-marketing-email-statistics)
- [Owners](https://developers.hubspot.com/docs/methods/owners/get_owners) \(Client-Side Incremental\)
- [Owners Archived](https://legacydocs.hubspot.com/docs/methods/owners/get_owners) \(Client-Side Incremental)
- [Products](https://developers.hubspot.com/docs/api/crm/products) \(Incremental\)
- [Contacts Property History](https://legacydocs.hubspot.com/docs/methods/contacts/get_contacts) \(Client-Side Incremental\)
- [Companies Property History](https://legacydocs.hubspot.com/docs/methods/companies/get-all-companies) \(Client-Side Incremental\)
- [Deals Property History](https://legacydocs.hubspot.com/docs/methods/deals/get-all-deals) \(Client-Side Incremental\)
- [Subscription Changes](https://developers.hubspot.com/docs/methods/email/get_subscriptions_timeline) \(Incremental\)
- [Tickets](https://developers.hubspot.com/docs/api/crm/tickets) \(Incremental\)
- [Ticket Pipelines](https://developers.hubspot.com/docs/api/crm/pipelines) \(Client-Side Incremental\)
- [Workflows](https://legacydocs.hubspot.com/docs/methods/workflows/v3/get_workflows) \(Client-Side Incremental\)
- [ContactsWebAnalytics](https://developers.hubspot.com/docs/api/events/web-analytics) \(Incremental\)
- [CompaniesWebAnalytics](https://developers.hubspot.com/docs/api/events/web-analytics) \(Incremental\)
- [DealsWebAnalytics](https://developers.hubspot.com/docs/api/events/web-analytics) \(Incremental\)
- [TicketsWebAnalytics](https://developers.hubspot.com/docs/api/events/web-analytics) \(Incremental\)
- [EngagementsCallsWebAnalytics](https://developers.hubspot.com/docs/api/events/web-analytics) \(Incremental\)
- [EngagementsEmailsWebAnalytics](https://developers.hubspot.com/docs/api/events/web-analytics) \(Incremental\)
- [EngagementsMeetingsWebAnalytics](https://developers.hubspot.com/docs/api/events/web-analytics) \(Incremental\)
- [EngagementsNotesWebAnalytics](https://developers.hubspot.com/docs/api/events/web-analytics) \(Incremental\)
- [EngagementsTasksWebAnalytics](https://developers.hubspot.com/docs/api/events/web-analytics) \(Incremental\)
- [GoalsWebAnalytics](https://developers.hubspot.com/docs/api/events/web-analytics) \(Incremental\)
- [LineItemsWebAnalytics](https://developers.hubspot.com/docs/api/events/web-analytics) \(Incremental\)
- [ProductsWebAnalytics](https://developers.hubspot.com/docs/api/events/web-analytics) \(Incremental\)

### Entity-Relationship Diagram (ERD)
<EntityRelationshipDiagram></EntityRelationshipDiagram>

### Notes on the `property_history` streams

`Property_history` streams can be synced using an `Incremental` sync mode, which uses a cursor timestamp to determine which records have been updated since the previous sync. Within these streams, some fields types (ex. `CALCULATED` type) will always have a cursor timstamp that mirrors the time of the latest sync. This results in each sync including many more records than were necessarily changed since the previous sync.

### Notes on the `engagements` stream

1. Objects in the `engagements` stream can have one of the following types: `note`, `email`, `task`, `meeting`, `call`. Depending on the type of engagement, different properties are set for that object in the `engagements_metadata` table in the destination:

- A `call` engagement has a corresponding `engagements_metadata` object with non-null values in the `toNumber`, `fromNumber`, `status`, `externalId`, `durationMilliseconds`, `externalAccountId`, `recordingUrl`, `body`, and `disposition` columns.
- An `email` engagement has a corresponding `engagements_metadata` object with non-null values in the `subject`, `html`, and `text` columns. In addition, there will be records in four related tables, `engagements_metadata_from`, `engagements_metadata_to`, `engagements_metadata_cc`, `engagements_metadata_bcc`.
- A `meeting` engagement has a corresponding `engagements_metadata` object with non-null values in the `body`, `startTime`, `endTime`, and `title` columns.
- A `note` engagement has a corresponding `engagements_metadata` object with non-null values in the `body` column.
- A `task` engagement has a corresponding `engagements_metadata` object with non-null values in the `body`, `status`, and `forObjectType` columns.

2. The `engagements` stream uses two different APIs based on the length of time since the last sync and the number of records which Airbyte hasn't yet synced.

- **EngagementsRecent** if the following two criteria are met:
  - The last sync was performed within the last 30 days
  - Fewer than 10,000 records are being synced
- **EngagementsAll** if either of these criteria are not met.

Because of this, the `engagements` stream can be slow to sync if it hasn't synced within the last 30 days and/or is generating large volumes of new data. To accommodate for this limitation, we recommend scheduling more frequent syncs.

### Notes on the `Forms` and `Form Submissions` stream

This stream only syncs marketing forms. If you need other forms types, sync `Contacts Form Submissions`.

### Notes on the `Custom CRM` Objects

Custom CRM Objects and Custom Web Analytics will appear as streams available for sync, alongside the standard objects listed above.

If you set up your connections before April 15th, 2023 (on Airbyte Cloud) or before 0.8.0 (OSS) then you'll need to do some additional work to sync custom CRM objects.

First you need to give the connector some additional permissions:

- **If you are using OAuth on Airbyte Cloud** go to the Hubspot source settings page in the Airbyte UI and re-authenticate via OAuth to allow Airbyte the permissions to access custom objects.

- **If you are using OAuth on OSS or Private App auth** go into the Hubspot UI where you created your Private App or OAuth application and add the `crm.objects.custom.read` scope to your app's scopes. See HubSpot's instructions [here](https://developers.hubspot.com/docs/api/working-with-oauth#scopes).

Then, go to the schema tab of your connection and click **refresh source schema** to pull in those new streams for syncing.

## Limitations & Troubleshooting

<details>
<summary>
Expand to see details about Hubspot connector limitations and troubleshooting.
</summary>

### Connector limitations

### Rate limiting

The connector is restricted by normal HubSpot [rate limitations](https://legacydocs.hubspot.com/apps/api_guidelines).

| Product tier                | Limits                                  |
| :-------------------------- | :-------------------------------------- |
| `Free & Starter`            | Burst: 100/10 seconds, Daily: 250,000   |
| `Professional & Enterprise` | Burst: 150/10 seconds, Daily: 500,000   |
| `API add-on (any tier)`     | Burst: 200/10 seconds, Daily: 1,000,000 |

### Troubleshooting

- **Enabling streams:** Some streams, such as `workflows`, need to be enabled before they can be read using a connector authenticated using an `API Key`. If reading a stream that is not enabled, a log message returned to the output and the sync operation will only sync the other streams available.

  Example of the output message when trying to read `workflows` stream with missing permissions for the `API Key`:

  ```json
  {
    "type": "LOG",
    "log": {
      "level": "WARN",
      "message": "Stream `workflows` cannot be proceed. This API Key (EXAMPLE_API_KEY) does not have proper permissions! (requires any of [automation-access])"
    }
  }
  ```

- **Hubspot object labels** In Hubspot, a label can be applied to a stream that differs from the original API name of the stream. Hubspot's UI shows the label of the stream, whereas Airbyte shows the name of the stream. If you are having issues seeing a particular stream your user should have access to, search for the `name` of the Hubspot object instead.

- **Unnesting top level properties**: Since version 1.5.0, in order to offer users access to nested fields, we also denest the top-level fields into individual fields in the destination. This is most commonly observed in the `properties` field, which is now split into each attribute in the destination.

  For instance:

  ```json
  {
    "id": 1,
    "updatedAt": "2020-01-01",
    "properties": {
      "hs_note_body": "World's best boss",
      "hs_created_by": "Michael Scott"
    }
  }
  ```

  becomes

  ```json
  {
    "id": 1,
    "updatedAt": "2020-01-01",
    "properties": {
      "hs_note_body": "World's best boss",
      "hs_created_by": "Michael Scott"
    },
    "properties_hs_note_body": "World's best boss",
    "properties_hs_created_by": "Michael Scott"
  }
  ```

- **403 Forbidden Error**

  - Hubspot has **scopes** for each API call.
  - Each stream is tied to a scope and will need access to that scope to sync data.
  - Review the Hubspot OAuth scope documentation [here](https://developers.hubspot.com/docs/api/working-with-oauth#scopes).
  - Additional permissions:

    `feedback_submissions`: Service Hub Professional account

    `marketing_emails`: Market Hub Starter account

    `workflows`: Sales, Service, and Marketing Hub Professional accounts

- Check out common troubleshooting issues for the Hubspot source connector on our [Airbyte Forum](https://github.com/airbytehq/airbyte/discussions).

</details>

## Changelog

<details>
  <summary>Expand to review</summary>

| Version    | Date       | Pull Request                                             | Subject                                                                                                                                                                                                                      |
|:-----------|:-----------|:---------------------------------------------------------|:-----------------------------------------------------------------------------------------------------------------------------------------------------------------------------------------------------------------------------|
<<<<<<< HEAD
| 5.8.14 | 2025-07-16 | [63341](https://github.com/airbytehq/airbyte/pull/63341) | Bump memory on Discover to 1GB |
=======
| 5.8.14 | 2025-07-19 | [63499](https://github.com/airbytehq/airbyte/pull/63499) | Update dependencies |
>>>>>>> 537ea6fc
| 5.8.13 | 2025-07-12 | [63115](https://github.com/airbytehq/airbyte/pull/63115) | Update dependencies |
| 5.8.12 | 2025-07-08 | [62866](https://github.com/airbytehq/airbyte/pull/62866) | Handle non-numeric values in fields with declared numeric type |
| 5.8.11 | 2025-07-07 | [62838](https://github.com/airbytehq/airbyte/pull/62838) | Promoting release candidate 5.8.11-rc.1 to a main version. |
| 5.8.11-rc.1 | 2025-07-02 | [62481](https://github.com/airbytehq/airbyte/pull/62481) | For CRMSearch streams, fix retry behavior for the underlying associations HttpRequester to retry 401 errors |
| 5.8.10 | 2025-06-28 | [62179](https://github.com/airbytehq/airbyte/pull/62179) | Update dependencies |
| 5.8.9 | 2025-06-21 | [61842](https://github.com/airbytehq/airbyte/pull/61842) | Update dependencies |
| 5.8.8 | 2025-06-14 | [60640](https://github.com/airbytehq/airbyte/pull/60640) | Update dependencies |
| 5.8.7 | 2025-06-11 | [61543](https://github.com/airbytehq/airbyte/pull/61543) | Fix pagination for `contacts` and other CRM Search streams when paginating past 10,000 records streams |
| 5.8.6 | 2025-06-10 | [61502](https://github.com/airbytehq/airbyte/pull/61502) | Set cursor based pagination for CRM object streams |
| 5.8.5 | 2025-06-02 | [61326](https://github.com/airbytehq/airbyte/pull/61326) | Additional change for millisecond float timestamps |
| 5.8.4 | 2025-05-30 | [61013](https://github.com/airbytehq/airbyte/pull/61013) | Fix Typo |
| 5.8.3 | 2025-05-30 | [61007](https://github.com/airbytehq/airbyte/pull/61007) | Bump memory on Check to 1600mi |
| 5.8.2 | 2025-05-29 | [60962](https://github.com/airbytehq/airbyte/pull/60962) | Fix bug to allow millisecond timestamps coming in as a float string to be parsed into a datetime. |
| 5.8.1 | 2025-05-28 | [60937](https://github.com/airbytehq/airbyte/pull/60937) | Retry 401 Unauthorized errors since token might have just expired. |
| 5.8.0 | 2025-05-28 | [60855](https://github.com/airbytehq/airbyte/pull/60855) | Migrate to manifest-only |
| 5.7.0 | 2025-05-27 | [60919](https://github.com/airbytehq/airbyte/pull/60919) | Promoting release candidate 5.7.0-rc.2 to a main version. |
| 5.7.0-rc.2 | 2025-05-23 | [60881](https://github.com/airbytehq/airbyte/pull/60881) | Ignore 403 errors for dynamic streams to prevent sync failures                                                                                                                                                               |
| 5.7.0-rc.1 | 2025-05-22 | [60830](https://github.com/airbytehq/airbyte/pull/60830) | Migrate CustomObjects streams                                                                                                                                                                                                |
| 5.6.0      | 2025-05-21 | [59727](https://github.com/airbytehq/airbyte/pull/60338) | Migrate CRM search streams: contacts, deal_splits, leads, tickets                                                                                                                                                            |
| 5.5.0      | 2025-05-21 | [60812](https://github.com/airbytehq/airbyte/pull/60812) | Migrate CRM search companies stream                                                                                                                                                                                          |
| 5.4.0      | 2025-05-20 | [59727](https://github.com/airbytehq/airbyte/pull/59727) | Migrate CRM object streams: goals, product, line_items                                                                                                                                                                       |
| 5.3.0      | 2025-05-16 | [60249](https://github.com/airbytehq/airbyte/pull/60249) | Migrate engagements_calls, engagements_emails, engagements_meetings, engagements_notes, engagements_tasks to low code                                                                                                        |
| 5.2.0      | 2025-05-15 | [60306](https://github.com/airbytehq/airbyte/pull/60306) | Promoting release candidate 5.2.0-rc.1 to a main version.                                                                                                                                                                    |
| 5.2.0-rc.1 | 2025-05-14 | [59127](https://github.com/airbytehq/airbyte/pull/59127) | Migrate deals to low code                                                                                                                                                                                                    |
| 5.1.0      | 2025-05-14 | [60276](https://github.com/airbytehq/airbyte/pull/60276) | Promoting release candidate 5.1.0-rc.1 to a main version.                                                                                                                                                                    |
| 5.1.0-rc.1 | 2025-05-13 | [58105](https://github.com/airbytehq/airbyte/pull/58105) | Migrate deals_archived, forms, form_submissions, owners, owners_archived to low-code                                                                                                                                         |
| 5.0.0      | 2025-05-12 | [59673](https://github.com/airbytehq/airbyte/pull/59673) | Deprecate contacts_form_submissions, contacts_list_memberships, contacts_merged_audit streams which are not supported in Hubspot's V3 API. Update contact_lists to use V3 API.                                               |
| 4.12.2     | 2025-05-09 | [59755](https://github.com/airbytehq/airbyte/pull/59755) | Add missing cursor format for workflows stream state migration                                                                                                                                                               |
| 4.12.1     | 2025-05-10 | [59810](https://github.com/airbytehq/airbyte/pull/59810) | Update dependencies                                                                                                                                                                                                          |
| 4.12.0     | 2025-05-09 | [58592](https://github.com/airbytehq/airbyte/pull/58592) | Migrate incremental streams: email_events, engagements, subscription_changes                                                                                                                                                 |
| 4.11.0     | 2025-05-07 | [59216](https://github.com/airbytehq/airbyte/pull/59216) | Migrate workflows to low code                                                                                                                                                                                                |
| 4.10.0     | 2025-05-07 | [59195](https://github.com/airbytehq/airbyte/pull/59195) | Migrate deal_pipelines to low code                                                                                                                                                                                           |
| 4.9.0      | 2025-05-07 | [58135](https://github.com/airbytehq/airbyte/pull/58135) | Migrate campaigns to low code                                                                                                                                                                                                |
| 4.8.0      | 2025-05-06 | [59693](https://github.com/airbytehq/airbyte/pull/59693) | Promoting release candidate 4.8.0-rc.1 to a main version.                                                                                                                                                                    |
| 4.8.0-rc.1 | 2025-04-30 | [58092](https://github.com/airbytehq/airbyte/pull/58092) | Migrate companies_property_history, contacts_property_history and deals_property_history to low code                                                                                                                         |
| 4.7.0      | 2025-04-30 | [59165](https://github.com/airbytehq/airbyte/pull/59165) | Promoting release candidate 4.7.0-rc.2 to a main version.                                                                                                                                                                    |
| 4.7.0-rc.2 | 2025-04-28 | [59118](https://github.com/airbytehq/airbyte/pull/59118) | Add empty string state migration                                                                                                                                                                                             |
| 4.7.0-rc.1 | 2025-04-23 | [58083](https://github.com/airbytehq/airbyte/pull/58083) | Migrate ticket_pipelines to low code                                                                                                                                                                                         |
| 4.6.4      | 2025-04-22 | [58138](https://github.com/airbytehq/airbyte/pull/58138) | Use short-hand custom object type name path for custom object streams.                                                                                                                                                       |
| 4.6.3      | 2025-04-19 | [58226](https://github.com/airbytehq/airbyte/pull/58226) | Update dependencies                                                                                                                                                                                                          |
| 4.6.2      | 2025-04-18 | [58137](https://github.com/airbytehq/airbyte/pull/58137) | Promoting release candidate 4.6.2-rc.1 to a main version.                                                                                                                                                                    |
| 4.6.2-rc.1 | 2025-04-13 | [57534](https://github.com/airbytehq/airbyte/pull/57534) | Migrate marketing_emails and email_subscriptions to low code                                                                                                                                                                 |
| 4.6.1      | 2025-04-12 | [57694](https://github.com/airbytehq/airbyte/pull/57694) | Update dependencies                                                                                                                                                                                                          |
| 4.6.0      | 2025-04-11 | [57572](https://github.com/airbytehq/airbyte/pull/57572) | Promoting release candidate 4.6.0-rc.1 to a main version.                                                                                                                                                                    |
| 4.6.0-rc.1 | 2025-03-31 | [56919](https://github.com/airbytehq/airbyte/pull/56919) | Update CDK to v6                                                                                                                                                                                                             |
| 4.5.6      | 2025-03-29 | [56647](https://github.com/airbytehq/airbyte/pull/56647) | Update dependencies                                                                                                                                                                                                          |
| 4.5.5      | 2025-03-26 | [56416](https://github.com/airbytehq/airbyte/pull/56416) | Disabled `blog_comment` and `all` form-types for `Forms` and `FormSubmissions` stream                                                                                                                                        |
| 4.5.4      | 2025-03-25 | [55822](https://github.com/airbytehq/airbyte/pull/55822) | add userIdIncludingInactive to owners and owners_archived streams                                                                                                                                                            |
| 4.5.3      | 2025-03-24 | [52729](https://github.com/airbytehq/airbyte/pull/55245) | Add conversionId to `form_submissions` schema                                                                                                                                                                                |
| 4.5.2      | 2024-12-14 | [48480](https://github.com/airbytehq/airbyte/pull/49141) | Improves Forms stream by adding the formTypes query parameter to support all form types. This enhancement also propagates to the FormSubmission stream.                                                                      |
| 4.5.1      | 2025-03-22 | [53818](https://github.com/airbytehq/airbyte/pull/53818) | Update dependencies                                                                                                                                                                                                          |
| 4.5.0      | 2025-03-10 | [54177](https://github.com/airbytehq/airbyte/pull/54177) | Add option to cast fields from stream json schema per list of fields                                                                                                                                                         |
| 4.4.9      | 2025-02-01 | [52729](https://github.com/airbytehq/airbyte/pull/52729) | Update dependencies                                                                                                                                                                                                          |
| 4.4.8      | 2025-01-25 | [52295](https://github.com/airbytehq/airbyte/pull/52295) | Update dependencies                                                                                                                                                                                                          |
| 4.4.7      | 2025-01-11 | [51146](https://github.com/airbytehq/airbyte/pull/51146) | Update dependencies                                                                                                                                                                                                          |
| 4.4.6      | 2025-01-04 | [50898](https://github.com/airbytehq/airbyte/pull/50898) | Update dependencies                                                                                                                                                                                                          |
| 4.4.5      | 2024-12-28 | [50669](https://github.com/airbytehq/airbyte/pull/50669) | Update dependencies                                                                                                                                                                                                          |
| 4.4.4      | 2024-12-21 | [50138](https://github.com/airbytehq/airbyte/pull/50138) | Update dependencies                                                                                                                                                                                                          |
| 4.4.3      | 2024-12-14 | [48984](https://github.com/airbytehq/airbyte/pull/48984) | Update dependencies                                                                                                                                                                                                          |
| 4.4.2      | 2024-12-10 | [48480](https://github.com/airbytehq/airbyte/pull/48480) | Adds individual read scopes to LineItems Stream                                                                                                                                                                              |
| 4.4.1      | 2024-11-25 | [48662](https://github.com/airbytehq/airbyte/pull/48662) | Starting with this version, the Docker image is now rootless. Please note that this and future versions will not be compatible with Airbyte versions earlier than 0.64                                                       |
| 4.4.0      | 2024-11-18 | [48548](https://github.com/airbytehq/airbyte/pull/48548) | Promoting release candidate 4.4.0-rc.1 to a main version.                                                                                                                                                                    |
| 4.4.0-rc.1 | 2024-11-18 | [48472](https://github.com/airbytehq/airbyte/pull/48472) | Adds support to maintain use of legacy fields for `Contacts`, `Deals`, and `DealsArchived` streams: `hs_lifecyclestage_{stage_id}_date`, `hs_date_entered_{stage_id}`, `hs_date_exited_{stage_id}`, `hs_time_in_{stage_id}`. |
| 4.3.0      | 2024-11-15 | [44481](https://github.com/airbytehq/airbyte/pull/44481) | Add `Leads` stream                                                                                                                                                                                                           |
| 4.2.26     | 2024-11-04 | [48199](https://github.com/airbytehq/airbyte/pull/48199) | Update dependencies                                                                                                                                                                                                          |
| 4.2.25     | 2024-10-29 | [47028](https://github.com/airbytehq/airbyte/pull/47028) | Update dependencies                                                                                                                                                                                                          |
| 4.2.24     | 2024-10-12 | [46827](https://github.com/airbytehq/airbyte/pull/46827) | Update dependencies                                                                                                                                                                                                          |
| 4.2.23     | 2024-10-05 | [46494](https://github.com/airbytehq/airbyte/pull/46494) | Update dependencies                                                                                                                                                                                                          |
| 4.2.22     | 2024-09-28 | [46160](https://github.com/airbytehq/airbyte/pull/46160) | Update dependencies                                                                                                                                                                                                          |
| 4.2.21     | 2024-09-23 | [42688](https://github.com/airbytehq/airbyte/pull/44899) | Fix incremental search to use primary key as placeholder instead of lastModifiedDate                                                                                                                                         |
| 4.2.20     | 2024-09-21 | [45753](https://github.com/airbytehq/airbyte/pull/45753) | Update dependencies                                                                                                                                                                                                          |
| 4.2.19     | 2024-09-14 | [45018](https://github.com/airbytehq/airbyte/pull/45018) | Update dependencies                                                                                                                                                                                                          |
| 4.2.18     | 2024-08-24 | [43762](https://github.com/airbytehq/airbyte/pull/43762) | Update dependencies                                                                                                                                                                                                          |
| 4.2.17     | 2024-08-21 | [44538](https://github.com/airbytehq/airbyte/pull/44538) | Fix issue with CRM search streams when they have no `associations`                                                                                                                                                           |
| 4.2.16     | 2024-08-20 | [42919](https://github.com/airbytehq/airbyte/pull/42919) | Add support for Deal Splits                                                                                                                                                                                                  |
| 4.2.15     | 2024-08-08 | [43381](https://github.com/airbytehq/airbyte/pull/43381) | Fix associations retrieval for Engagements streams (calls, meetings, notes, tasks, emails) in Incremental with existing state                                                                                                |
| 4.2.14     | 2024-07-27 | [42688](https://github.com/airbytehq/airbyte/pull/42688) | Update dependencies                                                                                                                                                                                                          |
| 4.2.13     | 2024-07-20 | [42264](https://github.com/airbytehq/airbyte/pull/42264) | Update dependencies                                                                                                                                                                                                          |
| 4.2.12     | 2024-07-13 | [41766](https://github.com/airbytehq/airbyte/pull/41766) | Update dependencies                                                                                                                                                                                                          |
| 4.2.11     | 2024-07-10 | [41558](https://github.com/airbytehq/airbyte/pull/41558) | Update dependencies                                                                                                                                                                                                          |
| 4.2.10     | 2024-07-09 | [41286](https://github.com/airbytehq/airbyte/pull/41286) | Update dependencies                                                                                                                                                                                                          |
| 4.2.9      | 2024-07-08 | [41045](https://github.com/airbytehq/airbyte/pull/41045) | Use latest `CDK` version possible                                                                                                                                                                                            |
| 4.2.8      | 2024-07-06 | [40923](https://github.com/airbytehq/airbyte/pull/40923) | Update dependencies                                                                                                                                                                                                          |
| 4.2.7      | 2024-06-25 | [40441](https://github.com/airbytehq/airbyte/pull/40441) | Update dependencies                                                                                                                                                                                                          |
| 4.2.6      | 2024-06-22 | [40126](https://github.com/airbytehq/airbyte/pull/40126) | Update dependencies                                                                                                                                                                                                          |
| 4.2.5      | 2024-06-17 | [39432](https://github.com/airbytehq/airbyte/pull/39432) | Remove references to deprecated state method                                                                                                                                                                                 |
| 4.2.4      | 2024-06-10 | [38800](https://github.com/airbytehq/airbyte/pull/38800) | Retry hubspot _parse_and_handle_errors on JSON decode errors                                                                                                                                                                 |
| 4.2.3      | 2024-06-06 | [39314](https://github.com/airbytehq/airbyte/pull/39314) | Added missing schema types for the `Workflows` stream schema                                                                                                                                                                 |
| 4.2.2      | 2024-06-04 | [38981](https://github.com/airbytehq/airbyte/pull/38981) | [autopull] Upgrade base image to v1.2.1                                                                                                                                                                                      |
| 4.2.1      | 2024-05-30 | [38024](https://github.com/airbytehq/airbyte/pull/38024) | etry when attempting to get scopes                                                                                                                                                                                           |
| 4.2.0      | 2024-05-24 | [38049](https://github.com/airbytehq/airbyte/pull/38049) | Add resumable full refresh support to `contacts_form_submissions` and `contacts_merged_audit` streams                                                                                                                        |
| 4.1.5      | 2024-05-17 | [38243](https://github.com/airbytehq/airbyte/pull/38243) | Replace AirbyteLogger with logging.Logger                                                                                                                                                                                    |
| 4.1.4      | 2024-05-16 | [38286](https://github.com/airbytehq/airbyte/pull/38286) | Added default schema normalization for the  `Tickets` stream, to ensure the data types                                                                                                                                       |
| 4.1.3      | 2024-05-13 | [38128](https://github.com/airbytehq/airbyte/pull/38128) | contacts_list_memberships as semi-incremental stream                                                                                                                                                                         |
| 4.1.2      | 2024-04-24 | [36642](https://github.com/airbytehq/airbyte/pull/36642) | Schema descriptions and CDK 0.80.0                                                                                                                                                                                           |
| 4.1.1      | 2024-04-11 | [35945](https://github.com/airbytehq/airbyte/pull/35945) | Add integration tests                                                                                                                                                                                                        |
| 4.1.0      | 2024-03-27 | [36541](https://github.com/airbytehq/airbyte/pull/36541) | Added test configuration features, fixed type hints                                                                                                                                                                          |
| 4.0.0      | 2024-03-10 | [35662](https://github.com/airbytehq/airbyte/pull/35662) | Update `Deals Property History` and `Companies Property History` schemas                                                                                                                                                     |
| 3.3.0      | 2024-02-16 | [34597](https://github.com/airbytehq/airbyte/pull/34597) | Make start date not required, sync all data from default value if it's not provided                                                                                                                                          |
| 3.2.0      | 2024-02-15 | [35328](https://github.com/airbytehq/airbyte/pull/35328) | Add mailingIlsListsIncluded and mailingIlsListsExcluded fields to Marketing emails stream schema                                                                                                                             |
| 3.1.1      | 2024-02-12 | [35165](https://github.com/airbytehq/airbyte/pull/35165) | Manage dependencies with Poetry.                                                                                                                                                                                             |
| 3.1.0      | 2024-02-05 | [34829](https://github.com/airbytehq/airbyte/pull/34829) | Add `Contacts Form Submissions` stream                                                                                                                                                                                       |
| 3.0.1      | 2024-01-29 | [34635](https://github.com/airbytehq/airbyte/pull/34635) | Fix pagination for `CompaniesPropertyHistory` stream                                                                                                                                                                         |
| 3.0.0      | 2024-01-25 | [34492](https://github.com/airbytehq/airbyte/pull/34492) | Update `marketing_emails` stream schema                                                                                                                                                                                      |
| 2.0.2      | 2023-12-15 | [33844](https://github.com/airbytehq/airbyte/pull/33844) | Make property_history PK combined to support Incremental/Deduped sync type                                                                                                                                                   |
| 2.0.1      | 2023-12-15 | [33527](https://github.com/airbytehq/airbyte/pull/33527) | Make query string calculated correctly for PropertyHistory streams to avoid 414 HTTP Errors                                                                                                                                  |
| 2.0.0      | 2023-12-08 | [33266](https://github.com/airbytehq/airbyte/pull/33266) | Add ContactsPropertyHistory, CompaniesPropertyHistory, DealsPropertyHistory streams                                                                                                                                          |
| 1.9.0      | 2023-12-04 | [33042](https://github.com/airbytehq/airbyte/pull/33042) | Add Web Analytics streams                                                                                                                                                                                                    |
| 1.8.0      | 2023-11-23 | [32778](https://github.com/airbytehq/airbyte/pull/32778) | Extend `PropertyHistory` stream to support incremental sync                                                                                                                                                                  |
| 1.7.0      | 2023-11-01 | [32035](https://github.com/airbytehq/airbyte/pull/32035) | Extend the `Forms` stream schema                                                                                                                                                                                             |
| 1.6.1      | 2023-10-20 | [31644](https://github.com/airbytehq/airbyte/pull/31644) | Base image migration: remove Dockerfile and use the python-connector-base image                                                                                                                                              |
| 1.6.0      | 2023-10-19 | [31606](https://github.com/airbytehq/airbyte/pull/31606) | Add new field `aifeatures` to the `marketing emails` stream schema                                                                                                                                                           |
| 1.5.1      | 2023-10-04 | [31050](https://github.com/airbytehq/airbyte/pull/31050) | Add type transformer for `Engagements` stream                                                                                                                                                                                |
| 1.5.0      | 2023-09-11 | [30322](https://github.com/airbytehq/airbyte/pull/30322) | Unnest stream schemas                                                                                                                                                                                                        |
| 1.4.1      | 2023-08-22 | [29715](https://github.com/airbytehq/airbyte/pull/29715) | Fix python package configuration stream                                                                                                                                                                                      |
| 1.4.0      | 2023-08-11 | [29249](https://github.com/airbytehq/airbyte/pull/29249) | Add `OwnersArchived` stream                                                                                                                                                                                                  |
| 1.3.3      | 2023-08-10 | [29248](https://github.com/airbytehq/airbyte/pull/29248) | Specify `threadId` in `engagements` stream to type string                                                                                                                                                                    |
| 1.3.2      | 2023-08-10 | [29326](https://github.com/airbytehq/airbyte/pull/29326) | Add primary keys to streams `ContactLists` and `PropertyHistory`                                                                                                                                                             |
| 1.3.1      | 2023-08-08 | [29211](https://github.com/airbytehq/airbyte/pull/29211) | Handle 400 and 403 errors without interruption of the sync                                                                                                                                                                   |
| 1.3.0      | 2023-08-01 | [28909](https://github.com/airbytehq/airbyte/pull/28909) | Add handling of source connection errors                                                                                                                                                                                     |
| 1.2.0      | 2023-07-27 | [27091](https://github.com/airbytehq/airbyte/pull/27091) | Add new stream `ContactsMergedAudit`                                                                                                                                                                                         |
| 1.1.2      | 2023-07-27 | [28558](https://github.com/airbytehq/airbyte/pull/28558) | Improve error messages during connector setup                                                                                                                                                                                |
| 1.1.1      | 2023-07-25 | [28705](https://github.com/airbytehq/airbyte/pull/28705) | Fix retry handler for token expired error                                                                                                                                                                                    |
| 1.1.0      | 2023-07-18 | [28349](https://github.com/airbytehq/airbyte/pull/28349) | Add unexpected fields in schemas of streams `email_events`, `email_subscriptions`, `engagements`, `campaigns`                                                                                                                |
| 1.0.1      | 2023-06-23 | [27658](https://github.com/airbytehq/airbyte/pull/27658) | Use fully qualified name to retrieve custom objects                                                                                                                                                                          |
| 1.0.0      | 2023-06-08 | [27161](https://github.com/airbytehq/airbyte/pull/27161) | Fix increment sync for engagements stream, 'Recent' API is used for recent syncs of last recent 30 days and less than 10k records, otherwise full sync if performed by 'All' API                                             |
| 0.9.0      | 2023-06-26 | [27726](https://github.com/airbytehq/airbyte/pull/27726) | License Update: Elv2                                                                                                                                                                                                         |
| 0.8.4      | 2023-05-17 | [25667](https://github.com/airbytehq/airbyte/pull/26082) | Fixed bug with wrong parsing of boolean encoded like "false" parsed as True                                                                                                                                                  |
| 0.8.3      | 2023-05-31 | [26831](https://github.com/airbytehq/airbyte/pull/26831) | Remove authSpecification from connector specification in favour of advancedAuth                                                                                                                                              |
| 0.8.2      | 2023-05-16 | [26418](https://github.com/airbytehq/airbyte/pull/26418) | Add custom availability strategy which catches permission errors from parent streams                                                                                                                                         |
| 0.8.1      | 2023-05-29 | [26719](https://github.com/airbytehq/airbyte/pull/26719) | Handle issue when `state` value is literally `"" (empty str)`                                                                                                                                                                |
| 0.8.0      | 2023-04-10 | [16032](https://github.com/airbytehq/airbyte/pull/16032) | Add new stream `Custom Object`                                                                                                                                                                                               |
| 0.7.0      | 2023-04-10 | [24450](https://github.com/airbytehq/airbyte/pull/24450) | Add new stream `Goals`                                                                                                                                                                                                       |
| 0.6.2      | 2023-04-28 | [25667](https://github.com/airbytehq/airbyte/pull/25667) | Fix bug with `Invalid Date` like `2000-00-00T00:00:00Z` while settip up the connector                                                                                                                                        |
| 0.6.1      | 2023-04-10 | [21423](https://github.com/airbytehq/airbyte/pull/21423) | Update scope for `DealPipelines` stream to only `crm.objects.contacts.read`                                                                                                                                                  |
| 0.6.0      | 2023-04-07 | [24980](https://github.com/airbytehq/airbyte/pull/24980) | Add new stream `DealsArchived`                                                                                                                                                                                               |
| 0.5.2      | 2023-04-07 | [24915](https://github.com/airbytehq/airbyte/pull/24915) | Fix field key parsing (replace whitespace with uderscore)                                                                                                                                                                    |
| 0.5.1      | 2023-04-05 | [22982](https://github.com/airbytehq/airbyte/pull/22982) | Specified date formatting in specification                                                                                                                                                                                   |
| 0.5.0      | 2023-03-30 | [24711](https://github.com/airbytehq/airbyte/pull/24711) | Add incremental sync support for `campaigns`, `deal_pipelines`, `ticket_pipelines`, `forms`, `form_submissions`, `form_submissions`, `workflows`, `owners`                                                                   |
| 0.4.0      | 2023-03-31 | [22910](https://github.com/airbytehq/airbyte/pull/22910) | Add `email_subscriptions` stream                                                                                                                                                                                             |
| 0.3.4      | 2023-03-28 | [24641](https://github.com/airbytehq/airbyte/pull/24641) | Convert to int only numeric values                                                                                                                                                                                           |
| 0.3.3      | 2023-03-27 | [24591](https://github.com/airbytehq/airbyte/pull/24591) | Fix pagination for `marketing emails` stream                                                                                                                                                                                 |
| 0.3.2      | 2023-02-07 | [22479](https://github.com/airbytehq/airbyte/pull/22479) | Turn on default HttpAvailabilityStrategy                                                                                                                                                                                     |
| 0.3.1      | 2023-01-27 | [22009](https://github.com/airbytehq/airbyte/pull/22009) | Set `AvailabilityStrategy` for streams explicitly to `None`                                                                                                                                                                  |
| 0.3.0      | 2022-10-27 | [18546](https://github.com/airbytehq/airbyte/pull/18546) | Sunsetting API Key authentication. `Quotes` stream is no longer available                                                                                                                                                    |
| 0.2.2      | 2022-10-03 | [16914](https://github.com/airbytehq/airbyte/pull/16914) | Fix 403 forbidden error validation                                                                                                                                                                                           |
| 0.2.1      | 2022-09-26 | [17120](https://github.com/airbytehq/airbyte/pull/17120) | Migrate to per-stream state.                                                                                                                                                                                                 |
| 0.2.0      | 2022-09-13 | [16632](https://github.com/airbytehq/airbyte/pull/16632) | Remove Feedback Submissions stream as the one using unstable (beta) API.                                                                                                                                                     |
| 0.1.83     | 2022-09-01 | [16214](https://github.com/airbytehq/airbyte/pull/16214) | Update Tickets, fix missing properties and change how state is updated.                                                                                                                                                      |
| 0.1.82     | 2022-08-18 | [15110](https://github.com/airbytehq/airbyte/pull/15110) | Check if it has a state on search streams before first sync                                                                                                                                                                  |
| 0.1.81     | 2022-08-05 | [15354](https://github.com/airbytehq/airbyte/pull/15354) | Fix `Deals` stream schema                                                                                                                                                                                                    |
| 0.1.80     | 2022-08-01 | [15156](https://github.com/airbytehq/airbyte/pull/15156) | Fix 401 error while retrieving associations using OAuth                                                                                                                                                                      |
| 0.1.79     | 2022-07-28 | [15144](https://github.com/airbytehq/airbyte/pull/15144) | Revert v0.1.78 due to permission issues                                                                                                                                                                                      |
| 0.1.78     | 2022-07-28 | [15099](https://github.com/airbytehq/airbyte/pull/15099) | Fix to fetch associations when using incremental mode                                                                                                                                                                        |
| 0.1.77     | 2022-07-26 | [15035](https://github.com/airbytehq/airbyte/pull/15035) | Make PropertyHistory stream read historic data not limited to 30 days                                                                                                                                                        |
| 0.1.76     | 2022-07-25 | [14999](https://github.com/airbytehq/airbyte/pull/14999) | Partially revert changes made in v0.1.75                                                                                                                                                                                     |
| 0.1.75     | 2022-07-18 | [14744](https://github.com/airbytehq/airbyte/pull/14744) | Remove override of private CDK method                                                                                                                                                                                        |
| 0.1.74     | 2022-07-25 | [14412](https://github.com/airbytehq/airbyte/pull/14412) | Add private app authentication                                                                                                                                                                                               |
| 0.1.73     | 2022-07-13 | [14666](https://github.com/airbytehq/airbyte/pull/14666) | Decrease number of http requests made, disable Incremental mode for PropertyHistory stream                                                                                                                                   |
| 0.1.72     | 2022-06-24 | [14054](https://github.com/airbytehq/airbyte/pull/14054) | Extended error logging                                                                                                                                                                                                       |
| 0.1.71     | 2022-06-24 | [14102](https://github.com/airbytehq/airbyte/pull/14102) | Removed legacy `AirbyteSentry` dependency from the code                                                                                                                                                                      |
| 0.1.70     | 2022-06-16 | [13837](https://github.com/airbytehq/airbyte/pull/13837) | Fix the missing data in CRM streams issue                                                                                                                                                                                    |
| 0.1.69     | 2022-06-10 | [13691](https://github.com/airbytehq/airbyte/pull/13691) | Fix the `URI Too Long` issue                                                                                                                                                                                                 |
| 0.1.68     | 2022-06-08 | [13596](https://github.com/airbytehq/airbyte/pull/13596) | Fix for the `property_history` which did not emit records                                                                                                                                                                    |
| 0.1.67     | 2022-06-07 | [13566](https://github.com/airbytehq/airbyte/pull/13566) | Report which scopes are missing to the user                                                                                                                                                                                  |
| 0.1.66     | 2022-06-05 | [13475](https://github.com/airbytehq/airbyte/pull/13475) | Scope `crm.objects.feedback_submissions.read` added for `feedback_submissions` stream                                                                                                                                        |
| 0.1.65     | 2022-06-03 | [13455](https://github.com/airbytehq/airbyte/pull/13455) | Discover only returns streams for which required scopes were granted                                                                                                                                                         |
| 0.1.64     | 2022-06-03 | [13218](https://github.com/airbytehq/airbyte/pull/13218) | Transform `contact_lists` data to comply with schema                                                                                                                                                                         |
| 0.1.63     | 2022-06-02 | [13320](https://github.com/airbytehq/airbyte/pull/13320) | Fix connector incremental state handling                                                                                                                                                                                     |
| 0.1.62     | 2022-06-01 | [13383](https://github.com/airbytehq/airbyte/pull/13383) | Add `line items` to `deals` stream                                                                                                                                                                                           |
| 0.1.61     | 2022-05-25 | [13381](https://github.com/airbytehq/airbyte/pull/13381) | Requests scopes as optional instead of required                                                                                                                                                                              |
| 0.1.60     | 2022-05-25 | [13159](https://github.com/airbytehq/airbyte/pull/13159) | Use RFC3339 datetime                                                                                                                                                                                                         |
| 0.1.59     | 2022-05-10 | [12711](https://github.com/airbytehq/airbyte/pull/12711) | Ensure oauth2.0 token has all needed scopes in "check" command                                                                                                                                                               |
| 0.1.58     | 2022-05-04 | [12482](https://github.com/airbytehq/airbyte/pull/12482) | Update input configuration copy                                                                                                                                                                                              |
| 0.1.57     | 2022-05-04 | [12198](https://github.com/airbytehq/airbyte/pull/12198) | Add deals associations for quotes                                                                                                                                                                                            |
| 0.1.56     | 2022-05-02 | [12515](https://github.com/airbytehq/airbyte/pull/12515) | Extra logs for troubleshooting 403 errors                                                                                                                                                                                    |
| 0.1.55     | 2022-04-28 | [12424](https://github.com/airbytehq/airbyte/pull/12424) | Correct schema for ticket_pipeline stream                                                                                                                                                                                    |
| 0.1.54     | 2022-04-28 | [12335](https://github.com/airbytehq/airbyte/pull/12335) | Mock time slep in unit test s                                                                                                                                                                                                |
| 0.1.53     | 2022-04-20 | [12230](https://github.com/airbytehq/airbyte/pull/12230) | Change spec json to yaml format                                                                                                                                                                                              |
| 0.1.52     | 2022-03-25 | [11423](https://github.com/airbytehq/airbyte/pull/11423) | Add tickets associations to engagements streams                                                                                                                                                                              |
| 0.1.51     | 2022-03-24 | [11321](https://github.com/airbytehq/airbyte/pull/11321) | Fix updated at field non exists issue                                                                                                                                                                                        |
| 0.1.50     | 2022-03-22 | [11266](https://github.com/airbytehq/airbyte/pull/11266) | Fix Engagements Stream Pagination                                                                                                                                                                                            |
| 0.1.49     | 2022-03-17 | [11218](https://github.com/airbytehq/airbyte/pull/11218) | Anchor hyperlink in input configuration                                                                                                                                                                                      |
| 0.1.48     | 2022-03-16 | [11105](https://github.com/airbytehq/airbyte/pull/11105) | Fix float numbers, upd docs                                                                                                                                                                                                  |
| 0.1.47     | 2022-03-15 | [11121](https://github.com/airbytehq/airbyte/pull/11121) | Add partition keys where appropriate                                                                                                                                                                                         |
| 0.1.46     | 2022-03-14 | [10700](https://github.com/airbytehq/airbyte/pull/10700) | Handle 10k+ records reading in Hubspot streams                                                                                                                                                                               |
| 0.1.45     | 2022-03-04 | [10707](https://github.com/airbytehq/airbyte/pull/10707) | Remove stage history from deals stream to increase efficiency                                                                                                                                                                |
| 0.1.44     | 2022-02-24 | [9027](https://github.com/airbytehq/airbyte/pull/9027)   | Add associations companies to deals, ticket and contact stream                                                                                                                                                               |
| 0.1.43     | 2022-02-24 | [10576](https://github.com/airbytehq/airbyte/pull/10576) | Cast timestamp to date/datetime                                                                                                                                                                                              |
| 0.1.42     | 2022-02-22 | [10492](https://github.com/airbytehq/airbyte/pull/10492) | Add `date-time` format to datetime fields                                                                                                                                                                                    |
| 0.1.41     | 2022-02-21 | [10177](https://github.com/airbytehq/airbyte/pull/10177) | Migrate to CDK                                                                                                                                                                                                               |
| 0.1.40     | 2022-02-10 | [10142](https://github.com/airbytehq/airbyte/pull/10142) | Add associations to ticket stream                                                                                                                                                                                            |
| 0.1.39     | 2022-02-10 | [10055](https://github.com/airbytehq/airbyte/pull/10055) | Bug fix: reading not initialized stream                                                                                                                                                                                      |
| 0.1.38     | 2022-02-03 | [9786](https://github.com/airbytehq/airbyte/pull/9786)   | Add new streams for engagements(calls, emails, meetings, notes and tasks)                                                                                                                                                    |
| 0.1.37     | 2022-01-27 | [9555](https://github.com/airbytehq/airbyte/pull/9555)   | Getting form_submission for all forms                                                                                                                                                                                        |
| 0.1.36     | 2022-01-22 | [7784](https://github.com/airbytehq/airbyte/pull/7784)   | Add Property History Stream                                                                                                                                                                                                  |
| 0.1.35     | 2021-12-24 | [9081](https://github.com/airbytehq/airbyte/pull/9081)   | Add Feedback Submissions stream and update Ticket Pipelines stream                                                                                                                                                           |
| 0.1.34     | 2022-01-20 | [9641](https://github.com/airbytehq/airbyte/pull/9641)   | Add more fields for `email_events` stream                                                                                                                                                                                    |
| 0.1.33     | 2022-01-14 | [8887](https://github.com/airbytehq/airbyte/pull/8887)   | More efficient support for incremental updates on Companies, Contact, Deals and Engagement streams                                                                                                                           |
| 0.1.32     | 2022-01-13 | [8011](https://github.com/airbytehq/airbyte/pull/8011)   | Add new stream form_submissions                                                                                                                                                                                              |
| 0.1.31     | 2022-01-11 | [9385](https://github.com/airbytehq/airbyte/pull/9385)   | Remove auto-generated `properties` from `Engagements` stream                                                                                                                                                                 |
| 0.1.30     | 2021-01-10 | [9129](https://github.com/airbytehq/airbyte/pull/9129)   | Created Contacts list memberships streams                                                                                                                                                                                    |
| 0.1.29     | 2021-12-17 | [8699](https://github.com/airbytehq/airbyte/pull/8699)   | Add incremental sync support for `companies`, `contact_lists`, `contacts`, `deals`, `line_items`, `products`, `quotes`, `tickets` streams                                                                                    |
| 0.1.28     | 2021-12-15 | [8429](https://github.com/airbytehq/airbyte/pull/8429)   | Update fields and descriptions                                                                                                                                                                                               |
| 0.1.27     | 2021-12-09 | [8658](https://github.com/airbytehq/airbyte/pull/8658)   | Fix config backward compatibility issue by allowing additional properties in the spec                                                                                                                                        |
| 0.1.26     | 2021-11-30 | [8329](https://github.com/airbytehq/airbyte/pull/8329)   | Remove 'skip_dynamic_fields' config param                                                                                                                                                                                    |
| 0.1.25     | 2021-11-23 | [8216](https://github.com/airbytehq/airbyte/pull/8216)   | Add skip dynamic fields for testing only                                                                                                                                                                                     |
| 0.1.24     | 2021-11-09 | [7683](https://github.com/airbytehq/airbyte/pull/7683)   | Fix name issue 'Hubspot' -> 'HubSpot'                                                                                                                                                                                        |
| 0.1.23     | 2021-11-08 | [7730](https://github.com/airbytehq/airbyte/pull/7730)   | Fix OAuth flow schema                                                                                                                                                                                                        |
| 0.1.22     | 2021-11-03 | [7562](https://github.com/airbytehq/airbyte/pull/7562)   | Migrate Hubspot source to CDK structure                                                                                                                                                                                      |
| 0.1.21     | 2021-10-27 | [7405](https://github.com/airbytehq/airbyte/pull/7405)   | Change of package `import` from `urllib` to `urllib.parse`                                                                                                                                                                   |
| 0.1.20     | 2021-10-26 | [7393](https://github.com/airbytehq/airbyte/pull/7393)   | Hotfix for `split_properties` function, add the length of separator symbol `,`(`%2C` in HTTP format) to the checking of the summary URL length                                                                               |
| 0.1.19     | 2021-10-26 | [6954](https://github.com/airbytehq/airbyte/pull/6954)   | Fix issue with getting `414` HTTP error for streams                                                                                                                                                                          |
| 0.1.18     | 2021-10-18 | [5840](https://github.com/airbytehq/airbyte/pull/5840)   | Add new marketing emails (with statistics) stream                                                                                                                                                                            |
| 0.1.17     | 2021-10-14 | [6995](https://github.com/airbytehq/airbyte/pull/6995)   | Update `discover` method: disable `quotes` stream when using OAuth config                                                                                                                                                    |
| 0.1.16     | 2021-09-27 | [6465](https://github.com/airbytehq/airbyte/pull/6465)   | Implement OAuth support. Use CDK authenticator instead of connector specific authenticator                                                                                                                                   |
| 0.1.15     | 2021-09-23 | [6374](https://github.com/airbytehq/airbyte/pull/6374)   | Use correct schema for `owners` stream                                                                                                                                                                                       |
| 0.1.14     | 2021-09-08 | [5693](https://github.com/airbytehq/airbyte/pull/5693)   | Include deal_to_contact association when pulling deal stream and include contact ID in contact stream                                                                                                                        |
| 0.1.13     | 2021-09-08 | [5834](https://github.com/airbytehq/airbyte/pull/5834)   | Fix array fields without items property in schema                                                                                                                                                                            |
| 0.1.12     | 2021-09-02 | [5798](https://github.com/airbytehq/airbyte/pull/5798)   | Treat empty string values as None for field with format to fix normalization errors                                                                                                                                          |
| 0.1.11     | 2021-08-26 | [5685](https://github.com/airbytehq/airbyte/pull/5685)   | Remove all date-time format from schemas                                                                                                                                                                                     |
| 0.1.10     | 2021-08-17 | [5463](https://github.com/airbytehq/airbyte/pull/5463)   | Fix fail on reading stream using `API Key` without required permissions                                                                                                                                                      |
| 0.1.9      | 2021-08-11 | [5334](https://github.com/airbytehq/airbyte/pull/5334)   | Fix empty strings inside float datatype                                                                                                                                                                                      |
| 0.1.8      | 2021-08-06 | [5250](https://github.com/airbytehq/airbyte/pull/5250)   | Fix issue with printing exceptions                                                                                                                                                                                           |
| 0.1.7      | 2021-07-27 | [4913](https://github.com/airbytehq/airbyte/pull/4913)   | Update fields schema                                                                                                                                                                                                         |

</details>

</HideInUI><|MERGE_RESOLUTION|>--- conflicted
+++ resolved
@@ -333,11 +333,8 @@
 
 | Version    | Date       | Pull Request                                             | Subject                                                                                                                                                                                                                      |
 |:-----------|:-----------|:---------------------------------------------------------|:-----------------------------------------------------------------------------------------------------------------------------------------------------------------------------------------------------------------------------|
-<<<<<<< HEAD
-| 5.8.14 | 2025-07-16 | [63341](https://github.com/airbytehq/airbyte/pull/63341) | Bump memory on Discover to 1GB |
-=======
+| 5.8.15 | 2025-07-21 | [63341](https://github.com/airbytehq/airbyte/pull/63341) | Bump memory on Discover to 1GB |
 | 5.8.14 | 2025-07-19 | [63499](https://github.com/airbytehq/airbyte/pull/63499) | Update dependencies |
->>>>>>> 537ea6fc
 | 5.8.13 | 2025-07-12 | [63115](https://github.com/airbytehq/airbyte/pull/63115) | Update dependencies |
 | 5.8.12 | 2025-07-08 | [62866](https://github.com/airbytehq/airbyte/pull/62866) | Handle non-numeric values in fields with declared numeric type |
 | 5.8.11 | 2025-07-07 | [62838](https://github.com/airbytehq/airbyte/pull/62838) | Promoting release candidate 5.8.11-rc.1 to a main version. |
