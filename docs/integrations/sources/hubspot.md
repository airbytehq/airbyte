--- conflicted
+++ resolved
@@ -335,11 +335,8 @@
 
 | Version     | Date       | Pull Request                                             | Subject                                                                                                                                                                                                                      |
 |:------------|:-----------|:---------------------------------------------------------|:-----------------------------------------------------------------------------------------------------------------------------------------------------------------------------------------------------------------------------|
-<<<<<<< HEAD
-| 6.0.6 | 2025-10-08 | [66480](https://github.com/airbytehq/airbyte/pull/66480) | Add missing fields in Marketing Emails stream for Avro/Parquet conversions |
-=======
+| 6.0.7 | 2025-10-15 | [66480](https://github.com/airbytehq/airbyte/pull/66480) | Add missing fields in Marketing Emails stream for Avro/Parquet conversions |
 | 6.0.6 | 2025-10-14 | [67911](https://github.com/airbytehq/airbyte/pull/67911) | Update dependencies |
->>>>>>> 34282926
 | 6.0.5 | 2025-10-07 | [67400](https://github.com/airbytehq/airbyte/pull/67400) | Update dependencies |
 | 6.0.4 | 2025-09-30 | [66409](https://github.com/airbytehq/airbyte/pull/66409) | Update dependencies |
 | 6.0.3 | 2025-09-25 | [66700](https://github.com/airbytehq/airbyte/pull/66700) | Revert to 6.0.1 |
