# HubSpot

<HideInUI>

This page contains the setup guide and reference information for the [HubSpot](https://www.hubspot.com/) source connector.

</HideInUI>

## Prerequisites

- HubSpot Account

<!-- env:oss -->

- **For Airbyte Open Source**: Private App with Access Token
<!-- /env:oss -->

## Setup guide

### Step 1: Set up HubSpot

<!-- env:cloud -->

**For Airbyte Cloud:**

**- OAuth** (Recommended). We highly recommend you use OAuth rather than Private App authentication, as it significantly simplifies the setup process.

**- Private App:** If you are using a Private App, you will need to use your Access Token to set up the connector. Please refer to the [official HubSpot documentation](https://developers.hubspot.com/docs/api/private-apps) to learn how to obtain the access token.

<!-- /env:cloud -->

<!-- env:oss -->

**For Airbyte Open Source:**

**- Private App setup** (Recommended): If you are authenticating via a Private App, you will need to use your Access Token to set up the connector. Please refer to the [official HubSpot documentation](https://developers.hubspot.com/docs/api/private-apps) to learn how to obtain the access token.

**- OAuth setup:** If you are using Oauth to authenticate on Airbyte Open Source, please refer to [Hubspot's detailed walkthrough](https://developers.hubspot.com/docs/api/working-with-oauth). To set up the connector, you will need to acquire your:

- Client ID
- Client Secret
- Refresh Token
<!-- /env:oss -->

More information on HubSpot authentication methods can be found
[here](https://developers.hubspot.com/docs/api/intro-to-auth).

### Step 2: Configure the scopes for your streams (Private App only)

These instructions are only relevant if you are using a **Private App** for authentication. You can ignore this if you are authenticating via OAuth.

To set up a Private App, you must manually configure scopes to ensure Airbyte can sync all available data. Each scope relates to a specific stream or streams. Please refer to [Hubspot's page on scopes](https://legacydocs.hubspot.com/docs/methods/oauth2/initiate-oauth-integration#scopes) for instructions.

<details>
  <summary>Expand to review scopes</summary>


| Stream                      | Required Scope                                                                                               |
| :-------------------------- | :----------------------------------------------------------------------------------------------------------- |
| `campaigns`                 | `content`                                                                                                    |
| `companies`                 | `crm.objects.companies.read`, `crm.schemas.companies.read`                                                   |
| `contact_lists`             | `crm.lists.read`                                                                                             |
| `contacts`                  | `crm.objects.contacts.read`                                                                                  |
| `contacts_list_memberships` | `crm.objects.contacts.read`                                                                                  |
| `contacts_form_submissions` | `crm.objects.contacts.read`                                                                                  |
| `contacts_web_analytics`    | `crm.objects.contacts.read`, `business-intelligence`                                                         |
| Custom CRM Objects          | `crm.objects.custom.read`                                                                                    |
| `deal_pipelines`            | `crm.objects.contacts.read`                                                                                  |
| `deals`                     | `crm.objects.deals.read`, `crm.schemas.deals.read`                                                           |
| `deals_archived`            | `crm.objects.deals.read`, `crm.schemas.deals.read`                                                           |
| `email_events`              | `content`                                                                                                    |
| `email_subscriptions`       | `content`                                                                                                    |
| `engagements`               | `crm.objects.companies.read`, `crm.objects.contacts.read`, `crm.objects.deals.read`, `tickets`, `e-commerce` |
| `engagements_emails`        | `sales-email-read`                                                                                           |
| `forms`                     | `forms`                                                                                                      |
| `form_submissions`          | `forms`                                                                                                      |
| `goals`                     | `crm.objects.goals.read`                                                                                     |
| `leads`                     | `crm.objects.leads.read`, `crm.schemas.leads.read`                                                   |
| `line_items`                | `e-commerce`                                                                                                 |
| `owners`                    | `crm.objects.owners.read`                                                                                    |
| `products`                  | `e-commerce`                                                                                                 |
| `property_history`          | `crm.objects.contacts.read`                                                                                  |
| `subscription_changes`      | `content`                                                                                                    |
| `tickets`                   | `tickets`                                                                                                    |
| `workflows`                 | `automation`                                                                                                 |

</details>

### Step 3: Set up the HubSpot connector in Airbyte

<!-- env:cloud -->

#### For Airbyte Cloud:

1. [Log into your Airbyte Cloud](https://cloud.airbyte.com/workspaces) account.
2. Click Sources and then click + New source.
3. On the Set up the source page, select HubSpot from the Source type dropdown.
4. Enter a name for the HubSpot connector.
5. From the **Authentication** dropdown, select your chosen authentication method:
   - (Recommended) To authenticate using OAuth, select **OAuth** and click **Authenticate your HubSpot account** to sign in with HubSpot and authorize your account.

     :::note HubSpot Authentication issues
     You may encounter an error during the authentication process in the popup window with the message `An invalid scope name was provided`. To resolve this, close the window and retry authentication.
     :::
   - (Not Recommended) To authenticate using a Private App, select **Private App** and enter the Access Token for your HubSpot account.

<FieldAnchor field="start_date">

6. For **Start date**, use the provided datepicker or enter the date in the following format: `yyyy-mm-ddThh:mm:ssZ`. Data added on and after this date will be replicated. If this is not set, "2006-06-01T00:00:00Z" (the date Hubspot was created) will be used as a start date.

</FieldAnchor>

7. Click **Set up source** and wait for the tests to complete.
<!-- /env:cloud -->

<!-- env:oss -->

#### For Airbyte Open Source:

1. Navigate to the Airbyte Open Source dashboard.
2. From the Airbyte UI, click **Sources**, then click on **+ New Source** and select **HubSpot** from the list of available sources.
3. Enter a **Source name** of your choosing.
4. From the **Authentication** dropdown, select your chosen authentication method:
   - (Recommended) To authenticate using a Private App, select **Private App** and enter the Access Token for your HubSpot account.
   - (Not Recommended:) To authenticate using OAuth, select **OAuth** and enter your Client ID, Client Secret, and Refresh Token.
5. For **Start date**, use the provided datepicker or enter the date in the following format:
   `yyyy-mm-ddThh:mm:ssZ`. The data added on and after this date will be replicated. If not set, "2006-06-01T00:00:00Z" (Hubspot creation date) will be used as start date. It's recommended to provide relevant to your data start date value to optimize synchronization.
6. Click **Set up source** and wait for the tests to complete.

<FieldAnchor field="enable_experimental_streams">

### Experimental streams

[Web Analytics](https://developers.hubspot.com/docs/api/events/web-analytics) streams may be enabled as an experimental feature. Note that these streams use a Hubspot API that is currently in beta, and they may be modified or unstable as the API continues to develop.

</FieldAnchor>

<HideInUI>

## Supported sync modes

The HubSpot source connector supports the following [sync modes](https://docs.airbyte.com/cloud/core-concepts/#connection-sync-modes):

- Full Refresh
- Incremental

:::note
There are two types of incremental sync:

1. Incremental (standard server-side, where API returns only the data updated or generated since the last sync)
2. Client-Side Incremental (API returns all available data and connector filters out only new records)
   :::

## Supported Streams

The HubSpot source connector supports the following streams:

- [Campaigns](https://developers.hubspot.com/docs/methods/email/get_campaign_data) \(Client-Side Incremental\)
- [Companies](https://developers.hubspot.com/docs/api/crm/companies) \(Incremental\)
- [Contact Lists](http://developers.hubspot.com/docs/methods/lists/get_lists) \(Incremental\)
- [Contacts](https://developers.hubspot.com/docs/methods/contacts/get_contacts) \(Incremental\)
- [Contacts List Memberships](https://legacydocs.hubspot.com/docs/methods/contacts/get_contacts)
- [Contacts Form Submissions](https://legacydocs.hubspot.com/docs/methods/contacts/get_contacts)
- [Contacts Merged Audit](https://legacydocs.hubspot.com/docs/methods/contacts/get_batch_by_vid)
- [Deal Pipelines](https://developers.hubspot.com/docs/methods/pipelines/get_pipelines_for_object_type) \(Client-Side Incremental\)
- [Deals](https://developers.hubspot.com/docs/api/crm/deals) \(including Contact associations\) \(Incremental\)
  - Records that have been deleted (archived) and stored in HubSpot's recycle bin will only be kept for 90 days, see [response from HubSpot Team](https://community.hubspot.com/t5/APIs-Integrations/Archived-deals-deleted-or-different/m-p/714157)
- [Deals Archived](https://developers.hubspot.com/docs/api/crm/deals) \(including Contact associations\) \(Incremental\)
- [Email Events](https://developers.hubspot.com/docs/methods/email/get_events) \(Incremental\)
- [Email Subscriptions](https://developers.hubspot.com/docs/methods/email/get_subscriptions)
- [Engagements](https://legacydocs.hubspot.com/docs/methods/engagements/get-all-engagements) \(Incremental\)
- [Engagements Calls](https://developers.hubspot.com/docs/api/crm/calls) \(Incremental\)
- [Engagements Emails](https://developers.hubspot.com/docs/api/crm/email) \(Incremental\)
- [Engagements Meetings](https://developers.hubspot.com/docs/api/crm/meetings) \(Incremental\)
- [Engagements Notes](https://developers.hubspot.com/docs/api/crm/notes) \(Incremental\)
- [Engagements Tasks](https://developers.hubspot.com/docs/api/crm/tasks) \(Incremental\)
- [Forms](https://developers.hubspot.com/docs/api/marketing/forms) \(Client-Side Incremental\)
- [Form Submissions](https://legacydocs.hubspot.com/docs/methods/forms/get-submissions-for-a-form) \(Client-Side Incremental\)
- [Goals](https://developers.hubspot.com/docs/api/crm/goals) \(Incremental\)
- [Leads](https://developers.hubspot.com/docs/api/crm/leads) \(Incremental\)
- [Line Items](https://developers.hubspot.com/docs/api/crm/line-items) \(Incremental\)
- [Marketing Emails](https://legacydocs.hubspot.com/docs/methods/cms_email/get-all-marketing-email-statistics)
- [Owners](https://developers.hubspot.com/docs/methods/owners/get_owners) \(Client-Side Incremental\)
- [Owners Archived](https://legacydocs.hubspot.com/docs/methods/owners/get_owners) \(Client-Side Incremental)
- [Products](https://developers.hubspot.com/docs/api/crm/products) \(Incremental\)
- [Contacts Property History](https://legacydocs.hubspot.com/docs/methods/contacts/get_contacts) \(Client-Side Incremental\)
- [Companies Property History](https://legacydocs.hubspot.com/docs/methods/companies/get-all-companies) \(Client-Side Incremental\)
- [Deals Property History](https://legacydocs.hubspot.com/docs/methods/deals/get-all-deals) \(Client-Side Incremental\)
- [Subscription Changes](https://developers.hubspot.com/docs/methods/email/get_subscriptions_timeline) \(Incremental\)
- [Tickets](https://developers.hubspot.com/docs/api/crm/tickets) \(Incremental\)
- [Ticket Pipelines](https://developers.hubspot.com/docs/api/crm/pipelines) \(Client-Side Incremental\)
- [Workflows](https://legacydocs.hubspot.com/docs/methods/workflows/v3/get_workflows) \(Client-Side Incremental\)
- [ContactsWebAnalytics](https://developers.hubspot.com/docs/api/events/web-analytics) \(Incremental\)
- [CompaniesWebAnalytics](https://developers.hubspot.com/docs/api/events/web-analytics) \(Incremental\)
- [DealsWebAnalytics](https://developers.hubspot.com/docs/api/events/web-analytics) \(Incremental\)
- [TicketsWebAnalytics](https://developers.hubspot.com/docs/api/events/web-analytics) \(Incremental\)
- [EngagementsCallsWebAnalytics](https://developers.hubspot.com/docs/api/events/web-analytics) \(Incremental\)
- [EngagementsEmailsWebAnalytics](https://developers.hubspot.com/docs/api/events/web-analytics) \(Incremental\)
- [EngagementsMeetingsWebAnalytics](https://developers.hubspot.com/docs/api/events/web-analytics) \(Incremental\)
- [EngagementsNotesWebAnalytics](https://developers.hubspot.com/docs/api/events/web-analytics) \(Incremental\)
- [EngagementsTasksWebAnalytics](https://developers.hubspot.com/docs/api/events/web-analytics) \(Incremental\)
- [GoalsWebAnalytics](https://developers.hubspot.com/docs/api/events/web-analytics) \(Incremental\)
- [LineItemsWebAnalytics](https://developers.hubspot.com/docs/api/events/web-analytics) \(Incremental\)
- [ProductsWebAnalytics](https://developers.hubspot.com/docs/api/events/web-analytics) \(Incremental\)

### Entity-Relationship Diagram (ERD)
<EntityRelationshipDiagram></EntityRelationshipDiagram>

### Notes on the `property_history` streams

`Property_history` streams can be synced using an `Incremental` sync mode, which uses a cursor timestamp to determine which records have been updated since the previous sync. Within these streams, some fields types (ex. `CALCULATED` type) will always have a cursor timstamp that mirrors the time of the latest sync. This results in each sync including many more records than were necessarily changed since the previous sync.

### Notes on the `engagements` stream

1. Objects in the `engagements` stream can have one of the following types: `note`, `email`, `task`, `meeting`, `call`. Depending on the type of engagement, different properties are set for that object in the `engagements_metadata` table in the destination:

- A `call` engagement has a corresponding `engagements_metadata` object with non-null values in the `toNumber`, `fromNumber`, `status`, `externalId`, `durationMilliseconds`, `externalAccountId`, `recordingUrl`, `body`, and `disposition` columns.
- An `email` engagement has a corresponding `engagements_metadata` object with non-null values in the `subject`, `html`, and `text` columns. In addition, there will be records in four related tables, `engagements_metadata_from`, `engagements_metadata_to`, `engagements_metadata_cc`, `engagements_metadata_bcc`.
- A `meeting` engagement has a corresponding `engagements_metadata` object with non-null values in the `body`, `startTime`, `endTime`, and `title` columns.
- A `note` engagement has a corresponding `engagements_metadata` object with non-null values in the `body` column.
- A `task` engagement has a corresponding `engagements_metadata` object with non-null values in the `body`, `status`, and `forObjectType` columns.

2. The `engagements` stream uses two different APIs based on the length of time since the last sync and the number of records which Airbyte hasn't yet synced.

- **EngagementsRecent** if the following two criteria are met:
  - The last sync was performed within the last 30 days
  - Fewer than 10,000 records are being synced
- **EngagementsAll** if either of these criteria are not met.

Because of this, the `engagements` stream can be slow to sync if it hasn't synced within the last 30 days and/or is generating large volumes of new data. To accomodate for this limitation, we recommend scheduling more frequent syncs.

### Notes on the `Forms` and `Form Submissions` stream

This stream only syncs marketing forms. If you need other forms types, sync `Contacts Form Submissions`.

### Notes on the `Custom CRM` Objects

Custom CRM Objects and Custom Web Analytics will appear as streams available for sync, alongside the standard objects listed above.

If you set up your connections before April 15th, 2023 (on Airbyte Cloud) or before 0.8.0 (OSS) then you'll need to do some additional work to sync custom CRM objects.

First you need to give the connector some additional permissions:

- **If you are using OAuth on Airbyte Cloud** go to the Hubspot source settings page in the Airbyte UI and re-authenticate via OAuth to allow Airbyte the permissions to access custom objects.

- **If you are using OAuth on OSS or Private App auth** go into the Hubspot UI where you created your Private App or OAuth application and add the `crm.objects.custom.read` scope to your app's scopes. See HubSpot's instructions [here](https://developers.hubspot.com/docs/api/working-with-oauth#scopes).

Then, go to the schema tab of your connection and click **refresh source schema** to pull in those new streams for syncing.

## Limitations & Troubleshooting

<details>
<summary>
Expand to see details about Hubspot connector limitations and troubleshooting.
</summary>

### Connector limitations

### Rate limiting

The connector is restricted by normal HubSpot [rate limitations](https://legacydocs.hubspot.com/apps/api_guidelines).

| Product tier                | Limits                                  |
| :-------------------------- | :-------------------------------------- |
| `Free & Starter`            | Burst: 100/10 seconds, Daily: 250,000   |
| `Professional & Enterprise` | Burst: 150/10 seconds, Daily: 500,000   |
| `API add-on (any tier)`     | Burst: 200/10 seconds, Daily: 1,000,000 |

### Troubleshooting

- **Enabling streams:** Some streams, such as `workflows`, need to be enabled before they can be read using a connector authenticated using an `API Key`. If reading a stream that is not enabled, a log message returned to the output and the sync operation will only sync the other streams available.

  Example of the output message when trying to read `workflows` stream with missing permissions for the `API Key`:

  ```json
  {
    "type": "LOG",
    "log": {
      "level": "WARN",
      "message": "Stream `workflows` cannot be proceed. This API Key (EXAMPLE_API_KEY) does not have proper permissions! (requires any of [automation-access])"
    }
  }
  ```

- **Hubspot object labels** In Hubspot, a label can be applied to a stream that differs from the original API name of the stream. Hubspot's UI shows the label of the stream, whereas Airbyte shows the name of the stream. If you are having issues seeing a particular stream your user should have access to, search for the `name` of the Hubspot object instead.

- **Unnesting top level properties**: Since version 1.5.0, in order to offer users access to nested fields, we also denest the top-level fields into individual fields in the destination. This is most commonly observed in the `properties` field, which is now split into each attribute in the destination.

  For instance:

  ```json
  {
    "id": 1,
    "updatedAt": "2020-01-01",
    "properties": {
      "hs_note_body": "World's best boss",
      "hs_created_by": "Michael Scott"
    }
  }
  ```

  becomes

  ```json
  {
    "id": 1,
    "updatedAt": "2020-01-01",
    "properties": {
      "hs_note_body": "World's best boss",
      "hs_created_by": "Michael Scott"
    },
    "properties_hs_note_body": "World's best boss",
    "properties_hs_created_by": "Michael Scott"
  }
  ```

- **403 Forbidden Error**

  - Hubspot has **scopes** for each API call.
  - Each stream is tied to a scope and will need access to that scope to sync data.
  - Review the Hubspot OAuth scope documentation [here](https://developers.hubspot.com/docs/api/working-with-oauth#scopes).
  - Additional permissions:

    `feedback_submissions`: Service Hub Professional account

    `marketing_emails`: Market Hub Starter account

    `workflows`: Sales, Service, and Marketing Hub Professional accounts

- Check out common troubleshooting issues for the Hubspot source connector on our [Airbyte Forum](https://github.com/airbytehq/airbyte/discussions).

</details>

## Changelog

<details>
  <summary>Expand to review</summary>

| Version | Date       | Pull Request                                             | Subject                                                                                                                                                                          |
|:--------|:-----------|:---------------------------------------------------------|:---------------------------------------------------------------------------------------------------------------------------------------------------------------------------------|
<<<<<<< HEAD
| 4.3.0 | 2024-11-13 | [48472](https://github.com/airbytehq/airbyte/pull/48472) | Adds support to maintain use of legacy fields for `Contacts`, `Deals`, and `DealsArchived` streams: `hs_lifecyclestage_{stage_id}_date`, `hs_date_entered_{stage_id}`, `hs_date_exited_{stage_id}`, `hs_time_in_{stage_id}`. |
=======
| 4.3.0  | 2024-11-15 | [44481](https://github.com/airbytehq/airbyte/pull/44481) | Add `Leads` stream |
>>>>>>> 33cecdd3
| 4.2.26 | 2024-11-04 | [48199](https://github.com/airbytehq/airbyte/pull/48199) | Update dependencies |
| 4.2.25 | 2024-10-29 | [47028](https://github.com/airbytehq/airbyte/pull/47028) | Update dependencies |
| 4.2.24 | 2024-10-12 | [46827](https://github.com/airbytehq/airbyte/pull/46827) | Update dependencies |
| 4.2.23 | 2024-10-05 | [46494](https://github.com/airbytehq/airbyte/pull/46494) | Update dependencies |
| 4.2.22 | 2024-09-28 | [46160](https://github.com/airbytehq/airbyte/pull/46160) | Update dependencies |
| 4.2.21 | 2024-09-23 | [42688](https://github.com/airbytehq/airbyte/pull/44899) | Fix incremental search to use primary key as placeholder instead of lastModifiedDate |
| 4.2.20 | 2024-09-21 | [45753](https://github.com/airbytehq/airbyte/pull/45753) | Update dependencies |
| 4.2.19 | 2024-09-14 | [45018](https://github.com/airbytehq/airbyte/pull/45018) | Update dependencies |
| 4.2.18 | 2024-08-24 | [43762](https://github.com/airbytehq/airbyte/pull/43762) | Update dependencies |
| 4.2.17 | 2024-08-21 | [44538](https://github.com/airbytehq/airbyte/pull/44538) | Fix issue with CRM search streams when they have no `associations` |
| 4.2.16 | 2024-08-20 | [42919](https://github.com/airbytehq/airbyte/pull/42919) | Add support for Deal Splits |
| 4.2.15 | 2024-08-08 | [43381](https://github.com/airbytehq/airbyte/pull/43381) | Fix associations retrieval for Engagements streams (calls, meetings, notes, tasks, emails) in Incremental with existing state |
| 4.2.14 | 2024-07-27 | [42688](https://github.com/airbytehq/airbyte/pull/42688) | Update dependencies |
| 4.2.13 | 2024-07-20 | [42264](https://github.com/airbytehq/airbyte/pull/42264) | Update dependencies |
| 4.2.12 | 2024-07-13 | [41766](https://github.com/airbytehq/airbyte/pull/41766) | Update dependencies |
| 4.2.11 | 2024-07-10 | [41558](https://github.com/airbytehq/airbyte/pull/41558) | Update dependencies |
| 4.2.10 | 2024-07-09 | [41286](https://github.com/airbytehq/airbyte/pull/41286) | Update dependencies |
| 4.2.9 | 2024-07-08 | [41045](https://github.com/airbytehq/airbyte/pull/41045) | Use latest `CDK` version possible |
| 4.2.8 | 2024-07-06 | [40923](https://github.com/airbytehq/airbyte/pull/40923) | Update dependencies |
| 4.2.7 | 2024-06-25 | [40441](https://github.com/airbytehq/airbyte/pull/40441) | Update dependencies |
| 4.2.6 | 2024-06-22 | [40126](https://github.com/airbytehq/airbyte/pull/40126) | Update dependencies |
| 4.2.5 | 2024-06-17 | [39432](https://github.com/airbytehq/airbyte/pull/39432) | Remove references to deprecated state method |
| 4.2.4 | 2024-06-10 | [38800](https://github.com/airbytehq/airbyte/pull/38800) | Retry hubspot _parse_and_handle_errors on JSON decode errors |
| 4.2.3 | 2024-06-06 | [39314](https://github.com/airbytehq/airbyte/pull/39314) | Added missing schema types for the `Workflows` stream schema |
| 4.2.2 | 2024-06-04 | [38981](https://github.com/airbytehq/airbyte/pull/38981) | [autopull] Upgrade base image to v1.2.1 |
| 4.2.1 | 2024-05-30 | [38024](https://github.com/airbytehq/airbyte/pull/38024) | etry when attempting to get scopes |
| 4.2.0 | 2024-05-24 | [38049](https://github.com/airbytehq/airbyte/pull/38049) | Add resumable full refresh support to `contacts_form_submissions` and `contacts_merged_audit` streams |
| 4.1.5 | 2024-05-17 | [38243](https://github.com/airbytehq/airbyte/pull/38243) | Replace AirbyteLogger with logging.Logger |
| 4.1.4 | 2024-05-16 | [38286](https://github.com/airbytehq/airbyte/pull/38286) | Added default schema normalization for the  `Tickets` stream, to ensure the data types |
| 4.1.3 | 2024-05-13 | [38128](https://github.com/airbytehq/airbyte/pull/38128) | contacts_list_memberships as semi-incremental stream |
| 4.1.2 | 2024-04-24 | [36642](https://github.com/airbytehq/airbyte/pull/36642) | Schema descriptions and CDK 0.80.0 |
| 4.1.1 | 2024-04-11 | [35945](https://github.com/airbytehq/airbyte/pull/35945) | Add integration tests |
| 4.1.0 | 2024-03-27 | [36541](https://github.com/airbytehq/airbyte/pull/36541) | Added test configuration features, fixed type hints |
| 4.0.0 | 2024-03-10 | [35662](https://github.com/airbytehq/airbyte/pull/35662) | Update `Deals Property History` and `Companies Property History` schemas |
| 3.3.0 | 2024-02-16 | [34597](https://github.com/airbytehq/airbyte/pull/34597) | Make start date not required, sync all data from default value if it's not provided |
| 3.2.0 | 2024-02-15 | [35328](https://github.com/airbytehq/airbyte/pull/35328) | Add mailingIlsListsIncluded and mailingIlsListsExcluded fields to Marketing emails stream schema |
| 3.1.1 | 2024-02-12 | [35165](https://github.com/airbytehq/airbyte/pull/35165) | Manage dependencies with Poetry. |
| 3.1.0 | 2024-02-05 | [34829](https://github.com/airbytehq/airbyte/pull/34829) | Add `Contacts Form Submissions` stream |
| 3.0.1 | 2024-01-29 | [34635](https://github.com/airbytehq/airbyte/pull/34635) | Fix pagination for `CompaniesPropertyHistory` stream |
| 3.0.0 | 2024-01-25 | [34492](https://github.com/airbytehq/airbyte/pull/34492) | Update `marketing_emails` stream schema |
| 2.0.2 | 2023-12-15 | [33844](https://github.com/airbytehq/airbyte/pull/33844) | Make property_history PK combined to support Incremental/Deduped sync type |
| 2.0.1 | 2023-12-15 | [33527](https://github.com/airbytehq/airbyte/pull/33527) | Make query string calculated correctly for PropertyHistory streams to avoid 414 HTTP Errors |
| 2.0.0 | 2023-12-08 | [33266](https://github.com/airbytehq/airbyte/pull/33266) | Add ContactsPropertyHistory, CompaniesPropertyHistory, DealsPropertyHistory streams |
| 1.9.0 | 2023-12-04 | [33042](https://github.com/airbytehq/airbyte/pull/33042) | Add Web Analytics streams |
| 1.8.0 | 2023-11-23 | [32778](https://github.com/airbytehq/airbyte/pull/32778) | Extend `PropertyHistory` stream to support incremental sync |
| 1.7.0 | 2023-11-01 | [32035](https://github.com/airbytehq/airbyte/pull/32035) | Extend the `Forms` stream schema |
| 1.6.1 | 2023-10-20 | [31644](https://github.com/airbytehq/airbyte/pull/31644) | Base image migration: remove Dockerfile and use the python-connector-base image |
| 1.6.0 | 2023-10-19 | [31606](https://github.com/airbytehq/airbyte/pull/31606) | Add new field `aifeatures` to the `marketing emails` stream schema |
| 1.5.1 | 2023-10-04 | [31050](https://github.com/airbytehq/airbyte/pull/31050) | Add type transformer for `Engagements` stream |
| 1.5.0 | 2023-09-11 | [30322](https://github.com/airbytehq/airbyte/pull/30322) | Unnest stream schemas |
| 1.4.1 | 2023-08-22 | [29715](https://github.com/airbytehq/airbyte/pull/29715) | Fix python package configuration stream |
| 1.4.0 | 2023-08-11 | [29249](https://github.com/airbytehq/airbyte/pull/29249) | Add `OwnersArchived` stream |
| 1.3.3 | 2023-08-10 | [29248](https://github.com/airbytehq/airbyte/pull/29248) | Specify `threadId` in `engagements` stream to type string |
| 1.3.2 | 2023-08-10 | [29326](https://github.com/airbytehq/airbyte/pull/29326) | Add primary keys to streams `ContactLists` and `PropertyHistory` |
| 1.3.1 | 2023-08-08 | [29211](https://github.com/airbytehq/airbyte/pull/29211) | Handle 400 and 403 errors without interruption of the sync |
| 1.3.0 | 2023-08-01 | [28909](https://github.com/airbytehq/airbyte/pull/28909) | Add handling of source connection errors |
| 1.2.0 | 2023-07-27 | [27091](https://github.com/airbytehq/airbyte/pull/27091) | Add new stream `ContactsMergedAudit` |
| 1.1.2 | 2023-07-27 | [28558](https://github.com/airbytehq/airbyte/pull/28558) | Improve error messages during connector setup |
| 1.1.1 | 2023-07-25 | [28705](https://github.com/airbytehq/airbyte/pull/28705) | Fix retry handler for token expired error |
| 1.1.0 | 2023-07-18 | [28349](https://github.com/airbytehq/airbyte/pull/28349) | Add unexpected fields in schemas of streams `email_events`, `email_subscriptions`, `engagements`, `campaigns` |
| 1.0.1 | 2023-06-23 | [27658](https://github.com/airbytehq/airbyte/pull/27658) | Use fully qualified name to retrieve custom objects |
| 1.0.0 | 2023-06-08 | [27161](https://github.com/airbytehq/airbyte/pull/27161) | Fix increment sync for engagements stream, 'Recent' API is used for recent syncs of last recent 30 days and less than 10k records, otherwise full sync if performed by 'All' API |
| 0.9.0 | 2023-06-26 | [27726](https://github.com/airbytehq/airbyte/pull/27726) | License Update: Elv2 |
| 0.8.4   | 2023-05-17 | [25667](https://github.com/airbytehq/airbyte/pull/26082) | Fixed bug with wrong parsing of boolean encoded like "false" parsed as True                                                                                                      |
| 0.8.3   | 2023-05-31 | [26831](https://github.com/airbytehq/airbyte/pull/26831) | Remove authSpecification from connector specification in favour of advancedAuth                                                                                                  |
| 0.8.2   | 2023-05-16 | [26418](https://github.com/airbytehq/airbyte/pull/26418) | Add custom availability strategy which catches permission errors from parent streams                                                                                             |
| 0.8.1   | 2023-05-29 | [26719](https://github.com/airbytehq/airbyte/pull/26719) | Handle issue when `state` value is literally `"" (empty str)`                                                                                                                    |
| 0.8.0   | 2023-04-10 | [16032](https://github.com/airbytehq/airbyte/pull/16032) | Add new stream `Custom Object`                                                                                                                                                   |
| 0.7.0   | 2023-04-10 | [24450](https://github.com/airbytehq/airbyte/pull/24450) | Add new stream `Goals`                                                                                                                                                           |
| 0.6.2   | 2023-04-28 | [25667](https://github.com/airbytehq/airbyte/pull/25667) | Fix bug with `Invalid Date` like `2000-00-00T00:00:00Z` while settip up the connector                                                                                            |
| 0.6.1   | 2023-04-10 | [21423](https://github.com/airbytehq/airbyte/pull/21423) | Update scope for `DealPipelines` stream to only `crm.objects.contacts.read`                                                                                                      |
| 0.6.0   | 2023-04-07 | [24980](https://github.com/airbytehq/airbyte/pull/24980) | Add new stream `DealsArchived`                                                                                                                                                   |
| 0.5.2   | 2023-04-07 | [24915](https://github.com/airbytehq/airbyte/pull/24915) | Fix field key parsing (replace whitespace with uderscore)                                                                                                                        |
| 0.5.1   | 2023-04-05 | [22982](https://github.com/airbytehq/airbyte/pull/22982) | Specified date formatting in specification                                                                                                                                       |
| 0.5.0   | 2023-03-30 | [24711](https://github.com/airbytehq/airbyte/pull/24711) | Add incremental sync support for `campaigns`, `deal_pipelines`, `ticket_pipelines`, `forms`, `form_submissions`, `form_submissions`, `workflows`, `owners`                       |
| 0.4.0   | 2023-03-31 | [22910](https://github.com/airbytehq/airbyte/pull/22910) | Add `email_subscriptions` stream                                                                                                                                                 |
| 0.3.4   | 2023-03-28 | [24641](https://github.com/airbytehq/airbyte/pull/24641) | Convert to int only numeric values                                                                                                                                               |
| 0.3.3   | 2023-03-27 | [24591](https://github.com/airbytehq/airbyte/pull/24591) | Fix pagination for `marketing emails` stream                                                                                                                                     |
| 0.3.2   | 2023-02-07 | [22479](https://github.com/airbytehq/airbyte/pull/22479) | Turn on default HttpAvailabilityStrategy                                                                                                                                         |
| 0.3.1   | 2023-01-27 | [22009](https://github.com/airbytehq/airbyte/pull/22009) | Set `AvailabilityStrategy` for streams explicitly to `None`                                                                                                                      |
| 0.3.0   | 2022-10-27 | [18546](https://github.com/airbytehq/airbyte/pull/18546) | Sunsetting API Key authentication. `Quotes` stream is no longer available                                                                                                        |
| 0.2.2   | 2022-10-03 | [16914](https://github.com/airbytehq/airbyte/pull/16914) | Fix 403 forbidden error validation                                                                                                                                               |
| 0.2.1   | 2022-09-26 | [17120](https://github.com/airbytehq/airbyte/pull/17120) | Migrate to per-stream state.                                                                                                                                                     |
| 0.2.0   | 2022-09-13 | [16632](https://github.com/airbytehq/airbyte/pull/16632) | Remove Feedback Submissions stream as the one using unstable (beta) API.                                                                                                         |
| 0.1.83  | 2022-09-01 | [16214](https://github.com/airbytehq/airbyte/pull/16214) | Update Tickets, fix missing properties and change how state is updated.                                                                                                          |
| 0.1.82  | 2022-08-18 | [15110](https://github.com/airbytehq/airbyte/pull/15110) | Check if it has a state on search streams before first sync                                                                                                                      |
| 0.1.81  | 2022-08-05 | [15354](https://github.com/airbytehq/airbyte/pull/15354) | Fix `Deals` stream schema                                                                                                                                                        |
| 0.1.80  | 2022-08-01 | [15156](https://github.com/airbytehq/airbyte/pull/15156) | Fix 401 error while retrieving associations using OAuth                                                                                                                          |
| 0.1.79  | 2022-07-28 | [15144](https://github.com/airbytehq/airbyte/pull/15144) | Revert v0.1.78 due to permission issues                                                                                                                                          |
| 0.1.78  | 2022-07-28 | [15099](https://github.com/airbytehq/airbyte/pull/15099) | Fix to fetch associations when using incremental mode                                                                                                                            |
| 0.1.77  | 2022-07-26 | [15035](https://github.com/airbytehq/airbyte/pull/15035) | Make PropertyHistory stream read historic data not limited to 30 days                                                                                                            |
| 0.1.76  | 2022-07-25 | [14999](https://github.com/airbytehq/airbyte/pull/14999) | Partially revert changes made in v0.1.75                                                                                                                                         |
| 0.1.75  | 2022-07-18 | [14744](https://github.com/airbytehq/airbyte/pull/14744) | Remove override of private CDK method                                                                                                                                            |
| 0.1.74  | 2022-07-25 | [14412](https://github.com/airbytehq/airbyte/pull/14412) | Add private app authentication                                                                                                                                                   |
| 0.1.73  | 2022-07-13 | [14666](https://github.com/airbytehq/airbyte/pull/14666) | Decrease number of http requests made, disable Incremental mode for PropertyHistory stream                                                                                       |
| 0.1.72  | 2022-06-24 | [14054](https://github.com/airbytehq/airbyte/pull/14054) | Extended error logging                                                                                                                                                           |
| 0.1.71  | 2022-06-24 | [14102](https://github.com/airbytehq/airbyte/pull/14102) | Removed legacy `AirbyteSentry` dependency from the code                                                                                                                          |
| 0.1.70  | 2022-06-16 | [13837](https://github.com/airbytehq/airbyte/pull/13837) | Fix the missing data in CRM streams issue                                                                                                                                        |
| 0.1.69  | 2022-06-10 | [13691](https://github.com/airbytehq/airbyte/pull/13691) | Fix the `URI Too Long` issue                                                                                                                                                     |
| 0.1.68  | 2022-06-08 | [13596](https://github.com/airbytehq/airbyte/pull/13596) | Fix for the `property_history` which did not emit records                                                                                                                        |
| 0.1.67  | 2022-06-07 | [13566](https://github.com/airbytehq/airbyte/pull/13566) | Report which scopes are missing to the user                                                                                                                                      |
| 0.1.66  | 2022-06-05 | [13475](https://github.com/airbytehq/airbyte/pull/13475) | Scope `crm.objects.feedback_submissions.read` added for `feedback_submissions` stream                                                                                            |
| 0.1.65  | 2022-06-03 | [13455](https://github.com/airbytehq/airbyte/pull/13455) | Discover only returns streams for which required scopes were granted                                                                                                             |
| 0.1.64  | 2022-06-03 | [13218](https://github.com/airbytehq/airbyte/pull/13218) | Transform `contact_lists` data to comply with schema                                                                                                                             |
| 0.1.63  | 2022-06-02 | [13320](https://github.com/airbytehq/airbyte/pull/13320) | Fix connector incremental state handling                                                                                                                                         |
| 0.1.62  | 2022-06-01 | [13383](https://github.com/airbytehq/airbyte/pull/13383) | Add `line items` to `deals` stream                                                                                                                                               |
| 0.1.61  | 2022-05-25 | [13381](https://github.com/airbytehq/airbyte/pull/13381) | Requests scopes as optional instead of required                                                                                                                                  |
| 0.1.60  | 2022-05-25 | [13159](https://github.com/airbytehq/airbyte/pull/13159) | Use RFC3339 datetime                                                                                                                                                             |
| 0.1.59  | 2022-05-10 | [12711](https://github.com/airbytehq/airbyte/pull/12711) | Ensure oauth2.0 token has all needed scopes in "check" command                                                                                                                   |
| 0.1.58  | 2022-05-04 | [12482](https://github.com/airbytehq/airbyte/pull/12482) | Update input configuration copy                                                                                                                                                  |
| 0.1.57  | 2022-05-04 | [12198](https://github.com/airbytehq/airbyte/pull/12198) | Add deals associations for quotes                                                                                                                                                |
| 0.1.56  | 2022-05-02 | [12515](https://github.com/airbytehq/airbyte/pull/12515) | Extra logs for troubleshooting 403 errors                                                                                                                                        |
| 0.1.55  | 2022-04-28 | [12424](https://github.com/airbytehq/airbyte/pull/12424) | Correct schema for ticket_pipeline stream                                                                                                                                        |
| 0.1.54  | 2022-04-28 | [12335](https://github.com/airbytehq/airbyte/pull/12335) | Mock time slep in unit test s                                                                                                                                                    |
| 0.1.53  | 2022-04-20 | [12230](https://github.com/airbytehq/airbyte/pull/12230) | Change spec json to yaml format                                                                                                                                                  |
| 0.1.52  | 2022-03-25 | [11423](https://github.com/airbytehq/airbyte/pull/11423) | Add tickets associations to engagements streams                                                                                                                                  |
| 0.1.51  | 2022-03-24 | [11321](https://github.com/airbytehq/airbyte/pull/11321) | Fix updated at field non exists issue                                                                                                                                            |
| 0.1.50  | 2022-03-22 | [11266](https://github.com/airbytehq/airbyte/pull/11266) | Fix Engagements Stream Pagination                                                                                                                                                |
| 0.1.49  | 2022-03-17 | [11218](https://github.com/airbytehq/airbyte/pull/11218) | Anchor hyperlink in input configuration                                                                                                                                          |
| 0.1.48  | 2022-03-16 | [11105](https://github.com/airbytehq/airbyte/pull/11105) | Fix float numbers, upd docs                                                                                                                                                      |
| 0.1.47  | 2022-03-15 | [11121](https://github.com/airbytehq/airbyte/pull/11121) | Add partition keys where appropriate                                                                                                                                             |
| 0.1.46  | 2022-03-14 | [10700](https://github.com/airbytehq/airbyte/pull/10700) | Handle 10k+ records reading in Hubspot streams                                                                                                                                   |
| 0.1.45  | 2022-03-04 | [10707](https://github.com/airbytehq/airbyte/pull/10707) | Remove stage history from deals stream to increase efficiency                                                                                                                    |
| 0.1.44  | 2022-02-24 | [9027](https://github.com/airbytehq/airbyte/pull/9027)   | Add associations companies to deals, ticket and contact stream                                                                                                                   |
| 0.1.43  | 2022-02-24 | [10576](https://github.com/airbytehq/airbyte/pull/10576) | Cast timestamp to date/datetime                                                                                                                                                  |
| 0.1.42  | 2022-02-22 | [10492](https://github.com/airbytehq/airbyte/pull/10492) | Add `date-time` format to datetime fields                                                                                                                                        |
| 0.1.41  | 2022-02-21 | [10177](https://github.com/airbytehq/airbyte/pull/10177) | Migrate to CDK                                                                                                                                                                   |
| 0.1.40  | 2022-02-10 | [10142](https://github.com/airbytehq/airbyte/pull/10142) | Add associations to ticket stream                                                                                                                                                |
| 0.1.39  | 2022-02-10 | [10055](https://github.com/airbytehq/airbyte/pull/10055) | Bug fix: reading not initialized stream                                                                                                                                          |
| 0.1.38  | 2022-02-03 | [9786](https://github.com/airbytehq/airbyte/pull/9786)   | Add new streams for engagements(calls, emails, meetings, notes and tasks)                                                                                                        |
| 0.1.37  | 2022-01-27 | [9555](https://github.com/airbytehq/airbyte/pull/9555)   | Getting form_submission for all forms                                                                                                                                            |
| 0.1.36  | 2022-01-22 | [7784](https://github.com/airbytehq/airbyte/pull/7784)   | Add Property History Stream                                                                                                                                                      |
| 0.1.35  | 2021-12-24 | [9081](https://github.com/airbytehq/airbyte/pull/9081)   | Add Feedback Submissions stream and update Ticket Pipelines stream                                                                                                               |
| 0.1.34  | 2022-01-20 | [9641](https://github.com/airbytehq/airbyte/pull/9641)   | Add more fields for `email_events` stream                                                                                                                                        |
| 0.1.33  | 2022-01-14 | [8887](https://github.com/airbytehq/airbyte/pull/8887)   | More efficient support for incremental updates on Companies, Contact, Deals and Engagement streams                                                                               |
| 0.1.32  | 2022-01-13 | [8011](https://github.com/airbytehq/airbyte/pull/8011)   | Add new stream form_submissions                                                                                                                                                  |
| 0.1.31  | 2022-01-11 | [9385](https://github.com/airbytehq/airbyte/pull/9385)   | Remove auto-generated `properties` from `Engagements` stream                                                                                                                     |
| 0.1.30  | 2021-01-10 | [9129](https://github.com/airbytehq/airbyte/pull/9129)   | Created Contacts list memberships streams                                                                                                                                        |
| 0.1.29  | 2021-12-17 | [8699](https://github.com/airbytehq/airbyte/pull/8699)   | Add incremental sync support for `companies`, `contact_lists`, `contacts`, `deals`, `line_items`, `products`, `quotes`, `tickets` streams                                        |
| 0.1.28  | 2021-12-15 | [8429](https://github.com/airbytehq/airbyte/pull/8429)   | Update fields and descriptions                                                                                                                                                   |
| 0.1.27  | 2021-12-09 | [8658](https://github.com/airbytehq/airbyte/pull/8658)   | Fix config backward compatibility issue by allowing additional properties in the spec                                                                                            |
| 0.1.26  | 2021-11-30 | [8329](https://github.com/airbytehq/airbyte/pull/8329)   | Remove 'skip_dynamic_fields' config param                                                                                                                                        |
| 0.1.25  | 2021-11-23 | [8216](https://github.com/airbytehq/airbyte/pull/8216)   | Add skip dynamic fields for testing only                                                                                                                                         |
| 0.1.24  | 2021-11-09 | [7683](https://github.com/airbytehq/airbyte/pull/7683)   | Fix name issue 'Hubspot' -> 'HubSpot'                                                                                                                                            |
| 0.1.23  | 2021-11-08 | [7730](https://github.com/airbytehq/airbyte/pull/7730)   | Fix OAuth flow schema                                                                                                                                                            |
| 0.1.22  | 2021-11-03 | [7562](https://github.com/airbytehq/airbyte/pull/7562)   | Migrate Hubspot source to CDK structure                                                                                                                                          |
| 0.1.21  | 2021-10-27 | [7405](https://github.com/airbytehq/airbyte/pull/7405)   | Change of package `import` from `urllib` to `urllib.parse`                                                                                                                       |
| 0.1.20  | 2021-10-26 | [7393](https://github.com/airbytehq/airbyte/pull/7393)   | Hotfix for `split_properties` function, add the length of separator symbol `,`(`%2C` in HTTP format) to the checking of the summary URL length                                   |
| 0.1.19  | 2021-10-26 | [6954](https://github.com/airbytehq/airbyte/pull/6954)   | Fix issue with getting `414` HTTP error for streams                                                                                                                              |
| 0.1.18  | 2021-10-18 | [5840](https://github.com/airbytehq/airbyte/pull/5840)   | Add new marketing emails (with statistics) stream                                                                                                                                |
| 0.1.17  | 2021-10-14 | [6995](https://github.com/airbytehq/airbyte/pull/6995)   | Update `discover` method: disable `quotes` stream when using OAuth config                                                                                                        |
| 0.1.16  | 2021-09-27 | [6465](https://github.com/airbytehq/airbyte/pull/6465)   | Implement OAuth support. Use CDK authenticator instead of connector specific authenticator                                                                                       |
| 0.1.15  | 2021-09-23 | [6374](https://github.com/airbytehq/airbyte/pull/6374)   | Use correct schema for `owners` stream                                                                                                                                           |
| 0.1.14  | 2021-09-08 | [5693](https://github.com/airbytehq/airbyte/pull/5693)   | Include deal_to_contact association when pulling deal stream and include contact ID in contact stream                                                                            |
| 0.1.13  | 2021-09-08 | [5834](https://github.com/airbytehq/airbyte/pull/5834)   | Fix array fields without items property in schema                                                                                                                                |
| 0.1.12  | 2021-09-02 | [5798](https://github.com/airbytehq/airbyte/pull/5798)   | Treat empty string values as None for field with format to fix normalization errors                                                                                              |
| 0.1.11  | 2021-08-26 | [5685](https://github.com/airbytehq/airbyte/pull/5685)   | Remove all date-time format from schemas                                                                                                                                         |
| 0.1.10  | 2021-08-17 | [5463](https://github.com/airbytehq/airbyte/pull/5463)   | Fix fail on reading stream using `API Key` without required permissions                                                                                                          |
| 0.1.9   | 2021-08-11 | [5334](https://github.com/airbytehq/airbyte/pull/5334)   | Fix empty strings inside float datatype                                                                                                                                          |
| 0.1.8   | 2021-08-06 | [5250](https://github.com/airbytehq/airbyte/pull/5250)   | Fix issue with printing exceptions                                                                                                                                               |
| 0.1.7   | 2021-07-27 | [4913](https://github.com/airbytehq/airbyte/pull/4913)   | Update fields schema                                                                                                                                                             |

</details>

</HideInUI><|MERGE_RESOLUTION|>--- conflicted
+++ resolved
@@ -338,11 +338,8 @@
 
 | Version | Date       | Pull Request                                             | Subject                                                                                                                                                                          |
 |:--------|:-----------|:---------------------------------------------------------|:---------------------------------------------------------------------------------------------------------------------------------------------------------------------------------|
-<<<<<<< HEAD
-| 4.3.0 | 2024-11-13 | [48472](https://github.com/airbytehq/airbyte/pull/48472) | Adds support to maintain use of legacy fields for `Contacts`, `Deals`, and `DealsArchived` streams: `hs_lifecyclestage_{stage_id}_date`, `hs_date_entered_{stage_id}`, `hs_date_exited_{stage_id}`, `hs_time_in_{stage_id}`. |
-=======
+| 4.4.0 | 2024-11-18 | [48472](https://github.com/airbytehq/airbyte/pull/48472) | Adds support to maintain use of legacy fields for `Contacts`, `Deals`, and `DealsArchived` streams: `hs_lifecyclestage_{stage_id}_date`, `hs_date_entered_{stage_id}`, `hs_date_exited_{stage_id}`, `hs_time_in_{stage_id}`. |
 | 4.3.0  | 2024-11-15 | [44481](https://github.com/airbytehq/airbyte/pull/44481) | Add `Leads` stream |
->>>>>>> 33cecdd3
 | 4.2.26 | 2024-11-04 | [48199](https://github.com/airbytehq/airbyte/pull/48199) | Update dependencies |
 | 4.2.25 | 2024-10-29 | [47028](https://github.com/airbytehq/airbyte/pull/47028) | Update dependencies |
 | 4.2.24 | 2024-10-12 | [46827](https://github.com/airbytehq/airbyte/pull/46827) | Update dependencies |
