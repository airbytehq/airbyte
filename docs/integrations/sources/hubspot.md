--- conflicted
+++ resolved
@@ -96,14 +96,11 @@
 
 | Version | Date | Pull Request | Subject |
 | :--- | :--- | :--- | :--- |
-<<<<<<< HEAD
-=======
 | 0.1.23 | 2021-11-08 | [7730](https://github.com/airbytehq/airbyte/pull/7730) | Fix oAuth flow schema|
 | 0.1.22 | 2021-11-03 | [7562](https://github.com/airbytehq/airbyte/pull/7562) | Migrate Hubspot source to CDK structure |
 | 0.1.21 | 2021-10-27 | [7405](https://github.com/airbytehq/airbyte/pull/7405) | Change of package `import` from `urllib` to `urllib.parse` |
 | 0.1.20 | 2021-10-26 | [7393](https://github.com/airbytehq/airbyte/pull/7393) | Hotfix for `split_properties` function, add the length of separator symbol `,`(`%2C` in HTTP format) to the checking of the summary URL length |
 | 0.1.19 | 2021-10-26 | [6954](https://github.com/airbytehq/airbyte/pull/6954) | Fix issue with getting `414` HTTP error for streams |
->>>>>>> 1dcd525e
 | 0.1.18 | 2021-10-18 | [5840](https://github.com/airbytehq/airbyte/pull/5840) | Add new marketing emails (with statistics) stream |
 | 0.1.17 | 2021-10-14 | [6995](https://github.com/airbytehq/airbyte/pull/6995) | Update `discover` method: disable `quotes` stream when using OAuth config  |
 | 0.1.16 | 2021-09-27 | [6465](https://github.com/airbytehq/airbyte/pull/6465) | Implement OAuth support. Use CDK authenticator instead of connector specific authenticator |
@@ -115,4 +112,4 @@
 | 0.1.10 | 2021-08-17 | [5463](https://github.com/airbytehq/airbyte/pull/5463) | Fix fail on reading stream using `API Key` without required permissions |
 | 0.1.9 | 2021-08-11 | [5334](https://github.com/airbytehq/airbyte/pull/5334) | Fix empty strings inside float datatype |
 | 0.1.8 | 2021-08-06 | [5250](https://github.com/airbytehq/airbyte/pull/5250) | Fix issue with printing exceptions |
-| 0.1.7 | 2021-07-27 | [4913](https://github.com/airbytehq/airbyte/pull/4913) | Update fields schema |+| 0.1.7 | 2021-07-27 | [4913](https://github.com/airbytehq/airbyte/pull/4913) | Update fields schema |
