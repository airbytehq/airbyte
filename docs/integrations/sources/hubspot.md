--- conflicted
+++ resolved
@@ -338,11 +338,7 @@
 
 | Version    | Date       | Pull Request                                             | Subject                                                                                                                                                                          |
 |:-----------|:-----------|:---------------------------------------------------------|:---------------------------------------------------------------------------------------------------------------------------------------------------------------------------------|
-<<<<<<< HEAD
-| 4.6.2      | 2025-04-13 | [57534](https://github.com/airbytehq/airbyte/pull/57534) | Migrate marketing_emails and email_subscriptions to low code |
-=======
 | 4.6.2-rc.1 | 2025-04-13 | [57534](https://github.com/airbytehq/airbyte/pull/57534) | Migrate marketing_emails and email_subscriptions to low code |
->>>>>>> f187fe4c
 | 4.6.1      | 2025-04-12 | [57694](https://github.com/airbytehq/airbyte/pull/57694) | Update dependencies |
 | 4.6.0      | 2025-04-11 | [57572](https://github.com/airbytehq/airbyte/pull/57572) | Promoting release candidate 4.6.0-rc.1 to a main version. |
 | 4.6.0-rc.1 | 2025-03-31 | [56919](https://github.com/airbytehq/airbyte/pull/56919) | Update CDK to v6                                                                                                                                                                                                             |
