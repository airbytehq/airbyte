--- conflicted
+++ resolved
@@ -96,11 +96,8 @@
 
 | Version | Date | Pull Request | Subject |
 | :--- | :--- | :--- | :--- |
-<<<<<<< HEAD
-| 0.1.18 | 2021-10-?? | [????](https://github.com/airbytehq/airbyte/pull/????) | Fix issue with getting `414` HTTP error for streams |
-=======
+| 0.1.19 | 2021-10-?? | [6954](https://github.com/airbytehq/airbyte/pull/6954) | Fix issue with getting `414` HTTP error for streams |
 | 0.1.18 | 2021-10-18 | [5840](https://github.com/airbytehq/airbyte/pull/5840) | Add new marketing emails (with statistics) stream |
->>>>>>> dfdbda8c
 | 0.1.17 | 2021-10-14 | [6995](https://github.com/airbytehq/airbyte/pull/6995) | Update `discover` method: disable `quotes` stream when using OAuth config  |
 | 0.1.16 | 2021-09-27 | [6465](https://github.com/airbytehq/airbyte/pull/6465) | Implement OAuth support. Use CDK authenticator instead of connector specific authenticator |
 | 0.1.15 | 2021-09-23 | [6374](https://github.com/airbytehq/airbyte/pull/6374) | Use correct schema for `owners` stream |
@@ -111,4 +108,4 @@
 | 0.1.10 | 2021-08-17 | [5463](https://github.com/airbytehq/airbyte/pull/5463) | Fix fail on reading stream using `API Key` without required permissions |
 | 0.1.9 | 2021-08-11 | [5334](https://github.com/airbytehq/airbyte/pull/5334) | Fix empty strings inside float datatype |
 | 0.1.8 | 2021-08-06 | [5250](https://github.com/airbytehq/airbyte/pull/5250) | Fix issue with printing exceptions |
-| 0.1.7 | 2021-07-27 | [4913](https://github.com/airbytehq/airbyte/pull/4913) | Update fields schema |+| 0.1.7 | 2021-07-27 | [4913](https://github.com/airbytehq/airbyte/pull/4913) | Update fields schema |
