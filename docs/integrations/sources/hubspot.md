--- conflicted
+++ resolved
@@ -335,11 +335,8 @@
 
 | Version     | Date       | Pull Request                                             | Subject                                                                                                                                                                                                                      |
 |:------------|:-----------|:---------------------------------------------------------|:-----------------------------------------------------------------------------------------------------------------------------------------------------------------------------------------------------------------------------|
-<<<<<<< HEAD
-| 6.0.1 | 2025-09-04 | [65947](https://github.com/airbytehq/airbyte/pull/65947) | Set fallback target type to 'string' for numbers and booleans |
-=======
+| 6.0.2 | 2025-09-12 | [65947](https://github.com/airbytehq/airbyte/pull/65947) | Set fallback target type to 'string' for numbers and booleans |
 | 6.0.1 | 2025-09-09 | [66100](https://github.com/airbytehq/airbyte/pull/66100) | Update dependencies |
->>>>>>> 571df12b
 | 6.0.0 | 2025-08-28 | [65100](https://github.com/airbytehq/airbyte/pull/65100) | Migrate Marketing Emails stream from deprecated v1 API to v3 API. Breaking change requires stream reset. This change also enables incremental syncs for `marketing_emails` stream. |
 | 5.8.20 | 2025-08-25 | [65513](https://github.com/airbytehq/airbyte/pull/65513) | Add missing datetime format |
 | 5.8.19 | 2025-08-23 | [65327](https://github.com/airbytehq/airbyte/pull/65327) | Update dependencies |
