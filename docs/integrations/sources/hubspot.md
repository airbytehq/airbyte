--- conflicted
+++ resolved
@@ -338,11 +338,8 @@
 
 | Version | Date       | Pull Request                                             | Subject                                                                                                                                                                          |
 |:--------|:-----------|:---------------------------------------------------------|:---------------------------------------------------------------------------------------------------------------------------------------------------------------------------------|
-<<<<<<< HEAD
 | 4.3.0  | 2024-09-07 | [44481](https://github.com/airbytehq/airbyte/pull/44481) | Add `Leads` stream |
-=======
 | 4.2.19 | 2024-09-14 | [45018](https://github.com/airbytehq/airbyte/pull/45018) | Update dependencies |
->>>>>>> 7855c7ab
 | 4.2.18 | 2024-08-24 | [43762](https://github.com/airbytehq/airbyte/pull/43762) | Update dependencies |
 | 4.2.17 | 2024-08-21 | [44538](https://github.com/airbytehq/airbyte/pull/44538) | Fix issue with CRM search streams when they have no `associations` |
 | 4.2.16 | 2024-08-20 | [42919](https://github.com/airbytehq/airbyte/pull/42919) | Add support for Deal Splits |
