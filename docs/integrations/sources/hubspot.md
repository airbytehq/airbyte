# HubSpot

<HideInUI>

This page contains the setup guide and reference information for the [HubSpot](https://www.hubspot.com/) source connector.

</HideInUI>

## Prerequisites

- HubSpot Account

<!-- env:oss -->

- **For Airbyte Open Source**: Private App with Access Token
<!-- /env:oss -->

## Setup guide

### Step 1: Set up HubSpot

<!-- env:cloud -->

**For Airbyte Cloud:**

**- OAuth** (Recommended). We highly recommend you use OAuth rather than Private App authentication, as it significantly simplifies the setup process.

**- Private App:** If you are using a Private App, you will need to use your Access Token to set up the connector. Please refer to the [official HubSpot documentation](https://developers.hubspot.com/docs/api/private-apps) to learn how to obtain the access token.

<!-- /env:cloud -->

<!-- env:oss -->

**For Airbyte Open Source:**

**- Private App setup** (Recommended): If you are authenticating via a Private App, you will need to use your Access Token to set up the connector. Please refer to the [official HubSpot documentation](https://developers.hubspot.com/docs/api/private-apps) to learn how to obtain the access token.

**- OAuth setup:** If you are using Oauth to authenticate on Airbyte Open Source, please refer to [Hubspot's detailed walkthrough](https://developers.hubspot.com/docs/api/working-with-oauth). To set up the connector, you will need to acquire your:

- Client ID
- Client Secret
- Refresh Token
<!-- /env:oss -->

More information on HubSpot authentication methods can be found
[here](https://developers.hubspot.com/docs/api/intro-to-auth).

### Step 2: Configure the scopes for your streams (Private App only)

These instructions are only relevant if you are using a **Private App** for authentication. You can ignore this if you are authenticating via OAuth.

To set up a Private App, you must manually configure scopes to ensure Airbyte can sync all available data. Each scope relates to a specific stream or streams. Please refer to [Hubspot's page on scopes](https://legacydocs.hubspot.com/docs/methods/oauth2/initiate-oauth-integration#scopes) for instructions.

<details>
  <summary>Expand to review scopes</summary>


| Stream                      | Required Scope                                                                                               |
| :-------------------------- | :----------------------------------------------------------------------------------------------------------- |
| `campaigns`                 | `content`                                                                                                    |
| `companies`                 | `crm.objects.companies.read`, `crm.schemas.companies.read`                                                   |
| `contact_lists`             | `crm.lists.read`                                                                                             |
| `contacts`                  | `crm.objects.contacts.read`                                                                                  |
| `contacts_web_analytics`    | `crm.objects.contacts.read`, `business-intelligence`                                                         |
| Custom CRM Objects          | `crm.objects.custom.read`                                                                                    |
| `deal_pipelines`            | `crm.objects.contacts.read`                                                                                  |
| `deals`                     | `crm.objects.deals.read`, `crm.schemas.deals.read`                                                           |
| `deals_archived`            | `crm.objects.deals.read`, `crm.schemas.deals.read`                                                           |
| `email_events`              | `content`                                                                                                    |
| `email_subscriptions`       | `content`                                                                                                    |
| `engagements`               | `crm.objects.companies.read`, `crm.objects.contacts.read`, `crm.objects.deals.read`, `tickets`, `e-commerce` |
| `engagements_emails`        | `sales-email-read`                                                                                           |
| `forms`                     | `forms`                                                                                                      |
| `form_submissions`          | `forms`                                                                                                      |
| `goals`                     | `crm.objects.goals.read`                                                                                     |
| `leads`                     | `crm.objects.leads.read`, `crm.schemas.leads.read`                                                   |
| `line_items`                | `e-commerce`                                                                                                 |
| `owners`                    | `crm.objects.owners.read`                                                                                    |
| `products`                  | `e-commerce`                                                                                                 |
| `property_history`          | `crm.objects.contacts.read`                                                                                  |
| `subscription_changes`      | `content`                                                                                                    |
| `tickets`                   | `tickets`                                                                                                    |
| `workflows`                 | `automation`                                                                                                 |

</details>

### Step 3: Set up the HubSpot connector in Airbyte

<!-- env:cloud -->

#### For Airbyte Cloud:

1. [Log into your Airbyte Cloud](https://cloud.airbyte.com/workspaces) account.
2. Click Sources and then click + New source.
3. On the Set up the source page, select HubSpot from the Source type dropdown.
4. Enter a name for the HubSpot connector.
5. From the **Authentication** dropdown, select your chosen authentication method:
   - (Recommended) To authenticate using OAuth, select **OAuth** and click **Authenticate your HubSpot account** to sign in with HubSpot and authorize your account.

     :::note HubSpot Authentication issues
     You may encounter an error during the authentication process in the popup window with the message `An invalid scope name was provided`. To resolve this, close the window and retry authentication.
     :::
   - (Not Recommended) To authenticate using a Private App, select **Private App** and enter the Access Token for your HubSpot account.

<FieldAnchor field="start_date">

6. (Optional) For **Start date**, use the provided datepicker or enter the date in the following format: `yyyy-mm-ddThh:mm:ssZ`. Data added on and after this date will be replicated. If this is not set, "2006-06-01T00:00:00Z" (the date Hubspot was created) will be used as a start date.

</FieldAnchor>

7. (Optional) Set the lookback window in minutes to re-fetch data for a specified number of minutes before the state from the previous sync. This helps to capture missing records.
8. Click **Set up source** and wait for the tests to complete.
<!-- /env:cloud -->

<!-- env:oss -->

#### For Airbyte Open Source:

1. Navigate to the Airbyte Open Source dashboard.
2. From the Airbyte UI, click **Sources**, then click on **+ New Source** and select **HubSpot** from the list of available sources.
3. Enter a **Source name** of your choosing.
4. From the **Authentication** dropdown, select your chosen authentication method:
   - (Recommended) To authenticate using a Private App, select **Private App** and enter the Access Token for your HubSpot account.
   - (Not Recommended:) To authenticate using OAuth, select **OAuth** and enter your Client ID, Client Secret, and Refresh Token.
5. (Optional) For **Start date**, use the provided datepicker or enter the date in the following format:
   `yyyy-mm-ddThh:mm:ssZ`. The data added on and after this date will be replicated. If not set, "2006-06-01T00:00:00Z" (Hubspot creation date) will be used as start date. It's recommended to provide relevant to your data start date value to optimize synchronization.
6. (Optional) Set the lookback window in minutes to re-fetch data for a specified number of minutes before the state from the previous sync. This helps to capture missing records.
7. Click **Set up source** and wait for the tests to complete.

<FieldAnchor field="enable_experimental_streams">

### Experimental streams

[Web Analytics](https://developers.hubspot.com/docs/api/events/web-analytics) streams may be enabled as an experimental feature. Note that these streams use a Hubspot API that is currently in beta, and they may be modified or unstable as the API continues to develop.

</FieldAnchor>

<HideInUI>

## Supported sync modes

The HubSpot source connector supports the following [sync modes](https://docs.airbyte.com/cloud/core-concepts/#connection-sync-modes):

- Full Refresh
- Incremental

:::note
There are two types of incremental sync:

1. Incremental (standard server-side, where API returns only the data updated or generated since the last sync)
2. Client-Side Incremental (API returns all available data and connector filters out only new records)
   :::

## Supported Streams

The HubSpot source connector supports the following streams:

- [Campaigns](https://developers.hubspot.com/docs/methods/email/get_campaign_data) \(Client-Side Incremental\)
- [Companies](https://developers.hubspot.com/docs/api/crm/companies) \(Incremental\)
- [Contact Lists](https://developers.hubspot.com/docs/reference/api/crm/lists#post-%2Fcrm%2Fv3%2Flists%2Fsearch) \(Incremental\)
- [Contacts](https://developers.hubspot.com/docs/methods/contacts/get_contacts) \(Incremental\)
- [Deal Pipelines](https://developers.hubspot.com/docs/methods/pipelines/get_pipelines_for_object_type) \(Client-Side Incremental\)
- [Deals](https://developers.hubspot.com/docs/api/crm/deals) \(including Contact associations\) \(Incremental\)
  - Records that have been deleted (archived) and stored in HubSpot's recycle bin will only be kept for 90 days, see [response from HubSpot Team](https://community.hubspot.com/t5/APIs-Integrations/Archived-deals-deleted-or-different/m-p/714157)
- [Deals Archived](https://developers.hubspot.com/docs/api/crm/deals) \(including Contact associations\) \(Incremental\)
- [Email Events](https://developers.hubspot.com/docs/methods/email/get_events) \(Incremental\)
- [Email Subscriptions](https://developers.hubspot.com/docs/methods/email/get_subscriptions)
- [Engagements](https://legacydocs.hubspot.com/docs/methods/engagements/get-all-engagements) \(Incremental\)
- [Engagements Calls](https://developers.hubspot.com/docs/api/crm/calls) \(Incremental\)
- [Engagements Emails](https://developers.hubspot.com/docs/api/crm/email) \(Incremental\)
- [Engagements Meetings](https://developers.hubspot.com/docs/api/crm/meetings) \(Incremental\)
- [Engagements Notes](https://developers.hubspot.com/docs/api/crm/notes) \(Incremental\)
- [Engagements Tasks](https://developers.hubspot.com/docs/api/crm/tasks) \(Incremental\)
- [Forms](https://developers.hubspot.com/docs/api/marketing/forms) \(Client-Side Incremental\)
- [Form Submissions](https://legacydocs.hubspot.com/docs/methods/forms/get-submissions-for-a-form) \(Client-Side Incremental\)
- [Goals](https://developers.hubspot.com/docs/api/crm/goals) \(Incremental\)
- [Leads](https://developers.hubspot.com/docs/api/crm/leads) \(Incremental\)
- [Line Items](https://developers.hubspot.com/docs/api/crm/line-items) \(Incremental\)
- [Marketing Emails](https://developers.hubspot.com/docs/api-reference/marketing-marketing-emails-v3-v3/marketing-emails/get-marketing-v3-emails-) \(Incremental\)
- [Owners](https://developers.hubspot.com/docs/methods/owners/get_owners) \(Client-Side Incremental\)
- [Owners Archived](https://legacydocs.hubspot.com/docs/methods/owners/get_owners) \(Client-Side Incremental)
- [Products](https://developers.hubspot.com/docs/api/crm/products) \(Incremental\)
- [Contacts Property History](https://legacydocs.hubspot.com/docs/methods/contacts/get_contacts) \(Client-Side Incremental\)
- [Companies Property History](https://legacydocs.hubspot.com/docs/methods/companies/get-all-companies) \(Client-Side Incremental\)
- [Deals Property History](https://legacydocs.hubspot.com/docs/methods/deals/get-all-deals) \(Client-Side Incremental\)
- [Subscription Changes](https://developers.hubspot.com/docs/methods/email/get_subscriptions_timeline) \(Incremental\)
- [Tickets](https://developers.hubspot.com/docs/api/crm/tickets) \(Incremental\)
- [Ticket Pipelines](https://developers.hubspot.com/docs/api/crm/pipelines) \(Client-Side Incremental\)
- [Workflows](https://legacydocs.hubspot.com/docs/methods/workflows/v3/get_workflows) \(Client-Side Incremental\)
- [ContactsWebAnalytics](https://developers.hubspot.com/docs/api/events/web-analytics) \(Incremental\)
- [CompaniesWebAnalytics](https://developers.hubspot.com/docs/api/events/web-analytics) \(Incremental\)
- [DealsWebAnalytics](https://developers.hubspot.com/docs/api/events/web-analytics) \(Incremental\)
- [TicketsWebAnalytics](https://developers.hubspot.com/docs/api/events/web-analytics) \(Incremental\)
- [EngagementsCallsWebAnalytics](https://developers.hubspot.com/docs/api/events/web-analytics) \(Incremental\)
- [EngagementsEmailsWebAnalytics](https://developers.hubspot.com/docs/api/events/web-analytics) \(Incremental\)
- [EngagementsMeetingsWebAnalytics](https://developers.hubspot.com/docs/api/events/web-analytics) \(Incremental\)
- [EngagementsNotesWebAnalytics](https://developers.hubspot.com/docs/api/events/web-analytics) \(Incremental\)
- [EngagementsTasksWebAnalytics](https://developers.hubspot.com/docs/api/events/web-analytics) \(Incremental\)
- [GoalsWebAnalytics](https://developers.hubspot.com/docs/api/events/web-analytics) \(Incremental\)
- [LineItemsWebAnalytics](https://developers.hubspot.com/docs/api/events/web-analytics) \(Incremental\)
- [ProductsWebAnalytics](https://developers.hubspot.com/docs/api/events/web-analytics) \(Incremental\)

### Entity-Relationship Diagram (ERD)
<EntityRelationshipDiagram></EntityRelationshipDiagram>

### Notes on the `property_history` streams

`Property_history` streams can be synced using an `Incremental` sync mode, which uses a cursor timestamp to determine which records have been updated since the previous sync. Within these streams, some fields types (ex. `CALCULATED` type) will always have a cursor timstamp that mirrors the time of the latest sync. This results in each sync including many more records than were necessarily changed since the previous sync.

### Notes on the `engagements` stream

1. Objects in the `engagements` stream can have one of the following types: `note`, `email`, `task`, `meeting`, `call`. Depending on the type of engagement, different properties are set for that object in the `engagements_metadata` table in the destination:

- A `call` engagement has a corresponding `engagements_metadata` object with non-null values in the `toNumber`, `fromNumber`, `status`, `externalId`, `durationMilliseconds`, `externalAccountId`, `recordingUrl`, `body`, and `disposition` columns.
- An `email` engagement has a corresponding `engagements_metadata` object with non-null values in the `subject`, `html`, and `text` columns. In addition, there will be records in four related tables, `engagements_metadata_from`, `engagements_metadata_to`, `engagements_metadata_cc`, `engagements_metadata_bcc`.
- A `meeting` engagement has a corresponding `engagements_metadata` object with non-null values in the `body`, `startTime`, `endTime`, and `title` columns.
- A `note` engagement has a corresponding `engagements_metadata` object with non-null values in the `body` column.
- A `task` engagement has a corresponding `engagements_metadata` object with non-null values in the `body`, `status`, and `forObjectType` columns.

2. The `engagements` stream uses two different APIs based on the length of time since the last sync and the number of records which Airbyte hasn't yet synced.

- **EngagementsRecent** if the following two criteria are met:
  - The last sync was performed within the last 30 days
  - Fewer than 10,000 records are being synced
- **EngagementsAll** if either of these criteria are not met.

Because of this, the `engagements` stream can be slow to sync if it hasn't synced within the last 30 days and/or is generating large volumes of new data. To accommodate for this limitation, we recommend scheduling more frequent syncs.

### Notes on the `Forms` and `Form Submissions` stream

This stream only syncs marketing forms. If you need other forms types, sync `Contacts Form Submissions`.

### Notes on the `Custom CRM` Objects

Custom CRM Objects and Custom Web Analytics will appear as streams available for sync, alongside the standard objects listed above.

If you set up your connections before April 15th, 2023 (on Airbyte Cloud) or before 0.8.0 (OSS) then you'll need to do some additional work to sync custom CRM objects.

First you need to give the connector some additional permissions:

- **If you are using OAuth on Airbyte Cloud** go to the Hubspot source settings page in the Airbyte UI and re-authenticate via OAuth to allow Airbyte the permissions to access custom objects.

- **If you are using OAuth on OSS or Private App auth** go into the Hubspot UI where you created your Private App or OAuth application and add the `crm.objects.custom.read` scope to your app's scopes. See HubSpot's instructions [here](https://developers.hubspot.com/docs/api/working-with-oauth#scopes).

Then, go to the schema tab of your connection and click **refresh source schema** to pull in those new streams for syncing.

## Limitations & Troubleshooting

<details>
<summary>
Expand to see details about Hubspot connector limitations and troubleshooting.
</summary>

### Rate limiting

The connector is restricted by normal HubSpot [rate limitations](https://legacydocs.hubspot.com/apps/api_guidelines).

| Product tier                | Limits                                  |
| :-------------------------- | :-------------------------------------- |
| `Free & Starter`            | Burst: 100/10 seconds, Daily: 250,000   |
| `Professional & Enterprise` | Burst: 150/10 seconds, Daily: 500,000   |
| `API add-on (any tier)`     | Burst: 200/10 seconds, Daily: 1,000,000 |

### Custom properties sync slowly

If you use [custom properties](https://knowledge.hubspot.com/properties/create-and-edit-properties) in HubSpot, syncs take longer. Airbyte doesn't alert you to the presence of custom properties, but you can check if you're using them with HubSpot's UI.

### Troubleshooting

- **Enabling streams:** Some streams, such as `workflows`, need to be enabled before they can be read using a connector authenticated using an `API Key`. If reading a stream that is not enabled, a log message returned to the output and the sync operation will only sync the other streams available.

  Example of the output message when trying to read `workflows` stream with missing permissions for the `API Key`:

  ```json
  {
    "type": "LOG",
    "log": {
      "level": "WARN",
      "message": "Stream `workflows` cannot be proceed. This API Key (EXAMPLE_API_KEY) does not have proper permissions! (requires any of [automation-access])"
    }
  }
  ```

- **Hubspot object labels** In Hubspot, a label can be applied to a stream that differs from the original API name of the stream. Hubspot's UI shows the label of the stream, whereas Airbyte shows the name of the stream. If you are having issues seeing a particular stream your user should have access to, search for the `name` of the Hubspot object instead.

- **Unnesting top level properties**: Since version 1.5.0, in order to offer users access to nested fields, we also denest the top-level fields into individual fields in the destination. This is most commonly observed in the `properties` field, which is now split into each attribute in the destination.

  For instance:

  ```json
  {
    "id": 1,
    "updatedAt": "2020-01-01",
    "properties": {
      "hs_note_body": "World's best boss",
      "hs_created_by": "Michael Scott"
    }
  }
  ```

  becomes

  ```json
  {
    "id": 1,
    "updatedAt": "2020-01-01",
    "properties": {
      "hs_note_body": "World's best boss",
      "hs_created_by": "Michael Scott"
    },
    "properties_hs_note_body": "World's best boss",
    "properties_hs_created_by": "Michael Scott"
  }
  ```

- **403 Forbidden Error**

  - Hubspot has **scopes** for each API call.
  - Each stream is tied to a scope and will need access to that scope to sync data.
  - Review the Hubspot OAuth scope documentation [here](https://developers.hubspot.com/docs/api/working-with-oauth#scopes).
  - Additional permissions:

    `feedback_submissions`: Service Hub Professional account

    `marketing_emails`: Market Hub Starter account

    `workflows`: Sales, Service, and Marketing Hub Professional accounts

- Check out common troubleshooting issues for the Hubspot source connector on our [Airbyte Forum](https://github.com/airbytehq/airbyte/discussions).

- **Missing records** in CRMSearch streams (`deals`, `companies`, `engagements_calls`, `engagements_emails`, `engagements_meetings`, `engagements_notes`, `engagements_tasks`, `contacts`, `deal_splits`, `leads`, `tickets`): 
  - If you notice missing records during incremental syncs, it may be due to irregularities in Hubspot's API behavior.
  - To mitigate this, you can configure a lookback window in the source settings. This setting allows the connector to re-fetch data for a specified number of minutes before the state from the previous sync, helping to capture missing records.

</details>

## Changelog

<details>
  <summary>Expand to review</summary>

| Version     | Date       | Pull Request                                             | Subject                                                                                                                                                                                                                      |
|:------------|:-----------|:---------------------------------------------------------|:-----------------------------------------------------------------------------------------------------------------------------------------------------------------------------------------------------------------------------|
<<<<<<< HEAD
| 6.1.0-rc.1  | 2025-11-24 | [tbd](https://github.com/airbytehq/airbyte/pull/tbd)     | Allow for user defined cursor field key in the configured catalog for incremental streams                                                                                                                                    |
| 6.0.13      | 2025-11-19 | [69749](https://github.com/airbytehq/airbyte/pull/69749) | Fix retrieving associations for CRMSearch streams                                                                                                                                                                            |
| 6.0.12      | 2025-11-18 | [69203](https://github.com/airbytehq/airbyte/pull/69203) | Add lookback window                                                                                                                                                                                                          |
| 6.0.11      | 2025-11-18 | [69381](https://github.com/airbytehq/airbyte/pull/69381) | Update dependencies |
| 6.0.10      | 2025-11-03 | [69145](https://github.com/airbytehq/airbyte/pull/69145) | Promoting release candidate 6.0.10-rc.1 to a main version. |
=======
| 6.0.15 | 2025-11-25 | [70053](https://github.com/airbytehq/airbyte/pull/70053) | Update dependencies |
| 6.0.14 | 2025-11-21 | [69803](https://github.com/airbytehq/airbyte/pull/69803) | Add missing fields in Marketing Emails stream for Avro/Parquet conversions |
| 6.0.13 | 2025-11-19 | [69749](https://github.com/airbytehq/airbyte/pull/69749) | Fix retrieving associations for CRMSearch streams |
| 6.0.12 | 2025-11-18 | [69203](https://github.com/airbytehq/airbyte/pull/69203) | Add lookback window |
| 6.0.11 | 2025-11-18 | [69381](https://github.com/airbytehq/airbyte/pull/69381) | Update dependencies |
| 6.0.10 | 2025-11-03 | [69145](https://github.com/airbytehq/airbyte/pull/69145) | Promoting release candidate 6.0.10-rc.1 to a main version. |
>>>>>>> 94baf7cb
| 6.0.10-rc.1 | 2025-10-30 | [68610](https://github.com/airbytehq/airbyte/pull/68610) | Add APIBudget                                                                                                                                                                                                                |
| 6.0.9       | 2025-10-29 | [69077](https://github.com/airbytehq/airbyte/pull/69077) | Promoting release candidate 6.0.9-rc.1 to a main version.                                                                                                                                                                    |
| 6.0.9-rc.1  | 2025-10-27 | [68665](https://github.com/airbytehq/airbyte/pull/68665) | Improve performance following CDK release 7.4.1                                                                                                                                                                              |
| 6.0.8       | 2025-10-27 | [68662](https://github.com/airbytehq/airbyte/pull/68662) | Promoting release candidate 6.0.8-rc.1 to a main version.                                                                                                                                                                    |
| 6.0.8-rc.1  | 2025-10-22 | [63744](https://github.com/airbytehq/airbyte/pull/63744) | Switch all CRMSearch streams to use incremental endpoint for server-side filtering, even during full refresh                                                                                                                 |
| 6.0.7       | 2025-10-21 | [68582](https://github.com/airbytehq/airbyte/pull/68582) | Promoting release candidate 6.0.7-rc.1 to a main version.                                                                                                                                                                    |
| 6.0.7-rc.1  | 2025-10-20 | [68159](https://github.com/airbytehq/airbyte/pull/68159) | Upgrade to latest version of CDK 7.3.7 to get the bug fix for missing custom properties during incremental syncs                                                                                                             |
| 6.0.6       | 2025-10-14 | [67911](https://github.com/airbytehq/airbyte/pull/67911) | Update dependencies                                                                                                                                                                                                          |
| 6.0.5       | 2025-10-07 | [67400](https://github.com/airbytehq/airbyte/pull/67400) | Update dependencies                                                                                                                                                                                                          |
| 6.0.4       | 2025-09-30 | [66409](https://github.com/airbytehq/airbyte/pull/66409) | Update dependencies                                                                                                                                                                                                          |
| 6.0.3       | 2025-09-25 | [66700](https://github.com/airbytehq/airbyte/pull/66700) | Revert to 6.0.1                                                                                                                                                                                                              |
| 6.0.2       | 2025-09-12 | [65947](https://github.com/airbytehq/airbyte/pull/65947) | Set fallback target type to 'string' for numbers and booleans                                                                                                                                                                |
| 6.0.1       | 2025-09-09 | [66100](https://github.com/airbytehq/airbyte/pull/66100) | Update dependencies                                                                                                                                                                                                          |
| 6.0.0       | 2025-08-28 | [65100](https://github.com/airbytehq/airbyte/pull/65100) | Migrate Marketing Emails stream from deprecated v1 API to v3 API. Breaking change requires stream reset. This change also enables incremental syncs for `marketing_emails` stream.                                           |
| 5.8.20      | 2025-08-25 | [65513](https://github.com/airbytehq/airbyte/pull/65513) | Add missing datetime format                                                                                                                                                                                                  |
| 5.8.19      | 2025-08-23 | [65327](https://github.com/airbytehq/airbyte/pull/65327) | Update dependencies                                                                                                                                                                                                          |
| 5.8.18      | 2025-08-09 | [64603](https://github.com/airbytehq/airbyte/pull/64603) | Update dependencies                                                                                                                                                                                                          |
| 5.8.17      | 2025-08-02 | [64197](https://github.com/airbytehq/airbyte/pull/64197) | Update dependencies                                                                                                                                                                                                          |
| 5.8.16      | 2025-07-26 | [63898](https://github.com/airbytehq/airbyte/pull/63898) | Update dependencies                                                                                                                                                                                                          |
| 5.8.15      | 2025-07-21 | [63341](https://github.com/airbytehq/airbyte/pull/63341) | Bump memory on Discover to 1GB                                                                                                                                                                                               |
| 5.8.14      | 2025-07-19 | [63499](https://github.com/airbytehq/airbyte/pull/63499) | Update dependencies                                                                                                                                                                                                          |
| 5.8.13      | 2025-07-12 | [63115](https://github.com/airbytehq/airbyte/pull/63115) | Update dependencies                                                                                                                                                                                                          |
| 5.8.12      | 2025-07-08 | [62866](https://github.com/airbytehq/airbyte/pull/62866) | Handle non-numeric values in fields with declared numeric type                                                                                                                                                               |
| 5.8.11      | 2025-07-07 | [62838](https://github.com/airbytehq/airbyte/pull/62838) | Promoting release candidate 5.8.11-rc.1 to a main version.                                                                                                                                                                   |
| 5.8.11-rc.1 | 2025-07-02 | [62481](https://github.com/airbytehq/airbyte/pull/62481) | For CRMSearch streams, fix retry behavior for the underlying associations HttpRequester to retry 401 errors                                                                                                                  |
| 5.8.10      | 2025-06-28 | [62179](https://github.com/airbytehq/airbyte/pull/62179) | Update dependencies                                                                                                                                                                                                          |
| 5.8.9       | 2025-06-21 | [61842](https://github.com/airbytehq/airbyte/pull/61842) | Update dependencies                                                                                                                                                                                                          |
| 5.8.8       | 2025-06-14 | [60640](https://github.com/airbytehq/airbyte/pull/60640) | Update dependencies                                                                                                                                                                                                          |
| 5.8.7       | 2025-06-11 | [61543](https://github.com/airbytehq/airbyte/pull/61543) | Fix pagination for `contacts` and other CRM Search streams when paginating past 10,000 records streams                                                                                                                       |
| 5.8.6       | 2025-06-10 | [61502](https://github.com/airbytehq/airbyte/pull/61502) | Set cursor based pagination for CRM object streams                                                                                                                                                                           |
| 5.8.5       | 2025-06-02 | [61326](https://github.com/airbytehq/airbyte/pull/61326) | Additional change for millisecond float timestamps                                                                                                                                                                           |
| 5.8.4       | 2025-05-30 | [61013](https://github.com/airbytehq/airbyte/pull/61013) | Fix Typo                                                                                                                                                                                                                     |
| 5.8.3       | 2025-05-30 | [61007](https://github.com/airbytehq/airbyte/pull/61007) | Bump memory on Check to 1600mi                                                                                                                                                                                               |
| 5.8.2       | 2025-05-29 | [60962](https://github.com/airbytehq/airbyte/pull/60962) | Fix bug to allow millisecond timestamps coming in as a float string to be parsed into a datetime.                                                                                                                            |
| 5.8.1       | 2025-05-28 | [60937](https://github.com/airbytehq/airbyte/pull/60937) | Retry 401 Unauthorized errors since token might have just expired.                                                                                                                                                           |
| 5.8.0       | 2025-05-28 | [60855](https://github.com/airbytehq/airbyte/pull/60855) | Migrate to manifest-only                                                                                                                                                                                                     |
| 5.7.0       | 2025-05-27 | [60919](https://github.com/airbytehq/airbyte/pull/60919) | Promoting release candidate 5.7.0-rc.2 to a main version.                                                                                                                                                                    |
| 5.7.0-rc.2  | 2025-05-23 | [60881](https://github.com/airbytehq/airbyte/pull/60881) | Ignore 403 errors for dynamic streams to prevent sync failures                                                                                                                                                               |
| 5.7.0-rc.1  | 2025-05-22 | [60830](https://github.com/airbytehq/airbyte/pull/60830) | Migrate CustomObjects streams                                                                                                                                                                                                |
| 5.6.0       | 2025-05-21 | [59727](https://github.com/airbytehq/airbyte/pull/60338) | Migrate CRM search streams: contacts, deal_splits, leads, tickets                                                                                                                                                            |
| 5.5.0       | 2025-05-21 | [60812](https://github.com/airbytehq/airbyte/pull/60812) | Migrate CRM search companies stream                                                                                                                                                                                          |
| 5.4.0       | 2025-05-20 | [59727](https://github.com/airbytehq/airbyte/pull/59727) | Migrate CRM object streams: goals, product, line_items                                                                                                                                                                       |
| 5.3.0       | 2025-05-16 | [60249](https://github.com/airbytehq/airbyte/pull/60249) | Migrate engagements_calls, engagements_emails, engagements_meetings, engagements_notes, engagements_tasks to low code                                                                                                        |
| 5.2.0       | 2025-05-15 | [60306](https://github.com/airbytehq/airbyte/pull/60306) | Promoting release candidate 5.2.0-rc.1 to a main version.                                                                                                                                                                    |
| 5.2.0-rc.1  | 2025-05-14 | [59127](https://github.com/airbytehq/airbyte/pull/59127) | Migrate deals to low code                                                                                                                                                                                                    |
| 5.1.0       | 2025-05-14 | [60276](https://github.com/airbytehq/airbyte/pull/60276) | Promoting release candidate 5.1.0-rc.1 to a main version.                                                                                                                                                                    |
| 5.1.0-rc.1  | 2025-05-13 | [58105](https://github.com/airbytehq/airbyte/pull/58105) | Migrate deals_archived, forms, form_submissions, owners, owners_archived to low-code                                                                                                                                         |
| 5.0.0       | 2025-05-12 | [59673](https://github.com/airbytehq/airbyte/pull/59673) | Deprecate contacts_form_submissions, contacts_list_memberships, contacts_merged_audit streams which are not supported in Hubspot's V3 API. Update contact_lists to use V3 API.                                               |
| 4.12.2      | 2025-05-09 | [59755](https://github.com/airbytehq/airbyte/pull/59755) | Add missing cursor format for workflows stream state migration                                                                                                                                                               |
| 4.12.1      | 2025-05-10 | [59810](https://github.com/airbytehq/airbyte/pull/59810) | Update dependencies                                                                                                                                                                                                          |
| 4.12.0      | 2025-05-09 | [58592](https://github.com/airbytehq/airbyte/pull/58592) | Migrate incremental streams: email_events, engagements, subscription_changes                                                                                                                                                 |
| 4.11.0      | 2025-05-07 | [59216](https://github.com/airbytehq/airbyte/pull/59216) | Migrate workflows to low code                                                                                                                                                                                                |
| 4.10.0      | 2025-05-07 | [59195](https://github.com/airbytehq/airbyte/pull/59195) | Migrate deal_pipelines to low code                                                                                                                                                                                           |
| 4.9.0       | 2025-05-07 | [58135](https://github.com/airbytehq/airbyte/pull/58135) | Migrate campaigns to low code                                                                                                                                                                                                |
| 4.8.0       | 2025-05-06 | [59693](https://github.com/airbytehq/airbyte/pull/59693) | Promoting release candidate 4.8.0-rc.1 to a main version.                                                                                                                                                                    |
| 4.8.0-rc.1  | 2025-04-30 | [58092](https://github.com/airbytehq/airbyte/pull/58092) | Migrate companies_property_history, contacts_property_history and deals_property_history to low code                                                                                                                         |
| 4.7.0       | 2025-04-30 | [59165](https://github.com/airbytehq/airbyte/pull/59165) | Promoting release candidate 4.7.0-rc.2 to a main version.                                                                                                                                                                    |
| 4.7.0-rc.2  | 2025-04-28 | [59118](https://github.com/airbytehq/airbyte/pull/59118) | Add empty string state migration                                                                                                                                                                                             |
| 4.7.0-rc.1  | 2025-04-23 | [58083](https://github.com/airbytehq/airbyte/pull/58083) | Migrate ticket_pipelines to low code                                                                                                                                                                                         |
| 4.6.4       | 2025-04-22 | [58138](https://github.com/airbytehq/airbyte/pull/58138) | Use short-hand custom object type name path for custom object streams.                                                                                                                                                       |
| 4.6.3       | 2025-04-19 | [58226](https://github.com/airbytehq/airbyte/pull/58226) | Update dependencies                                                                                                                                                                                                          |
| 4.6.2       | 2025-04-18 | [58137](https://github.com/airbytehq/airbyte/pull/58137) | Promoting release candidate 4.6.2-rc.1 to a main version.                                                                                                                                                                    |
| 4.6.2-rc.1  | 2025-04-13 | [57534](https://github.com/airbytehq/airbyte/pull/57534) | Migrate marketing_emails and email_subscriptions to low code                                                                                                                                                                 |
| 4.6.1       | 2025-04-12 | [57694](https://github.com/airbytehq/airbyte/pull/57694) | Update dependencies                                                                                                                                                                                                          |
| 4.6.0       | 2025-04-11 | [57572](https://github.com/airbytehq/airbyte/pull/57572) | Promoting release candidate 4.6.0-rc.1 to a main version.                                                                                                                                                                    |
| 4.6.0-rc.1  | 2025-03-31 | [56919](https://github.com/airbytehq/airbyte/pull/56919) | Update CDK to v6                                                                                                                                                                                                             |
| 4.5.6       | 2025-03-29 | [56647](https://github.com/airbytehq/airbyte/pull/56647) | Update dependencies                                                                                                                                                                                                          |
| 4.5.5       | 2025-03-26 | [56416](https://github.com/airbytehq/airbyte/pull/56416) | Disabled `blog_comment` and `all` form-types for `Forms` and `FormSubmissions` stream                                                                                                                                        |
| 4.5.4       | 2025-03-25 | [55822](https://github.com/airbytehq/airbyte/pull/55822) | add userIdIncludingInactive to owners and owners_archived streams                                                                                                                                                            |
| 4.5.3       | 2025-03-24 | [52729](https://github.com/airbytehq/airbyte/pull/55245) | Add conversionId to `form_submissions` schema                                                                                                                                                                                |
| 4.5.2       | 2024-12-14 | [48480](https://github.com/airbytehq/airbyte/pull/49141) | Improves Forms stream by adding the formTypes query parameter to support all form types. This enhancement also propagates to the FormSubmission stream.                                                                      |
| 4.5.1       | 2025-03-22 | [53818](https://github.com/airbytehq/airbyte/pull/53818) | Update dependencies                                                                                                                                                                                                          |
| 4.5.0       | 2025-03-10 | [54177](https://github.com/airbytehq/airbyte/pull/54177) | Add option to cast fields from stream json schema per list of fields                                                                                                                                                         |
| 4.4.9       | 2025-02-01 | [52729](https://github.com/airbytehq/airbyte/pull/52729) | Update dependencies                                                                                                                                                                                                          |
| 4.4.8       | 2025-01-25 | [52295](https://github.com/airbytehq/airbyte/pull/52295) | Update dependencies                                                                                                                                                                                                          |
| 4.4.7       | 2025-01-11 | [51146](https://github.com/airbytehq/airbyte/pull/51146) | Update dependencies                                                                                                                                                                                                          |
| 4.4.6       | 2025-01-04 | [50898](https://github.com/airbytehq/airbyte/pull/50898) | Update dependencies                                                                                                                                                                                                          |
| 4.4.5       | 2024-12-28 | [50669](https://github.com/airbytehq/airbyte/pull/50669) | Update dependencies                                                                                                                                                                                                          |
| 4.4.4       | 2024-12-21 | [50138](https://github.com/airbytehq/airbyte/pull/50138) | Update dependencies                                                                                                                                                                                                          |
| 4.4.3       | 2024-12-14 | [48984](https://github.com/airbytehq/airbyte/pull/48984) | Update dependencies                                                                                                                                                                                                          |
| 4.4.2       | 2024-12-10 | [48480](https://github.com/airbytehq/airbyte/pull/48480) | Adds individual read scopes to LineItems Stream                                                                                                                                                                              |
| 4.4.1       | 2024-11-25 | [48662](https://github.com/airbytehq/airbyte/pull/48662) | Starting with this version, the Docker image is now rootless. Please note that this and future versions will not be compatible with Airbyte versions earlier than 0.64                                                       |
| 4.4.0       | 2024-11-18 | [48548](https://github.com/airbytehq/airbyte/pull/48548) | Promoting release candidate 4.4.0-rc.1 to a main version.                                                                                                                                                                    |
| 4.4.0-rc.1  | 2024-11-18 | [48472](https://github.com/airbytehq/airbyte/pull/48472) | Adds support to maintain use of legacy fields for `Contacts`, `Deals`, and `DealsArchived` streams: `hs_lifecyclestage_{stage_id}_date`, `hs_date_entered_{stage_id}`, `hs_date_exited_{stage_id}`, `hs_time_in_{stage_id}`. |
| 4.3.0       | 2024-11-15 | [44481](https://github.com/airbytehq/airbyte/pull/44481) | Add `Leads` stream                                                                                                                                                                                                           |
| 4.2.26      | 2024-11-04 | [48199](https://github.com/airbytehq/airbyte/pull/48199) | Update dependencies                                                                                                                                                                                                          |
| 4.2.25      | 2024-10-29 | [47028](https://github.com/airbytehq/airbyte/pull/47028) | Update dependencies                                                                                                                                                                                                          |
| 4.2.24      | 2024-10-12 | [46827](https://github.com/airbytehq/airbyte/pull/46827) | Update dependencies                                                                                                                                                                                                          |
| 4.2.23      | 2024-10-05 | [46494](https://github.com/airbytehq/airbyte/pull/46494) | Update dependencies                                                                                                                                                                                                          |
| 4.2.22      | 2024-09-28 | [46160](https://github.com/airbytehq/airbyte/pull/46160) | Update dependencies                                                                                                                                                                                                          |
| 4.2.21      | 2024-09-23 | [42688](https://github.com/airbytehq/airbyte/pull/44899) | Fix incremental search to use primary key as placeholder instead of lastModifiedDate                                                                                                                                         |
| 4.2.20      | 2024-09-21 | [45753](https://github.com/airbytehq/airbyte/pull/45753) | Update dependencies                                                                                                                                                                                                          |
| 4.2.19      | 2024-09-14 | [45018](https://github.com/airbytehq/airbyte/pull/45018) | Update dependencies                                                                                                                                                                                                          |
| 4.2.18      | 2024-08-24 | [43762](https://github.com/airbytehq/airbyte/pull/43762) | Update dependencies                                                                                                                                                                                                          |
| 4.2.17      | 2024-08-21 | [44538](https://github.com/airbytehq/airbyte/pull/44538) | Fix issue with CRM search streams when they have no `associations`                                                                                                                                                           |
| 4.2.16      | 2024-08-20 | [42919](https://github.com/airbytehq/airbyte/pull/42919) | Add support for Deal Splits                                                                                                                                                                                                  |
| 4.2.15      | 2024-08-08 | [43381](https://github.com/airbytehq/airbyte/pull/43381) | Fix associations retrieval for Engagements streams (calls, meetings, notes, tasks, emails) in Incremental with existing state                                                                                                |
| 4.2.14      | 2024-07-27 | [42688](https://github.com/airbytehq/airbyte/pull/42688) | Update dependencies                                                                                                                                                                                                          |
| 4.2.13      | 2024-07-20 | [42264](https://github.com/airbytehq/airbyte/pull/42264) | Update dependencies                                                                                                                                                                                                          |
| 4.2.12      | 2024-07-13 | [41766](https://github.com/airbytehq/airbyte/pull/41766) | Update dependencies                                                                                                                                                                                                          |
| 4.2.11      | 2024-07-10 | [41558](https://github.com/airbytehq/airbyte/pull/41558) | Update dependencies                                                                                                                                                                                                          |
| 4.2.10      | 2024-07-09 | [41286](https://github.com/airbytehq/airbyte/pull/41286) | Update dependencies                                                                                                                                                                                                          |
| 4.2.9       | 2024-07-08 | [41045](https://github.com/airbytehq/airbyte/pull/41045) | Use latest `CDK` version possible                                                                                                                                                                                            |
| 4.2.8       | 2024-07-06 | [40923](https://github.com/airbytehq/airbyte/pull/40923) | Update dependencies                                                                                                                                                                                                          |
| 4.2.7       | 2024-06-25 | [40441](https://github.com/airbytehq/airbyte/pull/40441) | Update dependencies                                                                                                                                                                                                          |
| 4.2.6       | 2024-06-22 | [40126](https://github.com/airbytehq/airbyte/pull/40126) | Update dependencies                                                                                                                                                                                                          |
| 4.2.5       | 2024-06-17 | [39432](https://github.com/airbytehq/airbyte/pull/39432) | Remove references to deprecated state method                                                                                                                                                                                 |
| 4.2.4       | 2024-06-10 | [38800](https://github.com/airbytehq/airbyte/pull/38800) | Retry hubspot _parse_and_handle_errors on JSON decode errors                                                                                                                                                                 |
| 4.2.3       | 2024-06-06 | [39314](https://github.com/airbytehq/airbyte/pull/39314) | Added missing schema types for the `Workflows` stream schema                                                                                                                                                                 |
| 4.2.2       | 2024-06-04 | [38981](https://github.com/airbytehq/airbyte/pull/38981) | [autopull] Upgrade base image to v1.2.1                                                                                                                                                                                      |
| 4.2.1       | 2024-05-30 | [38024](https://github.com/airbytehq/airbyte/pull/38024) | etry when attempting to get scopes                                                                                                                                                                                           |
| 4.2.0       | 2024-05-24 | [38049](https://github.com/airbytehq/airbyte/pull/38049) | Add resumable full refresh support to `contacts_form_submissions` and `contacts_merged_audit` streams                                                                                                                        |
| 4.1.5       | 2024-05-17 | [38243](https://github.com/airbytehq/airbyte/pull/38243) | Replace AirbyteLogger with logging.Logger                                                                                                                                                                                    |
| 4.1.4       | 2024-05-16 | [38286](https://github.com/airbytehq/airbyte/pull/38286) | Added default schema normalization for the  `Tickets` stream, to ensure the data types                                                                                                                                       |
| 4.1.3       | 2024-05-13 | [38128](https://github.com/airbytehq/airbyte/pull/38128) | contacts_list_memberships as semi-incremental stream                                                                                                                                                                         |
| 4.1.2       | 2024-04-24 | [36642](https://github.com/airbytehq/airbyte/pull/36642) | Schema descriptions and CDK 0.80.0                                                                                                                                                                                           |
| 4.1.1       | 2024-04-11 | [35945](https://github.com/airbytehq/airbyte/pull/35945) | Add integration tests                                                                                                                                                                                                        |
| 4.1.0       | 2024-03-27 | [36541](https://github.com/airbytehq/airbyte/pull/36541) | Added test configuration features, fixed type hints                                                                                                                                                                          |
| 4.0.0       | 2024-03-10 | [35662](https://github.com/airbytehq/airbyte/pull/35662) | Update `Deals Property History` and `Companies Property History` schemas                                                                                                                                                     |
| 3.3.0       | 2024-02-16 | [34597](https://github.com/airbytehq/airbyte/pull/34597) | Make start date not required, sync all data from default value if it's not provided                                                                                                                                          |
| 3.2.0       | 2024-02-15 | [35328](https://github.com/airbytehq/airbyte/pull/35328) | Add mailingIlsListsIncluded and mailingIlsListsExcluded fields to Marketing emails stream schema                                                                                                                             |
| 3.1.1       | 2024-02-12 | [35165](https://github.com/airbytehq/airbyte/pull/35165) | Manage dependencies with Poetry.                                                                                                                                                                                             |
| 3.1.0       | 2024-02-05 | [34829](https://github.com/airbytehq/airbyte/pull/34829) | Add `Contacts Form Submissions` stream                                                                                                                                                                                       |
| 3.0.1       | 2024-01-29 | [34635](https://github.com/airbytehq/airbyte/pull/34635) | Fix pagination for `CompaniesPropertyHistory` stream                                                                                                                                                                         |
| 3.0.0       | 2024-01-25 | [34492](https://github.com/airbytehq/airbyte/pull/34492) | Update `marketing_emails` stream schema                                                                                                                                                                                      |
| 2.0.2       | 2023-12-15 | [33844](https://github.com/airbytehq/airbyte/pull/33844) | Make property_history PK combined to support Incremental/Deduped sync type                                                                                                                                                   |
| 2.0.1       | 2023-12-15 | [33527](https://github.com/airbytehq/airbyte/pull/33527) | Make query string calculated correctly for PropertyHistory streams to avoid 414 HTTP Errors                                                                                                                                  |
| 2.0.0       | 2023-12-08 | [33266](https://github.com/airbytehq/airbyte/pull/33266) | Add ContactsPropertyHistory, CompaniesPropertyHistory, DealsPropertyHistory streams                                                                                                                                          |
| 1.9.0       | 2023-12-04 | [33042](https://github.com/airbytehq/airbyte/pull/33042) | Add Web Analytics streams                                                                                                                                                                                                    |
| 1.8.0       | 2023-11-23 | [32778](https://github.com/airbytehq/airbyte/pull/32778) | Extend `PropertyHistory` stream to support incremental sync                                                                                                                                                                  |
| 1.7.0       | 2023-11-01 | [32035](https://github.com/airbytehq/airbyte/pull/32035) | Extend the `Forms` stream schema                                                                                                                                                                                             |
| 1.6.1       | 2023-10-20 | [31644](https://github.com/airbytehq/airbyte/pull/31644) | Base image migration: remove Dockerfile and use the python-connector-base image                                                                                                                                              |
| 1.6.0       | 2023-10-19 | [31606](https://github.com/airbytehq/airbyte/pull/31606) | Add new field `aifeatures` to the `marketing emails` stream schema                                                                                                                                                           |
| 1.5.1       | 2023-10-04 | [31050](https://github.com/airbytehq/airbyte/pull/31050) | Add type transformer for `Engagements` stream                                                                                                                                                                                |
| 1.5.0       | 2023-09-11 | [30322](https://github.com/airbytehq/airbyte/pull/30322) | Unnest stream schemas                                                                                                                                                                                                        |
| 1.4.1       | 2023-08-22 | [29715](https://github.com/airbytehq/airbyte/pull/29715) | Fix python package configuration stream                                                                                                                                                                                      |
| 1.4.0       | 2023-08-11 | [29249](https://github.com/airbytehq/airbyte/pull/29249) | Add `OwnersArchived` stream                                                                                                                                                                                                  |
| 1.3.3       | 2023-08-10 | [29248](https://github.com/airbytehq/airbyte/pull/29248) | Specify `threadId` in `engagements` stream to type string                                                                                                                                                                    |
| 1.3.2       | 2023-08-10 | [29326](https://github.com/airbytehq/airbyte/pull/29326) | Add primary keys to streams `ContactLists` and `PropertyHistory`                                                                                                                                                             |
| 1.3.1       | 2023-08-08 | [29211](https://github.com/airbytehq/airbyte/pull/29211) | Handle 400 and 403 errors without interruption of the sync                                                                                                                                                                   |
| 1.3.0       | 2023-08-01 | [28909](https://github.com/airbytehq/airbyte/pull/28909) | Add handling of source connection errors                                                                                                                                                                                     |
| 1.2.0       | 2023-07-27 | [27091](https://github.com/airbytehq/airbyte/pull/27091) | Add new stream `ContactsMergedAudit`                                                                                                                                                                                         |
| 1.1.2       | 2023-07-27 | [28558](https://github.com/airbytehq/airbyte/pull/28558) | Improve error messages during connector setup                                                                                                                                                                                |
| 1.1.1       | 2023-07-25 | [28705](https://github.com/airbytehq/airbyte/pull/28705) | Fix retry handler for token expired error                                                                                                                                                                                    |
| 1.1.0       | 2023-07-18 | [28349](https://github.com/airbytehq/airbyte/pull/28349) | Add unexpected fields in schemas of streams `email_events`, `email_subscriptions`, `engagements`, `campaigns`                                                                                                                |
| 1.0.1       | 2023-06-23 | [27658](https://github.com/airbytehq/airbyte/pull/27658) | Use fully qualified name to retrieve custom objects                                                                                                                                                                          |
| 1.0.0       | 2023-06-08 | [27161](https://github.com/airbytehq/airbyte/pull/27161) | Fix increment sync for engagements stream, 'Recent' API is used for recent syncs of last recent 30 days and less than 10k records, otherwise full sync if performed by 'All' API                                             |
| 0.9.0       | 2023-06-26 | [27726](https://github.com/airbytehq/airbyte/pull/27726) | License Update: Elv2                                                                                                                                                                                                         |
| 0.8.4       | 2023-05-17 | [25667](https://github.com/airbytehq/airbyte/pull/26082) | Fixed bug with wrong parsing of boolean encoded like "false" parsed as True                                                                                                                                                  |
| 0.8.3       | 2023-05-31 | [26831](https://github.com/airbytehq/airbyte/pull/26831) | Remove authSpecification from connector specification in favour of advancedAuth                                                                                                                                              |
| 0.8.2       | 2023-05-16 | [26418](https://github.com/airbytehq/airbyte/pull/26418) | Add custom availability strategy which catches permission errors from parent streams                                                                                                                                         |
| 0.8.1       | 2023-05-29 | [26719](https://github.com/airbytehq/airbyte/pull/26719) | Handle issue when `state` value is literally `"" (empty str)`                                                                                                                                                                |
| 0.8.0       | 2023-04-10 | [16032](https://github.com/airbytehq/airbyte/pull/16032) | Add new stream `Custom Object`                                                                                                                                                                                               |
| 0.7.0       | 2023-04-10 | [24450](https://github.com/airbytehq/airbyte/pull/24450) | Add new stream `Goals`                                                                                                                                                                                                       |
| 0.6.2       | 2023-04-28 | [25667](https://github.com/airbytehq/airbyte/pull/25667) | Fix bug with `Invalid Date` like `2000-00-00T00:00:00Z` while settip up the connector                                                                                                                                        |
| 0.6.1       | 2023-04-10 | [21423](https://github.com/airbytehq/airbyte/pull/21423) | Update scope for `DealPipelines` stream to only `crm.objects.contacts.read`                                                                                                                                                  |
| 0.6.0       | 2023-04-07 | [24980](https://github.com/airbytehq/airbyte/pull/24980) | Add new stream `DealsArchived`                                                                                                                                                                                               |
| 0.5.2       | 2023-04-07 | [24915](https://github.com/airbytehq/airbyte/pull/24915) | Fix field key parsing (replace whitespace with uderscore)                                                                                                                                                                    |
| 0.5.1       | 2023-04-05 | [22982](https://github.com/airbytehq/airbyte/pull/22982) | Specified date formatting in specification                                                                                                                                                                                   |
| 0.5.0       | 2023-03-30 | [24711](https://github.com/airbytehq/airbyte/pull/24711) | Add incremental sync support for `campaigns`, `deal_pipelines`, `ticket_pipelines`, `forms`, `form_submissions`, `form_submissions`, `workflows`, `owners`                                                                   |
| 0.4.0       | 2023-03-31 | [22910](https://github.com/airbytehq/airbyte/pull/22910) | Add `email_subscriptions` stream                                                                                                                                                                                             |
| 0.3.4       | 2023-03-28 | [24641](https://github.com/airbytehq/airbyte/pull/24641) | Convert to int only numeric values                                                                                                                                                                                           |
| 0.3.3       | 2023-03-27 | [24591](https://github.com/airbytehq/airbyte/pull/24591) | Fix pagination for `marketing emails` stream                                                                                                                                                                                 |
| 0.3.2       | 2023-02-07 | [22479](https://github.com/airbytehq/airbyte/pull/22479) | Turn on default HttpAvailabilityStrategy                                                                                                                                                                                     |
| 0.3.1       | 2023-01-27 | [22009](https://github.com/airbytehq/airbyte/pull/22009) | Set `AvailabilityStrategy` for streams explicitly to `None`                                                                                                                                                                  |
| 0.3.0       | 2022-10-27 | [18546](https://github.com/airbytehq/airbyte/pull/18546) | Sunsetting API Key authentication. `Quotes` stream is no longer available                                                                                                                                                    |
| 0.2.2       | 2022-10-03 | [16914](https://github.com/airbytehq/airbyte/pull/16914) | Fix 403 forbidden error validation                                                                                                                                                                                           |
| 0.2.1       | 2022-09-26 | [17120](https://github.com/airbytehq/airbyte/pull/17120) | Migrate to per-stream state.                                                                                                                                                                                                 |
| 0.2.0       | 2022-09-13 | [16632](https://github.com/airbytehq/airbyte/pull/16632) | Remove Feedback Submissions stream as the one using unstable (beta) API.                                                                                                                                                     |
| 0.1.83      | 2022-09-01 | [16214](https://github.com/airbytehq/airbyte/pull/16214) | Update Tickets, fix missing properties and change how state is updated.                                                                                                                                                      |
| 0.1.82      | 2022-08-18 | [15110](https://github.com/airbytehq/airbyte/pull/15110) | Check if it has a state on search streams before first sync                                                                                                                                                                  |
| 0.1.81      | 2022-08-05 | [15354](https://github.com/airbytehq/airbyte/pull/15354) | Fix `Deals` stream schema                                                                                                                                                                                                    |
| 0.1.80      | 2022-08-01 | [15156](https://github.com/airbytehq/airbyte/pull/15156) | Fix 401 error while retrieving associations using OAuth                                                                                                                                                                      |
| 0.1.79      | 2022-07-28 | [15144](https://github.com/airbytehq/airbyte/pull/15144) | Revert v0.1.78 due to permission issues                                                                                                                                                                                      |
| 0.1.78      | 2022-07-28 | [15099](https://github.com/airbytehq/airbyte/pull/15099) | Fix to fetch associations when using incremental mode                                                                                                                                                                        |
| 0.1.77      | 2022-07-26 | [15035](https://github.com/airbytehq/airbyte/pull/15035) | Make PropertyHistory stream read historic data not limited to 30 days                                                                                                                                                        |
| 0.1.76      | 2022-07-25 | [14999](https://github.com/airbytehq/airbyte/pull/14999) | Partially revert changes made in v0.1.75                                                                                                                                                                                     |
| 0.1.75      | 2022-07-18 | [14744](https://github.com/airbytehq/airbyte/pull/14744) | Remove override of private CDK method                                                                                                                                                                                        |
| 0.1.74      | 2022-07-25 | [14412](https://github.com/airbytehq/airbyte/pull/14412) | Add private app authentication                                                                                                                                                                                               |
| 0.1.73      | 2022-07-13 | [14666](https://github.com/airbytehq/airbyte/pull/14666) | Decrease number of http requests made, disable Incremental mode for PropertyHistory stream                                                                                                                                   |
| 0.1.72      | 2022-06-24 | [14054](https://github.com/airbytehq/airbyte/pull/14054) | Extended error logging                                                                                                                                                                                                       |
| 0.1.71      | 2022-06-24 | [14102](https://github.com/airbytehq/airbyte/pull/14102) | Removed legacy `AirbyteSentry` dependency from the code                                                                                                                                                                      |
| 0.1.70      | 2022-06-16 | [13837](https://github.com/airbytehq/airbyte/pull/13837) | Fix the missing data in CRM streams issue                                                                                                                                                                                    |
| 0.1.69      | 2022-06-10 | [13691](https://github.com/airbytehq/airbyte/pull/13691) | Fix the `URI Too Long` issue                                                                                                                                                                                                 |
| 0.1.68      | 2022-06-08 | [13596](https://github.com/airbytehq/airbyte/pull/13596) | Fix for the `property_history` which did not emit records                                                                                                                                                                    |
| 0.1.67      | 2022-06-07 | [13566](https://github.com/airbytehq/airbyte/pull/13566) | Report which scopes are missing to the user                                                                                                                                                                                  |
| 0.1.66      | 2022-06-05 | [13475](https://github.com/airbytehq/airbyte/pull/13475) | Scope `crm.objects.feedback_submissions.read` added for `feedback_submissions` stream                                                                                                                                        |
| 0.1.65      | 2022-06-03 | [13455](https://github.com/airbytehq/airbyte/pull/13455) | Discover only returns streams for which required scopes were granted                                                                                                                                                         |
| 0.1.64      | 2022-06-03 | [13218](https://github.com/airbytehq/airbyte/pull/13218) | Transform `contact_lists` data to comply with schema                                                                                                                                                                         |
| 0.1.63      | 2022-06-02 | [13320](https://github.com/airbytehq/airbyte/pull/13320) | Fix connector incremental state handling                                                                                                                                                                                     |
| 0.1.62      | 2022-06-01 | [13383](https://github.com/airbytehq/airbyte/pull/13383) | Add `line items` to `deals` stream                                                                                                                                                                                           |
| 0.1.61      | 2022-05-25 | [13381](https://github.com/airbytehq/airbyte/pull/13381) | Requests scopes as optional instead of required                                                                                                                                                                              |
| 0.1.60      | 2022-05-25 | [13159](https://github.com/airbytehq/airbyte/pull/13159) | Use RFC3339 datetime                                                                                                                                                                                                         |
| 0.1.59      | 2022-05-10 | [12711](https://github.com/airbytehq/airbyte/pull/12711) | Ensure oauth2.0 token has all needed scopes in "check" command                                                                                                                                                               |
| 0.1.58      | 2022-05-04 | [12482](https://github.com/airbytehq/airbyte/pull/12482) | Update input configuration copy                                                                                                                                                                                              |
| 0.1.57      | 2022-05-04 | [12198](https://github.com/airbytehq/airbyte/pull/12198) | Add deals associations for quotes                                                                                                                                                                                            |
| 0.1.56      | 2022-05-02 | [12515](https://github.com/airbytehq/airbyte/pull/12515) | Extra logs for troubleshooting 403 errors                                                                                                                                                                                    |
| 0.1.55      | 2022-04-28 | [12424](https://github.com/airbytehq/airbyte/pull/12424) | Correct schema for ticket_pipeline stream                                                                                                                                                                                    |
| 0.1.54      | 2022-04-28 | [12335](https://github.com/airbytehq/airbyte/pull/12335) | Mock time slep in unit test s                                                                                                                                                                                                |
| 0.1.53      | 2022-04-20 | [12230](https://github.com/airbytehq/airbyte/pull/12230) | Change spec json to yaml format                                                                                                                                                                                              |
| 0.1.52      | 2022-03-25 | [11423](https://github.com/airbytehq/airbyte/pull/11423) | Add tickets associations to engagements streams                                                                                                                                                                              |
| 0.1.51      | 2022-03-24 | [11321](https://github.com/airbytehq/airbyte/pull/11321) | Fix updated at field non exists issue                                                                                                                                                                                        |
| 0.1.50      | 2022-03-22 | [11266](https://github.com/airbytehq/airbyte/pull/11266) | Fix Engagements Stream Pagination                                                                                                                                                                                            |
| 0.1.49      | 2022-03-17 | [11218](https://github.com/airbytehq/airbyte/pull/11218) | Anchor hyperlink in input configuration                                                                                                                                                                                      |
| 0.1.48      | 2022-03-16 | [11105](https://github.com/airbytehq/airbyte/pull/11105) | Fix float numbers, upd docs                                                                                                                                                                                                  |
| 0.1.47      | 2022-03-15 | [11121](https://github.com/airbytehq/airbyte/pull/11121) | Add partition keys where appropriate                                                                                                                                                                                         |
| 0.1.46      | 2022-03-14 | [10700](https://github.com/airbytehq/airbyte/pull/10700) | Handle 10k+ records reading in Hubspot streams                                                                                                                                                                               |
| 0.1.45      | 2022-03-04 | [10707](https://github.com/airbytehq/airbyte/pull/10707) | Remove stage history from deals stream to increase efficiency                                                                                                                                                                |
| 0.1.44      | 2022-02-24 | [9027](https://github.com/airbytehq/airbyte/pull/9027)   | Add associations companies to deals, ticket and contact stream                                                                                                                                                               |
| 0.1.43      | 2022-02-24 | [10576](https://github.com/airbytehq/airbyte/pull/10576) | Cast timestamp to date/datetime                                                                                                                                                                                              |
| 0.1.42      | 2022-02-22 | [10492](https://github.com/airbytehq/airbyte/pull/10492) | Add `date-time` format to datetime fields                                                                                                                                                                                    |
| 0.1.41      | 2022-02-21 | [10177](https://github.com/airbytehq/airbyte/pull/10177) | Migrate to CDK                                                                                                                                                                                                               |
| 0.1.40      | 2022-02-10 | [10142](https://github.com/airbytehq/airbyte/pull/10142) | Add associations to ticket stream                                                                                                                                                                                            |
| 0.1.39      | 2022-02-10 | [10055](https://github.com/airbytehq/airbyte/pull/10055) | Bug fix: reading not initialized stream                                                                                                                                                                                      |
| 0.1.38      | 2022-02-03 | [9786](https://github.com/airbytehq/airbyte/pull/9786)   | Add new streams for engagements(calls, emails, meetings, notes and tasks)                                                                                                                                                    |
| 0.1.37      | 2022-01-27 | [9555](https://github.com/airbytehq/airbyte/pull/9555)   | Getting form_submission for all forms                                                                                                                                                                                        |
| 0.1.36      | 2022-01-22 | [7784](https://github.com/airbytehq/airbyte/pull/7784)   | Add Property History Stream                                                                                                                                                                                                  |
| 0.1.35      | 2021-12-24 | [9081](https://github.com/airbytehq/airbyte/pull/9081)   | Add Feedback Submissions stream and update Ticket Pipelines stream                                                                                                                                                           |
| 0.1.34      | 2022-01-20 | [9641](https://github.com/airbytehq/airbyte/pull/9641)   | Add more fields for `email_events` stream                                                                                                                                                                                    |
| 0.1.33      | 2022-01-14 | [8887](https://github.com/airbytehq/airbyte/pull/8887)   | More efficient support for incremental updates on Companies, Contact, Deals and Engagement streams                                                                                                                           |
| 0.1.32      | 2022-01-13 | [8011](https://github.com/airbytehq/airbyte/pull/8011)   | Add new stream form_submissions                                                                                                                                                                                              |
| 0.1.31      | 2022-01-11 | [9385](https://github.com/airbytehq/airbyte/pull/9385)   | Remove auto-generated `properties` from `Engagements` stream                                                                                                                                                                 |
| 0.1.30      | 2021-01-10 | [9129](https://github.com/airbytehq/airbyte/pull/9129)   | Created Contacts list memberships streams                                                                                                                                                                                    |
| 0.1.29      | 2021-12-17 | [8699](https://github.com/airbytehq/airbyte/pull/8699)   | Add incremental sync support for `companies`, `contact_lists`, `contacts`, `deals`, `line_items`, `products`, `quotes`, `tickets` streams                                                                                    |
| 0.1.28      | 2021-12-15 | [8429](https://github.com/airbytehq/airbyte/pull/8429)   | Update fields and descriptions                                                                                                                                                                                               |
| 0.1.27      | 2021-12-09 | [8658](https://github.com/airbytehq/airbyte/pull/8658)   | Fix config backward compatibility issue by allowing additional properties in the spec                                                                                                                                        |
| 0.1.26      | 2021-11-30 | [8329](https://github.com/airbytehq/airbyte/pull/8329)   | Remove 'skip_dynamic_fields' config param                                                                                                                                                                                    |
| 0.1.25      | 2021-11-23 | [8216](https://github.com/airbytehq/airbyte/pull/8216)   | Add skip dynamic fields for testing only                                                                                                                                                                                     |
| 0.1.24      | 2021-11-09 | [7683](https://github.com/airbytehq/airbyte/pull/7683)   | Fix name issue 'Hubspot' -> 'HubSpot'                                                                                                                                                                                        |
| 0.1.23      | 2021-11-08 | [7730](https://github.com/airbytehq/airbyte/pull/7730)   | Fix OAuth flow schema                                                                                                                                                                                                        |
| 0.1.22      | 2021-11-03 | [7562](https://github.com/airbytehq/airbyte/pull/7562)   | Migrate Hubspot source to CDK structure                                                                                                                                                                                      |
| 0.1.21      | 2021-10-27 | [7405](https://github.com/airbytehq/airbyte/pull/7405)   | Change of package `import` from `urllib` to `urllib.parse`                                                                                                                                                                   |
| 0.1.20      | 2021-10-26 | [7393](https://github.com/airbytehq/airbyte/pull/7393)   | Hotfix for `split_properties` function, add the length of separator symbol `,`(`%2C` in HTTP format) to the checking of the summary URL length                                                                               |
| 0.1.19      | 2021-10-26 | [6954](https://github.com/airbytehq/airbyte/pull/6954)   | Fix issue with getting `414` HTTP error for streams                                                                                                                                                                          |
| 0.1.18      | 2021-10-18 | [5840](https://github.com/airbytehq/airbyte/pull/5840)   | Add new marketing emails (with statistics) stream                                                                                                                                                                            |
| 0.1.17      | 2021-10-14 | [6995](https://github.com/airbytehq/airbyte/pull/6995)   | Update `discover` method: disable `quotes` stream when using OAuth config                                                                                                                                                    |
| 0.1.16      | 2021-09-27 | [6465](https://github.com/airbytehq/airbyte/pull/6465)   | Implement OAuth support. Use CDK authenticator instead of connector specific authenticator                                                                                                                                   |
| 0.1.15      | 2021-09-23 | [6374](https://github.com/airbytehq/airbyte/pull/6374)   | Use correct schema for `owners` stream                                                                                                                                                                                       |
| 0.1.14      | 2021-09-08 | [5693](https://github.com/airbytehq/airbyte/pull/5693)   | Include deal_to_contact association when pulling deal stream and include contact ID in contact stream                                                                                                                        |
| 0.1.13      | 2021-09-08 | [5834](https://github.com/airbytehq/airbyte/pull/5834)   | Fix array fields without items property in schema                                                                                                                                                                            |
| 0.1.12      | 2021-09-02 | [5798](https://github.com/airbytehq/airbyte/pull/5798)   | Treat empty string values as None for field with format to fix normalization errors                                                                                                                                          |
| 0.1.11      | 2021-08-26 | [5685](https://github.com/airbytehq/airbyte/pull/5685)   | Remove all date-time format from schemas                                                                                                                                                                                     |
| 0.1.10      | 2021-08-17 | [5463](https://github.com/airbytehq/airbyte/pull/5463)   | Fix fail on reading stream using `API Key` without required permissions                                                                                                                                                      |
| 0.1.9       | 2021-08-11 | [5334](https://github.com/airbytehq/airbyte/pull/5334)   | Fix empty strings inside float datatype                                                                                                                                                                                      |
| 0.1.8       | 2021-08-06 | [5250](https://github.com/airbytehq/airbyte/pull/5250)   | Fix issue with printing exceptions                                                                                                                                                                                           |
| 0.1.7       | 2021-07-27 | [4913](https://github.com/airbytehq/airbyte/pull/4913)   | Update fields schema                                                                                                                                                                                                         |

</details>

</HideInUI><|MERGE_RESOLUTION|>--- conflicted
+++ resolved
@@ -341,20 +341,13 @@
 
 | Version     | Date       | Pull Request                                             | Subject                                                                                                                                                                                                                      |
 |:------------|:-----------|:---------------------------------------------------------|:-----------------------------------------------------------------------------------------------------------------------------------------------------------------------------------------------------------------------------|
-<<<<<<< HEAD
-| 6.1.0-rc.1  | 2025-11-24 | [tbd](https://github.com/airbytehq/airbyte/pull/tbd)     | Allow for user defined cursor field key in the configured catalog for incremental streams                                                                                                                                    |
-| 6.0.13      | 2025-11-19 | [69749](https://github.com/airbytehq/airbyte/pull/69749) | Fix retrieving associations for CRMSearch streams                                                                                                                                                                            |
-| 6.0.12      | 2025-11-18 | [69203](https://github.com/airbytehq/airbyte/pull/69203) | Add lookback window                                                                                                                                                                                                          |
-| 6.0.11      | 2025-11-18 | [69381](https://github.com/airbytehq/airbyte/pull/69381) | Update dependencies |
-| 6.0.10      | 2025-11-03 | [69145](https://github.com/airbytehq/airbyte/pull/69145) | Promoting release candidate 6.0.10-rc.1 to a main version. |
-=======
+| 6.1.0-rc.1  | 2025-11-24 | [69782](https://github.com/airbytehq/airbyte/pull/69782)     | Allow for user defined cursor field key in the configured catalog for incremental streams                                                                                                                                    |
 | 6.0.15 | 2025-11-25 | [70053](https://github.com/airbytehq/airbyte/pull/70053) | Update dependencies |
 | 6.0.14 | 2025-11-21 | [69803](https://github.com/airbytehq/airbyte/pull/69803) | Add missing fields in Marketing Emails stream for Avro/Parquet conversions |
 | 6.0.13 | 2025-11-19 | [69749](https://github.com/airbytehq/airbyte/pull/69749) | Fix retrieving associations for CRMSearch streams |
 | 6.0.12 | 2025-11-18 | [69203](https://github.com/airbytehq/airbyte/pull/69203) | Add lookback window |
 | 6.0.11 | 2025-11-18 | [69381](https://github.com/airbytehq/airbyte/pull/69381) | Update dependencies |
 | 6.0.10 | 2025-11-03 | [69145](https://github.com/airbytehq/airbyte/pull/69145) | Promoting release candidate 6.0.10-rc.1 to a main version. |
->>>>>>> 94baf7cb
 | 6.0.10-rc.1 | 2025-10-30 | [68610](https://github.com/airbytehq/airbyte/pull/68610) | Add APIBudget                                                                                                                                                                                                                |
 | 6.0.9       | 2025-10-29 | [69077](https://github.com/airbytehq/airbyte/pull/69077) | Promoting release candidate 6.0.9-rc.1 to a main version.                                                                                                                                                                    |
 | 6.0.9-rc.1  | 2025-10-27 | [68665](https://github.com/airbytehq/airbyte/pull/68665) | Improve performance following CDK release 7.4.1                                                                                                                                                                              |
