# HubSpot

This page contains the setup guide and reference information for the [HubSpot](https://www.hubspot.com/) source connector.

## Prerequisites

- HubSpot Account
- **For Airbyte Open Source**: Private App with Access Token

## Setup guide

**For Airbyte Cloud** users, we highly recommend you use OAuth rather than Private App authentication, as it significantly simplifies the setup process.

**For Airbyte Open Source** users we recommend Private App authentication.

More information on HubSpot authentication methods can be found 
[here](https://developers.hubspot.com/docs/api/intro-to-auth).

### Step 1: Set up the authentication method

#### Private App setup (Recommended for Airbyte Open Source)

If you are authenticating via a Private App, you will need to use your Access Token to set up the connector. Please refer to the 
[official HubSpot documentation](https://developers.hubspot.com/docs/api/private-apps) for a detailed guide.

<!-- env:oss -->
#### OAuth setup for Airbyte Open Source (Not recommended)

If you are using Oauth to authenticate on Airbyte Open Source, please refer to [Hubspot's detailed walkthrough](https://developers.hubspot.com/docs/api/working-with-oauth). To set up the connector, you will need to acquire your:

- Client ID
- Client Secret
- Refresh Token

<!-- /env:oss -->

### Step 2: Configure the scopes for your streams

Next, you need to configure the appropriate scopes for the following streams. Please refer to 
[Hubspot's page on scopes](https://legacydocs.hubspot.com/docs/methods/oauth2/initiate-oauth-integration#scopes) for instructions.

| Stream                      | Required Scope                                                                                               |
| :-------------------------- | :----------------------------------------------------------------------------------------------------------- |
| `campaigns`                 | `content`                                                                                                    |
| `companies`                 | `crm.objects.companies.read`, `crm.schemas.companies.read`                                                   |
| `contact_lists`             | `crm.objects.lists.read`                                                                                     |
| `contacts`                  | `crm.objects.contacts.read`                                                                                  |
| `contacts_list_memberships` | `crm.objects.contacts.read`                                                                                  |
| Custom CRM OBjects          | `crm.objects.custom.read`                                                                                    |
| `deal_pipelines`            | `crm.objects.contacts.read`                                                                                  |
| `deals`                     | `crm.objects.deals.read`, `crm.schemas.deals.read`                                                           |
| `deals_archived`            | `crm.objects.deals.read`, `crm.schemas.deals.read`                                                           |
| `email_events`              | `content`                                                                                                    |
| `email_subscriptions`       | `content`                                                                                                    |
| `engagements`               | `crm.objects.companies.read`, `crm.objects.contacts.read`, `crm.objects.deals.read`, `tickets`, `e-commerce` |
| `engagements_emails`        | `sales-email-read`                                                                                           |
| `forms`                     | `forms`                                                                                                      |
| `form_submissions`          | `forms`                                                                                                      |
| `goals`                     | `crm.objects.goals.read`                                                                                     |
| `line_items`                | `e-commerce`                                                                                                 |
| `owners`                    | `crm.objects.owners.read`                                                                                    |
| `products`                  | `e-commerce`                                                                                                 |
| `property_history`          | `crm.objects.contacts.read`                                                                                  |
| `subscription_changes`      | `content`                                                                                                    |
| `tickets`                   | `tickets`                                                                                                    |
| `workflows`                 | `automation`                                                                                                 |

### Step 3: Set up the HubSpot source connector in Airbyte

1. Log in to your [Airbyte Cloud](https://cloud.airbyte.com/workspaces) or Airbyte Open Source account.
2. From the Airbyte UI, click **Sources**, then click on **+ New Source** and select **HubSpot** from the list of available sources.
3. Enter a **Source name** of your choosing.
4. From the **Authentication** dropdown, select your chosen authentication method:

<!-- env:cloud -->
#### For Airbyte Cloud users:
- **Recommended:** To authenticate using OAuth, select **OAuth** and click **Authenticate your HubSpot account** to sign in with HubSpot and authorize your account.
- **Not Recommended:**To authenticate using a Private App, select **Private App** and enter the Access Token for your HubSpot account.
<!-- /env:cloud -->
   
<!-- env:oss -->
#### For Airbyte Open Source users:
- **Recommended:** To authenticate using a Private App, select **Private App** and enter the Access Token for your HubSpot account.
- **Not Recommended:**To authenticate using OAuth, select **OAuth** and enter your Client ID, Client Secret, and Refresh Token.

<!-- /env:oss -->

5. For **Start date**, use the provided datepicker or enter the date programmatically in the following format:
`yyyy-mm-ddThh:mm:ssZ`. The data added on and after this date will be replicated.
6. Click **Set up source** and wait for the tests to complete.

## Supported sync modes

The HubSpot source connector supports the following [sync modes](https://docs.airbyte.com/cloud/core-concepts#connection-sync-modes):

- Full Refresh
- Incremental

:::note
There are two types of incremental sync:

1. Incremental (standard server-side, where API returns only the data updated or generated since the last sync)
2. Client-Side Incremental (API returns all available data and connector filters out only new records)
:::

## Supported streams

The HubSpot source connector supports the following streams:

- [Campaigns](https://developers.hubspot.com/docs/methods/email/get_campaign_data) \(Client-Side Incremental\)
- [Companies](https://developers.hubspot.com/docs/api/crm/companies) \(Incremental\)
- [Contact Lists](http://developers.hubspot.com/docs/methods/lists/get_lists) \(Incremental\)
- [Contacts](https://developers.hubspot.com/docs/methods/contacts/get_contacts) \(Incremental\)
- [Contacts List Memberships](https://legacydocs.hubspot.com/docs/methods/contacts/get_contacts)
- [Deal Pipelines](https://developers.hubspot.com/docs/methods/pipelines/get_pipelines_for_object_type) \(Client-Side Incremental\)
- [Deals](https://developers.hubspot.com/docs/api/crm/deals) \(including Contact associations\) \(Incremental\)
  - Records that have been deleted (archived) and stored in HubSpot's recycle bin will only be kept for 90 days, see [response from HubSpot Team](https://community.hubspot.com/t5/APIs-Integrations/Archived-deals-deleted-or-different/m-p/714157)
- [Deals Archived](https://developers.hubspot.com/docs/api/crm/deals) \(including Contact associations\) \(Incremental\)
- [Email Events](https://developers.hubspot.com/docs/methods/email/get_events) \(Incremental\)
- [Email Subscriptions](https://developers.hubspot.com/docs/methods/email/get_subscriptions)
- [Engagements](https://legacydocs.hubspot.com/docs/methods/engagements/get-all-engagements) \(Incremental\)
- [Engagements Calls](https://developers.hubspot.com/docs/api/crm/calls) \(Incremental\)
- [Engagements Emails](https://developers.hubspot.com/docs/api/crm/email) \(Incremental\)
- [Engagements Meetings](https://developers.hubspot.com/docs/api/crm/meetings) \(Incremental\)
- [Engagements Notes](https://developers.hubspot.com/docs/api/crm/notes) \(Incremental\)
- [Engagements Tasks](https://developers.hubspot.com/docs/api/crm/tasks) \(Incremental\)
- [Forms](https://developers.hubspot.com/docs/api/marketing/forms) \(Client-Side Incremental\)
- [Form Submissions](https://legacydocs.hubspot.com/docs/methods/forms/get-submissions-for-a-form) \(Client-Side Incremental\)
- [Goals](https://developers.hubspot.com/docs/api/crm/goals) \(Incremental\)
- [Line Items](https://developers.hubspot.com/docs/api/crm/line-items) \(Incremental\)
- [Marketing Emails](https://legacydocs.hubspot.com/docs/methods/cms_email/get-all-marketing-email-statistics)
- [Owners](https://developers.hubspot.com/docs/methods/owners/get_owners) \(Client-Side Incremental\)
- [Products](https://developers.hubspot.com/docs/api/crm/products) \(Incremental\)
- [Property History](https://legacydocs.hubspot.com/docs/methods/contacts/get_contacts) \(Incremental\)
- [Subscription Changes](https://developers.hubspot.com/docs/methods/email/get_subscriptions_timeline) \(Incremental\)
- [Tickets](https://developers.hubspot.com/docs/api/crm/tickets) \(Incremental\)
- [Ticket Pipelines](https://developers.hubspot.com/docs/api/crm/pipelines) \(Client-Side Incremental\)
- [Workflows](https://legacydocs.hubspot.com/docs/methods/workflows/v3/get_workflows) \(Client-Side Incremental\)

### Custom CRM Objects

Custom CRM Objects will appear as streams available for sync, alongside the standard objects listed above.

If you set up your connections before April 15th, 2023 (on Cloud) or before 0.8.0 (OSS) then you'll need to do some additional work to sync custom CRM objects.

First you need to give the connector some additional permissions:

- **If you are using OAuth on Cloud** go to the Hubspot source settings page in the Airbyte UI and reauthenticate via Oauth to allow Airbyte the permissions to access custom objects.
- **If you are using OAuth on OSS or Private App auth (on OSS or Cloud)**: you'll need to go into the Hubspot UI where you created your Private App or OAuth application and add the `crm.objects.custom.read` scope to your app's scopes. See HubSpot's instructions [here](https://developers.hubspot.com/docs/api/working-with-oauth#scopes).

Then, go to the replication settings of your connection and click **refresh source schema** to pull in those new streams for syncing.

### Notes on the `engagements` stream

1. Objects in the `engagements` stream can have one of the following types: `note`, `email`, `task`, `meeting`, `call`. Depending on the type of engagement, different properties are set for that object in the `engagements_metadata` table in the destination:
- A `call` engagement has a corresponding `engagements_metadata` object with non-null values in the `toNumber`, `fromNumber`, `status`, `externalId`, `durationMilliseconds`, `externalAccountId`, `recordingUrl`, `body`, and `disposition` columns.
- An `email` engagement has a corresponding `engagements_metadata` object with non-null values in the `subject`, `html`, and `text` columns. In addition, there will be records in four related tables, `engagements_metadata_from`, `engagements_metadata_to`, `engagements_metadata_cc`, `engagements_metadata_bcc`.
- A `meeting` engagement has a corresponding `engagements_metadata` object with non-null values in the `body`, `startTime`, `endTime`, and `title` columns.
- A `note` engagement has a corresponding `engagements_metadata` object with non-null values in the `body` column.
- A `task` engagement has a corresponding `engagements_metadata` object with non-null values in the `body`, `status`, and `forObjectType` columns.

2. The `engagements` stream uses two different APIs based on the length of time since the last sync and the number of records which Airbyte hasn't yet synced.
- **EngagementsRecent** if the following two criteria are met:
    - The last sync was performed within the last 30 days
    - Fewer than 10,000 records are being synced
- **EngagementsAll** if either of these criteria are not met.

Because of this, the `engagements` stream can be slow to sync if it hasn't synced within the last 30 days and/or is generating large volumes of new data. We therefore recommend scheduling frequent syncs.

## Performance considerations

The connector is restricted by normal HubSpot [rate limitations](https://legacydocs.hubspot.com/apps/api_guidelines).

Some streams, such as `workflows`, need to be enabled before they can be read using a connector authenticated using an `API Key`. If reading a stream that is not enabled, a log message returned to the output and the sync operation only sync the other streams available.

Example of the output message when trying to read `workflows` stream with missing permissions for the `API Key`:

```text
{
    "type": "LOG",
    "log": {
        "level": "WARN",
        "message": 'Stream `workflows` cannot be proceed. This API Key (EXAMPLE_API_KEY) does not have proper permissions! (requires any of [automation-access])'
    }
}
```

HubSpot's API will [rate limit](https://developers.hubspot.com/docs/api/usage-details) the amount of records you can sync daily, so make sure that you are on the appropriate plan if you are planning on syncing more than 250,000 records per day.

## Tutorials

Now that you have set up the Hubspot source connector, check out the following Hubspot tutorial:

[Build a single customer view with open-source tools](https://airbyte.com/tutorials/single-customer-view)

## Changelog

| Version | Date       | Pull Request                                             | Subject                                                                                                                                                                            |
<<<<<<< HEAD
|:--------| :--------- | :------------------------------------------------------- |:-----------------------------------------------------------------------------------------------------------------------------------------------------------------------------------|
| 1.1.1   | 2023-06-07 | [27091](https://github.com/airbytehq/airbyte/pull/27091) | Add new stream `ContactsMergedAudit`
| 1.1.0   | 2023-07-18 | [28349](https://github.com/airbytehq/airbyte/pull/28349) | Add unexpected fields in schemas of streams `email_events`, `email_subscriptions`, `engagements`, `campaigns` |
=======
|:--------|:-----------|:---------------------------------------------------------|:-----------------------------------------------------------------------------------------------------------------------------------------------------------------------------------|
| 1.1.1   | 2023-07-25 | [28705](https://github.com/airbytehq/airbyte/pull/28705) | Fix retry handler for token expired error                                                                                                                                          |
| 1.1.0   | 2023-07-18 | [28349](https://github.com/airbytehq/airbyte/pull/28349) | Add unexpected fields in schemas of streams `email_events`, `email_subscriptions`, `engagements`, `campaigns`                                                                      |
>>>>>>> 3eb222fc
| 1.0.1   | 2023-06-23 | [27658](https://github.com/airbytehq/airbyte/pull/27658) | Use fully qualified name to retrieve custom objects                                                                                                                                |
| 1.0.0   | 2023-06-08 | [27161](https://github.com/airbytehq/airbyte/pull/27161) | Fixed increment sync for engagements stream, 'Recent' API is used for recent syncs of last recent 30 days and less than 10k records, otherwise full sync if performed by 'All' API |
| 0.9.0   | 2023-06-26 | [27726](https://github.com/airbytehq/airbyte/pull/27726) | License Update: Elv2                                                                                                                                                               |
| 0.8.4   | 2023-05-17 | [25667](https://github.com/airbytehq/airbyte/pull/26082) | Fixed bug with wrong parsing of boolean encoded like "false" parsed as True                                                                                                        |
| 0.8.3   | 2023-05-31 | [26831](https://github.com/airbytehq/airbyte/pull/26831) | Remove authSpecification from connector specification in favour of advancedAuth                                                                                                    |
| 0.8.2   | 2023-05-16 | [26418](https://github.com/airbytehq/airbyte/pull/26418) | Added custom availability strategy which catches permission errors from parent streams                                                                                             |
| 0.8.1   | 2023-05-29 | [26719](https://github.com/airbytehq/airbyte/pull/26719) | Handle issue when `state` value is literally `"" (empty str)`                                                                                                                      |
| 0.8.0   | 2023-04-10 | [16032](https://github.com/airbytehq/airbyte/pull/16032) | Add new stream `Custom Object`                                                                                                                                                     |
| 0.7.0   | 2023-04-10 | [24450](https://github.com/airbytehq/airbyte/pull/24450) | Add new stream `Goals`                                                                                                                                                             |
| 0.6.2   | 2023-04-28 | [25667](https://github.com/airbytehq/airbyte/pull/25667) | Fixed bug with `Invalid Date` like `2000-00-00T00:00:00Z` while settip up the connector                                                                                            |
| 0.6.1   | 2023-04-10 | [21423](https://github.com/airbytehq/airbyte/pull/21423) | Update scope for `DealPipelines` stream to only `crm.objects.contacts.read`                                                                                                        |
| 0.6.0   | 2023-04-07 | [24980](https://github.com/airbytehq/airbyte/pull/24980) | Add new stream `DealsArchived`                                                                                                                                                     |
| 0.5.2   | 2023-04-07 | [24915](https://github.com/airbytehq/airbyte/pull/24915) | Fix field key parsing (replace whitespace with uderscore)                                                                                                                          |
| 0.5.1   | 2023-04-05 | [22982](https://github.com/airbytehq/airbyte/pull/22982) | Specified date formatting in specification                                                                                                                                         |
| 0.5.0   | 2023-03-30 | [24711](https://github.com/airbytehq/airbyte/pull/24711) | Add incremental sync support for `campaigns`, `deal_pipelines`, `ticket_pipelines`, `forms`, `form_submissions`, `form_submissions`, `workflows`, `owners`                         |
| 0.4.0   | 2023-03-31 | [22910](https://github.com/airbytehq/airbyte/pull/22910) | Add `email_subscriptions` stream                                                                                                                                                   |
| 0.3.4   | 2023-03-28 | [24641](https://github.com/airbytehq/airbyte/pull/24641) | Convert to int only numeric values                                                                                                                                                 |
| 0.3.3   | 2023-03-27 | [24591](https://github.com/airbytehq/airbyte/pull/24591) | Fix pagination for `marketing emails` stream                                                                                                                                       |
| 0.3.2   | 2023-02-07 | [22479](https://github.com/airbytehq/airbyte/pull/22479) | Turn on default HttpAvailabilityStrategy                                                                                                                                           |
| 0.3.1   | 2023-01-27 | [22009](https://github.com/airbytehq/airbyte/pull/22009) | Set `AvailabilityStrategy` for streams explicitly to `None`                                                                                                                        |
| 0.3.0   | 2022-10-27 | [18546](https://github.com/airbytehq/airbyte/pull/18546) | Sunsetting API Key authentication. `Quotes` stream is no longer available                                                                                                          |
| 0.2.2   | 2022-10-03 | [16914](https://github.com/airbytehq/airbyte/pull/16914) | Fix 403 forbidden error validation                                                                                                                                                 |
| 0.2.1   | 2022-09-26 | [17120](https://github.com/airbytehq/airbyte/pull/17120) | Migrate to per-stream state.                                                                                                                                                       |
| 0.2.0   | 2022-09-13 | [16632](https://github.com/airbytehq/airbyte/pull/16632) | Remove Feedback Submissions stream as the one using unstable (beta) API.                                                                                                           |
| 0.1.83  | 2022-09-01 | [16214](https://github.com/airbytehq/airbyte/pull/16214) | Update Tickets, fix missing properties and change how state is updated.                                                                                                            |
| 0.1.82  | 2022-08-18 | [15110](https://github.com/airbytehq/airbyte/pull/15110) | Check if it has a state on search streams before first sync                                                                                                                        |
| 0.1.81  | 2022-08-05 | [15354](https://github.com/airbytehq/airbyte/pull/15354) | Fix `Deals` stream schema                                                                                                                                                          |
| 0.1.80  | 2022-08-01 | [15156](https://github.com/airbytehq/airbyte/pull/15156) | Fix 401 error while retrieving associations using OAuth                                                                                                                            |
| 0.1.79  | 2022-07-28 | [15144](https://github.com/airbytehq/airbyte/pull/15144) | Revert v0.1.78 due to permission issues                                                                                                                                            |
| 0.1.78  | 2022-07-28 | [15099](https://github.com/airbytehq/airbyte/pull/15099) | Fix to fetch associations when using incremental mode                                                                                                                              |
| 0.1.77  | 2022-07-26 | [15035](https://github.com/airbytehq/airbyte/pull/15035) | Make PropertyHistory stream read historic data not limited to 30 days                                                                                                              |
| 0.1.76  | 2022-07-25 | [14999](https://github.com/airbytehq/airbyte/pull/14999) | Partially revert changes made in v0.1.75                                                                                                                                           |
| 0.1.75  | 2022-07-18 | [14744](https://github.com/airbytehq/airbyte/pull/14744) | Remove override of private CDK method                                                                                                                                              |
| 0.1.74  | 2022-07-25 | [14412](https://github.com/airbytehq/airbyte/pull/14412) | Add private app authentication                                                                                                                                                     |
| 0.1.73  | 2022-07-13 | [14666](https://github.com/airbytehq/airbyte/pull/14666) | Decrease number of http requests made, disable Incremental mode for PropertyHistory stream                                                                                         |
| 0.1.72  | 2022-06-24 | [14054](https://github.com/airbytehq/airbyte/pull/14054) | Extended error logging                                                                                                                                                             |
| 0.1.71  | 2022-06-24 | [14102](https://github.com/airbytehq/airbyte/pull/14102) | Removed legacy `AirbyteSentry` dependency from the code                                                                                                                            |
| 0.1.70  | 2022-06-16 | [13837](https://github.com/airbytehq/airbyte/pull/13837) | Fix the missing data in CRM streams issue                                                                                                                                          |
| 0.1.69  | 2022-06-10 | [13691](https://github.com/airbytehq/airbyte/pull/13691) | Fix the `URI Too Long` issue                                                                                                                                                       |
| 0.1.68  | 2022-06-08 | [13596](https://github.com/airbytehq/airbyte/pull/13596) | Fix for the `property_history` which did not emit records                                                                                                                          |
| 0.1.67  | 2022-06-07 | [13566](https://github.com/airbytehq/airbyte/pull/13566) | Report which scopes are missing to the user                                                                                                                                        |
| 0.1.66  | 2022-06-05 | [13475](https://github.com/airbytehq/airbyte/pull/13475) | Scope `crm.objects.feedback_submissions.read` added for `feedback_submissions` stream                                                                                              |
| 0.1.65  | 2022-06-03 | [13455](https://github.com/airbytehq/airbyte/pull/13455) | Discover only returns streams for which required scopes were granted                                                                                                               |
| 0.1.64  | 2022-06-03 | [13218](https://github.com/airbytehq/airbyte/pull/13218) | Transform `contact_lists` data to comply with schema                                                                                                                               |
| 0.1.63  | 2022-06-02 | [13320](https://github.com/airbytehq/airbyte/pull/13320) | Fix connector incremental state handling                                                                                                                                           |
| 0.1.62  | 2022-06-01 | [13383](https://github.com/airbytehq/airbyte/pull/13383) | Add `line items` to `deals` stream                                                                                                                                                 |
| 0.1.61  | 2022-05-25 | [13381](https://github.com/airbytehq/airbyte/pull/13381) | Requests scopes as optional instead of required                                                                                                                                    |
| 0.1.60  | 2022-05-25 | [13159](https://github.com/airbytehq/airbyte/pull/13159) | Use RFC3339 datetime                                                                                                                                                               |
| 0.1.59  | 2022-05-10 | [12711](https://github.com/airbytehq/airbyte/pull/12711) | Ensure oauth2.0 token has all needed scopes in "check" command                                                                                                                     |
| 0.1.58  | 2022-05-04 | [12482](https://github.com/airbytehq/airbyte/pull/12482) | Update input configuration copy                                                                                                                                                    |
| 0.1.57  | 2022-05-04 | [12198](https://github.com/airbytehq/airbyte/pull/12198) | Add deals associations for quotes                                                                                                                                                  |
| 0.1.56  | 2022-05-02 | [12515](https://github.com/airbytehq/airbyte/pull/12515) | Extra logs for troubleshooting 403 errors                                                                                                                                          |
| 0.1.55  | 2022-04-28 | [12424](https://github.com/airbytehq/airbyte/pull/12424) | Correct schema for ticket_pipeline stream                                                                                                                                          |
| 0.1.54  | 2022-04-28 | [12335](https://github.com/airbytehq/airbyte/pull/12335) | Mock time slep in unit test s                                                                                                                                                      |
| 0.1.53  | 2022-04-20 | [12230](https://github.com/airbytehq/airbyte/pull/12230) | Change spec json to yaml format                                                                                                                                                    |
| 0.1.52  | 2022-03-25 | [11423](https://github.com/airbytehq/airbyte/pull/11423) | Add tickets associations to engagements streams                                                                                                                                    |
| 0.1.51  | 2022-03-24 | [11321](https://github.com/airbytehq/airbyte/pull/11321) | Fix updated at field non exists issue                                                                                                                                              |
| 0.1.50  | 2022-03-22 | [11266](https://github.com/airbytehq/airbyte/pull/11266) | Fix Engagements Stream Pagination                                                                                                                                                  |
| 0.1.49  | 2022-03-17 | [11218](https://github.com/airbytehq/airbyte/pull/11218) | Anchor hyperlink in input configuration                                                                                                                                            |
| 0.1.48  | 2022-03-16 | [11105](https://github.com/airbytehq/airbyte/pull/11105) | Fix float numbers, upd docs                                                                                                                                                        |
| 0.1.47  | 2022-03-15 | [11121](https://github.com/airbytehq/airbyte/pull/11121) | Add partition keys where appropriate                                                                                                                                               |
| 0.1.46  | 2022-03-14 | [10700](https://github.com/airbytehq/airbyte/pull/10700) | Handle 10k+ records reading in Hubspot streams                                                                                                                                     |
| 0.1.45  | 2022-03-04 | [10707](https://github.com/airbytehq/airbyte/pull/10707) | Remove stage history from deals stream to increase efficiency                                                                                                                      |
| 0.1.44  | 2022-02-24 | [9027](https://github.com/airbytehq/airbyte/pull/9027)   | Add associations companies to deals, ticket and contact stream                                                                                                                     |
| 0.1.43  | 2022-02-24 | [10576](https://github.com/airbytehq/airbyte/pull/10576) | Cast timestamp to date/datetime                                                                                                                                                    |
| 0.1.42  | 2022-02-22 | [10492](https://github.com/airbytehq/airbyte/pull/10492) | Add `date-time` format to datetime fields                                                                                                                                          |
| 0.1.41  | 2022-02-21 | [10177](https://github.com/airbytehq/airbyte/pull/10177) | Migrate to CDK                                                                                                                                                                     |
| 0.1.40  | 2022-02-10 | [10142](https://github.com/airbytehq/airbyte/pull/10142) | Add associations to ticket stream                                                                                                                                                  |
| 0.1.39  | 2022-02-10 | [10055](https://github.com/airbytehq/airbyte/pull/10055) | Bug fix: reading not initialized stream                                                                                                                                            |
| 0.1.38  | 2022-02-03 | [9786](https://github.com/airbytehq/airbyte/pull/9786)   | Add new streams for engagements(calls, emails, meetings, notes and tasks)                                                                                                          |
| 0.1.37  | 2022-01-27 | [9555](https://github.com/airbytehq/airbyte/pull/9555)   | Getting form_submission for all forms                                                                                                                                              |
| 0.1.36  | 2022-01-22 | [7784](https://github.com/airbytehq/airbyte/pull/7784)   | Add Property History Stream                                                                                                                                                        |
| 0.1.35  | 2021-12-24 | [9081](https://github.com/airbytehq/airbyte/pull/9081)   | Add Feedback Submissions stream and update Ticket Pipelines stream                                                                                                                 |
| 0.1.34  | 2022-01-20 | [9641](https://github.com/airbytehq/airbyte/pull/9641)   | Add more fields for `email_events` stream                                                                                                                                          |
| 0.1.33  | 2022-01-14 | [8887](https://github.com/airbytehq/airbyte/pull/8887)   | More efficient support for incremental updates on Companies, Contact, Deals and Engagement streams                                                                                 |
| 0.1.32  | 2022-01-13 | [8011](https://github.com/airbytehq/airbyte/pull/8011)   | Add new stream form_submissions                                                                                                                                                    |
| 0.1.31  | 2022-01-11 | [9385](https://github.com/airbytehq/airbyte/pull/9385)   | Remove auto-generated `properties` from `Engagements` stream                                                                                                                       |
| 0.1.30  | 2021-01-10 | [9129](https://github.com/airbytehq/airbyte/pull/9129)   | Created Contacts list memberships streams                                                                                                                                          |
| 0.1.29  | 2021-12-17 | [8699](https://github.com/airbytehq/airbyte/pull/8699)   | Add incremental sync support for `companies`, `contact_lists`, `contacts`, `deals`, `line_items`, `products`, `quotes`, `tickets` streams                                          |
| 0.1.28  | 2021-12-15 | [8429](https://github.com/airbytehq/airbyte/pull/8429)   | Update fields and descriptions                                                                                                                                                     |
| 0.1.27  | 2021-12-09 | [8658](https://github.com/airbytehq/airbyte/pull/8658)   | Fixed config backward compatibility issue by allowing additional properties in the spec                                                                                            |
| 0.1.26  | 2021-11-30 | [8329](https://github.com/airbytehq/airbyte/pull/8329)   | Removed 'skip_dynamic_fields' config param                                                                                                                                         |
| 0.1.25  | 2021-11-23 | [8216](https://github.com/airbytehq/airbyte/pull/8216)   | Add skip dynamic fields for testing only                                                                                                                                           |
| 0.1.24  | 2021-11-09 | [7683](https://github.com/airbytehq/airbyte/pull/7683)   | Fix name issue 'Hubspot' -> 'HubSpot'                                                                                                                                              |
| 0.1.23  | 2021-11-08 | [7730](https://github.com/airbytehq/airbyte/pull/7730)   | Fix OAuth flow schema                                                                                                                                                              |
| 0.1.22  | 2021-11-03 | [7562](https://github.com/airbytehq/airbyte/pull/7562)   | Migrate Hubspot source to CDK structure                                                                                                                                            |
| 0.1.21  | 2021-10-27 | [7405](https://github.com/airbytehq/airbyte/pull/7405)   | Change of package `import` from `urllib` to `urllib.parse`                                                                                                                         |
| 0.1.20  | 2021-10-26 | [7393](https://github.com/airbytehq/airbyte/pull/7393)   | Hotfix for `split_properties` function, add the length of separator symbol `,`(`%2C` in HTTP format) to the checking of the summary URL length                                     |
| 0.1.19  | 2021-10-26 | [6954](https://github.com/airbytehq/airbyte/pull/6954)   | Fix issue with getting `414` HTTP error for streams                                                                                                                                |
| 0.1.18  | 2021-10-18 | [5840](https://github.com/airbytehq/airbyte/pull/5840)   | Add new marketing emails (with statistics) stream                                                                                                                                  |
| 0.1.17  | 2021-10-14 | [6995](https://github.com/airbytehq/airbyte/pull/6995)   | Update `discover` method: disable `quotes` stream when using OAuth config                                                                                                          |
| 0.1.16  | 2021-09-27 | [6465](https://github.com/airbytehq/airbyte/pull/6465)   | Implement OAuth support. Use CDK authenticator instead of connector specific authenticator                                                                                         |
| 0.1.15  | 2021-09-23 | [6374](https://github.com/airbytehq/airbyte/pull/6374)   | Use correct schema for `owners` stream                                                                                                                                             |
| 0.1.14  | 2021-09-08 | [5693](https://github.com/airbytehq/airbyte/pull/5693)   | Include deal_to_contact association when pulling deal stream and include contact ID in contact stream                                                                              |
| 0.1.13  | 2021-09-08 | [5834](https://github.com/airbytehq/airbyte/pull/5834)   | Fixed array fields without items property in schema                                                                                                                                |
| 0.1.12  | 2021-09-02 | [5798](https://github.com/airbytehq/airbyte/pull/5798)   | Treat empty string values as None for field with format to fix normalization errors                                                                                                |
| 0.1.11  | 2021-08-26 | [5685](https://github.com/airbytehq/airbyte/pull/5685)   | Remove all date-time format from schemas                                                                                                                                           |
| 0.1.10  | 2021-08-17 | [5463](https://github.com/airbytehq/airbyte/pull/5463)   | Fix fail on reading stream using `API Key` without required permissions                                                                                                            |
| 0.1.9   | 2021-08-11 | [5334](https://github.com/airbytehq/airbyte/pull/5334)   | Fix empty strings inside float datatype                                                                                                                                            |
| 0.1.8   | 2021-08-06 | [5250](https://github.com/airbytehq/airbyte/pull/5250)   | Fix issue with printing exceptions                                                                                                                                                 |
| 0.1.7   | 2021-07-27 | [4913](https://github.com/airbytehq/airbyte/pull/4913)   | Update fields schema                                                                                                                                                               |<|MERGE_RESOLUTION|>--- conflicted
+++ resolved
@@ -196,15 +196,10 @@
 ## Changelog
 
 | Version | Date       | Pull Request                                             | Subject                                                                                                                                                                            |
-<<<<<<< HEAD
-|:--------| :--------- | :------------------------------------------------------- |:-----------------------------------------------------------------------------------------------------------------------------------------------------------------------------------|
-| 1.1.1   | 2023-06-07 | [27091](https://github.com/airbytehq/airbyte/pull/27091) | Add new stream `ContactsMergedAudit`
-| 1.1.0   | 2023-07-18 | [28349](https://github.com/airbytehq/airbyte/pull/28349) | Add unexpected fields in schemas of streams `email_events`, `email_subscriptions`, `engagements`, `campaigns` |
-=======
 |:--------|:-----------|:---------------------------------------------------------|:-----------------------------------------------------------------------------------------------------------------------------------------------------------------------------------|
+| 1.1.2   | 2023-06-07 | [27091](https://github.com/airbytehq/airbyte/pull/27091) | Add new stream `ContactsMergedAudit`
 | 1.1.1   | 2023-07-25 | [28705](https://github.com/airbytehq/airbyte/pull/28705) | Fix retry handler for token expired error                                                                                                                                          |
 | 1.1.0   | 2023-07-18 | [28349](https://github.com/airbytehq/airbyte/pull/28349) | Add unexpected fields in schemas of streams `email_events`, `email_subscriptions`, `engagements`, `campaigns`                                                                      |
->>>>>>> 3eb222fc
 | 1.0.1   | 2023-06-23 | [27658](https://github.com/airbytehq/airbyte/pull/27658) | Use fully qualified name to retrieve custom objects                                                                                                                                |
 | 1.0.0   | 2023-06-08 | [27161](https://github.com/airbytehq/airbyte/pull/27161) | Fixed increment sync for engagements stream, 'Recent' API is used for recent syncs of last recent 30 days and less than 10k records, otherwise full sync if performed by 'All' API |
 | 0.9.0   | 2023-06-26 | [27726](https://github.com/airbytehq/airbyte/pull/27726) | License Update: Elv2                                                                                                                                                               |
