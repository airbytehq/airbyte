# HubSpot

<HideInUI>

This page contains the setup guide and reference information for the [HubSpot](https://www.hubspot.com/) source connector.

</HideInUI>

## Prerequisites

- HubSpot Account

<!-- env:oss -->

- **For Airbyte Open Source**: Private App with Access Token
<!-- /env:oss -->

## Setup guide

<!-- env:cloud -->

**For Airbyte Cloud:**

We highly recommend you use OAuth rather than Private App authentication, as it significantly simplifies the setup process.

<!-- /env:cloud -->

<!-- env:oss -->

**For Airbyte Open Source:**

We recommend Private App authentication.

<!-- /env:oss -->

More information on HubSpot authentication methods can be found
[here](https://developers.hubspot.com/docs/api/intro-to-auth).

### Step 1: Set up Hubspot

<!-- env:cloud -->

**For Airbyte Cloud:**

**- OAuth** (Recommended)

**- Private App:** If you are using a Private App, you will need to use your Access Token to set up the connector. Please refer to the [official HubSpot documentation](https://developers.hubspot.com/docs/api/private-apps) for a detailed guide.

<!-- /env:cloud -->

<!-- env:oss -->

**For Airbyte Open Source:**

**- Private App setup** (Recommended): If you are authenticating via a Private App, you will need to use your Access Token to set up the connector. Please refer to the [official HubSpot documentation](https://developers.hubspot.com/docs/api/private-apps) for a detailed guide.

**- OAuth setup:** If you are using Oauth to authenticate on Airbyte Open Source, please refer to [Hubspot's detailed walkthrough](https://developers.hubspot.com/docs/api/working-with-oauth). To set up the connector, you will need to acquire your:

- Client ID
- Client Secret
- Refresh Token
<!-- /env:oss -->

### Step 2: Configure the scopes for your streams

Unless you are authenticating via OAuth on **Airbyte Cloud**, you must manually configure scopes to ensure Airbyte can sync all available data. To see a breakdown of the specific scopes each stream uses, see our full [Hubspot documentation](/integrations/sources/hubspot/).

Next, you need to configure the appropriate scopes for the following streams. Please refer to [Hubspot's page on scopes](https://legacydocs.hubspot.com/docs/methods/oauth2/initiate-oauth-integration#scopes) for instructions.

| Stream                      | Required Scope                                                                                               |
| :-------------------------- | :----------------------------------------------------------------------------------------------------------- |
| `campaigns`                 | `content`                                                                                                    |
| `companies`                 | `crm.objects.companies.read`, `crm.schemas.companies.read`                                                   |
| `contact_lists`             | `crm.objects.lists.read`                                                                                     |
| `contacts`                  | `crm.objects.contacts.read`                                                                                  |
| `contacts_list_memberships` | `crm.objects.contacts.read`                                                                                  |
| `contacts_form_submissions` | `crm.objects.contacts.read`                                                                                  |
| Custom CRM Objects          | `crm.objects.custom.read`                                                                                    |
| `deal_pipelines`            | `crm.objects.contacts.read`                                                                                  |
| `deals`                     | `crm.objects.deals.read`, `crm.schemas.deals.read`                                                           |
| `deals_archived`            | `crm.objects.deals.read`, `crm.schemas.deals.read`                                                           |
| `email_events`              | `content`                                                                                                    |
| `email_subscriptions`       | `content`                                                                                                    |
| `engagements`               | `crm.objects.companies.read`, `crm.objects.contacts.read`, `crm.objects.deals.read`, `tickets`, `e-commerce` |
| `engagements_emails`        | `sales-email-read`                                                                                           |
| `forms`                     | `forms`                                                                                                      |
| `form_submissions`          | `forms`                                                                                                      |
| `goals`                     | `crm.objects.goals.read`                                                                                     |
| `line_items`                | `e-commerce`                                                                                                 |
| `owners`                    | `crm.objects.owners.read`                                                                                    |
| `products`                  | `e-commerce`                                                                                                 |
| `property_history`          | `crm.objects.contacts.read`                                                                                  |
| `subscription_changes`      | `content`                                                                                                    |
| `tickets`                   | `tickets`                                                                                                    |
| `workflows`                 | `automation`                                                                                                 |

### Step 3: Set up the HubSpot source connector in Airbyte

<!-- env:cloud -->

**For Airbyte Cloud:**

1. Log in to your [Airbyte Cloud](https://cloud.airbyte.com/workspaces) account.
2. From the Airbyte UI, click **Sources**, then click on **+ New Source** and select **HubSpot** from the list of available sources.
3. Enter a **Source name** of your choosing.
4. From the **Authentication** dropdown, select your chosen authentication method:
   - **Recommended:** To authenticate using OAuth, select **OAuth** and click **Authenticate your HubSpot account** to sign in with HubSpot and authorize your account.
     :::tip HubSpot Authentication issues
     You might encounter errors during the connection process in the popup window, such as `An invalid scope name was provided`.
     To resolve this, close the window and attempt authentication again.
     :::
   - **Not Recommended:**To authenticate using a Private App, select **Private App** and enter the Access Token for your HubSpot account.
5. For **Start date**, use the provided datepicker or enter the date programmatically in the following format:
   `yyyy-mm-ddThh:mm:ssZ`. The data added on and after this date will be replicated. If not set, "2006-06-01T00:00:00Z" (Hubspot creation date) will be used as start date. It's recommended to provide relevant to your data start date value to optimize synchronization.
6. Click **Set up source** and wait for the tests to complete.
<!-- /env:cloud -->

<!-- env:oss -->

#### For Airbyte Open Source:

1. Navigate to the Airbyte Open Source dashboard.
2. From the Airbyte UI, click **Sources**, then click on **+ New Source** and select **HubSpot** from the list of available sources.
3. Enter a **Source name** of your choosing.
4. From the **Authentication** dropdown, select your chosen authentication method:
   - **Recommended:** To authenticate using a Private App, select **Private App** and enter the Access Token for your HubSpot account.
   - **Not Recommended:**To authenticate using OAuth, select **OAuth** and enter your Client ID, Client Secret, and Refresh Token.
5. For **Start date**, use the provided datepicker or enter the date programmatically in the following format:
   `yyyy-mm-ddThh:mm:ssZ`. The data added on and after this date will be replicated. If not set, "2006-06-01T00:00:00Z" (Hubspot creation date) will be used as start date. It's recommended to provide relevant to your data start date value to optimize synchronization.
6. Click **Set up source** and wait for the tests to complete.

<FieldAnchor field="enable_experimental_streams">

### Experimental streams

[Web Analytics](https://developers.hubspot.com/docs/api/events/web-analytics) streams may be enabled as an experimental feature but please note that they are based on API which is currently in beta and may change at some point of time or be unstable.

</FieldAnchor>

### Custom CRM Objects

Custom CRM Objects and Custom Web Analytics will appear as streams available for sync, alongside the standard objects listed above.

If you set up your connections before April 15th, 2023 (on Airbyte Cloud) or before 0.8.0 (OSS) then you'll need to do some additional work to sync custom CRM objects.

First you need to give the connector some additional permissions:

<!-- env:cloud -->

- **If you are using OAuth on Airbyte Cloud** go to the Hubspot source settings page in the Airbyte UI and re-authenticate via OAuth to allow Airbyte the permissions to access custom objects.
<!-- /env:cloud -->
- **If you are using OAuth on OSS or Private App auth** go into the Hubspot UI where you created your Private App or OAuth application and add the `crm.objects.custom.read` scope to your app's scopes. See HubSpot's instructions [here](https://developers.hubspot.com/docs/api/working-with-oauth#scopes).

Then, go to the replication settings of your connection and click **refresh source schema** to pull in those new streams for syncing.

<HideInUI>

## Supported sync modes

The HubSpot source connector supports the following [sync modes](/cloud/core-concepts#connection-sync-modes):

- Full Refresh
- Incremental

:::note
There are two types of incremental sync:

1. Incremental (standard server-side, where API returns only the data updated or generated since the last sync)
2. Client-Side Incremental (API returns all available data and connector filters out only new records)
   :::

## Supported streams

The HubSpot source connector supports the following streams:

- [Campaigns](https://developers.hubspot.com/docs/methods/email/get_campaign_data) \(Client-Side Incremental\)
- [Companies](https://developers.hubspot.com/docs/api/crm/companies) \(Incremental\)
- [Contact Lists](http://developers.hubspot.com/docs/methods/lists/get_lists) \(Incremental\)
- [Contacts](https://developers.hubspot.com/docs/methods/contacts/get_contacts) \(Incremental\)
- [Contacts List Memberships](https://legacydocs.hubspot.com/docs/methods/contacts/get_contacts)
- [Contacts Form Submissions](https://legacydocs.hubspot.com/docs/methods/contacts/get_contacts)
- [Contacts Merged Audit](https://legacydocs.hubspot.com/docs/methods/contacts/get_batch_by_vid)
- [Deal Pipelines](https://developers.hubspot.com/docs/methods/pipelines/get_pipelines_for_object_type) \(Client-Side Incremental\)
- [Deals](https://developers.hubspot.com/docs/api/crm/deals) \(including Contact associations\) \(Incremental\)
  - Records that have been deleted (archived) and stored in HubSpot's recycle bin will only be kept for 90 days, see [response from HubSpot Team](https://community.hubspot.com/t5/APIs-Integrations/Archived-deals-deleted-or-different/m-p/714157)
- [Deals Archived](https://developers.hubspot.com/docs/api/crm/deals) \(including Contact associations\) \(Incremental\)
- [Email Events](https://developers.hubspot.com/docs/methods/email/get_events) \(Incremental\)
- [Email Subscriptions](https://developers.hubspot.com/docs/methods/email/get_subscriptions)
- [Engagements](https://legacydocs.hubspot.com/docs/methods/engagements/get-all-engagements) \(Incremental\)
- [Engagements Calls](https://developers.hubspot.com/docs/api/crm/calls) \(Incremental\)
- [Engagements Emails](https://developers.hubspot.com/docs/api/crm/email) \(Incremental\)
- [Engagements Meetings](https://developers.hubspot.com/docs/api/crm/meetings) \(Incremental\)
- [Engagements Notes](https://developers.hubspot.com/docs/api/crm/notes) \(Incremental\)
- [Engagements Tasks](https://developers.hubspot.com/docs/api/crm/tasks) \(Incremental\)
- [Forms](https://developers.hubspot.com/docs/api/marketing/forms) \(Client-Side Incremental\)
- [Form Submissions](https://legacydocs.hubspot.com/docs/methods/forms/get-submissions-for-a-form) \(Client-Side Incremental\)
- [Goals](https://developers.hubspot.com/docs/api/crm/goals) \(Incremental\)
- [Line Items](https://developers.hubspot.com/docs/api/crm/line-items) \(Incremental\)
- [Marketing Emails](https://legacydocs.hubspot.com/docs/methods/cms_email/get-all-marketing-email-statistics)
- [Owners](https://developers.hubspot.com/docs/methods/owners/get_owners) \(Client-Side Incremental\)
- [Owners Archived](https://legacydocs.hubspot.com/docs/methods/owners/get_owners) \(Client-Side Incremental)
- [Products](https://developers.hubspot.com/docs/api/crm/products) \(Incremental\)
- [Contacts Property History](https://legacydocs.hubspot.com/docs/methods/contacts/get_contacts) \(Client-Side Incremental\)
- [Companies Property History](https://legacydocs.hubspot.com/docs/methods/companies/get-all-companies) \(Client-Side Incremental\)
- [Deals Property History](https://legacydocs.hubspot.com/docs/methods/deals/get-all-deals) \(Client-Side Incremental\)
- [Subscription Changes](https://developers.hubspot.com/docs/methods/email/get_subscriptions_timeline) \(Incremental\)
- [Tickets](https://developers.hubspot.com/docs/api/crm/tickets) \(Incremental\)
- [Ticket Pipelines](https://developers.hubspot.com/docs/api/crm/pipelines) \(Client-Side Incremental\)
- [Workflows](https://legacydocs.hubspot.com/docs/methods/workflows/v3/get_workflows) \(Client-Side Incremental\)
- [ContactsWebAnalytics](https://developers.hubspot.com/docs/api/events/web-analytics) \(Incremental\)
- [CompaniesWebAnalytics](https://developers.hubspot.com/docs/api/events/web-analytics) \(Incremental\)
- [DealsWebAnalytics](https://developers.hubspot.com/docs/api/events/web-analytics) \(Incremental\)
- [TicketsWebAnalytics](https://developers.hubspot.com/docs/api/events/web-analytics) \(Incremental\)
- [EngagementsCallsWebAnalytics](https://developers.hubspot.com/docs/api/events/web-analytics) \(Incremental\)
- [EngagementsEmailsWebAnalytics](https://developers.hubspot.com/docs/api/events/web-analytics) \(Incremental\)
- [EngagementsMeetingsWebAnalytics](https://developers.hubspot.com/docs/api/events/web-analytics) \(Incremental\)
- [EngagementsNotesWebAnalytics](https://developers.hubspot.com/docs/api/events/web-analytics) \(Incremental\)
- [EngagementsTasksWebAnalytics](https://developers.hubspot.com/docs/api/events/web-analytics) \(Incremental\)
- [GoalsWebAnalytics](https://developers.hubspot.com/docs/api/events/web-analytics) \(Incremental\)
- [LineItemsWebAnalytics](https://developers.hubspot.com/docs/api/events/web-analytics) \(Incremental\)
- [ProductsWebAnalytics](https://developers.hubspot.com/docs/api/events/web-analytics) \(Incremental\)

### Notes on the `property_history` streams

Even though the stream is Incremental, there are some record types that are not affected by the last sync timestamp pointer. For example records of type `CALCULATED` will allways have most recent timestamp equal to the requset time, so whenever you sync there will be a bunch of records in return.

### Notes on the `engagements` stream

1. Objects in the `engagements` stream can have one of the following types: `note`, `email`, `task`, `meeting`, `call`. Depending on the type of engagement, different properties are set for that object in the `engagements_metadata` table in the destination:

- A `call` engagement has a corresponding `engagements_metadata` object with non-null values in the `toNumber`, `fromNumber`, `status`, `externalId`, `durationMilliseconds`, `externalAccountId`, `recordingUrl`, `body`, and `disposition` columns.
- An `email` engagement has a corresponding `engagements_metadata` object with non-null values in the `subject`, `html`, and `text` columns. In addition, there will be records in four related tables, `engagements_metadata_from`, `engagements_metadata_to`, `engagements_metadata_cc`, `engagements_metadata_bcc`.
- A `meeting` engagement has a corresponding `engagements_metadata` object with non-null values in the `body`, `startTime`, `endTime`, and `title` columns.
- A `note` engagement has a corresponding `engagements_metadata` object with non-null values in the `body` column.
- A `task` engagement has a corresponding `engagements_metadata` object with non-null values in the `body`, `status`, and `forObjectType` columns.

2. The `engagements` stream uses two different APIs based on the length of time since the last sync and the number of records which Airbyte hasn't yet synced.

- **EngagementsRecent** if the following two criteria are met:
  - The last sync was performed within the last 30 days
  - Fewer than 10,000 records are being synced
- **EngagementsAll** if either of these criteria are not met.

Because of this, the `engagements` stream can be slow to sync if it hasn't synced within the last 30 days and/or is generating large volumes of new data. We therefore recommend scheduling frequent syncs.

### Notes on the `Forms` and `Form Submissions` stream

This stream sync only marketing forms. If you need other forms types try sync `Contacts Form Submissions`.

## Limitations & Troubleshooting

<details>
<summary>
Expand to see details about Hubspot connector limitations and troubleshooting.
</summary>

### Connector limitations

#### Rate limiting

The connector is restricted by normal HubSpot [rate limitations](https://legacydocs.hubspot.com/apps/api_guidelines).

| Product tier                | Limits                                  |
| :-------------------------- | :-------------------------------------- |
| `Free & Starter`            | Burst: 100/10 seconds, Daily: 250,000   |
| `Professional & Enterprise` | Burst: 150/10 seconds, Daily: 500,000   |
| `API add-on (any tier)`     | Burst: 200/10 seconds, Daily: 1,000,000 |

### Troubleshooting

- Consider checking out the following Hubspot tutorial: [Build a single customer view with open-source tools](https://airbyte.com/tutorials/single-customer-view).
- **Enabling streams:** Some streams, such as `workflows`, need to be enabled before they can be read using a connector authenticated using an `API Key`. If reading a stream that is not enabled, a log message returned to the output and the sync operation will only sync the other streams available.

  Example of the output message when trying to read `workflows` stream with missing permissions for the `API Key`:

  ```json
  {
    "type": "LOG",
    "log": {
      "level": "WARN",
      "message": "Stream `workflows` cannot be proceed. This API Key (EXAMPLE_API_KEY) does not have proper permissions! (requires any of [automation-access])"
    }
  }
  ```

- **Unnesting top level properties**: Since version 1.5.0, in order to not make the users query their destinations for complicated json fields, we duplicate most of nested data as top level fields.

  For instance:

  ```json
  {
    "id": 1,
    "updatedAt": "2020-01-01",
    "properties": {
      "hs_note_body": "World's best boss",
      "hs_created_by": "Michael Scott"
    }
  }
  ```

  becomes

  ```json
  {
    "id": 1,
    "updatedAt": "2020-01-01",
    "properties": {
      "hs_note_body": "World's best boss",
      "hs_created_by": "Michael Scott"
    },
    "properties_hs_note_body": "World's best boss",
    "properties_hs_created_by": "Michael Scott"
  }
  ```

- **403 Forbidden Error**

  - Hubspot has **scopes** for each API call.
  - Each stream is tied to a scope and will need access to that scope to sync data.
  - Review the Hubspot OAuth scope documentation [here](https://developers.hubspot.com/docs/api/working-with-oauth#scopes).
  - Additional permissions:

    `feedback_submissions`: Service Hub Professional account

    `marketing_emails`: Market Hub Starter account

    `workflows`: Sales, Service, and Marketing Hub Professional accounts

- Check out common troubleshooting issues for the Hubspot source connector on our [Airbyte Forum](https://github.com/airbytehq/airbyte/discussions).

</details>

## Changelog

| Version | Date       | Pull Request                                             | Subject                                                                                                                                                                          |
<<<<<<< HEAD
| :------ | :--------- | :------------------------------------------------------- | :------------------------------------------------------------------------------------------------------------------------------------------------------------------------------- |
=======
|:--------|:-----------| :------------------------------------------------------- |:---------------------------------------------------------------------------------------------------------------------------------------------------------------------------------|
| 4.2.1   | 2024-05-30 | [38024](https://github.com/airbytehq/airbyte/pull/38024) | etry when attempting to get scopes                                                                            |
>>>>>>> 2d194fa3
| 4.2.0   | 2024-05-24 | [38049](https://github.com/airbytehq/airbyte/pull/38049) | Add resumable full refresh support to `contacts_form_submissions` and `contacts_merged_audit` streams                                                                            |
| 4.1.5   | 2024-05-17 | [38243](https://github.com/airbytehq/airbyte/pull/38243) | Replace AirbyteLogger with logging.Logger                                                                                                                                        |
| 4.1.4   | 2024-05-16 | [38286](https://github.com/airbytehq/airbyte/pull/38286) | Added default schema normalization for the `Tickets` stream, to ensure the data types                                                                                            |
| 4.1.3   | 2024-05-13 | [38128](https://github.com/airbytehq/airbyte/pull/38128) | contacts_list_memberships as semi-incremental stream                                                                                                                             |
| 4.1.2   | 2024-04-24 | [36642](https://github.com/airbytehq/airbyte/pull/36642) | Schema descriptions and CDK 0.80.0                                                                                                                                               |
| 4.1.1   | 2024-04-11 | [35945](https://github.com/airbytehq/airbyte/pull/35945) | Add integration tests                                                                                                                                                            |
| 4.1.0   | 2024-03-27 | [36541](https://github.com/airbytehq/airbyte/pull/36541) | Added test configuration features, fixed type hints                                                                                                                              |
| 4.0.0   | 2024-03-10 | [35662](https://github.com/airbytehq/airbyte/pull/35662) | Update `Deals Property History` and `Companies Property History` schemas                                                                                                         |
| 3.3.0   | 2024-02-16 | [34597](https://github.com/airbytehq/airbyte/pull/34597) | Make start date not required, sync all data from default value if it's not provided                                                                                              |
| 3.2.0   | 2024-02-15 | [35328](https://github.com/airbytehq/airbyte/pull/35328) | Add mailingIlsListsIncluded and mailingIlsListsExcluded fields to Marketing emails stream schema                                                                                 |
| 3.1.1   | 2024-02-12 | [35165](https://github.com/airbytehq/airbyte/pull/35165) | Manage dependencies with Poetry.                                                                                                                                                 |
| 3.1.0   | 2024-02-05 | [34829](https://github.com/airbytehq/airbyte/pull/34829) | Add `Contacts Form Submissions` stream                                                                                                                                           |
| 3.0.1   | 2024-01-29 | [34635](https://github.com/airbytehq/airbyte/pull/34635) | Fix pagination for `CompaniesPropertyHistory` stream                                                                                                                             |
| 3.0.0   | 2024-01-25 | [34492](https://github.com/airbytehq/airbyte/pull/34492) | Update `marketing_emails` stream schema                                                                                                                                          |
| 2.0.2   | 2023-12-15 | [33844](https://github.com/airbytehq/airbyte/pull/33844) | Make property_history PK combined to support Incremental/Deduped sync type                                                                                                       |
| 2.0.1   | 2023-12-15 | [33527](https://github.com/airbytehq/airbyte/pull/33527) | Make query string calculated correctly for PropertyHistory streams to avoid 414 HTTP Errors                                                                                      |
| 2.0.0   | 2023-12-08 | [33266](https://github.com/airbytehq/airbyte/pull/33266) | Add ContactsPropertyHistory, CompaniesPropertyHistory, DealsPropertyHistory streams                                                                                              |
| 1.9.0   | 2023-12-04 | [33042](https://github.com/airbytehq/airbyte/pull/33042) | Add Web Analytics streams                                                                                                                                                        |
| 1.8.0   | 2023-11-23 | [32778](https://github.com/airbytehq/airbyte/pull/32778) | Extend `PropertyHistory` stream to support incremental sync                                                                                                                      |
| 1.7.0   | 2023-11-01 | [32035](https://github.com/airbytehq/airbyte/pull/32035) | Extend the `Forms` stream schema                                                                                                                                                 |
| 1.6.1   | 2023-10-20 | [31644](https://github.com/airbytehq/airbyte/pull/31644) | Base image migration: remove Dockerfile and use the python-connector-base image                                                                                                  |
| 1.6.0   | 2023-10-19 | [31606](https://github.com/airbytehq/airbyte/pull/31606) | Add new field `aifeatures` to the `marketing emails` stream schema                                                                                                               |
| 1.5.1   | 2023-10-04 | [31050](https://github.com/airbytehq/airbyte/pull/31050) | Add type transformer for `Engagements` stream                                                                                                                                    |
| 1.5.0   | 2023-09-11 | [30322](https://github.com/airbytehq/airbyte/pull/30322) | Unnest stream schemas                                                                                                                                                            |
| 1.4.1   | 2023-08-22 | [29715](https://github.com/airbytehq/airbyte/pull/29715) | Fix python package configuration stream                                                                                                                                          |
| 1.4.0   | 2023-08-11 | [29249](https://github.com/airbytehq/airbyte/pull/29249) | Add `OwnersArchived` stream                                                                                                                                                      |
| 1.3.3   | 2023-08-10 | [29248](https://github.com/airbytehq/airbyte/pull/29248) | Specify `threadId` in `engagements` stream to type string                                                                                                                        |
| 1.3.2   | 2023-08-10 | [29326](https://github.com/airbytehq/airbyte/pull/29326) | Add primary keys to streams `ContactLists` and `PropertyHistory`                                                                                                                 |
| 1.3.1   | 2023-08-08 | [29211](https://github.com/airbytehq/airbyte/pull/29211) | Handle 400 and 403 errors without interruption of the sync                                                                                                                       |
| 1.3.0   | 2023-08-01 | [28909](https://github.com/airbytehq/airbyte/pull/28909) | Add handling of source connection errors                                                                                                                                         |
| 1.2.0   | 2023-07-27 | [27091](https://github.com/airbytehq/airbyte/pull/27091) | Add new stream `ContactsMergedAudit`                                                                                                                                             |
| 1.1.2   | 2023-07-27 | [28558](https://github.com/airbytehq/airbyte/pull/28558) | Improve error messages during connector setup                                                                                                                                    |
| 1.1.1   | 2023-07-25 | [28705](https://github.com/airbytehq/airbyte/pull/28705) | Fix retry handler for token expired error                                                                                                                                        |
| 1.1.0   | 2023-07-18 | [28349](https://github.com/airbytehq/airbyte/pull/28349) | Add unexpected fields in schemas of streams `email_events`, `email_subscriptions`, `engagements`, `campaigns`                                                                    |
| 1.0.1   | 2023-06-23 | [27658](https://github.com/airbytehq/airbyte/pull/27658) | Use fully qualified name to retrieve custom objects                                                                                                                              |
| 1.0.0   | 2023-06-08 | [27161](https://github.com/airbytehq/airbyte/pull/27161) | Fix increment sync for engagements stream, 'Recent' API is used for recent syncs of last recent 30 days and less than 10k records, otherwise full sync if performed by 'All' API |
| 0.9.0   | 2023-06-26 | [27726](https://github.com/airbytehq/airbyte/pull/27726) | License Update: Elv2                                                                                                                                                             |
| 0.8.4   | 2023-05-17 | [25667](https://github.com/airbytehq/airbyte/pull/26082) | Fixed bug with wrong parsing of boolean encoded like "false" parsed as True                                                                                                      |
| 0.8.3   | 2023-05-31 | [26831](https://github.com/airbytehq/airbyte/pull/26831) | Remove authSpecification from connector specification in favour of advancedAuth                                                                                                  |
| 0.8.2   | 2023-05-16 | [26418](https://github.com/airbytehq/airbyte/pull/26418) | Add custom availability strategy which catches permission errors from parent streams                                                                                             |
| 0.8.1   | 2023-05-29 | [26719](https://github.com/airbytehq/airbyte/pull/26719) | Handle issue when `state` value is literally `"" (empty str)`                                                                                                                    |
| 0.8.0   | 2023-04-10 | [16032](https://github.com/airbytehq/airbyte/pull/16032) | Add new stream `Custom Object`                                                                                                                                                   |
| 0.7.0   | 2023-04-10 | [24450](https://github.com/airbytehq/airbyte/pull/24450) | Add new stream `Goals`                                                                                                                                                           |
| 0.6.2   | 2023-04-28 | [25667](https://github.com/airbytehq/airbyte/pull/25667) | Fix bug with `Invalid Date` like `2000-00-00T00:00:00Z` while settip up the connector                                                                                            |
| 0.6.1   | 2023-04-10 | [21423](https://github.com/airbytehq/airbyte/pull/21423) | Update scope for `DealPipelines` stream to only `crm.objects.contacts.read`                                                                                                      |
| 0.6.0   | 2023-04-07 | [24980](https://github.com/airbytehq/airbyte/pull/24980) | Add new stream `DealsArchived`                                                                                                                                                   |
| 0.5.2   | 2023-04-07 | [24915](https://github.com/airbytehq/airbyte/pull/24915) | Fix field key parsing (replace whitespace with uderscore)                                                                                                                        |
| 0.5.1   | 2023-04-05 | [22982](https://github.com/airbytehq/airbyte/pull/22982) | Specified date formatting in specification                                                                                                                                       |
| 0.5.0   | 2023-03-30 | [24711](https://github.com/airbytehq/airbyte/pull/24711) | Add incremental sync support for `campaigns`, `deal_pipelines`, `ticket_pipelines`, `forms`, `form_submissions`, `form_submissions`, `workflows`, `owners`                       |
| 0.4.0   | 2023-03-31 | [22910](https://github.com/airbytehq/airbyte/pull/22910) | Add `email_subscriptions` stream                                                                                                                                                 |
| 0.3.4   | 2023-03-28 | [24641](https://github.com/airbytehq/airbyte/pull/24641) | Convert to int only numeric values                                                                                                                                               |
| 0.3.3   | 2023-03-27 | [24591](https://github.com/airbytehq/airbyte/pull/24591) | Fix pagination for `marketing emails` stream                                                                                                                                     |
| 0.3.2   | 2023-02-07 | [22479](https://github.com/airbytehq/airbyte/pull/22479) | Turn on default HttpAvailabilityStrategy                                                                                                                                         |
| 0.3.1   | 2023-01-27 | [22009](https://github.com/airbytehq/airbyte/pull/22009) | Set `AvailabilityStrategy` for streams explicitly to `None`                                                                                                                      |
| 0.3.0   | 2022-10-27 | [18546](https://github.com/airbytehq/airbyte/pull/18546) | Sunsetting API Key authentication. `Quotes` stream is no longer available                                                                                                        |
| 0.2.2   | 2022-10-03 | [16914](https://github.com/airbytehq/airbyte/pull/16914) | Fix 403 forbidden error validation                                                                                                                                               |
| 0.2.1   | 2022-09-26 | [17120](https://github.com/airbytehq/airbyte/pull/17120) | Migrate to per-stream state.                                                                                                                                                     |
| 0.2.0   | 2022-09-13 | [16632](https://github.com/airbytehq/airbyte/pull/16632) | Remove Feedback Submissions stream as the one using unstable (beta) API.                                                                                                         |
| 0.1.83  | 2022-09-01 | [16214](https://github.com/airbytehq/airbyte/pull/16214) | Update Tickets, fix missing properties and change how state is updated.                                                                                                          |
| 0.1.82  | 2022-08-18 | [15110](https://github.com/airbytehq/airbyte/pull/15110) | Check if it has a state on search streams before first sync                                                                                                                      |
| 0.1.81  | 2022-08-05 | [15354](https://github.com/airbytehq/airbyte/pull/15354) | Fix `Deals` stream schema                                                                                                                                                        |
| 0.1.80  | 2022-08-01 | [15156](https://github.com/airbytehq/airbyte/pull/15156) | Fix 401 error while retrieving associations using OAuth                                                                                                                          |
| 0.1.79  | 2022-07-28 | [15144](https://github.com/airbytehq/airbyte/pull/15144) | Revert v0.1.78 due to permission issues                                                                                                                                          |
| 0.1.78  | 2022-07-28 | [15099](https://github.com/airbytehq/airbyte/pull/15099) | Fix to fetch associations when using incremental mode                                                                                                                            |
| 0.1.77  | 2022-07-26 | [15035](https://github.com/airbytehq/airbyte/pull/15035) | Make PropertyHistory stream read historic data not limited to 30 days                                                                                                            |
| 0.1.76  | 2022-07-25 | [14999](https://github.com/airbytehq/airbyte/pull/14999) | Partially revert changes made in v0.1.75                                                                                                                                         |
| 0.1.75  | 2022-07-18 | [14744](https://github.com/airbytehq/airbyte/pull/14744) | Remove override of private CDK method                                                                                                                                            |
| 0.1.74  | 2022-07-25 | [14412](https://github.com/airbytehq/airbyte/pull/14412) | Add private app authentication                                                                                                                                                   |
| 0.1.73  | 2022-07-13 | [14666](https://github.com/airbytehq/airbyte/pull/14666) | Decrease number of http requests made, disable Incremental mode for PropertyHistory stream                                                                                       |
| 0.1.72  | 2022-06-24 | [14054](https://github.com/airbytehq/airbyte/pull/14054) | Extended error logging                                                                                                                                                           |
| 0.1.71  | 2022-06-24 | [14102](https://github.com/airbytehq/airbyte/pull/14102) | Removed legacy `AirbyteSentry` dependency from the code                                                                                                                          |
| 0.1.70  | 2022-06-16 | [13837](https://github.com/airbytehq/airbyte/pull/13837) | Fix the missing data in CRM streams issue                                                                                                                                        |
| 0.1.69  | 2022-06-10 | [13691](https://github.com/airbytehq/airbyte/pull/13691) | Fix the `URI Too Long` issue                                                                                                                                                     |
| 0.1.68  | 2022-06-08 | [13596](https://github.com/airbytehq/airbyte/pull/13596) | Fix for the `property_history` which did not emit records                                                                                                                        |
| 0.1.67  | 2022-06-07 | [13566](https://github.com/airbytehq/airbyte/pull/13566) | Report which scopes are missing to the user                                                                                                                                      |
| 0.1.66  | 2022-06-05 | [13475](https://github.com/airbytehq/airbyte/pull/13475) | Scope `crm.objects.feedback_submissions.read` added for `feedback_submissions` stream                                                                                            |
| 0.1.65  | 2022-06-03 | [13455](https://github.com/airbytehq/airbyte/pull/13455) | Discover only returns streams for which required scopes were granted                                                                                                             |
| 0.1.64  | 2022-06-03 | [13218](https://github.com/airbytehq/airbyte/pull/13218) | Transform `contact_lists` data to comply with schema                                                                                                                             |
| 0.1.63  | 2022-06-02 | [13320](https://github.com/airbytehq/airbyte/pull/13320) | Fix connector incremental state handling                                                                                                                                         |
| 0.1.62  | 2022-06-01 | [13383](https://github.com/airbytehq/airbyte/pull/13383) | Add `line items` to `deals` stream                                                                                                                                               |
| 0.1.61  | 2022-05-25 | [13381](https://github.com/airbytehq/airbyte/pull/13381) | Requests scopes as optional instead of required                                                                                                                                  |
| 0.1.60  | 2022-05-25 | [13159](https://github.com/airbytehq/airbyte/pull/13159) | Use RFC3339 datetime                                                                                                                                                             |
| 0.1.59  | 2022-05-10 | [12711](https://github.com/airbytehq/airbyte/pull/12711) | Ensure oauth2.0 token has all needed scopes in "check" command                                                                                                                   |
| 0.1.58  | 2022-05-04 | [12482](https://github.com/airbytehq/airbyte/pull/12482) | Update input configuration copy                                                                                                                                                  |
| 0.1.57  | 2022-05-04 | [12198](https://github.com/airbytehq/airbyte/pull/12198) | Add deals associations for quotes                                                                                                                                                |
| 0.1.56  | 2022-05-02 | [12515](https://github.com/airbytehq/airbyte/pull/12515) | Extra logs for troubleshooting 403 errors                                                                                                                                        |
| 0.1.55  | 2022-04-28 | [12424](https://github.com/airbytehq/airbyte/pull/12424) | Correct schema for ticket_pipeline stream                                                                                                                                        |
| 0.1.54  | 2022-04-28 | [12335](https://github.com/airbytehq/airbyte/pull/12335) | Mock time slep in unit test s                                                                                                                                                    |
| 0.1.53  | 2022-04-20 | [12230](https://github.com/airbytehq/airbyte/pull/12230) | Change spec json to yaml format                                                                                                                                                  |
| 0.1.52  | 2022-03-25 | [11423](https://github.com/airbytehq/airbyte/pull/11423) | Add tickets associations to engagements streams                                                                                                                                  |
| 0.1.51  | 2022-03-24 | [11321](https://github.com/airbytehq/airbyte/pull/11321) | Fix updated at field non exists issue                                                                                                                                            |
| 0.1.50  | 2022-03-22 | [11266](https://github.com/airbytehq/airbyte/pull/11266) | Fix Engagements Stream Pagination                                                                                                                                                |
| 0.1.49  | 2022-03-17 | [11218](https://github.com/airbytehq/airbyte/pull/11218) | Anchor hyperlink in input configuration                                                                                                                                          |
| 0.1.48  | 2022-03-16 | [11105](https://github.com/airbytehq/airbyte/pull/11105) | Fix float numbers, upd docs                                                                                                                                                      |
| 0.1.47  | 2022-03-15 | [11121](https://github.com/airbytehq/airbyte/pull/11121) | Add partition keys where appropriate                                                                                                                                             |
| 0.1.46  | 2022-03-14 | [10700](https://github.com/airbytehq/airbyte/pull/10700) | Handle 10k+ records reading in Hubspot streams                                                                                                                                   |
| 0.1.45  | 2022-03-04 | [10707](https://github.com/airbytehq/airbyte/pull/10707) | Remove stage history from deals stream to increase efficiency                                                                                                                    |
| 0.1.44  | 2022-02-24 | [9027](https://github.com/airbytehq/airbyte/pull/9027)   | Add associations companies to deals, ticket and contact stream                                                                                                                   |
| 0.1.43  | 2022-02-24 | [10576](https://github.com/airbytehq/airbyte/pull/10576) | Cast timestamp to date/datetime                                                                                                                                                  |
| 0.1.42  | 2022-02-22 | [10492](https://github.com/airbytehq/airbyte/pull/10492) | Add `date-time` format to datetime fields                                                                                                                                        |
| 0.1.41  | 2022-02-21 | [10177](https://github.com/airbytehq/airbyte/pull/10177) | Migrate to CDK                                                                                                                                                                   |
| 0.1.40  | 2022-02-10 | [10142](https://github.com/airbytehq/airbyte/pull/10142) | Add associations to ticket stream                                                                                                                                                |
| 0.1.39  | 2022-02-10 | [10055](https://github.com/airbytehq/airbyte/pull/10055) | Bug fix: reading not initialized stream                                                                                                                                          |
| 0.1.38  | 2022-02-03 | [9786](https://github.com/airbytehq/airbyte/pull/9786)   | Add new streams for engagements(calls, emails, meetings, notes and tasks)                                                                                                        |
| 0.1.37  | 2022-01-27 | [9555](https://github.com/airbytehq/airbyte/pull/9555)   | Getting form_submission for all forms                                                                                                                                            |
| 0.1.36  | 2022-01-22 | [7784](https://github.com/airbytehq/airbyte/pull/7784)   | Add Property History Stream                                                                                                                                                      |
| 0.1.35  | 2021-12-24 | [9081](https://github.com/airbytehq/airbyte/pull/9081)   | Add Feedback Submissions stream and update Ticket Pipelines stream                                                                                                               |
| 0.1.34  | 2022-01-20 | [9641](https://github.com/airbytehq/airbyte/pull/9641)   | Add more fields for `email_events` stream                                                                                                                                        |
| 0.1.33  | 2022-01-14 | [8887](https://github.com/airbytehq/airbyte/pull/8887)   | More efficient support for incremental updates on Companies, Contact, Deals and Engagement streams                                                                               |
| 0.1.32  | 2022-01-13 | [8011](https://github.com/airbytehq/airbyte/pull/8011)   | Add new stream form_submissions                                                                                                                                                  |
| 0.1.31  | 2022-01-11 | [9385](https://github.com/airbytehq/airbyte/pull/9385)   | Remove auto-generated `properties` from `Engagements` stream                                                                                                                     |
| 0.1.30  | 2021-01-10 | [9129](https://github.com/airbytehq/airbyte/pull/9129)   | Created Contacts list memberships streams                                                                                                                                        |
| 0.1.29  | 2021-12-17 | [8699](https://github.com/airbytehq/airbyte/pull/8699)   | Add incremental sync support for `companies`, `contact_lists`, `contacts`, `deals`, `line_items`, `products`, `quotes`, `tickets` streams                                        |
| 0.1.28  | 2021-12-15 | [8429](https://github.com/airbytehq/airbyte/pull/8429)   | Update fields and descriptions                                                                                                                                                   |
| 0.1.27  | 2021-12-09 | [8658](https://github.com/airbytehq/airbyte/pull/8658)   | Fix config backward compatibility issue by allowing additional properties in the spec                                                                                            |
| 0.1.26  | 2021-11-30 | [8329](https://github.com/airbytehq/airbyte/pull/8329)   | Remove 'skip_dynamic_fields' config param                                                                                                                                        |
| 0.1.25  | 2021-11-23 | [8216](https://github.com/airbytehq/airbyte/pull/8216)   | Add skip dynamic fields for testing only                                                                                                                                         |
| 0.1.24  | 2021-11-09 | [7683](https://github.com/airbytehq/airbyte/pull/7683)   | Fix name issue 'Hubspot' -> 'HubSpot'                                                                                                                                            |
| 0.1.23  | 2021-11-08 | [7730](https://github.com/airbytehq/airbyte/pull/7730)   | Fix OAuth flow schema                                                                                                                                                            |
| 0.1.22  | 2021-11-03 | [7562](https://github.com/airbytehq/airbyte/pull/7562)   | Migrate Hubspot source to CDK structure                                                                                                                                          |
| 0.1.21  | 2021-10-27 | [7405](https://github.com/airbytehq/airbyte/pull/7405)   | Change of package `import` from `urllib` to `urllib.parse`                                                                                                                       |
| 0.1.20  | 2021-10-26 | [7393](https://github.com/airbytehq/airbyte/pull/7393)   | Hotfix for `split_properties` function, add the length of separator symbol `,`(`%2C` in HTTP format) to the checking of the summary URL length                                   |
| 0.1.19  | 2021-10-26 | [6954](https://github.com/airbytehq/airbyte/pull/6954)   | Fix issue with getting `414` HTTP error for streams                                                                                                                              |
| 0.1.18  | 2021-10-18 | [5840](https://github.com/airbytehq/airbyte/pull/5840)   | Add new marketing emails (with statistics) stream                                                                                                                                |
| 0.1.17  | 2021-10-14 | [6995](https://github.com/airbytehq/airbyte/pull/6995)   | Update `discover` method: disable `quotes` stream when using OAuth config                                                                                                        |
| 0.1.16  | 2021-09-27 | [6465](https://github.com/airbytehq/airbyte/pull/6465)   | Implement OAuth support. Use CDK authenticator instead of connector specific authenticator                                                                                       |
| 0.1.15  | 2021-09-23 | [6374](https://github.com/airbytehq/airbyte/pull/6374)   | Use correct schema for `owners` stream                                                                                                                                           |
| 0.1.14  | 2021-09-08 | [5693](https://github.com/airbytehq/airbyte/pull/5693)   | Include deal_to_contact association when pulling deal stream and include contact ID in contact stream                                                                            |
| 0.1.13  | 2021-09-08 | [5834](https://github.com/airbytehq/airbyte/pull/5834)   | Fix array fields without items property in schema                                                                                                                                |
| 0.1.12  | 2021-09-02 | [5798](https://github.com/airbytehq/airbyte/pull/5798)   | Treat empty string values as None for field with format to fix normalization errors                                                                                              |
| 0.1.11  | 2021-08-26 | [5685](https://github.com/airbytehq/airbyte/pull/5685)   | Remove all date-time format from schemas                                                                                                                                         |
| 0.1.10  | 2021-08-17 | [5463](https://github.com/airbytehq/airbyte/pull/5463)   | Fix fail on reading stream using `API Key` without required permissions                                                                                                          |
| 0.1.9   | 2021-08-11 | [5334](https://github.com/airbytehq/airbyte/pull/5334)   | Fix empty strings inside float datatype                                                                                                                                          |
| 0.1.8   | 2021-08-06 | [5250](https://github.com/airbytehq/airbyte/pull/5250)   | Fix issue with printing exceptions                                                                                                                                               |
| 0.1.7   | 2021-07-27 | [4913](https://github.com/airbytehq/airbyte/pull/4913)   | Update fields schema                                                                                                                                                             |

</HideInUI><|MERGE_RESOLUTION|>--- conflicted
+++ resolved
@@ -333,12 +333,8 @@
 ## Changelog
 
 | Version | Date       | Pull Request                                             | Subject                                                                                                                                                                          |
-<<<<<<< HEAD
-| :------ | :--------- | :------------------------------------------------------- | :------------------------------------------------------------------------------------------------------------------------------------------------------------------------------- |
-=======
 |:--------|:-----------| :------------------------------------------------------- |:---------------------------------------------------------------------------------------------------------------------------------------------------------------------------------|
 | 4.2.1   | 2024-05-30 | [38024](https://github.com/airbytehq/airbyte/pull/38024) | etry when attempting to get scopes                                                                            |
->>>>>>> 2d194fa3
 | 4.2.0   | 2024-05-24 | [38049](https://github.com/airbytehq/airbyte/pull/38049) | Add resumable full refresh support to `contacts_form_submissions` and `contacts_merged_audit` streams                                                                            |
 | 4.1.5   | 2024-05-17 | [38243](https://github.com/airbytehq/airbyte/pull/38243) | Replace AirbyteLogger with logging.Logger                                                                                                                                        |
 | 4.1.4   | 2024-05-16 | [38286](https://github.com/airbytehq/airbyte/pull/38286) | Added default schema normalization for the `Tickets` stream, to ensure the data types                                                                                            |
