# HubSpot

<HideInUI>

This page contains the setup guide and reference information for the [HubSpot](https://www.hubspot.com/) source connector.

</HideInUI>

## Prerequisites

- HubSpot Account

<!-- env:oss -->

- **For Airbyte Open Source**: Private App with Access Token
<!-- /env:oss -->

## Setup guide

### Step 1: Set up HubSpot

<!-- env:cloud -->

**For Airbyte Cloud:**

**- OAuth** (Recommended). We highly recommend you use OAuth rather than Private App authentication, as it significantly simplifies the setup process.

**- Private App:** If you are using a Private App, you will need to use your Access Token to set up the connector. Please refer to the [official HubSpot documentation](https://developers.hubspot.com/docs/api/private-apps) to learn how to obtain the access token.

<!-- /env:cloud -->

<!-- env:oss -->

**For Airbyte Open Source:**

**- Private App setup** (Recommended): If you are authenticating via a Private App, you will need to use your Access Token to set up the connector. Please refer to the [official HubSpot documentation](https://developers.hubspot.com/docs/api/private-apps) to learn how to obtain the access token.

**- OAuth setup:** If you are using Oauth to authenticate on Airbyte Open Source, please refer to [Hubspot's detailed walkthrough](https://developers.hubspot.com/docs/api/working-with-oauth). To set up the connector, you will need to acquire your:

- Client ID
- Client Secret
- Refresh Token
<!-- /env:oss -->

More information on HubSpot authentication methods can be found
[here](https://developers.hubspot.com/docs/api/intro-to-auth).

### Step 2: Configure the scopes for your streams (Private App only)

These instructions are only relevant if you are using a **Private App** for authentication. You can ignore this if you are authenticating via OAuth.

To set up a Private App, you must manually configure scopes to ensure Airbyte can sync all available data. Each scope relates to a specific stream or streams. Please refer to [Hubspot's page on scopes](https://legacydocs.hubspot.com/docs/methods/oauth2/initiate-oauth-integration#scopes) for instructions.

<details>
  <summary>Expand to review scopes</summary>


| Stream                      | Required Scope                                                                                               |
| :-------------------------- | :----------------------------------------------------------------------------------------------------------- |
| `campaigns`                 | `content`                                                                                                    |
| `companies`                 | `crm.objects.companies.read`, `crm.schemas.companies.read`                                                   |
| `contact_lists`             | `crm.lists.read`                                                                                             |
| `contacts`                  | `crm.objects.contacts.read`                                                                                  |
| `contacts_web_analytics`    | `crm.objects.contacts.read`, `business-intelligence`                                                         |
| Custom CRM Objects          | `crm.objects.custom.read`                                                                                    |
| `deal_pipelines`            | `crm.objects.contacts.read`                                                                                  |
| `deals`                     | `crm.objects.deals.read`, `crm.schemas.deals.read`                                                           |
| `deals_archived`            | `crm.objects.deals.read`, `crm.schemas.deals.read`                                                           |
| `email_events`              | `content`                                                                                                    |
| `email_subscriptions`       | `content`                                                                                                    |
| `engagements`               | `crm.objects.companies.read`, `crm.objects.contacts.read`, `crm.objects.deals.read`, `tickets`, `e-commerce` |
| `engagements_emails`        | `sales-email-read`                                                                                           |
| `forms`                     | `forms`                                                                                                      |
| `form_submissions`          | `forms`                                                                                                      |
| `goals`                     | `crm.objects.goals.read`                                                                                     |
| `leads`                     | `crm.objects.leads.read`, `crm.schemas.leads.read`                                                   |
| `line_items`                | `e-commerce`                                                                                                 |
| `owners`                    | `crm.objects.owners.read`                                                                                    |
| `products`                  | `e-commerce`                                                                                                 |
| `property_history`          | `crm.objects.contacts.read`                                                                                  |
| `subscription_changes`      | `content`                                                                                                    |
| `tickets`                   | `tickets`                                                                                                    |
| `workflows`                 | `automation`                                                                                                 |

</details>

### Step 3: Set up the HubSpot connector in Airbyte

<!-- env:cloud -->

#### For Airbyte Cloud:

1. [Log into your Airbyte Cloud](https://cloud.airbyte.com/workspaces) account.
2. Click Sources and then click + New source.
3. On the Set up the source page, select HubSpot from the Source type dropdown.
4. Enter a name for the HubSpot connector.
5. From the **Authentication** dropdown, select your chosen authentication method:
   - (Recommended) To authenticate using OAuth, select **OAuth** and click **Authenticate your HubSpot account** to sign in with HubSpot and authorize your account.

     :::note HubSpot Authentication issues
     You may encounter an error during the authentication process in the popup window with the message `An invalid scope name was provided`. To resolve this, close the window and retry authentication.
     :::
   - (Not Recommended) To authenticate using a Private App, select **Private App** and enter the Access Token for your HubSpot account.

<FieldAnchor field="start_date">

6. For **Start date**, use the provided datepicker or enter the date in the following format: `yyyy-mm-ddThh:mm:ssZ`. Data added on and after this date will be replicated. If this is not set, "2006-06-01T00:00:00Z" (the date Hubspot was created) will be used as a start date.

</FieldAnchor>

7. Click **Set up source** and wait for the tests to complete.
<!-- /env:cloud -->

<!-- env:oss -->

#### For Airbyte Open Source:

1. Navigate to the Airbyte Open Source dashboard.
2. From the Airbyte UI, click **Sources**, then click on **+ New Source** and select **HubSpot** from the list of available sources.
3. Enter a **Source name** of your choosing.
4. From the **Authentication** dropdown, select your chosen authentication method:
   - (Recommended) To authenticate using a Private App, select **Private App** and enter the Access Token for your HubSpot account.
   - (Not Recommended:) To authenticate using OAuth, select **OAuth** and enter your Client ID, Client Secret, and Refresh Token.
5. For **Start date**, use the provided datepicker or enter the date in the following format:
   `yyyy-mm-ddThh:mm:ssZ`. The data added on and after this date will be replicated. If not set, "2006-06-01T00:00:00Z" (Hubspot creation date) will be used as start date. It's recommended to provide relevant to your data start date value to optimize synchronization.
6. Click **Set up source** and wait for the tests to complete.

<FieldAnchor field="enable_experimental_streams">

### Experimental streams

[Web Analytics](https://developers.hubspot.com/docs/api/events/web-analytics) streams may be enabled as an experimental feature. Note that these streams use a Hubspot API that is currently in beta, and they may be modified or unstable as the API continues to develop.

</FieldAnchor>

<HideInUI>

## Supported sync modes

The HubSpot source connector supports the following [sync modes](https://docs.airbyte.com/cloud/core-concepts/#connection-sync-modes):

- Full Refresh
- Incremental

:::note
There are two types of incremental sync:

1. Incremental (standard server-side, where API returns only the data updated or generated since the last sync)
2. Client-Side Incremental (API returns all available data and connector filters out only new records)
   :::

## Supported Streams

The HubSpot source connector supports the following streams:

- [Campaigns](https://developers.hubspot.com/docs/methods/email/get_campaign_data) \(Client-Side Incremental\)
- [Companies](https://developers.hubspot.com/docs/api/crm/companies) \(Incremental\)
- [Contact Lists](https://developers.hubspot.com/docs/reference/api/crm/lists#post-%2Fcrm%2Fv3%2Flists%2Fsearch) \(Incremental\)
- [Contacts](https://developers.hubspot.com/docs/methods/contacts/get_contacts) \(Incremental\)
- [Deal Pipelines](https://developers.hubspot.com/docs/methods/pipelines/get_pipelines_for_object_type) \(Client-Side Incremental\)
- [Deals](https://developers.hubspot.com/docs/api/crm/deals) \(including Contact associations\) \(Incremental\)
  - Records that have been deleted (archived) and stored in HubSpot's recycle bin will only be kept for 90 days, see [response from HubSpot Team](https://community.hubspot.com/t5/APIs-Integrations/Archived-deals-deleted-or-different/m-p/714157)
- [Deals Archived](https://developers.hubspot.com/docs/api/crm/deals) \(including Contact associations\) \(Incremental\)
- [Email Events](https://developers.hubspot.com/docs/methods/email/get_events) \(Incremental\)
- [Email Subscriptions](https://developers.hubspot.com/docs/methods/email/get_subscriptions)
- [Engagements](https://legacydocs.hubspot.com/docs/methods/engagements/get-all-engagements) \(Incremental\)
- [Engagements Calls](https://developers.hubspot.com/docs/api/crm/calls) \(Incremental\)
- [Engagements Emails](https://developers.hubspot.com/docs/api/crm/email) \(Incremental\)
- [Engagements Meetings](https://developers.hubspot.com/docs/api/crm/meetings) \(Incremental\)
- [Engagements Notes](https://developers.hubspot.com/docs/api/crm/notes) \(Incremental\)
- [Engagements Tasks](https://developers.hubspot.com/docs/api/crm/tasks) \(Incremental\)
- [Forms](https://developers.hubspot.com/docs/api/marketing/forms) \(Client-Side Incremental\)
- [Form Submissions](https://legacydocs.hubspot.com/docs/methods/forms/get-submissions-for-a-form) \(Client-Side Incremental\)
- [Goals](https://developers.hubspot.com/docs/api/crm/goals) \(Incremental\)
- [Leads](https://developers.hubspot.com/docs/api/crm/leads) \(Incremental\)
- [Line Items](https://developers.hubspot.com/docs/api/crm/line-items) \(Incremental\)
- [Marketing Emails](https://legacydocs.hubspot.com/docs/methods/cms_email/get-all-marketing-email-statistics)
- [Owners](https://developers.hubspot.com/docs/methods/owners/get_owners) \(Client-Side Incremental\)
- [Owners Archived](https://legacydocs.hubspot.com/docs/methods/owners/get_owners) \(Client-Side Incremental)
- [Products](https://developers.hubspot.com/docs/api/crm/products) \(Incremental\)
- [Contacts Property History](https://legacydocs.hubspot.com/docs/methods/contacts/get_contacts) \(Client-Side Incremental\)
- [Companies Property History](https://legacydocs.hubspot.com/docs/methods/companies/get-all-companies) \(Client-Side Incremental\)
- [Deals Property History](https://legacydocs.hubspot.com/docs/methods/deals/get-all-deals) \(Client-Side Incremental\)
- [Subscription Changes](https://developers.hubspot.com/docs/methods/email/get_subscriptions_timeline) \(Incremental\)
- [Tickets](https://developers.hubspot.com/docs/api/crm/tickets) \(Incremental\)
- [Ticket Pipelines](https://developers.hubspot.com/docs/api/crm/pipelines) \(Client-Side Incremental\)
- [Workflows](https://legacydocs.hubspot.com/docs/methods/workflows/v3/get_workflows) \(Client-Side Incremental\)
- [ContactsWebAnalytics](https://developers.hubspot.com/docs/api/events/web-analytics) \(Incremental\)
- [CompaniesWebAnalytics](https://developers.hubspot.com/docs/api/events/web-analytics) \(Incremental\)
- [DealsWebAnalytics](https://developers.hubspot.com/docs/api/events/web-analytics) \(Incremental\)
- [TicketsWebAnalytics](https://developers.hubspot.com/docs/api/events/web-analytics) \(Incremental\)
- [EngagementsCallsWebAnalytics](https://developers.hubspot.com/docs/api/events/web-analytics) \(Incremental\)
- [EngagementsEmailsWebAnalytics](https://developers.hubspot.com/docs/api/events/web-analytics) \(Incremental\)
- [EngagementsMeetingsWebAnalytics](https://developers.hubspot.com/docs/api/events/web-analytics) \(Incremental\)
- [EngagementsNotesWebAnalytics](https://developers.hubspot.com/docs/api/events/web-analytics) \(Incremental\)
- [EngagementsTasksWebAnalytics](https://developers.hubspot.com/docs/api/events/web-analytics) \(Incremental\)
- [GoalsWebAnalytics](https://developers.hubspot.com/docs/api/events/web-analytics) \(Incremental\)
- [LineItemsWebAnalytics](https://developers.hubspot.com/docs/api/events/web-analytics) \(Incremental\)
- [ProductsWebAnalytics](https://developers.hubspot.com/docs/api/events/web-analytics) \(Incremental\)

### Entity-Relationship Diagram (ERD)
<EntityRelationshipDiagram></EntityRelationshipDiagram>

### Notes on the `property_history` streams

`Property_history` streams can be synced using an `Incremental` sync mode, which uses a cursor timestamp to determine which records have been updated since the previous sync. Within these streams, some fields types (ex. `CALCULATED` type) will always have a cursor timstamp that mirrors the time of the latest sync. This results in each sync including many more records than were necessarily changed since the previous sync.

### Notes on the `engagements` stream

1. Objects in the `engagements` stream can have one of the following types: `note`, `email`, `task`, `meeting`, `call`. Depending on the type of engagement, different properties are set for that object in the `engagements_metadata` table in the destination:

- A `call` engagement has a corresponding `engagements_metadata` object with non-null values in the `toNumber`, `fromNumber`, `status`, `externalId`, `durationMilliseconds`, `externalAccountId`, `recordingUrl`, `body`, and `disposition` columns.
- An `email` engagement has a corresponding `engagements_metadata` object with non-null values in the `subject`, `html`, and `text` columns. In addition, there will be records in four related tables, `engagements_metadata_from`, `engagements_metadata_to`, `engagements_metadata_cc`, `engagements_metadata_bcc`.
- A `meeting` engagement has a corresponding `engagements_metadata` object with non-null values in the `body`, `startTime`, `endTime`, and `title` columns.
- A `note` engagement has a corresponding `engagements_metadata` object with non-null values in the `body` column.
- A `task` engagement has a corresponding `engagements_metadata` object with non-null values in the `body`, `status`, and `forObjectType` columns.

2. The `engagements` stream uses two different APIs based on the length of time since the last sync and the number of records which Airbyte hasn't yet synced.

- **EngagementsRecent** if the following two criteria are met:
  - The last sync was performed within the last 30 days
  - Fewer than 10,000 records are being synced
- **EngagementsAll** if either of these criteria are not met.

Because of this, the `engagements` stream can be slow to sync if it hasn't synced within the last 30 days and/or is generating large volumes of new data. To accommodate for this limitation, we recommend scheduling more frequent syncs.

### Notes on the `Forms` and `Form Submissions` stream

This stream only syncs marketing forms. If you need other forms types, sync `Contacts Form Submissions`.

### Notes on the `Custom CRM` Objects

Custom CRM Objects and Custom Web Analytics will appear as streams available for sync, alongside the standard objects listed above.

If you set up your connections before April 15th, 2023 (on Airbyte Cloud) or before 0.8.0 (OSS) then you'll need to do some additional work to sync custom CRM objects.

First you need to give the connector some additional permissions:

- **If you are using OAuth on Airbyte Cloud** go to the Hubspot source settings page in the Airbyte UI and re-authenticate via OAuth to allow Airbyte the permissions to access custom objects.

- **If you are using OAuth on OSS or Private App auth** go into the Hubspot UI where you created your Private App or OAuth application and add the `crm.objects.custom.read` scope to your app's scopes. See HubSpot's instructions [here](https://developers.hubspot.com/docs/api/working-with-oauth#scopes).

Then, go to the schema tab of your connection and click **refresh source schema** to pull in those new streams for syncing.

## Limitations & Troubleshooting

<details>
<summary>
Expand to see details about Hubspot connector limitations and troubleshooting.
</summary>

### Connector limitations

### Rate limiting

The connector is restricted by normal HubSpot [rate limitations](https://legacydocs.hubspot.com/apps/api_guidelines).

| Product tier                | Limits                                  |
| :-------------------------- | :-------------------------------------- |
| `Free & Starter`            | Burst: 100/10 seconds, Daily: 250,000   |
| `Professional & Enterprise` | Burst: 150/10 seconds, Daily: 500,000   |
| `API add-on (any tier)`     | Burst: 200/10 seconds, Daily: 1,000,000 |

### Troubleshooting

- **Enabling streams:** Some streams, such as `workflows`, need to be enabled before they can be read using a connector authenticated using an `API Key`. If reading a stream that is not enabled, a log message returned to the output and the sync operation will only sync the other streams available.

  Example of the output message when trying to read `workflows` stream with missing permissions for the `API Key`:

  ```json
  {
    "type": "LOG",
    "log": {
      "level": "WARN",
      "message": "Stream `workflows` cannot be proceed. This API Key (EXAMPLE_API_KEY) does not have proper permissions! (requires any of [automation-access])"
    }
  }
  ```

- **Hubspot object labels** In Hubspot, a label can be applied to a stream that differs from the original API name of the stream. Hubspot's UI shows the label of the stream, whereas Airbyte shows the name of the stream. If you are having issues seeing a particular stream your user should have access to, search for the `name` of the Hubspot object instead.

- **Unnesting top level properties**: Since version 1.5.0, in order to offer users access to nested fields, we also denest the top-level fields into individual fields in the destination. This is most commonly observed in the `properties` field, which is now split into each attribute in the destination.

  For instance:

  ```json
  {
    "id": 1,
    "updatedAt": "2020-01-01",
    "properties": {
      "hs_note_body": "World's best boss",
      "hs_created_by": "Michael Scott"
    }
  }
  ```

  becomes

  ```json
  {
    "id": 1,
    "updatedAt": "2020-01-01",
    "properties": {
      "hs_note_body": "World's best boss",
      "hs_created_by": "Michael Scott"
    },
    "properties_hs_note_body": "World's best boss",
    "properties_hs_created_by": "Michael Scott"
  }
  ```

- **403 Forbidden Error**

  - Hubspot has **scopes** for each API call.
  - Each stream is tied to a scope and will need access to that scope to sync data.
  - Review the Hubspot OAuth scope documentation [here](https://developers.hubspot.com/docs/api/working-with-oauth#scopes).
  - Additional permissions:

    `feedback_submissions`: Service Hub Professional account

    `marketing_emails`: Market Hub Starter account

    `workflows`: Sales, Service, and Marketing Hub Professional accounts

- Check out common troubleshooting issues for the Hubspot source connector on our [Airbyte Forum](https://github.com/airbytehq/airbyte/discussions).

</details>

## Changelog

<details>
  <summary>Expand to review</summary>

| Version    | Date       | Pull Request                                             | Subject                                                                                                                                                                          |
|:-----------|:-----------|:---------------------------------------------------------|:---------------------------------------------------------------------------------------------------------------------------------------------------------------------------------|
<<<<<<< HEAD
| 5.0.0      | 2025-05-12 | [59673](https://github.com/airbytehq/airbyte/pull/59673)     | Deprecate contacts_form_submissions, contacts_list_memberships, contacts_merged_audit streams which are not supported in Hubspot's V3 API. Update contact_lists to use V3 API.                                               |
=======
| 4.12.0     | 2025-05-09 | [58592](https://github.com/airbytehq/airbyte/pull/58592) | Migrate incremental streams: email_events, engagements, subscription_changes                                                                                                                                                      |
>>>>>>> b018dd71
| 4.11.0     | 2025-05-07 | [59216](https://github.com/airbytehq/airbyte/pull/59216)     | Migrate workflows to low code                                                                        |
| 4.10.0     | 2025-05-07 | [59195](https://github.com/airbytehq/airbyte/pull/59195)     | Migrate deal_pipelines to low code                                                                                                                      |
| 4.9.0      | 2025-05-07 | [58135](https://github.com/airbytehq/airbyte/pull/58135) | Migrate campaigns to low code |
| 4.8.0      | 2025-05-06 | [59693](https://github.com/airbytehq/airbyte/pull/59693) | Promoting release candidate 4.8.0-rc.1 to a main version. |
| 4.8.0-rc.1 | 2025-04-30 | [58092](https://github.com/airbytehq/airbyte/pull/58092)     | Migrate companies_property_history, contacts_property_history and deals_property_history to low code                                                                                                                         |
| 4.7.0      | 2025-04-30 | [59165](https://github.com/airbytehq/airbyte/pull/59165)     | Promoting release candidate 4.7.0-rc.2 to a main version. |
| 4.7.0-rc.2 | 2025-04-28 | [59118](https://github.com/airbytehq/airbyte/pull/59118) | Add empty string state migration                                                                                                                                                 |
| 4.7.0-rc.1 | 2025-04-23 | [58083](https://github.com/airbytehq/airbyte/pull/58083) | Migrate ticket_pipelines to low code |
| 4.6.4      | 2025-04-22 | [58138](https://github.com/airbytehq/airbyte/pull/58138) | Use short-hand custom object type name path for custom object streams.                                                                                                                                                       |
| 4.6.3      | 2025-04-19 | [58226](https://github.com/airbytehq/airbyte/pull/58226) | Update dependencies                                                                                                                                                                                                          |
| 4.6.2      | 2025-04-18 | [58137](https://github.com/airbytehq/airbyte/pull/58137) | Promoting release candidate 4.6.2-rc.1 to a main version.                                                                                                                                                                    |
| 4.6.2-rc.1 | 2025-04-13 | [57534](https://github.com/airbytehq/airbyte/pull/57534) | Migrate marketing_emails and email_subscriptions to low code                                                                                                                                                                 |
| 4.6.1      | 2025-04-12 | [57694](https://github.com/airbytehq/airbyte/pull/57694) | Update dependencies                                                                                                                                                                                                          |
| 4.6.0      | 2025-04-11 | [57572](https://github.com/airbytehq/airbyte/pull/57572) | Promoting release candidate 4.6.0-rc.1 to a main version.                                                                                                                                                                    |
| 4.6.0-rc.1 | 2025-03-31 | [56919](https://github.com/airbytehq/airbyte/pull/56919) | Update CDK to v6                                                                                                                                                                                                             |
| 4.5.6      | 2025-03-29 | [56647](https://github.com/airbytehq/airbyte/pull/56647) | Update dependencies                                                                                                                                                                                                          |
| 4.5.5      | 2025-03-26 | [56416](https://github.com/airbytehq/airbyte/pull/56416) | Disabled `blog_comment` and `all` form-types for `Forms` and `FormSubmissions` stream                                                                                                                                        |
| 4.5.4      | 2025-03-25 | [55822](https://github.com/airbytehq/airbyte/pull/55822) | add userIdIncludingInactive to owners and owners_archived streams                                                                                                                                                            |
| 4.5.3      | 2025-03-24 | [52729](https://github.com/airbytehq/airbyte/pull/55245) | Add conversionId to `form_submissions` schema                                                                                                                                                                                |
| 4.5.2      | 2024-12-14 | [48480](https://github.com/airbytehq/airbyte/pull/49141) | Improves Forms stream by adding the formTypes query parameter to support all form types. This enhancement also propagates to the FormSubmission stream.                                                                      |
| 4.5.1      | 2025-03-22 | [53818](https://github.com/airbytehq/airbyte/pull/53818) | Update dependencies                                                                                                                                                                                                          |
| 4.5.0      | 2025-03-10 | [54177](https://github.com/airbytehq/airbyte/pull/54177) | Add option to cast fields from stream json schema per list of fields                                                                                                                                                         |
| 4.4.9      | 2025-02-01 | [52729](https://github.com/airbytehq/airbyte/pull/52729) | Update dependencies                                                                                                                                                                                                          |
| 4.4.8      | 2025-01-25 | [52295](https://github.com/airbytehq/airbyte/pull/52295) | Update dependencies                                                                                                                                                                                                          |
| 4.4.7      | 2025-01-11 | [51146](https://github.com/airbytehq/airbyte/pull/51146) | Update dependencies                                                                                                                                                                                                          |
| 4.4.6      | 2025-01-04 | [50898](https://github.com/airbytehq/airbyte/pull/50898) | Update dependencies                                                                                                                                                                                                          |
| 4.4.5      | 2024-12-28 | [50669](https://github.com/airbytehq/airbyte/pull/50669) | Update dependencies                                                                                                                                                                                                          |
| 4.4.4      | 2024-12-21 | [50138](https://github.com/airbytehq/airbyte/pull/50138) | Update dependencies                                                                                                                                                                                                          |
| 4.4.3      | 2024-12-14 | [48984](https://github.com/airbytehq/airbyte/pull/48984) | Update dependencies                                                                                                                                                                                                          |
| 4.4.2      | 2024-12-10 | [48480](https://github.com/airbytehq/airbyte/pull/48480) | Adds individual read scopes to LineItems Stream                                                                                                                                                                              |
| 4.4.1      | 2024-11-25 | [48662](https://github.com/airbytehq/airbyte/pull/48662) | Starting with this version, the Docker image is now rootless. Please note that this and future versions will not be compatible with Airbyte versions earlier than 0.64                                                       |
| 4.4.0      | 2024-11-18 | [48548](https://github.com/airbytehq/airbyte/pull/48548) | Promoting release candidate 4.4.0-rc.1 to a main version.                                                                                                                                                                    |
| 4.4.0-rc.1 | 2024-11-18 | [48472](https://github.com/airbytehq/airbyte/pull/48472) | Adds support to maintain use of legacy fields for `Contacts`, `Deals`, and `DealsArchived` streams: `hs_lifecyclestage_{stage_id}_date`, `hs_date_entered_{stage_id}`, `hs_date_exited_{stage_id}`, `hs_time_in_{stage_id}`. |
| 4.3.0      | 2024-11-15 | [44481](https://github.com/airbytehq/airbyte/pull/44481) | Add `Leads` stream                                                                                                                                                                                                           |
| 4.2.26     | 2024-11-04 | [48199](https://github.com/airbytehq/airbyte/pull/48199) | Update dependencies                                                                                                                                                                                                          |
| 4.2.25     | 2024-10-29 | [47028](https://github.com/airbytehq/airbyte/pull/47028) | Update dependencies                                                                                                                                                                                                          |
| 4.2.24     | 2024-10-12 | [46827](https://github.com/airbytehq/airbyte/pull/46827) | Update dependencies                                                                                                                                                                                                          |
| 4.2.23     | 2024-10-05 | [46494](https://github.com/airbytehq/airbyte/pull/46494) | Update dependencies                                                                                                                                                                                                          |
| 4.2.22     | 2024-09-28 | [46160](https://github.com/airbytehq/airbyte/pull/46160) | Update dependencies                                                                                                                                                                                                          |
| 4.2.21     | 2024-09-23 | [42688](https://github.com/airbytehq/airbyte/pull/44899) | Fix incremental search to use primary key as placeholder instead of lastModifiedDate                                                                                                                                         |
| 4.2.20     | 2024-09-21 | [45753](https://github.com/airbytehq/airbyte/pull/45753) | Update dependencies                                                                                                                                                                                                          |
| 4.2.19     | 2024-09-14 | [45018](https://github.com/airbytehq/airbyte/pull/45018) | Update dependencies                                                                                                                                                                                                          |
| 4.2.18     | 2024-08-24 | [43762](https://github.com/airbytehq/airbyte/pull/43762) | Update dependencies                                                                                                                                                                                                          |
| 4.2.17     | 2024-08-21 | [44538](https://github.com/airbytehq/airbyte/pull/44538) | Fix issue with CRM search streams when they have no `associations`                                                                                                                                                           |
| 4.2.16     | 2024-08-20 | [42919](https://github.com/airbytehq/airbyte/pull/42919) | Add support for Deal Splits                                                                                                                                                                                                  |
| 4.2.15     | 2024-08-08 | [43381](https://github.com/airbytehq/airbyte/pull/43381) | Fix associations retrieval for Engagements streams (calls, meetings, notes, tasks, emails) in Incremental with existing state                                                                                                |
| 4.2.14     | 2024-07-27 | [42688](https://github.com/airbytehq/airbyte/pull/42688) | Update dependencies                                                                                                                                                                                                          |
| 4.2.13     | 2024-07-20 | [42264](https://github.com/airbytehq/airbyte/pull/42264) | Update dependencies                                                                                                                                                                                                          |
| 4.2.12     | 2024-07-13 | [41766](https://github.com/airbytehq/airbyte/pull/41766) | Update dependencies                                                                                                                                                                                                          |
| 4.2.11     | 2024-07-10 | [41558](https://github.com/airbytehq/airbyte/pull/41558) | Update dependencies                                                                                                                                                                                                          |
| 4.2.10     | 2024-07-09 | [41286](https://github.com/airbytehq/airbyte/pull/41286) | Update dependencies                                                                                                                                                                                                          |
| 4.2.9      | 2024-07-08 | [41045](https://github.com/airbytehq/airbyte/pull/41045) | Use latest `CDK` version possible                                                                                                                                                                                            |
| 4.2.8      | 2024-07-06 | [40923](https://github.com/airbytehq/airbyte/pull/40923) | Update dependencies                                                                                                                                                                                                          |
| 4.2.7      | 2024-06-25 | [40441](https://github.com/airbytehq/airbyte/pull/40441) | Update dependencies                                                                                                                                                                                                          |
| 4.2.6      | 2024-06-22 | [40126](https://github.com/airbytehq/airbyte/pull/40126) | Update dependencies                                                                                                                                                                                                          |
| 4.2.5      | 2024-06-17 | [39432](https://github.com/airbytehq/airbyte/pull/39432) | Remove references to deprecated state method                                                                                                                                                                                 |
| 4.2.4      | 2024-06-10 | [38800](https://github.com/airbytehq/airbyte/pull/38800) | Retry hubspot _parse_and_handle_errors on JSON decode errors                                                                                                                                                                 |
| 4.2.3      | 2024-06-06 | [39314](https://github.com/airbytehq/airbyte/pull/39314) | Added missing schema types for the `Workflows` stream schema                                                                                                                                                                 |
| 4.2.2      | 2024-06-04 | [38981](https://github.com/airbytehq/airbyte/pull/38981) | [autopull] Upgrade base image to v1.2.1                                                                                                                                                                                      |
| 4.2.1      | 2024-05-30 | [38024](https://github.com/airbytehq/airbyte/pull/38024) | etry when attempting to get scopes                                                                                                                                                                                           |
| 4.2.0      | 2024-05-24 | [38049](https://github.com/airbytehq/airbyte/pull/38049) | Add resumable full refresh support to `contacts_form_submissions` and `contacts_merged_audit` streams                                                                                                                        |
| 4.1.5      | 2024-05-17 | [38243](https://github.com/airbytehq/airbyte/pull/38243) | Replace AirbyteLogger with logging.Logger                                                                                                                                                                                    |
| 4.1.4      | 2024-05-16 | [38286](https://github.com/airbytehq/airbyte/pull/38286) | Added default schema normalization for the  `Tickets` stream, to ensure the data types                                                                                                                                       |
| 4.1.3      | 2024-05-13 | [38128](https://github.com/airbytehq/airbyte/pull/38128) | contacts_list_memberships as semi-incremental stream                                                                                                                                                                         |
| 4.1.2      | 2024-04-24 | [36642](https://github.com/airbytehq/airbyte/pull/36642) | Schema descriptions and CDK 0.80.0                                                                                                                                                                                           |
| 4.1.1      | 2024-04-11 | [35945](https://github.com/airbytehq/airbyte/pull/35945) | Add integration tests                                                                                                                                                                                                        |
| 4.1.0      | 2024-03-27 | [36541](https://github.com/airbytehq/airbyte/pull/36541) | Added test configuration features, fixed type hints                                                                                                                                                                          |
| 4.0.0      | 2024-03-10 | [35662](https://github.com/airbytehq/airbyte/pull/35662) | Update `Deals Property History` and `Companies Property History` schemas                                                                                                                                                     |
| 3.3.0      | 2024-02-16 | [34597](https://github.com/airbytehq/airbyte/pull/34597) | Make start date not required, sync all data from default value if it's not provided                                                                                                                                          |
| 3.2.0      | 2024-02-15 | [35328](https://github.com/airbytehq/airbyte/pull/35328) | Add mailingIlsListsIncluded and mailingIlsListsExcluded fields to Marketing emails stream schema                                                                                                                             |
| 3.1.1      | 2024-02-12 | [35165](https://github.com/airbytehq/airbyte/pull/35165) | Manage dependencies with Poetry.                                                                                                                                                                                             |
| 3.1.0      | 2024-02-05 | [34829](https://github.com/airbytehq/airbyte/pull/34829) | Add `Contacts Form Submissions` stream                                                                                                                                                                                       |
| 3.0.1      | 2024-01-29 | [34635](https://github.com/airbytehq/airbyte/pull/34635) | Fix pagination for `CompaniesPropertyHistory` stream                                                                                                                                                                         |
| 3.0.0      | 2024-01-25 | [34492](https://github.com/airbytehq/airbyte/pull/34492) | Update `marketing_emails` stream schema                                                                                                                                                                                      |
| 2.0.2      | 2023-12-15 | [33844](https://github.com/airbytehq/airbyte/pull/33844) | Make property_history PK combined to support Incremental/Deduped sync type                                                                                                                                                   |
| 2.0.1      | 2023-12-15 | [33527](https://github.com/airbytehq/airbyte/pull/33527) | Make query string calculated correctly for PropertyHistory streams to avoid 414 HTTP Errors                                                                                                                                  |
| 2.0.0      | 2023-12-08 | [33266](https://github.com/airbytehq/airbyte/pull/33266) | Add ContactsPropertyHistory, CompaniesPropertyHistory, DealsPropertyHistory streams                                                                                                                                          |
| 1.9.0      | 2023-12-04 | [33042](https://github.com/airbytehq/airbyte/pull/33042) | Add Web Analytics streams                                                                                                                                                                                                    |
| 1.8.0      | 2023-11-23 | [32778](https://github.com/airbytehq/airbyte/pull/32778) | Extend `PropertyHistory` stream to support incremental sync                                                                                                                                                                  |
| 1.7.0      | 2023-11-01 | [32035](https://github.com/airbytehq/airbyte/pull/32035) | Extend the `Forms` stream schema                                                                                                                                                                                             |
| 1.6.1      | 2023-10-20 | [31644](https://github.com/airbytehq/airbyte/pull/31644) | Base image migration: remove Dockerfile and use the python-connector-base image                                                                                                                                              |
| 1.6.0      | 2023-10-19 | [31606](https://github.com/airbytehq/airbyte/pull/31606) | Add new field `aifeatures` to the `marketing emails` stream schema                                                                                                                                                           |
| 1.5.1      | 2023-10-04 | [31050](https://github.com/airbytehq/airbyte/pull/31050) | Add type transformer for `Engagements` stream                                                                                                                                                                                |
| 1.5.0      | 2023-09-11 | [30322](https://github.com/airbytehq/airbyte/pull/30322) | Unnest stream schemas                                                                                                                                                                                                        |
| 1.4.1      | 2023-08-22 | [29715](https://github.com/airbytehq/airbyte/pull/29715) | Fix python package configuration stream                                                                                                                                                                                      |
| 1.4.0      | 2023-08-11 | [29249](https://github.com/airbytehq/airbyte/pull/29249) | Add `OwnersArchived` stream                                                                                                                                                                                                  |
| 1.3.3      | 2023-08-10 | [29248](https://github.com/airbytehq/airbyte/pull/29248) | Specify `threadId` in `engagements` stream to type string                                                                                                                                                                    |
| 1.3.2      | 2023-08-10 | [29326](https://github.com/airbytehq/airbyte/pull/29326) | Add primary keys to streams `ContactLists` and `PropertyHistory`                                                                                                                                                             |
| 1.3.1      | 2023-08-08 | [29211](https://github.com/airbytehq/airbyte/pull/29211) | Handle 400 and 403 errors without interruption of the sync                                                                                                                                                                   |
| 1.3.0      | 2023-08-01 | [28909](https://github.com/airbytehq/airbyte/pull/28909) | Add handling of source connection errors                                                                                                                                                                                     |
| 1.2.0      | 2023-07-27 | [27091](https://github.com/airbytehq/airbyte/pull/27091) | Add new stream `ContactsMergedAudit`                                                                                                                                                                                         |
| 1.1.2      | 2023-07-27 | [28558](https://github.com/airbytehq/airbyte/pull/28558) | Improve error messages during connector setup                                                                                                                                                                                |
| 1.1.1      | 2023-07-25 | [28705](https://github.com/airbytehq/airbyte/pull/28705) | Fix retry handler for token expired error                                                                                                                                                                                    |
| 1.1.0      | 2023-07-18 | [28349](https://github.com/airbytehq/airbyte/pull/28349) | Add unexpected fields in schemas of streams `email_events`, `email_subscriptions`, `engagements`, `campaigns`                                                                                                                |
| 1.0.1      | 2023-06-23 | [27658](https://github.com/airbytehq/airbyte/pull/27658) | Use fully qualified name to retrieve custom objects                                                                                                                                                                          |
| 1.0.0      | 2023-06-08 | [27161](https://github.com/airbytehq/airbyte/pull/27161) | Fix increment sync for engagements stream, 'Recent' API is used for recent syncs of last recent 30 days and less than 10k records, otherwise full sync if performed by 'All' API                                             |
| 0.9.0      | 2023-06-26 | [27726](https://github.com/airbytehq/airbyte/pull/27726) | License Update: Elv2                                                                                                                                                                                                         |
| 0.8.4      | 2023-05-17 | [25667](https://github.com/airbytehq/airbyte/pull/26082) | Fixed bug with wrong parsing of boolean encoded like "false" parsed as True                                                                                                                                                  |
| 0.8.3      | 2023-05-31 | [26831](https://github.com/airbytehq/airbyte/pull/26831) | Remove authSpecification from connector specification in favour of advancedAuth                                                                                                                                              |
| 0.8.2      | 2023-05-16 | [26418](https://github.com/airbytehq/airbyte/pull/26418) | Add custom availability strategy which catches permission errors from parent streams                                                                                                                                         |
| 0.8.1      | 2023-05-29 | [26719](https://github.com/airbytehq/airbyte/pull/26719) | Handle issue when `state` value is literally `"" (empty str)`                                                                                                                                                                |
| 0.8.0      | 2023-04-10 | [16032](https://github.com/airbytehq/airbyte/pull/16032) | Add new stream `Custom Object`                                                                                                                                                                                               |
| 0.7.0      | 2023-04-10 | [24450](https://github.com/airbytehq/airbyte/pull/24450) | Add new stream `Goals`                                                                                                                                                                                                       |
| 0.6.2      | 2023-04-28 | [25667](https://github.com/airbytehq/airbyte/pull/25667) | Fix bug with `Invalid Date` like `2000-00-00T00:00:00Z` while settip up the connector                                                                                                                                        |
| 0.6.1      | 2023-04-10 | [21423](https://github.com/airbytehq/airbyte/pull/21423) | Update scope for `DealPipelines` stream to only `crm.objects.contacts.read`                                                                                                                                                  |
| 0.6.0      | 2023-04-07 | [24980](https://github.com/airbytehq/airbyte/pull/24980) | Add new stream `DealsArchived`                                                                                                                                                                                               |
| 0.5.2      | 2023-04-07 | [24915](https://github.com/airbytehq/airbyte/pull/24915) | Fix field key parsing (replace whitespace with uderscore)                                                                                                                                                                    |
| 0.5.1      | 2023-04-05 | [22982](https://github.com/airbytehq/airbyte/pull/22982) | Specified date formatting in specification                                                                                                                                                                                   |
| 0.5.0      | 2023-03-30 | [24711](https://github.com/airbytehq/airbyte/pull/24711) | Add incremental sync support for `campaigns`, `deal_pipelines`, `ticket_pipelines`, `forms`, `form_submissions`, `form_submissions`, `workflows`, `owners`                                                                   |
| 0.4.0      | 2023-03-31 | [22910](https://github.com/airbytehq/airbyte/pull/22910) | Add `email_subscriptions` stream                                                                                                                                                                                             |
| 0.3.4      | 2023-03-28 | [24641](https://github.com/airbytehq/airbyte/pull/24641) | Convert to int only numeric values                                                                                                                                                                                           |
| 0.3.3      | 2023-03-27 | [24591](https://github.com/airbytehq/airbyte/pull/24591) | Fix pagination for `marketing emails` stream                                                                                                                                                                                 |
| 0.3.2      | 2023-02-07 | [22479](https://github.com/airbytehq/airbyte/pull/22479) | Turn on default HttpAvailabilityStrategy                                                                                                                                                                                     |
| 0.3.1      | 2023-01-27 | [22009](https://github.com/airbytehq/airbyte/pull/22009) | Set `AvailabilityStrategy` for streams explicitly to `None`                                                                                                                                                                  |
| 0.3.0      | 2022-10-27 | [18546](https://github.com/airbytehq/airbyte/pull/18546) | Sunsetting API Key authentication. `Quotes` stream is no longer available                                                                                                                                                    |
| 0.2.2      | 2022-10-03 | [16914](https://github.com/airbytehq/airbyte/pull/16914) | Fix 403 forbidden error validation                                                                                                                                                                                           |
| 0.2.1      | 2022-09-26 | [17120](https://github.com/airbytehq/airbyte/pull/17120) | Migrate to per-stream state.                                                                                                                                                                                                 |
| 0.2.0      | 2022-09-13 | [16632](https://github.com/airbytehq/airbyte/pull/16632) | Remove Feedback Submissions stream as the one using unstable (beta) API.                                                                                                                                                     |
| 0.1.83     | 2022-09-01 | [16214](https://github.com/airbytehq/airbyte/pull/16214) | Update Tickets, fix missing properties and change how state is updated.                                                                                                                                                      |
| 0.1.82     | 2022-08-18 | [15110](https://github.com/airbytehq/airbyte/pull/15110) | Check if it has a state on search streams before first sync                                                                                                                                                                  |
| 0.1.81     | 2022-08-05 | [15354](https://github.com/airbytehq/airbyte/pull/15354) | Fix `Deals` stream schema                                                                                                                                                                                                    |
| 0.1.80     | 2022-08-01 | [15156](https://github.com/airbytehq/airbyte/pull/15156) | Fix 401 error while retrieving associations using OAuth                                                                                                                                                                      |
| 0.1.79     | 2022-07-28 | [15144](https://github.com/airbytehq/airbyte/pull/15144) | Revert v0.1.78 due to permission issues                                                                                                                                                                                      |
| 0.1.78     | 2022-07-28 | [15099](https://github.com/airbytehq/airbyte/pull/15099) | Fix to fetch associations when using incremental mode                                                                                                                                                                        |
| 0.1.77     | 2022-07-26 | [15035](https://github.com/airbytehq/airbyte/pull/15035) | Make PropertyHistory stream read historic data not limited to 30 days                                                                                                                                                        |
| 0.1.76     | 2022-07-25 | [14999](https://github.com/airbytehq/airbyte/pull/14999) | Partially revert changes made in v0.1.75                                                                                                                                                                                     |
| 0.1.75     | 2022-07-18 | [14744](https://github.com/airbytehq/airbyte/pull/14744) | Remove override of private CDK method                                                                                                                                                                                        |
| 0.1.74     | 2022-07-25 | [14412](https://github.com/airbytehq/airbyte/pull/14412) | Add private app authentication                                                                                                                                                                                               |
| 0.1.73     | 2022-07-13 | [14666](https://github.com/airbytehq/airbyte/pull/14666) | Decrease number of http requests made, disable Incremental mode for PropertyHistory stream                                                                                                                                   |
| 0.1.72     | 2022-06-24 | [14054](https://github.com/airbytehq/airbyte/pull/14054) | Extended error logging                                                                                                                                                                                                       |
| 0.1.71     | 2022-06-24 | [14102](https://github.com/airbytehq/airbyte/pull/14102) | Removed legacy `AirbyteSentry` dependency from the code                                                                                                                                                                      |
| 0.1.70     | 2022-06-16 | [13837](https://github.com/airbytehq/airbyte/pull/13837) | Fix the missing data in CRM streams issue                                                                                                                                                                                    |
| 0.1.69     | 2022-06-10 | [13691](https://github.com/airbytehq/airbyte/pull/13691) | Fix the `URI Too Long` issue                                                                                                                                                                                                 |
| 0.1.68     | 2022-06-08 | [13596](https://github.com/airbytehq/airbyte/pull/13596) | Fix for the `property_history` which did not emit records                                                                                                                                                                    |
| 0.1.67     | 2022-06-07 | [13566](https://github.com/airbytehq/airbyte/pull/13566) | Report which scopes are missing to the user                                                                                                                                                                                  |
| 0.1.66     | 2022-06-05 | [13475](https://github.com/airbytehq/airbyte/pull/13475) | Scope `crm.objects.feedback_submissions.read` added for `feedback_submissions` stream                                                                                                                                        |
| 0.1.65     | 2022-06-03 | [13455](https://github.com/airbytehq/airbyte/pull/13455) | Discover only returns streams for which required scopes were granted                                                                                                                                                         |
| 0.1.64     | 2022-06-03 | [13218](https://github.com/airbytehq/airbyte/pull/13218) | Transform `contact_lists` data to comply with schema                                                                                                                                                                         |
| 0.1.63     | 2022-06-02 | [13320](https://github.com/airbytehq/airbyte/pull/13320) | Fix connector incremental state handling                                                                                                                                                                                     |
| 0.1.62     | 2022-06-01 | [13383](https://github.com/airbytehq/airbyte/pull/13383) | Add `line items` to `deals` stream                                                                                                                                                                                           |
| 0.1.61     | 2022-05-25 | [13381](https://github.com/airbytehq/airbyte/pull/13381) | Requests scopes as optional instead of required                                                                                                                                                                              |
| 0.1.60     | 2022-05-25 | [13159](https://github.com/airbytehq/airbyte/pull/13159) | Use RFC3339 datetime                                                                                                                                                                                                         |
| 0.1.59     | 2022-05-10 | [12711](https://github.com/airbytehq/airbyte/pull/12711) | Ensure oauth2.0 token has all needed scopes in "check" command                                                                                                                                                               |
| 0.1.58     | 2022-05-04 | [12482](https://github.com/airbytehq/airbyte/pull/12482) | Update input configuration copy                                                                                                                                                                                              |
| 0.1.57     | 2022-05-04 | [12198](https://github.com/airbytehq/airbyte/pull/12198) | Add deals associations for quotes                                                                                                                                                                                            |
| 0.1.56     | 2022-05-02 | [12515](https://github.com/airbytehq/airbyte/pull/12515) | Extra logs for troubleshooting 403 errors                                                                                                                                                                                    |
| 0.1.55     | 2022-04-28 | [12424](https://github.com/airbytehq/airbyte/pull/12424) | Correct schema for ticket_pipeline stream                                                                                                                                                                                    |
| 0.1.54     | 2022-04-28 | [12335](https://github.com/airbytehq/airbyte/pull/12335) | Mock time slep in unit test s                                                                                                                                                                                                |
| 0.1.53     | 2022-04-20 | [12230](https://github.com/airbytehq/airbyte/pull/12230) | Change spec json to yaml format                                                                                                                                                                                              |
| 0.1.52     | 2022-03-25 | [11423](https://github.com/airbytehq/airbyte/pull/11423) | Add tickets associations to engagements streams                                                                                                                                                                              |
| 0.1.51     | 2022-03-24 | [11321](https://github.com/airbytehq/airbyte/pull/11321) | Fix updated at field non exists issue                                                                                                                                                                                        |
| 0.1.50     | 2022-03-22 | [11266](https://github.com/airbytehq/airbyte/pull/11266) | Fix Engagements Stream Pagination                                                                                                                                                                                            |
| 0.1.49     | 2022-03-17 | [11218](https://github.com/airbytehq/airbyte/pull/11218) | Anchor hyperlink in input configuration                                                                                                                                                                                      |
| 0.1.48     | 2022-03-16 | [11105](https://github.com/airbytehq/airbyte/pull/11105) | Fix float numbers, upd docs                                                                                                                                                                                                  |
| 0.1.47     | 2022-03-15 | [11121](https://github.com/airbytehq/airbyte/pull/11121) | Add partition keys where appropriate                                                                                                                                                                                         |
| 0.1.46     | 2022-03-14 | [10700](https://github.com/airbytehq/airbyte/pull/10700) | Handle 10k+ records reading in Hubspot streams                                                                                                                                                                               |
| 0.1.45     | 2022-03-04 | [10707](https://github.com/airbytehq/airbyte/pull/10707) | Remove stage history from deals stream to increase efficiency                                                                                                                                                                |
| 0.1.44     | 2022-02-24 | [9027](https://github.com/airbytehq/airbyte/pull/9027)   | Add associations companies to deals, ticket and contact stream                                                                                                                                                               |
| 0.1.43     | 2022-02-24 | [10576](https://github.com/airbytehq/airbyte/pull/10576) | Cast timestamp to date/datetime                                                                                                                                                                                              |
| 0.1.42     | 2022-02-22 | [10492](https://github.com/airbytehq/airbyte/pull/10492) | Add `date-time` format to datetime fields                                                                                                                                                                                    |
| 0.1.41     | 2022-02-21 | [10177](https://github.com/airbytehq/airbyte/pull/10177) | Migrate to CDK                                                                                                                                                                                                               |
| 0.1.40     | 2022-02-10 | [10142](https://github.com/airbytehq/airbyte/pull/10142) | Add associations to ticket stream                                                                                                                                                                                            |
| 0.1.39     | 2022-02-10 | [10055](https://github.com/airbytehq/airbyte/pull/10055) | Bug fix: reading not initialized stream                                                                                                                                                                                      |
| 0.1.38     | 2022-02-03 | [9786](https://github.com/airbytehq/airbyte/pull/9786)   | Add new streams for engagements(calls, emails, meetings, notes and tasks)                                                                                                                                                    |
| 0.1.37     | 2022-01-27 | [9555](https://github.com/airbytehq/airbyte/pull/9555)   | Getting form_submission for all forms                                                                                                                                                                                        |
| 0.1.36     | 2022-01-22 | [7784](https://github.com/airbytehq/airbyte/pull/7784)   | Add Property History Stream                                                                                                                                                                                                  |
| 0.1.35     | 2021-12-24 | [9081](https://github.com/airbytehq/airbyte/pull/9081)   | Add Feedback Submissions stream and update Ticket Pipelines stream                                                                                                                                                           |
| 0.1.34     | 2022-01-20 | [9641](https://github.com/airbytehq/airbyte/pull/9641)   | Add more fields for `email_events` stream                                                                                                                                                                                    |
| 0.1.33     | 2022-01-14 | [8887](https://github.com/airbytehq/airbyte/pull/8887)   | More efficient support for incremental updates on Companies, Contact, Deals and Engagement streams                                                                                                                           |
| 0.1.32     | 2022-01-13 | [8011](https://github.com/airbytehq/airbyte/pull/8011)   | Add new stream form_submissions                                                                                                                                                                                              |
| 0.1.31     | 2022-01-11 | [9385](https://github.com/airbytehq/airbyte/pull/9385)   | Remove auto-generated `properties` from `Engagements` stream                                                                                                                                                                 |
| 0.1.30     | 2021-01-10 | [9129](https://github.com/airbytehq/airbyte/pull/9129)   | Created Contacts list memberships streams                                                                                                                                                                                    |
| 0.1.29     | 2021-12-17 | [8699](https://github.com/airbytehq/airbyte/pull/8699)   | Add incremental sync support for `companies`, `contact_lists`, `contacts`, `deals`, `line_items`, `products`, `quotes`, `tickets` streams                                                                                    |
| 0.1.28     | 2021-12-15 | [8429](https://github.com/airbytehq/airbyte/pull/8429)   | Update fields and descriptions                                                                                                                                                                                               |
| 0.1.27     | 2021-12-09 | [8658](https://github.com/airbytehq/airbyte/pull/8658)   | Fix config backward compatibility issue by allowing additional properties in the spec                                                                                                                                        |
| 0.1.26     | 2021-11-30 | [8329](https://github.com/airbytehq/airbyte/pull/8329)   | Remove 'skip_dynamic_fields' config param                                                                                                                                                                                    |
| 0.1.25     | 2021-11-23 | [8216](https://github.com/airbytehq/airbyte/pull/8216)   | Add skip dynamic fields for testing only                                                                                                                                                                                     |
| 0.1.24     | 2021-11-09 | [7683](https://github.com/airbytehq/airbyte/pull/7683)   | Fix name issue 'Hubspot' -> 'HubSpot'                                                                                                                                                                                        |
| 0.1.23     | 2021-11-08 | [7730](https://github.com/airbytehq/airbyte/pull/7730)   | Fix OAuth flow schema                                                                                                                                                                                                        |
| 0.1.22     | 2021-11-03 | [7562](https://github.com/airbytehq/airbyte/pull/7562)   | Migrate Hubspot source to CDK structure                                                                                                                                                                                      |
| 0.1.21     | 2021-10-27 | [7405](https://github.com/airbytehq/airbyte/pull/7405)   | Change of package `import` from `urllib` to `urllib.parse`                                                                                                                                                                   |
| 0.1.20     | 2021-10-26 | [7393](https://github.com/airbytehq/airbyte/pull/7393)   | Hotfix for `split_properties` function, add the length of separator symbol `,`(`%2C` in HTTP format) to the checking of the summary URL length                                                                               |
| 0.1.19     | 2021-10-26 | [6954](https://github.com/airbytehq/airbyte/pull/6954)   | Fix issue with getting `414` HTTP error for streams                                                                                                                                                                          |
| 0.1.18     | 2021-10-18 | [5840](https://github.com/airbytehq/airbyte/pull/5840)   | Add new marketing emails (with statistics) stream                                                                                                                                                                            |
| 0.1.17     | 2021-10-14 | [6995](https://github.com/airbytehq/airbyte/pull/6995)   | Update `discover` method: disable `quotes` stream when using OAuth config                                                                                                                                                    |
| 0.1.16     | 2021-09-27 | [6465](https://github.com/airbytehq/airbyte/pull/6465)   | Implement OAuth support. Use CDK authenticator instead of connector specific authenticator                                                                                                                                   |
| 0.1.15     | 2021-09-23 | [6374](https://github.com/airbytehq/airbyte/pull/6374)   | Use correct schema for `owners` stream                                                                                                                                                                                       |
| 0.1.14     | 2021-09-08 | [5693](https://github.com/airbytehq/airbyte/pull/5693)   | Include deal_to_contact association when pulling deal stream and include contact ID in contact stream                                                                                                                        |
| 0.1.13     | 2021-09-08 | [5834](https://github.com/airbytehq/airbyte/pull/5834)   | Fix array fields without items property in schema                                                                                                                                                                            |
| 0.1.12     | 2021-09-02 | [5798](https://github.com/airbytehq/airbyte/pull/5798)   | Treat empty string values as None for field with format to fix normalization errors                                                                                                                                          |
| 0.1.11     | 2021-08-26 | [5685](https://github.com/airbytehq/airbyte/pull/5685)   | Remove all date-time format from schemas                                                                                                                                                                                     |
| 0.1.10     | 2021-08-17 | [5463](https://github.com/airbytehq/airbyte/pull/5463)   | Fix fail on reading stream using `API Key` without required permissions                                                                                                                                                      |
| 0.1.9      | 2021-08-11 | [5334](https://github.com/airbytehq/airbyte/pull/5334)   | Fix empty strings inside float datatype                                                                                                                                                                                      |
| 0.1.8      | 2021-08-06 | [5250](https://github.com/airbytehq/airbyte/pull/5250)   | Fix issue with printing exceptions                                                                                                                                                                                           |
| 0.1.7      | 2021-07-27 | [4913](https://github.com/airbytehq/airbyte/pull/4913)   | Update fields schema                                                                                                                                                                                                         |

</details>

</HideInUI><|MERGE_RESOLUTION|>--- conflicted
+++ resolved
@@ -333,11 +333,8 @@
 
 | Version    | Date       | Pull Request                                             | Subject                                                                                                                                                                          |
 |:-----------|:-----------|:---------------------------------------------------------|:---------------------------------------------------------------------------------------------------------------------------------------------------------------------------------|
-<<<<<<< HEAD
 | 5.0.0      | 2025-05-12 | [59673](https://github.com/airbytehq/airbyte/pull/59673)     | Deprecate contacts_form_submissions, contacts_list_memberships, contacts_merged_audit streams which are not supported in Hubspot's V3 API. Update contact_lists to use V3 API.                                               |
-=======
 | 4.12.0     | 2025-05-09 | [58592](https://github.com/airbytehq/airbyte/pull/58592) | Migrate incremental streams: email_events, engagements, subscription_changes                                                                                                                                                      |
->>>>>>> b018dd71
 | 4.11.0     | 2025-05-07 | [59216](https://github.com/airbytehq/airbyte/pull/59216)     | Migrate workflows to low code                                                                        |
 | 4.10.0     | 2025-05-07 | [59195](https://github.com/airbytehq/airbyte/pull/59195)     | Migrate deal_pipelines to low code                                                                                                                      |
 | 4.9.0      | 2025-05-07 | [58135](https://github.com/airbytehq/airbyte/pull/58135) | Migrate campaigns to low code |
