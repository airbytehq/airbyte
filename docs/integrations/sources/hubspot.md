--- conflicted
+++ resolved
@@ -121,11 +121,7 @@
 
 ## Tutorials
 
-<<<<<<< HEAD
 Now that you have set up the Hubspot source connector, check out the following Hubspot tutorial:
-=======
-Now that you have set up the HubSpot source connector, check out the following HubSpot tutorial:
->>>>>>> f18acc90
 
 [Build a single customer view with open-source tools](https://airbyte.com/tutorials/single-customer-view)
 
