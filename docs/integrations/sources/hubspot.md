--- conflicted
+++ resolved
@@ -335,12 +335,9 @@
 
 | Version     | Date       | Pull Request                                             | Subject                                                                                                                                                                                                                      |
 |:------------|:-----------|:---------------------------------------------------------|:-----------------------------------------------------------------------------------------------------------------------------------------------------------------------------------------------------------------------------|
-<<<<<<< HEAD
-| 6.0.9-rc.1  | 2025-10-28 | [68610](https://github.com/airbytehq/airbyte/pull/68610) | Add APIBudget                                                                                                                                                                                                                |
-=======
-| 6.0.9 | 2025-10-29 | [69077](https://github.com/airbytehq/airbyte/pull/69077) | Promoting release candidate 6.0.9-rc.1 to a main version. |
+| 6.0.10-rc.1 | 2025-10-30 | [68610](https://github.com/airbytehq/airbyte/pull/68610) | Add APIBudget                                                                                                                                                                                                                |
+| 6.0.9       | 2025-10-29 | [69077](https://github.com/airbytehq/airbyte/pull/69077) | Promoting release candidate 6.0.9-rc.1 to a main version. |
 | 6.0.9-rc.1  | 2025-10-27 | [68665](https://github.com/airbytehq/airbyte/pull/68665) | Improve performance following CDK release 7.4.1                                                                                                                 |
->>>>>>> 23d7339e
 | 6.0.8       | 2025-10-27 | [68662](https://github.com/airbytehq/airbyte/pull/68662) | Promoting release candidate 6.0.8-rc.1 to a main version.                                                                                                                                                                    |
 | 6.0.8-rc.1  | 2025-10-22 | [63744](https://github.com/airbytehq/airbyte/pull/63744) | Switch all CRMSearch streams to use incremental endpoint for server-side filtering, even during full refresh                                                                                                                 |
 | 6.0.7       | 2025-10-21 | [68582](https://github.com/airbytehq/airbyte/pull/68582) | Promoting release candidate 6.0.7-rc.1 to a main version.                                                                                                                                                                    |
