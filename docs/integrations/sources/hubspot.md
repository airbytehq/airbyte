--- conflicted
+++ resolved
@@ -131,13 +131,9 @@
 ## Changelog
 
 | Version | Date       | Pull Request                                             | Subject                                                                                                                                        |
-<<<<<<< HEAD
 |:--------|:-----------|:---------------------------------------------------------|:-----------------------------------------------------------------------------------------------------------------------------------------------|
-| 0.2.1   | 2022-09-20 | [16914](https://github.com/airbytehq/airbyte/pull/16914) | Fix 403 forbidden error validation                                                                                                             |
-=======
-| :------ | :--------- | :------------------------------------------------------- | :--------------------------------------------------------------------------------------------------------------------------------------------- |
+| 0.2.2   | 2022-10-03 | [16914](https://github.com/airbytehq/airbyte/pull/16914) | Fix 403 forbidden error validation                                                                                                             |
 | 0.2.1   | 2022-09-26 | [17120](https://github.com/airbytehq/airbyte/pull/17120) | Migrate to per-stream state.                                                                                                                   |
->>>>>>> dc605889
 | 0.2.0   | 2022-09-13 | [16632](https://github.com/airbytehq/airbyte/pull/16632) | Remove Feedback Submissions stream as the one using unstable (beta) API.                                                                       |
 | 0.1.83  | 2022-09-01 | [16214](https://github.com/airbytehq/airbyte/pull/16214) | Update Tickets, fix missing properties and change how state is updated.                                                                        |
 | 0.1.82  | 2022-08-18 | [15110](https://github.com/airbytehq/airbyte/pull/15110) | Check if it has a state on search streams before first sync                                                                                    |
