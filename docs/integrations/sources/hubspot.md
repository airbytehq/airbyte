--- conflicted
+++ resolved
@@ -95,11 +95,8 @@
 
 | Version | Date | Pull Request | Subject |
 | :--- | :--- | :--- | :--- |
-<<<<<<< HEAD
-| 0.1.17 | 2021-10-?? | [????](https://github.com/airbytehq/airbyte/pull/????) | Fix issue with getting `414` HTTP error for streams |
-=======
+| 0.1.18 | 2021-10-?? | [????](https://github.com/airbytehq/airbyte/pull/????) | Fix issue with getting `414` HTTP error for streams |
 | 0.1.17 | 2021-10-14 | [6995](https://github.com/airbytehq/airbyte/pull/6995) | Update `discover` method: disable `quotes` stream when using OAuth config  |
->>>>>>> 1de7f4c3
 | 0.1.16 | 2021-09-27 | [6465](https://github.com/airbytehq/airbyte/pull/6465) | Implement OAuth support. Use CDK authenticator instead of connector specific authenticator |
 | 0.1.15 | 2021-09-23 | [6374](https://github.com/airbytehq/airbyte/pull/6374) | Use correct schema for `owners` stream |
 | 0.1.14 | 2021-09-08 | [5693](https://github.com/airbytehq/airbyte/pull/5693) | Include deal\_to\_contact association when pulling deal stream and include contact ID in contact stream |
