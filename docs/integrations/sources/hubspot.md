# HubSpot

<HideInUI>

This page contains the setup guide and reference information for the [HubSpot](https://www.hubspot.com/) source connector.

</HideInUI>

## Prerequisites

- HubSpot Account

<!-- env:oss -->

- **For Airbyte Open Source**: Private App with Access Token
<!-- /env:oss -->

## Setup guide

### Step 1: Set up HubSpot

<!-- env:cloud -->

**For Airbyte Cloud:**

**- OAuth** (Recommended). We highly recommend you use OAuth rather than Private App authentication, as it significantly simplifies the setup process.

**- Private App:** If you are using a Private App, you will need to use your Access Token to set up the connector. Please refer to the [official HubSpot documentation](https://developers.hubspot.com/docs/api/private-apps) to learn how to obtain the access token.

<!-- /env:cloud -->

<!-- env:oss -->

**For Airbyte Open Source:**

**- Private App setup** (Recommended): If you are authenticating via a Private App, you will need to use your Access Token to set up the connector. Please refer to the [official HubSpot documentation](https://developers.hubspot.com/docs/api/private-apps) to learn how to obtain the access token.

**- OAuth setup:** If you are using Oauth to authenticate on Airbyte Open Source, please refer to [Hubspot's detailed walkthrough](https://developers.hubspot.com/docs/api/working-with-oauth). To set up the connector, you will need to acquire your:

- Client ID
- Client Secret
- Refresh Token
<!-- /env:oss -->

More information on HubSpot authentication methods can be found
[here](https://developers.hubspot.com/docs/api/intro-to-auth).

### Step 2: Configure the scopes for your streams (Private App only)

These instructions are only relevant if you are using a **Private App** for authentication. You can ignore this if you are authenticating via OAuth.

To set up a Private App, you must manually configure scopes to ensure Airbyte can sync all available data. Each scope relates to a specific stream or streams. Please refer to [Hubspot's page on scopes](https://legacydocs.hubspot.com/docs/methods/oauth2/initiate-oauth-integration#scopes) for instructions.

<details>
  <summary>Expand to review scopes</summary>


| Stream                      | Required Scope                                                                                               |
| :-------------------------- | :----------------------------------------------------------------------------------------------------------- |
| `campaigns`                 | `content`                                                                                                    |
| `companies`                 | `crm.objects.companies.read`, `crm.schemas.companies.read`                                                   |
| `contact_lists`             | `crm.lists.read`                                                                                             |
| `contacts`                  | `crm.objects.contacts.read`                                                                                  |
| `contacts_web_analytics`    | `crm.objects.contacts.read`, `business-intelligence`                                                         |
| Custom CRM Objects          | `crm.objects.custom.read`                                                                                    |
| `deal_pipelines`            | `crm.objects.contacts.read`                                                                                  |
| `deals`                     | `crm.objects.deals.read`, `crm.schemas.deals.read`                                                           |
| `deals_archived`            | `crm.objects.deals.read`, `crm.schemas.deals.read`                                                           |
| `email_events`              | `content`                                                                                                    |
| `email_subscriptions`       | `content`                                                                                                    |
| `engagements`               | `crm.objects.companies.read`, `crm.objects.contacts.read`, `crm.objects.deals.read`, `tickets`, `e-commerce` |
| `engagements_emails`        | `sales-email-read`                                                                                           |
| `forms`                     | `forms`                                                                                                      |
| `form_submissions`          | `forms`                                                                                                      |
| `goals`                     | `crm.objects.goals.read`                                                                                     |
| `leads`                     | `crm.objects.leads.read`, `crm.schemas.leads.read`                                                   |
| `line_items`                | `e-commerce`                                                                                                 |
| `owners`                    | `crm.objects.owners.read`                                                                                    |
| `products`                  | `e-commerce`                                                                                                 |
| `property_history`          | `crm.objects.contacts.read`                                                                                  |
| `subscription_changes`      | `content`                                                                                                    |
| `tickets`                   | `tickets`                                                                                                    |
| `workflows`                 | `automation`                                                                                                 |

</details>

### Step 3: Set up the HubSpot connector in Airbyte

<!-- env:cloud -->

#### For Airbyte Cloud:

1. [Log into your Airbyte Cloud](https://cloud.airbyte.com/workspaces) account.
2. Click Sources and then click + New source.
3. On the Set up the source page, select HubSpot from the Source type dropdown.
4. Enter a name for the HubSpot connector.
5. From the **Authentication** dropdown, select your chosen authentication method:
   - (Recommended) To authenticate using OAuth, select **OAuth** and click **Authenticate your HubSpot account** to sign in with HubSpot and authorize your account.

     :::note HubSpot Authentication issues
     You may encounter an error during the authentication process in the popup window with the message `An invalid scope name was provided`. To resolve this, close the window and retry authentication.
     :::
   - (Not Recommended) To authenticate using a Private App, select **Private App** and enter the Access Token for your HubSpot account.

<FieldAnchor field="start_date">

6. For **Start date**, use the provided datepicker or enter the date in the following format: `yyyy-mm-ddThh:mm:ssZ`. Data added on and after this date will be replicated. If this is not set, "2006-06-01T00:00:00Z" (the date Hubspot was created) will be used as a start date.

</FieldAnchor>

7. Click **Set up source** and wait for the tests to complete.
<!-- /env:cloud -->

<!-- env:oss -->

#### For Airbyte Open Source:

1. Navigate to the Airbyte Open Source dashboard.
2. From the Airbyte UI, click **Sources**, then click on **+ New Source** and select **HubSpot** from the list of available sources.
3. Enter a **Source name** of your choosing.
4. From the **Authentication** dropdown, select your chosen authentication method:
   - (Recommended) To authenticate using a Private App, select **Private App** and enter the Access Token for your HubSpot account.
   - (Not Recommended:) To authenticate using OAuth, select **OAuth** and enter your Client ID, Client Secret, and Refresh Token.
5. For **Start date**, use the provided datepicker or enter the date in the following format:
   `yyyy-mm-ddThh:mm:ssZ`. The data added on and after this date will be replicated. If not set, "2006-06-01T00:00:00Z" (Hubspot creation date) will be used as start date. It's recommended to provide relevant to your data start date value to optimize synchronization.
6. Click **Set up source** and wait for the tests to complete.

<FieldAnchor field="enable_experimental_streams">

### Experimental streams

[Web Analytics](https://developers.hubspot.com/docs/api/events/web-analytics) streams may be enabled as an experimental feature. Note that these streams use a Hubspot API that is currently in beta, and they may be modified or unstable as the API continues to develop.

</FieldAnchor>

<HideInUI>

## Supported sync modes

The HubSpot source connector supports the following [sync modes](https://docs.airbyte.com/cloud/core-concepts/#connection-sync-modes):

- Full Refresh
- Incremental

:::note
There are two types of incremental sync:

1. Incremental (standard server-side, where API returns only the data updated or generated since the last sync)
2. Client-Side Incremental (API returns all available data and connector filters out only new records)
   :::

## Supported Streams

The HubSpot source connector supports the following streams:

- [Campaigns](https://developers.hubspot.com/docs/methods/email/get_campaign_data) \(Client-Side Incremental\)
- [Companies](https://developers.hubspot.com/docs/api/crm/companies) \(Incremental\)
- [Contact Lists](https://developers.hubspot.com/docs/reference/api/crm/lists#post-%2Fcrm%2Fv3%2Flists%2Fsearch) \(Incremental\)
- [Contacts](https://developers.hubspot.com/docs/methods/contacts/get_contacts) \(Incremental\)
- [Deal Pipelines](https://developers.hubspot.com/docs/methods/pipelines/get_pipelines_for_object_type) \(Client-Side Incremental\)
- [Deals](https://developers.hubspot.com/docs/api/crm/deals) \(including Contact associations\) \(Incremental\)
  - Records that have been deleted (archived) and stored in HubSpot's recycle bin will only be kept for 90 days, see [response from HubSpot Team](https://community.hubspot.com/t5/APIs-Integrations/Archived-deals-deleted-or-different/m-p/714157)
- [Deals Archived](https://developers.hubspot.com/docs/api/crm/deals) \(including Contact associations\) \(Incremental\)
- [Email Events](https://developers.hubspot.com/docs/methods/email/get_events) \(Incremental\)
- [Email Subscriptions](https://developers.hubspot.com/docs/methods/email/get_subscriptions)
- [Engagements](https://legacydocs.hubspot.com/docs/methods/engagements/get-all-engagements) \(Incremental\)
- [Engagements Calls](https://developers.hubspot.com/docs/api/crm/calls) \(Incremental\)
- [Engagements Emails](https://developers.hubspot.com/docs/api/crm/email) \(Incremental\)
- [Engagements Meetings](https://developers.hubspot.com/docs/api/crm/meetings) \(Incremental\)
- [Engagements Notes](https://developers.hubspot.com/docs/api/crm/notes) \(Incremental\)
- [Engagements Tasks](https://developers.hubspot.com/docs/api/crm/tasks) \(Incremental\)
- [Forms](https://developers.hubspot.com/docs/api/marketing/forms) \(Client-Side Incremental\)
- [Form Submissions](https://legacydocs.hubspot.com/docs/methods/forms/get-submissions-for-a-form) \(Client-Side Incremental\)
- [Goals](https://developers.hubspot.com/docs/api/crm/goals) \(Incremental\)
- [Leads](https://developers.hubspot.com/docs/api/crm/leads) \(Incremental\)
- [Line Items](https://developers.hubspot.com/docs/api/crm/line-items) \(Incremental\)
- [Marketing Emails](https://developers.hubspot.com/docs/api-reference/marketing-marketing-emails-v3-v3/marketing-emails/get-marketing-v3-emails-) \(Incremental\)
- [Owners](https://developers.hubspot.com/docs/methods/owners/get_owners) \(Client-Side Incremental\)
- [Owners Archived](https://legacydocs.hubspot.com/docs/methods/owners/get_owners) \(Client-Side Incremental)
- [Products](https://developers.hubspot.com/docs/api/crm/products) \(Incremental\)
- [Contacts Property History](https://legacydocs.hubspot.com/docs/methods/contacts/get_contacts) \(Client-Side Incremental\)
- [Companies Property History](https://legacydocs.hubspot.com/docs/methods/companies/get-all-companies) \(Client-Side Incremental\)
- [Deals Property History](https://legacydocs.hubspot.com/docs/methods/deals/get-all-deals) \(Client-Side Incremental\)
- [Subscription Changes](https://developers.hubspot.com/docs/methods/email/get_subscriptions_timeline) \(Incremental\)
- [Tickets](https://developers.hubspot.com/docs/api/crm/tickets) \(Incremental\)
- [Ticket Pipelines](https://developers.hubspot.com/docs/api/crm/pipelines) \(Client-Side Incremental\)
- [Workflows](https://legacydocs.hubspot.com/docs/methods/workflows/v3/get_workflows) \(Client-Side Incremental\)
- [ContactsWebAnalytics](https://developers.hubspot.com/docs/api/events/web-analytics) \(Incremental\)
- [CompaniesWebAnalytics](https://developers.hubspot.com/docs/api/events/web-analytics) \(Incremental\)
- [DealsWebAnalytics](https://developers.hubspot.com/docs/api/events/web-analytics) \(Incremental\)
- [TicketsWebAnalytics](https://developers.hubspot.com/docs/api/events/web-analytics) \(Incremental\)
- [EngagementsCallsWebAnalytics](https://developers.hubspot.com/docs/api/events/web-analytics) \(Incremental\)
- [EngagementsEmailsWebAnalytics](https://developers.hubspot.com/docs/api/events/web-analytics) \(Incremental\)
- [EngagementsMeetingsWebAnalytics](https://developers.hubspot.com/docs/api/events/web-analytics) \(Incremental\)
- [EngagementsNotesWebAnalytics](https://developers.hubspot.com/docs/api/events/web-analytics) \(Incremental\)
- [EngagementsTasksWebAnalytics](https://developers.hubspot.com/docs/api/events/web-analytics) \(Incremental\)
- [GoalsWebAnalytics](https://developers.hubspot.com/docs/api/events/web-analytics) \(Incremental\)
- [LineItemsWebAnalytics](https://developers.hubspot.com/docs/api/events/web-analytics) \(Incremental\)
- [ProductsWebAnalytics](https://developers.hubspot.com/docs/api/events/web-analytics) \(Incremental\)

### Entity-Relationship Diagram (ERD)
<EntityRelationshipDiagram></EntityRelationshipDiagram>

### Notes on the `property_history` streams

`Property_history` streams can be synced using an `Incremental` sync mode, which uses a cursor timestamp to determine which records have been updated since the previous sync. Within these streams, some fields types (ex. `CALCULATED` type) will always have a cursor timstamp that mirrors the time of the latest sync. This results in each sync including many more records than were necessarily changed since the previous sync.

### Notes on the `engagements` stream

1. Objects in the `engagements` stream can have one of the following types: `note`, `email`, `task`, `meeting`, `call`. Depending on the type of engagement, different properties are set for that object in the `engagements_metadata` table in the destination:

- A `call` engagement has a corresponding `engagements_metadata` object with non-null values in the `toNumber`, `fromNumber`, `status`, `externalId`, `durationMilliseconds`, `externalAccountId`, `recordingUrl`, `body`, and `disposition` columns.
- An `email` engagement has a corresponding `engagements_metadata` object with non-null values in the `subject`, `html`, and `text` columns. In addition, there will be records in four related tables, `engagements_metadata_from`, `engagements_metadata_to`, `engagements_metadata_cc`, `engagements_metadata_bcc`.
- A `meeting` engagement has a corresponding `engagements_metadata` object with non-null values in the `body`, `startTime`, `endTime`, and `title` columns.
- A `note` engagement has a corresponding `engagements_metadata` object with non-null values in the `body` column.
- A `task` engagement has a corresponding `engagements_metadata` object with non-null values in the `body`, `status`, and `forObjectType` columns.

2. The `engagements` stream uses two different APIs based on the length of time since the last sync and the number of records which Airbyte hasn't yet synced.

- **EngagementsRecent** if the following two criteria are met:
  - The last sync was performed within the last 30 days
  - Fewer than 10,000 records are being synced
- **EngagementsAll** if either of these criteria are not met.

Because of this, the `engagements` stream can be slow to sync if it hasn't synced within the last 30 days and/or is generating large volumes of new data. To accommodate for this limitation, we recommend scheduling more frequent syncs.

### Notes on the `Forms` and `Form Submissions` stream

This stream only syncs marketing forms. If you need other forms types, sync `Contacts Form Submissions`.

### Notes on the `Custom CRM` Objects

Custom CRM Objects and Custom Web Analytics will appear as streams available for sync, alongside the standard objects listed above.

If you set up your connections before April 15th, 2023 (on Airbyte Cloud) or before 0.8.0 (OSS) then you'll need to do some additional work to sync custom CRM objects.

First you need to give the connector some additional permissions:

- **If you are using OAuth on Airbyte Cloud** go to the Hubspot source settings page in the Airbyte UI and re-authenticate via OAuth to allow Airbyte the permissions to access custom objects.

- **If you are using OAuth on OSS or Private App auth** go into the Hubspot UI where you created your Private App or OAuth application and add the `crm.objects.custom.read` scope to your app's scopes. See HubSpot's instructions [here](https://developers.hubspot.com/docs/api/working-with-oauth#scopes).

Then, go to the schema tab of your connection and click **refresh source schema** to pull in those new streams for syncing.

## Limitations & Troubleshooting

<details>
<summary>
Expand to see details about Hubspot connector limitations and troubleshooting.
</summary>

### Rate limiting

The connector is restricted by normal HubSpot [rate limitations](https://legacydocs.hubspot.com/apps/api_guidelines).

| Product tier                | Limits                                  |
| :-------------------------- | :-------------------------------------- |
| `Free & Starter`            | Burst: 100/10 seconds, Daily: 250,000   |
| `Professional & Enterprise` | Burst: 150/10 seconds, Daily: 500,000   |
| `API add-on (any tier)`     | Burst: 200/10 seconds, Daily: 1,000,000 |

### Custom properties sync slowly

If you use [custom properties](https://knowledge.hubspot.com/properties/create-and-edit-properties) in HubSpot, syncs take longer. Airbyte doesn't alert you to the presence of custom properties, but you can check if you're using them with HubSpot's UI.

### Troubleshooting

- **Enabling streams:** Some streams, such as `workflows`, need to be enabled before they can be read using a connector authenticated using an `API Key`. If reading a stream that is not enabled, a log message returned to the output and the sync operation will only sync the other streams available.

  Example of the output message when trying to read `workflows` stream with missing permissions for the `API Key`:

  ```json
  {
    "type": "LOG",
    "log": {
      "level": "WARN",
      "message": "Stream `workflows` cannot be proceed. This API Key (EXAMPLE_API_KEY) does not have proper permissions! (requires any of [automation-access])"
    }
  }
  ```

- **Hubspot object labels** In Hubspot, a label can be applied to a stream that differs from the original API name of the stream. Hubspot's UI shows the label of the stream, whereas Airbyte shows the name of the stream. If you are having issues seeing a particular stream your user should have access to, search for the `name` of the Hubspot object instead.

- **Unnesting top level properties**: Since version 1.5.0, in order to offer users access to nested fields, we also denest the top-level fields into individual fields in the destination. This is most commonly observed in the `properties` field, which is now split into each attribute in the destination.

  For instance:

  ```json
  {
    "id": 1,
    "updatedAt": "2020-01-01",
    "properties": {
      "hs_note_body": "World's best boss",
      "hs_created_by": "Michael Scott"
    }
  }
  ```

  becomes

  ```json
  {
    "id": 1,
    "updatedAt": "2020-01-01",
    "properties": {
      "hs_note_body": "World's best boss",
      "hs_created_by": "Michael Scott"
    },
    "properties_hs_note_body": "World's best boss",
    "properties_hs_created_by": "Michael Scott"
  }
  ```

- **403 Forbidden Error**

  - Hubspot has **scopes** for each API call.
  - Each stream is tied to a scope and will need access to that scope to sync data.
  - Review the Hubspot OAuth scope documentation [here](https://developers.hubspot.com/docs/api/working-with-oauth#scopes).
  - Additional permissions:

    `feedback_submissions`: Service Hub Professional account

    `marketing_emails`: Market Hub Starter account

    `workflows`: Sales, Service, and Marketing Hub Professional accounts

- Check out common troubleshooting issues for the Hubspot source connector on our [Airbyte Forum](https://github.com/airbytehq/airbyte/discussions).

</details>

## Changelog

<details>
  <summary>Expand to review</summary>

| Version     | Date       | Pull Request                                             | Subject                                                                                                                                                                                                                      |
|:------------|:-----------|:---------------------------------------------------------|:-----------------------------------------------------------------------------------------------------------------------------------------------------------------------------------------------------------------------------|
<<<<<<< HEAD
| 6.0.5 | 2025-10-06 | [66480](https://github.com/airbytehq/airbyte/pull/66480) | Add missing fields in Marketing Emails stream for Avro/Parquet conversions |
=======
| 6.0.5 | 2025-10-07 | [67400](https://github.com/airbytehq/airbyte/pull/67400) | Update dependencies |
>>>>>>> df91af5d
| 6.0.4 | 2025-09-30 | [66409](https://github.com/airbytehq/airbyte/pull/66409) | Update dependencies |
| 6.0.3 | 2025-09-25 | [66700](https://github.com/airbytehq/airbyte/pull/66700) | Revert to 6.0.1 |
| 6.0.2 | 2025-09-12 | [65947](https://github.com/airbytehq/airbyte/pull/65947) | Set fallback target type to 'string' for numbers and booleans |
| 6.0.1 | 2025-09-09 | [66100](https://github.com/airbytehq/airbyte/pull/66100) | Update dependencies |
| 6.0.0 | 2025-08-28 | [65100](https://github.com/airbytehq/airbyte/pull/65100) | Migrate Marketing Emails stream from deprecated v1 API to v3 API. Breaking change requires stream reset. This change also enables incremental syncs for `marketing_emails` stream. |
| 5.8.20 | 2025-08-25 | [65513](https://github.com/airbytehq/airbyte/pull/65513) | Add missing datetime format |
| 5.8.19 | 2025-08-23 | [65327](https://github.com/airbytehq/airbyte/pull/65327) | Update dependencies |
| 5.8.18 | 2025-08-09 | [64603](https://github.com/airbytehq/airbyte/pull/64603) | Update dependencies |
| 5.8.17 | 2025-08-02 | [64197](https://github.com/airbytehq/airbyte/pull/64197) | Update dependencies |
| 5.8.16 | 2025-07-26 | [63898](https://github.com/airbytehq/airbyte/pull/63898) | Update dependencies |
| 5.8.15 | 2025-07-21 | [63341](https://github.com/airbytehq/airbyte/pull/63341) | Bump memory on Discover to 1GB |
| 5.8.14 | 2025-07-19 | [63499](https://github.com/airbytehq/airbyte/pull/63499) | Update dependencies |
| 5.8.13 | 2025-07-12 | [63115](https://github.com/airbytehq/airbyte/pull/63115) | Update dependencies |
| 5.8.12 | 2025-07-08 | [62866](https://github.com/airbytehq/airbyte/pull/62866) | Handle non-numeric values in fields with declared numeric type |
| 5.8.11 | 2025-07-07 | [62838](https://github.com/airbytehq/airbyte/pull/62838) | Promoting release candidate 5.8.11-rc.1 to a main version. |
| 5.8.11-rc.1 | 2025-07-02 | [62481](https://github.com/airbytehq/airbyte/pull/62481) | For CRMSearch streams, fix retry behavior for the underlying associations HttpRequester to retry 401 errors |
| 5.8.10      | 2025-06-28 | [62179](https://github.com/airbytehq/airbyte/pull/62179) | Update dependencies |
| 5.8.9       | 2025-06-21 | [61842](https://github.com/airbytehq/airbyte/pull/61842) | Update dependencies |
| 5.8.8       | 2025-06-14 | [60640](https://github.com/airbytehq/airbyte/pull/60640) | Update dependencies |
| 5.8.7       | 2025-06-11 | [61543](https://github.com/airbytehq/airbyte/pull/61543) | Fix pagination for `contacts` and other CRM Search streams when paginating past 10,000 records streams |
| 5.8.6       | 2025-06-10 | [61502](https://github.com/airbytehq/airbyte/pull/61502) | Set cursor based pagination for CRM object streams |
| 5.8.5       | 2025-06-02 | [61326](https://github.com/airbytehq/airbyte/pull/61326) | Additional change for millisecond float timestamps |
| 5.8.4       | 2025-05-30 | [61013](https://github.com/airbytehq/airbyte/pull/61013) | Fix Typo |
| 5.8.3       | 2025-05-30 | [61007](https://github.com/airbytehq/airbyte/pull/61007) | Bump memory on Check to 1600mi |
| 5.8.2       | 2025-05-29 | [60962](https://github.com/airbytehq/airbyte/pull/60962) | Fix bug to allow millisecond timestamps coming in as a float string to be parsed into a datetime. |
| 5.8.1       | 2025-05-28 | [60937](https://github.com/airbytehq/airbyte/pull/60937) | Retry 401 Unauthorized errors since token might have just expired. |
| 5.8.0       | 2025-05-28 | [60855](https://github.com/airbytehq/airbyte/pull/60855) | Migrate to manifest-only |
| 5.7.0 | 2025-05-27 | [60919](https://github.com/airbytehq/airbyte/pull/60919) | Promoting release candidate 5.7.0-rc.2 to a main version. |
| 5.7.0-rc.2 | 2025-05-23 | [60881](https://github.com/airbytehq/airbyte/pull/60881) | Ignore 403 errors for dynamic streams to prevent sync failures                                                                                                                                                               |
| 5.7.0-rc.1 | 2025-05-22 | [60830](https://github.com/airbytehq/airbyte/pull/60830) | Migrate CustomObjects streams                                                                                                                                                                                                |
| 5.6.0      | 2025-05-21 | [59727](https://github.com/airbytehq/airbyte/pull/60338) | Migrate CRM search streams: contacts, deal_splits, leads, tickets                                                                                                                                                            |
| 5.5.0      | 2025-05-21 | [60812](https://github.com/airbytehq/airbyte/pull/60812) | Migrate CRM search companies stream                                                                                                                                                                                          |
| 5.4.0      | 2025-05-20 | [59727](https://github.com/airbytehq/airbyte/pull/59727) | Migrate CRM object streams: goals, product, line_items                                                                                                                                                                       |
| 5.3.0      | 2025-05-16 | [60249](https://github.com/airbytehq/airbyte/pull/60249) | Migrate engagements_calls, engagements_emails, engagements_meetings, engagements_notes, engagements_tasks to low code                                                                                                        |
| 5.2.0      | 2025-05-15 | [60306](https://github.com/airbytehq/airbyte/pull/60306) | Promoting release candidate 5.2.0-rc.1 to a main version.                                                                                                                                                                    |
| 5.2.0-rc.1 | 2025-05-14 | [59127](https://github.com/airbytehq/airbyte/pull/59127) | Migrate deals to low code                                                                                                                                                                                                    |
| 5.1.0      | 2025-05-14 | [60276](https://github.com/airbytehq/airbyte/pull/60276) | Promoting release candidate 5.1.0-rc.1 to a main version.                                                                                                                                                                    |
| 5.1.0-rc.1 | 2025-05-13 | [58105](https://github.com/airbytehq/airbyte/pull/58105) | Migrate deals_archived, forms, form_submissions, owners, owners_archived to low-code                                                                                                                                         |
| 5.0.0      | 2025-05-12 | [59673](https://github.com/airbytehq/airbyte/pull/59673) | Deprecate contacts_form_submissions, contacts_list_memberships, contacts_merged_audit streams which are not supported in Hubspot's V3 API. Update contact_lists to use V3 API.                                               |
| 4.12.2     | 2025-05-09 | [59755](https://github.com/airbytehq/airbyte/pull/59755) | Add missing cursor format for workflows stream state migration                                                                                                                                                               |
| 4.12.1     | 2025-05-10 | [59810](https://github.com/airbytehq/airbyte/pull/59810) | Update dependencies                                                                                                                                                                                                          |
| 4.12.0     | 2025-05-09 | [58592](https://github.com/airbytehq/airbyte/pull/58592) | Migrate incremental streams: email_events, engagements, subscription_changes                                                                                                                                                 |
| 4.11.0     | 2025-05-07 | [59216](https://github.com/airbytehq/airbyte/pull/59216) | Migrate workflows to low code                                                                                                                                                                                                |
| 4.10.0     | 2025-05-07 | [59195](https://github.com/airbytehq/airbyte/pull/59195) | Migrate deal_pipelines to low code                                                                                                                                                                                           |
| 4.9.0      | 2025-05-07 | [58135](https://github.com/airbytehq/airbyte/pull/58135) | Migrate campaigns to low code                                                                                                                                                                                                |
| 4.8.0      | 2025-05-06 | [59693](https://github.com/airbytehq/airbyte/pull/59693) | Promoting release candidate 4.8.0-rc.1 to a main version.                                                                                                                                                                    |
| 4.8.0-rc.1 | 2025-04-30 | [58092](https://github.com/airbytehq/airbyte/pull/58092) | Migrate companies_property_history, contacts_property_history and deals_property_history to low code                                                                                                                         |
| 4.7.0      | 2025-04-30 | [59165](https://github.com/airbytehq/airbyte/pull/59165) | Promoting release candidate 4.7.0-rc.2 to a main version.                                                                                                                                                                    |
| 4.7.0-rc.2 | 2025-04-28 | [59118](https://github.com/airbytehq/airbyte/pull/59118) | Add empty string state migration                                                                                                                                                                                             |
| 4.7.0-rc.1 | 2025-04-23 | [58083](https://github.com/airbytehq/airbyte/pull/58083) | Migrate ticket_pipelines to low code                                                                                                                                                                                         |
| 4.6.4      | 2025-04-22 | [58138](https://github.com/airbytehq/airbyte/pull/58138) | Use short-hand custom object type name path for custom object streams.                                                                                                                                                       |
| 4.6.3      | 2025-04-19 | [58226](https://github.com/airbytehq/airbyte/pull/58226) | Update dependencies                                                                                                                                                                                                          |
| 4.6.2      | 2025-04-18 | [58137](https://github.com/airbytehq/airbyte/pull/58137) | Promoting release candidate 4.6.2-rc.1 to a main version.                                                                                                                                                                    |
| 4.6.2-rc.1 | 2025-04-13 | [57534](https://github.com/airbytehq/airbyte/pull/57534) | Migrate marketing_emails and email_subscriptions to low code                                                                                                                                                                 |
| 4.6.1      | 2025-04-12 | [57694](https://github.com/airbytehq/airbyte/pull/57694) | Update dependencies                                                                                                                                                                                                          |
| 4.6.0      | 2025-04-11 | [57572](https://github.com/airbytehq/airbyte/pull/57572) | Promoting release candidate 4.6.0-rc.1 to a main version.                                                                                                                                                                    |
| 4.6.0-rc.1 | 2025-03-31 | [56919](https://github.com/airbytehq/airbyte/pull/56919) | Update CDK to v6                                                                                                                                                                                                             |
| 4.5.6      | 2025-03-29 | [56647](https://github.com/airbytehq/airbyte/pull/56647) | Update dependencies                                                                                                                                                                                                          |
| 4.5.5      | 2025-03-26 | [56416](https://github.com/airbytehq/airbyte/pull/56416) | Disabled `blog_comment` and `all` form-types for `Forms` and `FormSubmissions` stream                                                                                                                                        |
| 4.5.4      | 2025-03-25 | [55822](https://github.com/airbytehq/airbyte/pull/55822) | add userIdIncludingInactive to owners and owners_archived streams                                                                                                                                                            |
| 4.5.3      | 2025-03-24 | [52729](https://github.com/airbytehq/airbyte/pull/55245) | Add conversionId to `form_submissions` schema                                                                                                                                                                                |
| 4.5.2      | 2024-12-14 | [48480](https://github.com/airbytehq/airbyte/pull/49141) | Improves Forms stream by adding the formTypes query parameter to support all form types. This enhancement also propagates to the FormSubmission stream.                                                                      |
| 4.5.1      | 2025-03-22 | [53818](https://github.com/airbytehq/airbyte/pull/53818) | Update dependencies                                                                                                                                                                                                          |
| 4.5.0      | 2025-03-10 | [54177](https://github.com/airbytehq/airbyte/pull/54177) | Add option to cast fields from stream json schema per list of fields                                                                                                                                                         |
| 4.4.9      | 2025-02-01 | [52729](https://github.com/airbytehq/airbyte/pull/52729) | Update dependencies                                                                                                                                                                                                          |
| 4.4.8      | 2025-01-25 | [52295](https://github.com/airbytehq/airbyte/pull/52295) | Update dependencies                                                                                                                                                                                                          |
| 4.4.7      | 2025-01-11 | [51146](https://github.com/airbytehq/airbyte/pull/51146) | Update dependencies                                                                                                                                                                                                          |
| 4.4.6      | 2025-01-04 | [50898](https://github.com/airbytehq/airbyte/pull/50898) | Update dependencies                                                                                                                                                                                                          |
| 4.4.5      | 2024-12-28 | [50669](https://github.com/airbytehq/airbyte/pull/50669) | Update dependencies                                                                                                                                                                                                          |
| 4.4.4      | 2024-12-21 | [50138](https://github.com/airbytehq/airbyte/pull/50138) | Update dependencies                                                                                                                                                                                                          |
| 4.4.3      | 2024-12-14 | [48984](https://github.com/airbytehq/airbyte/pull/48984) | Update dependencies                                                                                                                                                                                                          |
| 4.4.2      | 2024-12-10 | [48480](https://github.com/airbytehq/airbyte/pull/48480) | Adds individual read scopes to LineItems Stream                                                                                                                                                                              |
| 4.4.1      | 2024-11-25 | [48662](https://github.com/airbytehq/airbyte/pull/48662) | Starting with this version, the Docker image is now rootless. Please note that this and future versions will not be compatible with Airbyte versions earlier than 0.64                                                       |
| 4.4.0      | 2024-11-18 | [48548](https://github.com/airbytehq/airbyte/pull/48548) | Promoting release candidate 4.4.0-rc.1 to a main version.                                                                                                                                                                    |
| 4.4.0-rc.1 | 2024-11-18 | [48472](https://github.com/airbytehq/airbyte/pull/48472) | Adds support to maintain use of legacy fields for `Contacts`, `Deals`, and `DealsArchived` streams: `hs_lifecyclestage_{stage_id}_date`, `hs_date_entered_{stage_id}`, `hs_date_exited_{stage_id}`, `hs_time_in_{stage_id}`. |
| 4.3.0      | 2024-11-15 | [44481](https://github.com/airbytehq/airbyte/pull/44481) | Add `Leads` stream                                                                                                                                                                                                           |
| 4.2.26     | 2024-11-04 | [48199](https://github.com/airbytehq/airbyte/pull/48199) | Update dependencies                                                                                                                                                                                                          |
| 4.2.25     | 2024-10-29 | [47028](https://github.com/airbytehq/airbyte/pull/47028) | Update dependencies                                                                                                                                                                                                          |
| 4.2.24     | 2024-10-12 | [46827](https://github.com/airbytehq/airbyte/pull/46827) | Update dependencies                                                                                                                                                                                                          |
| 4.2.23     | 2024-10-05 | [46494](https://github.com/airbytehq/airbyte/pull/46494) | Update dependencies                                                                                                                                                                                                          |
| 4.2.22     | 2024-09-28 | [46160](https://github.com/airbytehq/airbyte/pull/46160) | Update dependencies                                                                                                                                                                                                          |
| 4.2.21     | 2024-09-23 | [42688](https://github.com/airbytehq/airbyte/pull/44899) | Fix incremental search to use primary key as placeholder instead of lastModifiedDate                                                                                                                                         |
| 4.2.20     | 2024-09-21 | [45753](https://github.com/airbytehq/airbyte/pull/45753) | Update dependencies                                                                                                                                                                                                          |
| 4.2.19     | 2024-09-14 | [45018](https://github.com/airbytehq/airbyte/pull/45018) | Update dependencies                                                                                                                                                                                                          |
| 4.2.18     | 2024-08-24 | [43762](https://github.com/airbytehq/airbyte/pull/43762) | Update dependencies                                                                                                                                                                                                          |
| 4.2.17     | 2024-08-21 | [44538](https://github.com/airbytehq/airbyte/pull/44538) | Fix issue with CRM search streams when they have no `associations`                                                                                                                                                           |
| 4.2.16     | 2024-08-20 | [42919](https://github.com/airbytehq/airbyte/pull/42919) | Add support for Deal Splits                                                                                                                                                                                                  |
| 4.2.15     | 2024-08-08 | [43381](https://github.com/airbytehq/airbyte/pull/43381) | Fix associations retrieval for Engagements streams (calls, meetings, notes, tasks, emails) in Incremental with existing state                                                                                                |
| 4.2.14     | 2024-07-27 | [42688](https://github.com/airbytehq/airbyte/pull/42688) | Update dependencies                                                                                                                                                                                                          |
| 4.2.13     | 2024-07-20 | [42264](https://github.com/airbytehq/airbyte/pull/42264) | Update dependencies                                                                                                                                                                                                          |
| 4.2.12     | 2024-07-13 | [41766](https://github.com/airbytehq/airbyte/pull/41766) | Update dependencies                                                                                                                                                                                                          |
| 4.2.11     | 2024-07-10 | [41558](https://github.com/airbytehq/airbyte/pull/41558) | Update dependencies                                                                                                                                                                                                          |
| 4.2.10     | 2024-07-09 | [41286](https://github.com/airbytehq/airbyte/pull/41286) | Update dependencies                                                                                                                                                                                                          |
| 4.2.9      | 2024-07-08 | [41045](https://github.com/airbytehq/airbyte/pull/41045) | Use latest `CDK` version possible                                                                                                                                                                                            |
| 4.2.8      | 2024-07-06 | [40923](https://github.com/airbytehq/airbyte/pull/40923) | Update dependencies                                                                                                                                                                                                          |
| 4.2.7      | 2024-06-25 | [40441](https://github.com/airbytehq/airbyte/pull/40441) | Update dependencies                                                                                                                                                                                                          |
| 4.2.6      | 2024-06-22 | [40126](https://github.com/airbytehq/airbyte/pull/40126) | Update dependencies                                                                                                                                                                                                          |
| 4.2.5      | 2024-06-17 | [39432](https://github.com/airbytehq/airbyte/pull/39432) | Remove references to deprecated state method                                                                                                                                                                                 |
| 4.2.4      | 2024-06-10 | [38800](https://github.com/airbytehq/airbyte/pull/38800) | Retry hubspot _parse_and_handle_errors on JSON decode errors                                                                                                                                                                 |
| 4.2.3      | 2024-06-06 | [39314](https://github.com/airbytehq/airbyte/pull/39314) | Added missing schema types for the `Workflows` stream schema                                                                                                                                                                 |
| 4.2.2      | 2024-06-04 | [38981](https://github.com/airbytehq/airbyte/pull/38981) | [autopull] Upgrade base image to v1.2.1                                                                                                                                                                                      |
| 4.2.1      | 2024-05-30 | [38024](https://github.com/airbytehq/airbyte/pull/38024) | etry when attempting to get scopes                                                                                                                                                                                           |
| 4.2.0      | 2024-05-24 | [38049](https://github.com/airbytehq/airbyte/pull/38049) | Add resumable full refresh support to `contacts_form_submissions` and `contacts_merged_audit` streams                                                                                                                        |
| 4.1.5      | 2024-05-17 | [38243](https://github.com/airbytehq/airbyte/pull/38243) | Replace AirbyteLogger with logging.Logger                                                                                                                                                                                    |
| 4.1.4      | 2024-05-16 | [38286](https://github.com/airbytehq/airbyte/pull/38286) | Added default schema normalization for the  `Tickets` stream, to ensure the data types                                                                                                                                       |
| 4.1.3      | 2024-05-13 | [38128](https://github.com/airbytehq/airbyte/pull/38128) | contacts_list_memberships as semi-incremental stream                                                                                                                                                                         |
| 4.1.2      | 2024-04-24 | [36642](https://github.com/airbytehq/airbyte/pull/36642) | Schema descriptions and CDK 0.80.0                                                                                                                                                                                           |
| 4.1.1      | 2024-04-11 | [35945](https://github.com/airbytehq/airbyte/pull/35945) | Add integration tests                                                                                                                                                                                                        |
| 4.1.0      | 2024-03-27 | [36541](https://github.com/airbytehq/airbyte/pull/36541) | Added test configuration features, fixed type hints                                                                                                                                                                          |
| 4.0.0      | 2024-03-10 | [35662](https://github.com/airbytehq/airbyte/pull/35662) | Update `Deals Property History` and `Companies Property History` schemas                                                                                                                                                     |
| 3.3.0      | 2024-02-16 | [34597](https://github.com/airbytehq/airbyte/pull/34597) | Make start date not required, sync all data from default value if it's not provided                                                                                                                                          |
| 3.2.0      | 2024-02-15 | [35328](https://github.com/airbytehq/airbyte/pull/35328) | Add mailingIlsListsIncluded and mailingIlsListsExcluded fields to Marketing emails stream schema                                                                                                                             |
| 3.1.1      | 2024-02-12 | [35165](https://github.com/airbytehq/airbyte/pull/35165) | Manage dependencies with Poetry.                                                                                                                                                                                             |
| 3.1.0      | 2024-02-05 | [34829](https://github.com/airbytehq/airbyte/pull/34829) | Add `Contacts Form Submissions` stream                                                                                                                                                                                       |
| 3.0.1      | 2024-01-29 | [34635](https://github.com/airbytehq/airbyte/pull/34635) | Fix pagination for `CompaniesPropertyHistory` stream                                                                                                                                                                         |
| 3.0.0      | 2024-01-25 | [34492](https://github.com/airbytehq/airbyte/pull/34492) | Update `marketing_emails` stream schema                                                                                                                                                                                      |
| 2.0.2      | 2023-12-15 | [33844](https://github.com/airbytehq/airbyte/pull/33844) | Make property_history PK combined to support Incremental/Deduped sync type                                                                                                                                                   |
| 2.0.1      | 2023-12-15 | [33527](https://github.com/airbytehq/airbyte/pull/33527) | Make query string calculated correctly for PropertyHistory streams to avoid 414 HTTP Errors                                                                                                                                  |
| 2.0.0      | 2023-12-08 | [33266](https://github.com/airbytehq/airbyte/pull/33266) | Add ContactsPropertyHistory, CompaniesPropertyHistory, DealsPropertyHistory streams                                                                                                                                          |
| 1.9.0      | 2023-12-04 | [33042](https://github.com/airbytehq/airbyte/pull/33042) | Add Web Analytics streams                                                                                                                                                                                                    |
| 1.8.0      | 2023-11-23 | [32778](https://github.com/airbytehq/airbyte/pull/32778) | Extend `PropertyHistory` stream to support incremental sync                                                                                                                                                                  |
| 1.7.0      | 2023-11-01 | [32035](https://github.com/airbytehq/airbyte/pull/32035) | Extend the `Forms` stream schema                                                                                                                                                                                             |
| 1.6.1      | 2023-10-20 | [31644](https://github.com/airbytehq/airbyte/pull/31644) | Base image migration: remove Dockerfile and use the python-connector-base image                                                                                                                                              |
| 1.6.0      | 2023-10-19 | [31606](https://github.com/airbytehq/airbyte/pull/31606) | Add new field `aifeatures` to the `marketing emails` stream schema                                                                                                                                                           |
| 1.5.1      | 2023-10-04 | [31050](https://github.com/airbytehq/airbyte/pull/31050) | Add type transformer for `Engagements` stream                                                                                                                                                                                |
| 1.5.0      | 2023-09-11 | [30322](https://github.com/airbytehq/airbyte/pull/30322) | Unnest stream schemas                                                                                                                                                                                                        |
| 1.4.1      | 2023-08-22 | [29715](https://github.com/airbytehq/airbyte/pull/29715) | Fix python package configuration stream                                                                                                                                                                                      |
| 1.4.0      | 2023-08-11 | [29249](https://github.com/airbytehq/airbyte/pull/29249) | Add `OwnersArchived` stream                                                                                                                                                                                                  |
| 1.3.3      | 2023-08-10 | [29248](https://github.com/airbytehq/airbyte/pull/29248) | Specify `threadId` in `engagements` stream to type string                                                                                                                                                                    |
| 1.3.2      | 2023-08-10 | [29326](https://github.com/airbytehq/airbyte/pull/29326) | Add primary keys to streams `ContactLists` and `PropertyHistory`                                                                                                                                                             |
| 1.3.1      | 2023-08-08 | [29211](https://github.com/airbytehq/airbyte/pull/29211) | Handle 400 and 403 errors without interruption of the sync                                                                                                                                                                   |
| 1.3.0      | 2023-08-01 | [28909](https://github.com/airbytehq/airbyte/pull/28909) | Add handling of source connection errors                                                                                                                                                                                     |
| 1.2.0      | 2023-07-27 | [27091](https://github.com/airbytehq/airbyte/pull/27091) | Add new stream `ContactsMergedAudit`                                                                                                                                                                                         |
| 1.1.2      | 2023-07-27 | [28558](https://github.com/airbytehq/airbyte/pull/28558) | Improve error messages during connector setup                                                                                                                                                                                |
| 1.1.1      | 2023-07-25 | [28705](https://github.com/airbytehq/airbyte/pull/28705) | Fix retry handler for token expired error                                                                                                                                                                                    |
| 1.1.0      | 2023-07-18 | [28349](https://github.com/airbytehq/airbyte/pull/28349) | Add unexpected fields in schemas of streams `email_events`, `email_subscriptions`, `engagements`, `campaigns`                                                                                                                |
| 1.0.1      | 2023-06-23 | [27658](https://github.com/airbytehq/airbyte/pull/27658) | Use fully qualified name to retrieve custom objects                                                                                                                                                                          |
| 1.0.0      | 2023-06-08 | [27161](https://github.com/airbytehq/airbyte/pull/27161) | Fix increment sync for engagements stream, 'Recent' API is used for recent syncs of last recent 30 days and less than 10k records, otherwise full sync if performed by 'All' API                                             |
| 0.9.0      | 2023-06-26 | [27726](https://github.com/airbytehq/airbyte/pull/27726) | License Update: Elv2                                                                                                                                                                                                         |
| 0.8.4      | 2023-05-17 | [25667](https://github.com/airbytehq/airbyte/pull/26082) | Fixed bug with wrong parsing of boolean encoded like "false" parsed as True                                                                                                                                                  |
| 0.8.3      | 2023-05-31 | [26831](https://github.com/airbytehq/airbyte/pull/26831) | Remove authSpecification from connector specification in favour of advancedAuth                                                                                                                                              |
| 0.8.2      | 2023-05-16 | [26418](https://github.com/airbytehq/airbyte/pull/26418) | Add custom availability strategy which catches permission errors from parent streams                                                                                                                                         |
| 0.8.1      | 2023-05-29 | [26719](https://github.com/airbytehq/airbyte/pull/26719) | Handle issue when `state` value is literally `"" (empty str)`                                                                                                                                                                |
| 0.8.0      | 2023-04-10 | [16032](https://github.com/airbytehq/airbyte/pull/16032) | Add new stream `Custom Object`                                                                                                                                                                                               |
| 0.7.0      | 2023-04-10 | [24450](https://github.com/airbytehq/airbyte/pull/24450) | Add new stream `Goals`                                                                                                                                                                                                       |
| 0.6.2      | 2023-04-28 | [25667](https://github.com/airbytehq/airbyte/pull/25667) | Fix bug with `Invalid Date` like `2000-00-00T00:00:00Z` while settip up the connector                                                                                                                                        |
| 0.6.1      | 2023-04-10 | [21423](https://github.com/airbytehq/airbyte/pull/21423) | Update scope for `DealPipelines` stream to only `crm.objects.contacts.read`                                                                                                                                                  |
| 0.6.0      | 2023-04-07 | [24980](https://github.com/airbytehq/airbyte/pull/24980) | Add new stream `DealsArchived`                                                                                                                                                                                               |
| 0.5.2      | 2023-04-07 | [24915](https://github.com/airbytehq/airbyte/pull/24915) | Fix field key parsing (replace whitespace with uderscore)                                                                                                                                                                    |
| 0.5.1      | 2023-04-05 | [22982](https://github.com/airbytehq/airbyte/pull/22982) | Specified date formatting in specification                                                                                                                                                                                   |
| 0.5.0      | 2023-03-30 | [24711](https://github.com/airbytehq/airbyte/pull/24711) | Add incremental sync support for `campaigns`, `deal_pipelines`, `ticket_pipelines`, `forms`, `form_submissions`, `form_submissions`, `workflows`, `owners`                                                                   |
| 0.4.0      | 2023-03-31 | [22910](https://github.com/airbytehq/airbyte/pull/22910) | Add `email_subscriptions` stream                                                                                                                                                                                             |
| 0.3.4      | 2023-03-28 | [24641](https://github.com/airbytehq/airbyte/pull/24641) | Convert to int only numeric values                                                                                                                                                                                           |
| 0.3.3      | 2023-03-27 | [24591](https://github.com/airbytehq/airbyte/pull/24591) | Fix pagination for `marketing emails` stream                                                                                                                                                                                 |
| 0.3.2      | 2023-02-07 | [22479](https://github.com/airbytehq/airbyte/pull/22479) | Turn on default HttpAvailabilityStrategy                                                                                                                                                                                     |
| 0.3.1      | 2023-01-27 | [22009](https://github.com/airbytehq/airbyte/pull/22009) | Set `AvailabilityStrategy` for streams explicitly to `None`                                                                                                                                                                  |
| 0.3.0      | 2022-10-27 | [18546](https://github.com/airbytehq/airbyte/pull/18546) | Sunsetting API Key authentication. `Quotes` stream is no longer available                                                                                                                                                    |
| 0.2.2      | 2022-10-03 | [16914](https://github.com/airbytehq/airbyte/pull/16914) | Fix 403 forbidden error validation                                                                                                                                                                                           |
| 0.2.1      | 2022-09-26 | [17120](https://github.com/airbytehq/airbyte/pull/17120) | Migrate to per-stream state.                                                                                                                                                                                                 |
| 0.2.0      | 2022-09-13 | [16632](https://github.com/airbytehq/airbyte/pull/16632) | Remove Feedback Submissions stream as the one using unstable (beta) API.                                                                                                                                                     |
| 0.1.83     | 2022-09-01 | [16214](https://github.com/airbytehq/airbyte/pull/16214) | Update Tickets, fix missing properties and change how state is updated.                                                                                                                                                      |
| 0.1.82     | 2022-08-18 | [15110](https://github.com/airbytehq/airbyte/pull/15110) | Check if it has a state on search streams before first sync                                                                                                                                                                  |
| 0.1.81     | 2022-08-05 | [15354](https://github.com/airbytehq/airbyte/pull/15354) | Fix `Deals` stream schema                                                                                                                                                                                                    |
| 0.1.80     | 2022-08-01 | [15156](https://github.com/airbytehq/airbyte/pull/15156) | Fix 401 error while retrieving associations using OAuth                                                                                                                                                                      |
| 0.1.79     | 2022-07-28 | [15144](https://github.com/airbytehq/airbyte/pull/15144) | Revert v0.1.78 due to permission issues                                                                                                                                                                                      |
| 0.1.78     | 2022-07-28 | [15099](https://github.com/airbytehq/airbyte/pull/15099) | Fix to fetch associations when using incremental mode                                                                                                                                                                        |
| 0.1.77     | 2022-07-26 | [15035](https://github.com/airbytehq/airbyte/pull/15035) | Make PropertyHistory stream read historic data not limited to 30 days                                                                                                                                                        |
| 0.1.76     | 2022-07-25 | [14999](https://github.com/airbytehq/airbyte/pull/14999) | Partially revert changes made in v0.1.75                                                                                                                                                                                     |
| 0.1.75     | 2022-07-18 | [14744](https://github.com/airbytehq/airbyte/pull/14744) | Remove override of private CDK method                                                                                                                                                                                        |
| 0.1.74     | 2022-07-25 | [14412](https://github.com/airbytehq/airbyte/pull/14412) | Add private app authentication                                                                                                                                                                                               |
| 0.1.73     | 2022-07-13 | [14666](https://github.com/airbytehq/airbyte/pull/14666) | Decrease number of http requests made, disable Incremental mode for PropertyHistory stream                                                                                                                                   |
| 0.1.72     | 2022-06-24 | [14054](https://github.com/airbytehq/airbyte/pull/14054) | Extended error logging                                                                                                                                                                                                       |
| 0.1.71     | 2022-06-24 | [14102](https://github.com/airbytehq/airbyte/pull/14102) | Removed legacy `AirbyteSentry` dependency from the code                                                                                                                                                                      |
| 0.1.70     | 2022-06-16 | [13837](https://github.com/airbytehq/airbyte/pull/13837) | Fix the missing data in CRM streams issue                                                                                                                                                                                    |
| 0.1.69     | 2022-06-10 | [13691](https://github.com/airbytehq/airbyte/pull/13691) | Fix the `URI Too Long` issue                                                                                                                                                                                                 |
| 0.1.68     | 2022-06-08 | [13596](https://github.com/airbytehq/airbyte/pull/13596) | Fix for the `property_history` which did not emit records                                                                                                                                                                    |
| 0.1.67     | 2022-06-07 | [13566](https://github.com/airbytehq/airbyte/pull/13566) | Report which scopes are missing to the user                                                                                                                                                                                  |
| 0.1.66     | 2022-06-05 | [13475](https://github.com/airbytehq/airbyte/pull/13475) | Scope `crm.objects.feedback_submissions.read` added for `feedback_submissions` stream                                                                                                                                        |
| 0.1.65     | 2022-06-03 | [13455](https://github.com/airbytehq/airbyte/pull/13455) | Discover only returns streams for which required scopes were granted                                                                                                                                                         |
| 0.1.64     | 2022-06-03 | [13218](https://github.com/airbytehq/airbyte/pull/13218) | Transform `contact_lists` data to comply with schema                                                                                                                                                                         |
| 0.1.63     | 2022-06-02 | [13320](https://github.com/airbytehq/airbyte/pull/13320) | Fix connector incremental state handling                                                                                                                                                                                     |
| 0.1.62     | 2022-06-01 | [13383](https://github.com/airbytehq/airbyte/pull/13383) | Add `line items` to `deals` stream                                                                                                                                                                                           |
| 0.1.61     | 2022-05-25 | [13381](https://github.com/airbytehq/airbyte/pull/13381) | Requests scopes as optional instead of required                                                                                                                                                                              |
| 0.1.60     | 2022-05-25 | [13159](https://github.com/airbytehq/airbyte/pull/13159) | Use RFC3339 datetime                                                                                                                                                                                                         |
| 0.1.59     | 2022-05-10 | [12711](https://github.com/airbytehq/airbyte/pull/12711) | Ensure oauth2.0 token has all needed scopes in "check" command                                                                                                                                                               |
| 0.1.58     | 2022-05-04 | [12482](https://github.com/airbytehq/airbyte/pull/12482) | Update input configuration copy                                                                                                                                                                                              |
| 0.1.57     | 2022-05-04 | [12198](https://github.com/airbytehq/airbyte/pull/12198) | Add deals associations for quotes                                                                                                                                                                                            |
| 0.1.56     | 2022-05-02 | [12515](https://github.com/airbytehq/airbyte/pull/12515) | Extra logs for troubleshooting 403 errors                                                                                                                                                                                    |
| 0.1.55     | 2022-04-28 | [12424](https://github.com/airbytehq/airbyte/pull/12424) | Correct schema for ticket_pipeline stream                                                                                                                                                                                    |
| 0.1.54     | 2022-04-28 | [12335](https://github.com/airbytehq/airbyte/pull/12335) | Mock time slep in unit test s                                                                                                                                                                                                |
| 0.1.53     | 2022-04-20 | [12230](https://github.com/airbytehq/airbyte/pull/12230) | Change spec json to yaml format                                                                                                                                                                                              |
| 0.1.52     | 2022-03-25 | [11423](https://github.com/airbytehq/airbyte/pull/11423) | Add tickets associations to engagements streams                                                                                                                                                                              |
| 0.1.51     | 2022-03-24 | [11321](https://github.com/airbytehq/airbyte/pull/11321) | Fix updated at field non exists issue                                                                                                                                                                                        |
| 0.1.50     | 2022-03-22 | [11266](https://github.com/airbytehq/airbyte/pull/11266) | Fix Engagements Stream Pagination                                                                                                                                                                                            |
| 0.1.49     | 2022-03-17 | [11218](https://github.com/airbytehq/airbyte/pull/11218) | Anchor hyperlink in input configuration                                                                                                                                                                                      |
| 0.1.48     | 2022-03-16 | [11105](https://github.com/airbytehq/airbyte/pull/11105) | Fix float numbers, upd docs                                                                                                                                                                                                  |
| 0.1.47     | 2022-03-15 | [11121](https://github.com/airbytehq/airbyte/pull/11121) | Add partition keys where appropriate                                                                                                                                                                                         |
| 0.1.46     | 2022-03-14 | [10700](https://github.com/airbytehq/airbyte/pull/10700) | Handle 10k+ records reading in Hubspot streams                                                                                                                                                                               |
| 0.1.45     | 2022-03-04 | [10707](https://github.com/airbytehq/airbyte/pull/10707) | Remove stage history from deals stream to increase efficiency                                                                                                                                                                |
| 0.1.44     | 2022-02-24 | [9027](https://github.com/airbytehq/airbyte/pull/9027)   | Add associations companies to deals, ticket and contact stream                                                                                                                                                               |
| 0.1.43     | 2022-02-24 | [10576](https://github.com/airbytehq/airbyte/pull/10576) | Cast timestamp to date/datetime                                                                                                                                                                                              |
| 0.1.42     | 2022-02-22 | [10492](https://github.com/airbytehq/airbyte/pull/10492) | Add `date-time` format to datetime fields                                                                                                                                                                                    |
| 0.1.41     | 2022-02-21 | [10177](https://github.com/airbytehq/airbyte/pull/10177) | Migrate to CDK                                                                                                                                                                                                               |
| 0.1.40     | 2022-02-10 | [10142](https://github.com/airbytehq/airbyte/pull/10142) | Add associations to ticket stream                                                                                                                                                                                            |
| 0.1.39     | 2022-02-10 | [10055](https://github.com/airbytehq/airbyte/pull/10055) | Bug fix: reading not initialized stream                                                                                                                                                                                      |
| 0.1.38     | 2022-02-03 | [9786](https://github.com/airbytehq/airbyte/pull/9786)   | Add new streams for engagements(calls, emails, meetings, notes and tasks)                                                                                                                                                    |
| 0.1.37     | 2022-01-27 | [9555](https://github.com/airbytehq/airbyte/pull/9555)   | Getting form_submission for all forms                                                                                                                                                                                        |
| 0.1.36     | 2022-01-22 | [7784](https://github.com/airbytehq/airbyte/pull/7784)   | Add Property History Stream                                                                                                                                                                                                  |
| 0.1.35     | 2021-12-24 | [9081](https://github.com/airbytehq/airbyte/pull/9081)   | Add Feedback Submissions stream and update Ticket Pipelines stream                                                                                                                                                           |
| 0.1.34     | 2022-01-20 | [9641](https://github.com/airbytehq/airbyte/pull/9641)   | Add more fields for `email_events` stream                                                                                                                                                                                    |
| 0.1.33     | 2022-01-14 | [8887](https://github.com/airbytehq/airbyte/pull/8887)   | More efficient support for incremental updates on Companies, Contact, Deals and Engagement streams                                                                                                                           |
| 0.1.32     | 2022-01-13 | [8011](https://github.com/airbytehq/airbyte/pull/8011)   | Add new stream form_submissions                                                                                                                                                                                              |
| 0.1.31     | 2022-01-11 | [9385](https://github.com/airbytehq/airbyte/pull/9385)   | Remove auto-generated `properties` from `Engagements` stream                                                                                                                                                                 |
| 0.1.30     | 2021-01-10 | [9129](https://github.com/airbytehq/airbyte/pull/9129)   | Created Contacts list memberships streams                                                                                                                                                                                    |
| 0.1.29     | 2021-12-17 | [8699](https://github.com/airbytehq/airbyte/pull/8699)   | Add incremental sync support for `companies`, `contact_lists`, `contacts`, `deals`, `line_items`, `products`, `quotes`, `tickets` streams                                                                                    |
| 0.1.28     | 2021-12-15 | [8429](https://github.com/airbytehq/airbyte/pull/8429)   | Update fields and descriptions                                                                                                                                                                                               |
| 0.1.27     | 2021-12-09 | [8658](https://github.com/airbytehq/airbyte/pull/8658)   | Fix config backward compatibility issue by allowing additional properties in the spec                                                                                                                                        |
| 0.1.26     | 2021-11-30 | [8329](https://github.com/airbytehq/airbyte/pull/8329)   | Remove 'skip_dynamic_fields' config param                                                                                                                                                                                    |
| 0.1.25     | 2021-11-23 | [8216](https://github.com/airbytehq/airbyte/pull/8216)   | Add skip dynamic fields for testing only                                                                                                                                                                                     |
| 0.1.24     | 2021-11-09 | [7683](https://github.com/airbytehq/airbyte/pull/7683)   | Fix name issue 'Hubspot' -> 'HubSpot'                                                                                                                                                                                        |
| 0.1.23     | 2021-11-08 | [7730](https://github.com/airbytehq/airbyte/pull/7730)   | Fix OAuth flow schema                                                                                                                                                                                                        |
| 0.1.22     | 2021-11-03 | [7562](https://github.com/airbytehq/airbyte/pull/7562)   | Migrate Hubspot source to CDK structure                                                                                                                                                                                      |
| 0.1.21     | 2021-10-27 | [7405](https://github.com/airbytehq/airbyte/pull/7405)   | Change of package `import` from `urllib` to `urllib.parse`                                                                                                                                                                   |
| 0.1.20     | 2021-10-26 | [7393](https://github.com/airbytehq/airbyte/pull/7393)   | Hotfix for `split_properties` function, add the length of separator symbol `,`(`%2C` in HTTP format) to the checking of the summary URL length                                                                               |
| 0.1.19     | 2021-10-26 | [6954](https://github.com/airbytehq/airbyte/pull/6954)   | Fix issue with getting `414` HTTP error for streams                                                                                                                                                                          |
| 0.1.18     | 2021-10-18 | [5840](https://github.com/airbytehq/airbyte/pull/5840)   | Add new marketing emails (with statistics) stream                                                                                                                                                                            |
| 0.1.17     | 2021-10-14 | [6995](https://github.com/airbytehq/airbyte/pull/6995)   | Update `discover` method: disable `quotes` stream when using OAuth config                                                                                                                                                    |
| 0.1.16     | 2021-09-27 | [6465](https://github.com/airbytehq/airbyte/pull/6465)   | Implement OAuth support. Use CDK authenticator instead of connector specific authenticator                                                                                                                                   |
| 0.1.15     | 2021-09-23 | [6374](https://github.com/airbytehq/airbyte/pull/6374)   | Use correct schema for `owners` stream                                                                                                                                                                                       |
| 0.1.14     | 2021-09-08 | [5693](https://github.com/airbytehq/airbyte/pull/5693)   | Include deal_to_contact association when pulling deal stream and include contact ID in contact stream                                                                                                                        |
| 0.1.13     | 2021-09-08 | [5834](https://github.com/airbytehq/airbyte/pull/5834)   | Fix array fields without items property in schema                                                                                                                                                                            |
| 0.1.12     | 2021-09-02 | [5798](https://github.com/airbytehq/airbyte/pull/5798)   | Treat empty string values as None for field with format to fix normalization errors                                                                                                                                          |
| 0.1.11     | 2021-08-26 | [5685](https://github.com/airbytehq/airbyte/pull/5685)   | Remove all date-time format from schemas                                                                                                                                                                                     |
| 0.1.10     | 2021-08-17 | [5463](https://github.com/airbytehq/airbyte/pull/5463)   | Fix fail on reading stream using `API Key` without required permissions                                                                                                                                                      |
| 0.1.9      | 2021-08-11 | [5334](https://github.com/airbytehq/airbyte/pull/5334)   | Fix empty strings inside float datatype                                                                                                                                                                                      |
| 0.1.8      | 2021-08-06 | [5250](https://github.com/airbytehq/airbyte/pull/5250)   | Fix issue with printing exceptions                                                                                                                                                                                           |
| 0.1.7      | 2021-07-27 | [4913](https://github.com/airbytehq/airbyte/pull/4913)   | Update fields schema                                                                                                                                                                                                         |

</details>

</HideInUI><|MERGE_RESOLUTION|>--- conflicted
+++ resolved
@@ -335,11 +335,8 @@
 
 | Version     | Date       | Pull Request                                             | Subject                                                                                                                                                                                                                      |
 |:------------|:-----------|:---------------------------------------------------------|:-----------------------------------------------------------------------------------------------------------------------------------------------------------------------------------------------------------------------------|
-<<<<<<< HEAD
-| 6.0.5 | 2025-10-06 | [66480](https://github.com/airbytehq/airbyte/pull/66480) | Add missing fields in Marketing Emails stream for Avro/Parquet conversions |
-=======
+| 6.0.6 | 2025-10-08 | [66480](https://github.com/airbytehq/airbyte/pull/66480) | Add missing fields in Marketing Emails stream for Avro/Parquet conversions |
 | 6.0.5 | 2025-10-07 | [67400](https://github.com/airbytehq/airbyte/pull/67400) | Update dependencies |
->>>>>>> df91af5d
 | 6.0.4 | 2025-09-30 | [66409](https://github.com/airbytehq/airbyte/pull/66409) | Update dependencies |
 | 6.0.3 | 2025-09-25 | [66700](https://github.com/airbytehq/airbyte/pull/66700) | Revert to 6.0.1 |
 | 6.0.2 | 2025-09-12 | [65947](https://github.com/airbytehq/airbyte/pull/65947) | Set fallback target type to 'string' for numbers and booleans |
