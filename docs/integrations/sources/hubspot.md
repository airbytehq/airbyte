--- conflicted
+++ resolved
@@ -204,12 +204,9 @@
 
 | Version | Date       | Pull Request                                             | Subject                                                                                                                                                                            |
 | :------ | :--------- | :------------------------------------------------------- | :--------------------------------------------------------------------------------------------------------------------------------------------------------------------------------- |
-<<<<<<< HEAD
-| 1.3.1   | 2023-08-09 | [29248](https://github.com/airbytehq/airbyte/pull/29248) | Specify `threadId` in `engagements` stream to type string                                                                                                                                               |
-=======
+| 1.3.3   | 2023-08-10 | [29248](https://github.com/airbytehq/airbyte/pull/29248) | Specify `threadId` in `engagements` stream to type string                                                                                                                                               |
 | 1.3.2   | 2023-08-10 | [29326](https://github.com/airbytehq/airbyte/pull/29326) | Add primary keys to streams `ContactLists` and `PropertyHistory` |
-| 1.3.1   | 2023-08-08 | [29211](https://github.com/airbytehq/airbyte/pull/29211)  | Handle 400 and 403 errors without interruption of the sync                                |
->>>>>>> 0437c1dc
+| 1.3.1   | 2023-08-08 | [29211](https://github.com/airbytehq/airbyte/pull/29211) | Handle 400 and 403 errors without interruption of the sync                                |
 | 1.3.0   | 2023-08-01 | [28909](https://github.com/airbytehq/airbyte/pull/28909) | Add handling of source connection errors                                                                                                                                               |
 | 1.2.0   | 2023-07-27 | [27091](https://github.com/airbytehq/airbyte/pull/27091) | Add new stream `ContactsMergedAudit`                                                                                                                                               |
 | 1.1.2   | 2023-07-27 | [28558](https://github.com/airbytehq/airbyte/pull/28558) | Improve error messages during connector setup                                                                                                                                      |
