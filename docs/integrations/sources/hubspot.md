--- conflicted
+++ resolved
@@ -129,11 +129,8 @@
 
 | Version | Date       | Pull Request                                             | Subject                                                                                                                                        |
 |:--------|:-----------|:---------------------------------------------------------|:-----------------------------------------------------------------------------------------------------------------------------------------------|
-<<<<<<< HEAD
-| 0.1.73  | 2022-07-25 | [14412](https://github.com/airbytehq/airbyte/pull/14412) | Add private app authentication                                                                                                                         |
-=======
+| 0.1.74  | 2022-07-25 | [14412](https://github.com/airbytehq/airbyte/pull/14412) | Add private app authentication                                                                                                                         |
 | 0.1.73  | 2022-07-13 | [14666](https://github.com/airbytehq/airbyte/pull/14666) | Decrease number of http requests made, disable Incremental mode for PropertyHistory stream                                                     |
->>>>>>> 84caab44
 | 0.1.72  | 2022-06-24 | [14054](https://github.com/airbytehq/airbyte/pull/14054) | Extended error logging                                                                                                                         |
 | 0.1.71  | 2022-06-24 | [14102](https://github.com/airbytehq/airbyte/pull/14102) | Removed legacy `AirbyteSentry` dependency from the code                                                                                        | 
 | 0.1.70  | 2022-06-16 | [13837](https://github.com/airbytehq/airbyte/pull/13837) | Fix the missing data in CRM streams issue                                                                                                      |
