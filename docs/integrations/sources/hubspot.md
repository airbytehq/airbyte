# HubSpot

<HideInUI>

This page contains the setup guide and reference information for the [HubSpot](https://www.hubspot.com/) source connector.

</HideInUI>

## Prerequisites

- HubSpot Account

<!-- env:oss -->

- **For Airbyte Open Source**: Private App with Access Token
<!-- /env:oss -->

## Setup guide

### Step 1: Set up HubSpot

<!-- env:cloud -->

**For Airbyte Cloud:**

**- OAuth** (Recommended). We highly recommend you use OAuth rather than Private App authentication, as it significantly simplifies the setup process.

**- Private App:** If you are using a Private App, you will need to use your Access Token to set up the connector. Please refer to the [official HubSpot documentation](https://developers.hubspot.com/docs/api/private-apps) to learn how to obtain the access token.

<!-- /env:cloud -->

<!-- env:oss -->

**For Airbyte Open Source:**

**- Private App setup** (Recommended): If you are authenticating via a Private App, you will need to use your Access Token to set up the connector. Please refer to the [official HubSpot documentation](https://developers.hubspot.com/docs/api/private-apps) to learn how to obtain the access token.

**- OAuth setup:** If you are using Oauth to authenticate on Airbyte Open Source, please refer to [Hubspot's detailed walkthrough](https://developers.hubspot.com/docs/api/working-with-oauth). To set up the connector, you will need to acquire your:

- Client ID
- Client Secret
- Refresh Token
<!-- /env:oss -->

More information on HubSpot authentication methods can be found
[here](https://developers.hubspot.com/docs/api/intro-to-auth).

### Step 2: Configure the scopes for your streams (Private App only)

These instructions are only relevant if you are using a **Private App** for authentication. You can ignore this if you are authenticating via OAuth.

To set up a Private App, you must manually configure scopes to ensure Airbyte can sync all available data. Each scope relates to a specific stream or streams. Please refer to [Hubspot's page on scopes](https://legacydocs.hubspot.com/docs/methods/oauth2/initiate-oauth-integration#scopes) for instructions.

<details>
  <summary>Expand to review scopes</summary>


| Stream                      | Required Scope                                                                                               |
| :-------------------------- | :----------------------------------------------------------------------------------------------------------- |
| `campaigns`                 | `content`                                                                                                    |
| `companies`                 | `crm.objects.companies.read`, `crm.schemas.companies.read`                                                   |
| `contact_lists`             | `crm.lists.read`                                                                                             |
| `contacts`                  | `crm.objects.contacts.read`                                                                                  |
| `contacts_web_analytics`    | `crm.objects.contacts.read`, `business-intelligence`                                                         |
| Custom CRM Objects          | `crm.objects.custom.read`                                                                                    |
| `deal_pipelines`            | `crm.objects.contacts.read`                                                                                  |
| `deals`                     | `crm.objects.deals.read`, `crm.schemas.deals.read`                                                           |
| `deals_archived`            | `crm.objects.deals.read`, `crm.schemas.deals.read`                                                           |
| `email_events`              | `content`                                                                                                    |
| `email_subscriptions`       | `content`                                                                                                    |
| `engagements`               | `crm.objects.companies.read`, `crm.objects.contacts.read`, `crm.objects.deals.read`, `tickets`, `e-commerce` |
| `engagements_emails`        | `sales-email-read`                                                                                           |
| `forms`                     | `forms`                                                                                                      |
| `form_submissions`          | `forms`                                                                                                      |
| `goals`                     | `crm.objects.goals.read`                                                                                     |
| `leads`                     | `crm.objects.leads.read`, `crm.schemas.leads.read`                                                   |
| `line_items`                | `e-commerce`                                                                                                 |
| `owners`                    | `crm.objects.owners.read`                                                                                    |
| `products`                  | `e-commerce`                                                                                                 |
| `property_history`          | `crm.objects.contacts.read`                                                                                  |
| `subscription_changes`      | `content`                                                                                                    |
| `tickets`                   | `tickets`                                                                                                    |
| `workflows`                 | `automation`                                                                                                 |

</details>

### Step 3: Set up the HubSpot connector in Airbyte

<!-- env:cloud -->

#### For Airbyte Cloud:

1. [Log into your Airbyte Cloud](https://cloud.airbyte.com/workspaces) account.
2. Click Sources and then click + New source.
3. On the Set up the source page, select HubSpot from the Source type dropdown.
4. Enter a name for the HubSpot connector.
5. From the **Authentication** dropdown, select your chosen authentication method:
   - (Recommended) To authenticate using OAuth, select **OAuth** and click **Authenticate your HubSpot account** to sign in with HubSpot and authorize your account.

     :::note HubSpot Authentication issues
     You may encounter an error during the authentication process in the popup window with the message `An invalid scope name was provided`. To resolve this, close the window and retry authentication.
     :::
   - (Not Recommended) To authenticate using a Private App, select **Private App** and enter the Access Token for your HubSpot account.

<FieldAnchor field="start_date">

6. For **Start date**, use the provided datepicker or enter the date in the following format: `yyyy-mm-ddThh:mm:ssZ`. Data added on and after this date will be replicated. If this is not set, "2006-06-01T00:00:00Z" (the date Hubspot was created) will be used as a start date.

</FieldAnchor>

7. Click **Set up source** and wait for the tests to complete.
<!-- /env:cloud -->

<!-- env:oss -->

#### For Airbyte Open Source:

1. Navigate to the Airbyte Open Source dashboard.
2. From the Airbyte UI, click **Sources**, then click on **+ New Source** and select **HubSpot** from the list of available sources.
3. Enter a **Source name** of your choosing.
4. From the **Authentication** dropdown, select your chosen authentication method:
   - (Recommended) To authenticate using a Private App, select **Private App** and enter the Access Token for your HubSpot account.
   - (Not Recommended:) To authenticate using OAuth, select **OAuth** and enter your Client ID, Client Secret, and Refresh Token.
5. For **Start date**, use the provided datepicker or enter the date in the following format:
   `yyyy-mm-ddThh:mm:ssZ`. The data added on and after this date will be replicated. If not set, "2006-06-01T00:00:00Z" (Hubspot creation date) will be used as start date. It's recommended to provide relevant to your data start date value to optimize synchronization.
6. Click **Set up source** and wait for the tests to complete.

<FieldAnchor field="enable_experimental_streams">

### Experimental streams

[Web Analytics](https://developers.hubspot.com/docs/api/events/web-analytics) streams may be enabled as an experimental feature. Note that these streams use a Hubspot API that is currently in beta, and they may be modified or unstable as the API continues to develop.

</FieldAnchor>

<HideInUI>

## Supported sync modes

The HubSpot source connector supports the following [sync modes](https://docs.airbyte.com/cloud/core-concepts/#connection-sync-modes):

- Full Refresh
- Incremental

:::note
There are two types of incremental sync:

1. Incremental (standard server-side, where API returns only the data updated or generated since the last sync)
2. Client-Side Incremental (API returns all available data and connector filters out only new records)
   :::

## Supported Streams

The HubSpot source connector supports the following streams:

- [Campaigns](https://developers.hubspot.com/docs/methods/email/get_campaign_data) \(Client-Side Incremental\)
- [Companies](https://developers.hubspot.com/docs/api/crm/companies) \(Incremental\)
- [Contact Lists](https://developers.hubspot.com/docs/reference/api/crm/lists#post-%2Fcrm%2Fv3%2Flists%2Fsearch) \(Incremental\)
- [Contacts](https://developers.hubspot.com/docs/methods/contacts/get_contacts) \(Incremental\)
- [Deal Pipelines](https://developers.hubspot.com/docs/methods/pipelines/get_pipelines_for_object_type) \(Client-Side Incremental\)
- [Deals](https://developers.hubspot.com/docs/api/crm/deals) \(including Contact associations\) \(Incremental\)
  - Records that have been deleted (archived) and stored in HubSpot's recycle bin will only be kept for 90 days, see [response from HubSpot Team](https://community.hubspot.com/t5/APIs-Integrations/Archived-deals-deleted-or-different/m-p/714157)
- [Deals Archived](https://developers.hubspot.com/docs/api/crm/deals) \(including Contact associations\) \(Incremental\)
- [Email Events](https://developers.hubspot.com/docs/methods/email/get_events) \(Incremental\)
- [Email Subscriptions](https://developers.hubspot.com/docs/methods/email/get_subscriptions)
- [Engagements](https://legacydocs.hubspot.com/docs/methods/engagements/get-all-engagements) \(Incremental\)
- [Engagements Calls](https://developers.hubspot.com/docs/api/crm/calls) \(Incremental\)
- [Engagements Emails](https://developers.hubspot.com/docs/api/crm/email) \(Incremental\)
- [Engagements Meetings](https://developers.hubspot.com/docs/api/crm/meetings) \(Incremental\)
- [Engagements Notes](https://developers.hubspot.com/docs/api/crm/notes) \(Incremental\)
- [Engagements Tasks](https://developers.hubspot.com/docs/api/crm/tasks) \(Incremental\)
- [Forms](https://developers.hubspot.com/docs/api/marketing/forms) \(Client-Side Incremental\)
- [Form Submissions](https://legacydocs.hubspot.com/docs/methods/forms/get-submissions-for-a-form) \(Client-Side Incremental\)
- [Goals](https://developers.hubspot.com/docs/api/crm/goals) \(Incremental\)
- [Leads](https://developers.hubspot.com/docs/api/crm/leads) \(Incremental\)
- [Line Items](https://developers.hubspot.com/docs/api/crm/line-items) \(Incremental\)
- [Marketing Emails](https://developers.hubspot.com/docs/api-reference/marketing-marketing-emails-v3-v3/marketing-emails/get-marketing-v3-emails-) \(Incremental\)
- [Owners](https://developers.hubspot.com/docs/methods/owners/get_owners) \(Client-Side Incremental\)
- [Owners Archived](https://legacydocs.hubspot.com/docs/methods/owners/get_owners) \(Client-Side Incremental)
- [Products](https://developers.hubspot.com/docs/api/crm/products) \(Incremental\)
- [Contacts Property History](https://legacydocs.hubspot.com/docs/methods/contacts/get_contacts) \(Client-Side Incremental\)
- [Companies Property History](https://legacydocs.hubspot.com/docs/methods/companies/get-all-companies) \(Client-Side Incremental\)
- [Deals Property History](https://legacydocs.hubspot.com/docs/methods/deals/get-all-deals) \(Client-Side Incremental\)
- [Subscription Changes](https://developers.hubspot.com/docs/methods/email/get_subscriptions_timeline) \(Incremental\)
- [Tickets](https://developers.hubspot.com/docs/api/crm/tickets) \(Incremental\)
- [Ticket Pipelines](https://developers.hubspot.com/docs/api/crm/pipelines) \(Client-Side Incremental\)
- [Workflows](https://legacydocs.hubspot.com/docs/methods/workflows/v3/get_workflows) \(Client-Side Incremental\)
- [ContactsWebAnalytics](https://developers.hubspot.com/docs/api/events/web-analytics) \(Incremental\)
- [CompaniesWebAnalytics](https://developers.hubspot.com/docs/api/events/web-analytics) \(Incremental\)
- [DealsWebAnalytics](https://developers.hubspot.com/docs/api/events/web-analytics) \(Incremental\)
- [TicketsWebAnalytics](https://developers.hubspot.com/docs/api/events/web-analytics) \(Incremental\)
- [EngagementsCallsWebAnalytics](https://developers.hubspot.com/docs/api/events/web-analytics) \(Incremental\)
- [EngagementsEmailsWebAnalytics](https://developers.hubspot.com/docs/api/events/web-analytics) \(Incremental\)
- [EngagementsMeetingsWebAnalytics](https://developers.hubspot.com/docs/api/events/web-analytics) \(Incremental\)
- [EngagementsNotesWebAnalytics](https://developers.hubspot.com/docs/api/events/web-analytics) \(Incremental\)
- [EngagementsTasksWebAnalytics](https://developers.hubspot.com/docs/api/events/web-analytics) \(Incremental\)
- [GoalsWebAnalytics](https://developers.hubspot.com/docs/api/events/web-analytics) \(Incremental\)
- [LineItemsWebAnalytics](https://developers.hubspot.com/docs/api/events/web-analytics) \(Incremental\)
- [ProductsWebAnalytics](https://developers.hubspot.com/docs/api/events/web-analytics) \(Incremental\)

### Entity-Relationship Diagram (ERD)
<EntityRelationshipDiagram></EntityRelationshipDiagram>

### Notes on the `property_history` streams

`Property_history` streams can be synced using an `Incremental` sync mode, which uses a cursor timestamp to determine which records have been updated since the previous sync. Within these streams, some fields types (ex. `CALCULATED` type) will always have a cursor timstamp that mirrors the time of the latest sync. This results in each sync including many more records than were necessarily changed since the previous sync.

### Notes on the `engagements` stream

1. Objects in the `engagements` stream can have one of the following types: `note`, `email`, `task`, `meeting`, `call`. Depending on the type of engagement, different properties are set for that object in the `engagements_metadata` table in the destination:

- A `call` engagement has a corresponding `engagements_metadata` object with non-null values in the `toNumber`, `fromNumber`, `status`, `externalId`, `durationMilliseconds`, `externalAccountId`, `recordingUrl`, `body`, and `disposition` columns.
- An `email` engagement has a corresponding `engagements_metadata` object with non-null values in the `subject`, `html`, and `text` columns. In addition, there will be records in four related tables, `engagements_metadata_from`, `engagements_metadata_to`, `engagements_metadata_cc`, `engagements_metadata_bcc`.
- A `meeting` engagement has a corresponding `engagements_metadata` object with non-null values in the `body`, `startTime`, `endTime`, and `title` columns.
- A `note` engagement has a corresponding `engagements_metadata` object with non-null values in the `body` column.
- A `task` engagement has a corresponding `engagements_metadata` object with non-null values in the `body`, `status`, and `forObjectType` columns.

2. The `engagements` stream uses two different APIs based on the length of time since the last sync and the number of records which Airbyte hasn't yet synced.

- **EngagementsRecent** if the following two criteria are met:
  - The last sync was performed within the last 30 days
  - Fewer than 10,000 records are being synced
- **EngagementsAll** if either of these criteria are not met.

Because of this, the `engagements` stream can be slow to sync if it hasn't synced within the last 30 days and/or is generating large volumes of new data. To accommodate for this limitation, we recommend scheduling more frequent syncs.

### Notes on the `Forms` and `Form Submissions` stream

This stream only syncs marketing forms. If you need other forms types, sync `Contacts Form Submissions`.

### Notes on the `Custom CRM` Objects

Custom CRM Objects and Custom Web Analytics will appear as streams available for sync, alongside the standard objects listed above.

If you set up your connections before April 15th, 2023 (on Airbyte Cloud) or before 0.8.0 (OSS) then you'll need to do some additional work to sync custom CRM objects.

First you need to give the connector some additional permissions:

- **If you are using OAuth on Airbyte Cloud** go to the Hubspot source settings page in the Airbyte UI and re-authenticate via OAuth to allow Airbyte the permissions to access custom objects.

- **If you are using OAuth on OSS or Private App auth** go into the Hubspot UI where you created your Private App or OAuth application and add the `crm.objects.custom.read` scope to your app's scopes. See HubSpot's instructions [here](https://developers.hubspot.com/docs/api/working-with-oauth#scopes).

Then, go to the schema tab of your connection and click **refresh source schema** to pull in those new streams for syncing.

## Limitations & Troubleshooting

<details>
<summary>
Expand to see details about Hubspot connector limitations and troubleshooting.
</summary>

### Rate limiting

The connector is restricted by normal HubSpot [rate limitations](https://legacydocs.hubspot.com/apps/api_guidelines).

| Product tier                | Limits                                  |
| :-------------------------- | :-------------------------------------- |
| `Free & Starter`            | Burst: 100/10 seconds, Daily: 250,000   |
| `Professional & Enterprise` | Burst: 150/10 seconds, Daily: 500,000   |
| `API add-on (any tier)`     | Burst: 200/10 seconds, Daily: 1,000,000 |

### Custom properties sync slowly

If you use [custom properties](https://knowledge.hubspot.com/properties/create-and-edit-properties) in HubSpot, syncs take longer. Airbyte doesn't alert you to the presence of custom properties, but you can check if you're using them with HubSpot's UI.

### Troubleshooting

- **Enabling streams:** Some streams, such as `workflows`, need to be enabled before they can be read using a connector authenticated using an `API Key`. If reading a stream that is not enabled, a log message returned to the output and the sync operation will only sync the other streams available.

  Example of the output message when trying to read `workflows` stream with missing permissions for the `API Key`:

  ```json
  {
    "type": "LOG",
    "log": {
      "level": "WARN",
      "message": "Stream `workflows` cannot be proceed. This API Key (EXAMPLE_API_KEY) does not have proper permissions! (requires any of [automation-access])"
    }
  }
  ```

- **Hubspot object labels** In Hubspot, a label can be applied to a stream that differs from the original API name of the stream. Hubspot's UI shows the label of the stream, whereas Airbyte shows the name of the stream. If you are having issues seeing a particular stream your user should have access to, search for the `name` of the Hubspot object instead.

- **Unnesting top level properties**: Since version 1.5.0, in order to offer users access to nested fields, we also denest the top-level fields into individual fields in the destination. This is most commonly observed in the `properties` field, which is now split into each attribute in the destination.

  For instance:

  ```json
  {
    "id": 1,
    "updatedAt": "2020-01-01",
    "properties": {
      "hs_note_body": "World's best boss",
      "hs_created_by": "Michael Scott"
    }
  }
  ```

  becomes

  ```json
  {
    "id": 1,
    "updatedAt": "2020-01-01",
    "properties": {
      "hs_note_body": "World's best boss",
      "hs_created_by": "Michael Scott"
    },
    "properties_hs_note_body": "World's best boss",
    "properties_hs_created_by": "Michael Scott"
  }
  ```

- **403 Forbidden Error**

  - Hubspot has **scopes** for each API call.
  - Each stream is tied to a scope and will need access to that scope to sync data.
  - Review the Hubspot OAuth scope documentation [here](https://developers.hubspot.com/docs/api/working-with-oauth#scopes).
  - Additional permissions:

    `feedback_submissions`: Service Hub Professional account

    `marketing_emails`: Market Hub Starter account

    `workflows`: Sales, Service, and Marketing Hub Professional accounts

- Check out common troubleshooting issues for the Hubspot source connector on our [Airbyte Forum](https://github.com/airbytehq/airbyte/discussions).

</details>

## Changelog

<details>
  <summary>Expand to review</summary>

| Version     | Date       | Pull Request                                             | Subject                                                                                                                                                                                                                      |
|:------------|:-----------|:---------------------------------------------------------|:-----------------------------------------------------------------------------------------------------------------------------------------------------------------------------------------------------------------------------|
<<<<<<< HEAD
| 6.0.6-rc.1  | 2025-10-10 | [63744](https://github.com/airbytehq/airbyte/pull/63744) | Switch all CRMSearch streams to use incremental endpoint for server-side filtering, even during full refresh                                                                                                                 |
| 6.0.5       | 2025-10-07 | [67400](https://github.com/airbytehq/airbyte/pull/67400) | Update dependencies |
| 6.0.4       | 2025-09-30 | [66409](https://github.com/airbytehq/airbyte/pull/66409) | Update dependencies |
| 6.0.3       | 2025-09-25 | [66700](https://github.com/airbytehq/airbyte/pull/66700) | Revert to 6.0.1 |
| 6.0.2       | 2025-09-12 | [65947](https://github.com/airbytehq/airbyte/pull/65947) | Set fallback target type to 'string' for numbers and booleans |
| 6.0.1       | 2025-09-09 | [66100](https://github.com/airbytehq/airbyte/pull/66100) | Update dependencies |
| 6.0.0       | 2025-08-28 | [65100](https://github.com/airbytehq/airbyte/pull/65100) | Migrate Marketing Emails stream from deprecated v1 API to v3 API. Breaking change requires stream reset. This change also enables incremental syncs for `marketing_emails` stream. |
| 5.8.20      | 2025-08-25 | [65513](https://github.com/airbytehq/airbyte/pull/65513) | Add missing datetime format |
| 5.8.19      | 2025-08-23 | [65327](https://github.com/airbytehq/airbyte/pull/65327) | Update dependencies |
| 5.8.18      | 2025-08-09 | [64603](https://github.com/airbytehq/airbyte/pull/64603) | Update dependencies |
| 5.8.17      | 2025-08-02 | [64197](https://github.com/airbytehq/airbyte/pull/64197) | Update dependencies |
| 5.8.16      | 2025-07-26 | [63898](https://github.com/airbytehq/airbyte/pull/63898) | Update dependencies |
| 5.8.15      | 2025-07-21 | [63341](https://github.com/airbytehq/airbyte/pull/63341) | Bump memory on Discover to 1GB |
| 5.8.14      | 2025-07-19 | [63499](https://github.com/airbytehq/airbyte/pull/63499) | Update dependencies |
| 5.8.13      | 2025-07-12 | [63115](https://github.com/airbytehq/airbyte/pull/63115) | Update dependencies |
| 5.8.12      | 2025-07-08 | [62866](https://github.com/airbytehq/airbyte/pull/62866) | Handle non-numeric values in fields with declared numeric type |
| 5.8.11      | 2025-07-07 | [62838](https://github.com/airbytehq/airbyte/pull/62838) | Promoting release candidate 5.8.11-rc.1 to a main version. |
| 5.8.11-rc.1 | 2025-07-02 | [62481](https://github.com/airbytehq/airbyte/pull/62481) | For CRMSearch streams, fix retry behavior for the underlying associations HttpRequester to retry 401 errors |
| 5.8.10      | 2025-06-28 | [62179](https://github.com/airbytehq/airbyte/pull/62179) | Update dependencies |
| 5.8.9       | 2025-06-21 | [61842](https://github.com/airbytehq/airbyte/pull/61842) | Update dependencies |
| 5.8.8       | 2025-06-14 | [60640](https://github.com/airbytehq/airbyte/pull/60640) | Update dependencies |
| 5.8.7       | 2025-06-11 | [61543](https://github.com/airbytehq/airbyte/pull/61543) | Fix pagination for `contacts` and other CRM Search streams when paginating past 10,000 records streams |
| 5.8.6       | 2025-06-10 | [61502](https://github.com/airbytehq/airbyte/pull/61502) | Set cursor based pagination for CRM object streams |
| 5.8.5       | 2025-06-02 | [61326](https://github.com/airbytehq/airbyte/pull/61326) | Additional change for millisecond float timestamps |
| 5.8.4       | 2025-05-30 | [61013](https://github.com/airbytehq/airbyte/pull/61013) | Fix Typo |
| 5.8.3       | 2025-05-30 | [61007](https://github.com/airbytehq/airbyte/pull/61007) | Bump memory on Check to 1600mi |
| 5.8.2       | 2025-05-29 | [60962](https://github.com/airbytehq/airbyte/pull/60962) | Fix bug to allow millisecond timestamps coming in as a float string to be parsed into a datetime. |
| 5.8.1       | 2025-05-28 | [60937](https://github.com/airbytehq/airbyte/pull/60937) | Retry 401 Unauthorized errors since token might have just expired. |
| 5.8.0       | 2025-05-28 | [60855](https://github.com/airbytehq/airbyte/pull/60855) | Migrate to manifest-only |
| 5.7.0       | 2025-05-27 | [60919](https://github.com/airbytehq/airbyte/pull/60919) | Promoting release candidate 5.7.0-rc.2 to a main version. |
=======
| 6.0.7-rc.1  | 2025-10-20 | [68159](https://github.com/airbytehq/airbyte/pull/68159) | Upgrade to latest version of CDK 7.3.7 to get the bug fix for missing custom properties during incremental syncs                                                                                                             |
| 6.0.6       | 2025-10-14 | [67911](https://github.com/airbytehq/airbyte/pull/67911) | Update dependencies                                                                                                                                                                                                          |
| 6.0.5       | 2025-10-07 | [67400](https://github.com/airbytehq/airbyte/pull/67400) | Update dependencies                                                                                                                                                                                                          |
| 6.0.4       | 2025-09-30 | [66409](https://github.com/airbytehq/airbyte/pull/66409) | Update dependencies                                                                                                                                                                                                          |
| 6.0.3       | 2025-09-25 | [66700](https://github.com/airbytehq/airbyte/pull/66700) | Revert to 6.0.1                                                                                                                                                                                                              |
| 6.0.2       | 2025-09-12 | [65947](https://github.com/airbytehq/airbyte/pull/65947) | Set fallback target type to 'string' for numbers and booleans                                                                                                                                                                |
| 6.0.1       | 2025-09-09 | [66100](https://github.com/airbytehq/airbyte/pull/66100) | Update dependencies                                                                                                                                                                                                          |
| 6.0.0       | 2025-08-28 | [65100](https://github.com/airbytehq/airbyte/pull/65100) | Migrate Marketing Emails stream from deprecated v1 API to v3 API. Breaking change requires stream reset. This change also enables incremental syncs for `marketing_emails` stream.                                           |
| 5.8.20      | 2025-08-25 | [65513](https://github.com/airbytehq/airbyte/pull/65513) | Add missing datetime format                                                                                                                                                                                                  |
| 5.8.19      | 2025-08-23 | [65327](https://github.com/airbytehq/airbyte/pull/65327) | Update dependencies                                                                                                                                                                                                          |
| 5.8.18      | 2025-08-09 | [64603](https://github.com/airbytehq/airbyte/pull/64603) | Update dependencies                                                                                                                                                                                                          |
| 5.8.17      | 2025-08-02 | [64197](https://github.com/airbytehq/airbyte/pull/64197) | Update dependencies                                                                                                                                                                                                          |
| 5.8.16      | 2025-07-26 | [63898](https://github.com/airbytehq/airbyte/pull/63898) | Update dependencies                                                                                                                                                                                                          |
| 5.8.15      | 2025-07-21 | [63341](https://github.com/airbytehq/airbyte/pull/63341) | Bump memory on Discover to 1GB                                                                                                                                                                                               |
| 5.8.14      | 2025-07-19 | [63499](https://github.com/airbytehq/airbyte/pull/63499) | Update dependencies                                                                                                                                                                                                          |
| 5.8.13      | 2025-07-12 | [63115](https://github.com/airbytehq/airbyte/pull/63115) | Update dependencies                                                                                                                                                                                                          |
| 5.8.12      | 2025-07-08 | [62866](https://github.com/airbytehq/airbyte/pull/62866) | Handle non-numeric values in fields with declared numeric type                                                                                                                                                               |
| 5.8.11      | 2025-07-07 | [62838](https://github.com/airbytehq/airbyte/pull/62838) | Promoting release candidate 5.8.11-rc.1 to a main version.                                                                                                                                                                   |
| 5.8.11-rc.1 | 2025-07-02 | [62481](https://github.com/airbytehq/airbyte/pull/62481) | For CRMSearch streams, fix retry behavior for the underlying associations HttpRequester to retry 401 errors                                                                                                                  |
| 5.8.10      | 2025-06-28 | [62179](https://github.com/airbytehq/airbyte/pull/62179) | Update dependencies                                                                                                                                                                                                          |
| 5.8.9       | 2025-06-21 | [61842](https://github.com/airbytehq/airbyte/pull/61842) | Update dependencies                                                                                                                                                                                                          |
| 5.8.8       | 2025-06-14 | [60640](https://github.com/airbytehq/airbyte/pull/60640) | Update dependencies                                                                                                                                                                                                          |
| 5.8.7       | 2025-06-11 | [61543](https://github.com/airbytehq/airbyte/pull/61543) | Fix pagination for `contacts` and other CRM Search streams when paginating past 10,000 records streams                                                                                                                       |
| 5.8.6       | 2025-06-10 | [61502](https://github.com/airbytehq/airbyte/pull/61502) | Set cursor based pagination for CRM object streams                                                                                                                                                                           |
| 5.8.5       | 2025-06-02 | [61326](https://github.com/airbytehq/airbyte/pull/61326) | Additional change for millisecond float timestamps                                                                                                                                                                           |
| 5.8.4       | 2025-05-30 | [61013](https://github.com/airbytehq/airbyte/pull/61013) | Fix Typo                                                                                                                                                                                                                     |
| 5.8.3       | 2025-05-30 | [61007](https://github.com/airbytehq/airbyte/pull/61007) | Bump memory on Check to 1600mi                                                                                                                                                                                               |
| 5.8.2       | 2025-05-29 | [60962](https://github.com/airbytehq/airbyte/pull/60962) | Fix bug to allow millisecond timestamps coming in as a float string to be parsed into a datetime.                                                                                                                            |
| 5.8.1       | 2025-05-28 | [60937](https://github.com/airbytehq/airbyte/pull/60937) | Retry 401 Unauthorized errors since token might have just expired.                                                                                                                                                           |
| 5.8.0       | 2025-05-28 | [60855](https://github.com/airbytehq/airbyte/pull/60855) | Migrate to manifest-only                                                                                                                                                                                                     |
| 5.7.0       | 2025-05-27 | [60919](https://github.com/airbytehq/airbyte/pull/60919) | Promoting release candidate 5.7.0-rc.2 to a main version.                                                                                                                                                                    |
>>>>>>> 249d6883
| 5.7.0-rc.2  | 2025-05-23 | [60881](https://github.com/airbytehq/airbyte/pull/60881) | Ignore 403 errors for dynamic streams to prevent sync failures                                                                                                                                                               |
| 5.7.0-rc.1  | 2025-05-22 | [60830](https://github.com/airbytehq/airbyte/pull/60830) | Migrate CustomObjects streams                                                                                                                                                                                                |
| 5.6.0       | 2025-05-21 | [59727](https://github.com/airbytehq/airbyte/pull/60338) | Migrate CRM search streams: contacts, deal_splits, leads, tickets                                                                                                                                                            |
| 5.5.0       | 2025-05-21 | [60812](https://github.com/airbytehq/airbyte/pull/60812) | Migrate CRM search companies stream                                                                                                                                                                                          |
| 5.4.0       | 2025-05-20 | [59727](https://github.com/airbytehq/airbyte/pull/59727) | Migrate CRM object streams: goals, product, line_items                                                                                                                                                                       |
| 5.3.0       | 2025-05-16 | [60249](https://github.com/airbytehq/airbyte/pull/60249) | Migrate engagements_calls, engagements_emails, engagements_meetings, engagements_notes, engagements_tasks to low code                                                                                                        |
| 5.2.0       | 2025-05-15 | [60306](https://github.com/airbytehq/airbyte/pull/60306) | Promoting release candidate 5.2.0-rc.1 to a main version.                                                                                                                                                                    |
| 5.2.0-rc.1  | 2025-05-14 | [59127](https://github.com/airbytehq/airbyte/pull/59127) | Migrate deals to low code                                                                                                                                                                                                    |
| 5.1.0       | 2025-05-14 | [60276](https://github.com/airbytehq/airbyte/pull/60276) | Promoting release candidate 5.1.0-rc.1 to a main version.                                                                                                                                                                    |
| 5.1.0-rc.1  | 2025-05-13 | [58105](https://github.com/airbytehq/airbyte/pull/58105) | Migrate deals_archived, forms, form_submissions, owners, owners_archived to low-code                                                                                                                                         |
| 5.0.0       | 2025-05-12 | [59673](https://github.com/airbytehq/airbyte/pull/59673) | Deprecate contacts_form_submissions, contacts_list_memberships, contacts_merged_audit streams which are not supported in Hubspot's V3 API. Update contact_lists to use V3 API.                                               |
| 4.12.2      | 2025-05-09 | [59755](https://github.com/airbytehq/airbyte/pull/59755) | Add missing cursor format for workflows stream state migration                                                                                                                                                               |
| 4.12.1      | 2025-05-10 | [59810](https://github.com/airbytehq/airbyte/pull/59810) | Update dependencies                                                                                                                                                                                                          |
| 4.12.0      | 2025-05-09 | [58592](https://github.com/airbytehq/airbyte/pull/58592) | Migrate incremental streams: email_events, engagements, subscription_changes                                                                                                                                                 |
| 4.11.0      | 2025-05-07 | [59216](https://github.com/airbytehq/airbyte/pull/59216) | Migrate workflows to low code                                                                                                                                                                                                |
| 4.10.0      | 2025-05-07 | [59195](https://github.com/airbytehq/airbyte/pull/59195) | Migrate deal_pipelines to low code                                                                                                                                                                                           |
| 4.9.0       | 2025-05-07 | [58135](https://github.com/airbytehq/airbyte/pull/58135) | Migrate campaigns to low code                                                                                                                                                                                                |
| 4.8.0       | 2025-05-06 | [59693](https://github.com/airbytehq/airbyte/pull/59693) | Promoting release candidate 4.8.0-rc.1 to a main version.                                                                                                                                                                    |
| 4.8.0-rc.1  | 2025-04-30 | [58092](https://github.com/airbytehq/airbyte/pull/58092) | Migrate companies_property_history, contacts_property_history and deals_property_history to low code                                                                                                                         |
| 4.7.0       | 2025-04-30 | [59165](https://github.com/airbytehq/airbyte/pull/59165) | Promoting release candidate 4.7.0-rc.2 to a main version.                                                                                                                                                                    |
| 4.7.0-rc.2  | 2025-04-28 | [59118](https://github.com/airbytehq/airbyte/pull/59118) | Add empty string state migration                                                                                                                                                                                             |
| 4.7.0-rc.1  | 2025-04-23 | [58083](https://github.com/airbytehq/airbyte/pull/58083) | Migrate ticket_pipelines to low code                                                                                                                                                                                         |
| 4.6.4       | 2025-04-22 | [58138](https://github.com/airbytehq/airbyte/pull/58138) | Use short-hand custom object type name path for custom object streams.                                                                                                                                                       |
| 4.6.3       | 2025-04-19 | [58226](https://github.com/airbytehq/airbyte/pull/58226) | Update dependencies                                                                                                                                                                                                          |
| 4.6.2       | 2025-04-18 | [58137](https://github.com/airbytehq/airbyte/pull/58137) | Promoting release candidate 4.6.2-rc.1 to a main version.                                                                                                                                                                    |
| 4.6.2-rc.1  | 2025-04-13 | [57534](https://github.com/airbytehq/airbyte/pull/57534) | Migrate marketing_emails and email_subscriptions to low code                                                                                                                                                                 |
| 4.6.1       | 2025-04-12 | [57694](https://github.com/airbytehq/airbyte/pull/57694) | Update dependencies                                                                                                                                                                                                          |
| 4.6.0       | 2025-04-11 | [57572](https://github.com/airbytehq/airbyte/pull/57572) | Promoting release candidate 4.6.0-rc.1 to a main version.                                                                                                                                                                    |
| 4.6.0-rc.1  | 2025-03-31 | [56919](https://github.com/airbytehq/airbyte/pull/56919) | Update CDK to v6                                                                                                                                                                                                             |
| 4.5.6       | 2025-03-29 | [56647](https://github.com/airbytehq/airbyte/pull/56647) | Update dependencies                                                                                                                                                                                                          |
| 4.5.5       | 2025-03-26 | [56416](https://github.com/airbytehq/airbyte/pull/56416) | Disabled `blog_comment` and `all` form-types for `Forms` and `FormSubmissions` stream                                                                                                                                        |
| 4.5.4       | 2025-03-25 | [55822](https://github.com/airbytehq/airbyte/pull/55822) | add userIdIncludingInactive to owners and owners_archived streams                                                                                                                                                            |
| 4.5.3       | 2025-03-24 | [52729](https://github.com/airbytehq/airbyte/pull/55245) | Add conversionId to `form_submissions` schema                                                                                                                                                                                |
| 4.5.2       | 2024-12-14 | [48480](https://github.com/airbytehq/airbyte/pull/49141) | Improves Forms stream by adding the formTypes query parameter to support all form types. This enhancement also propagates to the FormSubmission stream.                                                                      |
| 4.5.1       | 2025-03-22 | [53818](https://github.com/airbytehq/airbyte/pull/53818) | Update dependencies                                                                                                                                                                                                          |
| 4.5.0       | 2025-03-10 | [54177](https://github.com/airbytehq/airbyte/pull/54177) | Add option to cast fields from stream json schema per list of fields                                                                                                                                                         |
| 4.4.9       | 2025-02-01 | [52729](https://github.com/airbytehq/airbyte/pull/52729) | Update dependencies                                                                                                                                                                                                          |
| 4.4.8       | 2025-01-25 | [52295](https://github.com/airbytehq/airbyte/pull/52295) | Update dependencies                                                                                                                                                                                                          |
| 4.4.7       | 2025-01-11 | [51146](https://github.com/airbytehq/airbyte/pull/51146) | Update dependencies                                                                                                                                                                                                          |
| 4.4.6       | 2025-01-04 | [50898](https://github.com/airbytehq/airbyte/pull/50898) | Update dependencies                                                                                                                                                                                                          |
| 4.4.5       | 2024-12-28 | [50669](https://github.com/airbytehq/airbyte/pull/50669) | Update dependencies                                                                                                                                                                                                          |
| 4.4.4       | 2024-12-21 | [50138](https://github.com/airbytehq/airbyte/pull/50138) | Update dependencies                                                                                                                                                                                                          |
| 4.4.3       | 2024-12-14 | [48984](https://github.com/airbytehq/airbyte/pull/48984) | Update dependencies                                                                                                                                                                                                          |
| 4.4.2       | 2024-12-10 | [48480](https://github.com/airbytehq/airbyte/pull/48480) | Adds individual read scopes to LineItems Stream                                                                                                                                                                              |
| 4.4.1       | 2024-11-25 | [48662](https://github.com/airbytehq/airbyte/pull/48662) | Starting with this version, the Docker image is now rootless. Please note that this and future versions will not be compatible with Airbyte versions earlier than 0.64                                                       |
| 4.4.0       | 2024-11-18 | [48548](https://github.com/airbytehq/airbyte/pull/48548) | Promoting release candidate 4.4.0-rc.1 to a main version.                                                                                                                                                                    |
| 4.4.0-rc.1  | 2024-11-18 | [48472](https://github.com/airbytehq/airbyte/pull/48472) | Adds support to maintain use of legacy fields for `Contacts`, `Deals`, and `DealsArchived` streams: `hs_lifecyclestage_{stage_id}_date`, `hs_date_entered_{stage_id}`, `hs_date_exited_{stage_id}`, `hs_time_in_{stage_id}`. |
| 4.3.0       | 2024-11-15 | [44481](https://github.com/airbytehq/airbyte/pull/44481) | Add `Leads` stream                                                                                                                                                                                                           |
| 4.2.26      | 2024-11-04 | [48199](https://github.com/airbytehq/airbyte/pull/48199) | Update dependencies                                                                                                                                                                                                          |
| 4.2.25      | 2024-10-29 | [47028](https://github.com/airbytehq/airbyte/pull/47028) | Update dependencies                                                                                                                                                                                                          |
| 4.2.24      | 2024-10-12 | [46827](https://github.com/airbytehq/airbyte/pull/46827) | Update dependencies                                                                                                                                                                                                          |
| 4.2.23      | 2024-10-05 | [46494](https://github.com/airbytehq/airbyte/pull/46494) | Update dependencies                                                                                                                                                                                                          |
| 4.2.22      | 2024-09-28 | [46160](https://github.com/airbytehq/airbyte/pull/46160) | Update dependencies                                                                                                                                                                                                          |
| 4.2.21      | 2024-09-23 | [42688](https://github.com/airbytehq/airbyte/pull/44899) | Fix incremental search to use primary key as placeholder instead of lastModifiedDate                                                                                                                                         |
| 4.2.20      | 2024-09-21 | [45753](https://github.com/airbytehq/airbyte/pull/45753) | Update dependencies                                                                                                                                                                                                          |
| 4.2.19      | 2024-09-14 | [45018](https://github.com/airbytehq/airbyte/pull/45018) | Update dependencies                                                                                                                                                                                                          |
| 4.2.18      | 2024-08-24 | [43762](https://github.com/airbytehq/airbyte/pull/43762) | Update dependencies                                                                                                                                                                                                          |
| 4.2.17      | 2024-08-21 | [44538](https://github.com/airbytehq/airbyte/pull/44538) | Fix issue with CRM search streams when they have no `associations`                                                                                                                                                           |
| 4.2.16      | 2024-08-20 | [42919](https://github.com/airbytehq/airbyte/pull/42919) | Add support for Deal Splits                                                                                                                                                                                                  |
| 4.2.15      | 2024-08-08 | [43381](https://github.com/airbytehq/airbyte/pull/43381) | Fix associations retrieval for Engagements streams (calls, meetings, notes, tasks, emails) in Incremental with existing state                                                                                                |
| 4.2.14      | 2024-07-27 | [42688](https://github.com/airbytehq/airbyte/pull/42688) | Update dependencies                                                                                                                                                                                                          |
| 4.2.13      | 2024-07-20 | [42264](https://github.com/airbytehq/airbyte/pull/42264) | Update dependencies                                                                                                                                                                                                          |
| 4.2.12      | 2024-07-13 | [41766](https://github.com/airbytehq/airbyte/pull/41766) | Update dependencies                                                                                                                                                                                                          |
| 4.2.11      | 2024-07-10 | [41558](https://github.com/airbytehq/airbyte/pull/41558) | Update dependencies                                                                                                                                                                                                          |
| 4.2.10      | 2024-07-09 | [41286](https://github.com/airbytehq/airbyte/pull/41286) | Update dependencies                                                                                                                                                                                                          |
| 4.2.9       | 2024-07-08 | [41045](https://github.com/airbytehq/airbyte/pull/41045) | Use latest `CDK` version possible                                                                                                                                                                                            |
| 4.2.8       | 2024-07-06 | [40923](https://github.com/airbytehq/airbyte/pull/40923) | Update dependencies                                                                                                                                                                                                          |
| 4.2.7       | 2024-06-25 | [40441](https://github.com/airbytehq/airbyte/pull/40441) | Update dependencies                                                                                                                                                                                                          |
| 4.2.6       | 2024-06-22 | [40126](https://github.com/airbytehq/airbyte/pull/40126) | Update dependencies                                                                                                                                                                                                          |
| 4.2.5       | 2024-06-17 | [39432](https://github.com/airbytehq/airbyte/pull/39432) | Remove references to deprecated state method                                                                                                                                                                                 |
| 4.2.4       | 2024-06-10 | [38800](https://github.com/airbytehq/airbyte/pull/38800) | Retry hubspot _parse_and_handle_errors on JSON decode errors                                                                                                                                                                 |
| 4.2.3       | 2024-06-06 | [39314](https://github.com/airbytehq/airbyte/pull/39314) | Added missing schema types for the `Workflows` stream schema                                                                                                                                                                 |
| 4.2.2       | 2024-06-04 | [38981](https://github.com/airbytehq/airbyte/pull/38981) | [autopull] Upgrade base image to v1.2.1                                                                                                                                                                                      |
| 4.2.1       | 2024-05-30 | [38024](https://github.com/airbytehq/airbyte/pull/38024) | etry when attempting to get scopes                                                                                                                                                                                           |
| 4.2.0       | 2024-05-24 | [38049](https://github.com/airbytehq/airbyte/pull/38049) | Add resumable full refresh support to `contacts_form_submissions` and `contacts_merged_audit` streams                                                                                                                        |
| 4.1.5       | 2024-05-17 | [38243](https://github.com/airbytehq/airbyte/pull/38243) | Replace AirbyteLogger with logging.Logger                                                                                                                                                                                    |
| 4.1.4       | 2024-05-16 | [38286](https://github.com/airbytehq/airbyte/pull/38286) | Added default schema normalization for the  `Tickets` stream, to ensure the data types                                                                                                                                       |
| 4.1.3       | 2024-05-13 | [38128](https://github.com/airbytehq/airbyte/pull/38128) | contacts_list_memberships as semi-incremental stream                                                                                                                                                                         |
| 4.1.2       | 2024-04-24 | [36642](https://github.com/airbytehq/airbyte/pull/36642) | Schema descriptions and CDK 0.80.0                                                                                                                                                                                           |
| 4.1.1       | 2024-04-11 | [35945](https://github.com/airbytehq/airbyte/pull/35945) | Add integration tests                                                                                                                                                                                                        |
| 4.1.0       | 2024-03-27 | [36541](https://github.com/airbytehq/airbyte/pull/36541) | Added test configuration features, fixed type hints                                                                                                                                                                          |
| 4.0.0       | 2024-03-10 | [35662](https://github.com/airbytehq/airbyte/pull/35662) | Update `Deals Property History` and `Companies Property History` schemas                                                                                                                                                     |
| 3.3.0       | 2024-02-16 | [34597](https://github.com/airbytehq/airbyte/pull/34597) | Make start date not required, sync all data from default value if it's not provided                                                                                                                                          |
| 3.2.0       | 2024-02-15 | [35328](https://github.com/airbytehq/airbyte/pull/35328) | Add mailingIlsListsIncluded and mailingIlsListsExcluded fields to Marketing emails stream schema                                                                                                                             |
| 3.1.1       | 2024-02-12 | [35165](https://github.com/airbytehq/airbyte/pull/35165) | Manage dependencies with Poetry.                                                                                                                                                                                             |
| 3.1.0       | 2024-02-05 | [34829](https://github.com/airbytehq/airbyte/pull/34829) | Add `Contacts Form Submissions` stream                                                                                                                                                                                       |
| 3.0.1       | 2024-01-29 | [34635](https://github.com/airbytehq/airbyte/pull/34635) | Fix pagination for `CompaniesPropertyHistory` stream                                                                                                                                                                         |
| 3.0.0       | 2024-01-25 | [34492](https://github.com/airbytehq/airbyte/pull/34492) | Update `marketing_emails` stream schema                                                                                                                                                                                      |
| 2.0.2       | 2023-12-15 | [33844](https://github.com/airbytehq/airbyte/pull/33844) | Make property_history PK combined to support Incremental/Deduped sync type                                                                                                                                                   |
| 2.0.1       | 2023-12-15 | [33527](https://github.com/airbytehq/airbyte/pull/33527) | Make query string calculated correctly for PropertyHistory streams to avoid 414 HTTP Errors                                                                                                                                  |
| 2.0.0       | 2023-12-08 | [33266](https://github.com/airbytehq/airbyte/pull/33266) | Add ContactsPropertyHistory, CompaniesPropertyHistory, DealsPropertyHistory streams                                                                                                                                          |
| 1.9.0       | 2023-12-04 | [33042](https://github.com/airbytehq/airbyte/pull/33042) | Add Web Analytics streams                                                                                                                                                                                                    |
| 1.8.0       | 2023-11-23 | [32778](https://github.com/airbytehq/airbyte/pull/32778) | Extend `PropertyHistory` stream to support incremental sync                                                                                                                                                                  |
| 1.7.0       | 2023-11-01 | [32035](https://github.com/airbytehq/airbyte/pull/32035) | Extend the `Forms` stream schema                                                                                                                                                                                             |
| 1.6.1       | 2023-10-20 | [31644](https://github.com/airbytehq/airbyte/pull/31644) | Base image migration: remove Dockerfile and use the python-connector-base image                                                                                                                                              |
| 1.6.0       | 2023-10-19 | [31606](https://github.com/airbytehq/airbyte/pull/31606) | Add new field `aifeatures` to the `marketing emails` stream schema                                                                                                                                                           |
| 1.5.1       | 2023-10-04 | [31050](https://github.com/airbytehq/airbyte/pull/31050) | Add type transformer for `Engagements` stream                                                                                                                                                                                |
| 1.5.0       | 2023-09-11 | [30322](https://github.com/airbytehq/airbyte/pull/30322) | Unnest stream schemas                                                                                                                                                                                                        |
| 1.4.1       | 2023-08-22 | [29715](https://github.com/airbytehq/airbyte/pull/29715) | Fix python package configuration stream                                                                                                                                                                                      |
| 1.4.0       | 2023-08-11 | [29249](https://github.com/airbytehq/airbyte/pull/29249) | Add `OwnersArchived` stream                                                                                                                                                                                                  |
| 1.3.3       | 2023-08-10 | [29248](https://github.com/airbytehq/airbyte/pull/29248) | Specify `threadId` in `engagements` stream to type string                                                                                                                                                                    |
| 1.3.2       | 2023-08-10 | [29326](https://github.com/airbytehq/airbyte/pull/29326) | Add primary keys to streams `ContactLists` and `PropertyHistory`                                                                                                                                                             |
| 1.3.1       | 2023-08-08 | [29211](https://github.com/airbytehq/airbyte/pull/29211) | Handle 400 and 403 errors without interruption of the sync                                                                                                                                                                   |
| 1.3.0       | 2023-08-01 | [28909](https://github.com/airbytehq/airbyte/pull/28909) | Add handling of source connection errors                                                                                                                                                                                     |
| 1.2.0       | 2023-07-27 | [27091](https://github.com/airbytehq/airbyte/pull/27091) | Add new stream `ContactsMergedAudit`                                                                                                                                                                                         |
| 1.1.2       | 2023-07-27 | [28558](https://github.com/airbytehq/airbyte/pull/28558) | Improve error messages during connector setup                                                                                                                                                                                |
| 1.1.1       | 2023-07-25 | [28705](https://github.com/airbytehq/airbyte/pull/28705) | Fix retry handler for token expired error                                                                                                                                                                                    |
| 1.1.0       | 2023-07-18 | [28349](https://github.com/airbytehq/airbyte/pull/28349) | Add unexpected fields in schemas of streams `email_events`, `email_subscriptions`, `engagements`, `campaigns`                                                                                                                |
| 1.0.1       | 2023-06-23 | [27658](https://github.com/airbytehq/airbyte/pull/27658) | Use fully qualified name to retrieve custom objects                                                                                                                                                                          |
| 1.0.0       | 2023-06-08 | [27161](https://github.com/airbytehq/airbyte/pull/27161) | Fix increment sync for engagements stream, 'Recent' API is used for recent syncs of last recent 30 days and less than 10k records, otherwise full sync if performed by 'All' API                                             |
| 0.9.0       | 2023-06-26 | [27726](https://github.com/airbytehq/airbyte/pull/27726) | License Update: Elv2                                                                                                                                                                                                         |
| 0.8.4       | 2023-05-17 | [25667](https://github.com/airbytehq/airbyte/pull/26082) | Fixed bug with wrong parsing of boolean encoded like "false" parsed as True                                                                                                                                                  |
| 0.8.3       | 2023-05-31 | [26831](https://github.com/airbytehq/airbyte/pull/26831) | Remove authSpecification from connector specification in favour of advancedAuth                                                                                                                                              |
| 0.8.2       | 2023-05-16 | [26418](https://github.com/airbytehq/airbyte/pull/26418) | Add custom availability strategy which catches permission errors from parent streams                                                                                                                                         |
| 0.8.1       | 2023-05-29 | [26719](https://github.com/airbytehq/airbyte/pull/26719) | Handle issue when `state` value is literally `"" (empty str)`                                                                                                                                                                |
| 0.8.0       | 2023-04-10 | [16032](https://github.com/airbytehq/airbyte/pull/16032) | Add new stream `Custom Object`                                                                                                                                                                                               |
| 0.7.0       | 2023-04-10 | [24450](https://github.com/airbytehq/airbyte/pull/24450) | Add new stream `Goals`                                                                                                                                                                                                       |
| 0.6.2       | 2023-04-28 | [25667](https://github.com/airbytehq/airbyte/pull/25667) | Fix bug with `Invalid Date` like `2000-00-00T00:00:00Z` while settip up the connector                                                                                                                                        |
| 0.6.1       | 2023-04-10 | [21423](https://github.com/airbytehq/airbyte/pull/21423) | Update scope for `DealPipelines` stream to only `crm.objects.contacts.read`                                                                                                                                                  |
| 0.6.0       | 2023-04-07 | [24980](https://github.com/airbytehq/airbyte/pull/24980) | Add new stream `DealsArchived`                                                                                                                                                                                               |
| 0.5.2       | 2023-04-07 | [24915](https://github.com/airbytehq/airbyte/pull/24915) | Fix field key parsing (replace whitespace with uderscore)                                                                                                                                                                    |
| 0.5.1       | 2023-04-05 | [22982](https://github.com/airbytehq/airbyte/pull/22982) | Specified date formatting in specification                                                                                                                                                                                   |
| 0.5.0       | 2023-03-30 | [24711](https://github.com/airbytehq/airbyte/pull/24711) | Add incremental sync support for `campaigns`, `deal_pipelines`, `ticket_pipelines`, `forms`, `form_submissions`, `form_submissions`, `workflows`, `owners`                                                                   |
| 0.4.0       | 2023-03-31 | [22910](https://github.com/airbytehq/airbyte/pull/22910) | Add `email_subscriptions` stream                                                                                                                                                                                             |
| 0.3.4       | 2023-03-28 | [24641](https://github.com/airbytehq/airbyte/pull/24641) | Convert to int only numeric values                                                                                                                                                                                           |
| 0.3.3       | 2023-03-27 | [24591](https://github.com/airbytehq/airbyte/pull/24591) | Fix pagination for `marketing emails` stream                                                                                                                                                                                 |
| 0.3.2       | 2023-02-07 | [22479](https://github.com/airbytehq/airbyte/pull/22479) | Turn on default HttpAvailabilityStrategy                                                                                                                                                                                     |
| 0.3.1       | 2023-01-27 | [22009](https://github.com/airbytehq/airbyte/pull/22009) | Set `AvailabilityStrategy` for streams explicitly to `None`                                                                                                                                                                  |
| 0.3.0       | 2022-10-27 | [18546](https://github.com/airbytehq/airbyte/pull/18546) | Sunsetting API Key authentication. `Quotes` stream is no longer available                                                                                                                                                    |
| 0.2.2       | 2022-10-03 | [16914](https://github.com/airbytehq/airbyte/pull/16914) | Fix 403 forbidden error validation                                                                                                                                                                                           |
| 0.2.1       | 2022-09-26 | [17120](https://github.com/airbytehq/airbyte/pull/17120) | Migrate to per-stream state.                                                                                                                                                                                                 |
| 0.2.0       | 2022-09-13 | [16632](https://github.com/airbytehq/airbyte/pull/16632) | Remove Feedback Submissions stream as the one using unstable (beta) API.                                                                                                                                                     |
| 0.1.83      | 2022-09-01 | [16214](https://github.com/airbytehq/airbyte/pull/16214) | Update Tickets, fix missing properties and change how state is updated.                                                                                                                                                      |
| 0.1.82      | 2022-08-18 | [15110](https://github.com/airbytehq/airbyte/pull/15110) | Check if it has a state on search streams before first sync                                                                                                                                                                  |
| 0.1.81      | 2022-08-05 | [15354](https://github.com/airbytehq/airbyte/pull/15354) | Fix `Deals` stream schema                                                                                                                                                                                                    |
| 0.1.80      | 2022-08-01 | [15156](https://github.com/airbytehq/airbyte/pull/15156) | Fix 401 error while retrieving associations using OAuth                                                                                                                                                                      |
| 0.1.79      | 2022-07-28 | [15144](https://github.com/airbytehq/airbyte/pull/15144) | Revert v0.1.78 due to permission issues                                                                                                                                                                                      |
| 0.1.78      | 2022-07-28 | [15099](https://github.com/airbytehq/airbyte/pull/15099) | Fix to fetch associations when using incremental mode                                                                                                                                                                        |
| 0.1.77      | 2022-07-26 | [15035](https://github.com/airbytehq/airbyte/pull/15035) | Make PropertyHistory stream read historic data not limited to 30 days                                                                                                                                                        |
| 0.1.76      | 2022-07-25 | [14999](https://github.com/airbytehq/airbyte/pull/14999) | Partially revert changes made in v0.1.75                                                                                                                                                                                     |
| 0.1.75      | 2022-07-18 | [14744](https://github.com/airbytehq/airbyte/pull/14744) | Remove override of private CDK method                                                                                                                                                                                        |
| 0.1.74      | 2022-07-25 | [14412](https://github.com/airbytehq/airbyte/pull/14412) | Add private app authentication                                                                                                                                                                                               |
| 0.1.73      | 2022-07-13 | [14666](https://github.com/airbytehq/airbyte/pull/14666) | Decrease number of http requests made, disable Incremental mode for PropertyHistory stream                                                                                                                                   |
| 0.1.72      | 2022-06-24 | [14054](https://github.com/airbytehq/airbyte/pull/14054) | Extended error logging                                                                                                                                                                                                       |
| 0.1.71      | 2022-06-24 | [14102](https://github.com/airbytehq/airbyte/pull/14102) | Removed legacy `AirbyteSentry` dependency from the code                                                                                                                                                                      |
| 0.1.70      | 2022-06-16 | [13837](https://github.com/airbytehq/airbyte/pull/13837) | Fix the missing data in CRM streams issue                                                                                                                                                                                    |
| 0.1.69      | 2022-06-10 | [13691](https://github.com/airbytehq/airbyte/pull/13691) | Fix the `URI Too Long` issue                                                                                                                                                                                                 |
| 0.1.68      | 2022-06-08 | [13596](https://github.com/airbytehq/airbyte/pull/13596) | Fix for the `property_history` which did not emit records                                                                                                                                                                    |
| 0.1.67      | 2022-06-07 | [13566](https://github.com/airbytehq/airbyte/pull/13566) | Report which scopes are missing to the user                                                                                                                                                                                  |
| 0.1.66      | 2022-06-05 | [13475](https://github.com/airbytehq/airbyte/pull/13475) | Scope `crm.objects.feedback_submissions.read` added for `feedback_submissions` stream                                                                                                                                        |
| 0.1.65      | 2022-06-03 | [13455](https://github.com/airbytehq/airbyte/pull/13455) | Discover only returns streams for which required scopes were granted                                                                                                                                                         |
| 0.1.64      | 2022-06-03 | [13218](https://github.com/airbytehq/airbyte/pull/13218) | Transform `contact_lists` data to comply with schema                                                                                                                                                                         |
| 0.1.63      | 2022-06-02 | [13320](https://github.com/airbytehq/airbyte/pull/13320) | Fix connector incremental state handling                                                                                                                                                                                     |
| 0.1.62      | 2022-06-01 | [13383](https://github.com/airbytehq/airbyte/pull/13383) | Add `line items` to `deals` stream                                                                                                                                                                                           |
| 0.1.61      | 2022-05-25 | [13381](https://github.com/airbytehq/airbyte/pull/13381) | Requests scopes as optional instead of required                                                                                                                                                                              |
| 0.1.60      | 2022-05-25 | [13159](https://github.com/airbytehq/airbyte/pull/13159) | Use RFC3339 datetime                                                                                                                                                                                                         |
| 0.1.59      | 2022-05-10 | [12711](https://github.com/airbytehq/airbyte/pull/12711) | Ensure oauth2.0 token has all needed scopes in "check" command                                                                                                                                                               |
| 0.1.58      | 2022-05-04 | [12482](https://github.com/airbytehq/airbyte/pull/12482) | Update input configuration copy                                                                                                                                                                                              |
| 0.1.57      | 2022-05-04 | [12198](https://github.com/airbytehq/airbyte/pull/12198) | Add deals associations for quotes                                                                                                                                                                                            |
| 0.1.56      | 2022-05-02 | [12515](https://github.com/airbytehq/airbyte/pull/12515) | Extra logs for troubleshooting 403 errors                                                                                                                                                                                    |
| 0.1.55      | 2022-04-28 | [12424](https://github.com/airbytehq/airbyte/pull/12424) | Correct schema for ticket_pipeline stream                                                                                                                                                                                    |
| 0.1.54      | 2022-04-28 | [12335](https://github.com/airbytehq/airbyte/pull/12335) | Mock time slep in unit test s                                                                                                                                                                                                |
| 0.1.53      | 2022-04-20 | [12230](https://github.com/airbytehq/airbyte/pull/12230) | Change spec json to yaml format                                                                                                                                                                                              |
| 0.1.52      | 2022-03-25 | [11423](https://github.com/airbytehq/airbyte/pull/11423) | Add tickets associations to engagements streams                                                                                                                                                                              |
| 0.1.51      | 2022-03-24 | [11321](https://github.com/airbytehq/airbyte/pull/11321) | Fix updated at field non exists issue                                                                                                                                                                                        |
| 0.1.50      | 2022-03-22 | [11266](https://github.com/airbytehq/airbyte/pull/11266) | Fix Engagements Stream Pagination                                                                                                                                                                                            |
| 0.1.49      | 2022-03-17 | [11218](https://github.com/airbytehq/airbyte/pull/11218) | Anchor hyperlink in input configuration                                                                                                                                                                                      |
| 0.1.48      | 2022-03-16 | [11105](https://github.com/airbytehq/airbyte/pull/11105) | Fix float numbers, upd docs                                                                                                                                                                                                  |
| 0.1.47      | 2022-03-15 | [11121](https://github.com/airbytehq/airbyte/pull/11121) | Add partition keys where appropriate                                                                                                                                                                                         |
| 0.1.46      | 2022-03-14 | [10700](https://github.com/airbytehq/airbyte/pull/10700) | Handle 10k+ records reading in Hubspot streams                                                                                                                                                                               |
| 0.1.45      | 2022-03-04 | [10707](https://github.com/airbytehq/airbyte/pull/10707) | Remove stage history from deals stream to increase efficiency                                                                                                                                                                |
| 0.1.44      | 2022-02-24 | [9027](https://github.com/airbytehq/airbyte/pull/9027)   | Add associations companies to deals, ticket and contact stream                                                                                                                                                               |
| 0.1.43      | 2022-02-24 | [10576](https://github.com/airbytehq/airbyte/pull/10576) | Cast timestamp to date/datetime                                                                                                                                                                                              |
| 0.1.42      | 2022-02-22 | [10492](https://github.com/airbytehq/airbyte/pull/10492) | Add `date-time` format to datetime fields                                                                                                                                                                                    |
| 0.1.41      | 2022-02-21 | [10177](https://github.com/airbytehq/airbyte/pull/10177) | Migrate to CDK                                                                                                                                                                                                               |
| 0.1.40      | 2022-02-10 | [10142](https://github.com/airbytehq/airbyte/pull/10142) | Add associations to ticket stream                                                                                                                                                                                            |
| 0.1.39      | 2022-02-10 | [10055](https://github.com/airbytehq/airbyte/pull/10055) | Bug fix: reading not initialized stream                                                                                                                                                                                      |
| 0.1.38      | 2022-02-03 | [9786](https://github.com/airbytehq/airbyte/pull/9786)   | Add new streams for engagements(calls, emails, meetings, notes and tasks)                                                                                                                                                    |
| 0.1.37      | 2022-01-27 | [9555](https://github.com/airbytehq/airbyte/pull/9555)   | Getting form_submission for all forms                                                                                                                                                                                        |
| 0.1.36      | 2022-01-22 | [7784](https://github.com/airbytehq/airbyte/pull/7784)   | Add Property History Stream                                                                                                                                                                                                  |
| 0.1.35      | 2021-12-24 | [9081](https://github.com/airbytehq/airbyte/pull/9081)   | Add Feedback Submissions stream and update Ticket Pipelines stream                                                                                                                                                           |
| 0.1.34      | 2022-01-20 | [9641](https://github.com/airbytehq/airbyte/pull/9641)   | Add more fields for `email_events` stream                                                                                                                                                                                    |
| 0.1.33      | 2022-01-14 | [8887](https://github.com/airbytehq/airbyte/pull/8887)   | More efficient support for incremental updates on Companies, Contact, Deals and Engagement streams                                                                                                                           |
| 0.1.32      | 2022-01-13 | [8011](https://github.com/airbytehq/airbyte/pull/8011)   | Add new stream form_submissions                                                                                                                                                                                              |
| 0.1.31      | 2022-01-11 | [9385](https://github.com/airbytehq/airbyte/pull/9385)   | Remove auto-generated `properties` from `Engagements` stream                                                                                                                                                                 |
| 0.1.30      | 2021-01-10 | [9129](https://github.com/airbytehq/airbyte/pull/9129)   | Created Contacts list memberships streams                                                                                                                                                                                    |
| 0.1.29      | 2021-12-17 | [8699](https://github.com/airbytehq/airbyte/pull/8699)   | Add incremental sync support for `companies`, `contact_lists`, `contacts`, `deals`, `line_items`, `products`, `quotes`, `tickets` streams                                                                                    |
| 0.1.28      | 2021-12-15 | [8429](https://github.com/airbytehq/airbyte/pull/8429)   | Update fields and descriptions                                                                                                                                                                                               |
| 0.1.27      | 2021-12-09 | [8658](https://github.com/airbytehq/airbyte/pull/8658)   | Fix config backward compatibility issue by allowing additional properties in the spec                                                                                                                                        |
| 0.1.26      | 2021-11-30 | [8329](https://github.com/airbytehq/airbyte/pull/8329)   | Remove 'skip_dynamic_fields' config param                                                                                                                                                                                    |
| 0.1.25      | 2021-11-23 | [8216](https://github.com/airbytehq/airbyte/pull/8216)   | Add skip dynamic fields for testing only                                                                                                                                                                                     |
| 0.1.24      | 2021-11-09 | [7683](https://github.com/airbytehq/airbyte/pull/7683)   | Fix name issue 'Hubspot' -> 'HubSpot'                                                                                                                                                                                        |
| 0.1.23      | 2021-11-08 | [7730](https://github.com/airbytehq/airbyte/pull/7730)   | Fix OAuth flow schema                                                                                                                                                                                                        |
| 0.1.22      | 2021-11-03 | [7562](https://github.com/airbytehq/airbyte/pull/7562)   | Migrate Hubspot source to CDK structure                                                                                                                                                                                      |
| 0.1.21      | 2021-10-27 | [7405](https://github.com/airbytehq/airbyte/pull/7405)   | Change of package `import` from `urllib` to `urllib.parse`                                                                                                                                                                   |
| 0.1.20      | 2021-10-26 | [7393](https://github.com/airbytehq/airbyte/pull/7393)   | Hotfix for `split_properties` function, add the length of separator symbol `,`(`%2C` in HTTP format) to the checking of the summary URL length                                                                               |
| 0.1.19      | 2021-10-26 | [6954](https://github.com/airbytehq/airbyte/pull/6954)   | Fix issue with getting `414` HTTP error for streams                                                                                                                                                                          |
| 0.1.18      | 2021-10-18 | [5840](https://github.com/airbytehq/airbyte/pull/5840)   | Add new marketing emails (with statistics) stream                                                                                                                                                                            |
| 0.1.17      | 2021-10-14 | [6995](https://github.com/airbytehq/airbyte/pull/6995)   | Update `discover` method: disable `quotes` stream when using OAuth config                                                                                                                                                    |
| 0.1.16      | 2021-09-27 | [6465](https://github.com/airbytehq/airbyte/pull/6465)   | Implement OAuth support. Use CDK authenticator instead of connector specific authenticator                                                                                                                                   |
| 0.1.15      | 2021-09-23 | [6374](https://github.com/airbytehq/airbyte/pull/6374)   | Use correct schema for `owners` stream                                                                                                                                                                                       |
| 0.1.14      | 2021-09-08 | [5693](https://github.com/airbytehq/airbyte/pull/5693)   | Include deal_to_contact association when pulling deal stream and include contact ID in contact stream                                                                                                                        |
| 0.1.13      | 2021-09-08 | [5834](https://github.com/airbytehq/airbyte/pull/5834)   | Fix array fields without items property in schema                                                                                                                                                                            |
| 0.1.12      | 2021-09-02 | [5798](https://github.com/airbytehq/airbyte/pull/5798)   | Treat empty string values as None for field with format to fix normalization errors                                                                                                                                          |
| 0.1.11      | 2021-08-26 | [5685](https://github.com/airbytehq/airbyte/pull/5685)   | Remove all date-time format from schemas                                                                                                                                                                                     |
| 0.1.10      | 2021-08-17 | [5463](https://github.com/airbytehq/airbyte/pull/5463)   | Fix fail on reading stream using `API Key` without required permissions                                                                                                                                                      |
| 0.1.9       | 2021-08-11 | [5334](https://github.com/airbytehq/airbyte/pull/5334)   | Fix empty strings inside float datatype                                                                                                                                                                                      |
| 0.1.8       | 2021-08-06 | [5250](https://github.com/airbytehq/airbyte/pull/5250)   | Fix issue with printing exceptions                                                                                                                                                                                           |
| 0.1.7       | 2021-07-27 | [4913](https://github.com/airbytehq/airbyte/pull/4913)   | Update fields schema                                                                                                                                                                                                         |

</details>

</HideInUI><|MERGE_RESOLUTION|>--- conflicted
+++ resolved
@@ -335,38 +335,7 @@
 
 | Version     | Date       | Pull Request                                             | Subject                                                                                                                                                                                                                      |
 |:------------|:-----------|:---------------------------------------------------------|:-----------------------------------------------------------------------------------------------------------------------------------------------------------------------------------------------------------------------------|
-<<<<<<< HEAD
-| 6.0.6-rc.1  | 2025-10-10 | [63744](https://github.com/airbytehq/airbyte/pull/63744) | Switch all CRMSearch streams to use incremental endpoint for server-side filtering, even during full refresh                                                                                                                 |
-| 6.0.5       | 2025-10-07 | [67400](https://github.com/airbytehq/airbyte/pull/67400) | Update dependencies |
-| 6.0.4       | 2025-09-30 | [66409](https://github.com/airbytehq/airbyte/pull/66409) | Update dependencies |
-| 6.0.3       | 2025-09-25 | [66700](https://github.com/airbytehq/airbyte/pull/66700) | Revert to 6.0.1 |
-| 6.0.2       | 2025-09-12 | [65947](https://github.com/airbytehq/airbyte/pull/65947) | Set fallback target type to 'string' for numbers and booleans |
-| 6.0.1       | 2025-09-09 | [66100](https://github.com/airbytehq/airbyte/pull/66100) | Update dependencies |
-| 6.0.0       | 2025-08-28 | [65100](https://github.com/airbytehq/airbyte/pull/65100) | Migrate Marketing Emails stream from deprecated v1 API to v3 API. Breaking change requires stream reset. This change also enables incremental syncs for `marketing_emails` stream. |
-| 5.8.20      | 2025-08-25 | [65513](https://github.com/airbytehq/airbyte/pull/65513) | Add missing datetime format |
-| 5.8.19      | 2025-08-23 | [65327](https://github.com/airbytehq/airbyte/pull/65327) | Update dependencies |
-| 5.8.18      | 2025-08-09 | [64603](https://github.com/airbytehq/airbyte/pull/64603) | Update dependencies |
-| 5.8.17      | 2025-08-02 | [64197](https://github.com/airbytehq/airbyte/pull/64197) | Update dependencies |
-| 5.8.16      | 2025-07-26 | [63898](https://github.com/airbytehq/airbyte/pull/63898) | Update dependencies |
-| 5.8.15      | 2025-07-21 | [63341](https://github.com/airbytehq/airbyte/pull/63341) | Bump memory on Discover to 1GB |
-| 5.8.14      | 2025-07-19 | [63499](https://github.com/airbytehq/airbyte/pull/63499) | Update dependencies |
-| 5.8.13      | 2025-07-12 | [63115](https://github.com/airbytehq/airbyte/pull/63115) | Update dependencies |
-| 5.8.12      | 2025-07-08 | [62866](https://github.com/airbytehq/airbyte/pull/62866) | Handle non-numeric values in fields with declared numeric type |
-| 5.8.11      | 2025-07-07 | [62838](https://github.com/airbytehq/airbyte/pull/62838) | Promoting release candidate 5.8.11-rc.1 to a main version. |
-| 5.8.11-rc.1 | 2025-07-02 | [62481](https://github.com/airbytehq/airbyte/pull/62481) | For CRMSearch streams, fix retry behavior for the underlying associations HttpRequester to retry 401 errors |
-| 5.8.10      | 2025-06-28 | [62179](https://github.com/airbytehq/airbyte/pull/62179) | Update dependencies |
-| 5.8.9       | 2025-06-21 | [61842](https://github.com/airbytehq/airbyte/pull/61842) | Update dependencies |
-| 5.8.8       | 2025-06-14 | [60640](https://github.com/airbytehq/airbyte/pull/60640) | Update dependencies |
-| 5.8.7       | 2025-06-11 | [61543](https://github.com/airbytehq/airbyte/pull/61543) | Fix pagination for `contacts` and other CRM Search streams when paginating past 10,000 records streams |
-| 5.8.6       | 2025-06-10 | [61502](https://github.com/airbytehq/airbyte/pull/61502) | Set cursor based pagination for CRM object streams |
-| 5.8.5       | 2025-06-02 | [61326](https://github.com/airbytehq/airbyte/pull/61326) | Additional change for millisecond float timestamps |
-| 5.8.4       | 2025-05-30 | [61013](https://github.com/airbytehq/airbyte/pull/61013) | Fix Typo |
-| 5.8.3       | 2025-05-30 | [61007](https://github.com/airbytehq/airbyte/pull/61007) | Bump memory on Check to 1600mi |
-| 5.8.2       | 2025-05-29 | [60962](https://github.com/airbytehq/airbyte/pull/60962) | Fix bug to allow millisecond timestamps coming in as a float string to be parsed into a datetime. |
-| 5.8.1       | 2025-05-28 | [60937](https://github.com/airbytehq/airbyte/pull/60937) | Retry 401 Unauthorized errors since token might have just expired. |
-| 5.8.0       | 2025-05-28 | [60855](https://github.com/airbytehq/airbyte/pull/60855) | Migrate to manifest-only |
-| 5.7.0       | 2025-05-27 | [60919](https://github.com/airbytehq/airbyte/pull/60919) | Promoting release candidate 5.7.0-rc.2 to a main version. |
-=======
+| 6.0.8-rc.1  | 2025-10-21 | [63744](https://github.com/airbytehq/airbyte/pull/63744) | Switch all CRMSearch streams to use incremental endpoint for server-side filtering, even during full refresh                                                                                                                 |
 | 6.0.7-rc.1  | 2025-10-20 | [68159](https://github.com/airbytehq/airbyte/pull/68159) | Upgrade to latest version of CDK 7.3.7 to get the bug fix for missing custom properties during incremental syncs                                                                                                             |
 | 6.0.6       | 2025-10-14 | [67911](https://github.com/airbytehq/airbyte/pull/67911) | Update dependencies                                                                                                                                                                                                          |
 | 6.0.5       | 2025-10-07 | [67400](https://github.com/airbytehq/airbyte/pull/67400) | Update dependencies                                                                                                                                                                                                          |
@@ -398,7 +367,6 @@
 | 5.8.1       | 2025-05-28 | [60937](https://github.com/airbytehq/airbyte/pull/60937) | Retry 401 Unauthorized errors since token might have just expired.                                                                                                                                                           |
 | 5.8.0       | 2025-05-28 | [60855](https://github.com/airbytehq/airbyte/pull/60855) | Migrate to manifest-only                                                                                                                                                                                                     |
 | 5.7.0       | 2025-05-27 | [60919](https://github.com/airbytehq/airbyte/pull/60919) | Promoting release candidate 5.7.0-rc.2 to a main version.                                                                                                                                                                    |
->>>>>>> 249d6883
 | 5.7.0-rc.2  | 2025-05-23 | [60881](https://github.com/airbytehq/airbyte/pull/60881) | Ignore 403 errors for dynamic streams to prevent sync failures                                                                                                                                                               |
 | 5.7.0-rc.1  | 2025-05-22 | [60830](https://github.com/airbytehq/airbyte/pull/60830) | Migrate CustomObjects streams                                                                                                                                                                                                |
 | 5.6.0       | 2025-05-21 | [59727](https://github.com/airbytehq/airbyte/pull/60338) | Migrate CRM search streams: contacts, deal_splits, leads, tickets                                                                                                                                                            |
