# HubSpot

<HideInUI>

This page contains the setup guide and reference information for the [HubSpot](https://www.hubspot.com/) source connector.

</HideInUI>

## Prerequisites

- HubSpot Account

<!-- env:oss -->

- **For Airbyte Open Source**: Private App with Access Token
<!-- /env:oss -->

## Setup guide

### Step 1: Set up HubSpot

<!-- env:cloud -->

**For Airbyte Cloud:**

**- OAuth** (Recommended). We highly recommend you use OAuth rather than Private App authentication, as it significantly simplifies the setup process.

**- Private App:** If you are using a Private App, you will need to use your Access Token to set up the connector. Please refer to the [official HubSpot documentation](https://developers.hubspot.com/docs/api/private-apps) to learn how to obtain the access token.

<!-- /env:cloud -->

<!-- env:oss -->

**For Airbyte Open Source:**

**- Private App setup** (Recommended): If you are authenticating via a Private App, you will need to use your Access Token to set up the connector. Please refer to the [official HubSpot documentation](https://developers.hubspot.com/docs/api/private-apps) to learn how to obtain the access token.

**- OAuth setup:** If you are using Oauth to authenticate on Airbyte Open Source, please refer to [Hubspot's detailed walkthrough](https://developers.hubspot.com/docs/api/working-with-oauth). To set up the connector, you will need to acquire your:

- Client ID
- Client Secret
- Refresh Token
<!-- /env:oss -->

More information on HubSpot authentication methods can be found
[here](https://developers.hubspot.com/docs/api/intro-to-auth).

### Step 2: Configure the scopes for your streams (Private App only)

These instructions are only relevant if you are using a **Private App** for authentication. You can ignore this if you are authenticating via OAuth.

To set up a Private App, you must manually configure scopes to ensure Airbyte can sync all available data. Each scope relates to a specific stream or streams. Please refer to [Hubspot's page on scopes](https://legacydocs.hubspot.com/docs/methods/oauth2/initiate-oauth-integration#scopes) for instructions.

<details>
  <summary>Expand to review scopes</summary>


| Stream                      | Required Scope                                                                                               |
| :-------------------------- | :----------------------------------------------------------------------------------------------------------- |
| `campaigns`                 | `content`                                                                                                    |
| `companies`                 | `crm.objects.companies.read`, `crm.schemas.companies.read`                                                   |
| `contact_lists`             | `crm.lists.read`                                                                                             |
| `contacts`                  | `crm.objects.contacts.read`                                                                                  |
| `contacts_list_memberships` | `crm.objects.contacts.read`                                                                                  |
| `contacts_form_submissions` | `crm.objects.contacts.read`                                                                                  |
| `contacts_web_analytics`    | `crm.objects.contacts.read`, `business-intelligence`                                                         |
| Custom CRM Objects          | `crm.objects.custom.read`                                                                                    |
| `deal_pipelines`            | `crm.objects.contacts.read`                                                                                  |
| `deals`                     | `crm.objects.deals.read`, `crm.schemas.deals.read`                                                           |
| `deals_archived`            | `crm.objects.deals.read`, `crm.schemas.deals.read`                                                           |
| `email_events`              | `content`                                                                                                    |
| `email_subscriptions`       | `content`                                                                                                    |
| `engagements`               | `crm.objects.companies.read`, `crm.objects.contacts.read`, `crm.objects.deals.read`, `tickets`, `e-commerce` |
| `engagements_emails`        | `sales-email-read`                                                                                           |
| `forms`                     | `forms`                                                                                                      |
| `form_submissions`          | `forms`                                                                                                      |
| `goals`                     | `crm.objects.goals.read`                                                                                     |
| `leads`                     | `crm.objects.leads.read`, `crm.schemas.leads.read`                                                   |
| `line_items`                | `e-commerce`                                                                                                 |
| `owners`                    | `crm.objects.owners.read`                                                                                    |
| `products`                  | `e-commerce`                                                                                                 |
| `property_history`          | `crm.objects.contacts.read`                                                                                  |
| `subscription_changes`      | `content`                                                                                                    |
| `tickets`                   | `tickets`                                                                                                    |
| `workflows`                 | `automation`                                                                                                 |

</details>

### Step 3: Set up the HubSpot connector in Airbyte

<!-- env:cloud -->

#### For Airbyte Cloud:

1. [Log into your Airbyte Cloud](https://cloud.airbyte.com/workspaces) account.
2. Click Sources and then click + New source.
3. On the Set up the source page, select HubSpot from the Source type dropdown.
4. Enter a name for the HubSpot connector.
5. From the **Authentication** dropdown, select your chosen authentication method:
   - (Recommended) To authenticate using OAuth, select **OAuth** and click **Authenticate your HubSpot account** to sign in with HubSpot and authorize your account.

     :::note HubSpot Authentication issues
     You may encounter an error during the authentication process in the popup window with the message `An invalid scope name was provided`. To resolve this, close the window and retry authentication.
     :::
   - (Not Recommended) To authenticate using a Private App, select **Private App** and enter the Access Token for your HubSpot account.

<FieldAnchor field="start_date">

6. For **Start date**, use the provided datepicker or enter the date in the following format: `yyyy-mm-ddThh:mm:ssZ`. Data added on and after this date will be replicated. If this is not set, "2006-06-01T00:00:00Z" (the date Hubspot was created) will be used as a start date.

</FieldAnchor>

7. Click **Set up source** and wait for the tests to complete.
<!-- /env:cloud -->

<!-- env:oss -->

#### For Airbyte Open Source:

1. Navigate to the Airbyte Open Source dashboard.
2. From the Airbyte UI, click **Sources**, then click on **+ New Source** and select **HubSpot** from the list of available sources.
3. Enter a **Source name** of your choosing.
4. From the **Authentication** dropdown, select your chosen authentication method:
   - (Recommended) To authenticate using a Private App, select **Private App** and enter the Access Token for your HubSpot account.
   - (Not Recommended:) To authenticate using OAuth, select **OAuth** and enter your Client ID, Client Secret, and Refresh Token.
5. For **Start date**, use the provided datepicker or enter the date in the following format:
   `yyyy-mm-ddThh:mm:ssZ`. The data added on and after this date will be replicated. If not set, "2006-06-01T00:00:00Z" (Hubspot creation date) will be used as start date. It's recommended to provide relevant to your data start date value to optimize synchronization.
6. Click **Set up source** and wait for the tests to complete.

<FieldAnchor field="enable_experimental_streams">

### Experimental streams

[Web Analytics](https://developers.hubspot.com/docs/api/events/web-analytics) streams may be enabled as an experimental feature. Note that these streams use a Hubspot API that is currently in beta, and they may be modified or unstable as the API continues to develop.

</FieldAnchor>

<HideInUI>

## Supported sync modes

The HubSpot source connector supports the following [sync modes](https://docs.airbyte.com/cloud/core-concepts/#connection-sync-modes):

- Full Refresh
- Incremental

:::note
There are two types of incremental sync:

1. Incremental (standard server-side, where API returns only the data updated or generated since the last sync)
2. Client-Side Incremental (API returns all available data and connector filters out only new records)
   :::

## Supported Streams

The HubSpot source connector supports the following streams:

- [Campaigns](https://developers.hubspot.com/docs/methods/email/get_campaign_data) \(Client-Side Incremental\)
- [Companies](https://developers.hubspot.com/docs/api/crm/companies) \(Incremental\)
- [Contact Lists](http://developers.hubspot.com/docs/methods/lists/get_lists) \(Incremental\)
- [Contacts](https://developers.hubspot.com/docs/methods/contacts/get_contacts) \(Incremental\)
- [Contacts List Memberships](https://legacydocs.hubspot.com/docs/methods/contacts/get_contacts)
- [Contacts Form Submissions](https://legacydocs.hubspot.com/docs/methods/contacts/get_contacts)
- [Contacts Merged Audit](https://legacydocs.hubspot.com/docs/methods/contacts/get_batch_by_vid)
- [Deal Pipelines](https://developers.hubspot.com/docs/methods/pipelines/get_pipelines_for_object_type) \(Client-Side Incremental\)
- [Deals](https://developers.hubspot.com/docs/api/crm/deals) \(including Contact associations\) \(Incremental\)
  - Records that have been deleted (archived) and stored in HubSpot's recycle bin will only be kept for 90 days, see [response from HubSpot Team](https://community.hubspot.com/t5/APIs-Integrations/Archived-deals-deleted-or-different/m-p/714157)
- [Deals Archived](https://developers.hubspot.com/docs/api/crm/deals) \(including Contact associations\) \(Incremental\)
- [Email Events](https://developers.hubspot.com/docs/methods/email/get_events) \(Incremental\)
- [Email Subscriptions](https://developers.hubspot.com/docs/methods/email/get_subscriptions)
- [Engagements](https://legacydocs.hubspot.com/docs/methods/engagements/get-all-engagements) \(Incremental\)
- [Engagements Calls](https://developers.hubspot.com/docs/api/crm/calls) \(Incremental\)
- [Engagements Emails](https://developers.hubspot.com/docs/api/crm/email) \(Incremental\)
- [Engagements Meetings](https://developers.hubspot.com/docs/api/crm/meetings) \(Incremental\)
- [Engagements Notes](https://developers.hubspot.com/docs/api/crm/notes) \(Incremental\)
- [Engagements Tasks](https://developers.hubspot.com/docs/api/crm/tasks) \(Incremental\)
- [Forms](https://developers.hubspot.com/docs/api/marketing/forms) \(Client-Side Incremental\)
- [Form Submissions](https://legacydocs.hubspot.com/docs/methods/forms/get-submissions-for-a-form) \(Client-Side Incremental\)
- [Goals](https://developers.hubspot.com/docs/api/crm/goals) \(Incremental\)
- [Leads](https://developers.hubspot.com/docs/api/crm/leads) \(Incremental\)
- [Line Items](https://developers.hubspot.com/docs/api/crm/line-items) \(Incremental\)
- [Marketing Emails](https://legacydocs.hubspot.com/docs/methods/cms_email/get-all-marketing-email-statistics)
- [Owners](https://developers.hubspot.com/docs/methods/owners/get_owners) \(Client-Side Incremental\)
- [Owners Archived](https://legacydocs.hubspot.com/docs/methods/owners/get_owners) \(Client-Side Incremental)
- [Products](https://developers.hubspot.com/docs/api/crm/products) \(Incremental\)
- [Contacts Property History](https://legacydocs.hubspot.com/docs/methods/contacts/get_contacts) \(Client-Side Incremental\)
- [Companies Property History](https://legacydocs.hubspot.com/docs/methods/companies/get-all-companies) \(Client-Side Incremental\)
- [Deals Property History](https://legacydocs.hubspot.com/docs/methods/deals/get-all-deals) \(Client-Side Incremental\)
- [Subscription Changes](https://developers.hubspot.com/docs/methods/email/get_subscriptions_timeline) \(Incremental\)
- [Tickets](https://developers.hubspot.com/docs/api/crm/tickets) \(Incremental\)
- [Ticket Pipelines](https://developers.hubspot.com/docs/api/crm/pipelines) \(Client-Side Incremental\)
- [Workflows](https://legacydocs.hubspot.com/docs/methods/workflows/v3/get_workflows) \(Client-Side Incremental\)
- [ContactsWebAnalytics](https://developers.hubspot.com/docs/api/events/web-analytics) \(Incremental\)
- [CompaniesWebAnalytics](https://developers.hubspot.com/docs/api/events/web-analytics) \(Incremental\)
- [DealsWebAnalytics](https://developers.hubspot.com/docs/api/events/web-analytics) \(Incremental\)
- [TicketsWebAnalytics](https://developers.hubspot.com/docs/api/events/web-analytics) \(Incremental\)
- [EngagementsCallsWebAnalytics](https://developers.hubspot.com/docs/api/events/web-analytics) \(Incremental\)
- [EngagementsEmailsWebAnalytics](https://developers.hubspot.com/docs/api/events/web-analytics) \(Incremental\)
- [EngagementsMeetingsWebAnalytics](https://developers.hubspot.com/docs/api/events/web-analytics) \(Incremental\)
- [EngagementsNotesWebAnalytics](https://developers.hubspot.com/docs/api/events/web-analytics) \(Incremental\)
- [EngagementsTasksWebAnalytics](https://developers.hubspot.com/docs/api/events/web-analytics) \(Incremental\)
- [GoalsWebAnalytics](https://developers.hubspot.com/docs/api/events/web-analytics) \(Incremental\)
- [LineItemsWebAnalytics](https://developers.hubspot.com/docs/api/events/web-analytics) \(Incremental\)
- [ProductsWebAnalytics](https://developers.hubspot.com/docs/api/events/web-analytics) \(Incremental\)

### Entity-Relationship Diagram (ERD)
<EntityRelationshipDiagram></EntityRelationshipDiagram>

### Notes on the `property_history` streams

`Property_history` streams can be synced using an `Incremental` sync mode, which uses a cursor timestamp to determine which records have been updated since the previous sync. Within these streams, some fields types (ex. `CALCULATED` type) will always have a cursor timstamp that mirrors the time of the latest sync. This results in each sync including many more records than were necessarily changed since the previous sync.

### Notes on the `engagements` stream

1. Objects in the `engagements` stream can have one of the following types: `note`, `email`, `task`, `meeting`, `call`. Depending on the type of engagement, different properties are set for that object in the `engagements_metadata` table in the destination:

- A `call` engagement has a corresponding `engagements_metadata` object with non-null values in the `toNumber`, `fromNumber`, `status`, `externalId`, `durationMilliseconds`, `externalAccountId`, `recordingUrl`, `body`, and `disposition` columns.
- An `email` engagement has a corresponding `engagements_metadata` object with non-null values in the `subject`, `html`, and `text` columns. In addition, there will be records in four related tables, `engagements_metadata_from`, `engagements_metadata_to`, `engagements_metadata_cc`, `engagements_metadata_bcc`.
- A `meeting` engagement has a corresponding `engagements_metadata` object with non-null values in the `body`, `startTime`, `endTime`, and `title` columns.
- A `note` engagement has a corresponding `engagements_metadata` object with non-null values in the `body` column.
- A `task` engagement has a corresponding `engagements_metadata` object with non-null values in the `body`, `status`, and `forObjectType` columns.

2. The `engagements` stream uses two different APIs based on the length of time since the last sync and the number of records which Airbyte hasn't yet synced.

- **EngagementsRecent** if the following two criteria are met:
  - The last sync was performed within the last 30 days
  - Fewer than 10,000 records are being synced
- **EngagementsAll** if either of these criteria are not met.

Because of this, the `engagements` stream can be slow to sync if it hasn't synced within the last 30 days and/or is generating large volumes of new data. To accomodate for this limitation, we recommend scheduling more frequent syncs.

### Notes on the `Forms` and `Form Submissions` stream

This stream only syncs marketing forms. If you need other forms types, sync `Contacts Form Submissions`.

### Notes on the `Custom CRM` Objects

Custom CRM Objects and Custom Web Analytics will appear as streams available for sync, alongside the standard objects listed above.

If you set up your connections before April 15th, 2023 (on Airbyte Cloud) or before 0.8.0 (OSS) then you'll need to do some additional work to sync custom CRM objects.

First you need to give the connector some additional permissions:

- **If you are using OAuth on Airbyte Cloud** go to the Hubspot source settings page in the Airbyte UI and re-authenticate via OAuth to allow Airbyte the permissions to access custom objects.

- **If you are using OAuth on OSS or Private App auth** go into the Hubspot UI where you created your Private App or OAuth application and add the `crm.objects.custom.read` scope to your app's scopes. See HubSpot's instructions [here](https://developers.hubspot.com/docs/api/working-with-oauth#scopes).

Then, go to the schema tab of your connection and click **refresh source schema** to pull in those new streams for syncing.

## Limitations & Troubleshooting

<details>
<summary>
Expand to see details about Hubspot connector limitations and troubleshooting.
</summary>

### Connector limitations

### Rate limiting

The connector is restricted by normal HubSpot [rate limitations](https://legacydocs.hubspot.com/apps/api_guidelines).

| Product tier                | Limits                                  |
| :-------------------------- | :-------------------------------------- |
| `Free & Starter`            | Burst: 100/10 seconds, Daily: 250,000   |
| `Professional & Enterprise` | Burst: 150/10 seconds, Daily: 500,000   |
| `API add-on (any tier)`     | Burst: 200/10 seconds, Daily: 1,000,000 |

### Troubleshooting

- **Enabling streams:** Some streams, such as `workflows`, need to be enabled before they can be read using a connector authenticated using an `API Key`. If reading a stream that is not enabled, a log message returned to the output and the sync operation will only sync the other streams available.

  Example of the output message when trying to read `workflows` stream with missing permissions for the `API Key`:

  ```json
  {
    "type": "LOG",
    "log": {
      "level": "WARN",
      "message": "Stream `workflows` cannot be proceed. This API Key (EXAMPLE_API_KEY) does not have proper permissions! (requires any of [automation-access])"
    }
  }
  ```

- **Hubspot object labels** In Hubspot, a label can be applied to a stream that differs from the original API name of the stream. Hubspot's UI shows the label of the stream, whereas Airbyte shows the name of the stream. If you are having issues seeing a particular stream your user should have access to, search for the `name` of the Hubspot object instead.

- **Unnesting top level properties**: Since version 1.5.0, in order to offer users access to nested fields, we also denest the top-level fields into individual fields in the destination. This is most commonly observed in the `properties` field, which is now split into each attribute in the destination.

  For instance:

  ```json
  {
    "id": 1,
    "updatedAt": "2020-01-01",
    "properties": {
      "hs_note_body": "World's best boss",
      "hs_created_by": "Michael Scott"
    }
  }
  ```

  becomes

  ```json
  {
    "id": 1,
    "updatedAt": "2020-01-01",
    "properties": {
      "hs_note_body": "World's best boss",
      "hs_created_by": "Michael Scott"
    },
    "properties_hs_note_body": "World's best boss",
    "properties_hs_created_by": "Michael Scott"
  }
  ```

- **403 Forbidden Error**

  - Hubspot has **scopes** for each API call.
  - Each stream is tied to a scope and will need access to that scope to sync data.
  - Review the Hubspot OAuth scope documentation [here](https://developers.hubspot.com/docs/api/working-with-oauth#scopes).
  - Additional permissions:

    `feedback_submissions`: Service Hub Professional account

    `marketing_emails`: Market Hub Starter account

    `workflows`: Sales, Service, and Marketing Hub Professional accounts

- Check out common troubleshooting issues for the Hubspot source connector on our [Airbyte Forum](https://github.com/airbytehq/airbyte/discussions).

</details>

## Changelog

<details>
  <summary>Expand to review</summary>

| Version | Date       | Pull Request                                             | Subject                                                                                                                                                                          |
|:--------|:-----------|:---------------------------------------------------------|:---------------------------------------------------------------------------------------------------------------------------------------------------------------------------------|
<<<<<<< HEAD
| 4.5.0-rc.1 | 2024-11-27 | [*PR_NUMBER_PLACEHOLDER*](https://github.com/airbytehq/airbyte/pull/*PR_NUMBER_PLACEHOLDER*) | Migrate to CDK v6+ |
=======
| 4.4.1 | 2024-11-25 | [48662](https://github.com/airbytehq/airbyte/pull/48662) | Update dependencies |
>>>>>>> 0b367704
| 4.4.0 | 2024-11-18 | [48548](https://github.com/airbytehq/airbyte/pull/48548) | Promoting release candidate 4.4.0-rc.1 to a main version. |
| 4.4.0-rc.1 | 2024-11-18 | [48472](https://github.com/airbytehq/airbyte/pull/48472) | Adds support to maintain use of legacy fields for `Contacts`, `Deals`, and `DealsArchived` streams: `hs_lifecyclestage_{stage_id}_date`, `hs_date_entered_{stage_id}`, `hs_date_exited_{stage_id}`, `hs_time_in_{stage_id}`. |
| 4.3.0  | 2024-11-15 | [44481](https://github.com/airbytehq/airbyte/pull/44481) | Add `Leads` stream |
| 4.2.26 | 2024-11-04 | [48199](https://github.com/airbytehq/airbyte/pull/48199) | Update dependencies |
| 4.2.25 | 2024-10-29 | [47028](https://github.com/airbytehq/airbyte/pull/47028) | Update dependencies |
| 4.2.24 | 2024-10-12 | [46827](https://github.com/airbytehq/airbyte/pull/46827) | Update dependencies |
| 4.2.23 | 2024-10-05 | [46494](https://github.com/airbytehq/airbyte/pull/46494) | Update dependencies |
| 4.2.22 | 2024-09-28 | [46160](https://github.com/airbytehq/airbyte/pull/46160) | Update dependencies |
| 4.2.21 | 2024-09-23 | [42688](https://github.com/airbytehq/airbyte/pull/44899) | Fix incremental search to use primary key as placeholder instead of lastModifiedDate |
| 4.2.20 | 2024-09-21 | [45753](https://github.com/airbytehq/airbyte/pull/45753) | Update dependencies |
| 4.2.19 | 2024-09-14 | [45018](https://github.com/airbytehq/airbyte/pull/45018) | Update dependencies |
| 4.2.18 | 2024-08-24 | [43762](https://github.com/airbytehq/airbyte/pull/43762) | Update dependencies |
| 4.2.17 | 2024-08-21 | [44538](https://github.com/airbytehq/airbyte/pull/44538) | Fix issue with CRM search streams when they have no `associations` |
| 4.2.16 | 2024-08-20 | [42919](https://github.com/airbytehq/airbyte/pull/42919) | Add support for Deal Splits |
| 4.2.15 | 2024-08-08 | [43381](https://github.com/airbytehq/airbyte/pull/43381) | Fix associations retrieval for Engagements streams (calls, meetings, notes, tasks, emails) in Incremental with existing state |
| 4.2.14 | 2024-07-27 | [42688](https://github.com/airbytehq/airbyte/pull/42688) | Update dependencies |
| 4.2.13 | 2024-07-20 | [42264](https://github.com/airbytehq/airbyte/pull/42264) | Update dependencies |
| 4.2.12 | 2024-07-13 | [41766](https://github.com/airbytehq/airbyte/pull/41766) | Update dependencies |
| 4.2.11 | 2024-07-10 | [41558](https://github.com/airbytehq/airbyte/pull/41558) | Update dependencies |
| 4.2.10 | 2024-07-09 | [41286](https://github.com/airbytehq/airbyte/pull/41286) | Update dependencies |
| 4.2.9 | 2024-07-08 | [41045](https://github.com/airbytehq/airbyte/pull/41045) | Use latest `CDK` version possible |
| 4.2.8 | 2024-07-06 | [40923](https://github.com/airbytehq/airbyte/pull/40923) | Update dependencies |
| 4.2.7 | 2024-06-25 | [40441](https://github.com/airbytehq/airbyte/pull/40441) | Update dependencies |
| 4.2.6 | 2024-06-22 | [40126](https://github.com/airbytehq/airbyte/pull/40126) | Update dependencies |
| 4.2.5 | 2024-06-17 | [39432](https://github.com/airbytehq/airbyte/pull/39432) | Remove references to deprecated state method |
| 4.2.4 | 2024-06-10 | [38800](https://github.com/airbytehq/airbyte/pull/38800) | Retry hubspot _parse_and_handle_errors on JSON decode errors |
| 4.2.3 | 2024-06-06 | [39314](https://github.com/airbytehq/airbyte/pull/39314) | Added missing schema types for the `Workflows` stream schema |
| 4.2.2 | 2024-06-04 | [38981](https://github.com/airbytehq/airbyte/pull/38981) | [autopull] Upgrade base image to v1.2.1 |
| 4.2.1 | 2024-05-30 | [38024](https://github.com/airbytehq/airbyte/pull/38024) | etry when attempting to get scopes |
| 4.2.0 | 2024-05-24 | [38049](https://github.com/airbytehq/airbyte/pull/38049) | Add resumable full refresh support to `contacts_form_submissions` and `contacts_merged_audit` streams |
| 4.1.5 | 2024-05-17 | [38243](https://github.com/airbytehq/airbyte/pull/38243) | Replace AirbyteLogger with logging.Logger |
| 4.1.4 | 2024-05-16 | [38286](https://github.com/airbytehq/airbyte/pull/38286) | Added default schema normalization for the  `Tickets` stream, to ensure the data types |
| 4.1.3 | 2024-05-13 | [38128](https://github.com/airbytehq/airbyte/pull/38128) | contacts_list_memberships as semi-incremental stream |
| 4.1.2 | 2024-04-24 | [36642](https://github.com/airbytehq/airbyte/pull/36642) | Schema descriptions and CDK 0.80.0 |
| 4.1.1 | 2024-04-11 | [35945](https://github.com/airbytehq/airbyte/pull/35945) | Add integration tests |
| 4.1.0 | 2024-03-27 | [36541](https://github.com/airbytehq/airbyte/pull/36541) | Added test configuration features, fixed type hints |
| 4.0.0 | 2024-03-10 | [35662](https://github.com/airbytehq/airbyte/pull/35662) | Update `Deals Property History` and `Companies Property History` schemas |
| 3.3.0 | 2024-02-16 | [34597](https://github.com/airbytehq/airbyte/pull/34597) | Make start date not required, sync all data from default value if it's not provided |
| 3.2.0 | 2024-02-15 | [35328](https://github.com/airbytehq/airbyte/pull/35328) | Add mailingIlsListsIncluded and mailingIlsListsExcluded fields to Marketing emails stream schema |
| 3.1.1 | 2024-02-12 | [35165](https://github.com/airbytehq/airbyte/pull/35165) | Manage dependencies with Poetry. |
| 3.1.0 | 2024-02-05 | [34829](https://github.com/airbytehq/airbyte/pull/34829) | Add `Contacts Form Submissions` stream |
| 3.0.1 | 2024-01-29 | [34635](https://github.com/airbytehq/airbyte/pull/34635) | Fix pagination for `CompaniesPropertyHistory` stream |
| 3.0.0 | 2024-01-25 | [34492](https://github.com/airbytehq/airbyte/pull/34492) | Update `marketing_emails` stream schema |
| 2.0.2 | 2023-12-15 | [33844](https://github.com/airbytehq/airbyte/pull/33844) | Make property_history PK combined to support Incremental/Deduped sync type |
| 2.0.1 | 2023-12-15 | [33527](https://github.com/airbytehq/airbyte/pull/33527) | Make query string calculated correctly for PropertyHistory streams to avoid 414 HTTP Errors |
| 2.0.0 | 2023-12-08 | [33266](https://github.com/airbytehq/airbyte/pull/33266) | Add ContactsPropertyHistory, CompaniesPropertyHistory, DealsPropertyHistory streams |
| 1.9.0 | 2023-12-04 | [33042](https://github.com/airbytehq/airbyte/pull/33042) | Add Web Analytics streams |
| 1.8.0 | 2023-11-23 | [32778](https://github.com/airbytehq/airbyte/pull/32778) | Extend `PropertyHistory` stream to support incremental sync |
| 1.7.0 | 2023-11-01 | [32035](https://github.com/airbytehq/airbyte/pull/32035) | Extend the `Forms` stream schema |
| 1.6.1 | 2023-10-20 | [31644](https://github.com/airbytehq/airbyte/pull/31644) | Base image migration: remove Dockerfile and use the python-connector-base image |
| 1.6.0 | 2023-10-19 | [31606](https://github.com/airbytehq/airbyte/pull/31606) | Add new field `aifeatures` to the `marketing emails` stream schema |
| 1.5.1 | 2023-10-04 | [31050](https://github.com/airbytehq/airbyte/pull/31050) | Add type transformer for `Engagements` stream |
| 1.5.0 | 2023-09-11 | [30322](https://github.com/airbytehq/airbyte/pull/30322) | Unnest stream schemas |
| 1.4.1 | 2023-08-22 | [29715](https://github.com/airbytehq/airbyte/pull/29715) | Fix python package configuration stream |
| 1.4.0 | 2023-08-11 | [29249](https://github.com/airbytehq/airbyte/pull/29249) | Add `OwnersArchived` stream |
| 1.3.3 | 2023-08-10 | [29248](https://github.com/airbytehq/airbyte/pull/29248) | Specify `threadId` in `engagements` stream to type string |
| 1.3.2 | 2023-08-10 | [29326](https://github.com/airbytehq/airbyte/pull/29326) | Add primary keys to streams `ContactLists` and `PropertyHistory` |
| 1.3.1 | 2023-08-08 | [29211](https://github.com/airbytehq/airbyte/pull/29211) | Handle 400 and 403 errors without interruption of the sync |
| 1.3.0 | 2023-08-01 | [28909](https://github.com/airbytehq/airbyte/pull/28909) | Add handling of source connection errors |
| 1.2.0 | 2023-07-27 | [27091](https://github.com/airbytehq/airbyte/pull/27091) | Add new stream `ContactsMergedAudit` |
| 1.1.2 | 2023-07-27 | [28558](https://github.com/airbytehq/airbyte/pull/28558) | Improve error messages during connector setup |
| 1.1.1 | 2023-07-25 | [28705](https://github.com/airbytehq/airbyte/pull/28705) | Fix retry handler for token expired error |
| 1.1.0 | 2023-07-18 | [28349](https://github.com/airbytehq/airbyte/pull/28349) | Add unexpected fields in schemas of streams `email_events`, `email_subscriptions`, `engagements`, `campaigns` |
| 1.0.1 | 2023-06-23 | [27658](https://github.com/airbytehq/airbyte/pull/27658) | Use fully qualified name to retrieve custom objects |
| 1.0.0 | 2023-06-08 | [27161](https://github.com/airbytehq/airbyte/pull/27161) | Fix increment sync for engagements stream, 'Recent' API is used for recent syncs of last recent 30 days and less than 10k records, otherwise full sync if performed by 'All' API |
| 0.9.0 | 2023-06-26 | [27726](https://github.com/airbytehq/airbyte/pull/27726) | License Update: Elv2 |
| 0.8.4   | 2023-05-17 | [25667](https://github.com/airbytehq/airbyte/pull/26082) | Fixed bug with wrong parsing of boolean encoded like "false" parsed as True                                                                                                      |
| 0.8.3   | 2023-05-31 | [26831](https://github.com/airbytehq/airbyte/pull/26831) | Remove authSpecification from connector specification in favour of advancedAuth                                                                                                  |
| 0.8.2   | 2023-05-16 | [26418](https://github.com/airbytehq/airbyte/pull/26418) | Add custom availability strategy which catches permission errors from parent streams                                                                                             |
| 0.8.1   | 2023-05-29 | [26719](https://github.com/airbytehq/airbyte/pull/26719) | Handle issue when `state` value is literally `"" (empty str)`                                                                                                                    |
| 0.8.0   | 2023-04-10 | [16032](https://github.com/airbytehq/airbyte/pull/16032) | Add new stream `Custom Object`                                                                                                                                                   |
| 0.7.0   | 2023-04-10 | [24450](https://github.com/airbytehq/airbyte/pull/24450) | Add new stream `Goals`                                                                                                                                                           |
| 0.6.2   | 2023-04-28 | [25667](https://github.com/airbytehq/airbyte/pull/25667) | Fix bug with `Invalid Date` like `2000-00-00T00:00:00Z` while settip up the connector                                                                                            |
| 0.6.1   | 2023-04-10 | [21423](https://github.com/airbytehq/airbyte/pull/21423) | Update scope for `DealPipelines` stream to only `crm.objects.contacts.read`                                                                                                      |
| 0.6.0   | 2023-04-07 | [24980](https://github.com/airbytehq/airbyte/pull/24980) | Add new stream `DealsArchived`                                                                                                                                                   |
| 0.5.2   | 2023-04-07 | [24915](https://github.com/airbytehq/airbyte/pull/24915) | Fix field key parsing (replace whitespace with uderscore)                                                                                                                        |
| 0.5.1   | 2023-04-05 | [22982](https://github.com/airbytehq/airbyte/pull/22982) | Specified date formatting in specification                                                                                                                                       |
| 0.5.0   | 2023-03-30 | [24711](https://github.com/airbytehq/airbyte/pull/24711) | Add incremental sync support for `campaigns`, `deal_pipelines`, `ticket_pipelines`, `forms`, `form_submissions`, `form_submissions`, `workflows`, `owners`                       |
| 0.4.0   | 2023-03-31 | [22910](https://github.com/airbytehq/airbyte/pull/22910) | Add `email_subscriptions` stream                                                                                                                                                 |
| 0.3.4   | 2023-03-28 | [24641](https://github.com/airbytehq/airbyte/pull/24641) | Convert to int only numeric values                                                                                                                                               |
| 0.3.3   | 2023-03-27 | [24591](https://github.com/airbytehq/airbyte/pull/24591) | Fix pagination for `marketing emails` stream                                                                                                                                     |
| 0.3.2   | 2023-02-07 | [22479](https://github.com/airbytehq/airbyte/pull/22479) | Turn on default HttpAvailabilityStrategy                                                                                                                                         |
| 0.3.1   | 2023-01-27 | [22009](https://github.com/airbytehq/airbyte/pull/22009) | Set `AvailabilityStrategy` for streams explicitly to `None`                                                                                                                      |
| 0.3.0   | 2022-10-27 | [18546](https://github.com/airbytehq/airbyte/pull/18546) | Sunsetting API Key authentication. `Quotes` stream is no longer available                                                                                                        |
| 0.2.2   | 2022-10-03 | [16914](https://github.com/airbytehq/airbyte/pull/16914) | Fix 403 forbidden error validation                                                                                                                                               |
| 0.2.1   | 2022-09-26 | [17120](https://github.com/airbytehq/airbyte/pull/17120) | Migrate to per-stream state.                                                                                                                                                     |
| 0.2.0   | 2022-09-13 | [16632](https://github.com/airbytehq/airbyte/pull/16632) | Remove Feedback Submissions stream as the one using unstable (beta) API.                                                                                                         |
| 0.1.83  | 2022-09-01 | [16214](https://github.com/airbytehq/airbyte/pull/16214) | Update Tickets, fix missing properties and change how state is updated.                                                                                                          |
| 0.1.82  | 2022-08-18 | [15110](https://github.com/airbytehq/airbyte/pull/15110) | Check if it has a state on search streams before first sync                                                                                                                      |
| 0.1.81  | 2022-08-05 | [15354](https://github.com/airbytehq/airbyte/pull/15354) | Fix `Deals` stream schema                                                                                                                                                        |
| 0.1.80  | 2022-08-01 | [15156](https://github.com/airbytehq/airbyte/pull/15156) | Fix 401 error while retrieving associations using OAuth                                                                                                                          |
| 0.1.79  | 2022-07-28 | [15144](https://github.com/airbytehq/airbyte/pull/15144) | Revert v0.1.78 due to permission issues                                                                                                                                          |
| 0.1.78  | 2022-07-28 | [15099](https://github.com/airbytehq/airbyte/pull/15099) | Fix to fetch associations when using incremental mode                                                                                                                            |
| 0.1.77  | 2022-07-26 | [15035](https://github.com/airbytehq/airbyte/pull/15035) | Make PropertyHistory stream read historic data not limited to 30 days                                                                                                            |
| 0.1.76  | 2022-07-25 | [14999](https://github.com/airbytehq/airbyte/pull/14999) | Partially revert changes made in v0.1.75                                                                                                                                         |
| 0.1.75  | 2022-07-18 | [14744](https://github.com/airbytehq/airbyte/pull/14744) | Remove override of private CDK method                                                                                                                                            |
| 0.1.74  | 2022-07-25 | [14412](https://github.com/airbytehq/airbyte/pull/14412) | Add private app authentication                                                                                                                                                   |
| 0.1.73  | 2022-07-13 | [14666](https://github.com/airbytehq/airbyte/pull/14666) | Decrease number of http requests made, disable Incremental mode for PropertyHistory stream                                                                                       |
| 0.1.72  | 2022-06-24 | [14054](https://github.com/airbytehq/airbyte/pull/14054) | Extended error logging                                                                                                                                                           |
| 0.1.71  | 2022-06-24 | [14102](https://github.com/airbytehq/airbyte/pull/14102) | Removed legacy `AirbyteSentry` dependency from the code                                                                                                                          |
| 0.1.70  | 2022-06-16 | [13837](https://github.com/airbytehq/airbyte/pull/13837) | Fix the missing data in CRM streams issue                                                                                                                                        |
| 0.1.69  | 2022-06-10 | [13691](https://github.com/airbytehq/airbyte/pull/13691) | Fix the `URI Too Long` issue                                                                                                                                                     |
| 0.1.68  | 2022-06-08 | [13596](https://github.com/airbytehq/airbyte/pull/13596) | Fix for the `property_history` which did not emit records                                                                                                                        |
| 0.1.67  | 2022-06-07 | [13566](https://github.com/airbytehq/airbyte/pull/13566) | Report which scopes are missing to the user                                                                                                                                      |
| 0.1.66  | 2022-06-05 | [13475](https://github.com/airbytehq/airbyte/pull/13475) | Scope `crm.objects.feedback_submissions.read` added for `feedback_submissions` stream                                                                                            |
| 0.1.65  | 2022-06-03 | [13455](https://github.com/airbytehq/airbyte/pull/13455) | Discover only returns streams for which required scopes were granted                                                                                                             |
| 0.1.64  | 2022-06-03 | [13218](https://github.com/airbytehq/airbyte/pull/13218) | Transform `contact_lists` data to comply with schema                                                                                                                             |
| 0.1.63  | 2022-06-02 | [13320](https://github.com/airbytehq/airbyte/pull/13320) | Fix connector incremental state handling                                                                                                                                         |
| 0.1.62  | 2022-06-01 | [13383](https://github.com/airbytehq/airbyte/pull/13383) | Add `line items` to `deals` stream                                                                                                                                               |
| 0.1.61  | 2022-05-25 | [13381](https://github.com/airbytehq/airbyte/pull/13381) | Requests scopes as optional instead of required                                                                                                                                  |
| 0.1.60  | 2022-05-25 | [13159](https://github.com/airbytehq/airbyte/pull/13159) | Use RFC3339 datetime                                                                                                                                                             |
| 0.1.59  | 2022-05-10 | [12711](https://github.com/airbytehq/airbyte/pull/12711) | Ensure oauth2.0 token has all needed scopes in "check" command                                                                                                                   |
| 0.1.58  | 2022-05-04 | [12482](https://github.com/airbytehq/airbyte/pull/12482) | Update input configuration copy                                                                                                                                                  |
| 0.1.57  | 2022-05-04 | [12198](https://github.com/airbytehq/airbyte/pull/12198) | Add deals associations for quotes                                                                                                                                                |
| 0.1.56  | 2022-05-02 | [12515](https://github.com/airbytehq/airbyte/pull/12515) | Extra logs for troubleshooting 403 errors                                                                                                                                        |
| 0.1.55  | 2022-04-28 | [12424](https://github.com/airbytehq/airbyte/pull/12424) | Correct schema for ticket_pipeline stream                                                                                                                                        |
| 0.1.54  | 2022-04-28 | [12335](https://github.com/airbytehq/airbyte/pull/12335) | Mock time slep in unit test s                                                                                                                                                    |
| 0.1.53  | 2022-04-20 | [12230](https://github.com/airbytehq/airbyte/pull/12230) | Change spec json to yaml format                                                                                                                                                  |
| 0.1.52  | 2022-03-25 | [11423](https://github.com/airbytehq/airbyte/pull/11423) | Add tickets associations to engagements streams                                                                                                                                  |
| 0.1.51  | 2022-03-24 | [11321](https://github.com/airbytehq/airbyte/pull/11321) | Fix updated at field non exists issue                                                                                                                                            |
| 0.1.50  | 2022-03-22 | [11266](https://github.com/airbytehq/airbyte/pull/11266) | Fix Engagements Stream Pagination                                                                                                                                                |
| 0.1.49  | 2022-03-17 | [11218](https://github.com/airbytehq/airbyte/pull/11218) | Anchor hyperlink in input configuration                                                                                                                                          |
| 0.1.48  | 2022-03-16 | [11105](https://github.com/airbytehq/airbyte/pull/11105) | Fix float numbers, upd docs                                                                                                                                                      |
| 0.1.47  | 2022-03-15 | [11121](https://github.com/airbytehq/airbyte/pull/11121) | Add partition keys where appropriate                                                                                                                                             |
| 0.1.46  | 2022-03-14 | [10700](https://github.com/airbytehq/airbyte/pull/10700) | Handle 10k+ records reading in Hubspot streams                                                                                                                                   |
| 0.1.45  | 2022-03-04 | [10707](https://github.com/airbytehq/airbyte/pull/10707) | Remove stage history from deals stream to increase efficiency                                                                                                                    |
| 0.1.44  | 2022-02-24 | [9027](https://github.com/airbytehq/airbyte/pull/9027)   | Add associations companies to deals, ticket and contact stream                                                                                                                   |
| 0.1.43  | 2022-02-24 | [10576](https://github.com/airbytehq/airbyte/pull/10576) | Cast timestamp to date/datetime                                                                                                                                                  |
| 0.1.42  | 2022-02-22 | [10492](https://github.com/airbytehq/airbyte/pull/10492) | Add `date-time` format to datetime fields                                                                                                                                        |
| 0.1.41  | 2022-02-21 | [10177](https://github.com/airbytehq/airbyte/pull/10177) | Migrate to CDK                                                                                                                                                                   |
| 0.1.40  | 2022-02-10 | [10142](https://github.com/airbytehq/airbyte/pull/10142) | Add associations to ticket stream                                                                                                                                                |
| 0.1.39  | 2022-02-10 | [10055](https://github.com/airbytehq/airbyte/pull/10055) | Bug fix: reading not initialized stream                                                                                                                                          |
| 0.1.38  | 2022-02-03 | [9786](https://github.com/airbytehq/airbyte/pull/9786)   | Add new streams for engagements(calls, emails, meetings, notes and tasks)                                                                                                        |
| 0.1.37  | 2022-01-27 | [9555](https://github.com/airbytehq/airbyte/pull/9555)   | Getting form_submission for all forms                                                                                                                                            |
| 0.1.36  | 2022-01-22 | [7784](https://github.com/airbytehq/airbyte/pull/7784)   | Add Property History Stream                                                                                                                                                      |
| 0.1.35  | 2021-12-24 | [9081](https://github.com/airbytehq/airbyte/pull/9081)   | Add Feedback Submissions stream and update Ticket Pipelines stream                                                                                                               |
| 0.1.34  | 2022-01-20 | [9641](https://github.com/airbytehq/airbyte/pull/9641)   | Add more fields for `email_events` stream                                                                                                                                        |
| 0.1.33  | 2022-01-14 | [8887](https://github.com/airbytehq/airbyte/pull/8887)   | More efficient support for incremental updates on Companies, Contact, Deals and Engagement streams                                                                               |
| 0.1.32  | 2022-01-13 | [8011](https://github.com/airbytehq/airbyte/pull/8011)   | Add new stream form_submissions                                                                                                                                                  |
| 0.1.31  | 2022-01-11 | [9385](https://github.com/airbytehq/airbyte/pull/9385)   | Remove auto-generated `properties` from `Engagements` stream                                                                                                                     |
| 0.1.30  | 2021-01-10 | [9129](https://github.com/airbytehq/airbyte/pull/9129)   | Created Contacts list memberships streams                                                                                                                                        |
| 0.1.29  | 2021-12-17 | [8699](https://github.com/airbytehq/airbyte/pull/8699)   | Add incremental sync support for `companies`, `contact_lists`, `contacts`, `deals`, `line_items`, `products`, `quotes`, `tickets` streams                                        |
| 0.1.28  | 2021-12-15 | [8429](https://github.com/airbytehq/airbyte/pull/8429)   | Update fields and descriptions                                                                                                                                                   |
| 0.1.27  | 2021-12-09 | [8658](https://github.com/airbytehq/airbyte/pull/8658)   | Fix config backward compatibility issue by allowing additional properties in the spec                                                                                            |
| 0.1.26  | 2021-11-30 | [8329](https://github.com/airbytehq/airbyte/pull/8329)   | Remove 'skip_dynamic_fields' config param                                                                                                                                        |
| 0.1.25  | 2021-11-23 | [8216](https://github.com/airbytehq/airbyte/pull/8216)   | Add skip dynamic fields for testing only                                                                                                                                         |
| 0.1.24  | 2021-11-09 | [7683](https://github.com/airbytehq/airbyte/pull/7683)   | Fix name issue 'Hubspot' -> 'HubSpot'                                                                                                                                            |
| 0.1.23  | 2021-11-08 | [7730](https://github.com/airbytehq/airbyte/pull/7730)   | Fix OAuth flow schema                                                                                                                                                            |
| 0.1.22  | 2021-11-03 | [7562](https://github.com/airbytehq/airbyte/pull/7562)   | Migrate Hubspot source to CDK structure                                                                                                                                          |
| 0.1.21  | 2021-10-27 | [7405](https://github.com/airbytehq/airbyte/pull/7405)   | Change of package `import` from `urllib` to `urllib.parse`                                                                                                                       |
| 0.1.20  | 2021-10-26 | [7393](https://github.com/airbytehq/airbyte/pull/7393)   | Hotfix for `split_properties` function, add the length of separator symbol `,`(`%2C` in HTTP format) to the checking of the summary URL length                                   |
| 0.1.19  | 2021-10-26 | [6954](https://github.com/airbytehq/airbyte/pull/6954)   | Fix issue with getting `414` HTTP error for streams                                                                                                                              |
| 0.1.18  | 2021-10-18 | [5840](https://github.com/airbytehq/airbyte/pull/5840)   | Add new marketing emails (with statistics) stream                                                                                                                                |
| 0.1.17  | 2021-10-14 | [6995](https://github.com/airbytehq/airbyte/pull/6995)   | Update `discover` method: disable `quotes` stream when using OAuth config                                                                                                        |
| 0.1.16  | 2021-09-27 | [6465](https://github.com/airbytehq/airbyte/pull/6465)   | Implement OAuth support. Use CDK authenticator instead of connector specific authenticator                                                                                       |
| 0.1.15  | 2021-09-23 | [6374](https://github.com/airbytehq/airbyte/pull/6374)   | Use correct schema for `owners` stream                                                                                                                                           |
| 0.1.14  | 2021-09-08 | [5693](https://github.com/airbytehq/airbyte/pull/5693)   | Include deal_to_contact association when pulling deal stream and include contact ID in contact stream                                                                            |
| 0.1.13  | 2021-09-08 | [5834](https://github.com/airbytehq/airbyte/pull/5834)   | Fix array fields without items property in schema                                                                                                                                |
| 0.1.12  | 2021-09-02 | [5798](https://github.com/airbytehq/airbyte/pull/5798)   | Treat empty string values as None for field with format to fix normalization errors                                                                                              |
| 0.1.11  | 2021-08-26 | [5685](https://github.com/airbytehq/airbyte/pull/5685)   | Remove all date-time format from schemas                                                                                                                                         |
| 0.1.10  | 2021-08-17 | [5463](https://github.com/airbytehq/airbyte/pull/5463)   | Fix fail on reading stream using `API Key` without required permissions                                                                                                          |
| 0.1.9   | 2021-08-11 | [5334](https://github.com/airbytehq/airbyte/pull/5334)   | Fix empty strings inside float datatype                                                                                                                                          |
| 0.1.8   | 2021-08-06 | [5250](https://github.com/airbytehq/airbyte/pull/5250)   | Fix issue with printing exceptions                                                                                                                                               |
| 0.1.7   | 2021-07-27 | [4913](https://github.com/airbytehq/airbyte/pull/4913)   | Update fields schema                                                                                                                                                             |

</details>

</HideInUI><|MERGE_RESOLUTION|>--- conflicted
+++ resolved
@@ -338,11 +338,8 @@
 
 | Version | Date       | Pull Request                                             | Subject                                                                                                                                                                          |
 |:--------|:-----------|:---------------------------------------------------------|:---------------------------------------------------------------------------------------------------------------------------------------------------------------------------------|
-<<<<<<< HEAD
-| 4.5.0-rc.1 | 2024-11-27 | [*PR_NUMBER_PLACEHOLDER*](https://github.com/airbytehq/airbyte/pull/*PR_NUMBER_PLACEHOLDER*) | Migrate to CDK v6+ |
-=======
+| 4.5.0-rc.1 | 2024-11-27 | [48704](https://github.com/airbytehq/airbyte/pull/48704) | Migrate to CDK v6+ |
 | 4.4.1 | 2024-11-25 | [48662](https://github.com/airbytehq/airbyte/pull/48662) | Update dependencies |
->>>>>>> 0b367704
 | 4.4.0 | 2024-11-18 | [48548](https://github.com/airbytehq/airbyte/pull/48548) | Promoting release candidate 4.4.0-rc.1 to a main version. |
 | 4.4.0-rc.1 | 2024-11-18 | [48472](https://github.com/airbytehq/airbyte/pull/48472) | Adds support to maintain use of legacy fields for `Contacts`, `Deals`, and `DealsArchived` streams: `hs_lifecyclestage_{stage_id}_date`, `hs_date_entered_{stage_id}`, `hs_date_exited_{stage_id}`, `hs_time_in_{stage_id}`. |
 | 4.3.0  | 2024-11-15 | [44481](https://github.com/airbytehq/airbyte/pull/44481) | Add `Leads` stream |
