# HubSpot

<HideInUI>

This page contains the setup guide and reference information for the [HubSpot](https://www.hubspot.com/) source connector.

</HideInUI>

## Prerequisites

- HubSpot Account

<!-- env:oss -->

- **For Airbyte Open Source**: Private App with Access Token
<!-- /env:oss -->

## Setup guide

### Step 1: Set up HubSpot

<!-- env:cloud -->

**For Airbyte Cloud:**

**- OAuth** (Recommended). We highly recommend you use OAuth rather than Private App authentication, as it significantly simplifies the setup process.

**- Private App:** If you are using a Private App, you will need to use your Access Token to set up the connector. Please refer to the [official HubSpot documentation](https://developers.hubspot.com/docs/api/private-apps) to learn how to obtain the access token.

<!-- /env:cloud -->

<!-- env:oss -->

**For Airbyte Open Source:**

**- Private App setup** (Recommended): If you are authenticating via a Private App, you will need to use your Access Token to set up the connector. Please refer to the [official HubSpot documentation](https://developers.hubspot.com/docs/api/private-apps) to learn how to obtain the access token.

**- OAuth setup:** If you are using Oauth to authenticate on Airbyte Open Source, please refer to [Hubspot's detailed walkthrough](https://developers.hubspot.com/docs/api/working-with-oauth). To set up the connector, you will need to acquire your:

- Client ID
- Client Secret
- Refresh Token
<!-- /env:oss -->

More information on HubSpot authentication methods can be found
[here](https://developers.hubspot.com/docs/api/intro-to-auth).

### Step 2: Configure the scopes for your streams (Private App only)

These instructions are only relevant if you are using a **Private App** for authentication. You can ignore this if you are authenticating via OAuth.

To set up a Private App, you must manually configure scopes to ensure Airbyte can sync all available data. Each scope relates to a specific stream or streams. Please refer to [Hubspot's page on scopes](https://legacydocs.hubspot.com/docs/methods/oauth2/initiate-oauth-integration#scopes) for instructions.

<details>
  <summary>Expand to review scopes</summary>


| Stream                      | Required Scope                                                                                               |
| :-------------------------- | :----------------------------------------------------------------------------------------------------------- |
| `campaigns`                 | `content`                                                                                                    |
| `companies`                 | `crm.objects.companies.read`, `crm.schemas.companies.read`                                                   |
| `contact_lists`             | `crm.lists.read`                                                                                             |
| `contacts`                  | `crm.objects.contacts.read`                                                                                  |
| `contacts_list_memberships` | `crm.objects.contacts.read`                                                                                  |
| `contacts_form_submissions` | `crm.objects.contacts.read`                                                                                  |
| `contacts_web_analytics`    | `crm.objects.contacts.read`, `business-intelligence`                                                         |
| Custom CRM Objects          | `crm.objects.custom.read`                                                                                    |
| `deal_pipelines`            | `crm.objects.contacts.read`                                                                                  |
| `deals`                     | `crm.objects.deals.read`, `crm.schemas.deals.read`                                                           |
| `deals_archived`            | `crm.objects.deals.read`, `crm.schemas.deals.read`                                                           |
| `email_events`              | `content`                                                                                                    |
| `email_subscriptions`       | `content`                                                                                                    |
| `engagements`               | `crm.objects.companies.read`, `crm.objects.contacts.read`, `crm.objects.deals.read`, `tickets`, `e-commerce` |
| `engagements_emails`        | `sales-email-read`                                                                                           |
| `forms`                     | `forms`                                                                                                      |
| `form_submissions`          | `forms`                                                                                                      |
| `goals`                     | `crm.objects.goals.read`                                                                                     |
| `leads`                     | `crm.objects.leads.read`, `crm.schemas.leads.read`                                                   |
| `line_items`                | `e-commerce`                                                                                                 |
| `owners`                    | `crm.objects.owners.read`                                                                                    |
| `products`                  | `e-commerce`                                                                                                 |
| `property_history`          | `crm.objects.contacts.read`                                                                                  |
| `subscription_changes`      | `content`                                                                                                    |
| `tickets`                   | `tickets`                                                                                                    |
| `workflows`                 | `automation`                                                                                                 |

</details>

### Step 3: Set up the HubSpot connector in Airbyte

<!-- env:cloud -->

#### For Airbyte Cloud:

1. [Log into your Airbyte Cloud](https://cloud.airbyte.com/workspaces) account.
2. Click Sources and then click + New source.
3. On the Set up the source page, select HubSpot from the Source type dropdown.
4. Enter a name for the HubSpot connector.
5. From the **Authentication** dropdown, select your chosen authentication method:
   - (Recommended) To authenticate using OAuth, select **OAuth** and click **Authenticate your HubSpot account** to sign in with HubSpot and authorize your account.

     :::note HubSpot Authentication issues
     You may encounter an error during the authentication process in the popup window with the message `An invalid scope name was provided`. To resolve this, close the window and retry authentication.
     :::
   - (Not Recommended) To authenticate using a Private App, select **Private App** and enter the Access Token for your HubSpot account.

<FieldAnchor field="start_date">

6. For **Start date**, use the provided datepicker or enter the date in the following format: `yyyy-mm-ddThh:mm:ssZ`. Data added on and after this date will be replicated. If this is not set, "2006-06-01T00:00:00Z" (the date Hubspot was created) will be used as a start date.

</FieldAnchor>

7. Click **Set up source** and wait for the tests to complete.
<!-- /env:cloud -->

<!-- env:oss -->

#### For Airbyte Open Source:

1. Navigate to the Airbyte Open Source dashboard.
2. From the Airbyte UI, click **Sources**, then click on **+ New Source** and select **HubSpot** from the list of available sources.
3. Enter a **Source name** of your choosing.
4. From the **Authentication** dropdown, select your chosen authentication method:
   - (Recommended) To authenticate using a Private App, select **Private App** and enter the Access Token for your HubSpot account.
   - (Not Recommended:) To authenticate using OAuth, select **OAuth** and enter your Client ID, Client Secret, and Refresh Token.
5. For **Start date**, use the provided datepicker or enter the date in the following format:
   `yyyy-mm-ddThh:mm:ssZ`. The data added on and after this date will be replicated. If not set, "2006-06-01T00:00:00Z" (Hubspot creation date) will be used as start date. It's recommended to provide relevant to your data start date value to optimize synchronization.
6. Click **Set up source** and wait for the tests to complete.

<FieldAnchor field="enable_experimental_streams">

### Experimental streams

[Web Analytics](https://developers.hubspot.com/docs/api/events/web-analytics) streams may be enabled as an experimental feature. Note that these streams use a Hubspot API that is currently in beta, and they may be modified or unstable as the API continues to develop.

</FieldAnchor>

<HideInUI>

## Supported sync modes

The HubSpot source connector supports the following [sync modes](https://docs.airbyte.com/cloud/core-concepts/#connection-sync-modes):

- Full Refresh
- Incremental

:::note
There are two types of incremental sync:

1. Incremental (standard server-side, where API returns only the data updated or generated since the last sync)
2. Client-Side Incremental (API returns all available data and connector filters out only new records)
   :::

## Supported Streams

The HubSpot source connector supports the following streams:

- [Campaigns](https://developers.hubspot.com/docs/methods/email/get_campaign_data) \(Client-Side Incremental\)
- [Companies](https://developers.hubspot.com/docs/api/crm/companies) \(Incremental\)
- [Contact Lists](http://developers.hubspot.com/docs/methods/lists/get_lists) \(Incremental\)
- [Contacts](https://developers.hubspot.com/docs/methods/contacts/get_contacts) \(Incremental\)
- [Contacts List Memberships](https://legacydocs.hubspot.com/docs/methods/contacts/get_contacts)
- [Contacts Form Submissions](https://legacydocs.hubspot.com/docs/methods/contacts/get_contacts)
- [Contacts Merged Audit](https://legacydocs.hubspot.com/docs/methods/contacts/get_batch_by_vid)
- [Deal Pipelines](https://developers.hubspot.com/docs/methods/pipelines/get_pipelines_for_object_type) \(Client-Side Incremental\)
- [Deals](https://developers.hubspot.com/docs/api/crm/deals) \(including Contact associations\) \(Incremental\)
  - Records that have been deleted (archived) and stored in HubSpot's recycle bin will only be kept for 90 days, see [response from HubSpot Team](https://community.hubspot.com/t5/APIs-Integrations/Archived-deals-deleted-or-different/m-p/714157)
- [Deals Archived](https://developers.hubspot.com/docs/api/crm/deals) \(including Contact associations\) \(Incremental\)
- [Email Events](https://developers.hubspot.com/docs/methods/email/get_events) \(Incremental\)
- [Email Subscriptions](https://developers.hubspot.com/docs/methods/email/get_subscriptions)
- [Engagements](https://legacydocs.hubspot.com/docs/methods/engagements/get-all-engagements) \(Incremental\)
- [Engagements Calls](https://developers.hubspot.com/docs/api/crm/calls) \(Incremental\)
- [Engagements Emails](https://developers.hubspot.com/docs/api/crm/email) \(Incremental\)
- [Engagements Meetings](https://developers.hubspot.com/docs/api/crm/meetings) \(Incremental\)
- [Engagements Notes](https://developers.hubspot.com/docs/api/crm/notes) \(Incremental\)
- [Engagements Tasks](https://developers.hubspot.com/docs/api/crm/tasks) \(Incremental\)
- [Forms](https://developers.hubspot.com/docs/api/marketing/forms) \(Client-Side Incremental\)
- [Form Submissions](https://legacydocs.hubspot.com/docs/methods/forms/get-submissions-for-a-form) \(Client-Side Incremental\)
- [Goals](https://developers.hubspot.com/docs/api/crm/goals) \(Incremental\)
- [Leads](https://developers.hubspot.com/docs/api/crm/leads) \(Incremental\)
- [Line Items](https://developers.hubspot.com/docs/api/crm/line-items) \(Incremental\)
- [Marketing Emails](https://legacydocs.hubspot.com/docs/methods/cms_email/get-all-marketing-email-statistics)
- [Owners](https://developers.hubspot.com/docs/methods/owners/get_owners) \(Client-Side Incremental\)
- [Owners Archived](https://legacydocs.hubspot.com/docs/methods/owners/get_owners) \(Client-Side Incremental)
- [Products](https://developers.hubspot.com/docs/api/crm/products) \(Incremental\)
- [Contacts Property History](https://legacydocs.hubspot.com/docs/methods/contacts/get_contacts) \(Client-Side Incremental\)
- [Companies Property History](https://legacydocs.hubspot.com/docs/methods/companies/get-all-companies) \(Client-Side Incremental\)
- [Deals Property History](https://legacydocs.hubspot.com/docs/methods/deals/get-all-deals) \(Client-Side Incremental\)
- [Subscription Changes](https://developers.hubspot.com/docs/methods/email/get_subscriptions_timeline) \(Incremental\)
- [Tickets](https://developers.hubspot.com/docs/api/crm/tickets) \(Incremental\)
- [Ticket Pipelines](https://developers.hubspot.com/docs/api/crm/pipelines) \(Client-Side Incremental\)
- [Workflows](https://legacydocs.hubspot.com/docs/methods/workflows/v3/get_workflows) \(Client-Side Incremental\)
- [ContactsWebAnalytics](https://developers.hubspot.com/docs/api/events/web-analytics) \(Incremental\)
- [CompaniesWebAnalytics](https://developers.hubspot.com/docs/api/events/web-analytics) \(Incremental\)
- [DealsWebAnalytics](https://developers.hubspot.com/docs/api/events/web-analytics) \(Incremental\)
- [TicketsWebAnalytics](https://developers.hubspot.com/docs/api/events/web-analytics) \(Incremental\)
- [EngagementsCallsWebAnalytics](https://developers.hubspot.com/docs/api/events/web-analytics) \(Incremental\)
- [EngagementsEmailsWebAnalytics](https://developers.hubspot.com/docs/api/events/web-analytics) \(Incremental\)
- [EngagementsMeetingsWebAnalytics](https://developers.hubspot.com/docs/api/events/web-analytics) \(Incremental\)
- [EngagementsNotesWebAnalytics](https://developers.hubspot.com/docs/api/events/web-analytics) \(Incremental\)
- [EngagementsTasksWebAnalytics](https://developers.hubspot.com/docs/api/events/web-analytics) \(Incremental\)
- [GoalsWebAnalytics](https://developers.hubspot.com/docs/api/events/web-analytics) \(Incremental\)
- [LineItemsWebAnalytics](https://developers.hubspot.com/docs/api/events/web-analytics) \(Incremental\)
- [ProductsWebAnalytics](https://developers.hubspot.com/docs/api/events/web-analytics) \(Incremental\)

### Entity-Relationship Diagram (ERD)
<EntityRelationshipDiagram></EntityRelationshipDiagram>

### Notes on the `property_history` streams

`Property_history` streams can be synced using an `Incremental` sync mode, which uses a cursor timestamp to determine which records have been updated since the previous sync. Within these streams, some fields types (ex. `CALCULATED` type) will always have a cursor timstamp that mirrors the time of the latest sync. This results in each sync including many more records than were necessarily changed since the previous sync.

### Notes on the `engagements` stream

1. Objects in the `engagements` stream can have one of the following types: `note`, `email`, `task`, `meeting`, `call`. Depending on the type of engagement, different properties are set for that object in the `engagements_metadata` table in the destination:

- A `call` engagement has a corresponding `engagements_metadata` object with non-null values in the `toNumber`, `fromNumber`, `status`, `externalId`, `durationMilliseconds`, `externalAccountId`, `recordingUrl`, `body`, and `disposition` columns.
- An `email` engagement has a corresponding `engagements_metadata` object with non-null values in the `subject`, `html`, and `text` columns. In addition, there will be records in four related tables, `engagements_metadata_from`, `engagements_metadata_to`, `engagements_metadata_cc`, `engagements_metadata_bcc`.
- A `meeting` engagement has a corresponding `engagements_metadata` object with non-null values in the `body`, `startTime`, `endTime`, and `title` columns.
- A `note` engagement has a corresponding `engagements_metadata` object with non-null values in the `body` column.
- A `task` engagement has a corresponding `engagements_metadata` object with non-null values in the `body`, `status`, and `forObjectType` columns.

2. The `engagements` stream uses two different APIs based on the length of time since the last sync and the number of records which Airbyte hasn't yet synced.

- **EngagementsRecent** if the following two criteria are met:
  - The last sync was performed within the last 30 days
  - Fewer than 10,000 records are being synced
- **EngagementsAll** if either of these criteria are not met.

Because of this, the `engagements` stream can be slow to sync if it hasn't synced within the last 30 days and/or is generating large volumes of new data. To accommodate for this limitation, we recommend scheduling more frequent syncs.

### Notes on the `Forms` and `Form Submissions` stream

This stream only syncs marketing forms. If you need other forms types, sync `Contacts Form Submissions`.

### Notes on the `Custom CRM` Objects

Custom CRM Objects and Custom Web Analytics will appear as streams available for sync, alongside the standard objects listed above.

If you set up your connections before April 15th, 2023 (on Airbyte Cloud) or before 0.8.0 (OSS) then you'll need to do some additional work to sync custom CRM objects.

First you need to give the connector some additional permissions:

- **If you are using OAuth on Airbyte Cloud** go to the Hubspot source settings page in the Airbyte UI and re-authenticate via OAuth to allow Airbyte the permissions to access custom objects.

- **If you are using OAuth on OSS or Private App auth** go into the Hubspot UI where you created your Private App or OAuth application and add the `crm.objects.custom.read` scope to your app's scopes. See HubSpot's instructions [here](https://developers.hubspot.com/docs/api/working-with-oauth#scopes).

Then, go to the schema tab of your connection and click **refresh source schema** to pull in those new streams for syncing.

## Limitations & Troubleshooting

<details>
<summary>
Expand to see details about Hubspot connector limitations and troubleshooting.
</summary>

### Connector limitations

### Rate limiting

The connector is restricted by normal HubSpot [rate limitations](https://legacydocs.hubspot.com/apps/api_guidelines).

| Product tier                | Limits                                  |
| :-------------------------- | :-------------------------------------- |
| `Free & Starter`            | Burst: 100/10 seconds, Daily: 250,000   |
| `Professional & Enterprise` | Burst: 150/10 seconds, Daily: 500,000   |
| `API add-on (any tier)`     | Burst: 200/10 seconds, Daily: 1,000,000 |

### Troubleshooting

- **Enabling streams:** Some streams, such as `workflows`, need to be enabled before they can be read using a connector authenticated using an `API Key`. If reading a stream that is not enabled, a log message returned to the output and the sync operation will only sync the other streams available.

  Example of the output message when trying to read `workflows` stream with missing permissions for the `API Key`:

  ```json
  {
    "type": "LOG",
    "log": {
      "level": "WARN",
      "message": "Stream `workflows` cannot be proceed. This API Key (EXAMPLE_API_KEY) does not have proper permissions! (requires any of [automation-access])"
    }
  }
  ```

- **Hubspot object labels** In Hubspot, a label can be applied to a stream that differs from the original API name of the stream. Hubspot's UI shows the label of the stream, whereas Airbyte shows the name of the stream. If you are having issues seeing a particular stream your user should have access to, search for the `name` of the Hubspot object instead.

- **Unnesting top level properties**: Since version 1.5.0, in order to offer users access to nested fields, we also denest the top-level fields into individual fields in the destination. This is most commonly observed in the `properties` field, which is now split into each attribute in the destination.

  For instance:

  ```json
  {
    "id": 1,
    "updatedAt": "2020-01-01",
    "properties": {
      "hs_note_body": "World's best boss",
      "hs_created_by": "Michael Scott"
    }
  }
  ```

  becomes

  ```json
  {
    "id": 1,
    "updatedAt": "2020-01-01",
    "properties": {
      "hs_note_body": "World's best boss",
      "hs_created_by": "Michael Scott"
    },
    "properties_hs_note_body": "World's best boss",
    "properties_hs_created_by": "Michael Scott"
  }
  ```

- **403 Forbidden Error**

  - Hubspot has **scopes** for each API call.
  - Each stream is tied to a scope and will need access to that scope to sync data.
  - Review the Hubspot OAuth scope documentation [here](https://developers.hubspot.com/docs/api/working-with-oauth#scopes).
  - Additional permissions:

    `feedback_submissions`: Service Hub Professional account

    `marketing_emails`: Market Hub Starter account

    `workflows`: Sales, Service, and Marketing Hub Professional accounts

- Check out common troubleshooting issues for the Hubspot source connector on our [Airbyte Forum](https://github.com/airbytehq/airbyte/discussions).

</details>

## Changelog

<details>
  <summary>Expand to review</summary>

| Version | Date       | Pull Request                                             | Subject                                                                                                                                                                          |
|:--------|:-----------|:---------------------------------------------------------|:---------------------------------------------------------------------------------------------------------------------------------------------------------------------------------|
<<<<<<< HEAD
| 5.0.0 | 2025-03-25 | [x](https://github.com/airbytehq/airbyte/pull/x) | Migrate from v1 Contact Lists API to v3 Lists API |
=======
| 4.5.3 | 2025-03-24 | [52729](https://github.com/airbytehq/airbyte/pull/55245) | Add conversionId to `form_submissions` schema |
| 4.5.2 | 2024-12-14 | [48480](https://github.com/airbytehq/airbyte/pull/4914) | Improves Forms stream by adding the formTypes query parameter to support all form types. This enhancement also propagates to the FormSubmission stream. |
>>>>>>> cba4616d
| 4.5.1 | 2025-03-22 | [53818](https://github.com/airbytehq/airbyte/pull/53818) | Update dependencies |
| 4.5.0 | 2025-03-10 | [54177](https://github.com/airbytehq/airbyte/pull/54177) | Add option to cast fields from stream json schema per list of fields |
| 4.4.9 | 2025-02-01 | [52729](https://github.com/airbytehq/airbyte/pull/52729) | Update dependencies |
| 4.4.8 | 2025-01-25 | [52295](https://github.com/airbytehq/airbyte/pull/52295) | Update dependencies |
| 4.4.7 | 2025-01-11 | [51146](https://github.com/airbytehq/airbyte/pull/51146) | Update dependencies |
| 4.4.6 | 2025-01-04 | [50898](https://github.com/airbytehq/airbyte/pull/50898) | Update dependencies |
| 4.4.5 | 2024-12-28 | [50669](https://github.com/airbytehq/airbyte/pull/50669) | Update dependencies |
| 4.4.4 | 2024-12-21 | [50138](https://github.com/airbytehq/airbyte/pull/50138) | Update dependencies |
| 4.4.3 | 2024-12-14 | [48984](https://github.com/airbytehq/airbyte/pull/48984) | Update dependencies |
| 4.4.2 | 2024-12-10 | [48480](https://github.com/airbytehq/airbyte/pull/48480) | Adds individual read scopes to LineItems Stream |
| 4.4.1 | 2024-11-25 | [48662](https://github.com/airbytehq/airbyte/pull/48662) | Starting with this version, the Docker image is now rootless. Please note that this and future versions will not be compatible with Airbyte versions earlier than 0.64 |
| 4.4.0 | 2024-11-18 | [48548](https://github.com/airbytehq/airbyte/pull/48548) | Promoting release candidate 4.4.0-rc.1 to a main version. |
| 4.4.0-rc.1 | 2024-11-18 | [48472](https://github.com/airbytehq/airbyte/pull/48472) | Adds support to maintain use of legacy fields for `Contacts`, `Deals`, and `DealsArchived` streams: `hs_lifecyclestage_{stage_id}_date`, `hs_date_entered_{stage_id}`, `hs_date_exited_{stage_id}`, `hs_time_in_{stage_id}`. |
| 4.3.0  | 2024-11-15 | [44481](https://github.com/airbytehq/airbyte/pull/44481) | Add `Leads` stream |
| 4.2.26 | 2024-11-04 | [48199](https://github.com/airbytehq/airbyte/pull/48199) | Update dependencies |
| 4.2.25 | 2024-10-29 | [47028](https://github.com/airbytehq/airbyte/pull/47028) | Update dependencies |
| 4.2.24 | 2024-10-12 | [46827](https://github.com/airbytehq/airbyte/pull/46827) | Update dependencies |
| 4.2.23 | 2024-10-05 | [46494](https://github.com/airbytehq/airbyte/pull/46494) | Update dependencies |
| 4.2.22 | 2024-09-28 | [46160](https://github.com/airbytehq/airbyte/pull/46160) | Update dependencies |
| 4.2.21 | 2024-09-23 | [42688](https://github.com/airbytehq/airbyte/pull/44899) | Fix incremental search to use primary key as placeholder instead of lastModifiedDate |
| 4.2.20 | 2024-09-21 | [45753](https://github.com/airbytehq/airbyte/pull/45753) | Update dependencies |
| 4.2.19 | 2024-09-14 | [45018](https://github.com/airbytehq/airbyte/pull/45018) | Update dependencies |
| 4.2.18 | 2024-08-24 | [43762](https://github.com/airbytehq/airbyte/pull/43762) | Update dependencies |
| 4.2.17 | 2024-08-21 | [44538](https://github.com/airbytehq/airbyte/pull/44538) | Fix issue with CRM search streams when they have no `associations` |
| 4.2.16 | 2024-08-20 | [42919](https://github.com/airbytehq/airbyte/pull/42919) | Add support for Deal Splits |
| 4.2.15 | 2024-08-08 | [43381](https://github.com/airbytehq/airbyte/pull/43381) | Fix associations retrieval for Engagements streams (calls, meetings, notes, tasks, emails) in Incremental with existing state |
| 4.2.14 | 2024-07-27 | [42688](https://github.com/airbytehq/airbyte/pull/42688) | Update dependencies |
| 4.2.13 | 2024-07-20 | [42264](https://github.com/airbytehq/airbyte/pull/42264) | Update dependencies |
| 4.2.12 | 2024-07-13 | [41766](https://github.com/airbytehq/airbyte/pull/41766) | Update dependencies |
| 4.2.11 | 2024-07-10 | [41558](https://github.com/airbytehq/airbyte/pull/41558) | Update dependencies |
| 4.2.10 | 2024-07-09 | [41286](https://github.com/airbytehq/airbyte/pull/41286) | Update dependencies |
| 4.2.9 | 2024-07-08 | [41045](https://github.com/airbytehq/airbyte/pull/41045) | Use latest `CDK` version possible |
| 4.2.8 | 2024-07-06 | [40923](https://github.com/airbytehq/airbyte/pull/40923) | Update dependencies |
| 4.2.7 | 2024-06-25 | [40441](https://github.com/airbytehq/airbyte/pull/40441) | Update dependencies |
| 4.2.6 | 2024-06-22 | [40126](https://github.com/airbytehq/airbyte/pull/40126) | Update dependencies |
| 4.2.5 | 2024-06-17 | [39432](https://github.com/airbytehq/airbyte/pull/39432) | Remove references to deprecated state method |
| 4.2.4 | 2024-06-10 | [38800](https://github.com/airbytehq/airbyte/pull/38800) | Retry hubspot _parse_and_handle_errors on JSON decode errors |
| 4.2.3 | 2024-06-06 | [39314](https://github.com/airbytehq/airbyte/pull/39314) | Added missing schema types for the `Workflows` stream schema |
| 4.2.2 | 2024-06-04 | [38981](https://github.com/airbytehq/airbyte/pull/38981) | [autopull] Upgrade base image to v1.2.1 |
| 4.2.1 | 2024-05-30 | [38024](https://github.com/airbytehq/airbyte/pull/38024) | etry when attempting to get scopes |
| 4.2.0 | 2024-05-24 | [38049](https://github.com/airbytehq/airbyte/pull/38049) | Add resumable full refresh support to `contacts_form_submissions` and `contacts_merged_audit` streams |
| 4.1.5 | 2024-05-17 | [38243](https://github.com/airbytehq/airbyte/pull/38243) | Replace AirbyteLogger with logging.Logger |
| 4.1.4 | 2024-05-16 | [38286](https://github.com/airbytehq/airbyte/pull/38286) | Added default schema normalization for the  `Tickets` stream, to ensure the data types |
| 4.1.3 | 2024-05-13 | [38128](https://github.com/airbytehq/airbyte/pull/38128) | contacts_list_memberships as semi-incremental stream |
| 4.1.2 | 2024-04-24 | [36642](https://github.com/airbytehq/airbyte/pull/36642) | Schema descriptions and CDK 0.80.0 |
| 4.1.1 | 2024-04-11 | [35945](https://github.com/airbytehq/airbyte/pull/35945) | Add integration tests |
| 4.1.0 | 2024-03-27 | [36541](https://github.com/airbytehq/airbyte/pull/36541) | Added test configuration features, fixed type hints |
| 4.0.0 | 2024-03-10 | [35662](https://github.com/airbytehq/airbyte/pull/35662) | Update `Deals Property History` and `Companies Property History` schemas |
| 3.3.0 | 2024-02-16 | [34597](https://github.com/airbytehq/airbyte/pull/34597) | Make start date not required, sync all data from default value if it's not provided |
| 3.2.0 | 2024-02-15 | [35328](https://github.com/airbytehq/airbyte/pull/35328) | Add mailingIlsListsIncluded and mailingIlsListsExcluded fields to Marketing emails stream schema |
| 3.1.1 | 2024-02-12 | [35165](https://github.com/airbytehq/airbyte/pull/35165) | Manage dependencies with Poetry. |
| 3.1.0 | 2024-02-05 | [34829](https://github.com/airbytehq/airbyte/pull/34829) | Add `Contacts Form Submissions` stream |
| 3.0.1 | 2024-01-29 | [34635](https://github.com/airbytehq/airbyte/pull/34635) | Fix pagination for `CompaniesPropertyHistory` stream |
| 3.0.0 | 2024-01-25 | [34492](https://github.com/airbytehq/airbyte/pull/34492) | Update `marketing_emails` stream schema |
| 2.0.2 | 2023-12-15 | [33844](https://github.com/airbytehq/airbyte/pull/33844) | Make property_history PK combined to support Incremental/Deduped sync type |
| 2.0.1 | 2023-12-15 | [33527](https://github.com/airbytehq/airbyte/pull/33527) | Make query string calculated correctly for PropertyHistory streams to avoid 414 HTTP Errors |
| 2.0.0 | 2023-12-08 | [33266](https://github.com/airbytehq/airbyte/pull/33266) | Add ContactsPropertyHistory, CompaniesPropertyHistory, DealsPropertyHistory streams |
| 1.9.0 | 2023-12-04 | [33042](https://github.com/airbytehq/airbyte/pull/33042) | Add Web Analytics streams |
| 1.8.0 | 2023-11-23 | [32778](https://github.com/airbytehq/airbyte/pull/32778) | Extend `PropertyHistory` stream to support incremental sync |
| 1.7.0 | 2023-11-01 | [32035](https://github.com/airbytehq/airbyte/pull/32035) | Extend the `Forms` stream schema |
| 1.6.1 | 2023-10-20 | [31644](https://github.com/airbytehq/airbyte/pull/31644) | Base image migration: remove Dockerfile and use the python-connector-base image |
| 1.6.0 | 2023-10-19 | [31606](https://github.com/airbytehq/airbyte/pull/31606) | Add new field `aifeatures` to the `marketing emails` stream schema |
| 1.5.1 | 2023-10-04 | [31050](https://github.com/airbytehq/airbyte/pull/31050) | Add type transformer for `Engagements` stream |
| 1.5.0 | 2023-09-11 | [30322](https://github.com/airbytehq/airbyte/pull/30322) | Unnest stream schemas |
| 1.4.1 | 2023-08-22 | [29715](https://github.com/airbytehq/airbyte/pull/29715) | Fix python package configuration stream |
| 1.4.0 | 2023-08-11 | [29249](https://github.com/airbytehq/airbyte/pull/29249) | Add `OwnersArchived` stream |
| 1.3.3 | 2023-08-10 | [29248](https://github.com/airbytehq/airbyte/pull/29248) | Specify `threadId` in `engagements` stream to type string |
| 1.3.2 | 2023-08-10 | [29326](https://github.com/airbytehq/airbyte/pull/29326) | Add primary keys to streams `ContactLists` and `PropertyHistory` |
| 1.3.1 | 2023-08-08 | [29211](https://github.com/airbytehq/airbyte/pull/29211) | Handle 400 and 403 errors without interruption of the sync |
| 1.3.0 | 2023-08-01 | [28909](https://github.com/airbytehq/airbyte/pull/28909) | Add handling of source connection errors |
| 1.2.0 | 2023-07-27 | [27091](https://github.com/airbytehq/airbyte/pull/27091) | Add new stream `ContactsMergedAudit` |
| 1.1.2 | 2023-07-27 | [28558](https://github.com/airbytehq/airbyte/pull/28558) | Improve error messages during connector setup |
| 1.1.1 | 2023-07-25 | [28705](https://github.com/airbytehq/airbyte/pull/28705) | Fix retry handler for token expired error |
| 1.1.0 | 2023-07-18 | [28349](https://github.com/airbytehq/airbyte/pull/28349) | Add unexpected fields in schemas of streams `email_events`, `email_subscriptions`, `engagements`, `campaigns` |
| 1.0.1 | 2023-06-23 | [27658](https://github.com/airbytehq/airbyte/pull/27658) | Use fully qualified name to retrieve custom objects |
| 1.0.0 | 2023-06-08 | [27161](https://github.com/airbytehq/airbyte/pull/27161) | Fix increment sync for engagements stream, 'Recent' API is used for recent syncs of last recent 30 days and less than 10k records, otherwise full sync if performed by 'All' API |
| 0.9.0 | 2023-06-26 | [27726](https://github.com/airbytehq/airbyte/pull/27726) | License Update: Elv2 |
| 0.8.4   | 2023-05-17 | [25667](https://github.com/airbytehq/airbyte/pull/26082) | Fixed bug with wrong parsing of boolean encoded like "false" parsed as True                                                                                                      |
| 0.8.3   | 2023-05-31 | [26831](https://github.com/airbytehq/airbyte/pull/26831) | Remove authSpecification from connector specification in favour of advancedAuth                                                                                                  |
| 0.8.2   | 2023-05-16 | [26418](https://github.com/airbytehq/airbyte/pull/26418) | Add custom availability strategy which catches permission errors from parent streams                                                                                             |
| 0.8.1   | 2023-05-29 | [26719](https://github.com/airbytehq/airbyte/pull/26719) | Handle issue when `state` value is literally `"" (empty str)`                                                                                                                    |
| 0.8.0   | 2023-04-10 | [16032](https://github.com/airbytehq/airbyte/pull/16032) | Add new stream `Custom Object`                                                                                                                                                   |
| 0.7.0   | 2023-04-10 | [24450](https://github.com/airbytehq/airbyte/pull/24450) | Add new stream `Goals`                                                                                                                                                           |
| 0.6.2   | 2023-04-28 | [25667](https://github.com/airbytehq/airbyte/pull/25667) | Fix bug with `Invalid Date` like `2000-00-00T00:00:00Z` while settip up the connector                                                                                            |
| 0.6.1   | 2023-04-10 | [21423](https://github.com/airbytehq/airbyte/pull/21423) | Update scope for `DealPipelines` stream to only `crm.objects.contacts.read`                                                                                                      |
| 0.6.0   | 2023-04-07 | [24980](https://github.com/airbytehq/airbyte/pull/24980) | Add new stream `DealsArchived`                                                                                                                                                   |
| 0.5.2   | 2023-04-07 | [24915](https://github.com/airbytehq/airbyte/pull/24915) | Fix field key parsing (replace whitespace with uderscore)                                                                                                                        |
| 0.5.1   | 2023-04-05 | [22982](https://github.com/airbytehq/airbyte/pull/22982) | Specified date formatting in specification                                                                                                                                       |
| 0.5.0   | 2023-03-30 | [24711](https://github.com/airbytehq/airbyte/pull/24711) | Add incremental sync support for `campaigns`, `deal_pipelines`, `ticket_pipelines`, `forms`, `form_submissions`, `form_submissions`, `workflows`, `owners`                       |
| 0.4.0   | 2023-03-31 | [22910](https://github.com/airbytehq/airbyte/pull/22910) | Add `email_subscriptions` stream                                                                                                                                                 |
| 0.3.4   | 2023-03-28 | [24641](https://github.com/airbytehq/airbyte/pull/24641) | Convert to int only numeric values                                                                                                                                               |
| 0.3.3   | 2023-03-27 | [24591](https://github.com/airbytehq/airbyte/pull/24591) | Fix pagination for `marketing emails` stream                                                                                                                                     |
| 0.3.2   | 2023-02-07 | [22479](https://github.com/airbytehq/airbyte/pull/22479) | Turn on default HttpAvailabilityStrategy                                                                                                                                         |
| 0.3.1   | 2023-01-27 | [22009](https://github.com/airbytehq/airbyte/pull/22009) | Set `AvailabilityStrategy` for streams explicitly to `None`                                                                                                                      |
| 0.3.0   | 2022-10-27 | [18546](https://github.com/airbytehq/airbyte/pull/18546) | Sunsetting API Key authentication. `Quotes` stream is no longer available                                                                                                        |
| 0.2.2   | 2022-10-03 | [16914](https://github.com/airbytehq/airbyte/pull/16914) | Fix 403 forbidden error validation                                                                                                                                               |
| 0.2.1   | 2022-09-26 | [17120](https://github.com/airbytehq/airbyte/pull/17120) | Migrate to per-stream state.                                                                                                                                                     |
| 0.2.0   | 2022-09-13 | [16632](https://github.com/airbytehq/airbyte/pull/16632) | Remove Feedback Submissions stream as the one using unstable (beta) API.                                                                                                         |
| 0.1.83  | 2022-09-01 | [16214](https://github.com/airbytehq/airbyte/pull/16214) | Update Tickets, fix missing properties and change how state is updated.                                                                                                          |
| 0.1.82  | 2022-08-18 | [15110](https://github.com/airbytehq/airbyte/pull/15110) | Check if it has a state on search streams before first sync                                                                                                                      |
| 0.1.81  | 2022-08-05 | [15354](https://github.com/airbytehq/airbyte/pull/15354) | Fix `Deals` stream schema                                                                                                                                                        |
| 0.1.80  | 2022-08-01 | [15156](https://github.com/airbytehq/airbyte/pull/15156) | Fix 401 error while retrieving associations using OAuth                                                                                                                          |
| 0.1.79  | 2022-07-28 | [15144](https://github.com/airbytehq/airbyte/pull/15144) | Revert v0.1.78 due to permission issues                                                                                                                                          |
| 0.1.78  | 2022-07-28 | [15099](https://github.com/airbytehq/airbyte/pull/15099) | Fix to fetch associations when using incremental mode                                                                                                                            |
| 0.1.77  | 2022-07-26 | [15035](https://github.com/airbytehq/airbyte/pull/15035) | Make PropertyHistory stream read historic data not limited to 30 days                                                                                                            |
| 0.1.76  | 2022-07-25 | [14999](https://github.com/airbytehq/airbyte/pull/14999) | Partially revert changes made in v0.1.75                                                                                                                                         |
| 0.1.75  | 2022-07-18 | [14744](https://github.com/airbytehq/airbyte/pull/14744) | Remove override of private CDK method                                                                                                                                            |
| 0.1.74  | 2022-07-25 | [14412](https://github.com/airbytehq/airbyte/pull/14412) | Add private app authentication                                                                                                                                                   |
| 0.1.73  | 2022-07-13 | [14666](https://github.com/airbytehq/airbyte/pull/14666) | Decrease number of http requests made, disable Incremental mode for PropertyHistory stream                                                                                       |
| 0.1.72  | 2022-06-24 | [14054](https://github.com/airbytehq/airbyte/pull/14054) | Extended error logging                                                                                                                                                           |
| 0.1.71  | 2022-06-24 | [14102](https://github.com/airbytehq/airbyte/pull/14102) | Removed legacy `AirbyteSentry` dependency from the code                                                                                                                          |
| 0.1.70  | 2022-06-16 | [13837](https://github.com/airbytehq/airbyte/pull/13837) | Fix the missing data in CRM streams issue                                                                                                                                        |
| 0.1.69  | 2022-06-10 | [13691](https://github.com/airbytehq/airbyte/pull/13691) | Fix the `URI Too Long` issue                                                                                                                                                     |
| 0.1.68  | 2022-06-08 | [13596](https://github.com/airbytehq/airbyte/pull/13596) | Fix for the `property_history` which did not emit records                                                                                                                        |
| 0.1.67  | 2022-06-07 | [13566](https://github.com/airbytehq/airbyte/pull/13566) | Report which scopes are missing to the user                                                                                                                                      |
| 0.1.66  | 2022-06-05 | [13475](https://github.com/airbytehq/airbyte/pull/13475) | Scope `crm.objects.feedback_submissions.read` added for `feedback_submissions` stream                                                                                            |
| 0.1.65  | 2022-06-03 | [13455](https://github.com/airbytehq/airbyte/pull/13455) | Discover only returns streams for which required scopes were granted                                                                                                             |
| 0.1.64  | 2022-06-03 | [13218](https://github.com/airbytehq/airbyte/pull/13218) | Transform `contact_lists` data to comply with schema                                                                                                                             |
| 0.1.63  | 2022-06-02 | [13320](https://github.com/airbytehq/airbyte/pull/13320) | Fix connector incremental state handling                                                                                                                                         |
| 0.1.62  | 2022-06-01 | [13383](https://github.com/airbytehq/airbyte/pull/13383) | Add `line items` to `deals` stream                                                                                                                                               |
| 0.1.61  | 2022-05-25 | [13381](https://github.com/airbytehq/airbyte/pull/13381) | Requests scopes as optional instead of required                                                                                                                                  |
| 0.1.60  | 2022-05-25 | [13159](https://github.com/airbytehq/airbyte/pull/13159) | Use RFC3339 datetime                                                                                                                                                             |
| 0.1.59  | 2022-05-10 | [12711](https://github.com/airbytehq/airbyte/pull/12711) | Ensure oauth2.0 token has all needed scopes in "check" command                                                                                                                   |
| 0.1.58  | 2022-05-04 | [12482](https://github.com/airbytehq/airbyte/pull/12482) | Update input configuration copy                                                                                                                                                  |
| 0.1.57  | 2022-05-04 | [12198](https://github.com/airbytehq/airbyte/pull/12198) | Add deals associations for quotes                                                                                                                                                |
| 0.1.56  | 2022-05-02 | [12515](https://github.com/airbytehq/airbyte/pull/12515) | Extra logs for troubleshooting 403 errors                                                                                                                                        |
| 0.1.55  | 2022-04-28 | [12424](https://github.com/airbytehq/airbyte/pull/12424) | Correct schema for ticket_pipeline stream                                                                                                                                        |
| 0.1.54  | 2022-04-28 | [12335](https://github.com/airbytehq/airbyte/pull/12335) | Mock time slep in unit test s                                                                                                                                                    |
| 0.1.53  | 2022-04-20 | [12230](https://github.com/airbytehq/airbyte/pull/12230) | Change spec json to yaml format                                                                                                                                                  |
| 0.1.52  | 2022-03-25 | [11423](https://github.com/airbytehq/airbyte/pull/11423) | Add tickets associations to engagements streams                                                                                                                                  |
| 0.1.51  | 2022-03-24 | [11321](https://github.com/airbytehq/airbyte/pull/11321) | Fix updated at field non exists issue                                                                                                                                            |
| 0.1.50  | 2022-03-22 | [11266](https://github.com/airbytehq/airbyte/pull/11266) | Fix Engagements Stream Pagination                                                                                                                                                |
| 0.1.49  | 2022-03-17 | [11218](https://github.com/airbytehq/airbyte/pull/11218) | Anchor hyperlink in input configuration                                                                                                                                          |
| 0.1.48  | 2022-03-16 | [11105](https://github.com/airbytehq/airbyte/pull/11105) | Fix float numbers, upd docs                                                                                                                                                      |
| 0.1.47  | 2022-03-15 | [11121](https://github.com/airbytehq/airbyte/pull/11121) | Add partition keys where appropriate                                                                                                                                             |
| 0.1.46  | 2022-03-14 | [10700](https://github.com/airbytehq/airbyte/pull/10700) | Handle 10k+ records reading in Hubspot streams                                                                                                                                   |
| 0.1.45  | 2022-03-04 | [10707](https://github.com/airbytehq/airbyte/pull/10707) | Remove stage history from deals stream to increase efficiency                                                                                                                    |
| 0.1.44  | 2022-02-24 | [9027](https://github.com/airbytehq/airbyte/pull/9027)   | Add associations companies to deals, ticket and contact stream                                                                                                                   |
| 0.1.43  | 2022-02-24 | [10576](https://github.com/airbytehq/airbyte/pull/10576) | Cast timestamp to date/datetime                                                                                                                                                  |
| 0.1.42  | 2022-02-22 | [10492](https://github.com/airbytehq/airbyte/pull/10492) | Add `date-time` format to datetime fields                                                                                                                                        |
| 0.1.41  | 2022-02-21 | [10177](https://github.com/airbytehq/airbyte/pull/10177) | Migrate to CDK                                                                                                                                                                   |
| 0.1.40  | 2022-02-10 | [10142](https://github.com/airbytehq/airbyte/pull/10142) | Add associations to ticket stream                                                                                                                                                |
| 0.1.39  | 2022-02-10 | [10055](https://github.com/airbytehq/airbyte/pull/10055) | Bug fix: reading not initialized stream                                                                                                                                          |
| 0.1.38  | 2022-02-03 | [9786](https://github.com/airbytehq/airbyte/pull/9786)   | Add new streams for engagements(calls, emails, meetings, notes and tasks)                                                                                                        |
| 0.1.37  | 2022-01-27 | [9555](https://github.com/airbytehq/airbyte/pull/9555)   | Getting form_submission for all forms                                                                                                                                            |
| 0.1.36  | 2022-01-22 | [7784](https://github.com/airbytehq/airbyte/pull/7784)   | Add Property History Stream                                                                                                                                                      |
| 0.1.35  | 2021-12-24 | [9081](https://github.com/airbytehq/airbyte/pull/9081)   | Add Feedback Submissions stream and update Ticket Pipelines stream                                                                                                               |
| 0.1.34  | 2022-01-20 | [9641](https://github.com/airbytehq/airbyte/pull/9641)   | Add more fields for `email_events` stream                                                                                                                                        |
| 0.1.33  | 2022-01-14 | [8887](https://github.com/airbytehq/airbyte/pull/8887)   | More efficient support for incremental updates on Companies, Contact, Deals and Engagement streams                                                                               |
| 0.1.32  | 2022-01-13 | [8011](https://github.com/airbytehq/airbyte/pull/8011)   | Add new stream form_submissions                                                                                                                                                  |
| 0.1.31  | 2022-01-11 | [9385](https://github.com/airbytehq/airbyte/pull/9385)   | Remove auto-generated `properties` from `Engagements` stream                                                                                                                     |
| 0.1.30  | 2021-01-10 | [9129](https://github.com/airbytehq/airbyte/pull/9129)   | Created Contacts list memberships streams                                                                                                                                        |
| 0.1.29  | 2021-12-17 | [8699](https://github.com/airbytehq/airbyte/pull/8699)   | Add incremental sync support for `companies`, `contact_lists`, `contacts`, `deals`, `line_items`, `products`, `quotes`, `tickets` streams                                        |
| 0.1.28  | 2021-12-15 | [8429](https://github.com/airbytehq/airbyte/pull/8429)   | Update fields and descriptions                                                                                                                                                   |
| 0.1.27  | 2021-12-09 | [8658](https://github.com/airbytehq/airbyte/pull/8658)   | Fix config backward compatibility issue by allowing additional properties in the spec                                                                                            |
| 0.1.26  | 2021-11-30 | [8329](https://github.com/airbytehq/airbyte/pull/8329)   | Remove 'skip_dynamic_fields' config param                                                                                                                                        |
| 0.1.25  | 2021-11-23 | [8216](https://github.com/airbytehq/airbyte/pull/8216)   | Add skip dynamic fields for testing only                                                                                                                                         |
| 0.1.24  | 2021-11-09 | [7683](https://github.com/airbytehq/airbyte/pull/7683)   | Fix name issue 'Hubspot' -> 'HubSpot'                                                                                                                                            |
| 0.1.23  | 2021-11-08 | [7730](https://github.com/airbytehq/airbyte/pull/7730)   | Fix OAuth flow schema                                                                                                                                                            |
| 0.1.22  | 2021-11-03 | [7562](https://github.com/airbytehq/airbyte/pull/7562)   | Migrate Hubspot source to CDK structure                                                                                                                                          |
| 0.1.21  | 2021-10-27 | [7405](https://github.com/airbytehq/airbyte/pull/7405)   | Change of package `import` from `urllib` to `urllib.parse`                                                                                                                       |
| 0.1.20  | 2021-10-26 | [7393](https://github.com/airbytehq/airbyte/pull/7393)   | Hotfix for `split_properties` function, add the length of separator symbol `,`(`%2C` in HTTP format) to the checking of the summary URL length                                   |
| 0.1.19  | 2021-10-26 | [6954](https://github.com/airbytehq/airbyte/pull/6954)   | Fix issue with getting `414` HTTP error for streams                                                                                                                              |
| 0.1.18  | 2021-10-18 | [5840](https://github.com/airbytehq/airbyte/pull/5840)   | Add new marketing emails (with statistics) stream                                                                                                                                |
| 0.1.17  | 2021-10-14 | [6995](https://github.com/airbytehq/airbyte/pull/6995)   | Update `discover` method: disable `quotes` stream when using OAuth config                                                                                                        |
| 0.1.16  | 2021-09-27 | [6465](https://github.com/airbytehq/airbyte/pull/6465)   | Implement OAuth support. Use CDK authenticator instead of connector specific authenticator                                                                                       |
| 0.1.15  | 2021-09-23 | [6374](https://github.com/airbytehq/airbyte/pull/6374)   | Use correct schema for `owners` stream                                                                                                                                           |
| 0.1.14  | 2021-09-08 | [5693](https://github.com/airbytehq/airbyte/pull/5693)   | Include deal_to_contact association when pulling deal stream and include contact ID in contact stream                                                                            |
| 0.1.13  | 2021-09-08 | [5834](https://github.com/airbytehq/airbyte/pull/5834)   | Fix array fields without items property in schema                                                                                                                                |
| 0.1.12  | 2021-09-02 | [5798](https://github.com/airbytehq/airbyte/pull/5798)   | Treat empty string values as None for field with format to fix normalization errors                                                                                              |
| 0.1.11  | 2021-08-26 | [5685](https://github.com/airbytehq/airbyte/pull/5685)   | Remove all date-time format from schemas                                                                                                                                         |
| 0.1.10  | 2021-08-17 | [5463](https://github.com/airbytehq/airbyte/pull/5463)   | Fix fail on reading stream using `API Key` without required permissions                                                                                                          |
| 0.1.9   | 2021-08-11 | [5334](https://github.com/airbytehq/airbyte/pull/5334)   | Fix empty strings inside float datatype                                                                                                                                          |
| 0.1.8   | 2021-08-06 | [5250](https://github.com/airbytehq/airbyte/pull/5250)   | Fix issue with printing exceptions                                                                                                                                               |
| 0.1.7   | 2021-07-27 | [4913](https://github.com/airbytehq/airbyte/pull/4913)   | Update fields schema                                                                                                                                                             |

</details>

</HideInUI><|MERGE_RESOLUTION|>--- conflicted
+++ resolved
@@ -338,12 +338,9 @@
 
 | Version | Date       | Pull Request                                             | Subject                                                                                                                                                                          |
 |:--------|:-----------|:---------------------------------------------------------|:---------------------------------------------------------------------------------------------------------------------------------------------------------------------------------|
-<<<<<<< HEAD
 | 5.0.0 | 2025-03-25 | [x](https://github.com/airbytehq/airbyte/pull/x) | Migrate from v1 Contact Lists API to v3 Lists API |
-=======
 | 4.5.3 | 2025-03-24 | [52729](https://github.com/airbytehq/airbyte/pull/55245) | Add conversionId to `form_submissions` schema |
 | 4.5.2 | 2024-12-14 | [48480](https://github.com/airbytehq/airbyte/pull/4914) | Improves Forms stream by adding the formTypes query parameter to support all form types. This enhancement also propagates to the FormSubmission stream. |
->>>>>>> cba4616d
 | 4.5.1 | 2025-03-22 | [53818](https://github.com/airbytehq/airbyte/pull/53818) | Update dependencies |
 | 4.5.0 | 2025-03-10 | [54177](https://github.com/airbytehq/airbyte/pull/54177) | Add option to cast fields from stream json schema per list of fields |
 | 4.4.9 | 2025-02-01 | [52729](https://github.com/airbytehq/airbyte/pull/52729) | Update dependencies |
