--- conflicted
+++ resolved
@@ -133,11 +133,8 @@
 
 | Version | Date       | Pull Request                                             | Subject                                                                                                                                        |
 |:--------|:-----------|:---------------------------------------------------------|:-----------------------------------------------------------------------------------------------------------------------------------------------|
-<<<<<<< HEAD
-| 0.1.67  | 2022-06-08 | [00000](https://github.com/airbytehq/airbyte/pull/00000) | Fix for the `property_history` which did not emit records                                                                                      |
-=======
+| 0.1.68  | 2022-06-08 | [00000](https://github.com/airbytehq/airbyte/pull/00000) | Fix for the `property_history` which did not emit records                                                                                      |
 | 0.1.67  | 2022-06-07 | [13566](https://github.com/airbytehq/airbyte/pull/13566) | Report which scopes are missing to the user                                                                                                    |
->>>>>>> 50778521
 | 0.1.66  | 2022-06-05 | [13475](https://github.com/airbytehq/airbyte/pull/13475) | Scope `crm.objects.feedback_submissions.read` added for `feedback_submissions` stream                                                          |
 | 0.1.65  | 2022-06-03 | [13455](https://github.com/airbytehq/airbyte/pull/13455) | Discover only returns streams for which required scopes were granted                                                                           |
 | 0.1.64  | 2022-06-03 | [13218](https://github.com/airbytehq/airbyte/pull/13218) | Transform `contact_lists` data to comply with schema                                                                                           |
