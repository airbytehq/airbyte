--- conflicted
+++ resolved
@@ -334,12 +334,8 @@
 
 | Version | Date       | Pull Request                                             | Subject                                                                                                                                                                          |
 |:--------|:-----------|:---------------------------------------------------------|:---------------------------------------------------------------------------------------------------------------------------------------------------------------------------------|
-<<<<<<< HEAD
-| 4.3.0   | 2024-08-21 | [x](https://github.com/airbytehq/airbyte/pull/x) | Add `Leads` stream |
+| 4.3.0   | 2024-08-21 | [44481](https://github.com/airbytehq/airbyte/pull/44481) | Add `Leads` stream |
 | 4.2.16  | 2024-08-20 | [42919](https://github.com/airbytehq/airbyte/pull/42919) | Add support for Deal Splits |
-=======
-| 4.3.0   | 2024-08-21 | [44481](https://github.com/airbytehq/airbyte/pull/44481) | Add `Leads` stream |
->>>>>>> 22b5c0a8
 | 4.2.15  | 2024-08-08 | [43381](https://github.com/airbytehq/airbyte/pull/43381) | Fix associations retrieval for Engagements streams (calls, meetings, notes, tasks, emails) in Incremental with existing state |
 | 4.2.14  | 2024-07-27 | [42688](https://github.com/airbytehq/airbyte/pull/42688) | Update dependencies |
 | 4.2.13  | 2024-07-20 | [42264](https://github.com/airbytehq/airbyte/pull/42264) | Update dependencies |
