--- conflicted
+++ resolved
@@ -338,12 +338,9 @@
 
 | Version    | Date       | Pull Request                                             | Subject                                                                                                                                                                          |
 |:-----------|:-----------|:---------------------------------------------------------|:---------------------------------------------------------------------------------------------------------------------------------------------------------------------------------|
-<<<<<<< HEAD
-| 4.7.0-rc.1 | 2025-04-23  | [58092](https://github.com/airbytehq/airbyte/pull/58092)     | Migrate companies_property_history, contacts_property_history and deals_property_history to low code                                                                                                                         |
-=======
+| 4.8.0-rc.1 | 2025-04-23  | [58092](https://github.com/airbytehq/airbyte/pull/58092)     | Migrate companies_property_history, contacts_property_history and deals_property_history to low code                                                                                                                         |
 | 4.7.0-rc.1 | 2025-04-23 | [58083](https://github.com/airbytehq/airbyte/pull/58083) | Migrate ticket_pipelines to low code |
 | 4.6.4      | 2025-04-22 | [58138](https://github.com/airbytehq/airbyte/pull/58138) | Use short-hand custom object type name path for custom object streams.                                                                                                                                                       |
->>>>>>> f8c94544
 | 4.6.3      | 2025-04-19 | [58226](https://github.com/airbytehq/airbyte/pull/58226) | Update dependencies |
 | 4.6.2      | 2025-04-18 | [58137](https://github.com/airbytehq/airbyte/pull/58137) | Promoting release candidate 4.6.2-rc.1 to a main version. |
 | 4.6.2-rc.1 | 2025-04-13 | [57534](https://github.com/airbytehq/airbyte/pull/57534) | Migrate marketing_emails and email_subscriptions to low code |
