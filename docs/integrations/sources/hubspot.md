--- conflicted
+++ resolved
@@ -138,11 +138,8 @@
 ## Changelog
 | Version | Date       | Pull Request                                             | Subject                                                                                                                                                    |
 |:--------|:-----------|:---------------------------------------------------------|:-----------------------------------------------------------------------------------------------------------------------------------------------------------|
-<<<<<<< HEAD
-| 0.7.0   | 2023-04-10 | [16032](https://github.com/airbytehq/airbyte/pull/16032) | Add new stream `Custom Object`                                                                                                                             |
-=======
+| 0.8.0   | 2023-04-10 | [16032](https://github.com/airbytehq/airbyte/pull/16032) | Add new stream `Custom Object`                                                                                                                             |
 | 0.7.0   | 2023-04-10 | [24450](https://github.com/airbytehq/airbyte/pull/24450) | Add new stream `Goals`                                                                                                                                     |
->>>>>>> 00c8e03d
 | 0.6.2   | 2023-04-28 | [25667](https://github.com/airbytehq/airbyte/pull/25667) | Fixed bug with `Invalid Date` like `2000-00-00T00:00:00Z` while settip up the connector  |
 | 0.6.1   | 2023-04-10 | [21423](https://github.com/airbytehq/airbyte/pull/21423) | Update scope for `DealPipelines` stream to only `crm.objects.contacts.read`                                                                                |
 | 0.6.0   | 2023-04-07 | [24980](https://github.com/airbytehq/airbyte/pull/24980) | Add new stream `DealsArchived`                                                                                                                             |
