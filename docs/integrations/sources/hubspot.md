# Hubspot

## Overview

The Hubspot connector can be used to sync your Hubspot data. It supports full refresh sync for all streams and incremental sync for Email Events and Subscription Changes streams.

### Output schema

Several output streams are available from this source:

* [Campaigns](https://developers.hubspot.com/docs/methods/email/get_campaign_data)
* [Companies](https://developers.hubspot.com/docs/api/crm/companies)
* [Contact Lists](http://developers.hubspot.com/docs/methods/lists/get_lists)
* [Contacts](https://developers.hubspot.com/docs/methods/contacts/get_contacts)
* [Deal Pipelines](https://developers.hubspot.com/docs/methods/pipelines/get_pipelines_for_object_type)
* [Deals](https://developers.hubspot.com/docs/api/crm/deals)
* [Email Events](https://developers.hubspot.com/docs/methods/email/get_events) \(Incremental\)
* [Engagements](https://legacydocs.hubspot.com/docs/methods/engagements/get-all-engagements)
* [Forms](https://developers.hubspot.com/docs/api/marketing/forms)
* [Line Items](https://developers.hubspot.com/docs/api/crm/line-items)
* [Owners](https://developers.hubspot.com/docs/methods/owners/get_owners)
* [Products](https://developers.hubspot.com/docs/api/crm/products)
* [Quotes](https://developers.hubspot.com/docs/api/crm/quotes)
* [Subscription Changes](https://developers.hubspot.com/docs/methods/email/get_subscriptions_timeline) \(Incremental\)
* [Tickets](https://developers.hubspot.com/docs/api/crm/tickets)
* [Workflows](https://legacydocs.hubspot.com/docs/methods/workflows/v3/get_workflows)

### Features

| Feature | Supported? |
| :--- | :--- |
| Full Refresh Sync | Yes |
| Incremental Sync | Yes |
| Replicate Incremental Deletes | No |
| SSL connection | Yes |
| Namespaces | No |

### Performance considerations

The connector is restricted by normal Hubspot [rate limitations](https://legacydocs.hubspot.com/apps/api_guidelines).

When connector reads the stream using `API Key` that doesn't have neccessary permissions to read particular stream, like `workflows`, which requires to be enabled in order to be processed, the log message returned to the output and sync operation goes on with other streams available.

Example of the output message when trying to read `workflows` stream with missing permissions for the `API Key`:
```
{
    "type": "LOG",
    "log": {
        "level": "WARN",
        "message": 'Stream `workflows` cannot be procced. This hapikey (EXAMPLE_API_KEY) does not have proper permissions! (requires any of [automation-access])'
    }
}
```

## Getting started


### Requirements

* Hubspot Account
* Api credentials

### Setup guide

{% hint style="info" %}
Hubspot's API will [rate limit](https://developers.hubspot.com/docs/api/usage-details) the amount of records you can sync daily, so make sure that you are on the appropriate plan if you are planning on syncing more than 250,000 records per day.
{% endhint %}

This connector supports only authentication with API Key. To obtain API key for the account go to settings -&gt; integrations \(under the account banner\) -&gt; api key. If you already have an api key you can use that. Otherwise generated a new one. See [docs](https://knowledge.hubspot.com/integrations/how-do-i-get-my-hubspot-api-key) for more details.


## Changelog

| Version | Date       | Pull Request | Subject |
| :------ | :--------  | :-----       | :------ |
<<<<<<< HEAD
| 0.1.12   | 2021-09-04 | [5834](https://github.com/airbytehq/airbyte/pull/5834) | Fixed array fields without items property in schema |
| 0.1.11   | 2021-08-26 | [5463](https://github.com/airbytehq/airbyte/pull/5463) | Remove all date-time format from schemas |
=======
| 0.1.12   | 2021-09-02 | [5798](https://github.com/airbytehq/airbyte/pull/5798) | Treat empty string values as None for field with format to fix normalization errors |
| 0.1.11   | 2021-08-26 | [5685](https://github.com/airbytehq/airbyte/pull/5685) | Remove all date-time format from schemas |
>>>>>>> fe38f692
| 0.1.10   | 2021-08-17 | [5463](https://github.com/airbytehq/airbyte/pull/5463) | Fix fail on reading stream using `API Key` without required permissions |
| 0.1.9   | 2021-08-11 | [5334](https://github.com/airbytehq/airbyte/pull/5334) | Fix empty strings inside float datatype |
| 0.1.8   | 2021-08-06 | [5250](https://github.com/airbytehq/airbyte/pull/5250) | Fix issue with printing exceptions |
| 0.1.7   | 2021-07-27 | [4913](https://github.com/airbytehq/airbyte/pull/4913) | Update fields schema |<|MERGE_RESOLUTION|>--- conflicted
+++ resolved
@@ -73,13 +73,9 @@
 
 | Version | Date       | Pull Request | Subject |
 | :------ | :--------  | :-----       | :------ |
-<<<<<<< HEAD
-| 0.1.12   | 2021-09-04 | [5834](https://github.com/airbytehq/airbyte/pull/5834) | Fixed array fields without items property in schema |
-| 0.1.11   | 2021-08-26 | [5463](https://github.com/airbytehq/airbyte/pull/5463) | Remove all date-time format from schemas |
-=======
+| 0.1.13   | 2021-09-08 | [5834](https://github.com/airbytehq/airbyte/pull/5834) | Fixed array fields without items property in schema |
 | 0.1.12   | 2021-09-02 | [5798](https://github.com/airbytehq/airbyte/pull/5798) | Treat empty string values as None for field with format to fix normalization errors |
 | 0.1.11   | 2021-08-26 | [5685](https://github.com/airbytehq/airbyte/pull/5685) | Remove all date-time format from schemas |
->>>>>>> fe38f692
 | 0.1.10   | 2021-08-17 | [5463](https://github.com/airbytehq/airbyte/pull/5463) | Fix fail on reading stream using `API Key` without required permissions |
 | 0.1.9   | 2021-08-11 | [5334](https://github.com/airbytehq/airbyte/pull/5334) | Fix empty strings inside float datatype |
 | 0.1.8   | 2021-08-06 | [5250](https://github.com/airbytehq/airbyte/pull/5250) | Fix issue with printing exceptions |
