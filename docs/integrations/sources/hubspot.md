# HubSpot

<HideInUI>

This page contains the setup guide and reference information for the [HubSpot](https://www.hubspot.com/) source connector.

</HideInUI>

## Prerequisites

- HubSpot Account

<!-- env:oss -->

- **For Airbyte Open Source**: Private App with Access Token
<!-- /env:oss -->

## Setup guide

### Step 1: Set up HubSpot

<!-- env:cloud -->

**For Airbyte Cloud:**

**- OAuth** (Recommended). We highly recommend you use OAuth rather than Private App authentication, as it significantly simplifies the setup process.

**- Private App:** If you are using a Private App, you will need to use your Access Token to set up the connector. Please refer to the [official HubSpot documentation](https://developers.hubspot.com/docs/api/private-apps) to learn how to obtain the access token.

<!-- /env:cloud -->

<!-- env:oss -->

**For Airbyte Open Source:**

**- Private App setup** (Recommended): If you are authenticating via a Private App, you will need to use your Access Token to set up the connector. Please refer to the [official HubSpot documentation](https://developers.hubspot.com/docs/api/private-apps) to learn how to obtain the access token.

**- OAuth setup:** If you are using Oauth to authenticate on Airbyte Open Source, please refer to [Hubspot's detailed walkthrough](https://developers.hubspot.com/docs/api/working-with-oauth). To set up the connector, you will need to acquire your:

- Client ID
- Client Secret
- Refresh Token
<!-- /env:oss -->

More information on HubSpot authentication methods can be found
[here](https://developers.hubspot.com/docs/api/intro-to-auth).

### Step 2: Configure the scopes for your streams (Private App only)

These instructions are only relevant if you are using a **Private App** for authentication. You can ignore this if you are authenticating via OAuth.

To set up a Private App, you must manually configure scopes to ensure Airbyte can sync all available data. Each scope relates to a specific stream or streams. Please refer to [Hubspot's page on scopes](https://legacydocs.hubspot.com/docs/methods/oauth2/initiate-oauth-integration#scopes) for instructions.

<details>
  <summary>Expand to review scopes</summary>


| Stream                      | Required Scope                                                                                               |
| :-------------------------- | :----------------------------------------------------------------------------------------------------------- |
| `campaigns`                 | `content`                                                                                                    |
| `companies`                 | `crm.objects.companies.read`, `crm.schemas.companies.read`                                                   |
| `contact_lists`             | `crm.lists.read`                                                                                             |
| `contacts`                  | `crm.objects.contacts.read`                                                                                  |
| `contacts_list_memberships` | `crm.objects.contacts.read`                                                                                  |
| `contacts_form_submissions` | `crm.objects.contacts.read`                                                                                  |
| `contacts_web_analytics`    | `crm.objects.contacts.read`, `business-intelligence`                                                         |
| Custom CRM Objects          | `crm.objects.custom.read`                                                                                    |
| `deal_pipelines`            | `crm.objects.contacts.read`                                                                                  |
| `deals`                     | `crm.objects.deals.read`, `crm.schemas.deals.read`                                                           |
| `deals_archived`            | `crm.objects.deals.read`, `crm.schemas.deals.read`                                                           |
| `email_events`              | `content`                                                                                                    |
| `email_subscriptions`       | `content`                                                                                                    |
| `engagements`               | `crm.objects.companies.read`, `crm.objects.contacts.read`, `crm.objects.deals.read`, `tickets`, `e-commerce` |
| `engagements_emails`        | `sales-email-read`                                                                                           |
| `forms`                     | `forms`                                                                                                      |
| `form_submissions`          | `forms`                                                                                                      |
| `goals`                     | `crm.objects.goals.read`                                                                                     |
| `leads`                     | `crm.objects.leads.read`, `crm.schemas.leads.read`                                                   |
| `line_items`                | `e-commerce`                                                                                                 |
| `owners`                    | `crm.objects.owners.read`                                                                                    |
| `products`                  | `e-commerce`                                                                                                 |
| `property_history`          | `crm.objects.contacts.read`                                                                                  |
| `subscription_changes`      | `content`                                                                                                    |
| `tickets`                   | `tickets`                                                                                                    |
| `workflows`                 | `automation`                                                                                                 |

</details>

### Step 3: Set up the HubSpot connector in Airbyte

<!-- env:cloud -->

#### For Airbyte Cloud:

1. [Log into your Airbyte Cloud](https://cloud.airbyte.com/workspaces) account.
2. Click Sources and then click + New source.
3. On the Set up the source page, select HubSpot from the Source type dropdown.
4. Enter a name for the HubSpot connector.
5. From the **Authentication** dropdown, select your chosen authentication method:
   - (Recommended) To authenticate using OAuth, select **OAuth** and click **Authenticate your HubSpot account** to sign in with HubSpot and authorize your account.

     :::note HubSpot Authentication issues
     You may encounter an error during the authentication process in the popup window with the message `An invalid scope name was provided`. To resolve this, close the window and retry authentication.
     :::
   - (Not Recommended) To authenticate using a Private App, select **Private App** and enter the Access Token for your HubSpot account.

<FieldAnchor field="start_date">

6. For **Start date**, use the provided datepicker or enter the date in the following format: `yyyy-mm-ddThh:mm:ssZ`. Data added on and after this date will be replicated. If this is not set, "2006-06-01T00:00:00Z" (the date Hubspot was created) will be used as a start date.

</FieldAnchor>

7. Click **Set up source** and wait for the tests to complete.
<!-- /env:cloud -->

<!-- env:oss -->

#### For Airbyte Open Source:

1. Navigate to the Airbyte Open Source dashboard.
2. From the Airbyte UI, click **Sources**, then click on **+ New Source** and select **HubSpot** from the list of available sources.
3. Enter a **Source name** of your choosing.
4. From the **Authentication** dropdown, select your chosen authentication method:
   - (Recommended) To authenticate using a Private App, select **Private App** and enter the Access Token for your HubSpot account.
   - (Not Recommended:) To authenticate using OAuth, select **OAuth** and enter your Client ID, Client Secret, and Refresh Token.
5. For **Start date**, use the provided datepicker or enter the date in the following format:
   `yyyy-mm-ddThh:mm:ssZ`. The data added on and after this date will be replicated. If not set, "2006-06-01T00:00:00Z" (Hubspot creation date) will be used as start date. It's recommended to provide relevant to your data start date value to optimize synchronization.
6. Click **Set up source** and wait for the tests to complete.

<FieldAnchor field="enable_experimental_streams">

### Experimental streams

[Web Analytics](https://developers.hubspot.com/docs/api/events/web-analytics) streams may be enabled as an experimental feature. Note that these streams use a Hubspot API that is currently in beta, and they may be modified or unstable as the API continues to develop.

</FieldAnchor>

<HideInUI>

## Supported sync modes

The HubSpot source connector supports the following [sync modes](https://docs.airbyte.com/cloud/core-concepts/#connection-sync-modes):

- Full Refresh
- Incremental

:::note
There are two types of incremental sync:

1. Incremental (standard server-side, where API returns only the data updated or generated since the last sync)
2. Client-Side Incremental (API returns all available data and connector filters out only new records)
   :::

## Supported Streams

The HubSpot source connector supports the following streams:

- [Campaigns](https://developers.hubspot.com/docs/methods/email/get_campaign_data) \(Client-Side Incremental\)
- [Companies](https://developers.hubspot.com/docs/api/crm/companies) \(Incremental\)
- [Contact Lists](http://developers.hubspot.com/docs/methods/lists/get_lists) \(Incremental\)
- [Contacts](https://developers.hubspot.com/docs/methods/contacts/get_contacts) \(Incremental\)
- [Contacts List Memberships](https://legacydocs.hubspot.com/docs/methods/contacts/get_contacts)
- [Contacts Form Submissions](https://legacydocs.hubspot.com/docs/methods/contacts/get_contacts)
- [Contacts Merged Audit](https://legacydocs.hubspot.com/docs/methods/contacts/get_batch_by_vid)
- [Deal Pipelines](https://developers.hubspot.com/docs/methods/pipelines/get_pipelines_for_object_type) \(Client-Side Incremental\)
- [Deals](https://developers.hubspot.com/docs/api/crm/deals) \(including Contact associations\) \(Incremental\)
  - Records that have been deleted (archived) and stored in HubSpot's recycle bin will only be kept for 90 days, see [response from HubSpot Team](https://community.hubspot.com/t5/APIs-Integrations/Archived-deals-deleted-or-different/m-p/714157)
- [Deals Archived](https://developers.hubspot.com/docs/api/crm/deals) \(including Contact associations\) \(Incremental\)
- [Email Events](https://developers.hubspot.com/docs/methods/email/get_events) \(Incremental\)
- [Email Subscriptions](https://developers.hubspot.com/docs/methods/email/get_subscriptions)
- [Engagements](https://legacydocs.hubspot.com/docs/methods/engagements/get-all-engagements) \(Incremental\)
- [Engagements Calls](https://developers.hubspot.com/docs/api/crm/calls) \(Incremental\)
- [Engagements Emails](https://developers.hubspot.com/docs/api/crm/email) \(Incremental\)
- [Engagements Meetings](https://developers.hubspot.com/docs/api/crm/meetings) \(Incremental\)
- [Engagements Notes](https://developers.hubspot.com/docs/api/crm/notes) \(Incremental\)
- [Engagements Tasks](https://developers.hubspot.com/docs/api/crm/tasks) \(Incremental\)
- [Forms](https://developers.hubspot.com/docs/api/marketing/forms) \(Client-Side Incremental\)
- [Form Submissions](https://legacydocs.hubspot.com/docs/methods/forms/get-submissions-for-a-form) \(Client-Side Incremental\)
- [Goals](https://developers.hubspot.com/docs/api/crm/goals) \(Incremental\)
- [Leads](https://developers.hubspot.com/docs/api/crm/leads) \(Incremental\)
- [Line Items](https://developers.hubspot.com/docs/api/crm/line-items) \(Incremental\)
- [Marketing Emails](https://legacydocs.hubspot.com/docs/methods/cms_email/get-all-marketing-email-statistics)
- [Owners](https://developers.hubspot.com/docs/methods/owners/get_owners) \(Client-Side Incremental\)
- [Owners Archived](https://legacydocs.hubspot.com/docs/methods/owners/get_owners) \(Client-Side Incremental)
- [Products](https://developers.hubspot.com/docs/api/crm/products) \(Incremental\)
- [Contacts Property History](https://legacydocs.hubspot.com/docs/methods/contacts/get_contacts) \(Client-Side Incremental\)
- [Companies Property History](https://legacydocs.hubspot.com/docs/methods/companies/get-all-companies) \(Client-Side Incremental\)
- [Deals Property History](https://legacydocs.hubspot.com/docs/methods/deals/get-all-deals) \(Client-Side Incremental\)
- [Subscription Changes](https://developers.hubspot.com/docs/methods/email/get_subscriptions_timeline) \(Incremental\)
- [Tickets](https://developers.hubspot.com/docs/api/crm/tickets) \(Incremental\)
- [Ticket Pipelines](https://developers.hubspot.com/docs/api/crm/pipelines) \(Client-Side Incremental\)
- [Workflows](https://legacydocs.hubspot.com/docs/methods/workflows/v3/get_workflows) \(Client-Side Incremental\)
- [ContactsWebAnalytics](https://developers.hubspot.com/docs/api/events/web-analytics) \(Incremental\)
- [CompaniesWebAnalytics](https://developers.hubspot.com/docs/api/events/web-analytics) \(Incremental\)
- [DealsWebAnalytics](https://developers.hubspot.com/docs/api/events/web-analytics) \(Incremental\)
- [TicketsWebAnalytics](https://developers.hubspot.com/docs/api/events/web-analytics) \(Incremental\)
- [EngagementsCallsWebAnalytics](https://developers.hubspot.com/docs/api/events/web-analytics) \(Incremental\)
- [EngagementsEmailsWebAnalytics](https://developers.hubspot.com/docs/api/events/web-analytics) \(Incremental\)
- [EngagementsMeetingsWebAnalytics](https://developers.hubspot.com/docs/api/events/web-analytics) \(Incremental\)
- [EngagementsNotesWebAnalytics](https://developers.hubspot.com/docs/api/events/web-analytics) \(Incremental\)
- [EngagementsTasksWebAnalytics](https://developers.hubspot.com/docs/api/events/web-analytics) \(Incremental\)
- [GoalsWebAnalytics](https://developers.hubspot.com/docs/api/events/web-analytics) \(Incremental\)
- [LineItemsWebAnalytics](https://developers.hubspot.com/docs/api/events/web-analytics) \(Incremental\)
- [ProductsWebAnalytics](https://developers.hubspot.com/docs/api/events/web-analytics) \(Incremental\)

### Entity-Relationship Diagram (ERD)
<EntityRelationshipDiagram></EntityRelationshipDiagram>

### Notes on the `property_history` streams

`Property_history` streams can be synced using an `Incremental` sync mode, which uses a cursor timestamp to determine which records have been updated since the previous sync. Within these streams, some fields types (ex. `CALCULATED` type) will always have a cursor timstamp that mirrors the time of the latest sync. This results in each sync including many more records than were necessarily changed since the previous sync.

### Notes on the `engagements` stream

1. Objects in the `engagements` stream can have one of the following types: `note`, `email`, `task`, `meeting`, `call`. Depending on the type of engagement, different properties are set for that object in the `engagements_metadata` table in the destination:

- A `call` engagement has a corresponding `engagements_metadata` object with non-null values in the `toNumber`, `fromNumber`, `status`, `externalId`, `durationMilliseconds`, `externalAccountId`, `recordingUrl`, `body`, and `disposition` columns.
- An `email` engagement has a corresponding `engagements_metadata` object with non-null values in the `subject`, `html`, and `text` columns. In addition, there will be records in four related tables, `engagements_metadata_from`, `engagements_metadata_to`, `engagements_metadata_cc`, `engagements_metadata_bcc`.
- A `meeting` engagement has a corresponding `engagements_metadata` object with non-null values in the `body`, `startTime`, `endTime`, and `title` columns.
- A `note` engagement has a corresponding `engagements_metadata` object with non-null values in the `body` column.
- A `task` engagement has a corresponding `engagements_metadata` object with non-null values in the `body`, `status`, and `forObjectType` columns.

2. The `engagements` stream uses two different APIs based on the length of time since the last sync and the number of records which Airbyte hasn't yet synced.

- **EngagementsRecent** if the following two criteria are met:
  - The last sync was performed within the last 30 days
  - Fewer than 10,000 records are being synced
- **EngagementsAll** if either of these criteria are not met.

Because of this, the `engagements` stream can be slow to sync if it hasn't synced within the last 30 days and/or is generating large volumes of new data. To accomodate for this limitation, we recommend scheduling more frequent syncs.

### Notes on the `Forms` and `Form Submissions` stream

This stream only syncs marketing forms. If you need other forms types, sync `Contacts Form Submissions`.

### Notes on the `Custom CRM` Objects

Custom CRM Objects and Custom Web Analytics will appear as streams available for sync, alongside the standard objects listed above.

If you set up your connections before April 15th, 2023 (on Airbyte Cloud) or before 0.8.0 (OSS) then you'll need to do some additional work to sync custom CRM objects.

First you need to give the connector some additional permissions:

- **If you are using OAuth on Airbyte Cloud** go to the Hubspot source settings page in the Airbyte UI and re-authenticate via OAuth to allow Airbyte the permissions to access custom objects.

- **If you are using OAuth on OSS or Private App auth** go into the Hubspot UI where you created your Private App or OAuth application and add the `crm.objects.custom.read` scope to your app's scopes. See HubSpot's instructions [here](https://developers.hubspot.com/docs/api/working-with-oauth#scopes).

Then, go to the schema tab of your connection and click **refresh source schema** to pull in those new streams for syncing.

## Limitations & Troubleshooting

<details>
<summary>
Expand to see details about Hubspot connector limitations and troubleshooting.
</summary>

### Connector limitations

### Rate limiting

The connector is restricted by normal HubSpot [rate limitations](https://legacydocs.hubspot.com/apps/api_guidelines).

| Product tier                | Limits                                  |
| :-------------------------- | :-------------------------------------- |
| `Free & Starter`            | Burst: 100/10 seconds, Daily: 250,000   |
| `Professional & Enterprise` | Burst: 150/10 seconds, Daily: 500,000   |
| `API add-on (any tier)`     | Burst: 200/10 seconds, Daily: 1,000,000 |

### Troubleshooting

- **Enabling streams:** Some streams, such as `workflows`, need to be enabled before they can be read using a connector authenticated using an `API Key`. If reading a stream that is not enabled, a log message returned to the output and the sync operation will only sync the other streams available.

  Example of the output message when trying to read `workflows` stream with missing permissions for the `API Key`:

  ```json
  {
    "type": "LOG",
    "log": {
      "level": "WARN",
      "message": "Stream `workflows` cannot be proceed. This API Key (EXAMPLE_API_KEY) does not have proper permissions! (requires any of [automation-access])"
    }
  }
  ```

- **Hubspot object labels** In Hubspot, a label can be applied to a stream that differs from the original API name of the stream. Hubspot's UI shows the label of the stream, whereas Airbyte shows the name of the stream. If you are having issues seeing a particular stream your user should have access to, search for the `name` of the Hubspot object instead.

- **Unnesting top level properties**: Since version 1.5.0, in order to offer users access to nested fields, we also denest the top-level fields into individual fields in the destination. This is most commonly observed in the `properties` field, which is now split into each attribute in the destination.

  For instance:

  ```json
  {
    "id": 1,
    "updatedAt": "2020-01-01",
    "properties": {
      "hs_note_body": "World's best boss",
      "hs_created_by": "Michael Scott"
    }
  }
  ```

  becomes

  ```json
  {
    "id": 1,
    "updatedAt": "2020-01-01",
    "properties": {
      "hs_note_body": "World's best boss",
      "hs_created_by": "Michael Scott"
    },
    "properties_hs_note_body": "World's best boss",
    "properties_hs_created_by": "Michael Scott"
  }
  ```

- **403 Forbidden Error**

  - Hubspot has **scopes** for each API call.
  - Each stream is tied to a scope and will need access to that scope to sync data.
  - Review the Hubspot OAuth scope documentation [here](https://developers.hubspot.com/docs/api/working-with-oauth#scopes).
  - Additional permissions:

    `feedback_submissions`: Service Hub Professional account

    `marketing_emails`: Market Hub Starter account

    `workflows`: Sales, Service, and Marketing Hub Professional accounts

- Check out common troubleshooting issues for the Hubspot source connector on our [Airbyte Forum](https://github.com/airbytehq/airbyte/discussions).

</details>

## Changelog

<details>
  <summary>Expand to review</summary>

| Version | Date       | Pull Request                                             | Subject                                                                                                                                                                          |
|:--------|:-----------|:---------------------------------------------------------|:---------------------------------------------------------------------------------------------------------------------------------------------------------------------------------|
<<<<<<< HEAD
| 4.4.3 | 2024-12-14 | [48480](https://github.com/airbytehq/airbyte/pull/4914) | Improves Forms stream by adding the formTypes query parameter to support all form types. This enhancement also propagates to the FormSubmission stream. |
=======
| 4.4.9 | 2025-02-01 | [52729](https://github.com/airbytehq/airbyte/pull/52729) | Update dependencies |
| 4.4.8 | 2025-01-25 | [52295](https://github.com/airbytehq/airbyte/pull/52295) | Update dependencies |
| 4.4.7 | 2025-01-11 | [51146](https://github.com/airbytehq/airbyte/pull/51146) | Update dependencies |
| 4.4.6 | 2025-01-04 | [50898](https://github.com/airbytehq/airbyte/pull/50898) | Update dependencies |
| 4.4.5 | 2024-12-28 | [50669](https://github.com/airbytehq/airbyte/pull/50669) | Update dependencies |
| 4.4.4 | 2024-12-21 | [50138](https://github.com/airbytehq/airbyte/pull/50138) | Update dependencies |
| 4.4.3 | 2024-12-14 | [48984](https://github.com/airbytehq/airbyte/pull/48984) | Update dependencies |
>>>>>>> 86aad308
| 4.4.2 | 2024-12-10 | [48480](https://github.com/airbytehq/airbyte/pull/48480) | Adds individual read scopes to LineItems Stream |
| 4.4.1 | 2024-11-25 | [48662](https://github.com/airbytehq/airbyte/pull/48662) | Starting with this version, the Docker image is now rootless. Please note that this and future versions will not be compatible with Airbyte versions earlier than 0.64 |
| 4.4.0 | 2024-11-18 | [48548](https://github.com/airbytehq/airbyte/pull/48548) | Promoting release candidate 4.4.0-rc.1 to a main version. |
| 4.4.0-rc.1 | 2024-11-18 | [48472](https://github.com/airbytehq/airbyte/pull/48472) | Adds support to maintain use of legacy fields for `Contacts`, `Deals`, and `DealsArchived` streams: `hs_lifecyclestage_{stage_id}_date`, `hs_date_entered_{stage_id}`, `hs_date_exited_{stage_id}`, `hs_time_in_{stage_id}`. |
| 4.3.0  | 2024-11-15 | [44481](https://github.com/airbytehq/airbyte/pull/44481) | Add `Leads` stream |
| 4.2.26 | 2024-11-04 | [48199](https://github.com/airbytehq/airbyte/pull/48199) | Update dependencies |
| 4.2.25 | 2024-10-29 | [47028](https://github.com/airbytehq/airbyte/pull/47028) | Update dependencies |
| 4.2.24 | 2024-10-12 | [46827](https://github.com/airbytehq/airbyte/pull/46827) | Update dependencies |
| 4.2.23 | 2024-10-05 | [46494](https://github.com/airbytehq/airbyte/pull/46494) | Update dependencies |
| 4.2.22 | 2024-09-28 | [46160](https://github.com/airbytehq/airbyte/pull/46160) | Update dependencies |
| 4.2.21 | 2024-09-23 | [42688](https://github.com/airbytehq/airbyte/pull/44899) | Fix incremental search to use primary key as placeholder instead of lastModifiedDate |
| 4.2.20 | 2024-09-21 | [45753](https://github.com/airbytehq/airbyte/pull/45753) | Update dependencies |
| 4.2.19 | 2024-09-14 | [45018](https://github.com/airbytehq/airbyte/pull/45018) | Update dependencies |
| 4.2.18 | 2024-08-24 | [43762](https://github.com/airbytehq/airbyte/pull/43762) | Update dependencies |
| 4.2.17 | 2024-08-21 | [44538](https://github.com/airbytehq/airbyte/pull/44538) | Fix issue with CRM search streams when they have no `associations` |
| 4.2.16 | 2024-08-20 | [42919](https://github.com/airbytehq/airbyte/pull/42919) | Add support for Deal Splits |
| 4.2.15 | 2024-08-08 | [43381](https://github.com/airbytehq/airbyte/pull/43381) | Fix associations retrieval for Engagements streams (calls, meetings, notes, tasks, emails) in Incremental with existing state |
| 4.2.14 | 2024-07-27 | [42688](https://github.com/airbytehq/airbyte/pull/42688) | Update dependencies |
| 4.2.13 | 2024-07-20 | [42264](https://github.com/airbytehq/airbyte/pull/42264) | Update dependencies |
| 4.2.12 | 2024-07-13 | [41766](https://github.com/airbytehq/airbyte/pull/41766) | Update dependencies |
| 4.2.11 | 2024-07-10 | [41558](https://github.com/airbytehq/airbyte/pull/41558) | Update dependencies |
| 4.2.10 | 2024-07-09 | [41286](https://github.com/airbytehq/airbyte/pull/41286) | Update dependencies |
| 4.2.9 | 2024-07-08 | [41045](https://github.com/airbytehq/airbyte/pull/41045) | Use latest `CDK` version possible |
| 4.2.8 | 2024-07-06 | [40923](https://github.com/airbytehq/airbyte/pull/40923) | Update dependencies |
| 4.2.7 | 2024-06-25 | [40441](https://github.com/airbytehq/airbyte/pull/40441) | Update dependencies |
| 4.2.6 | 2024-06-22 | [40126](https://github.com/airbytehq/airbyte/pull/40126) | Update dependencies |
| 4.2.5 | 2024-06-17 | [39432](https://github.com/airbytehq/airbyte/pull/39432) | Remove references to deprecated state method |
| 4.2.4 | 2024-06-10 | [38800](https://github.com/airbytehq/airbyte/pull/38800) | Retry hubspot _parse_and_handle_errors on JSON decode errors |
| 4.2.3 | 2024-06-06 | [39314](https://github.com/airbytehq/airbyte/pull/39314) | Added missing schema types for the `Workflows` stream schema |
| 4.2.2 | 2024-06-04 | [38981](https://github.com/airbytehq/airbyte/pull/38981) | [autopull] Upgrade base image to v1.2.1 |
| 4.2.1 | 2024-05-30 | [38024](https://github.com/airbytehq/airbyte/pull/38024) | etry when attempting to get scopes |
| 4.2.0 | 2024-05-24 | [38049](https://github.com/airbytehq/airbyte/pull/38049) | Add resumable full refresh support to `contacts_form_submissions` and `contacts_merged_audit` streams |
| 4.1.5 | 2024-05-17 | [38243](https://github.com/airbytehq/airbyte/pull/38243) | Replace AirbyteLogger with logging.Logger |
| 4.1.4 | 2024-05-16 | [38286](https://github.com/airbytehq/airbyte/pull/38286) | Added default schema normalization for the  `Tickets` stream, to ensure the data types |
| 4.1.3 | 2024-05-13 | [38128](https://github.com/airbytehq/airbyte/pull/38128) | contacts_list_memberships as semi-incremental stream |
| 4.1.2 | 2024-04-24 | [36642](https://github.com/airbytehq/airbyte/pull/36642) | Schema descriptions and CDK 0.80.0 |
| 4.1.1 | 2024-04-11 | [35945](https://github.com/airbytehq/airbyte/pull/35945) | Add integration tests |
| 4.1.0 | 2024-03-27 | [36541](https://github.com/airbytehq/airbyte/pull/36541) | Added test configuration features, fixed type hints |
| 4.0.0 | 2024-03-10 | [35662](https://github.com/airbytehq/airbyte/pull/35662) | Update `Deals Property History` and `Companies Property History` schemas |
| 3.3.0 | 2024-02-16 | [34597](https://github.com/airbytehq/airbyte/pull/34597) | Make start date not required, sync all data from default value if it's not provided |
| 3.2.0 | 2024-02-15 | [35328](https://github.com/airbytehq/airbyte/pull/35328) | Add mailingIlsListsIncluded and mailingIlsListsExcluded fields to Marketing emails stream schema |
| 3.1.1 | 2024-02-12 | [35165](https://github.com/airbytehq/airbyte/pull/35165) | Manage dependencies with Poetry. |
| 3.1.0 | 2024-02-05 | [34829](https://github.com/airbytehq/airbyte/pull/34829) | Add `Contacts Form Submissions` stream |
| 3.0.1 | 2024-01-29 | [34635](https://github.com/airbytehq/airbyte/pull/34635) | Fix pagination for `CompaniesPropertyHistory` stream |
| 3.0.0 | 2024-01-25 | [34492](https://github.com/airbytehq/airbyte/pull/34492) | Update `marketing_emails` stream schema |
| 2.0.2 | 2023-12-15 | [33844](https://github.com/airbytehq/airbyte/pull/33844) | Make property_history PK combined to support Incremental/Deduped sync type |
| 2.0.1 | 2023-12-15 | [33527](https://github.com/airbytehq/airbyte/pull/33527) | Make query string calculated correctly for PropertyHistory streams to avoid 414 HTTP Errors |
| 2.0.0 | 2023-12-08 | [33266](https://github.com/airbytehq/airbyte/pull/33266) | Add ContactsPropertyHistory, CompaniesPropertyHistory, DealsPropertyHistory streams |
| 1.9.0 | 2023-12-04 | [33042](https://github.com/airbytehq/airbyte/pull/33042) | Add Web Analytics streams |
| 1.8.0 | 2023-11-23 | [32778](https://github.com/airbytehq/airbyte/pull/32778) | Extend `PropertyHistory` stream to support incremental sync |
| 1.7.0 | 2023-11-01 | [32035](https://github.com/airbytehq/airbyte/pull/32035) | Extend the `Forms` stream schema |
| 1.6.1 | 2023-10-20 | [31644](https://github.com/airbytehq/airbyte/pull/31644) | Base image migration: remove Dockerfile and use the python-connector-base image |
| 1.6.0 | 2023-10-19 | [31606](https://github.com/airbytehq/airbyte/pull/31606) | Add new field `aifeatures` to the `marketing emails` stream schema |
| 1.5.1 | 2023-10-04 | [31050](https://github.com/airbytehq/airbyte/pull/31050) | Add type transformer for `Engagements` stream |
| 1.5.0 | 2023-09-11 | [30322](https://github.com/airbytehq/airbyte/pull/30322) | Unnest stream schemas |
| 1.4.1 | 2023-08-22 | [29715](https://github.com/airbytehq/airbyte/pull/29715) | Fix python package configuration stream |
| 1.4.0 | 2023-08-11 | [29249](https://github.com/airbytehq/airbyte/pull/29249) | Add `OwnersArchived` stream |
| 1.3.3 | 2023-08-10 | [29248](https://github.com/airbytehq/airbyte/pull/29248) | Specify `threadId` in `engagements` stream to type string |
| 1.3.2 | 2023-08-10 | [29326](https://github.com/airbytehq/airbyte/pull/29326) | Add primary keys to streams `ContactLists` and `PropertyHistory` |
| 1.3.1 | 2023-08-08 | [29211](https://github.com/airbytehq/airbyte/pull/29211) | Handle 400 and 403 errors without interruption of the sync |
| 1.3.0 | 2023-08-01 | [28909](https://github.com/airbytehq/airbyte/pull/28909) | Add handling of source connection errors |
| 1.2.0 | 2023-07-27 | [27091](https://github.com/airbytehq/airbyte/pull/27091) | Add new stream `ContactsMergedAudit` |
| 1.1.2 | 2023-07-27 | [28558](https://github.com/airbytehq/airbyte/pull/28558) | Improve error messages during connector setup |
| 1.1.1 | 2023-07-25 | [28705](https://github.com/airbytehq/airbyte/pull/28705) | Fix retry handler for token expired error |
| 1.1.0 | 2023-07-18 | [28349](https://github.com/airbytehq/airbyte/pull/28349) | Add unexpected fields in schemas of streams `email_events`, `email_subscriptions`, `engagements`, `campaigns` |
| 1.0.1 | 2023-06-23 | [27658](https://github.com/airbytehq/airbyte/pull/27658) | Use fully qualified name to retrieve custom objects |
| 1.0.0 | 2023-06-08 | [27161](https://github.com/airbytehq/airbyte/pull/27161) | Fix increment sync for engagements stream, 'Recent' API is used for recent syncs of last recent 30 days and less than 10k records, otherwise full sync if performed by 'All' API |
| 0.9.0 | 2023-06-26 | [27726](https://github.com/airbytehq/airbyte/pull/27726) | License Update: Elv2 |
| 0.8.4   | 2023-05-17 | [25667](https://github.com/airbytehq/airbyte/pull/26082) | Fixed bug with wrong parsing of boolean encoded like "false" parsed as True                                                                                                      |
| 0.8.3   | 2023-05-31 | [26831](https://github.com/airbytehq/airbyte/pull/26831) | Remove authSpecification from connector specification in favour of advancedAuth                                                                                                  |
| 0.8.2   | 2023-05-16 | [26418](https://github.com/airbytehq/airbyte/pull/26418) | Add custom availability strategy which catches permission errors from parent streams                                                                                             |
| 0.8.1   | 2023-05-29 | [26719](https://github.com/airbytehq/airbyte/pull/26719) | Handle issue when `state` value is literally `"" (empty str)`                                                                                                                    |
| 0.8.0   | 2023-04-10 | [16032](https://github.com/airbytehq/airbyte/pull/16032) | Add new stream `Custom Object`                                                                                                                                                   |
| 0.7.0   | 2023-04-10 | [24450](https://github.com/airbytehq/airbyte/pull/24450) | Add new stream `Goals`                                                                                                                                                           |
| 0.6.2   | 2023-04-28 | [25667](https://github.com/airbytehq/airbyte/pull/25667) | Fix bug with `Invalid Date` like `2000-00-00T00:00:00Z` while settip up the connector                                                                                            |
| 0.6.1   | 2023-04-10 | [21423](https://github.com/airbytehq/airbyte/pull/21423) | Update scope for `DealPipelines` stream to only `crm.objects.contacts.read`                                                                                                      |
| 0.6.0   | 2023-04-07 | [24980](https://github.com/airbytehq/airbyte/pull/24980) | Add new stream `DealsArchived`                                                                                                                                                   |
| 0.5.2   | 2023-04-07 | [24915](https://github.com/airbytehq/airbyte/pull/24915) | Fix field key parsing (replace whitespace with uderscore)                                                                                                                        |
| 0.5.1   | 2023-04-05 | [22982](https://github.com/airbytehq/airbyte/pull/22982) | Specified date formatting in specification                                                                                                                                       |
| 0.5.0   | 2023-03-30 | [24711](https://github.com/airbytehq/airbyte/pull/24711) | Add incremental sync support for `campaigns`, `deal_pipelines`, `ticket_pipelines`, `forms`, `form_submissions`, `form_submissions`, `workflows`, `owners`                       |
| 0.4.0   | 2023-03-31 | [22910](https://github.com/airbytehq/airbyte/pull/22910) | Add `email_subscriptions` stream                                                                                                                                                 |
| 0.3.4   | 2023-03-28 | [24641](https://github.com/airbytehq/airbyte/pull/24641) | Convert to int only numeric values                                                                                                                                               |
| 0.3.3   | 2023-03-27 | [24591](https://github.com/airbytehq/airbyte/pull/24591) | Fix pagination for `marketing emails` stream                                                                                                                                     |
| 0.3.2   | 2023-02-07 | [22479](https://github.com/airbytehq/airbyte/pull/22479) | Turn on default HttpAvailabilityStrategy                                                                                                                                         |
| 0.3.1   | 2023-01-27 | [22009](https://github.com/airbytehq/airbyte/pull/22009) | Set `AvailabilityStrategy` for streams explicitly to `None`                                                                                                                      |
| 0.3.0   | 2022-10-27 | [18546](https://github.com/airbytehq/airbyte/pull/18546) | Sunsetting API Key authentication. `Quotes` stream is no longer available                                                                                                        |
| 0.2.2   | 2022-10-03 | [16914](https://github.com/airbytehq/airbyte/pull/16914) | Fix 403 forbidden error validation                                                                                                                                               |
| 0.2.1   | 2022-09-26 | [17120](https://github.com/airbytehq/airbyte/pull/17120) | Migrate to per-stream state.                                                                                                                                                     |
| 0.2.0   | 2022-09-13 | [16632](https://github.com/airbytehq/airbyte/pull/16632) | Remove Feedback Submissions stream as the one using unstable (beta) API.                                                                                                         |
| 0.1.83  | 2022-09-01 | [16214](https://github.com/airbytehq/airbyte/pull/16214) | Update Tickets, fix missing properties and change how state is updated.                                                                                                          |
| 0.1.82  | 2022-08-18 | [15110](https://github.com/airbytehq/airbyte/pull/15110) | Check if it has a state on search streams before first sync                                                                                                                      |
| 0.1.81  | 2022-08-05 | [15354](https://github.com/airbytehq/airbyte/pull/15354) | Fix `Deals` stream schema                                                                                                                                                        |
| 0.1.80  | 2022-08-01 | [15156](https://github.com/airbytehq/airbyte/pull/15156) | Fix 401 error while retrieving associations using OAuth                                                                                                                          |
| 0.1.79  | 2022-07-28 | [15144](https://github.com/airbytehq/airbyte/pull/15144) | Revert v0.1.78 due to permission issues                                                                                                                                          |
| 0.1.78  | 2022-07-28 | [15099](https://github.com/airbytehq/airbyte/pull/15099) | Fix to fetch associations when using incremental mode                                                                                                                            |
| 0.1.77  | 2022-07-26 | [15035](https://github.com/airbytehq/airbyte/pull/15035) | Make PropertyHistory stream read historic data not limited to 30 days                                                                                                            |
| 0.1.76  | 2022-07-25 | [14999](https://github.com/airbytehq/airbyte/pull/14999) | Partially revert changes made in v0.1.75                                                                                                                                         |
| 0.1.75  | 2022-07-18 | [14744](https://github.com/airbytehq/airbyte/pull/14744) | Remove override of private CDK method                                                                                                                                            |
| 0.1.74  | 2022-07-25 | [14412](https://github.com/airbytehq/airbyte/pull/14412) | Add private app authentication                                                                                                                                                   |
| 0.1.73  | 2022-07-13 | [14666](https://github.com/airbytehq/airbyte/pull/14666) | Decrease number of http requests made, disable Incremental mode for PropertyHistory stream                                                                                       |
| 0.1.72  | 2022-06-24 | [14054](https://github.com/airbytehq/airbyte/pull/14054) | Extended error logging                                                                                                                                                           |
| 0.1.71  | 2022-06-24 | [14102](https://github.com/airbytehq/airbyte/pull/14102) | Removed legacy `AirbyteSentry` dependency from the code                                                                                                                          |
| 0.1.70  | 2022-06-16 | [13837](https://github.com/airbytehq/airbyte/pull/13837) | Fix the missing data in CRM streams issue                                                                                                                                        |
| 0.1.69  | 2022-06-10 | [13691](https://github.com/airbytehq/airbyte/pull/13691) | Fix the `URI Too Long` issue                                                                                                                                                     |
| 0.1.68  | 2022-06-08 | [13596](https://github.com/airbytehq/airbyte/pull/13596) | Fix for the `property_history` which did not emit records                                                                                                                        |
| 0.1.67  | 2022-06-07 | [13566](https://github.com/airbytehq/airbyte/pull/13566) | Report which scopes are missing to the user                                                                                                                                      |
| 0.1.66  | 2022-06-05 | [13475](https://github.com/airbytehq/airbyte/pull/13475) | Scope `crm.objects.feedback_submissions.read` added for `feedback_submissions` stream                                                                                            |
| 0.1.65  | 2022-06-03 | [13455](https://github.com/airbytehq/airbyte/pull/13455) | Discover only returns streams for which required scopes were granted                                                                                                             |
| 0.1.64  | 2022-06-03 | [13218](https://github.com/airbytehq/airbyte/pull/13218) | Transform `contact_lists` data to comply with schema                                                                                                                             |
| 0.1.63  | 2022-06-02 | [13320](https://github.com/airbytehq/airbyte/pull/13320) | Fix connector incremental state handling                                                                                                                                         |
| 0.1.62  | 2022-06-01 | [13383](https://github.com/airbytehq/airbyte/pull/13383) | Add `line items` to `deals` stream                                                                                                                                               |
| 0.1.61  | 2022-05-25 | [13381](https://github.com/airbytehq/airbyte/pull/13381) | Requests scopes as optional instead of required                                                                                                                                  |
| 0.1.60  | 2022-05-25 | [13159](https://github.com/airbytehq/airbyte/pull/13159) | Use RFC3339 datetime                                                                                                                                                             |
| 0.1.59  | 2022-05-10 | [12711](https://github.com/airbytehq/airbyte/pull/12711) | Ensure oauth2.0 token has all needed scopes in "check" command                                                                                                                   |
| 0.1.58  | 2022-05-04 | [12482](https://github.com/airbytehq/airbyte/pull/12482) | Update input configuration copy                                                                                                                                                  |
| 0.1.57  | 2022-05-04 | [12198](https://github.com/airbytehq/airbyte/pull/12198) | Add deals associations for quotes                                                                                                                                                |
| 0.1.56  | 2022-05-02 | [12515](https://github.com/airbytehq/airbyte/pull/12515) | Extra logs for troubleshooting 403 errors                                                                                                                                        |
| 0.1.55  | 2022-04-28 | [12424](https://github.com/airbytehq/airbyte/pull/12424) | Correct schema for ticket_pipeline stream                                                                                                                                        |
| 0.1.54  | 2022-04-28 | [12335](https://github.com/airbytehq/airbyte/pull/12335) | Mock time slep in unit test s                                                                                                                                                    |
| 0.1.53  | 2022-04-20 | [12230](https://github.com/airbytehq/airbyte/pull/12230) | Change spec json to yaml format                                                                                                                                                  |
| 0.1.52  | 2022-03-25 | [11423](https://github.com/airbytehq/airbyte/pull/11423) | Add tickets associations to engagements streams                                                                                                                                  |
| 0.1.51  | 2022-03-24 | [11321](https://github.com/airbytehq/airbyte/pull/11321) | Fix updated at field non exists issue                                                                                                                                            |
| 0.1.50  | 2022-03-22 | [11266](https://github.com/airbytehq/airbyte/pull/11266) | Fix Engagements Stream Pagination                                                                                                                                                |
| 0.1.49  | 2022-03-17 | [11218](https://github.com/airbytehq/airbyte/pull/11218) | Anchor hyperlink in input configuration                                                                                                                                          |
| 0.1.48  | 2022-03-16 | [11105](https://github.com/airbytehq/airbyte/pull/11105) | Fix float numbers, upd docs                                                                                                                                                      |
| 0.1.47  | 2022-03-15 | [11121](https://github.com/airbytehq/airbyte/pull/11121) | Add partition keys where appropriate                                                                                                                                             |
| 0.1.46  | 2022-03-14 | [10700](https://github.com/airbytehq/airbyte/pull/10700) | Handle 10k+ records reading in Hubspot streams                                                                                                                                   |
| 0.1.45  | 2022-03-04 | [10707](https://github.com/airbytehq/airbyte/pull/10707) | Remove stage history from deals stream to increase efficiency                                                                                                                    |
| 0.1.44  | 2022-02-24 | [9027](https://github.com/airbytehq/airbyte/pull/9027)   | Add associations companies to deals, ticket and contact stream                                                                                                                   |
| 0.1.43  | 2022-02-24 | [10576](https://github.com/airbytehq/airbyte/pull/10576) | Cast timestamp to date/datetime                                                                                                                                                  |
| 0.1.42  | 2022-02-22 | [10492](https://github.com/airbytehq/airbyte/pull/10492) | Add `date-time` format to datetime fields                                                                                                                                        |
| 0.1.41  | 2022-02-21 | [10177](https://github.com/airbytehq/airbyte/pull/10177) | Migrate to CDK                                                                                                                                                                   |
| 0.1.40  | 2022-02-10 | [10142](https://github.com/airbytehq/airbyte/pull/10142) | Add associations to ticket stream                                                                                                                                                |
| 0.1.39  | 2022-02-10 | [10055](https://github.com/airbytehq/airbyte/pull/10055) | Bug fix: reading not initialized stream                                                                                                                                          |
| 0.1.38  | 2022-02-03 | [9786](https://github.com/airbytehq/airbyte/pull/9786)   | Add new streams for engagements(calls, emails, meetings, notes and tasks)                                                                                                        |
| 0.1.37  | 2022-01-27 | [9555](https://github.com/airbytehq/airbyte/pull/9555)   | Getting form_submission for all forms                                                                                                                                            |
| 0.1.36  | 2022-01-22 | [7784](https://github.com/airbytehq/airbyte/pull/7784)   | Add Property History Stream                                                                                                                                                      |
| 0.1.35  | 2021-12-24 | [9081](https://github.com/airbytehq/airbyte/pull/9081)   | Add Feedback Submissions stream and update Ticket Pipelines stream                                                                                                               |
| 0.1.34  | 2022-01-20 | [9641](https://github.com/airbytehq/airbyte/pull/9641)   | Add more fields for `email_events` stream                                                                                                                                        |
| 0.1.33  | 2022-01-14 | [8887](https://github.com/airbytehq/airbyte/pull/8887)   | More efficient support for incremental updates on Companies, Contact, Deals and Engagement streams                                                                               |
| 0.1.32  | 2022-01-13 | [8011](https://github.com/airbytehq/airbyte/pull/8011)   | Add new stream form_submissions                                                                                                                                                  |
| 0.1.31  | 2022-01-11 | [9385](https://github.com/airbytehq/airbyte/pull/9385)   | Remove auto-generated `properties` from `Engagements` stream                                                                                                                     |
| 0.1.30  | 2021-01-10 | [9129](https://github.com/airbytehq/airbyte/pull/9129)   | Created Contacts list memberships streams                                                                                                                                        |
| 0.1.29  | 2021-12-17 | [8699](https://github.com/airbytehq/airbyte/pull/8699)   | Add incremental sync support for `companies`, `contact_lists`, `contacts`, `deals`, `line_items`, `products`, `quotes`, `tickets` streams                                        |
| 0.1.28  | 2021-12-15 | [8429](https://github.com/airbytehq/airbyte/pull/8429)   | Update fields and descriptions                                                                                                                                                   |
| 0.1.27  | 2021-12-09 | [8658](https://github.com/airbytehq/airbyte/pull/8658)   | Fix config backward compatibility issue by allowing additional properties in the spec                                                                                            |
| 0.1.26  | 2021-11-30 | [8329](https://github.com/airbytehq/airbyte/pull/8329)   | Remove 'skip_dynamic_fields' config param                                                                                                                                        |
| 0.1.25  | 2021-11-23 | [8216](https://github.com/airbytehq/airbyte/pull/8216)   | Add skip dynamic fields for testing only                                                                                                                                         |
| 0.1.24  | 2021-11-09 | [7683](https://github.com/airbytehq/airbyte/pull/7683)   | Fix name issue 'Hubspot' -> 'HubSpot'                                                                                                                                            |
| 0.1.23  | 2021-11-08 | [7730](https://github.com/airbytehq/airbyte/pull/7730)   | Fix OAuth flow schema                                                                                                                                                            |
| 0.1.22  | 2021-11-03 | [7562](https://github.com/airbytehq/airbyte/pull/7562)   | Migrate Hubspot source to CDK structure                                                                                                                                          |
| 0.1.21  | 2021-10-27 | [7405](https://github.com/airbytehq/airbyte/pull/7405)   | Change of package `import` from `urllib` to `urllib.parse`                                                                                                                       |
| 0.1.20  | 2021-10-26 | [7393](https://github.com/airbytehq/airbyte/pull/7393)   | Hotfix for `split_properties` function, add the length of separator symbol `,`(`%2C` in HTTP format) to the checking of the summary URL length                                   |
| 0.1.19  | 2021-10-26 | [6954](https://github.com/airbytehq/airbyte/pull/6954)   | Fix issue with getting `414` HTTP error for streams                                                                                                                              |
| 0.1.18  | 2021-10-18 | [5840](https://github.com/airbytehq/airbyte/pull/5840)   | Add new marketing emails (with statistics) stream                                                                                                                                |
| 0.1.17  | 2021-10-14 | [6995](https://github.com/airbytehq/airbyte/pull/6995)   | Update `discover` method: disable `quotes` stream when using OAuth config                                                                                                        |
| 0.1.16  | 2021-09-27 | [6465](https://github.com/airbytehq/airbyte/pull/6465)   | Implement OAuth support. Use CDK authenticator instead of connector specific authenticator                                                                                       |
| 0.1.15  | 2021-09-23 | [6374](https://github.com/airbytehq/airbyte/pull/6374)   | Use correct schema for `owners` stream                                                                                                                                           |
| 0.1.14  | 2021-09-08 | [5693](https://github.com/airbytehq/airbyte/pull/5693)   | Include deal_to_contact association when pulling deal stream and include contact ID in contact stream                                                                            |
| 0.1.13  | 2021-09-08 | [5834](https://github.com/airbytehq/airbyte/pull/5834)   | Fix array fields without items property in schema                                                                                                                                |
| 0.1.12  | 2021-09-02 | [5798](https://github.com/airbytehq/airbyte/pull/5798)   | Treat empty string values as None for field with format to fix normalization errors                                                                                              |
| 0.1.11  | 2021-08-26 | [5685](https://github.com/airbytehq/airbyte/pull/5685)   | Remove all date-time format from schemas                                                                                                                                         |
| 0.1.10  | 2021-08-17 | [5463](https://github.com/airbytehq/airbyte/pull/5463)   | Fix fail on reading stream using `API Key` without required permissions                                                                                                          |
| 0.1.9   | 2021-08-11 | [5334](https://github.com/airbytehq/airbyte/pull/5334)   | Fix empty strings inside float datatype                                                                                                                                          |
| 0.1.8   | 2021-08-06 | [5250](https://github.com/airbytehq/airbyte/pull/5250)   | Fix issue with printing exceptions                                                                                                                                               |
| 0.1.7   | 2021-07-27 | [4913](https://github.com/airbytehq/airbyte/pull/4913)   | Update fields schema                                                                                                                                                             |

</details>

</HideInUI><|MERGE_RESOLUTION|>--- conflicted
+++ resolved
@@ -338,9 +338,7 @@
 
 | Version | Date       | Pull Request                                             | Subject                                                                                                                                                                          |
 |:--------|:-----------|:---------------------------------------------------------|:---------------------------------------------------------------------------------------------------------------------------------------------------------------------------------|
-<<<<<<< HEAD
-| 4.4.3 | 2024-12-14 | [48480](https://github.com/airbytehq/airbyte/pull/4914) | Improves Forms stream by adding the formTypes query parameter to support all form types. This enhancement also propagates to the FormSubmission stream. |
-=======
+| 4.4.10 | 2024-12-14 | [48480](https://github.com/airbytehq/airbyte/pull/4914) | Improves Forms stream by adding the formTypes query parameter to support all form types. This enhancement also propagates to the FormSubmission stream. |
 | 4.4.9 | 2025-02-01 | [52729](https://github.com/airbytehq/airbyte/pull/52729) | Update dependencies |
 | 4.4.8 | 2025-01-25 | [52295](https://github.com/airbytehq/airbyte/pull/52295) | Update dependencies |
 | 4.4.7 | 2025-01-11 | [51146](https://github.com/airbytehq/airbyte/pull/51146) | Update dependencies |
@@ -348,7 +346,6 @@
 | 4.4.5 | 2024-12-28 | [50669](https://github.com/airbytehq/airbyte/pull/50669) | Update dependencies |
 | 4.4.4 | 2024-12-21 | [50138](https://github.com/airbytehq/airbyte/pull/50138) | Update dependencies |
 | 4.4.3 | 2024-12-14 | [48984](https://github.com/airbytehq/airbyte/pull/48984) | Update dependencies |
->>>>>>> 86aad308
 | 4.4.2 | 2024-12-10 | [48480](https://github.com/airbytehq/airbyte/pull/48480) | Adds individual read scopes to LineItems Stream |
 | 4.4.1 | 2024-11-25 | [48662](https://github.com/airbytehq/airbyte/pull/48662) | Starting with this version, the Docker image is now rootless. Please note that this and future versions will not be compatible with Airbyte versions earlier than 0.64 |
 | 4.4.0 | 2024-11-18 | [48548](https://github.com/airbytehq/airbyte/pull/48548) | Promoting release candidate 4.4.0-rc.1 to a main version. |
