# HubSpot

This page contains the setup guide and reference information for the HubSpot source connector.

## Prerequisites

Chose `start date` which is any data before this date will not be replicated and should be UTC date and time in the format 2017-01-25T00:00:00Z. 

## Setup guide
### Step 1: Set up HubSpot

If you are using OAuth, most of the streams require the appropriate [scopes](https://legacydocs.hubspot.com/docs/methods/oauth2/initiate-oauth-integration#scopes) enabled for the API account.

| Stream | Required Scope |
| :--- | :--- |
| `campaigns` | `content` |
| `companies` | `contacts` |
| `contact_lists` | `contacts` |
| `contacts` | `contacts` |
| `contacts_list_memberships` | `contacts` |
| `deal_pipelines` | either the `contacts` scope \(to fetch deals pipelines\) or the `tickets` scope. |
| `deals` | `contacts` |
| `email_events` | `content` |
| `engagements` | `contacts` |
| `engagements_emails` | `sales-email-read` |
| `feedback_submissions` | `crm.objects.feedback_submissions.read` |
| `forms` | `forms` |
| `form_submissions`| `forms` |
| `line_items` | `e-commerce` |
| `owners` | `contacts` |
| `products` | `e-commerce` |
| `property_history` | `contacts` |
| `quotes` | no scope required |
| `subscription_changes` | `content` |
| `tickets` | `tickets` |
| `workflows` | `automation` |


## Step 2: Set up the HubSpot connector in Airbyte

### For Airbyte Cloud:
1. [Log into your Airbyte Cloud](https://cloud.airbyte.io/workspaces) account.
2. In the left navigation bar, click **Sources**. In the top-right corner, click **+new source**.
3. On the Set up the source page, enter the name for the HubSpot connector and select **HubSpot** from the Source type dropdown. 
4. Click `Authenticate your account` to sign in with Google and authorize your account.
5. Fill out a `start date`.
6. You're done.

### For Airbyte OSS:
1. Fill out a `API Key`.
2. Fill out a `start date`.
3. You're done.

To obtain the API Key for the account, go to settings -&gt; integrations \(under the account banner\) -&gt; API Key. If you already have an API Key you can use that. Otherwise, generate a new one. See [docs](https://knowledge.hubspot.com/integrations/how-do-i-get-my-hubspot-api-key) for more details.


## Supported sync modes

The HubSpot source connector supports the following [sync modes](https://docs.airbyte.com/cloud/core-concepts#connection-sync-modes):

| Feature | Supported? |
| :--- | :--- |
| Full Refresh Sync | Yes |
| Incremental Sync | Yes |
| Replicate Incremental Deletes | No |
| SSL connection | Yes |

## Supported Streams

* [Campaigns](https://developers.hubspot.com/docs/methods/email/get_campaign_data)
* [Companies](https://developers.hubspot.com/docs/api/crm/companies) \(Incremental\)
* [Contact Lists](http://developers.hubspot.com/docs/methods/lists/get_lists) \(Incremental\)
* [Contacts](https://developers.hubspot.com/docs/methods/contacts/get_contacts) \(Incremental\)
* [Contacts List Memberships](https://legacydocs.hubspot.com/docs/methods/contacts/get_contacts)
* [Deal Pipelines](https://developers.hubspot.com/docs/methods/pipelines/get_pipelines_for_object_type)
* [Deals](https://developers.hubspot.com/docs/api/crm/deals) \(including Contact associations\) \(Incremental\)
* [Email Events](https://developers.hubspot.com/docs/methods/email/get_events) \(Incremental\)
* [Engagements](https://legacydocs.hubspot.com/docs/methods/engagements/get-all-engagements) \(Incremental\)
* [Engagements Calls](https://developers.hubspot.com/docs/api/crm/calls) \(Incremental\)
* [Engagements Emails](https://developers.hubspot.com/docs/api/crm/email) \(Incremental\)
* [Engagements Meetings](https://developers.hubspot.com/docs/api/crm/meetings) \(Incremental\)
* [Engagements Notes](https://developers.hubspot.com/docs/api/crm/notes) \(Incremental\)
* [Engagements Tasks](https://developers.hubspot.com/docs/api/crm/tasks) \(Incremental\)
* [Feedback Submissions](https://developers.hubspot.com/docs/api/crm/feedback-submissions) \(Incremental\)
* [Forms](https://developers.hubspot.com/docs/api/marketing/forms)
* [Form Submissions](https://legacydocs.hubspot.com/docs/methods/forms/get-submissions-for-a-form)
* [Line Items](https://developers.hubspot.com/docs/api/crm/line-items) \(Incremental\)
* [Marketing Emails](https://legacydocs.hubspot.com/docs/methods/cms_email/get-all-marketing-email-statistics)
* [Owners](https://developers.hubspot.com/docs/methods/owners/get_owners)
* [Products](https://developers.hubspot.com/docs/api/crm/products) \(Incremental\)
* [Property History](https://legacydocs.hubspot.com/docs/methods/contacts/get_contacts) \(Incremental\)
* [Quotes](https://developers.hubspot.com/docs/api/crm/quotes) \(Incremental\)
* [Subscription Changes](https://developers.hubspot.com/docs/methods/email/get_subscriptions_timeline) \(Incremental\)
* [Tickets](https://developers.hubspot.com/docs/api/crm/tickets) \(Incremental\)
* [Ticket Pipelines](https://developers.hubspot.com/docs/api/crm/pipelines)
* [Workflows](https://legacydocs.hubspot.com/docs/methods/workflows/v3/get_workflows)

### A note on the `engagements` stream

Objects in the `engagements` stream can have one of the following types: `note`, `email`, `task`, `meeting`, `call`.

Depending on the type of engagement, different properties will be set for that object in the `engagements_metadata` table in the destination.

* A `call` engagement will have a corresponding `engagements_metadata` object with non-null values in the `toNumber`, `fromNumber`, `status`, `externalId`, `durationMilliseconds`, `externalAccountId`, `recordingUrl`, `body`, and `disposition` columns.
* An `email` engagement will have a corresponding `engagements_metadata` object with with non-null values in the `subject`, `html`, and `text` columns. In addition, there will be records in four related tables, `engagements_metadata_from`, `engagements_metadata_to`, `engagements_metadata_cc`, `engagements_metadata_bcc`.
* A `meeting` engagement will have a corresponding `engagements_metadata` object with non-null values in the `body`, `startTime`, `endTime`, and `title` columns.
* A `note` engagement will have a corresponding `engagements_metadata` object with non-null values in the `body` column.
* A `task` engagement will have a corresponding `engagements_metadata` object with non-null values in the `body`, `status`, and `forObjectType` columns.

**Note**: HubSpot API currently only supports `quotes` endpoint using API Key, using OAuth it is impossible to access this stream (as reported by [community.hubspot.com](https://community.hubspot.com/t5/APIs-Integrations/Help-with-using-Feedback-CRM-API-and-Quotes-CRM-API/m-p/449104/highlight/true#M44411)).

## Performance considerations

The connector is restricted by normal HubSpot [rate limitations](https://legacydocs.hubspot.com/apps/api_guidelines).

Some streams, such as `workflows` need to be enabled before they can be read using a connector authenticated using an `API Key`. If reading a stream that is not enabled, a log message returned to the output and the sync operation only sync the other streams available.

Example of the output message when trying to read `workflows` stream with missing permissions for the `API Key`:

```text
{
    "type": "LOG",
    "log": {
        "level": "WARN",
        "message": 'Stream `workflows` cannot be proceed. This API Key (EXAMPLE_API_KEY) does not have proper permissions! (requires any of [automation-access])'
    }
}
```

HubSpot's API will [rate limit](https://developers.hubspot.com/docs/api/usage-details) the amount of records you can sync daily, so make sure that you are on the appropriate plan if you are planning on syncing more than 250,000 records per day.

## Changelog

| Version | Date       | Pull Request                                             | Subject                                                                                                                                        |
|:--------|:-----------|:---------------------------------------------------------|:-----------------------------------------------------------------------------------------------------------------------------------------------|
<<<<<<< HEAD
| 0.1.61  | 2022-06-01 | [00000](https://github.com/airbytehq/airbyte/pull/00000) | Add `line items` to `deals` stream                                                                                                                  |
| 0.1.60  | 2022-05-25 | [13159](https://github.com/airbytehq/airbyte/pull/13159) | Use RFC3339 datetime                                                                                                                         |
| 0.1.59  | 2022-05-10 | [12711](https://github.com/airbytehq/airbyte/pull/12711) | Ensure oauth2.0 token has all needed scopes in "check" command                                                                               |
| 0.1.58  | 2022-05-04 | [12482](https://github.com/airbytehq/airbyte/pull/12482) | Update input configuration copy                                                                                                              |
=======
| 0.1.61  | 2022-05-25 | [\#13381](https://github.com/airbytehq/airbyte/pull/13381) | Requests scopes as optional instead of required                                                                                                |
| 0.1.60  | 2022-05-25 | [\#13159](https://github.com/airbytehq/airbyte/pull/13159) | Use RFC3339 datetime                                                                                                                           |
| 0.1.59  | 2022-05-10 | [\#12711](https://github.com/airbytehq/airbyte/pull/12711) | Ensure oauth2.0 token has all needed scopes in "check" command                                                                                 |
| 0.1.58  | 2022-05-04 | [\#12482](https://github.com/airbytehq/airbyte/pull/12482) | Update input configuration copy                                                                                                                |
>>>>>>> d79b3198
| 0.1.57  | 2022-05-04 | [12198](https://github.com/airbytehq/airbyte/pull/12198) | Add deals associations for quotes                                                                                                              |
| 0.1.56  | 2022-05-02 | [12515](https://github.com/airbytehq/airbyte/pull/12515) | Extra logs for troubleshooting 403 errors                                                                                                      |
| 0.1.55  | 2022-04-28 | [12424](https://github.com/airbytehq/airbyte/pull/12424) | Correct schema for ticket_pipeline stream                                                                                                      |
| 0.1.54  | 2022-04-28 | [12335](https://github.com/airbytehq/airbyte/pull/12335) | Mock time slep in unit test s                                                                                                                  |
| 0.1.53  | 2022-04-20 | [12230](https://github.com/airbytehq/airbyte/pull/12230) | Change spec json to yaml format                                                                                                                |
| 0.1.52  | 2022-03-25 | [11423](https://github.com/airbytehq/airbyte/pull/11423) | Add tickets associations to engagements streams                                                                                                |
| 0.1.51  | 2022-03-24 | [11321](https://github.com/airbytehq/airbyte/pull/11321) | Fix updated at field non exists issue                                                                                                          |
| 0.1.50  | 2022-03-22 | [11266](https://github.com/airbytehq/airbyte/pull/11266) | Fix Engagements Stream Pagination                                                                                                              |
| 0.1.49  | 2022-03-17 | [11218](https://github.com/airbytehq/airbyte/pull/11218) | Anchor hyperlink in input configuration                                                                                                        |
| 0.1.48  | 2022-03-16 | [11105](https://github.com/airbytehq/airbyte/pull/11105) | Fix float numbers, upd docs                                                                                                                    |
| 0.1.47  | 2022-03-15 | [11121](https://github.com/airbytehq/airbyte/pull/11121) | Add partition keys where appropriate                                                                                                           |
| 0.1.46  | 2022-03-14 | [10700](https://github.com/airbytehq/airbyte/pull/10700) | Handle 10k+ records reading in Hubspot streams                                                                                                 |
| 0.1.45  | 2022-03-04 | [10707](https://github.com/airbytehq/airbyte/pull/10707) | Remove stage history from deals stream to increase efficiency                                                                                  |
| 0.1.44  | 2022-02-24 | [9027](https://github.com/airbytehq/airbyte/pull/9027)   | Add associations companies to deals, ticket and contact stream                                                                                 |
| 0.1.43  | 2022-02-24 | [10576](https://github.com/airbytehq/airbyte/pull/10576) | Cast timestamp to date/datetime                                                                                                                |
| 0.1.42  | 2022-02-22 | [10492](https://github.com/airbytehq/airbyte/pull/10492) | Add `date-time` format to datetime fields                                                                                                      |
| 0.1.41  | 2022-02-21 | [10177](https://github.com/airbytehq/airbyte/pull/10177) | Migrate to CDK                                                                                                                                 |
| 0.1.40  | 2022-02-10 | [10142](https://github.com/airbytehq/airbyte/pull/10142) | Add associations to ticket stream                                                                                                              |
| 0.1.39  | 2022-02-10 | [10055](https://github.com/airbytehq/airbyte/pull/10055) | Bug fix: reading not initialized stream                                                                                                        |
| 0.1.38  | 2022-02-03 | [9786](https://github.com/airbytehq/airbyte/pull/9786)   | Add new streams for engagements(calls, emails, meetings, notes and tasks)                                                                      |
| 0.1.37  | 2022-01-27 | [9555](https://github.com/airbytehq/airbyte/pull/9555)   | Getting form_submission for all forms                                                                                                          |
| 0.1.36  | 2022-01-22 | [7784](https://github.com/airbytehq/airbyte/pull/7784)   | Add Property History Stream                                                                                                                    |
| 0.1.35  | 2021-12-24 | [9081](https://github.com/airbytehq/airbyte/pull/9081)   | Add Feedback Submissions stream and update Ticket Pipelines stream                                                                             |
| 0.1.34  | 2022-01-20 | [9641](https://github.com/airbytehq/airbyte/pull/9641)   | Add more fields for `email_events` stream                                                                                                      |
| 0.1.33  | 2022-01-14 | [8887](https://github.com/airbytehq/airbyte/pull/8887)   | More efficient support for incremental updates on Companies, Contact, Deals and Engagement streams                                             |
| 0.1.32  | 2022-01-13 | [8011](https://github.com/airbytehq/airbyte/pull/8011)   | Add new stream form_submissions                                                                                                                |
| 0.1.31  | 2022-01-11 | [9385](https://github.com/airbytehq/airbyte/pull/9385)   | Remove auto-generated `properties` from `Engagements` stream                                                                                   |
| 0.1.30  | 2021-01-10 | [9129](https://github.com/airbytehq/airbyte/pull/9129)   | Created Contacts list memberships streams                                                                                                      |
| 0.1.29  | 2021-12-17 | [8699](https://github.com/airbytehq/airbyte/pull/8699)   | Add incremental sync support for `companies`, `contact_lists`, `contacts`, `deals`, `line_items`, `products`, `quotes`, `tickets` streams      |
| 0.1.28  | 2021-12-15 | [8429](https://github.com/airbytehq/airbyte/pull/8429)   | Update fields and descriptions                                                                                                                 |
| 0.1.27  | 2021-12-09 | [8658](https://github.com/airbytehq/airbyte/pull/8658)   | Fixed config backward compatibility issue by allowing additional properties in the spec                                                        |
| 0.1.26  | 2021-11-30 | [8329](https://github.com/airbytehq/airbyte/pull/8329)   | Removed 'skip_dynamic_fields' config param                                                                                                     |
| 0.1.25  | 2021-11-23 | [8216](https://github.com/airbytehq/airbyte/pull/8216)   | Add skip dynamic fields for testing only                                                                                                       |
| 0.1.24  | 2021-11-09 | [7683](https://github.com/airbytehq/airbyte/pull/7683)   | Fix name issue 'Hubspot' -> 'HubSpot'                                                                                                          |
| 0.1.23  | 2021-11-08 | [7730](https://github.com/airbytehq/airbyte/pull/7730)   | Fix OAuth flow schema                                                                                                                          |
| 0.1.22  | 2021-11-03 | [7562](https://github.com/airbytehq/airbyte/pull/7562)   | Migrate Hubspot source to CDK structure                                                                                                        |
| 0.1.21  | 2021-10-27 | [7405](https://github.com/airbytehq/airbyte/pull/7405)   | Change of package `import` from `urllib` to `urllib.parse`                                                                                     |
| 0.1.20  | 2021-10-26 | [7393](https://github.com/airbytehq/airbyte/pull/7393)   | Hotfix for `split_properties` function, add the length of separator symbol `,`(`%2C` in HTTP format) to the checking of the summary URL length |
| 0.1.19  | 2021-10-26 | [6954](https://github.com/airbytehq/airbyte/pull/6954)   | Fix issue with getting `414` HTTP error for streams                                                                                            |
| 0.1.18  | 2021-10-18 | [5840](https://github.com/airbytehq/airbyte/pull/5840)   | Add new marketing emails (with statistics) stream                                                                                              |
| 0.1.17  | 2021-10-14 | [6995](https://github.com/airbytehq/airbyte/pull/6995)   | Update `discover` method: disable `quotes` stream when using OAuth config                                                                      |
| 0.1.16  | 2021-09-27 | [6465](https://github.com/airbytehq/airbyte/pull/6465)   | Implement OAuth support. Use CDK authenticator instead of connector specific authenticator                                                     |
| 0.1.15  | 2021-09-23 | [6374](https://github.com/airbytehq/airbyte/pull/6374)   | Use correct schema for `owners` stream                                                                                                         |
| 0.1.14  | 2021-09-08 | [5693](https://github.com/airbytehq/airbyte/pull/5693)   | Include deal\_to\_contact association when pulling deal stream and include contact ID in contact stream                                        |
| 0.1.13  | 2021-09-08 | [5834](https://github.com/airbytehq/airbyte/pull/5834)   | Fixed array fields without items property in schema                                                                                            |
| 0.1.12  | 2021-09-02 | [5798](https://github.com/airbytehq/airbyte/pull/5798)   | Treat empty string values as None for field with format to fix normalization errors                                                            |
| 0.1.11  | 2021-08-26 | [5685](https://github.com/airbytehq/airbyte/pull/5685)   | Remove all date-time format from schemas                                                                                                       |
| 0.1.10  | 2021-08-17 | [5463](https://github.com/airbytehq/airbyte/pull/5463)   | Fix fail on reading stream using `API Key` without required permissions                                                                        |
| 0.1.9   | 2021-08-11 | [5334](https://github.com/airbytehq/airbyte/pull/5334)   | Fix empty strings inside float datatype                                                                                                        |
| 0.1.8   | 2021-08-06 | [5250](https://github.com/airbytehq/airbyte/pull/5250)   | Fix issue with printing exceptions                                                                                                             |
| 0.1.7   | 2021-07-27 | [4913](https://github.com/airbytehq/airbyte/pull/4913)   | Update fields schema                                                                                                                           |<|MERGE_RESOLUTION|>--- conflicted
+++ resolved
@@ -133,17 +133,11 @@
 
 | Version | Date       | Pull Request                                             | Subject                                                                                                                                        |
 |:--------|:-----------|:---------------------------------------------------------|:-----------------------------------------------------------------------------------------------------------------------------------------------|
-<<<<<<< HEAD
-| 0.1.61  | 2022-06-01 | [00000](https://github.com/airbytehq/airbyte/pull/00000) | Add `line items` to `deals` stream                                                                                                                  |
-| 0.1.60  | 2022-05-25 | [13159](https://github.com/airbytehq/airbyte/pull/13159) | Use RFC3339 datetime                                                                                                                         |
-| 0.1.59  | 2022-05-10 | [12711](https://github.com/airbytehq/airbyte/pull/12711) | Ensure oauth2.0 token has all needed scopes in "check" command                                                                               |
-| 0.1.58  | 2022-05-04 | [12482](https://github.com/airbytehq/airbyte/pull/12482) | Update input configuration copy                                                                                                              |
-=======
-| 0.1.61  | 2022-05-25 | [\#13381](https://github.com/airbytehq/airbyte/pull/13381) | Requests scopes as optional instead of required                                                                                                |
-| 0.1.60  | 2022-05-25 | [\#13159](https://github.com/airbytehq/airbyte/pull/13159) | Use RFC3339 datetime                                                                                                                           |
-| 0.1.59  | 2022-05-10 | [\#12711](https://github.com/airbytehq/airbyte/pull/12711) | Ensure oauth2.0 token has all needed scopes in "check" command                                                                                 |
-| 0.1.58  | 2022-05-04 | [\#12482](https://github.com/airbytehq/airbyte/pull/12482) | Update input configuration copy                                                                                                                |
->>>>>>> d79b3198
+| 0.1.62  | 2022-06-01 | [00000](https://github.com/airbytehq/airbyte/pull/00000) | Add `line items` to `deals` stream                                                                                                             |
+| 0.1.61  | 2022-05-25 | [13381](https://github.com/airbytehq/airbyte/pull/13381) | Requests scopes as optional instead of required                                                                                                |
+| 0.1.60  | 2022-05-25 | [13159](https://github.com/airbytehq/airbyte/pull/13159) | Use RFC3339 datetime                                                                                                                           |
+| 0.1.59  | 2022-05-10 | [12711](https://github.com/airbytehq/airbyte/pull/12711) | Ensure oauth2.0 token has all needed scopes in "check" command                                                                                 |
+| 0.1.58  | 2022-05-04 | [12482](https://github.com/airbytehq/airbyte/pull/12482) | Update input configuration copy                                                                                                                |                                                                                               |                                                                                                              |
 | 0.1.57  | 2022-05-04 | [12198](https://github.com/airbytehq/airbyte/pull/12198) | Add deals associations for quotes                                                                                                              |
 | 0.1.56  | 2022-05-02 | [12515](https://github.com/airbytehq/airbyte/pull/12515) | Extra logs for troubleshooting 403 errors                                                                                                      |
 | 0.1.55  | 2022-04-28 | [12424](https://github.com/airbytehq/airbyte/pull/12424) | Correct schema for ticket_pipeline stream                                                                                                      |
