--- conflicted
+++ resolved
@@ -334,11 +334,8 @@
 
 | Version | Date       | Pull Request                                             | Subject                                                                                                                                                                          |
 |:--------|:-----------|:---------------------------------------------------------|:---------------------------------------------------------------------------------------------------------------------------------------------------------------------------------|
-<<<<<<< HEAD
 | 4.3.0   | 2024-08-21 | [44481](https://github.com/airbytehq/airbyte/pull/44481) | Add `Leads` stream |
-=======
 | 4.2.17  | 2024-08-21 | [44538](https://github.com/airbytehq/airbyte/pull/44538) | Fix issue with CRM search streams when they have no `associations`  |
->>>>>>> da662c05
 | 4.2.16  | 2024-08-20 | [42919](https://github.com/airbytehq/airbyte/pull/42919) | Add support for Deal Splits |
 | 4.2.15  | 2024-08-08 | [43381](https://github.com/airbytehq/airbyte/pull/43381) | Fix associations retrieval for Engagements streams (calls, meetings, notes, tasks, emails) in Incremental with existing state |
 | 4.2.14  | 2024-07-27 | [42688](https://github.com/airbytehq/airbyte/pull/42688) | Update dependencies |
