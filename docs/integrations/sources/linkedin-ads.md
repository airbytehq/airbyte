# LinkedIn Ads

This page guides you through the process of setting up the LinkedIn Ads source connector.

## Prerequisites

<<<<<<< HEAD
<!-- env:cloud -->
**For Airbyte Cloud:**

* The LinkedIn Ads account with permission to access data from accounts you want to sync.
<!-- /env:cloud -->

<!-- env:oss -->
**For Airbyte Open Source:**

* The LinkedIn Ads account with permission to access data from accounts you want to sync.
* Authentication Options:
   * OAuth2.0:
      * `Client ID` from your `Developer Application`
      * `Client Secret` from your `Developer Application`
      * `Refresh Token` obtained from successful authorization with `Client ID` + `Client Secret`
   * Access Token:
      * `Access Token` obtained from successful authorization with `Client ID` + `Client Secret`
<!-- /env:oss -->

## Step 1: Set up LinkedIn Ads

1. **Login to LinkedIn as the API user.**
2. **Create an App** [here](https://www.linkedin.com/developers/apps):
   * `App Name`: airbyte-source
   * `Company`: search and find your company LinkedIn page
   * `Privacy policy URL`: link to company privacy policy
   * `Business email`: developer/admin email address
   * `App logo`: Airbyte's \(or Company's\) logo
   * `Products`: Select [Marketing Developer Platform](https://www.linkedin.com/developers/apps/122632736/products/marketing-developer-platform) \(checkbox\)
   * Review/agree to legal terms and create app.
3. **Verify App**:
   * Provide the verify URL to your Company's LinkedIn Admin to verify and authorize the app.
   * Once verified, select the App in the Console [here](https://www.linkedin.com/developers/apps).
   * **Review the `Auth` tab**:
     * Record `client_id` and `client_secret` \(for later steps\).
     * Review permissions and ensure app has the permissions \(above\).
     * Oauth 2.0 settings: Provide a `redirect_uri` \(for later steps\): `https://airbyte.io`
     * Review the `Products` tab and ensure `Marketing Developer Platform` has been added and approved \(listed in the `Products` section/tab\).
     * Review the `Analytics` tab. This shows the daily application and user/member limits with percent used for each resource endpoint.

4. **Authorize App**:

   (Required for Airbyte Open Source, Optional for Airbyte Cloud)

   The authorization token `lasts  60-days before expiring`. The connector app will need to be reauthorized when the authorization token expires.
=======
- For Airbyte Cloud and Open Source, you’ll need a LinkedIn Ads account with permission to access data from accounts you want to sync.
- For Airbyte Open Source, you’ll need the Client ID, Client Secret, and Refresh token for your Developer Application.



## Step 1: Set up LinkedIn Ads

1. [Login to LinkedIn](https://developer.linkedin.com/) with a developer account.
2. Click the **Create App** icon on the center of the page or [use here](https://www.linkedin.com/developers/apps). Fill in the required fields:  
    1. For **App Name**, enter a name.
    2. For **LinkedIn Page**, enter your company's name or LinkedIn Company Page URL.
    3. For **Privacy policy URL**, enter the link to your company's privacy policy.
    4. For **App logo**, upload your company's logo.
    5. For **Legal Agreement**, select **I have read and agree to these terms**.
    6. Click **Create App**, on the bottom right of the screen. LinkedIn redirects you to a page showing the details of your application.

3. Verify your app. You can verify your app using the following steps:
    1. To display the settings page, click the **Settings** tab. On the **App Settings** section, click **Verify** under **Company**. A popup window will be displayed. To generate the verification URL, click on **Generate URL**, then copy and send the URL to the Page Admin (this may be you). Click on **I'm done**.
    If you are the administrator of your Page, simply run the URL in a new tab (if not, an administrator will have to do the next step). Click on **Verify**. Finally, Refresh the tab of app creation, the app should now be associated with your Page.

    2.  To display the Products page, click the **Product** tab. For **Marketing Developer Platform** click on the **Request access**. A popup window will be displayed. Review and Select **I have read and agree to these terms**. Finally, click **Request access**. 
    
    3. To authorize your application, click the **Auth** tab. The authentication page is displayed. Copy the **client_id** and **client_secret** (for later steps). For **Oauth 2.0 settings**, Provide a **redirect_uri** (for later steps).
    
    4. Click and review the **Analytics** tab. This page shows the daily application and user/member limits with the percent used for each resource endpoint.


4. (Optional for Airbyte Cloud) Authorize your app. In case your authorization expires:

   The authorization token `lasts 60-days before expiring`. The connector app will need to be reauthorized when the authorization token expires.
   Create an Authorization URL with the following steps:

   1. Replace the highlighted parameters `YOUR_CLIENT_ID` and `YOUR_REDIRECT_URI` in the URL (`https://www.linkedin.com/oauth/v2/authorization?response_type=code&client_id=YOUR_CLIENT_ID&redirect_uri=YOUR_REDIRECT_URI&scope=r_emailaddress,r_liteprofile,r_ads,r_ads_reporting,r_organization_social`) from the scope obtain below.

>>>>>>> f0d331c5

   2. Set up permissions for the following scopes `r_emailaddress,r_liteprofile,r_ads,r_ads_reporting,r_organization_social`. For **OAuth2.0**, copy the `Client ID`, and `Client Secret` from your `Developer Application`. And copy the `Refresh Token` obtained from successful authorization with `Client ID` + `Client Secret`

   3. Enter the modified `URL` in the browser. You will be redirected.

   4. To authorize the app, click **Allow**.

   5. Copy the `code` parameter listed in the redirect URL in the Browser header URL.
   
5. (Optional for Airbyte Cloud) Run the following curl command using `Terminal` or `Command line` with the parameters replaced to return your `access_token`. The `access_token` expires in 2-months.

   ```text
    curl -0 -v -X POST https://www.linkedin.com/oauth/v2/accessToken\
    -H "Accept: application/json"\
    -H "application/x-www-form-urlencoded"\
    -d "grant_type=authorization_code"\
    -d "code=YOUR_CODE"\
    -d "client_id=YOUR_CLIENT_ID"\
    -d "client_secret=YOUR_CLIENT_SECRET"\
    -d "redirect_uri=YOUR_REDIRECT_URI"
   ```

6. (Optional for Airbyte Cloud) Use the `access_token`. Same as the approach in  `Step 5` to authorize LinkedIn Ads connector.


### Notes:

The API user account should be assigned the following permissions for the API endpoints:
Endpoints such as: `Accounts`, `Account Users`, `Ad Direct Sponsored Contents`, `Campaign Groups`, `Campaigns`, and `Creatives` requires the following permissions set:

- `r_ads`: read ads \(Recommended\), `rw_ads`: read-write ads
  Endpoints such as: `Ad Analytics by Campaign`, and `Ad Analytics by Creatives` requires the following permissions set:
- `r_ads_reporting`: read ads reporting
  The complete set of permissions is as follows:
- `r_emailaddress,r_liteprofile,r_ads,r_ads_reporting,r_organization_social`

The API user account should be assigned one of the following roles:

<<<<<<< HEAD
To edit these roles, sign into Campaign Manager and follow [these instructions](https://www.linkedin.com/help/lms/answer/a496075).
=======
- ACCOUNT_BILLING_ADMIN
- ACCOUNT_MANAGER
- CAMPAIGN_MANAGER
- CREATIVE_MANAGER
- VIEWER \(Recommended\)

To edit these roles, sign in to Campaign Manager and follow [these instructions](https://www.linkedin.com/help/lms/answer/a496075).
>>>>>>> f0d331c5

## Step 2: Set up the source connector in Airbyte

<!-- env:cloud -->
**For Airbyte Cloud:**

1. [Login to your Airbyte Cloud](https://cloud.airbyte.io/workspaces) account.
2. In the left navigation bar, click **Sources**. In the top-right corner, click **+ new source**.
3. On the source setup page, select **LinkedIn Ads** from the Source type dropdown and enter a name for this connector.
4. Add `Start Date` - the starting point for your data replication.
5. Add your `Account IDs (Optional)` if required.
<<<<<<< HEAD
6. Click `Authenticate your account`.
7. Log in and Authorize to the LinkedIn Ads account
8. click `Set up source`.
<!-- /env:cloud -->
=======
6. Click **Authenticate your account**.
7. Login and Authorize the LinkedIn Ads account
8. Click **Set up source**.
>>>>>>> f0d331c5

<!-- env:oss -->
**For Airbyte Open Source:**

<<<<<<< HEAD
1. Go to local Airbyte page.
=======
1. Go to the local Airbyte page.
>>>>>>> f0d331c5
2. In the left navigation bar, click **Sources**. In the top-right corner, click **+ new source**.
3. On the Set up the source page, enter the name for the connector and select **LinkedIn Ads** from the Source type dropdown.
4. Add `Start Date` - the starting point for your data replication.
5. Add your `Account IDs (Optional)` if required.
6. Choose between Authentication Options:
<<<<<<< HEAD
   * OAuth2.0:
      * Copy and paste info from your **LinkedIn Ads developer application**:
         * `Client ID`
         * `Client Secret`
         * Obtain the `Refresh Token` using **Set up LinkedIn Ads** guide steps and paste it into corresponding field.
   * Access Token:
      * Obtain the `Access Token` using **Set up LinkedIn Ads** guide steps and paste it into corresponding field.
7. Click `Set up source`.
<!-- /env:oss -->
=======
    1. For **OAuth2.0:** Copy and paste info (**Client ID**, **Client Secret**) from your **LinkedIn Ads developer application**, and obtain the **Refresh Token** using **Set up LinkedIn Ads**  guide steps and paste it into the corresponding field.
    2. For **Access Token:** Obtain the **Access Token** using **Set up LinkedIn Ads**  guide steps and paste it into the corresponding field.

7. Click **Set up source**.
>>>>>>> f0d331c5

## Supported Streams and Sync Modes

This Source is capable of syncing the following data as streams:

<<<<<<< HEAD
* [Accounts](https://docs.microsoft.com/en-us/linkedin/marketing/integrations/ads/account-structure/create-and-manage-accounts?tabs=http#search-for-accounts)
* [Account Users](https://docs.microsoft.com/en-us/linkedin/marketing/integrations/ads/account-structure/create-and-manage-account-users?tabs=http#find-ad-account-users-by-accounts)
* [Campaign Groups](https://docs.microsoft.com/en-us/linkedin/marketing/integrations/ads/account-structure/create-and-manage-campaign-groups?tabs=http#search-for-campaign-groups)
* [Campaigns](https://docs.microsoft.com/en-us/linkedin/marketing/integrations/ads/account-structure/create-and-manage-campaigns?tabs=http#search-for-campaigns)
* [Creatives](https://docs.microsoft.com/en-us/linkedin/marketing/integrations/ads/account-structure/create-and-manage-creatives?tabs=http#search-for-creatives)
* [Ad Direct Sponsored Contents](https://docs.microsoft.com/en-us/linkedin/marketing/integrations/ads/advertising-targeting/create-and-manage-video?tabs=http#finders)
* [Ad Analytics by Campaign](https://docs.microsoft.com/en-us/linkedin/marketing/integrations/ads-reporting/ads-reporting?tabs=curl#ad-analytics)
* [Ad Analytics by Creative](https://docs.microsoft.com/en-us/linkedin/marketing/integrations/ads-reporting/ads-reporting?tabs=curl#ad-analytics)

=======
- [Accounts](https://docs.microsoft.com/en-us/linkedin/marketing/integrations/ads/account-structure/create-and-manage-accounts?tabs=http#search-for-accounts)
- [Account Users](https://docs.microsoft.com/en-us/linkedin/marketing/integrations/ads/account-structure/create-and-manage-account-users?tabs=http#find-ad-account-users-by-accounts)
- [Campaign Groups](https://docs.microsoft.com/en-us/linkedin/marketing/integrations/ads/account-structure/create-and-manage-campaign-groups?tabs=http#search-for-campaign-groups)
- [Campaigns](https://docs.microsoft.com/en-us/linkedin/marketing/integrations/ads/account-structure/create-and-manage-campaigns?tabs=http#search-for-campaigns)
- [Creatives](https://docs.microsoft.com/en-us/linkedin/marketing/integrations/ads/account-structure/create-and-manage-creatives?tabs=http#search-for-creatives)
- [Ad Direct Sponsored Contents](https://docs.microsoft.com/en-us/linkedin/marketing/integrations/ads/advertising-targeting/create-and-manage-video?tabs=http#finders)
- [Ad Analytics by Campaign](https://docs.microsoft.com/en-us/linkedin/marketing/integrations/ads-reporting/ads-reporting?tabs=curl#ad-analytics)
- [Ad Analytics by Creative](https://docs.microsoft.com/en-us/linkedin/marketing/integrations/ads-reporting/ads-reporting?tabs=curl#ad-analytics)
>>>>>>> f0d331c5

| Sync Mode                                 | Supported?\(Yes/No\) |
| :---------------------------------------- | :------------------- |
| Full Refresh Overwrite Sync               | Yes                  |
| Full Refresh Append Sync                  | Yes                  |
| Incremental - Append Sync                 | Yes                  |
| Incremental - Append + Deduplication Sync | Yes                  |

### NOTE:

The `Ad Direct Sponsored Contents` stream includes information about VIDEO ADS, as well as `SINGLE IMAGE ADS` and other directly sponsored ads your account might have.

For Analytics Streams such as `Ad Analytics by Campaign` and `Ad Analytics by Creative`, the `pivot` column name is renamed to `_pivot` to handle the data normalization correctly and avoid name conflicts with certain destinations.

### Data type mapping

| Integration Type | Airbyte Type | Notes                      |
| :--------------- | :----------- | :------------------------- |
| `number`         | `number`     | float number               |
| `integer`        | `integer`    | whole number               |
| `date`           | `string`     | FORMAT YYYY-MM-DD          |
| `datetime`       | `string`     | FORMAT YYYY-MM-DDThh:mm: ss |
| `array`          | `array`      |                            |
| `boolean`        | `boolean`    | True/False                 |
| `string`         | `string`     |                            |

### Performance considerations

LinkedIn Ads has Official Rate Limits for API Usage, [more information here](https://docs.microsoft.com/en-us/linkedin/shared/api-guide/concepts/rate-limits?context=linkedin/marketing/context). Rate limited requests will receive a 429 response. These limits reset at midnight UTC every day. In rare cases, LinkedIn may also return a 429 response as part of infrastructure protection. API service will return to normal automatically. In such cases, you will receive the following error message:

```text
"Caught retriable error '<some_error> or null' after <some_number> tries. Waiting <some_number> seconds then retrying..."
```

This is expected when the connector hits the 429 - Rate Limit Exceeded HTTP Error. If the maximum available API requests capacity is reached, you will have the following message:

```text
"Max try rate limit exceeded..."
```

<<<<<<< HEAD
After 5 unsuccessful attempts - the connector will stop the sync operation. In such cases check your Rate Limits [on this page](https://www.linkedin.com/developers/apps) &gt; Choose you app &gt; Analytics.


## Changelog

| Version | Date       | Pull Request                                             | Subject                                                                                                           |
|:--------|:-----------|:---------------------------------------------------------|:------------------------------------------------------------------------------------------------------------------|
| 0.1.12  | 2022-10-18 | [18111](https://github.com/airbytehq/airbyte/pull/18111) | for adDirectSponsoredContents stream skip accounts which are part of organization                                 |
| 0.1.11  | 2022-10-07 | [17724](https://github.com/airbytehq/airbyte/pull/17724) | Retry 429/5xx errors when refreshing access token                                                                 |
| 0.1.10  | 2022-09-28 | [17326](https://github.com/airbytehq/airbyte/pull/17326) | Migrate to per-stream states.                                                                                     |
| 0.1.9   | 2022-07-21 | [14924](https://github.com/airbytehq/airbyte/pull/14924) | Remove `additionalProperties` field from schemas                                                                  |
| 0.1.8   | 2022-06-07 | [13495](https://github.com/airbytehq/airbyte/pull/13495) | Fixed `base-normalization` issue on `Destination Redshift` caused by wrong casting of `pivot` column              |
| 0.1.7   | 2022-05-04 | [12482](https://github.com/airbytehq/airbyte/pull/12482) | Update input configuration copy                                                                                   |
| 0.1.6   | 2022-04-04 | [11690](https://github.com/airbytehq/airbyte/pull/11690) | Small documenation corrections                                                                                    |
| 0.1.5   | 2021-12-21 | [8984](https://github.com/airbytehq/airbyte/pull/8984)   | Update connector fields title/description                                                                         |
| 0.1.4   | 2021-12-02 | [8382](https://github.com/airbytehq/airbyte/pull/8382)   | Modify log message in rate-limit cases                                                                            |
| 0.1.3   | 2021-11-11 | [7839](https://github.com/airbytehq/airbyte/pull/7839)   | Added oauth support                                                                                               |
| 0.1.2   | 2021-11-08 | [7499](https://github.com/airbytehq/airbyte/pull/7499)   | Remove base-python dependencies                                                                                   |
| 0.1.1   | 2021-10-02 | [6610](https://github.com/airbytehq/airbyte/pull/6610)   | Fix for  `Campaigns/targetingCriteria` transformation, coerced  `Creatives/variables/values` to string by default |
| 0.1.0   | 2021-09-05 | [5285](https://github.com/airbytehq/airbyte/pull/5285)   | Initial release of Native LinkedIn Ads connector for Airbyte                                                      |
=======
After 5 unsuccessful attempts - the connector will stop the sync operation. In such cases check your Rate Limits [on this page](https://www.linkedin.com/developers/apps) &gt; Choose your app &gt; Analytics.

## Changelog

| Version | Date       | Pull Request                                             | Subject                                                                                                         |
| :------ | :--------- | :------------------------------------------------------- | :-------------------------------------------------------------------------------------------------------------- |
| 0.1.12  | 2022-10-18 | [18111](https://github.com/airbytehq/airbyte/pull/18111) | for adDirectSponsoredContents stream skip accounts which are part of organization                               |
| 0.1.11  | 2022-10-07 | [17724](https://github.com/airbytehq/airbyte/pull/17724) | Retry 429/5xx errors when refreshing access token                                                               |
| 0.1.10  | 2022-09-28 | [17326](https://github.com/airbytehq/airbyte/pull/17326) | Migrate to per-stream states.                                                                                   |
| 0.1.9   | 2022-07-21 | [14924](https://github.com/airbytehq/airbyte/pull/14924) | Remove `additionalProperties` field from schemas                                                                |
| 0.1.8   | 2022-06-07 | [13495](https://github.com/airbytehq/airbyte/pull/13495) | Fixed `base-normalization` issue on `Destination Redshift` caused by wrong casting of `pivot` column            |
| 0.1.7   | 2022-05-04 | [12482](https://github.com/airbytehq/airbyte/pull/12482) | Update input configuration copy                                                                                 |
| 0.1.6   | 2022-04-04 | [11690](https://github.com/airbytehq/airbyte/pull/11690) | Small documentation corrections                                                                                  |
| 0.1.5   | 2021-12-21 | [8984](https://github.com/airbytehq/airbyte/pull/8984)   | Update connector fields title/description                                                                       |
| 0.1.4   | 2021-12-02 | [8382](https://github.com/airbytehq/airbyte/pull/8382)   | Modify log message in rate-limit cases                                                                          |
| 0.1.3   | 2021-11-11 | [7839](https://github.com/airbytehq/airbyte/pull/7839)   | Added OAuth support                                                                                             |
| 0.1.2   | 2021-11-08 | [7499](https://github.com/airbytehq/airbyte/pull/7499)   | Remove base-python dependencies                                                                                 |
| 0.1.1   | 2021-10-02 | [6610](https://github.com/airbytehq/airbyte/pull/6610)   | Fix for `Campaigns/targetingCriteria` transformation, coerced `Creatives/variables/values` to string by default |
| 0.1.0   | 2021-09-05 | [5285](https://github.com/airbytehq/airbyte/pull/5285)   | Initial release of Native LinkedIn Ads connector for Airbyte                                                    |


>>>>>>> f0d331c5
<|MERGE_RESOLUTION|>--- conflicted
+++ resolved
@@ -4,7 +4,6 @@
 
 ## Prerequisites
 
-<<<<<<< HEAD
 <!-- env:cloud -->
 **For Airbyte Cloud:**
 
@@ -23,38 +22,6 @@
    * Access Token:
       * `Access Token` obtained from successful authorization with `Client ID` + `Client Secret`
 <!-- /env:oss -->
-
-## Step 1: Set up LinkedIn Ads
-
-1. **Login to LinkedIn as the API user.**
-2. **Create an App** [here](https://www.linkedin.com/developers/apps):
-   * `App Name`: airbyte-source
-   * `Company`: search and find your company LinkedIn page
-   * `Privacy policy URL`: link to company privacy policy
-   * `Business email`: developer/admin email address
-   * `App logo`: Airbyte's \(or Company's\) logo
-   * `Products`: Select [Marketing Developer Platform](https://www.linkedin.com/developers/apps/122632736/products/marketing-developer-platform) \(checkbox\)
-   * Review/agree to legal terms and create app.
-3. **Verify App**:
-   * Provide the verify URL to your Company's LinkedIn Admin to verify and authorize the app.
-   * Once verified, select the App in the Console [here](https://www.linkedin.com/developers/apps).
-   * **Review the `Auth` tab**:
-     * Record `client_id` and `client_secret` \(for later steps\).
-     * Review permissions and ensure app has the permissions \(above\).
-     * Oauth 2.0 settings: Provide a `redirect_uri` \(for later steps\): `https://airbyte.io`
-     * Review the `Products` tab and ensure `Marketing Developer Platform` has been added and approved \(listed in the `Products` section/tab\).
-     * Review the `Analytics` tab. This shows the daily application and user/member limits with percent used for each resource endpoint.
-
-4. **Authorize App**:
-
-   (Required for Airbyte Open Source, Optional for Airbyte Cloud)
-
-   The authorization token `lasts  60-days before expiring`. The connector app will need to be reauthorized when the authorization token expires.
-=======
-- For Airbyte Cloud and Open Source, you’ll need a LinkedIn Ads account with permission to access data from accounts you want to sync.
-- For Airbyte Open Source, you’ll need the Client ID, Client Secret, and Refresh token for your Developer Application.
-
-
 
 ## Step 1: Set up LinkedIn Ads
 
@@ -84,8 +51,6 @@
    Create an Authorization URL with the following steps:
 
    1. Replace the highlighted parameters `YOUR_CLIENT_ID` and `YOUR_REDIRECT_URI` in the URL (`https://www.linkedin.com/oauth/v2/authorization?response_type=code&client_id=YOUR_CLIENT_ID&redirect_uri=YOUR_REDIRECT_URI&scope=r_emailaddress,r_liteprofile,r_ads,r_ads_reporting,r_organization_social`) from the scope obtain below.
-
->>>>>>> f0d331c5
 
    2. Set up permissions for the following scopes `r_emailaddress,r_liteprofile,r_ads,r_ads_reporting,r_organization_social`. For **OAuth2.0**, copy the `Client ID`, and `Client Secret` from your `Developer Application`. And copy the `Refresh Token` obtained from successful authorization with `Client ID` + `Client Secret`
 
@@ -124,9 +89,6 @@
 
 The API user account should be assigned one of the following roles:
 
-<<<<<<< HEAD
-To edit these roles, sign into Campaign Manager and follow [these instructions](https://www.linkedin.com/help/lms/answer/a496075).
-=======
 - ACCOUNT_BILLING_ADMIN
 - ACCOUNT_MANAGER
 - CAMPAIGN_MANAGER
@@ -134,7 +96,6 @@
 - VIEWER \(Recommended\)
 
 To edit these roles, sign in to Campaign Manager and follow [these instructions](https://www.linkedin.com/help/lms/answer/a496075).
->>>>>>> f0d331c5
 
 ## Step 2: Set up the source connector in Airbyte
 
@@ -146,62 +107,28 @@
 3. On the source setup page, select **LinkedIn Ads** from the Source type dropdown and enter a name for this connector.
 4. Add `Start Date` - the starting point for your data replication.
 5. Add your `Account IDs (Optional)` if required.
-<<<<<<< HEAD
-6. Click `Authenticate your account`.
-7. Log in and Authorize to the LinkedIn Ads account
-8. click `Set up source`.
-<!-- /env:cloud -->
-=======
 6. Click **Authenticate your account**.
 7. Login and Authorize the LinkedIn Ads account
 8. Click **Set up source**.
->>>>>>> f0d331c5
 
 <!-- env:oss -->
 **For Airbyte Open Source:**
 
-<<<<<<< HEAD
-1. Go to local Airbyte page.
-=======
 1. Go to the local Airbyte page.
->>>>>>> f0d331c5
 2. In the left navigation bar, click **Sources**. In the top-right corner, click **+ new source**.
 3. On the Set up the source page, enter the name for the connector and select **LinkedIn Ads** from the Source type dropdown.
 4. Add `Start Date` - the starting point for your data replication.
 5. Add your `Account IDs (Optional)` if required.
 6. Choose between Authentication Options:
-<<<<<<< HEAD
-   * OAuth2.0:
-      * Copy and paste info from your **LinkedIn Ads developer application**:
-         * `Client ID`
-         * `Client Secret`
-         * Obtain the `Refresh Token` using **Set up LinkedIn Ads** guide steps and paste it into corresponding field.
-   * Access Token:
-      * Obtain the `Access Token` using **Set up LinkedIn Ads** guide steps and paste it into corresponding field.
-7. Click `Set up source`.
-<!-- /env:oss -->
-=======
     1. For **OAuth2.0:** Copy and paste info (**Client ID**, **Client Secret**) from your **LinkedIn Ads developer application**, and obtain the **Refresh Token** using **Set up LinkedIn Ads**  guide steps and paste it into the corresponding field.
     2. For **Access Token:** Obtain the **Access Token** using **Set up LinkedIn Ads**  guide steps and paste it into the corresponding field.
-
 7. Click **Set up source**.
->>>>>>> f0d331c5
+<!-- /env:oss -->
 
 ## Supported Streams and Sync Modes
 
 This Source is capable of syncing the following data as streams:
 
-<<<<<<< HEAD
-* [Accounts](https://docs.microsoft.com/en-us/linkedin/marketing/integrations/ads/account-structure/create-and-manage-accounts?tabs=http#search-for-accounts)
-* [Account Users](https://docs.microsoft.com/en-us/linkedin/marketing/integrations/ads/account-structure/create-and-manage-account-users?tabs=http#find-ad-account-users-by-accounts)
-* [Campaign Groups](https://docs.microsoft.com/en-us/linkedin/marketing/integrations/ads/account-structure/create-and-manage-campaign-groups?tabs=http#search-for-campaign-groups)
-* [Campaigns](https://docs.microsoft.com/en-us/linkedin/marketing/integrations/ads/account-structure/create-and-manage-campaigns?tabs=http#search-for-campaigns)
-* [Creatives](https://docs.microsoft.com/en-us/linkedin/marketing/integrations/ads/account-structure/create-and-manage-creatives?tabs=http#search-for-creatives)
-* [Ad Direct Sponsored Contents](https://docs.microsoft.com/en-us/linkedin/marketing/integrations/ads/advertising-targeting/create-and-manage-video?tabs=http#finders)
-* [Ad Analytics by Campaign](https://docs.microsoft.com/en-us/linkedin/marketing/integrations/ads-reporting/ads-reporting?tabs=curl#ad-analytics)
-* [Ad Analytics by Creative](https://docs.microsoft.com/en-us/linkedin/marketing/integrations/ads-reporting/ads-reporting?tabs=curl#ad-analytics)
-
-=======
 - [Accounts](https://docs.microsoft.com/en-us/linkedin/marketing/integrations/ads/account-structure/create-and-manage-accounts?tabs=http#search-for-accounts)
 - [Account Users](https://docs.microsoft.com/en-us/linkedin/marketing/integrations/ads/account-structure/create-and-manage-account-users?tabs=http#find-ad-account-users-by-accounts)
 - [Campaign Groups](https://docs.microsoft.com/en-us/linkedin/marketing/integrations/ads/account-structure/create-and-manage-campaign-groups?tabs=http#search-for-campaign-groups)
@@ -210,7 +137,6 @@
 - [Ad Direct Sponsored Contents](https://docs.microsoft.com/en-us/linkedin/marketing/integrations/ads/advertising-targeting/create-and-manage-video?tabs=http#finders)
 - [Ad Analytics by Campaign](https://docs.microsoft.com/en-us/linkedin/marketing/integrations/ads-reporting/ads-reporting?tabs=curl#ad-analytics)
 - [Ad Analytics by Creative](https://docs.microsoft.com/en-us/linkedin/marketing/integrations/ads-reporting/ads-reporting?tabs=curl#ad-analytics)
->>>>>>> f0d331c5
 
 | Sync Mode                                 | Supported?\(Yes/No\) |
 | :---------------------------------------- | :------------------- |
@@ -251,28 +177,6 @@
 "Max try rate limit exceeded..."
 ```
 
-<<<<<<< HEAD
-After 5 unsuccessful attempts - the connector will stop the sync operation. In such cases check your Rate Limits [on this page](https://www.linkedin.com/developers/apps) &gt; Choose you app &gt; Analytics.
-
-
-## Changelog
-
-| Version | Date       | Pull Request                                             | Subject                                                                                                           |
-|:--------|:-----------|:---------------------------------------------------------|:------------------------------------------------------------------------------------------------------------------|
-| 0.1.12  | 2022-10-18 | [18111](https://github.com/airbytehq/airbyte/pull/18111) | for adDirectSponsoredContents stream skip accounts which are part of organization                                 |
-| 0.1.11  | 2022-10-07 | [17724](https://github.com/airbytehq/airbyte/pull/17724) | Retry 429/5xx errors when refreshing access token                                                                 |
-| 0.1.10  | 2022-09-28 | [17326](https://github.com/airbytehq/airbyte/pull/17326) | Migrate to per-stream states.                                                                                     |
-| 0.1.9   | 2022-07-21 | [14924](https://github.com/airbytehq/airbyte/pull/14924) | Remove `additionalProperties` field from schemas                                                                  |
-| 0.1.8   | 2022-06-07 | [13495](https://github.com/airbytehq/airbyte/pull/13495) | Fixed `base-normalization` issue on `Destination Redshift` caused by wrong casting of `pivot` column              |
-| 0.1.7   | 2022-05-04 | [12482](https://github.com/airbytehq/airbyte/pull/12482) | Update input configuration copy                                                                                   |
-| 0.1.6   | 2022-04-04 | [11690](https://github.com/airbytehq/airbyte/pull/11690) | Small documenation corrections                                                                                    |
-| 0.1.5   | 2021-12-21 | [8984](https://github.com/airbytehq/airbyte/pull/8984)   | Update connector fields title/description                                                                         |
-| 0.1.4   | 2021-12-02 | [8382](https://github.com/airbytehq/airbyte/pull/8382)   | Modify log message in rate-limit cases                                                                            |
-| 0.1.3   | 2021-11-11 | [7839](https://github.com/airbytehq/airbyte/pull/7839)   | Added oauth support                                                                                               |
-| 0.1.2   | 2021-11-08 | [7499](https://github.com/airbytehq/airbyte/pull/7499)   | Remove base-python dependencies                                                                                   |
-| 0.1.1   | 2021-10-02 | [6610](https://github.com/airbytehq/airbyte/pull/6610)   | Fix for  `Campaigns/targetingCriteria` transformation, coerced  `Creatives/variables/values` to string by default |
-| 0.1.0   | 2021-09-05 | [5285](https://github.com/airbytehq/airbyte/pull/5285)   | Initial release of Native LinkedIn Ads connector for Airbyte                                                      |
-=======
 After 5 unsuccessful attempts - the connector will stop the sync operation. In such cases check your Rate Limits [on this page](https://www.linkedin.com/developers/apps) &gt; Choose your app &gt; Analytics.
 
 ## Changelog
@@ -291,7 +195,4 @@
 | 0.1.3   | 2021-11-11 | [7839](https://github.com/airbytehq/airbyte/pull/7839)   | Added OAuth support                                                                                             |
 | 0.1.2   | 2021-11-08 | [7499](https://github.com/airbytehq/airbyte/pull/7499)   | Remove base-python dependencies                                                                                 |
 | 0.1.1   | 2021-10-02 | [6610](https://github.com/airbytehq/airbyte/pull/6610)   | Fix for `Campaigns/targetingCriteria` transformation, coerced `Creatives/variables/values` to string by default |
-| 0.1.0   | 2021-09-05 | [5285](https://github.com/airbytehq/airbyte/pull/5285)   | Initial release of Native LinkedIn Ads connector for Airbyte                                                    |
-
-
->>>>>>> f0d331c5
+| 0.1.0   | 2021-09-05 | [5285](https://github.com/airbytehq/airbyte/pull/5285)   | Initial release of Native LinkedIn Ads connector for Airbyte                                                    |