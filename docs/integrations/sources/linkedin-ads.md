--- conflicted
+++ resolved
@@ -212,11 +212,8 @@
 
 | Version    | Date       | Pull Request                                             | Subject                                                                                                                                                                |
 |:-----------|:-----------|:---------------------------------------------------------|:-----------------------------------------------------------------------------------------------------------------------------------------------------------------------|
-<<<<<<< HEAD
-| 5.6.0-rc.1 | 2025-10-22 | [68614](https://github.com/airbytehq/airbyte/pull/68614)     | Upgrade to latest CDK to only include the selected columns of the schema in API requests for ad analytics streams                                                      |
-=======
+| 5.6.0-rc.1 | 2025-10-29 | [68614](https://github.com/airbytehq/airbyte/pull/68614)     | Upgrade to latest CDK to only include the selected columns of the schema in API requests for ad analytics streams                                                      |
 | 5.5.5      | 2025-10-27 | [68626](https://github.com/airbytehq/airbyte/pull/68626)     | Increase concurrency and introduce initial attempt at API budget                                                                                                       |
->>>>>>> 947b162e
 | 5.5.4      | 2025-10-21 | [64967](https://github.com/airbytehq/airbyte/pull/64967) | Update dependencies                                                                                                                                                    |
 | 5.5.3      | 2025-10-09 | [67564](https://github.com/airbytehq/airbyte/pull/67564) | Upgrade to CDK v7.                                                                                                                                                     |
 | 5.5.2      | 2025-07-16 | [63336](https://github.com/airbytehq/airbyte/pull/63336) | Promoting release candidate 5.5.2-rc.1 to a main version.                                                                                                              |
