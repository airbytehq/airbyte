# LinkedIn Ads

This page contains the setup guide and reference information for the LinkedIn Ads source connector.

## Prerequisites

- A LinkedIn Ads account with permission to access data from accounts you want to sync.

## Setup guide

<!-- env:cloud -->

We recommend using **Oauth2.0** authentication for Airbyte Cloud, as this significantly simplifies the setup process, and allows you to authenticate your account directly from the Airbyte UI.

<!-- /env:cloud -->

<!-- env:oss -->

### Set up LinkedIn Ads authentication (Airbyte Open Source)

To authenticate the connector in Airbyte Open Source, you will need to create a Linkedin developer application and obtain one of the following credentials:

1. OAuth2.0 credentials, consisting of:

   - Client ID
   - Client Secret
   - Refresh Token (expires after 12 months)

2. Access Token (expires after 60 days)

You can follow the steps laid out below to create the application and obtain the necessary credentials. For an overview of the LinkedIn authentication process, see the [official documentation](https://learn.microsoft.com/en-us/linkedin/shared/authentication/authentication?context=linkedin%2Fcontext).

#### Create a LinkedIn developer application

1. [Log in to LinkedIn](https://developer.linkedin.com/) with a developer account.
2. Navigate to the [Apps page](https://www.linkedin.com/developers/apps) and click the **Create App** icon. Fill in the fields below:

   1. For **App Name**, enter a name.
   2. For **LinkedIn Page**, enter your company's name or LinkedIn Company Page URL.
   3. For **Privacy policy URL**, enter the link to your company's privacy policy.
   4. For **App logo**, upload your company's logo.
   5. Check **I have read and agree to these terms**, then click **Create App**. LinkedIn redirects you to a page showing the details of your application.

3. You can verify your app using the following steps:

   1. Click the **Settings** tab. On the **App Settings** section, click **Verify** under **Company**. A popup window will be displayed. To generate the verification URL, click on **Generate URL**, then copy and send the URL to the Page Admin (this may be you). Click on **I'm done**. If you are the administrator of your Page, simply run the URL in a new tab (if not, an administrator will have to do the next step). Click on **Verify**.

   2. To display the Products page, click the **Product** tab. For **Marketing Developer Platform**, click **Request access**. A popup window will be displayed. Review and Select **I have read and agree to these terms**. Finally, click **Request access**.

#### Authorize your app

1. To authorize your application, click the **Auth** tab. Copy the **Client ID** and **Client Secret** (click the open eye icon to reveal the client secret). In the **Oauth 2.0 settings**, click the pencil icon and provide a redirect URL for your app.

2. Click the **OAuth 2.0 tools** link in the **Understanding authentication and OAuth 2.0** section on the right side of the page.
3. Click **Create token**.
4. Select the scopes you want to use for your app. We recommend using the following scopes:
   - `r_emailaddress`
   - `r_liteprofile`
   - `r_ads`
   - `r_ads_reporting`
   - `r_organization_social`
5. Click **Request access token**. You will be redirected to an authorization page. Use your LinkedIn credentials to log in and authorize your app and obtain your **Access Token** and **Refresh Token**.

:::caution
These tokens will not be displayed again, so make sure to copy them and store them securely.
:::

:::tip
If either of your tokens expire, you can generate new ones by returning to LinkedIn's [Token Generator](https://www.linkedin.com/developers/tools/oauth/token-generator). You can also check on the status of your tokens using the [Token Inspector](https://www.linkedin.com/developers/tools/oauth/token-inspector).
:::

<!-- /env:oss -->

### Set up the LinkedIn Ads connector in Airbyte

1. [Log in to your Airbyte Cloud](https://cloud.airbyte.com/workspaces) or Airbyte Open Source account.
2. In the left navigation bar, click **Sources**. In the top-right corner, click **+ New source**.
3. Find and select **LinkedIn Ads** from the list of available sources.
4. For **Source name**, enter a name for the LinkedIn Ads connector.
5. To authenticate:

<!-- env:cloud -->

#### For Airbyte Cloud

- Select **OAuth2.0** from the Authentication dropdown, then click **Authenticate your LinkedIn Ads account**. Sign in to your account and click **Allow**.
<!-- /env:cloud -->

<!-- env:oss -->

#### For Airbyte Open Source

- Select an option from the Authentication dropdown:
  1. **OAuth2.0:** Enter your **Client ID**, **Client Secret** and **Refresh Token**. Please note that the refresh token expires after 12 months.
  2. **Access Token:** Enter your **Access Token**. Please note that the access token expires after 60 days.
  <!-- /env:oss -->

6. For **Start Date**, use the provided datepicker or enter a date programmatically in the format YYYY-MM-DD. Any data before this date will not be replicated.
7. (Optional) For **Account IDs**, you may optionally provide a space separated list of Account IDs to pull data from. If you do not specify any account IDs, the connector will replicate data from all accounts accessible using your credentials.
8. (Optional) For **Custom Ad Analytics Reports**, you may optionally provide one or more custom reports to query the LinkedIn Ads API for. By defining custom reports, you can better align the data pulled form LinkedIn Ads with your particular needs. To add a custom report:
   1. Click on **Add**.
   2. Enter a **Report Name**. This will be used as the stream name during replication.
   3. Select a **Pivot Category** from the dropdown. This defines the main dimension by which the report data will be grouped or segmented.
   4. Select a **Time Granularity** to group the data in your report by time. The options are:
      - `ALL`: Data is not grouped by time, providing a cumulative view.
      - `DAILY`: Returns data grouped by day. Useful for closely monitoring short-term changes and effects.
      - `MONTHLY`: Returns data grouped by month. Ideal for evaluating monthly goals or observing seasonal patterns.
      - `YEARLY`: Returns data grouped by year. Ideal for high-level analysis of long-term trends and year-over-year comparisons.
9. Click **Set up source** and wait for the tests to complete.
<!-- /env:cloud -->

## Supported sync modes

The LinkedIn Ads source connector supports the following [sync modes](https://docs.airbyte.com/cloud/core-concepts#connection-sync-modes):

- [Full Refresh - Overwrite](https://docs.airbyte.com/understanding-airbyte/connections/full-refresh-overwrite/)
- [Full Refresh - Append](https://docs.airbyte.com/understanding-airbyte/connections/full-refresh-append)
- [Incremental Sync - Append](https://docs.airbyte.com/understanding-airbyte/connections/incremental-append)
- [Incremental Sync - Append + Deduped](https://docs.airbyte.com/understanding-airbyte/connections/incremental-append-deduped)

## Supported streams

- [Accounts](https://learn.microsoft.com/en-us/linkedin/marketing/integrations/ads/account-structure/create-and-manage-accounts?tabs=http&view=li-lms-2023-05#search-for-accounts)
- [Account Users](https://learn.microsoft.com/en-us/linkedin/marketing/integrations/ads/account-structure/create-and-manage-account-users?tabs=http&view=li-lms-2023-05#find-ad-account-users-by-accounts)
- [Campaign Groups](https://learn.microsoft.com/en-us/linkedin/marketing/integrations/ads/account-structure/create-and-manage-campaign-groups?tabs=http&view=li-lms-2023-05#search-for-campaign-groups)
- [Campaigns](https://learn.microsoft.com/en-us/linkedin/marketing/integrations/ads/account-structure/create-and-manage-campaigns?tabs=http&view=li-lms-2023-05#search-for-campaigns)
- [Creatives](https://learn.microsoft.com/en-us/linkedin/marketing/integrations/ads/account-structure/create-and-manage-creatives?tabs=http%2Chttp-update-a-creative&view=li-lms-2023-05#search-for-creatives)
- [Ad Direct Sponsored Contents](https://learn.microsoft.com/en-us/linkedin/marketing/integrations/ads/advertising-targeting/create-and-manage-video-legacy?view=li-lms-unversioned&viewFallbackFrom=li-lms-2024-04&tabs=http#create-an-addirectsponsoredcontent). 
- [Conversions](https://learn.microsoft.com/en-us/linkedin/marketing/integrations/ads-reporting/conversion-tracking?view=li-lms-2023-05&tabs=curl#find-conversions-by-ad-account)
- [Ad Analytics by Campaign](https://learn.microsoft.com/en-us/linkedin/marketing/integrations/ads-reporting/ads-reporting?tabs=curl&view=li-lms-2023-05#ad-analytics)
- [Ad Analytics by Creative](https://learn.microsoft.com/en-us/linkedin/marketing/integrations/ads-reporting/ads-reporting?tabs=curl&view=li-lms-2023-05#ad-analytics)
- [Ad Analytics by Impression Device](https://learn.microsoft.com/en-us/linkedin/marketing/integrations/ads-reporting/ads-reporting?tabs=curl&view=li-lms-2023-05#ad-analytics)
- [Ad Analytics by Member Company Size](https://learn.microsoft.com/en-us/linkedin/marketing/integrations/ads-reporting/ads-reporting?tabs=curl&view=li-lms-2023-05#ad-analytics)
- [Ad Analytics by Member Country](https://learn.microsoft.com/en-us/linkedin/marketing/integrations/ads-reporting/ads-reporting?tabs=curl&view=li-lms-2023-05#ad-analytics)
- [Ad Analytics by Member Job Function](https://learn.microsoft.com/en-us/linkedin/marketing/integrations/ads-reporting/ads-reporting?tabs=curl&view=li-lms-2023-05#ad-analytics)
- [Ad Analytics by Member Job Title](https://learn.microsoft.com/en-us/linkedin/marketing/integrations/ads-reporting/ads-reporting?tabs=curl&view=li-lms-2023-05#ad-analytics)
- [Ad Analytics by Member Industry](https://learn.microsoft.com/en-us/linkedin/marketing/integrations/ads-reporting/ads-reporting?tabs=curl&view=li-lms-2023-05#ad-analytics)
- [Ad Analytics by Member Region](https://learn.microsoft.com/en-us/linkedin/marketing/integrations/ads-reporting/ads-reporting?tabs=curl&view=li-lms-2023-05#ad-analytics)
- [Ad Analytics by Member Company](https://learn.microsoft.com/en-us/linkedin/marketing/integrations/ads-reporting/ads-reporting?tabs=curl&view=li-lms-2023-05#ad-analytics)

:::info

**Ad Analytics Streams**: For Ad Analytics Streams such as `Ad Analytics by Campaign` and `Ad Analytics by Creative`, the `pivot` column name is renamed to `pivotValue` to handle the data normalization correctly and avoid name conflicts with certain destinations. This field contains the ID of the associated entity as a [URN](https://learn.microsoft.com/en-us/linkedin/shared/api-guide/concepts/urns). Please refer to the [LinkedIn documentation](https://learn.microsoft.com/en-us/linkedin/marketing/urn-resolution?view=li-lms-2023-05) for the format of the URN value for the Ad Analytics streams.

**Ad Direct Sponsored Contents**: Essentially, Linkedin adverts are obtained through the endpoint Linkedin Creatives. Creatives, reference some sort of content, like videos through a field called reference (more information on this on the creatives endpoint [documentation](https://learn.microsoft.com/en-us/linkedin/marketing/integrations/ads/account-structure/create-and-manage-creatives?view=li-lms-2024-03&tabs=http%2Chttp-update-a-creative)). This is the field we use to make a join with the adSponsoredContent object, field content_reference. We need to make this join in order to obtain the name of the video that is associated to the Linkedin Creative we are analyzing. The adSponsoredContent is currently the only endpoint we could find that can give us the information necessary to make this join / connection.

The documentation of this Ad Sponsored Content object is available [here](https://learn.microsoft.com/en-us/linkedin/marketing/integrations/ads/account-structure/create-and-manage-creatives?view=li-lms-2024-03&tabs=http%2Chttp-update-a-creative).

:::

## Performance considerations

LinkedIn Ads has Official Rate Limits for API Usage, [more information here](https://docs.microsoft.com/en-us/linkedin/shared/api-guide/concepts/rate-limits?context=linkedin/marketing/context). Rate limited requests will receive a 429 response. These limits reset at midnight UTC every day. In rare cases, LinkedIn may also return a 429 response as part of infrastructure protection. API service will return to normal automatically. In such cases, you will receive the following error message:

```text
"Caught retriable error '<some_error> or null' after <some_number> tries. Waiting <some_number> seconds then retrying..."
```

This is expected when the connector hits the 429 - Rate Limit Exceeded HTTP Error. If the maximum available API requests capacity is reached, you will have the following message:

```text
"Max try rate limit exceeded..."
```

After 5 unsuccessful attempts - the connector will stop the sync operation. In such cases check your Rate Limits [on this page](https://www.linkedin.com/developers/apps) &gt; Choose your app &gt; Analytics.

## Data type map

| Integration Type | Airbyte Type | Notes                       |
| :--------------- | :----------- | :-------------------------- |
| `number`         | `number`     | float number                |
| `integer`        | `integer`    | whole number                |
| `date`           | `string`     | FORMAT YYYY-MM-DD           |
| `datetime`       | `string`     | FORMAT YYYY-MM-DDThh:mm: ss |
| `array`          | `array`      |                             |
| `boolean`        | `boolean`    | True/False                  |
| `string`         | `string`     |                             |

## Changelog

| Version | Date       | Pull Request                                             | Subject                                                                                                         |
<<<<<<< HEAD
|:--------|:-----------|:---------------------------------------------------------|:----------------------------------------------------------------------------------------------------------------|
| 2.1.1   | 2024-05-02 | [35655](https://github.com/airbytehq/airbyte/pull/35655) | Fix re-add sponsored content stream |
| 2.1.0   | 2024-04-30 | [37573](https://github.com/airbytehq/airbyte/pull/37573) | Update API version to `202404`; add cursor-based pagination                                                       |
=======
| :------ | :--------- | :------------------------------------------------------- | :-------------------------------------------------------------------------------------------------------------- |
| 2.1.2   | 2024-05-07 | [36648](https://github.com/airbytehq/airbyte/pull/36648) | Schema descriptions                                                                                             |
| 2.1.1   | 2024-05-07 | [38013](https://github.com/airbytehq/airbyte/pull/38013) | Fix an issue where the `Accounts` stream did not correctly handle provided account IDs                          |
| 2.1.0   | 2024-04-30 | [37573](https://github.com/airbytehq/airbyte/pull/37573) | Update API version to `202404`; add cursor-based pagination                                                     |
>>>>>>> 39beccb1
| 2.0.0   | 2024-04-24 | [37531](https://github.com/airbytehq/airbyte/pull/37531) | Change primary key for Analytics Streams                                                                        |
| 1.0.1   | 2024-03-28 | [34152](https://github.com/airbytehq/airbyte/pull/34152) | Proceed pagination if return less than expected                                                                 |
| 1.0.0   | 2024-04-10 | [36927](https://github.com/airbytehq/airbyte/pull/36927) | Update primary key for Analytics Streams                                                                        |
| 0.8.0   | 2024-03-19 | [36267](https://github.com/airbytehq/airbyte/pull/36267) | Pin airbyte-cdk version to `^0`                                                                                 |
| 0.7.0   | 2024-02-20 | [35465](https://github.com/airbytehq/airbyte/pull/35465) | Per-error reporting and continue sync on stream failures                                                        |
| 0.6.8   | 2024-02-09 | [35086](https://github.com/airbytehq/airbyte/pull/35086) | Manage dependencies with Poetry                                                                                 |
| 0.6.7   | 2024-01-11 | [34152](https://github.com/airbytehq/airbyte/pull/34152) | Prepare for airbyte-lib                                                                                         |
| 0.6.6   | 2024-01-15 | [34222](https://github.com/airbytehq/airbyte/pull/34222) | Use stream slices for Analytics streams                                                                         |
| 0.6.5   | 2023-12-15 | [33530](https://github.com/airbytehq/airbyte/pull/33530) | Fix typo in `Pivot Category` list                                                                               |
| 0.6.4   | 2023-10-19 | [31599](https://github.com/airbytehq/airbyte/pull/31599) | Base image migration: remove Dockerfile and use the python-connector-base image                                 |
| 0.6.3   | 2023-10-13 | [31396](https://github.com/airbytehq/airbyte/pull/31396) | Fix pagination for reporting                                                                                    |
| 0.6.2   | 2023-08-23 | [31221](https://github.com/airbytehq/airbyte/pull/31221) | Increase max time between messages to 24 hours                                                                  |
| 0.6.1   | 2023-08-23 | [29600](https://github.com/airbytehq/airbyte/pull/29600) | Update field descriptions                                                                                       |
| 0.6.0   | 2023-08-22 | [29721](https://github.com/airbytehq/airbyte/pull/29721) | Add `Conversions` stream                                                                                        |
| 0.5.0   | 2023-08-14 | [29175](https://github.com/airbytehq/airbyte/pull/29175) | Add Custom report Constructor                                                                                   |
| 0.4.0   | 2023-08-08 | [29175](https://github.com/airbytehq/airbyte/pull/29175) | Add analytics streams                                                                                           |
| 0.3.1   | 2023-08-08 | [29189](https://github.com/airbytehq/airbyte/pull/29189) | Fix empty accounts field                                                                                        |
| 0.3.0   | 2023-08-07 | [29045](https://github.com/airbytehq/airbyte/pull/29045) | Add new fields to schemas; convert datetime fields to `rfc3339`                                                 |
| 0.2.1   | 2023-05-30 | [26780](https://github.com/airbytehq/airbyte/pull/26780) | Reduce records limit for Creatives Stream                                                                       |
| 0.2.0   | 2023-05-23 | [26372](https://github.com/airbytehq/airbyte/pull/26372) | Migrate to LinkedIn API version: May 2023                                                                       |
| 0.1.16  | 2023-05-24 | [26512](https://github.com/airbytehq/airbyte/pull/26512) | Removed authSpecification from spec.json in favour of advancedAuth                                              |
| 0.1.15  | 2023-02-13 | [22940](https://github.com/airbytehq/airbyte/pull/22940) | Specified date formatting in specification                                                                      |
| 0.1.14  | 2023-02-03 | [22361](https://github.com/airbytehq/airbyte/pull/22361) | Turn on default HttpAvailabilityStrategy                                                                        |
| 0.1.13  | 2023-01-27 | [22013](https://github.com/airbytehq/airbyte/pull/22013) | For adDirectSponsoredContents stream skip accounts which are part of organization                               |
| 0.1.12  | 2022-10-18 | [18111](https://github.com/airbytehq/airbyte/pull/18111) | For adDirectSponsoredContents stream skip accounts which are part of organization                               |
| 0.1.11  | 2022-10-07 | [17724](https://github.com/airbytehq/airbyte/pull/17724) | Retry 429/5xx errors when refreshing access token                                                               |
| 0.1.10  | 2022-09-28 | [17326](https://github.com/airbytehq/airbyte/pull/17326) | Migrate to per-stream states.                                                                                   |
| 0.1.9   | 2022-07-21 | [14924](https://github.com/airbytehq/airbyte/pull/14924) | Remove `additionalProperties` field from schemas                                                                |
| 0.1.8   | 2022-06-07 | [13495](https://github.com/airbytehq/airbyte/pull/13495) | Fixed `base-normalization` issue on `Destination Redshift` caused by wrong casting of `pivot` column            |
| 0.1.7   | 2022-05-04 | [12482](https://github.com/airbytehq/airbyte/pull/12482) | Update input configuration copy                                                                                 |
| 0.1.6   | 2022-04-04 | [11690](https://github.com/airbytehq/airbyte/pull/11690) | Small documentation corrections                                                                                 |
| 0.1.5   | 2021-12-21 | [8984](https://github.com/airbytehq/airbyte/pull/8984)   | Update connector fields title/description                                                                       |
| 0.1.4   | 2021-12-02 | [8382](https://github.com/airbytehq/airbyte/pull/8382)   | Modify log message in rate-limit cases                                                                          |
| 0.1.3   | 2021-11-11 | [7839](https://github.com/airbytehq/airbyte/pull/7839)   | Added OAuth support                                                                                             |
| 0.1.2   | 2021-11-08 | [7499](https://github.com/airbytehq/airbyte/pull/7499)   | Remove base-python dependencies                                                                                 |
| 0.1.1   | 2021-10-02 | [6610](https://github.com/airbytehq/airbyte/pull/6610)   | Fix for `Campaigns/targetingCriteria` transformation, coerced `Creatives/variables/values` to string by default |
| 0.1.0   | 2021-09-05 | [5285](https://github.com/airbytehq/airbyte/pull/5285)   | Initial release of Native LinkedIn Ads connector for Airbyte                                                    |<|MERGE_RESOLUTION|>--- conflicted
+++ resolved
@@ -179,16 +179,11 @@
 ## Changelog
 
 | Version | Date       | Pull Request                                             | Subject                                                                                                         |
-<<<<<<< HEAD
-|:--------|:-----------|:---------------------------------------------------------|:----------------------------------------------------------------------------------------------------------------|
-| 2.1.1   | 2024-05-02 | [35655](https://github.com/airbytehq/airbyte/pull/35655) | Fix re-add sponsored content stream |
-| 2.1.0   | 2024-04-30 | [37573](https://github.com/airbytehq/airbyte/pull/37573) | Update API version to `202404`; add cursor-based pagination                                                       |
-=======
 | :------ | :--------- | :------------------------------------------------------- | :-------------------------------------------------------------------------------------------------------------- |
+| 2.1.3   | 2024-05-02 | [35655](https://github.com/airbytehq/airbyte/pull/35655) | Fix re-add sponsored content stream |
 | 2.1.2   | 2024-05-07 | [36648](https://github.com/airbytehq/airbyte/pull/36648) | Schema descriptions                                                                                             |
 | 2.1.1   | 2024-05-07 | [38013](https://github.com/airbytehq/airbyte/pull/38013) | Fix an issue where the `Accounts` stream did not correctly handle provided account IDs                          |
 | 2.1.0   | 2024-04-30 | [37573](https://github.com/airbytehq/airbyte/pull/37573) | Update API version to `202404`; add cursor-based pagination                                                     |
->>>>>>> 39beccb1
 | 2.0.0   | 2024-04-24 | [37531](https://github.com/airbytehq/airbyte/pull/37531) | Change primary key for Analytics Streams                                                                        |
 | 1.0.1   | 2024-03-28 | [34152](https://github.com/airbytehq/airbyte/pull/34152) | Proceed pagination if return less than expected                                                                 |
 | 1.0.0   | 2024-04-10 | [36927](https://github.com/airbytehq/airbyte/pull/36927) | Update primary key for Analytics Streams                                                                        |
