# LinkedIn Ads

This page contains the setup guide and reference information for the LinkedIn Ads source connector.

## Prerequisites

- A LinkedIn Ads account with permission to access data from accounts you want to sync.

## Setup guide

<!-- env:cloud -->

We recommend using **Oauth2.0** authentication for Airbyte Cloud, as this significantly simplifies the setup process, and allows you to authenticate your account directly from the Airbyte UI.

<!-- /env:cloud -->

<!-- env:oss -->

### Set up LinkedIn Ads authentication (Airbyte Open Source)

To authenticate the connector in Airbyte Open Source, you will need to create a Linkedin developer application and obtain one of the following credentials:

1. OAuth2.0 credentials, consisting of:

   - Client ID
   - Client Secret
   - Refresh Token (expires after 12 months)

2. Access Token (expires after 60 days)

You can follow the steps laid out below to create the application and obtain the necessary credentials. For an overview of the LinkedIn authentication process, see the [official documentation](https://learn.microsoft.com/en-us/linkedin/shared/authentication/authentication?context=linkedin%2Fcontext).

#### Create a LinkedIn developer application

1. [Log in to LinkedIn](https://developer.linkedin.com/) with a developer account.
2. Navigate to the [Apps page](https://www.linkedin.com/developers/apps) and click the **Create App** icon. Fill in the fields below:
    1. For **App Name**, enter a name.
    2. For **LinkedIn Page**, enter your company's name or LinkedIn Company Page URL.
    3. For **Privacy policy URL**, enter the link to your company's privacy policy.
    4. For **App logo**, upload your company's logo.
    5. Check **I have read and agree to these terms**, then click **Create App**. LinkedIn redirects you to a page showing the details of your application.

3. You can verify your app using the following steps:
    1. Click the **Settings** tab. On the **App Settings** section, click **Verify** under **Company**. A popup window will be displayed. To generate the verification URL, click on **Generate URL**, then copy and send the URL to the Page Admin (this may be you). Click on **I'm done**. If you are the administrator of your Page, simply run the URL in a new tab (if not, an administrator will have to do the next step). Click on **Verify**.

    2. To display the Products page, click the **Product** tab. For **Marketing Developer Platform**, click **Request access**. A popup window will be displayed. Review and Select **I have read and agree to these terms**. Finally, click **Request access**.

#### Authorize your app

1. To authorize your application, click the **Auth** tab. Copy the **Client ID** and **Client Secret** (click the open eye icon to reveal the client secret). In the **Oauth 2.0 settings**, click the pencil icon and provide a redirect URL for your app.

2. Click the **OAuth 2.0 tools** link in the **Understanding authentication and OAuth 2.0** section on the right side of the page.
3. Click **Create token**.
4. Select the scopes you want to use for your app. We recommend using the following scopes:
    - `r_emailaddress`
    - `r_liteprofile`
    - `r_ads`
    - `r_ads_reporting`
    - `r_organization_social`
5. Click **Request access token**. You will be redirected to an authorization page. Use your LinkedIn credentials to log in and authorize your app and obtain your **Access Token** and **Refresh Token**.

:::caution
These tokens will not be displayed again, so make sure to copy them and store them securely.
:::

:::tip
If either of your tokens expire, you can generate new ones by returning to LinkedIn's [Token Generator](https://www.linkedin.com/developers/tools/oauth/token-generator). You can also check on the status of your tokens using the [Token Inspector](https://www.linkedin.com/developers/tools/oauth/token-inspector).
:::

<!-- /env:oss -->

### Set up the LinkedIn Ads connector in Airbyte

1. [Log in to your Airbyte Cloud](https://cloud.airbyte.com/workspaces) or Airbyte Open Source account.
2. In the left navigation bar, click **Sources**. In the top-right corner, click **+ New source**.
3. Find and select **LinkedIn Ads** from the list of available sources.
4. For **Source name**, enter a name for the LinkedIn Ads connector.
5. To authenticate:

<!-- env:cloud -->
#### For Airbyte Cloud

- Select **OAuth2.0** from the Authentication dropdown, then click **Authenticate your LinkedIn Ads account**. Sign in to your account and click **Allow**.
<!-- /env:cloud -->

<!-- env:oss -->
#### For Airbyte Open Source

- Select an option from the Authentication dropdown:
  1. **OAuth2.0:** Enter your **Client ID**, **Client Secret** and **Refresh Token**. Please note that the refresh token expires after 12 months.
  2. **Access Token:** Enter your **Access Token**. Please note that the access token expires after 60 days.
<!-- /env:oss -->

6. For **Start Date**, use the provided datepicker or enter a date programmatically in the format YYYY-MM-DD. Any data before this date will not be replicated.
7. (Optional) For **Account IDs**, you may optionally provide a space separated list of Account IDs to pull data from. If you do not specify any account IDs, the connector will replicate data from all accounts accessible using your credentials.
8. (Optional) For **Custom Ad Analytics Reports**, you may optionally provide one or more custom reports to query the LinkedIn Ads API for. By defining custom reports, you can better align the data pulled form LinkedIn Ads with your particular needs. To add a custom report:
   1. Click on **Add**.
   2. Enter a **Report Name**. This will be used as the stream name during replication.
   3. Select a **Pivot Category** from the dropdown. This defines the main dimension by which the report data will be grouped or segmented.
   4. Select a **Time Granularity** to group the data in your report by time. The options are:
      - `ALL`: Data is not grouped by time, providing a cumulative view.
      - `DAILY`: Returns data grouped by day. Useful for closely monitoring short-term changes and effects.
      - `MONTHLY`: Returns data grouped by month. Ideal for evaluating monthly goals or observing seasonal patterns.
      - `YEARLY`: Returns data grouped by year. Ideal for high-level analysis of long-term trends and year-over-year comparisons.
9. Click **Set up source** and wait for the tests to complete.
<!-- /env:cloud -->

## Supported sync modes

The LinkedIn Ads source connector supports the following [sync modes](https://docs.airbyte.com/cloud/core-concepts#connection-sync-modes):

- [Full Refresh - Overwrite](https://docs.airbyte.com/understanding-airbyte/connections/full-refresh-overwrite/)
- [Full Refresh - Append](https://docs.airbyte.com/understanding-airbyte/connections/full-refresh-append)
- [Incremental Sync - Append](https://docs.airbyte.com/understanding-airbyte/connections/incremental-append)
- [Incremental Sync - Append + Deduped](https://docs.airbyte.com/understanding-airbyte/connections/incremental-append-deduped)

## Supported streams

- [Accounts](https://learn.microsoft.com/en-us/linkedin/marketing/integrations/ads/account-structure/create-and-manage-accounts?tabs=http&view=li-lms-2023-05#search-for-accounts)
- [Account Users](https://learn.microsoft.com/en-us/linkedin/marketing/integrations/ads/account-structure/create-and-manage-account-users?tabs=http&view=li-lms-2023-05#find-ad-account-users-by-accounts)
- [Campaign Groups](https://learn.microsoft.com/en-us/linkedin/marketing/integrations/ads/account-structure/create-and-manage-campaign-groups?tabs=http&view=li-lms-2023-05#search-for-campaign-groups)
- [Campaigns](https://learn.microsoft.com/en-us/linkedin/marketing/integrations/ads/account-structure/create-and-manage-campaigns?tabs=http&view=li-lms-2023-05#search-for-campaigns)
- [Creatives](https://learn.microsoft.com/en-us/linkedin/marketing/integrations/ads/account-structure/create-and-manage-creatives?tabs=http%2Chttp-update-a-creative&view=li-lms-2023-05#search-for-creatives)
- [Conversions](https://learn.microsoft.com/en-us/linkedin/marketing/integrations/ads-reporting/conversion-tracking?view=li-lms-2023-05&tabs=curl#find-conversions-by-ad-account)
- [Ad Analytics by Campaign](https://learn.microsoft.com/en-us/linkedin/marketing/integrations/ads-reporting/ads-reporting?tabs=curl&view=li-lms-2023-05#ad-analytics)
- [Ad Analytics by Creative](https://learn.microsoft.com/en-us/linkedin/marketing/integrations/ads-reporting/ads-reporting?tabs=curl&view=li-lms-2023-05#ad-analytics)
- [Ad Analytics by Impression Device](https://learn.microsoft.com/en-us/linkedin/marketing/integrations/ads-reporting/ads-reporting?tabs=curl&view=li-lms-2023-05#ad-analytics)
- [Ad Analytics by Member Company Size](https://learn.microsoft.com/en-us/linkedin/marketing/integrations/ads-reporting/ads-reporting?tabs=curl&view=li-lms-2023-05#ad-analytics)
- [Ad Analytics by Member Country](https://learn.microsoft.com/en-us/linkedin/marketing/integrations/ads-reporting/ads-reporting?tabs=curl&view=li-lms-2023-05#ad-analytics)
- [Ad Analytics by Member Job Function](https://learn.microsoft.com/en-us/linkedin/marketing/integrations/ads-reporting/ads-reporting?tabs=curl&view=li-lms-2023-05#ad-analytics)
- [Ad Analytics by Member Job Title](https://learn.microsoft.com/en-us/linkedin/marketing/integrations/ads-reporting/ads-reporting?tabs=curl&view=li-lms-2023-05#ad-analytics)
- [Ad Analytics by Member Industry](https://learn.microsoft.com/en-us/linkedin/marketing/integrations/ads-reporting/ads-reporting?tabs=curl&view=li-lms-2023-05#ad-analytics)
- [Ad Analytics by Member Region](https://learn.microsoft.com/en-us/linkedin/marketing/integrations/ads-reporting/ads-reporting?tabs=curl&view=li-lms-2023-05#ad-analytics)
- [Ad Analytics by Member Company](https://learn.microsoft.com/en-us/linkedin/marketing/integrations/ads-reporting/ads-reporting?tabs=curl&view=li-lms-2023-05#ad-analytics)

:::info

For Ad Analytics Streams such as `Ad Analytics by Campaign` and `Ad Analytics by Creative`, the `pivot` column name is renamed to `pivotValue` to handle the data normalization correctly and avoid name conflicts with certain destinations. This field contains the ID of the associated entity as a [URN](https://learn.microsoft.com/en-us/linkedin/shared/api-guide/concepts/urns). Please refer to the [LinkedIn documentation](https://learn.microsoft.com/en-us/linkedin/marketing/urn-resolution?view=li-lms-2023-05) for the format of the URN value for the Ad Analytics streams.

:::

## Performance considerations

LinkedIn Ads has Official Rate Limits for API Usage, [more information here](https://docs.microsoft.com/en-us/linkedin/shared/api-guide/concepts/rate-limits?context=linkedin/marketing/context). Rate limited requests will receive a 429 response. These limits reset at midnight UTC every day. In rare cases, LinkedIn may also return a 429 response as part of infrastructure protection. API service will return to normal automatically. In such cases, you will receive the following error message:

```text
"Caught retriable error '<some_error> or null' after <some_number> tries. Waiting <some_number> seconds then retrying..."
```

This is expected when the connector hits the 429 - Rate Limit Exceeded HTTP Error. If the maximum available API requests capacity is reached, you will have the following message:

```text
"Max try rate limit exceeded..."
```

After 5 unsuccessful attempts - the connector will stop the sync operation. In such cases check your Rate Limits [on this page](https://www.linkedin.com/developers/apps) &gt; Choose your app &gt; Analytics.

## Data type map

| Integration Type | Airbyte Type | Notes                       |
| :--------------- | :----------- | :-------------------------- |
| `number`         | `number`     | float number                |
| `integer`        | `integer`    | whole number                |
| `date`           | `string`     | FORMAT YYYY-MM-DD           |
| `datetime`       | `string`     | FORMAT YYYY-MM-DDThh:mm: ss |
| `array`          | `array`      |                             |
| `boolean`        | `boolean`    | True/False                  |
| `string`         | `string`     |                             |

## Changelog

| Version | Date       | Pull Request                                             | Subject                                                                                                         |
|:--------|:-----------|:---------------------------------------------------------|:----------------------------------------------------------------------------------------------------------------|
<<<<<<< HEAD
| 0.7.1   | 2024-02-27 | [34152](https://github.com/airbytehq/airbyte/pull/34152) | Proceed pagination if return less than expected                                                                 |
=======
| 0.8.0   | 2024-03-19 | [36267](https://github.com/airbytehq/airbyte/pull/36267) | Pin airbyte-cdk version to `^0` |
>>>>>>> c613853d
| 0.7.0   | 2024-02-20 | [35465](https://github.com/airbytehq/airbyte/pull/35465) | Per-error reporting and continue sync on stream failures                                                        |
| 0.6.8   | 2024-02-09 | [35086](https://github.com/airbytehq/airbyte/pull/35086) | Manage dependencies with Poetry.                                                                                |
| 0.6.7   | 2024-01-11 | [34152](https://github.com/airbytehq/airbyte/pull/34152) | prepare for airbyte-lib                                                                                         |
| 0.6.6   | 2024-01-15 | [34222](https://github.com/airbytehq/airbyte/pull/34222) | Use stream slices for Analytics streams                                                                         |
| 0.6.5   | 2023-12-15 | [33530](https://github.com/airbytehq/airbyte/pull/33530) | Fix typo in `Pivot Category` list                                                                               |
| 0.6.4   | 2023-10-19 | [31599](https://github.com/airbytehq/airbyte/pull/31599) | Base image migration: remove Dockerfile and use the python-connector-base image                                 |
| 0.6.3   | 2023-10-13 | [31396](https://github.com/airbytehq/airbyte/pull/31396) | Fix pagination for reporting                                                                                    |
| 0.6.2   | 2023-08-23 | [31221](https://github.com/airbytehq/airbyte/pull/31221) | Increase max time between messages to 24 hours                                                                  |
| 0.6.1   | 2023-08-23 | [29600](https://github.com/airbytehq/airbyte/pull/29600) | Update field descriptions                                                                                       |
| 0.6.0   | 2023-08-22 | [29721](https://github.com/airbytehq/airbyte/pull/29721) | Add `Conversions` stream                                                                                        |
| 0.5.0   | 2023-08-14 | [29175](https://github.com/airbytehq/airbyte/pull/29175) | Add Custom report Constructor                                                                                   |
| 0.4.0   | 2023-08-08 | [29175](https://github.com/airbytehq/airbyte/pull/29175) | Add analytics streams                                                                                           |
| 0.3.1   | 2023-08-08 | [29189](https://github.com/airbytehq/airbyte/pull/29189) | Fix empty accounts field                                                                                        |
| 0.3.0   | 2023-08-07 | [29045](https://github.com/airbytehq/airbyte/pull/29045) | Add new fields to schemas; convert datetime fields to `rfc3339`                                                 |
| 0.2.1   | 2023-05-30 | [26780](https://github.com/airbytehq/airbyte/pull/26780) | Reduce records limit for Creatives Stream                                                                       |
| 0.2.0   | 2023-05-23 | [26372](https://github.com/airbytehq/airbyte/pull/26372) | Migrate to LinkedIn API version: May 2023                                                                       |
| 0.1.16  | 2023-05-24 | [26512](https://github.com/airbytehq/airbyte/pull/26512) | Removed authSpecification from spec.json in favour of advancedAuth                                              |
| 0.1.15  | 2023-02-13 | [22940](https://github.com/airbytehq/airbyte/pull/22940) | Specified date formatting in specification                                                                      |
| 0.1.14  | 2023-02-03 | [22361](https://github.com/airbytehq/airbyte/pull/22361) | Turn on default HttpAvailabilityStrategy                                                                        |
| 0.1.13  | 2023-01-27 | [22013](https://github.com/airbytehq/airbyte/pull/22013) | for adDirectSponsoredContents stream skip accounts which are part of organization                               |
| 0.1.12  | 2022-10-18 | [18111](https://github.com/airbytehq/airbyte/pull/18111) | for adDirectSponsoredContents stream skip accounts which are part of organization                               |
| 0.1.11  | 2022-10-07 | [17724](https://github.com/airbytehq/airbyte/pull/17724) | Retry 429/5xx errors when refreshing access token                                                               |
| 0.1.10  | 2022-09-28 | [17326](https://github.com/airbytehq/airbyte/pull/17326) | Migrate to per-stream states.                                                                                   |
| 0.1.9   | 2022-07-21 | [14924](https://github.com/airbytehq/airbyte/pull/14924) | Remove `additionalProperties` field from schemas                                                                |
| 0.1.8   | 2022-06-07 | [13495](https://github.com/airbytehq/airbyte/pull/13495) | Fixed `base-normalization` issue on `Destination Redshift` caused by wrong casting of `pivot` column            |
| 0.1.7   | 2022-05-04 | [12482](https://github.com/airbytehq/airbyte/pull/12482) | Update input configuration copy                                                                                 |
| 0.1.6   | 2022-04-04 | [11690](https://github.com/airbytehq/airbyte/pull/11690) | Small documentation corrections                                                                                 |
| 0.1.5   | 2021-12-21 | [8984](https://github.com/airbytehq/airbyte/pull/8984)   | Update connector fields title/description                                                                       |
| 0.1.4   | 2021-12-02 | [8382](https://github.com/airbytehq/airbyte/pull/8382)   | Modify log message in rate-limit cases                                                                          |
| 0.1.3   | 2021-11-11 | [7839](https://github.com/airbytehq/airbyte/pull/7839)   | Added OAuth support                                                                                             |
| 0.1.2   | 2021-11-08 | [7499](https://github.com/airbytehq/airbyte/pull/7499)   | Remove base-python dependencies                                                                                 |
| 0.1.1   | 2021-10-02 | [6610](https://github.com/airbytehq/airbyte/pull/6610)   | Fix for `Campaigns/targetingCriteria` transformation, coerced `Creatives/variables/values` to string by default |
| 0.1.0   | 2021-09-05 | [5285](https://github.com/airbytehq/airbyte/pull/5285)   | Initial release of Native LinkedIn Ads connector for Airbyte                                                    |<|MERGE_RESOLUTION|>--- conflicted
+++ resolved
@@ -171,11 +171,8 @@
 
 | Version | Date       | Pull Request                                             | Subject                                                                                                         |
 |:--------|:-----------|:---------------------------------------------------------|:----------------------------------------------------------------------------------------------------------------|
-<<<<<<< HEAD
-| 0.7.1   | 2024-02-27 | [34152](https://github.com/airbytehq/airbyte/pull/34152) | Proceed pagination if return less than expected                                                                 |
-=======
+| 0.8.1   | 2024-03-28 | [34152](https://github.com/airbytehq/airbyte/pull/34152) | Proceed pagination if return less than expected                                                                 |
 | 0.8.0   | 2024-03-19 | [36267](https://github.com/airbytehq/airbyte/pull/36267) | Pin airbyte-cdk version to `^0` |
->>>>>>> c613853d
 | 0.7.0   | 2024-02-20 | [35465](https://github.com/airbytehq/airbyte/pull/35465) | Per-error reporting and continue sync on stream failures                                                        |
 | 0.6.8   | 2024-02-09 | [35086](https://github.com/airbytehq/airbyte/pull/35086) | Manage dependencies with Poetry.                                                                                |
 | 0.6.7   | 2024-01-11 | [34152](https://github.com/airbytehq/airbyte/pull/34152) | prepare for airbyte-lib                                                                                         |
