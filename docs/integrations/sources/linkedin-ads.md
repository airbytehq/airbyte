--- conflicted
+++ resolved
@@ -25,25 +25,25 @@
 
 ### Data type mapping
 
-| Integration Type | Airbyte Type | Notes |
-| :--- | :--- | :--- |
-| `number` | `number` | float number |
-| `integer` | `integer` | whole number |
-| `date` | `string` | FORMAT YYYY-MM-DD |
-| `datetime` | `string` | FORMAT YYYY-MM-DDThh:mm:ss |
-| `array` | `array` |  |
-| `boolean` | `boolean` | True/False |
-| `string` | `string` |  |
+| Integration Type | Airbyte Type | Notes                      |
+| :--------------- | :----------- | :------------------------- |
+| `number`         | `number`     | float number               |
+| `integer`        | `integer`    | whole number               |
+| `date`           | `string`     | FORMAT YYYY-MM-DD          |
+| `datetime`       | `string`     | FORMAT YYYY-MM-DDThh:mm:ss |
+| `array`          | `array`      |                            |
+| `boolean`        | `boolean`    | True/False                 |
+| `string`         | `string`     |                            |
 
 ### Features
 
-| Feature | Supported?\(Yes/No\) | Notes |
-| :--- | :--- | :--- |
-| Full Refresh Overwrite Sync | Yes |  |
-| Full Refresh Append Sync | Yes |  |
-| Incremental - Append Sync | Yes |  |
-| Incremental - Append + Deduplication Sync | Yes |  |
-| Namespaces | No |  |
+| Feature                                   | Supported?\(Yes/No\) | Notes |
+| :---------------------------------------- | :------------------- | :---- |
+| Full Refresh Overwrite Sync               | Yes                  |       |
+| Full Refresh Append Sync                  | Yes                  |       |
+| Incremental - Append Sync                 | Yes                  |       |
+| Incremental - Append + Deduplication Sync | Yes                  |       |
+| Namespaces                                | No                   |       |
 
 ### Performance considerations
 
@@ -62,35 +62,25 @@
 After 5 unsuccessful attempts - the connector will stop the sync operation. In such cases check your Rate Limits [on this page](https://www.linkedin.com/developers/apps) &gt; Choose you app &gt; Analytics
 
 ## Getting started
-
-### Authentication
-
-The source LinkedIn uses `access_token` provided in the UI connector's settings to make API requests. Access tokens expire after `2 months from generating date (60 days)` and require a user to manually authenticate again. If you receive a `401 invalid token response`, the error logs will state that your access token has expired and to re-authenticate your connection to generate a new token. This is described more [here](https://docs.microsoft.com/en-us/linkedin/shared/authentication/authorization-code-flow?context=linkedin/context).
+The API user account should be assigned the following permissions for the API endpoints:
+Endpoints such as: `Accounts`, `Account Users`, `Ad Direct Sponsored Contents`, `Campaign Groups`, `Campaings`, `Creatives` requires the next permissions set:
+* `r_ads`: read ads \(Recommended\), `rw_ads`: read-write ads
+Endpoints such as: `Ad Analytics by Campaign`, `Ad Analytics by Creatives` requires the next permissions set:
+* `r_ads_reporting`: read ads reporting
+The complete set of permissions is:
+* `r_emailaddress,r_liteprofile,r_ads,r_ads_reporting,r_organization_social`
 
 The API user account should be assigned one of the following roles:
-
 * ACCOUNT\_BILLING\_ADMIN
 * ACCOUNT\_MANAGER
 * CAMPAIGN\_MANAGER
 * CREATIVE\_MANAGER
 * VIEWER \(Recommended\)
 
-The API user account should be assigned the following permissions for the API endpoints:
-
-Endpoints such as: `Accounts`, `Account Users`, `Ad Direct Sponsored Contents`, `Campaign Groups`, `Campaings`, `Creatives` requires the next permissions set:
-
-* `r_ads`: read ads \(Recommended\), `rw_ads`: read-write ads
-
-Endpoints such as: `Ad Analytics by Campaign`, `Ad Analytics by Creatives` requires the next permissions set:
-
-* `r_ads_reporting`: read ads reporting
-
-The complete set of prmissions is:
-
-* `r_emailaddress,r_liteprofile,r_ads,r_ads_reporting,r_organization_social`
-
-### Generate the Access\_Token
-
+### Authentication
+There are 2 authentication methods:
+##### Generate the Access\_Token
+The source LinkedIn uses `access_token` provided in the UI connector's settings to make API requests. Access tokens expire after `2 months from generating date (60 days)` and require a user to manually authenticate again. If you receive a `401 invalid token response`, the error logs will state that your access token has expired and to re-authenticate your connection to generate a new token. This is described more [here](https://docs.microsoft.com/en-us/linkedin/shared/authentication/authorization-code-flow?context=linkedin/context).
 1. **Login to LinkedIn as the API user.**
 2. **Create an App** [here](https://www.linkedin.com/developers/apps):
    * `App Name`: airbyte-source
@@ -135,14 +125,14 @@
 
 6. **Use the `access_token`** from response from the `Step 5` to autorize LinkedIn Ads connector.
 
+##### OAuth2 authentication
+The source LinkedIn supports the oAuth2 protocol. Everyone can use it directly via the Airbyte Web interface. As result Airbyte server will save a 'refresh_token' which expire after `1 year from generating date (356 days)` and require a user to manually authenticate again.
+
 ## Changelog
 
-| Version | Date | Pull Request | Subject |
-| :--- | :--- | :--- | :--- |
-<<<<<<< HEAD
-| 0.1.2 | 2021-11-11 | [7839](https://github.com/airbytehq/airbyte/pull/7839) | Added oauth support |
-=======
-| 0.1.2 | 2021-11-08 | [7499](https://github.com/airbytehq/airbyte/pull/7499) | Remove base-python dependencies |
->>>>>>> 70ed18b8
-| 0.1.1 | 2021-10-02 | [6610](https://github.com/airbytehq/airbyte/pull/6610) | Fix for  `Campaigns/targetingCriteria` transformation, coerced  `Creatives/variables/values` to string by default |
-| 0.1.0 | 2021-09-05 | [5285](https://github.com/airbytehq/airbyte/pull/5285) | Initial release of Native LinkedIn Ads connector for Airbyte |
+| Version | Date       | Pull Request                                           | Subject                                                                                                           |
+| :------ | :--------- | :----------------------------------------------------- | :---------------------------------------------------------------------------------------------------------------- |
+| 0.1.3   | 2021-11-11 | [7839](https://github.com/airbytehq/airbyte/pull/7839) | Added oauth support                                                                                               |
+| 0.1.2   | 2021-11-08 | [7499](https://github.com/airbytehq/airbyte/pull/7499) | Remove base-python dependencies                                                                                   |
+| 0.1.1   | 2021-10-02 | [6610](https://github.com/airbytehq/airbyte/pull/6610) | Fix for  `Campaigns/targetingCriteria` transformation, coerced  `Creatives/variables/values` to string by default |
+| 0.1.0   | 2021-09-05 | [5285](https://github.com/airbytehq/airbyte/pull/5285) | Initial release of Native LinkedIn Ads connector for Airbyte                                                      |
