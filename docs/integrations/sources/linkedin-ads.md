--- conflicted
+++ resolved
@@ -183,11 +183,8 @@
 
 | Version | Date       | Pull Request                                             | Subject                                                                                                         |
 | :------ | :--------- | :------------------------------------------------------- | :-------------------------------------------------------------------------------------------------------------- |
-<<<<<<< HEAD
-| 2.1.8 | 2024-07-08 | [35655](https://github.com/airbytehq/airbyte/pull/35655) | Fix re-add adDirectSponsoredContents stream named as Posts |
-=======
+| 2.1.9 | 2024-07-10 | [35655](https://github.com/airbytehq/airbyte/pull/35655) | Fix re-add adDirectSponsoredContents stream named as Posts |
 | 2.1.8 | 2024-07-09 | [41315](https://github.com/airbytehq/airbyte/pull/41315) | Update dependencies |
->>>>>>> ac04ab82
 | 2.1.7 | 2024-07-06 | [40868](https://github.com/airbytehq/airbyte/pull/40868) | Update dependencies |
 | 2.1.6 | 2024-06-25 | [40331](https://github.com/airbytehq/airbyte/pull/40331) | Update dependencies |
 | 2.1.5 | 2024-06-22 | [39998](https://github.com/airbytehq/airbyte/pull/39998) | Update dependencies |
