# LinkedIn Ads

<HideInUI>

This page contains the setup guide and reference information for the [LinkedIn Ads](https://learn.microsoft.com/en-us/linkedin/) source connector.

</HideInUI>

## Prerequisites

- A LinkedIn Ads account with permission to access data from accounts you want to sync.
- Start Date - a date programmatically in the format YYYY-MM-DD. Any data before this date will not be replicated.

## Setup guide

### Step 1: Set up LinkedIn Ads

<!-- env:cloud -->

We recommend using **Oauth2.0** authentication for Airbyte Cloud, as this significantly simplifies the setup process, and allows you to authenticate your account directly from the Airbyte UI.

<!-- /env:cloud -->

<!-- env:oss -->

### Set up LinkedIn Ads authentication (Airbyte Open Source)

To authenticate the connector in Airbyte Open Source, you will need to create a Linkedin developer application and obtain one of the following credentials:

1. OAuth2.0 credentials, consisting of:

   - Client ID
   - Client Secret
   - Refresh Token (expires after 12 months)

2. Access Token (expires after 60 days)

You can follow the steps laid out below to create the application and obtain the necessary credentials. For an overview of the LinkedIn authentication process, see the [official documentation](https://learn.microsoft.com/en-us/linkedin/shared/authentication/authentication?context=linkedin%2Fcontext).

#### Create a LinkedIn developer application

1. [Log in to LinkedIn](https://developer.linkedin.com/) with a developer account.
2. Navigate to the [Apps page](https://www.linkedin.com/developers/apps) and click the **Create App** icon. Fill in the fields below:

   1. For **App Name**, enter a name.
   2. For **LinkedIn Page**, enter your company's name or LinkedIn Company Page URL.
   3. For **Privacy policy URL**, enter the link to your company's privacy policy.
   4. For **App logo**, upload your company's logo.
   5. Check **I have read and agree to these terms**, then click **Create App**. LinkedIn redirects you to a page showing the details of your application.

3. You can verify your app using the following steps:

   1. Click the **Settings** tab. On the **App Settings** section, click **Verify** under **Company**. A popup window will be displayed. To generate the verification URL, click on **Generate URL**, then copy and send the URL to the Page Admin (this may be you). Click on **I'm done**. If you are the administrator of your Page, simply run the URL in a new tab (if not, an administrator will have to do the next step). Click on **Verify**.

   2. To display the Products page, click the **Product** tab. For **Marketing Developer Platform**, click **Request access**. A popup window will be displayed. Review and Select **I have read and agree to these terms**. Finally, click **Request access**.

#### Authorize your app

1. To authorize your application, click the **Auth** tab. Copy the **Client ID** and **Client Secret** (click the open eye icon to reveal the client secret). In the **Oauth 2.0 settings**, click the pencil icon and provide a redirect URL for your app.

2. Click the **OAuth 2.0 tools** link in the **Understanding authentication and OAuth 2.0** section on the right side of the page.
3. Click **Create token**.
4. Select the scopes you want to use for your app. We recommend using the following scopes:
   - `r_emailaddress`
   - `r_liteprofile`
   - `r_ads`
   - `r_ads_reporting`
   - `r_organization_social`
5. Click **Request access token**. You will be redirected to an authorization page. Use your LinkedIn credentials to log in and authorize your app and obtain your **Access Token** and **Refresh Token**.

:::caution
These tokens will not be displayed again, so make sure to copy them and store them securely.
:::

:::tip
If either of your tokens expire, you can generate new ones by returning to LinkedIn's [Token Generator](https://www.linkedin.com/developers/tools/oauth/token-generator). You can also check on the status of your tokens using the [Token Inspector](https://www.linkedin.com/developers/tools/oauth/token-inspector).
:::

<!-- /env:oss -->

### Step 2: Set up the LinkedIn Ads connector in Airbyte


<!-- env:cloud -->

#### For Airbyte Cloud:

1. [Log into your Airbyte Cloud](https://cloud.airbyte.com/workspaces) account.
2. Click Sources and then click + New source.
3. On the Set up the source page, select LinkedIn Ads from the Source type dropdown.
4. Enter a name for the LinkedIn Ads connector.
5. To authenticate:

- Select **OAuth2.0** from the Authentication dropdown, then click **Authenticate your LinkedIn Ads account**. Sign in to your account and click **Allow**.
<!-- /env:cloud -->

<!-- env:oss -->

#### For Airbyte Open Source:

1. Navigate to the Airbyte Open Source dashboard.
2. Click Sources and then click + New source.
3. On the Set up the source page, select LinkedIn Ads from the Source type dropdown.
4. Enter a name for the LinkedIn Ads connector.
5. To authenticate:
- Select an option from the Authentication dropdown:
  1. **OAuth2.0:** Enter your **Client ID**, **Client Secret** and **Refresh Token**. Please note that the refresh token expires after 12 months.
  2. **Access Token:** Enter your **Access Token**. Please note that the access token expires after 60 days.
  <!-- /env:oss -->

6. For **Start Date**, use the provided datepicker or enter a date programmatically in the format YYYY-MM-DD. Any data before this date will not be replicated.
7. (Optional) For **Account IDs**, you may optionally provide a space separated list of Account IDs to pull data from. If you do not specify any account IDs, the connector will replicate data from all accounts accessible using your credentials.
8. (Optional) For **Custom Ad Analytics Reports**, you may optionally provide one or more custom reports to query the LinkedIn Ads API for. By defining custom reports, you can better align the data pulled form LinkedIn Ads with your particular needs. To add a custom report:
   1. Click on **Add**.
   2. Enter a **Report Name**. This will be used as the stream name during replication.
   3. Select a **Pivot Category** from the dropdown. This defines the main dimension by which the report data will be grouped or segmented.
   4. Select a **Time Granularity** to group the data in your report by time. The options are:
      - `ALL`: Data is not grouped by time, providing a cumulative view.
      - `DAILY`: Returns data grouped by day. Useful for closely monitoring short-term changes and effects.
      - `MONTHLY`: Returns data grouped by month. Ideal for evaluating monthly goals or observing seasonal patterns.
      - `YEARLY`: Returns data grouped by year. Ideal for high-level analysis of long-term trends and year-over-year comparisons.
9. Click **Set up source** and wait for the tests to complete.
<!-- /env:cloud -->

## Supported sync modes

The LinkedIn Ads source connector supports the following [sync modes](https://docs.airbyte.com/cloud/core-concepts/#connection-sync-modes):

- [Full Refresh - Overwrite](https://docs.airbyte.com/understanding-airbyte/connections/full-refresh-overwrite/)
- [Full Refresh - Append](https://docs.airbyte.com/understanding-airbyte/connections/full-refresh-append)
- [Incremental Sync - Append](https://docs.airbyte.com/understanding-airbyte/connections/incremental-append)
- [Incremental Sync - Append + Deduped](https://docs.airbyte.com/understanding-airbyte/connections/incremental-append-deduped)

## Supported Streams

- [Accounts](https://learn.microsoft.com/en-us/linkedin/marketing/integrations/ads/account-structure/create-and-manage-accounts?tabs=http&view=li-lms-2023-05#search-for-accounts)
- [Account Users](https://learn.microsoft.com/en-us/linkedin/marketing/integrations/ads/account-structure/create-and-manage-account-users?tabs=http&view=li-lms-2023-05#find-ad-account-users-by-accounts)
- [Campaign Groups](https://learn.microsoft.com/en-us/linkedin/marketing/integrations/ads/account-structure/create-and-manage-campaign-groups?tabs=http&view=li-lms-2023-05#search-for-campaign-groups)
- [Campaigns](https://learn.microsoft.com/en-us/linkedin/marketing/integrations/ads/account-structure/create-and-manage-campaigns?tabs=http&view=li-lms-2023-05#search-for-campaigns)
- [Creatives](https://learn.microsoft.com/en-us/linkedin/marketing/integrations/ads/account-structure/create-and-manage-creatives?tabs=http%2Chttp-update-a-creative&view=li-lms-2023-05#search-for-creatives)
- [Conversions](https://learn.microsoft.com/en-us/linkedin/marketing/integrations/ads-reporting/conversion-tracking?view=li-lms-2023-05&tabs=curl#find-conversions-by-ad-account)
- [Lead forms](https://learn.microsoft.com/en-us/linkedin/marketing/lead-sync/leadsync?view=li-lms-2024-06&tabs=http#lead-forms-1)
- [Lead form responses](https://learn.microsoft.com/en-us/linkedin/marketing/lead-sync/leadsync?view=li-lms-2024-06&tabs=http#get-lead-form-responses)
- [Ad Analytics by Campaign](https://learn.microsoft.com/en-us/linkedin/marketing/integrations/ads-reporting/ads-reporting?tabs=curl&view=li-lms-2023-05#ad-analytics)
- [Ad Analytics by Creative](https://learn.microsoft.com/en-us/linkedin/marketing/integrations/ads-reporting/ads-reporting?tabs=curl&view=li-lms-2023-05#ad-analytics)
- [Ad Analytics by Impression Device](https://learn.microsoft.com/en-us/linkedin/marketing/integrations/ads-reporting/ads-reporting?tabs=curl&view=li-lms-2023-05#ad-analytics)
- [Ad Analytics by Member Company Size](https://learn.microsoft.com/en-us/linkedin/marketing/integrations/ads-reporting/ads-reporting?tabs=curl&view=li-lms-2023-05#ad-analytics)
- [Ad Analytics by Member Country](https://learn.microsoft.com/en-us/linkedin/marketing/integrations/ads-reporting/ads-reporting?tabs=curl&view=li-lms-2023-05#ad-analytics)
- [Ad Analytics by Member Job Function](https://learn.microsoft.com/en-us/linkedin/marketing/integrations/ads-reporting/ads-reporting?tabs=curl&view=li-lms-2023-05#ad-analytics)
- [Ad Analytics by Member Job Title](https://learn.microsoft.com/en-us/linkedin/marketing/integrations/ads-reporting/ads-reporting?tabs=curl&view=li-lms-2023-05#ad-analytics)
- [Ad Analytics by Member Industry](https://learn.microsoft.com/en-us/linkedin/marketing/integrations/ads-reporting/ads-reporting?tabs=curl&view=li-lms-2023-05#ad-analytics)
- [Ad Analytics by Member Region](https://learn.microsoft.com/en-us/linkedin/marketing/integrations/ads-reporting/ads-reporting?tabs=curl&view=li-lms-2023-05#ad-analytics)
- [Ad Analytics by Member Company](https://learn.microsoft.com/en-us/linkedin/marketing/integrations/ads-reporting/ads-reporting?tabs=curl&view=li-lms-2023-05#ad-analytics)

:::info

For Ad Analytics Streams such as `Ad Analytics by Campaign` and `Ad Analytics by Creative`, the `pivot` column name is renamed to `pivotValue` to handle the data normalization correctly and avoid name conflicts with certain destinations. This field contains the ID of the associated entity as a [URN](https://learn.microsoft.com/en-us/linkedin/shared/api-guide/concepts/urns). Please refer to the [LinkedIn documentation](https://learn.microsoft.com/en-us/linkedin/marketing/urn-resolution?view=li-lms-2023-05) for the format of the URN value for the Ad Analytics streams.

:::

## Performance considerations

LinkedIn Ads has Official Rate Limits for API Usage, [more information here](https://docs.microsoft.com/en-us/linkedin/shared/api-guide/concepts/rate-limits?context=linkedin/marketing/context). Rate limited requests will receive a 429 response. These limits reset at midnight UTC every day. In rare cases, LinkedIn may also return a 429 response as part of infrastructure protection. API service will return to normal automatically. In such cases, you will receive the following error message:

```text
"Caught retriable error '<some_error> or null' after <some_number> tries. Waiting <some_number> seconds then retrying..."
```

This is expected when the connector hits the 429 - Rate Limit Exceeded HTTP Error. If the maximum available API requests capacity is reached, you will have the following message:

```text
"Max try rate limit exceeded..."
```

After 5 unsuccessful attempts - the connector will stop the sync operation. In such cases check your Rate Limits [on this page](https://www.linkedin.com/developers/apps) &gt; Choose your app &gt; Analytics.

## Data type map

| Integration Type | Airbyte Type | Notes                       |
|:-----------------|:-------------|:----------------------------|
| `number`         | `number`     | float number                |
| `integer`        | `integer`    | whole number                |
| `date`           | `string`     | FORMAT YYYY-MM-DD           |
| `datetime`       | `string`     | FORMAT YYYY-MM-DDThh:mm: ss |
| `array`          | `array`      |                             |
| `boolean`        | `boolean`    | True/False                  |
| `string`         | `string`     |                             |

## Limits & considerations regarding  `Lead forms` and `Lead form responses` streams
1. LinkedIn API requires special query params characters (eg: `(`, `:` or `)`), and low-code automatically escapes them using `query params`.  
As auto-escaping disabling does not look not manageable via low-code, the workaround was to hard-code them in the request `path` directly.  
2. `Incremental Sync` is not manageable via low-code due to LinkedIn API way to handle timerange via query param:
```
submittedAtTimeRange=(start:1711407600000,end:1711494000000)
```  
No workaround has been identified to manage this issue as of 2025, February.

## Changelog

<details>
  <summary>Expand to review</summary>

| Version | Date       | Pull Request                                             | Subject                                                                                                         |
|:--------|:-----------|:---------------------------------------------------------|:----------------------------------------------------------------------------------------------------------------|
<<<<<<< HEAD
| 5.1.7 | 2025-02-05 | [XXXXX](https://github.com/airbytehq/airbyte/pull/XXXXX) | Enable Configurable Concurrency|
| 5.1.6 | 2025-02-03 | [49458](https://github.com/airbytehq/airbyte/pull/49458) | Update Linkedin Ads API version to 202410 for creatives stream            |
=======
| 5.2.0 | 2025-02-04 | [52047](https://github.com/airbytehq/airbyte/pull/52047) | Add `Lead forms` and `Lead form responses` new streams - See Limits & considerations |
| 5.1.6 | 2025-02-02 | [49458](https://github.com/airbytehq/airbyte/pull/49458) | Update Linkedin Ads API version to 202410 for creatives stream            |
>>>>>>> a6e79164
| 5.1.5 | 2025-02-01 | [52791](https://github.com/airbytehq/airbyte/pull/52791) | Update dependencies |
| 5.1.4 | 2025-01-30 | [52604](https://github.com/airbytehq/airbyte/pull/52604) | Fix state error |
| 5.1.3 | 2025-01-22 | [52604](https://github.com/airbytehq/airbyte/pull/52604) | Update CDK to production ^6 |
| 5.1.2 | 2025-01-25 | [52253](https://github.com/airbytehq/airbyte/pull/52253) | Update dependencies |
| 5.1.1 | 2025-01-15 | [47092](https://github.com/airbytehq/airbyte/pull/47092) | Starting with this version, the Docker image is now rootless. Please note that this and future versions will not be compatible with Airbyte versions earlier than 0.64 |
| 5.1.0 | 2025-01-14 | [48863](https://github.com/airbytehq/airbyte/pull/48863) | Custom streams moved to manifest implementation & URL Error Handling |
| 5.0.0 | 2024-11-26 | [48451](https://github.com/airbytehq/airbyte/pull/48451) | Update primary keys for streams ad_campaign_analytics, Custom Ad Analytics Reports and account_users |
| 4.1.4 | 2024-10-12 | [46862](https://github.com/airbytehq/airbyte/pull/46862) | Update dependencies |
| 4.1.3 | 2024-10-05 | [46433](https://github.com/airbytehq/airbyte/pull/46433) | Update dependencies |
| 4.1.2 | 2024-09-28 | [46171](https://github.com/airbytehq/airbyte/pull/46171) | Update dependencies |
| 4.1.1 | 2024-09-21 | [45774](https://github.com/airbytehq/airbyte/pull/45774) | Update dependencies |
| 4.1.0 | 2024-09-20 | [44370](https://github.com/airbytehq/airbyte/pull/44370) | Migrate to low-code |
| 4.0.6 | 2024-09-14 | [45532](https://github.com/airbytehq/airbyte/pull/45532) | Update dependencies |
| 4.0.5 | 2024-09-07 | [45209](https://github.com/airbytehq/airbyte/pull/45209) | Update dependencies |
| 4.0.4 | 2024-08-31 | [44950](https://github.com/airbytehq/airbyte/pull/44950) | Update dependencies |
| 4.0.3 | 2024-08-24 | [44682](https://github.com/airbytehq/airbyte/pull/44682) | Update dependencies |
| 4.0.2 | 2024-08-17 | [44220](https://github.com/airbytehq/airbyte/pull/44220) | Update dependencies |
| 4.0.1 | 2024-08-10 | [43629](https://github.com/airbytehq/airbyte/pull/43629) | Update dependencies |
| 4.0.0 | 2024-08-07 | [43359](https://github.com/airbytehq/airbyte/pull/43359) | Revert low code migration |
| 3.0.1 | 2024-08-03 | [43087](https://github.com/airbytehq/airbyte/pull/43087) | Update dependencies |
| 3.0.0 | 2024-06-18 | [38314](https://github.com/airbytehq/airbyte/pull/38314) | Migrate to low-code |
| 2.1.12 | 2024-07-27 | [42728](https://github.com/airbytehq/airbyte/pull/42728) | Update dependencies |
| 2.1.11 | 2024-07-20 | [42291](https://github.com/airbytehq/airbyte/pull/42291) | Update dependencies |
| 2.1.10 | 2024-07-13 | [41710](https://github.com/airbytehq/airbyte/pull/41710) | Update dependencies |
| 2.1.9 | 2024-07-10 | [41517](https://github.com/airbytehq/airbyte/pull/41517) | Update dependencies |
| 2.1.8 | 2024-07-09 | [41315](https://github.com/airbytehq/airbyte/pull/41315) | Update dependencies |
| 2.1.7 | 2024-07-06 | [40868](https://github.com/airbytehq/airbyte/pull/40868) | Update dependencies |
| 2.1.6 | 2024-06-25 | [40331](https://github.com/airbytehq/airbyte/pull/40331) | Update dependencies |
| 2.1.5 | 2024-06-22 | [39998](https://github.com/airbytehq/airbyte/pull/39998) | Update dependencies |
| 2.1.4 | 2024-06-16 | [39442](https://github.com/airbytehq/airbyte/pull/39442) | Fix README commands, change spec from json to yaml, fix schema states to object |
| 2.1.3 | 2024-06-06 | [39240](https://github.com/airbytehq/airbyte/pull/39240) | [autopull] Upgrade base image to v1.2.2 |
| 2.1.2 | 2024-05-07 | [36648](https://github.com/airbytehq/airbyte/pull/36648) | Schema descriptions |
| 2.1.1 | 2024-05-07 | [38013](https://github.com/airbytehq/airbyte/pull/38013) | Fix an issue where the `Accounts` stream did not correctly handle provided account IDs |
| 2.1.0 | 2024-04-30 | [37573](https://github.com/airbytehq/airbyte/pull/37573) | Update API version to `202404`; add cursor-based pagination |
| 2.0.0 | 2024-04-24 | [37531](https://github.com/airbytehq/airbyte/pull/37531) | Change primary key for Analytics Streams |
| 1.0.1 | 2024-03-28 | [34152](https://github.com/airbytehq/airbyte/pull/34152) | Proceed pagination if return less than expected |
| 1.0.0 | 2024-04-10 | [36927](https://github.com/airbytehq/airbyte/pull/36927) | Update primary key for Analytics Streams |
| 0.8.0 | 2024-03-19 | [36267](https://github.com/airbytehq/airbyte/pull/36267) | Pin airbyte-cdk version to `^0` |
| 0.7.0 | 2024-02-20 | [35465](https://github.com/airbytehq/airbyte/pull/35465) | Per-error reporting and continue sync on stream failures |
| 0.6.8 | 2024-02-09 | [35086](https://github.com/airbytehq/airbyte/pull/35086) | Manage dependencies with Poetry |
| 0.6.7 | 2024-01-11 | [34152](https://github.com/airbytehq/airbyte/pull/34152) | Prepare for airbyte-lib |
| 0.6.6 | 2024-01-15 | [34222](https://github.com/airbytehq/airbyte/pull/34222) | Use stream slices for Analytics streams |
| 0.6.5 | 2023-12-15 | [33530](https://github.com/airbytehq/airbyte/pull/33530) | Fix typo in `Pivot Category` list |
| 0.6.4 | 2023-10-19 | [31599](https://github.com/airbytehq/airbyte/pull/31599) | Base image migration: remove Dockerfile and use the python-connector-base image |
| 0.6.3 | 2023-10-13 | [31396](https://github.com/airbytehq/airbyte/pull/31396) | Fix pagination for reporting |
| 0.6.2 | 2023-08-23 | [31221](https://github.com/airbytehq/airbyte/pull/31221) | Increase max time between messages to 24 hours |
| 0.6.1 | 2023-08-23 | [29600](https://github.com/airbytehq/airbyte/pull/29600) | Update field descriptions |
| 0.6.0 | 2023-08-22 | [29721](https://github.com/airbytehq/airbyte/pull/29721) | Add `Conversions` stream |
| 0.5.0 | 2023-08-14 | [29175](https://github.com/airbytehq/airbyte/pull/29175) | Add Custom report Constructor |
| 0.4.0 | 2023-08-08 | [29175](https://github.com/airbytehq/airbyte/pull/29175) | Add analytics streams |
| 0.3.1 | 2023-08-08 | [29189](https://github.com/airbytehq/airbyte/pull/29189) | Fix empty accounts field |
| 0.3.0 | 2023-08-07 | [29045](https://github.com/airbytehq/airbyte/pull/29045) | Add new fields to schemas; convert datetime fields to `rfc3339` |
| 0.2.1 | 2023-05-30 | [26780](https://github.com/airbytehq/airbyte/pull/26780) | Reduce records limit for Creatives Stream |
| 0.2.0 | 2023-05-23 | [26372](https://github.com/airbytehq/airbyte/pull/26372) | Migrate to LinkedIn API version: May 2023 |
| 0.1.16 | 2023-05-24 | [26512](https://github.com/airbytehq/airbyte/pull/26512) | Removed authSpecification from spec.json in favour of advancedAuth |
| 0.1.15 | 2023-02-13 | [22940](https://github.com/airbytehq/airbyte/pull/22940) | Specified date formatting in specification |
| 0.1.14 | 2023-02-03 | [22361](https://github.com/airbytehq/airbyte/pull/22361) | Turn on default HttpAvailabilityStrategy |
| 0.1.13 | 2023-01-27 | [22013](https://github.com/airbytehq/airbyte/pull/22013) | For adDirectSponsoredContents stream skip accounts which are part of organization |
| 0.1.12 | 2022-10-18 | [18111](https://github.com/airbytehq/airbyte/pull/18111) | For adDirectSponsoredContents stream skip accounts which are part of organization |
| 0.1.11 | 2022-10-07 | [17724](https://github.com/airbytehq/airbyte/pull/17724) | Retry 429/5xx errors when refreshing access token |
| 0.1.10 | 2022-09-28 | [17326](https://github.com/airbytehq/airbyte/pull/17326) | Migrate to per-stream states. |
| 0.1.9 | 2022-07-21 | [14924](https://github.com/airbytehq/airbyte/pull/14924) | Remove `additionalProperties` field from schemas |
| 0.1.8 | 2022-06-07 | [13495](https://github.com/airbytehq/airbyte/pull/13495) | Fixed `base-normalization` issue on `Destination Redshift` caused by wrong casting of `pivot` column |
| 0.1.7 | 2022-05-04 | [12482](https://github.com/airbytehq/airbyte/pull/12482) | Update input configuration copy |
| 0.1.6 | 2022-04-04 | [11690](https://github.com/airbytehq/airbyte/pull/11690) | Small documentation corrections |
| 0.1.5 | 2021-12-21 | [8984](https://github.com/airbytehq/airbyte/pull/8984) | Update connector fields title/description |
| 0.1.4 | 2021-12-02 | [8382](https://github.com/airbytehq/airbyte/pull/8382) | Modify log message in rate-limit cases |
| 0.1.3 | 2021-11-11 | [7839](https://github.com/airbytehq/airbyte/pull/7839) | Added OAuth support |
| 0.1.2 | 2021-11-08 | [7499](https://github.com/airbytehq/airbyte/pull/7499) | Remove base-python dependencies |
| 0.1.1 | 2021-10-02 | [6610](https://github.com/airbytehq/airbyte/pull/6610) | Fix for `Campaigns/targetingCriteria` transformation, coerced `Creatives/variables/values` to string by default |
| 0.1.0 | 2021-09-05 | [5285](https://github.com/airbytehq/airbyte/pull/5285) | Initial release of Native LinkedIn Ads connector for Airbyte |

</details><|MERGE_RESOLUTION|>--- conflicted
+++ resolved
@@ -202,13 +202,9 @@
 
 | Version | Date       | Pull Request                                             | Subject                                                                                                         |
 |:--------|:-----------|:---------------------------------------------------------|:----------------------------------------------------------------------------------------------------------------|
-<<<<<<< HEAD
-| 5.1.7 | 2025-02-05 | [XXXXX](https://github.com/airbytehq/airbyte/pull/XXXXX) | Enable Configurable Concurrency|
-| 5.1.6 | 2025-02-03 | [49458](https://github.com/airbytehq/airbyte/pull/49458) | Update Linkedin Ads API version to 202410 for creatives stream            |
-=======
+| 5.2.1 | 2025-02-11 | [53189](https://github.com/airbytehq/airbyte/pull/53819) | Enable Configurable Concurrency|
 | 5.2.0 | 2025-02-04 | [52047](https://github.com/airbytehq/airbyte/pull/52047) | Add `Lead forms` and `Lead form responses` new streams - See Limits & considerations |
 | 5.1.6 | 2025-02-02 | [49458](https://github.com/airbytehq/airbyte/pull/49458) | Update Linkedin Ads API version to 202410 for creatives stream            |
->>>>>>> a6e79164
 | 5.1.5 | 2025-02-01 | [52791](https://github.com/airbytehq/airbyte/pull/52791) | Update dependencies |
 | 5.1.4 | 2025-01-30 | [52604](https://github.com/airbytehq/airbyte/pull/52604) | Fix state error |
 | 5.1.3 | 2025-01-22 | [52604](https://github.com/airbytehq/airbyte/pull/52604) | Update CDK to production ^6 |
