# LinkedIn Ads

<HideInUI>

This page contains the setup guide and reference information for the [LinkedIn Ads](https://learn.microsoft.com/en-us/linkedin/) source connector.

</HideInUI>

## Prerequisites

- A LinkedIn Ads account with permission to access data from accounts you want to sync.
- Start Date - a date programmatically in the format YYYY-MM-DD. Any data before this date will not be replicated.

## Setup guide

### Step 1: Set up LinkedIn Ads

<!-- env:cloud -->

We recommend using **Oauth2.0** authentication for Airbyte Cloud, as this significantly simplifies the setup process, and allows you to authenticate your account directly from the Airbyte UI.

<!-- /env:cloud -->

<!-- env:oss -->

### Set up LinkedIn Ads authentication (Airbyte Open Source)

To authenticate the connector in Airbyte Open Source, you will need to create a Linkedin developer application and obtain one of the following credentials:

1. OAuth2.0 credentials, consisting of:

   - Client ID
   - Client Secret
   - Refresh Token (expires after 12 months)

2. Access Token (expires after 60 days)

You can follow the steps laid out below to create the application and obtain the necessary credentials. For an overview of the LinkedIn authentication process, see the [official documentation](https://learn.microsoft.com/en-us/linkedin/shared/authentication/authentication?context=linkedin%2Fcontext).

#### Create a LinkedIn developer application

1. [Log in to LinkedIn](https://developer.linkedin.com/) with a developer account.
2. Navigate to the [Apps page](https://www.linkedin.com/developers/apps) and click the **Create App** icon. Fill in the fields below:

   1. For **App Name**, enter a name.
   2. For **LinkedIn Page**, enter your company's name or LinkedIn Company Page URL.
   3. For **Privacy policy URL**, enter the link to your company's privacy policy.
   4. For **App logo**, upload your company's logo.
   5. Check **I have read and agree to these terms**, then click **Create App**. LinkedIn redirects you to a page showing the details of your application.

3. You can verify your app using the following steps:

   1. Click the **Settings** tab. On the **App Settings** section, click **Verify** under **Company**. A popup window will be displayed. To generate the verification URL, click on **Generate URL**, then copy and send the URL to the Page Admin (this may be you). Click on **I'm done**. If you are the administrator of your Page, simply run the URL in a new tab (if not, an administrator will have to do the next step). Click on **Verify**.

   2. To display the Products page, click the **Product** tab. For **Marketing Developer Platform**, click **Request access**. A popup window will be displayed. Review and Select **I have read and agree to these terms**. Finally, click **Request access**.

#### Authorize your app

1. To authorize your application, click the **Auth** tab. Copy the **Client ID** and **Client Secret** (click the open eye icon to reveal the client secret). In the **Oauth 2.0 settings**, click the pencil icon and provide a redirect URL for your app.

2. Click the **OAuth 2.0 tools** link in the **Understanding authentication and OAuth 2.0** section on the right side of the page.
3. Click **Create token**.
4. Select the scopes you want to use for your app. We recommend using the following scopes:
   - `r_emailaddress`
   - `r_liteprofile`
   - `r_ads`
   - `r_ads_reporting`
   - `r_organization_social`
5. Click **Request access token**. You will be redirected to an authorization page. Use your LinkedIn credentials to log in and authorize your app and obtain your **Access Token** and **Refresh Token**.

:::caution
These tokens will not be displayed again, so make sure to copy them and store them securely.
:::

:::tip
If either of your tokens expire, you can generate new ones by returning to LinkedIn's [Token Generator](https://www.linkedin.com/developers/tools/oauth/token-generator). You can also check on the status of your tokens using the [Token Inspector](https://www.linkedin.com/developers/tools/oauth/token-inspector).
:::

<!-- /env:oss -->

### Step 2: Set up the LinkedIn Ads connector in Airbyte


<!-- env:cloud -->

#### For Airbyte Cloud:

1. [Log into your Airbyte Cloud](https://cloud.airbyte.com/workspaces) account.
2. Click Sources and then click + New source.
3. On the Set up the source page, select LinkedIn Ads from the Source type dropdown.
4. Enter a name for the LinkedIn Ads connector.
5. To authenticate:

- Select **OAuth2.0** from the Authentication dropdown, then click **Authenticate your LinkedIn Ads account**. Sign in to your account and click **Allow**.
<!-- /env:cloud -->

<!-- env:oss -->

#### For Airbyte Open Source:

1. Navigate to the Airbyte Open Source dashboard.
2. Click Sources and then click + New source.
3. On the Set up the source page, select LinkedIn Ads from the Source type dropdown.
4. Enter a name for the LinkedIn Ads connector.
5. To authenticate:
- Select an option from the Authentication dropdown:
  1. **OAuth2.0:** Enter your **Client ID**, **Client Secret** and **Refresh Token**. Please note that the refresh token expires after 12 months.
  2. **Access Token:** Enter your **Access Token**. Please note that the access token expires after 60 days.
  <!-- /env:oss -->

6. For **Start Date**, use the provided datepicker or enter a date programmatically in the format YYYY-MM-DD. Any data before this date will not be replicated.
7. (Optional) For **Account IDs**, you may optionally provide a space separated list of Account IDs to pull data from. If you do not specify any account IDs, the connector will replicate data from all accounts accessible using your credentials.
8. (Optional) For **Custom Ad Analytics Reports**, you may optionally provide one or more custom reports to query the LinkedIn Ads API for. By defining custom reports, you can better align the data pulled form LinkedIn Ads with your particular needs. To add a custom report:
   1. Click on **Add**.
   2. Enter a **Report Name**. This will be used as the stream name during replication.
   3. Select a **Pivot Category** from the dropdown. This defines the main dimension by which the report data will be grouped or segmented.
   4. Select a **Time Granularity** to group the data in your report by time. The options are:
      - `ALL`: Data is not grouped by time, providing a cumulative view.
      - `DAILY`: Returns data grouped by day. Useful for closely monitoring short-term changes and effects.
      - `MONTHLY`: Returns data grouped by month. Ideal for evaluating monthly goals or observing seasonal patterns.
      - `YEARLY`: Returns data grouped by year. Ideal for high-level analysis of long-term trends and year-over-year comparisons.
9. Click **Set up source** and wait for the tests to complete.
<!-- /env:cloud -->

## Supported sync modes

The LinkedIn Ads source connector supports the following [sync modes](https://docs.airbyte.com/cloud/core-concepts/#connection-sync-modes):

- [Full Refresh - Overwrite](https://docs.airbyte.com/understanding-airbyte/connections/full-refresh-overwrite/)
- [Full Refresh - Append](https://docs.airbyte.com/understanding-airbyte/connections/full-refresh-append)
- [Incremental Sync - Append](https://docs.airbyte.com/understanding-airbyte/connections/incremental-append)
- [Incremental Sync - Append + Deduped](https://docs.airbyte.com/understanding-airbyte/connections/incremental-append-deduped)

## Supported Streams

- [Accounts](https://learn.microsoft.com/en-us/linkedin/marketing/integrations/ads/account-structure/create-and-manage-accounts?tabs=http&view=li-lms-2023-05#search-for-accounts)
- [Account Users](https://learn.microsoft.com/en-us/linkedin/marketing/integrations/ads/account-structure/create-and-manage-account-users?tabs=http&view=li-lms-2023-05#find-ad-account-users-by-accounts)
- [Campaign Groups](https://learn.microsoft.com/en-us/linkedin/marketing/integrations/ads/account-structure/create-and-manage-campaign-groups?tabs=http&view=li-lms-2023-05#search-for-campaign-groups)
- [Campaigns](https://learn.microsoft.com/en-us/linkedin/marketing/integrations/ads/account-structure/create-and-manage-campaigns?tabs=http&view=li-lms-2023-05#search-for-campaigns)
- [Creatives](https://learn.microsoft.com/en-us/linkedin/marketing/integrations/ads/account-structure/create-and-manage-creatives?tabs=http%2Chttp-update-a-creative&view=li-lms-2023-05#search-for-creatives)
- [Conversions](https://learn.microsoft.com/en-us/linkedin/marketing/integrations/ads-reporting/conversion-tracking?view=li-lms-2023-05&tabs=curl#find-conversions-by-ad-account)
- [Ad Analytics by Campaign](https://learn.microsoft.com/en-us/linkedin/marketing/integrations/ads-reporting/ads-reporting?tabs=curl&view=li-lms-2023-05#ad-analytics)
- [Ad Analytics by Creative](https://learn.microsoft.com/en-us/linkedin/marketing/integrations/ads-reporting/ads-reporting?tabs=curl&view=li-lms-2023-05#ad-analytics)
- [Ad Analytics by Impression Device](https://learn.microsoft.com/en-us/linkedin/marketing/integrations/ads-reporting/ads-reporting?tabs=curl&view=li-lms-2023-05#ad-analytics)
- [Ad Analytics by Member Company Size](https://learn.microsoft.com/en-us/linkedin/marketing/integrations/ads-reporting/ads-reporting?tabs=curl&view=li-lms-2023-05#ad-analytics)
- [Ad Analytics by Member Country](https://learn.microsoft.com/en-us/linkedin/marketing/integrations/ads-reporting/ads-reporting?tabs=curl&view=li-lms-2023-05#ad-analytics)
- [Ad Analytics by Member Job Function](https://learn.microsoft.com/en-us/linkedin/marketing/integrations/ads-reporting/ads-reporting?tabs=curl&view=li-lms-2023-05#ad-analytics)
- [Ad Analytics by Member Job Title](https://learn.microsoft.com/en-us/linkedin/marketing/integrations/ads-reporting/ads-reporting?tabs=curl&view=li-lms-2023-05#ad-analytics)
- [Ad Analytics by Member Industry](https://learn.microsoft.com/en-us/linkedin/marketing/integrations/ads-reporting/ads-reporting?tabs=curl&view=li-lms-2023-05#ad-analytics)
- [Ad Analytics by Member Region](https://learn.microsoft.com/en-us/linkedin/marketing/integrations/ads-reporting/ads-reporting?tabs=curl&view=li-lms-2023-05#ad-analytics)
- [Ad Analytics by Member Company](https://learn.microsoft.com/en-us/linkedin/marketing/integrations/ads-reporting/ads-reporting?tabs=curl&view=li-lms-2023-05#ad-analytics)

:::info

For Ad Analytics Streams such as `Ad Analytics by Campaign` and `Ad Analytics by Creative`, the `pivot` column name is renamed to `pivotValue` to handle the data normalization correctly and avoid name conflicts with certain destinations. This field contains the ID of the associated entity as a [URN](https://learn.microsoft.com/en-us/linkedin/shared/api-guide/concepts/urns). Please refer to the [LinkedIn documentation](https://learn.microsoft.com/en-us/linkedin/marketing/urn-resolution?view=li-lms-2023-05) for the format of the URN value for the Ad Analytics streams.

:::

## Performance considerations

LinkedIn Ads has Official Rate Limits for API Usage, [more information here](https://docs.microsoft.com/en-us/linkedin/shared/api-guide/concepts/rate-limits?context=linkedin/marketing/context). Rate limited requests will receive a 429 response. These limits reset at midnight UTC every day. In rare cases, LinkedIn may also return a 429 response as part of infrastructure protection. API service will return to normal automatically. In such cases, you will receive the following error message:

```text
"Caught retriable error '<some_error> or null' after <some_number> tries. Waiting <some_number> seconds then retrying..."
```

This is expected when the connector hits the 429 - Rate Limit Exceeded HTTP Error. If the maximum available API requests capacity is reached, you will have the following message:

```text
"Max try rate limit exceeded..."
```

After 5 unsuccessful attempts - the connector will stop the sync operation. In such cases check your Rate Limits [on this page](https://www.linkedin.com/developers/apps) &gt; Choose your app &gt; Analytics.

## Data type map

| Integration Type | Airbyte Type | Notes                       |
|:-----------------|:-------------|:----------------------------|
| `number`         | `number`     | float number                |
| `integer`        | `integer`    | whole number                |
| `date`           | `string`     | FORMAT YYYY-MM-DD           |
| `datetime`       | `string`     | FORMAT YYYY-MM-DDThh:mm: ss |
| `array`          | `array`      |                             |
| `boolean`        | `boolean`    | True/False                  |
| `string`         | `string`     |                             |

## Changelog

<details>
  <summary>Expand to review</summary>

| Version | Date       | Pull Request                                             | Subject                                                                                                         |
|:--------|:-----------|:---------------------------------------------------------|:----------------------------------------------------------------------------------------------------------------|
<<<<<<< HEAD
| 5.1.0   | 2025-01-14 | [48863](https://github.com/airbytehq/airbyte/pull/48863) | Custom streams moved to manifest implementation                                                                 |
=======
| 5.1.0-rc.2   | 2025-01-10 | [48863](https://github.com/airbytehq/airbyte/pull/48863) | Update CDK  
| 5.1.0-rc.1   | 2025-01-09 | [48863](https://github.com/airbytehq/airbyte/pull/48863) | Custom streams moved to manifest implementation                                                                 |
>>>>>>> 6a8ee2d5
| 5.0.0   | 2024-11-26 | [48451](https://github.com/airbytehq/airbyte/pull/48451) | Update primary keys for streams ad_campaign_analytics, Custom Ad Analytics Reports and account_users            |
| 4.1.4   | 2024-10-12 | [46862](https://github.com/airbytehq/airbyte/pull/46862) | Update dependencies                                                                                             |
| 4.1.3   | 2024-10-05 | [46433](https://github.com/airbytehq/airbyte/pull/46433) | Update dependencies                                                                                             |
| 4.1.2   | 2024-09-28 | [46171](https://github.com/airbytehq/airbyte/pull/46171) | Update dependencies                                                                                             |
| 4.1.1   | 2024-09-21 | [45774](https://github.com/airbytehq/airbyte/pull/45774) | Update dependencies                                                                                             |
| 4.1.0   | 2024-09-20 | [44370](https://github.com/airbytehq/airbyte/pull/44370) | Migrate to low-code                                                                                             |
| 4.0.6   | 2024-09-14 | [45532](https://github.com/airbytehq/airbyte/pull/45532) | Update dependencies                                                                                             |
| 4.0.5   | 2024-09-07 | [45209](https://github.com/airbytehq/airbyte/pull/45209) | Update dependencies                                                                                             |
| 4.0.4   | 2024-08-31 | [44950](https://github.com/airbytehq/airbyte/pull/44950) | Update dependencies                                                                                             |
| 4.0.3   | 2024-08-24 | [44682](https://github.com/airbytehq/airbyte/pull/44682) | Update dependencies                                                                                             |
| 4.0.2   | 2024-08-17 | [44220](https://github.com/airbytehq/airbyte/pull/44220) | Update dependencies                                                                                             |
| 4.0.1   | 2024-08-10 | [43629](https://github.com/airbytehq/airbyte/pull/43629) | Update dependencies                                                                                             |
| 4.0.0   | 2024-08-07 | [43359](https://github.com/airbytehq/airbyte/pull/43359) | Revert low code migration                                                                                       |
| 3.0.1   | 2024-08-03 | [43087](https://github.com/airbytehq/airbyte/pull/43087) | Update dependencies                                                                                             |
| 3.0.0   | 2024-06-18 | [38314](https://github.com/airbytehq/airbyte/pull/38314) | Migrate to low-code                                                                                             |
| 2.1.12  | 2024-07-27 | [42728](https://github.com/airbytehq/airbyte/pull/42728) | Update dependencies                                                                                             |
| 2.1.11  | 2024-07-20 | [42291](https://github.com/airbytehq/airbyte/pull/42291) | Update dependencies                                                                                             |
| 2.1.10  | 2024-07-13 | [41710](https://github.com/airbytehq/airbyte/pull/41710) | Update dependencies                                                                                             |
| 2.1.9   | 2024-07-10 | [41517](https://github.com/airbytehq/airbyte/pull/41517) | Update dependencies                                                                                             |
| 2.1.8   | 2024-07-09 | [41315](https://github.com/airbytehq/airbyte/pull/41315) | Update dependencies                                                                                             |
| 2.1.7   | 2024-07-06 | [40868](https://github.com/airbytehq/airbyte/pull/40868) | Update dependencies                                                                                             |
| 2.1.6   | 2024-06-25 | [40331](https://github.com/airbytehq/airbyte/pull/40331) | Update dependencies                                                                                             |
| 2.1.5   | 2024-06-22 | [39998](https://github.com/airbytehq/airbyte/pull/39998) | Update dependencies                                                                                             |
| 2.1.4   | 2024-06-16 | [39442](https://github.com/airbytehq/airbyte/pull/39442) | Fix README commands, change spec from json to yaml, fix schema states to object                                 |
| 2.1.3   | 2024-06-06 | [39240](https://github.com/airbytehq/airbyte/pull/39240) | [autopull] Upgrade base image to v1.2.2                                                                         |
| 2.1.2   | 2024-05-07 | [36648](https://github.com/airbytehq/airbyte/pull/36648) | Schema descriptions                                                                                             |
| 2.1.1   | 2024-05-07 | [38013](https://github.com/airbytehq/airbyte/pull/38013) | Fix an issue where the `Accounts` stream did not correctly handle provided account IDs                          |
| 2.1.0   | 2024-04-30 | [37573](https://github.com/airbytehq/airbyte/pull/37573) | Update API version to `202404`; add cursor-based pagination                                                     |
| 2.0.0   | 2024-04-24 | [37531](https://github.com/airbytehq/airbyte/pull/37531) | Change primary key for Analytics Streams                                                                        |
| 1.0.1   | 2024-03-28 | [34152](https://github.com/airbytehq/airbyte/pull/34152) | Proceed pagination if return less than expected                                                                 |
| 1.0.0   | 2024-04-10 | [36927](https://github.com/airbytehq/airbyte/pull/36927) | Update primary key for Analytics Streams                                                                        |
| 0.8.0   | 2024-03-19 | [36267](https://github.com/airbytehq/airbyte/pull/36267) | Pin airbyte-cdk version to `^0`                                                                                 |
| 0.7.0   | 2024-02-20 | [35465](https://github.com/airbytehq/airbyte/pull/35465) | Per-error reporting and continue sync on stream failures                                                        |
| 0.6.8   | 2024-02-09 | [35086](https://github.com/airbytehq/airbyte/pull/35086) | Manage dependencies with Poetry                                                                                 |
| 0.6.7   | 2024-01-11 | [34152](https://github.com/airbytehq/airbyte/pull/34152) | Prepare for airbyte-lib                                                                                         |
| 0.6.6   | 2024-01-15 | [34222](https://github.com/airbytehq/airbyte/pull/34222) | Use stream slices for Analytics streams                                                                         |
| 0.6.5   | 2023-12-15 | [33530](https://github.com/airbytehq/airbyte/pull/33530) | Fix typo in `Pivot Category` list                                                                               |
| 0.6.4   | 2023-10-19 | [31599](https://github.com/airbytehq/airbyte/pull/31599) | Base image migration: remove Dockerfile and use the python-connector-base image                                 |
| 0.6.3   | 2023-10-13 | [31396](https://github.com/airbytehq/airbyte/pull/31396) | Fix pagination for reporting                                                                                    |
| 0.6.2   | 2023-08-23 | [31221](https://github.com/airbytehq/airbyte/pull/31221) | Increase max time between messages to 24 hours                                                                  |
| 0.6.1   | 2023-08-23 | [29600](https://github.com/airbytehq/airbyte/pull/29600) | Update field descriptions                                                                                       |
| 0.6.0   | 2023-08-22 | [29721](https://github.com/airbytehq/airbyte/pull/29721) | Add `Conversions` stream                                                                                        |
| 0.5.0   | 2023-08-14 | [29175](https://github.com/airbytehq/airbyte/pull/29175) | Add Custom report Constructor                                                                                   |
| 0.4.0   | 2023-08-08 | [29175](https://github.com/airbytehq/airbyte/pull/29175) | Add analytics streams                                                                                           |
| 0.3.1   | 2023-08-08 | [29189](https://github.com/airbytehq/airbyte/pull/29189) | Fix empty accounts field                                                                                        |
| 0.3.0   | 2023-08-07 | [29045](https://github.com/airbytehq/airbyte/pull/29045) | Add new fields to schemas; convert datetime fields to `rfc3339`                                                 |
| 0.2.1   | 2023-05-30 | [26780](https://github.com/airbytehq/airbyte/pull/26780) | Reduce records limit for Creatives Stream                                                                       |
| 0.2.0   | 2023-05-23 | [26372](https://github.com/airbytehq/airbyte/pull/26372) | Migrate to LinkedIn API version: May 2023                                                                       |
| 0.1.16  | 2023-05-24 | [26512](https://github.com/airbytehq/airbyte/pull/26512) | Removed authSpecification from spec.json in favour of advancedAuth                                              |
| 0.1.15  | 2023-02-13 | [22940](https://github.com/airbytehq/airbyte/pull/22940) | Specified date formatting in specification                                                                      |
| 0.1.14  | 2023-02-03 | [22361](https://github.com/airbytehq/airbyte/pull/22361) | Turn on default HttpAvailabilityStrategy                                                                        |
| 0.1.13  | 2023-01-27 | [22013](https://github.com/airbytehq/airbyte/pull/22013) | For adDirectSponsoredContents stream skip accounts which are part of organization                               |
| 0.1.12  | 2022-10-18 | [18111](https://github.com/airbytehq/airbyte/pull/18111) | For adDirectSponsoredContents stream skip accounts which are part of organization                               |
| 0.1.11  | 2022-10-07 | [17724](https://github.com/airbytehq/airbyte/pull/17724) | Retry 429/5xx errors when refreshing access token                                                               |
| 0.1.10  | 2022-09-28 | [17326](https://github.com/airbytehq/airbyte/pull/17326) | Migrate to per-stream states.                                                                                   |
| 0.1.9   | 2022-07-21 | [14924](https://github.com/airbytehq/airbyte/pull/14924) | Remove `additionalProperties` field from schemas                                                                |
| 0.1.8   | 2022-06-07 | [13495](https://github.com/airbytehq/airbyte/pull/13495) | Fixed `base-normalization` issue on `Destination Redshift` caused by wrong casting of `pivot` column            |
| 0.1.7   | 2022-05-04 | [12482](https://github.com/airbytehq/airbyte/pull/12482) | Update input configuration copy                                                                                 |
| 0.1.6   | 2022-04-04 | [11690](https://github.com/airbytehq/airbyte/pull/11690) | Small documentation corrections                                                                                 |
| 0.1.5   | 2021-12-21 | [8984](https://github.com/airbytehq/airbyte/pull/8984)   | Update connector fields title/description                                                                       |
| 0.1.4   | 2021-12-02 | [8382](https://github.com/airbytehq/airbyte/pull/8382)   | Modify log message in rate-limit cases                                                                          |
| 0.1.3   | 2021-11-11 | [7839](https://github.com/airbytehq/airbyte/pull/7839)   | Added OAuth support                                                                                             |
| 0.1.2   | 2021-11-08 | [7499](https://github.com/airbytehq/airbyte/pull/7499)   | Remove base-python dependencies                                                                                 |
| 0.1.1   | 2021-10-02 | [6610](https://github.com/airbytehq/airbyte/pull/6610)   | Fix for `Campaigns/targetingCriteria` transformation, coerced `Creatives/variables/values` to string by default |
| 0.1.0   | 2021-09-05 | [5285](https://github.com/airbytehq/airbyte/pull/5285)   | Initial release of Native LinkedIn Ads connector for Airbyte                                                    |

</details><|MERGE_RESOLUTION|>--- conflicted
+++ resolved
@@ -191,12 +191,7 @@
 
 | Version | Date       | Pull Request                                             | Subject                                                                                                         |
 |:--------|:-----------|:---------------------------------------------------------|:----------------------------------------------------------------------------------------------------------------|
-<<<<<<< HEAD
-| 5.1.0   | 2025-01-14 | [48863](https://github.com/airbytehq/airbyte/pull/48863) | Custom streams moved to manifest implementation                                                                 |
-=======
-| 5.1.0-rc.2   | 2025-01-10 | [48863](https://github.com/airbytehq/airbyte/pull/48863) | Update CDK  
-| 5.1.0-rc.1   | 2025-01-09 | [48863](https://github.com/airbytehq/airbyte/pull/48863) | Custom streams moved to manifest implementation                                                                 |
->>>>>>> 6a8ee2d5
+| 5.1.0   | 2025-01-14 | [48863](https://github.com/airbytehq/airbyte/pull/48863) | Custom streams moved to manifest implementation & URL Error Handling                                                                 |
 | 5.0.0   | 2024-11-26 | [48451](https://github.com/airbytehq/airbyte/pull/48451) | Update primary keys for streams ad_campaign_analytics, Custom Ad Analytics Reports and account_users            |
 | 4.1.4   | 2024-10-12 | [46862](https://github.com/airbytehq/airbyte/pull/46862) | Update dependencies                                                                                             |
 | 4.1.3   | 2024-10-05 | [46433](https://github.com/airbytehq/airbyte/pull/46433) | Update dependencies                                                                                             |
