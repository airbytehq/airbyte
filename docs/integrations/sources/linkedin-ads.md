--- conflicted
+++ resolved
@@ -202,13 +202,10 @@
 
 | Version    | Date       | Pull Request                                             | Subject                                                                                                                                                                |
 |:-----------|:-----------|:---------------------------------------------------------|:-----------------------------------------------------------------------------------------------------------------------------------------------------------------------|
-<<<<<<< HEAD
-| 5.5.1      | 2025-05-30 | [60996](https://github.com/airbytehq/airbyte/pull/60996) | Fix to properly manage pagination for `Lead forms` and `Lead form responses` streams                                                                                   |
-=======
-| 5.5.1 | 2025-06-18 | [61639](https://github.com/airbytehq/airbyte/pull/61639) | Reduce default concurrency level to 3 and enable configurability via `num_workers` config property |
->>>>>>> 12015dc8
-| 5.5.0 | 2025-04-28 | [59116](https://github.com/airbytehq/airbyte/pull/59116) | Promoting release candidate 5.5.0-rc.1 to a main version. |
-| 5.5.0-rc.1 | 2025-04-25 | [58628](https://github.com/airbytehq/airbyte/pull/58628)     | Convert to manifest-only format                                                                                                                                        |
+| 5.5.2      | 2025-06-23 | [60996](https://github.com/airbytehq/airbyte/pull/60996) | Fix to properly manage pagination for `Lead forms` and `Lead form responses` streams                                                                                   |
+| 5.5.1      | 2025-06-18 | [61639](https://github.com/airbytehq/airbyte/pull/61639) | Reduce default concurrency level to 3 and enable configurability via `num_workers` config property                                                                     |
+| 5.5.0      | 2025-04-28 | [59116](https://github.com/airbytehq/airbyte/pull/59116) | Promoting release candidate 5.5.0-rc.1 to a main version.                                                                                                              |
+| 5.5.0-rc.1 | 2025-04-25 | [58628](https://github.com/airbytehq/airbyte/pull/58628) | Convert to manifest-only format                                                                                                                                        |
 | 5.4.1      | 2025-04-23 | [58134](https://github.com/airbytehq/airbyte/pull/58134) | Fix to properly retrieve `approximateMemberReach` for `adAnalytics` streams following `v5.3.3`.                                                                        |
 | 5.4.0      | 2025-04-22 | [58593](https://github.com/airbytehq/airbyte/pull/58593) | Promoting release candidate 5.4.0-rc.1 to a main version.                                                                                                              |
 | 5.4.0-rc.1 | 2025-04-18 | [58114](https://github.com/airbytehq/airbyte/pull/58114) | Removes custom retrievers and cursors from analytics streams so that they can take up concurrency.                                                                     |
