# LinkedIn Ads

This page contains the setup guide and reference information for the LinkedIn Ads source connector.

## Prerequisites

- A LinkedIn Ads account with permission to access data from accounts you want to sync.

## Setup guide

<!-- env:cloud -->

We recommend using **Oauth2.0** authentication for Airbyte Cloud, as this significantly simplifies the setup process, and allows you to authenticate your account directly from the Airbyte UI.

<!-- /env:cloud -->

<!-- env:oss -->

### Set up LinkedIn Ads authentication (Airbyte Open Source)

To authenticate the connector in Airbyte Open Source, you will need to create a Linkedin developer application and obtain one of the following credentials:

1. OAuth2.0 credentials, consisting of:

   - Client ID
   - Client Secret
   - Refresh Token (expires after 12 months)

2. Access Token (expires after 60 days)

You can follow the steps laid out below to create the application and obtain the necessary credentials. For an overview of the LinkedIn authentication process, see the [official documentation](https://learn.microsoft.com/en-us/linkedin/shared/authentication/authentication?context=linkedin%2Fcontext).

#### Create a LinkedIn developer application

1. [Log in to LinkedIn](https://developer.linkedin.com/) with a developer account.
2. Navigate to the [Apps page](https://www.linkedin.com/developers/apps) and click the **Create App** icon. Fill in the fields below:
    1. For **App Name**, enter a name.
    2. For **LinkedIn Page**, enter your company's name or LinkedIn Company Page URL.
    3. For **Privacy policy URL**, enter the link to your company's privacy policy.
    4. For **App logo**, upload your company's logo.
    5. Check **I have read and agree to these terms**, then click **Create App**. LinkedIn redirects you to a page showing the details of your application.

3. You can verify your app using the following steps:
    1. Click the **Settings** tab. On the **App Settings** section, click **Verify** under **Company**. A popup window will be displayed. To generate the verification URL, click on **Generate URL**, then copy and send the URL to the Page Admin (this may be you). Click on **I'm done**. If you are the administrator of your Page, simply run the URL in a new tab (if not, an administrator will have to do the next step). Click on **Verify**.

    2. To display the Products page, click the **Product** tab. For **Marketing Developer Platform**, click **Request access**. A popup window will be displayed. Review and Select **I have read and agree to these terms**. Finally, click **Request access**.

#### Authorize your app

1. To authorize your application, click the **Auth** tab. Copy the **Client ID** and **Client Secret** (click the open eye icon to reveal the client secret). In the **Oauth 2.0 settings**, click the pencil icon and provide a redirect URL for your app.

2. Click the **OAuth 2.0 tools** link in the **Understanding authentication and OAuth 2.0** section on the right side of the page.
3. Click **Create token**.
4. Select the scopes you want to use for your app. We recommend using the following scopes:
    - `r_emailaddress`
    - `r_liteprofile`
    - `r_ads`
    - `r_ads_reporting`
    - `r_organization_social`
5. Click **Request access token**. You will be redirected to an authorization page. Use your LinkedIn credentials to log in and authorize your app and obtain your **Access Token** and **Refresh Token**.

:::caution
These tokens will not be displayed again, so make sure to copy them and store them securely.
:::

:::tip
If either of your tokens expire, you can generate new ones by returning to LinkedIn's [Token Generator](https://www.linkedin.com/developers/tools/oauth/token-generator). You can also check on the status of your tokens using the [Token Inspector](https://www.linkedin.com/developers/tools/oauth/token-inspector).
:::

<!-- /env:oss -->

### Set up the LinkedIn Ads connector in Airbyte

1. [Log in to your Airbyte Cloud](https://cloud.airbyte.com/workspaces) or Airbyte Open Source account.
2. In the left navigation bar, click **Sources**. In the top-right corner, click **+ New source**.
3. Find and select **LinkedIn Ads** from the list of available sources.
4. For **Source name**, enter a name for the LinkedIn Ads connector.
5. To authenticate:

<!-- env:cloud -->
#### For Airbyte Cloud

- Select **OAuth2.0** from the Authentication dropdown, then click **Authenticate your LinkedIn Ads account**. Sign in to your account and click **Allow**.
<!-- /env:cloud -->

<!-- env:oss -->
#### For Airbyte Open Source

- Select an option from the Authentication dropdown:
  1. **OAuth2.0:** Enter your **Client ID**, **Client Secret** and **Refresh Token**. Please note that the refresh token expires after 12 months.
  2. **Access Token:** Enter your **Access Token**. Please note that the access token expires after 60 days.
<!-- /env:oss -->

6. For **Start Date**, use the provided datepicker or enter a date programmatically in the format YYYY-MM-DD. Any data before this date will not be replicated.
7. (Optional) For **Account IDs**, you may optionally provide a space separated list of Account IDs to pull data from. If you do not specify any account IDs, the connector will replicate data from all accounts accessible using your credentials.
8. (Optional) For **Custom Ad Analytics Reports**, you may optionally provide one or more custom reports to query the LinkedIn Ads API for. By defining custom reports, you can better align the data pulled form LinkedIn Ads with your particular needs. To add a custom report:
   1. Click on **Add**.
   2. Enter a **Report Name**. This will be used as the stream name during replication.
   3. Select a **Pivot Category** from the dropdown. This defines the main dimension by which the report data will be grouped or segmented.
   4. Select a **Time Granularity** to group the data in your report by time. The options are:
      - `ALL`: Data is not grouped by time, providing a cumulative view.
      - `DAILY`: Returns data grouped by day. Useful for closely monitoring short-term changes and effects.
      - `MONTHLY`: Returns data grouped by month. Ideal for evaluating monthly goals or observing seasonal patterns.
      - `YEARLY`: Returns data grouped by year. Ideal for high-level analysis of long-term trends and year-over-year comparisons.
9. Click **Set up source** and wait for the tests to complete.
<!-- /env:cloud -->

## Supported sync modes

The LinkedIn Ads source connector supports the following [sync modes](https://docs.airbyte.com/cloud/core-concepts#connection-sync-modes):

- [Full Refresh - Overwrite](https://docs.airbyte.com/understanding-airbyte/connections/full-refresh-overwrite/)
- [Full Refresh - Append](https://docs.airbyte.com/understanding-airbyte/connections/full-refresh-append)
- [Incremental Sync - Append](https://docs.airbyte.com/understanding-airbyte/connections/incremental-append)
- [Incremental Sync - Append + Deduped](https://docs.airbyte.com/understanding-airbyte/connections/incremental-append-deduped)

## Supported streams

- [Accounts](https://learn.microsoft.com/en-us/linkedin/marketing/integrations/ads/account-structure/create-and-manage-accounts?tabs=http&view=li-lms-2023-05#search-for-accounts)
- [Account Users](https://learn.microsoft.com/en-us/linkedin/marketing/integrations/ads/account-structure/create-and-manage-account-users?tabs=http&view=li-lms-2023-05#find-ad-account-users-by-accounts)
- [Campaign Groups](https://learn.microsoft.com/en-us/linkedin/marketing/integrations/ads/account-structure/create-and-manage-campaign-groups?tabs=http&view=li-lms-2023-05#search-for-campaign-groups)
- [Campaigns](https://learn.microsoft.com/en-us/linkedin/marketing/integrations/ads/account-structure/create-and-manage-campaigns?tabs=http&view=li-lms-2023-05#search-for-campaigns)
- [Creatives](https://learn.microsoft.com/en-us/linkedin/marketing/integrations/ads/account-structure/create-and-manage-creatives?tabs=http%2Chttp-update-a-creative&view=li-lms-2023-05#search-for-creatives)
- [Conversions](https://learn.microsoft.com/en-us/linkedin/marketing/integrations/ads-reporting/conversion-tracking?view=li-lms-2023-05&tabs=curl#find-conversions-by-ad-account)
- [Ad Analytics by Campaign](https://learn.microsoft.com/en-us/linkedin/marketing/integrations/ads-reporting/ads-reporting?tabs=curl&view=li-lms-2023-05#ad-analytics)
- [Ad Analytics by Creative](https://learn.microsoft.com/en-us/linkedin/marketing/integrations/ads-reporting/ads-reporting?tabs=curl&view=li-lms-2023-05#ad-analytics)
- [Ad Analytics by Impression Device](https://learn.microsoft.com/en-us/linkedin/marketing/integrations/ads-reporting/ads-reporting?tabs=curl&view=li-lms-2023-05#ad-analytics)
- [Ad Analytics by Member Company Size](https://learn.microsoft.com/en-us/linkedin/marketing/integrations/ads-reporting/ads-reporting?tabs=curl&view=li-lms-2023-05#ad-analytics)
- [Ad Analytics by Member Country](https://learn.microsoft.com/en-us/linkedin/marketing/integrations/ads-reporting/ads-reporting?tabs=curl&view=li-lms-2023-05#ad-analytics)
- [Ad Analytics by Member Job Function](https://learn.microsoft.com/en-us/linkedin/marketing/integrations/ads-reporting/ads-reporting?tabs=curl&view=li-lms-2023-05#ad-analytics)
- [Ad Analytics by Member Job Title](https://learn.microsoft.com/en-us/linkedin/marketing/integrations/ads-reporting/ads-reporting?tabs=curl&view=li-lms-2023-05#ad-analytics)
- [Ad Analytics by Member Industry](https://learn.microsoft.com/en-us/linkedin/marketing/integrations/ads-reporting/ads-reporting?tabs=curl&view=li-lms-2023-05#ad-analytics)
- [Ad Analytics by Member Region](https://learn.microsoft.com/en-us/linkedin/marketing/integrations/ads-reporting/ads-reporting?tabs=curl&view=li-lms-2023-05#ad-analytics)
- [Ad Analytics by Member Company](https://learn.microsoft.com/en-us/linkedin/marketing/integrations/ads-reporting/ads-reporting?tabs=curl&view=li-lms-2023-05#ad-analytics)

:::info

For Analytics Streams such as `Ad Analytics by Campaign` and `Ad Analytics by Creative`, the `pivot` column name is renamed to `_pivot` to handle the data normalization correctly and avoid name conflicts with certain destinations.

:::

## Performance considerations

LinkedIn Ads has Official Rate Limits for API Usage, [more information here](https://docs.microsoft.com/en-us/linkedin/shared/api-guide/concepts/rate-limits?context=linkedin/marketing/context). Rate limited requests will receive a 429 response. These limits reset at midnight UTC every day. In rare cases, LinkedIn may also return a 429 response as part of infrastructure protection. API service will return to normal automatically. In such cases, you will receive the following error message:

```text
"Caught retriable error '<some_error> or null' after <some_number> tries. Waiting <some_number> seconds then retrying..."
```

This is expected when the connector hits the 429 - Rate Limit Exceeded HTTP Error. If the maximum available API requests capacity is reached, you will have the following message:

```text
"Max try rate limit exceeded..."
```

After 5 unsuccessful attempts - the connector will stop the sync operation. In such cases check your Rate Limits [on this page](https://www.linkedin.com/developers/apps) &gt; Choose your app &gt; Analytics.

## Data type map

| Integration Type | Airbyte Type | Notes                       |
|:-----------------|:-------------|:----------------------------|
| `number`         | `number`     | float number                |
| `integer`        | `integer`    | whole number                |
| `date`           | `string`     | FORMAT YYYY-MM-DD           |
| `datetime`       | `string`     | FORMAT YYYY-MM-DDThh:mm: ss |
| `array`          | `array`      |                             |
| `boolean`        | `boolean`    | True/False                  |
| `string`         | `string`     |                             |

## Changelog

| Version | Date       | Pull Request                                             | Subject                                                                                                         |
|:--------|:-----------|:---------------------------------------------------------|:----------------------------------------------------------------------------------------------------------------|
<<<<<<< HEAD
| 0.6.6   | 2024-01-11 | [34152](https://github.com/airbytehq/airbyte/pull/34152) | prepare for airbyte-lib                                                        |
=======
| 0.6.6   | 2024-01-15 | [34222](https://github.com/airbytehq/airbyte/pull/34222) | Use stream slices for Analytics streams                                                                         |
>>>>>>> e4a78635
| 0.6.5   | 2023-12-15 | [33530](https://github.com/airbytehq/airbyte/pull/33530) | Fix typo in `Pivot Category` list                                                                               |
| 0.6.4   | 2023-10-19 | [31599](https://github.com/airbytehq/airbyte/pull/31599) | Base image migration: remove Dockerfile and use the python-connector-base image                                 |
| 0.6.3   | 2023-10-13 | [31396](https://github.com/airbytehq/airbyte/pull/31396) | Fix pagination for reporting                                                                                    |
| 0.6.2   | 2023-08-23 | [31221](https://github.com/airbytehq/airbyte/pull/31221) | Increase max time between messages to 24 hours                                                                  |
| 0.6.1   | 2023-08-23 | [29600](https://github.com/airbytehq/airbyte/pull/29600) | Update field descriptions                                                                                       |
| 0.6.0   | 2023-08-22 | [29721](https://github.com/airbytehq/airbyte/pull/29721) | Add `Conversions` stream                                                                                        |
| 0.5.0   | 2023-08-14 | [29175](https://github.com/airbytehq/airbyte/pull/29175) | Add Custom report Constructor                                                                                   |
| 0.4.0   | 2023-08-08 | [29175](https://github.com/airbytehq/airbyte/pull/29175) | Add analytics streams                                                                                           |
| 0.3.1   | 2023-08-08 | [29189](https://github.com/airbytehq/airbyte/pull/29189) | Fix empty accounts field                                                                                        |
| 0.3.0   | 2023-08-07 | [29045](https://github.com/airbytehq/airbyte/pull/29045) | Add new fields to schemas; convert datetime fields to `rfc3339`                                                 |
| 0.2.1   | 2023-05-30 | [26780](https://github.com/airbytehq/airbyte/pull/26780) | Reduce records limit for Creatives Stream                                                                       |
| 0.2.0   | 2023-05-23 | [26372](https://github.com/airbytehq/airbyte/pull/26372) | Migrate to LinkedIn API version: May 2023                                                                       |
| 0.1.16  | 2023-05-24 | [26512](https://github.com/airbytehq/airbyte/pull/26512) | Removed authSpecification from spec.json in favour of advancedAuth                                              |
| 0.1.15  | 2023-02-13 | [22940](https://github.com/airbytehq/airbyte/pull/22940) | Specified date formatting in specification                                                                      |
| 0.1.14  | 2023-02-03 | [22361](https://github.com/airbytehq/airbyte/pull/22361) | Turn on default HttpAvailabilityStrategy                                                                        |
| 0.1.13  | 2023-01-27 | [22013](https://github.com/airbytehq/airbyte/pull/22013) | for adDirectSponsoredContents stream skip accounts which are part of organization                               |
| 0.1.12  | 2022-10-18 | [18111](https://github.com/airbytehq/airbyte/pull/18111) | for adDirectSponsoredContents stream skip accounts which are part of organization                               |
| 0.1.11  | 2022-10-07 | [17724](https://github.com/airbytehq/airbyte/pull/17724) | Retry 429/5xx errors when refreshing access token                                                               |
| 0.1.10  | 2022-09-28 | [17326](https://github.com/airbytehq/airbyte/pull/17326) | Migrate to per-stream states.                                                                                   |
| 0.1.9   | 2022-07-21 | [14924](https://github.com/airbytehq/airbyte/pull/14924) | Remove `additionalProperties` field from schemas                                                                |
| 0.1.8   | 2022-06-07 | [13495](https://github.com/airbytehq/airbyte/pull/13495) | Fixed `base-normalization` issue on `Destination Redshift` caused by wrong casting of `pivot` column            |
| 0.1.7   | 2022-05-04 | [12482](https://github.com/airbytehq/airbyte/pull/12482) | Update input configuration copy                                                                                 |
| 0.1.6   | 2022-04-04 | [11690](https://github.com/airbytehq/airbyte/pull/11690) | Small documentation corrections                                                                                 |
| 0.1.5   | 2021-12-21 | [8984](https://github.com/airbytehq/airbyte/pull/8984)   | Update connector fields title/description                                                                       |
| 0.1.4   | 2021-12-02 | [8382](https://github.com/airbytehq/airbyte/pull/8382)   | Modify log message in rate-limit cases                                                                          |
| 0.1.3   | 2021-11-11 | [7839](https://github.com/airbytehq/airbyte/pull/7839)   | Added OAuth support                                                                                             |
| 0.1.2   | 2021-11-08 | [7499](https://github.com/airbytehq/airbyte/pull/7499)   | Remove base-python dependencies                                                                                 |
| 0.1.1   | 2021-10-02 | [6610](https://github.com/airbytehq/airbyte/pull/6610)   | Fix for `Campaigns/targetingCriteria` transformation, coerced `Creatives/variables/values` to string by default |
| 0.1.0   | 2021-09-05 | [5285](https://github.com/airbytehq/airbyte/pull/5285)   | Initial release of Native LinkedIn Ads connector for Airbyte                                                    |<|MERGE_RESOLUTION|>--- conflicted
+++ resolved
@@ -171,11 +171,8 @@
 
 | Version | Date       | Pull Request                                             | Subject                                                                                                         |
 |:--------|:-----------|:---------------------------------------------------------|:----------------------------------------------------------------------------------------------------------------|
-<<<<<<< HEAD
-| 0.6.6   | 2024-01-11 | [34152](https://github.com/airbytehq/airbyte/pull/34152) | prepare for airbyte-lib                                                        |
-=======
+| 0.6.7   | 2024-01-11 | [34152](https://github.com/airbytehq/airbyte/pull/34152) | prepare for airbyte-lib                                                        |
 | 0.6.6   | 2024-01-15 | [34222](https://github.com/airbytehq/airbyte/pull/34222) | Use stream slices for Analytics streams                                                                         |
->>>>>>> e4a78635
 | 0.6.5   | 2023-12-15 | [33530](https://github.com/airbytehq/airbyte/pull/33530) | Fix typo in `Pivot Category` list                                                                               |
 | 0.6.4   | 2023-10-19 | [31599](https://github.com/airbytehq/airbyte/pull/31599) | Base image migration: remove Dockerfile and use the python-connector-base image                                 |
 | 0.6.3   | 2023-10-13 | [31396](https://github.com/airbytehq/airbyte/pull/31396) | Fix pagination for reporting                                                                                    |
