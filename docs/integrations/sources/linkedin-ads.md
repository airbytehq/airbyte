--- conflicted
+++ resolved
@@ -191,12 +191,9 @@
 
 | Version | Date       | Pull Request                                             | Subject                                                                                                         |
 |:--------|:-----------|:---------------------------------------------------------|:----------------------------------------------------------------------------------------------------------------|
-<<<<<<< HEAD
-| 5.1.4 | 2025-01-29 | [49458](https://github.com/airbytehq/airbyte/pull/49458) | Update Linkedin Ads API version to 202410 for creatives stream            |
-=======
+| 5.1.6 | 2025-01-29 | [49458](https://github.com/airbytehq/airbyte/pull/49458) | Update Linkedin Ads API version to 202410 for creatives stream            |
 | 5.1.5 | 2025-02-01 | [52791](https://github.com/airbytehq/airbyte/pull/52791) | Update dependencies |
 | 5.1.4 | 2025-01-30 | [52604](https://github.com/airbytehq/airbyte/pull/52604) | Fix state error |
->>>>>>> 29c3bb5d
 | 5.1.3 | 2025-01-22 | [52604](https://github.com/airbytehq/airbyte/pull/52604) | Update CDK to production ^6 |
 | 5.1.2 | 2025-01-25 | [52253](https://github.com/airbytehq/airbyte/pull/52253) | Update dependencies |
 | 5.1.1 | 2025-01-15 | [47092](https://github.com/airbytehq/airbyte/pull/47092) | Starting with this version, the Docker image is now rootless. Please note that this and future versions will not be compatible with Airbyte versions earlier than 0.64 |
