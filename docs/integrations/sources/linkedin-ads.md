--- conflicted
+++ resolved
@@ -171,11 +171,7 @@
 
 | Version | Date       | Pull Request                                             | Subject                                                                                                         |
 |:--------|:-----------|:---------------------------------------------------------|:----------------------------------------------------------------------------------------------------------------|
-<<<<<<< HEAD
-| 2.0.1   | 2024-04-24 | [36648](https://github.com/airbytehq/airbyte/pull/36648) | Schema descriptions and CDK 0.80.0                                                                              |
-=======
 | 2.1.0   | 2024-04-30 | [37573](https://github.com/airbytehq/airbyte/pull/37573) | Update API version to `202404`; add cursor-based pagination                                                       |
->>>>>>> 48930e49
 | 2.0.0   | 2024-04-24 | [37531](https://github.com/airbytehq/airbyte/pull/37531) | Change primary key for Analytics Streams                                                                        |
 | 1.0.1   | 2024-03-28 | [34152](https://github.com/airbytehq/airbyte/pull/34152) | Proceed pagination if return less than expected                                                                 |
 | 1.0.0   | 2024-04-10 | [36927](https://github.com/airbytehq/airbyte/pull/36927) | Update primary key for Analytics Streams                                                                        |
