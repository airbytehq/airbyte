--- conflicted
+++ resolved
@@ -65,11 +65,8 @@
 
 | Version | Date       | Pull Request                                             | Subject                                                           |
 |:--------|:-----------|:---------------------------------------------------------|:------------------------------------------------------------------|
-<<<<<<< HEAD
-| 0.1.5   | 2023-03-07 | [22893](https://github.com/airbytehq/airbyte/pull/22893) | Specified date formatting in specification                        |
-=======
+| 0.1.6   | 2023-03-07 | [22893](https://github.com/airbytehq/airbyte/pull/22893) | Specified date formatting in specification                        |
 | 0.1.5   | 2023-03-07 | [23828](https://github.com/airbytehq/airbyte/pull/23828) | Use `start_date` to filter data                                   |
->>>>>>> 9b400a5d
 | 0.1.4   | 2023-02-28 | [23564](https://github.com/airbytehq/airbyte/pull/23564) | Allow additional properties in spec and stream schemas            |
 | 0.1.3   | 2022-03-28 | [11460](https://github.com/airbytehq/airbyte/pull/11460) | Added multiple new streams (Accounts, Actions, Calls, Notes ... ) |
 | 0.1.3   | 2022-03-28 | [11460](https://github.com/airbytehq/airbyte/pull/11460) | Added multiple new streams (Accounts, Actions, Calls, Notes ... ) |
