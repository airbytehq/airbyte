--- conflicted
+++ resolved
@@ -105,11 +105,8 @@
 
 | Version | Date       | Pull Request                                             | Subject                                                           |
 | :------ | :--------- | :------------------------------------------------------- | :---------------------------------------------------------------- |
-<<<<<<< HEAD
-| 1.3.0 | 2024-10-23 | [47298](https://github.com/airbytehq/airbyte/pull/47298) | Migrate to manifest only format |
-=======
+| 1.3.0  | 2024-11-04 | [47298](https://github.com/airbytehq/airbyte/pull/47298) | Migrate to manifest only format |
 | 1.2.24 | 2024-10-29 | [47048](https://github.com/airbytehq/airbyte/pull/47048) | Update dependencies |
->>>>>>> 2a867049
 | 1.2.23 | 2024-10-12 | [46833](https://github.com/airbytehq/airbyte/pull/46833) | Update dependencies |
 | 1.2.22 | 2024-10-05 | [46491](https://github.com/airbytehq/airbyte/pull/46491) | Update dependencies |
 | 1.2.21 | 2024-09-28 | [46186](https://github.com/airbytehq/airbyte/pull/46186) | Update dependencies |
