--- conflicted
+++ resolved
@@ -149,11 +149,8 @@
 
 | Version | Date       | Pull Request                                             | Subject                  |
 |:--------|:-----------|:---------------------------------------------------------|:-------------------------|
-<<<<<<< HEAD
-| 0.0.37 | 2025-04-13 | [53640](https://github.com/airbytehq/airbyte/pull/53640) | tests(source-hardcoded-records): replace CAT with FAST Airbyte Standard Tests |
-=======
+| 0.0.38 | 2025-04-25 | [53640](https://github.com/airbytehq/airbyte/pull/53640) | tests(source-hardcoded-records): replace CAT with FAST Airbyte Standard Tests |
 | 0.0.37 | 2025-04-19 | [58217](https://github.com/airbytehq/airbyte/pull/58217) | Update dependencies |
->>>>>>> f15af232
 | 0.0.36 | 2025-04-12 | [57728](https://github.com/airbytehq/airbyte/pull/57728) | Update dependencies |
 | 0.0.35 | 2025-04-05 | [57091](https://github.com/airbytehq/airbyte/pull/57091) | Update dependencies |
 | 0.0.34 | 2025-03-29 | [56656](https://github.com/airbytehq/airbyte/pull/56656) | Update dependencies |
