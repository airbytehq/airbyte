--- conflicted
+++ resolved
@@ -49,11 +49,7 @@
 
 | Version | Date | Pull Request | Subject |
 | ------------------ | ------------ | --- | ---------------- |
-<<<<<<< HEAD
-| 0.2.4 | 2025-04-11 | [57576](https://github.com/airbytehq/airbyte/pull/57576) | Ordering outputs data in ascending |
-=======
 | 0.2.4 | 2025-04-19 | [57595](https://github.com/airbytehq/airbyte/pull/57595) | Update dependencies |
->>>>>>> aea88559
 | 0.2.3 | 2025-04-05 | [57126](https://github.com/airbytehq/airbyte/pull/57126) | Update dependencies |
 | 0.2.2 | 2025-03-29 | [56622](https://github.com/airbytehq/airbyte/pull/56622) | Update dependencies |
 | 0.2.1 | 2025-03-27 | [56437](https://github.com/airbytehq/airbyte/pull/56437) | Update contacts pagination page size to 1000 |
