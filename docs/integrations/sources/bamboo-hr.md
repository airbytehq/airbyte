--- conflicted
+++ resolved
@@ -90,27 +90,8 @@
   <summary>Expand to review</summary>
 
 | Version | Date       | Pull Request                                             | Subject                                                                         |
-<<<<<<< HEAD
 | :------ | :--------- | :------------------------------------------------------- | :------------------------------------------------------------------------------ |
 | 0.4.0   | 2024-07-18 | [41443](https://github.com/airbytehq/airbyte/pull/41443) | Add TimeOff Requests stream                                                     |
-| 0.3.7   | 2024-07-13 | [41780](https://github.com/airbytehq/airbyte/pull/41780) | Update dependencies                                                             |
-| 0.3.6   | 2024-07-10 | [41437](https://github.com/airbytehq/airbyte/pull/41437) | Update dependencies                                                             |
-| 0.3.5   | 2024-07-09 | [41088](https://github.com/airbytehq/airbyte/pull/41088) | Update dependencies                                                             |
-| 0.3.4   | 2024-07-06 | [40818](https://github.com/airbytehq/airbyte/pull/40818) | Update dependencies                                                             |
-| 0.3.3   | 2024-06-25 | [40288](https://github.com/airbytehq/airbyte/pull/40288) | Update dependencies                                                             |
-| 0.3.2   | 2024-06-22 | [40156](https://github.com/airbytehq/airbyte/pull/40156) | Update dependencies                                                             |
-| 0.3.1   | 2024-06-06 | [39201](https://github.com/airbytehq/airbyte/pull/39201) | [autopull] Upgrade base image to v1.2.2                                         |
-| 0.3.0   | 2024-05-25 | [37452](https://github.com/airbytehq/airbyte/pull/37452) | Migrate to Low Code                                                             |
-| 0.2.6   | 2024-04-19 | [37124](https://github.com/airbytehq/airbyte/pull/37124) | Updating to 0.80.0 CDK                                                          |
-| 0.2.5   | 2024-04-18 | [37124](https://github.com/airbytehq/airbyte/pull/37124) | Manage dependencies with Poetry.                                                |
-| 0.2.4   | 2024-04-15 | [37124](https://github.com/airbytehq/airbyte/pull/37124) | Base image migration: remove Dockerfile and use the python-connector-base image |
-| 0.2.3   | 2024-04-12 | [37124](https://github.com/airbytehq/airbyte/pull/37124) | schema descriptions                                                             |
-| 0.2.2   | 2022-09-16 | [17684](https://github.com/airbytehq/airbyte/pull/17684) | Fix custom field validation retrieve                                            |
-| 0.2.1   | 2022-09-16 | [16826](https://github.com/airbytehq/airbyte/pull/16826) | Add custom fields validation during check                                       |
-| 0.2.0   | 2022-03-24 | [11326](https://github.com/airbytehq/airbyte/pull/11326) | Add support for Custom Reports endpoint                                         |
-| 0.1.0   | 2021-08-27 | [5054](https://github.com/airbytehq/airbyte/pull/5054)   | Initial release with Employees API                                              |
-=======
-|:--------|:-----------|:---------------------------------------------------------|:--------------------------------------------------------------------------------|
 | 0.3.8 | 2024-07-20 | [42200](https://github.com/airbytehq/airbyte/pull/42200) | Update dependencies |
 | 0.3.7 | 2024-07-13 | [41780](https://github.com/airbytehq/airbyte/pull/41780) | Update dependencies |
 | 0.3.6 | 2024-07-10 | [41437](https://github.com/airbytehq/airbyte/pull/41437) | Update dependencies |
@@ -128,7 +109,6 @@
 | 0.2.1 | 2022-09-16 | [16826](https://github.com/airbytehq/airbyte/pull/16826) | Add custom fields validation during check |
 | 0.2.0 | 2022-03-24 | [11326](https://github.com/airbytehq/airbyte/pull/11326) | Add support for Custom Reports endpoint |
 | 0.1.0 | 2021-08-27 | [5054](https://github.com/airbytehq/airbyte/pull/5054) | Initial release with Employees API |
->>>>>>> 65ebd46b
 
 </details>
 
