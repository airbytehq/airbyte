--- conflicted
+++ resolved
@@ -91,12 +91,9 @@
 
 | Version | Date       | Pull Request                                             | Subject                                                                         |
 | :------ | :--------- | :------------------------------------------------------- | :------------------------------------------------------------------------------ |
-<<<<<<< HEAD
 | 0.8.0 | 2025-02-28 | [54688](https://github.com/airbytehq/airbyte/pull/54688) | Add customers stream |
-=======
 | 0.7.3 | 2025-03-22 | [56137](https://github.com/airbytehq/airbyte/pull/56137) | Update dependencies |
 | 0.7.2 | 2025-03-08 | [55362](https://github.com/airbytehq/airbyte/pull/55362) | Update dependencies |
->>>>>>> c35002ac
 | 0.7.1 | 2025-03-01 | [54842](https://github.com/airbytehq/airbyte/pull/54842) | Update dependencies |
 | 0.7.0 | 2025-02-27 | [54701](https://github.com/airbytehq/airbyte/pull/54701) | Add timesheet_entrees stream |
 | 0.6.2 | 2025-02-22 | [54238](https://github.com/airbytehq/airbyte/pull/54238) | Update dependencies |
