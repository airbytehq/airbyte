# Chargebee

<HideInUI>

This page contains the setup guide and reference information for the Chargebee source connector.

</HideInUI>

## Prerequisites

To set up the Chargebee source connector, you will need:

- [Chargebee API key](https://apidocs.chargebee.com/docs/api/auth)
- [Product Catalog version](https://www.chargebee.com/docs/1.0/upgrade-product-catalog.html) of the Chargebee site you are syncing.

:::info
All Chargebee sites created from May 5, 2021 onward will have [Product Catalog 2.0](https://www.chargebee.com/docs/2.0/product-catalog.html) enabled by default. Sites created prior to this date will use [Product Catalog 1.0](https://www.chargebee.com/docs/1.0/product-catalog.html).
:::

## Set up the Chargebee connector in Airbyte

1. [Log into your Airbyte Cloud](https://cloud.airbyte.com/workspaces) account or navigate to the Airbyte Open Source dashboard.
2. Click **Sources** and then click **+ New source**.
3. On the Set up the source page, select **Chargebee** from the Source type dropdown.
4. Enter the name for the Chargebee connector.
5. For **Site**, enter the site prefix for your Chargebee instance.
6. For **Start Date**, enter the date in YYYY-MM-DDTHH:mm:ssZ format. The data added on and after this date will be replicated.
7. For **API Key**, enter the [Chargebee API key](https://apidocs.chargebee.com/docs/api?prod_cat_ver=2#api_authentication).
8. For **Product Catalog**, enter the Chargebee [Product Catalog version](https://apidocs.chargebee.com/docs/api?prod_cat_ver=2). Connector defaults to Product Catalog 2.0 unless otherwise specified.
9. Click **Set up source**.

<HideInUI>

## Supported sync modes

The Chargebee source connector supports the following [sync modes](https://docs.airbyte.com/cloud/core-concepts#connection-sync-modes):

- [Full Refresh - Overwrite](https://docs.airbyte.com/understanding-airbyte/connections/full-refresh-overwrite/)
- [Full Refresh - Append](https://docs.airbyte.com/understanding-airbyte/connections/full-refresh-append)
- [Incremental - Append](https://docs.airbyte.com/understanding-airbyte/connections/incremental-append)
- [Incremental - Append + Deduped](https://docs.airbyte.com/understanding-airbyte/connections/incremental-append-deduped)

## Supported streams

Most streams are supported regardless of your Chargebee site's [Product Catalog version](https://www.chargebee.com/docs/1.0/upgrade-product-catalog.html), with a few version-specific exceptions.

| Stream                                                                                                                                 | Product Catalog 1.0 | Product Catalog 2.0 |
|:---------------------------------------------------------------------------------------------------------------------------------------|:--------------------|:--------------------|
| [Addons](https://apidocs.chargebee.com/docs/api/addons?prod_cat_ver=1)                                                                 | ✔                   |                     |
| [Attached Items](https://apidocs.chargebee.com/docs/api/attached_items?prod_cat_ver=2)                                                 |                     | ✔                   |
| [Comments](https://apidocs.chargebee.com/docs/api/comments?prod_cat_ver=2)                                                             | ✔                   | ✔                   |
| [Contacts](https://apidocs.chargebee.com/docs/api/customers?lang=curl#list_of_contacts_for_a_customer)                                 | ✔                   | ✔                   |
| [Coupons](https://apidocs.chargebee.com/docs/api/coupons)                                                                              | ✔                   | ✔                   |
| [Credit Notes](https://apidocs.chargebee.com/docs/api/credit_notes)                                                                    | ✔                   | ✔                   |
| [Customers](https://apidocs.chargebee.com/docs/api/customers)                                                                          | ✔                   | ✔                   |
| [Differential Prices](https://apidocs.chargebee.com/docs/api/differential_prices)                                                      | ✔                   | ✔                   |
| [Events](https://apidocs.chargebee.com/docs/api/events)                                                                                | ✔                   | ✔                   |
| [Gifts](https://apidocs.chargebee.com/docs/api/gifts)                                                                                  | ✔                   | ✔                   |
| [Hosted Pages](https://apidocs.chargebee.com/docs/api/hosted_pages)                                                                    | ✔                   | ✔                   |
| [Invoices](https://apidocs.chargebee.com/docs/api/invoices)                                                                            | ✔                   | ✔                   |
| [Items](https://apidocs.chargebee.com/docs/api/items?prod_cat_ver=2)                                                                   |                     | ✔                   |
| [Item Prices](https://apidocs.chargebee.com/docs/api/item_prices?prod_cat_ver=2)                                                       |                     | ✔                   |
| [Item Families](https://apidocs.chargebee.com/docs/api/item_families?prod_cat_ver=2)                                                   |                     | ✔                   |
| [Orders](https://apidocs.chargebee.com/docs/api/orders)                                                                                | ✔                   | ✔                   |
| [Payment Sources](https://apidocs.chargebee.com/docs/api/payment_sources)                                                              | ✔                   | ✔                   |
| [Plans](https://apidocs.chargebee.com/docs/api/plans?prod_cat_ver=1)                                                                   | ✔                   |                     |
| [Promotional Credits](https://apidocs.chargebee.com/docs/api/promotional_credits)                                                      | ✔                   | ✔                   |
| [Quotes](https://apidocs.chargebee.com/docs/api/quotes)                                                                                | ✔                   | ✔                   |
| [Quote Line Groups](https://apidocs.chargebee.com/docs/api/quote_line_groups)                                                          | ✔                   | ✔                   |
| [Site Migration Details](https://apidocs.chargebee.com/docs/api/site_migration_details)                                                | ✔                   | ✔                   |
| [Subscriptions](https://apidocs.chargebee.com/docs/api/subscriptions)                                                                  | ✔                   | ✔                   |
| [Subscriptions With Scheduled Changes](https://apidocs.chargebee.com/docs/api/subscriptions?lang=curl#retrieve_with_scheduled_changes) | ✔                   | ✔                   |
| [Transactions](https://apidocs.chargebee.com/docs/api/transactions)                                                                    | ✔                   | ✔                   |
| [Unbilled Charges](https://apidocs.chargebee.com/docs/api/unbilled_charges)                                                            | ✔                   | ✔                   |
| [Virtual Bank Accounts](https://apidocs.chargebee.com/docs/api/virtual_bank_accounts)                                                  | ✔                   | ✔                   |

:::note
When using incremental sync mode, the `Attached Items` stream behaves differently than the other streams. Whereas other incremental streams read and output _only new_ records, the `Attached Items` stream reads _all_ records but only outputs _new_ records, making it more demanding on your Chargebee API quota. Each sync incurs API calls equal to the total number of attached items in your Chargebee instance divided by 100, regardless of the actual number of `Attached Items` changed or synced.
:::

## Limitations & Troubleshooting

<details>
<summary>
Expand to see details about the Chargebee connector limitations and troubleshooting.
</summary>

### Connector limitations

#### Rate limiting

The Chargebee connector should not run into [Chargebee API](https://apidocs.chargebee.com/docs/api?prod_cat_ver=2#api_rate_limits) limitations under normal usage. [Create an issue](https://github.com/airbytehq/airbyte/issues) if you encounter any rate limit issues that are not automatically retried successfully.

### Troubleshooting

- Check out common troubleshooting issues for the Instagram source connector on our [Airbyte Forum](https://github.com/airbytehq/airbyte/discussions).

</details>

## Changelog

<details>
  <summary>Expand to review</summary>

<<<<<<< HEAD
| Version | Date       | Pull Request                                             | Subject                                                                                                                                        |
|:--------|:-----------|:---------------------------------------------------------|:-----------------------------------------------------------------------------------------------------------------------------------------------|
| 0.7.0  | 2024-10-22 | [47243](https://github.com/airbytehq/airbyte/pull/47243) | Migrate to Manifest-only  |
| 0.6.16 | 2024-10-12 | [46846](https://github.com/airbytehq/airbyte/pull/46846) | Update dependencies |
| 0.6.15 | 2024-10-05 | [46478](https://github.com/airbytehq/airbyte/pull/46478) | Update dependencies |
| 0.6.14 | 2024-10-03 | [46343](https://github.com/airbytehq/airbyte/pull/46343) | Added `incremental dependency` for substreams with `Incremental` parent streams |
| 0.6.13 | 2024-10-01 | [46294](https://github.com/airbytehq/airbyte/pull/46294) | Update CDK version to `^5`, increased the `maxSecondsBetweenMessages` to 6 hours |
| 0.6.12 | 2024-09-28 | [46169](https://github.com/airbytehq/airbyte/pull/46169) | Update dependencies |
| 0.6.11 | 2024-09-21 | [45805](https://github.com/airbytehq/airbyte/pull/45805) | Update dependencies |
| 0.6.10 | 2024-09-14 | [45254](https://github.com/airbytehq/airbyte/pull/45254) | Update dependencies |
| 0.6.9 | 2024-08-31 | [45028](https://github.com/airbytehq/airbyte/pull/45028) | Update dependencies |
| 0.6.8 | 2024-08-24 | [44662](https://github.com/airbytehq/airbyte/pull/44662) | Update dependencies |
| 0.6.7 | 2024-08-17 | [44265](https://github.com/airbytehq/airbyte/pull/44265) | Update dependencies |
| 0.6.6 | 2024-08-10 | [43640](https://github.com/airbytehq/airbyte/pull/43640) | Update dependencies |
| 0.6.5 | 2024-08-03 | [43081](https://github.com/airbytehq/airbyte/pull/43081) | Update dependencies |
| 0.6.4 | 2024-07-27 | [42626](https://github.com/airbytehq/airbyte/pull/42626) | Update dependencies |
| 0.6.3 | 2024-07-20 | [42296](https://github.com/airbytehq/airbyte/pull/42296) | Update dependencies |
| 0.6.2 | 2024-07-13 | [41691](https://github.com/airbytehq/airbyte/pull/41691) | Update dependencies |
| 0.6.1 | 2024-07-10 | [41113](https://github.com/airbytehq/airbyte/pull/41113) | Update dependencies |
| 0.6.0 | 2024-07-10 | [39217](https://github.com/airbytehq/airbyte/pull/39217) | Adds new stream `subscription_with_scheduled_changes` |
| 0.5.5 | 2024-07-06 | [40965](https://github.com/airbytehq/airbyte/pull/40965) | Update dependencies |
| 0.5.4 | 2024-06-25 | [40332](https://github.com/airbytehq/airbyte/pull/40332) | Update dependencies |
| 0.5.3 | 2024-06-23 | [40074](https://github.com/airbytehq/airbyte/pull/40074) | Update dependencies |
| 0.5.2 | 2024-06-06 | [39217](https://github.com/airbytehq/airbyte/pull/39217) | [autopull] Upgrade base image to v1.2.2 |
| 0.5.1 | 2024-04-24 | [36633](https://github.com/airbytehq/airbyte/pull/36633) | Schema descriptions and CDK 0.80.0 |
| 0.5.0 | 2024-03-28 | [36518](https://github.com/airbytehq/airbyte/pull/36518) | Updates CDK to ^0, updates IncrementalSingleSliceCursor |
| 0.4.2 | 2024-03-14 | [36037](https://github.com/airbytehq/airbyte/pull/36037) | Adds fields: `coupon_constraints` to `coupon` stream, `billing_month` to `customer stream`, and `error_detail` to `transaction` stream schemas |
| 0.4.1 | 2024-03-13 | [35509](https://github.com/airbytehq/airbyte/pull/35509) | Updates CDK version to latest (0.67.1), updates `site_migration_detail` record filtering |
| 0.4.0 | 2024-02-12 | [34053](https://github.com/airbytehq/airbyte/pull/34053) | Add missing fields to and cleans up schemas, adds incremental support for `gift`, `site_migration_detail`, and `unbilled_charge` streams |
| 0.3.1 | 2024-02-12 | [35169](https://github.com/airbytehq/airbyte/pull/35169) | Manage dependencies with Poetry |
| 0.3.0 | 2023-12-26 | [33696](https://github.com/airbytehq/airbyte/pull/33696) | Add new stream, add fields to existing streams |
| 0.2.6 | 2023-12-19 | [32100](https://github.com/airbytehq/airbyte/pull/32100) | Add new fields in streams |
| 0.2.5 | 2023-10-19 | [31599](https://github.com/airbytehq/airbyte/pull/31599) | Base image migration: remove Dockerfile and use the python-connector-base image |
| 0.2.4 | 2023-08-01 | [28905](https://github.com/airbytehq/airbyte/pull/28905) | Updated the connector to use latest CDK version |
| 0.2.3 | 2023-03-22 | [24370](https://github.com/airbytehq/airbyte/pull/24370) | Ignore 404 errors for `Contact` stream |
| 0.2.2 | 2023-02-17 | [21688](https://github.com/airbytehq/airbyte/pull/21688) | Migrate to CDK beta 0.29; fix schemas |
| 0.2.1 | 2023-02-17 | [23207](https://github.com/airbytehq/airbyte/pull/23207) | Edited stream schemas to get rid of unnecessary `enum` |
| 0.2.0 | 2023-01-21 | [21688](https://github.com/airbytehq/airbyte/pull/21688) | Migrate to YAML; add new streams |
| 0.1.16 | 2022-10-06 | [17661](https://github.com/airbytehq/airbyte/pull/17661) | Make `transaction` stream to be consistent with `S3` by using type transformer |
| 0.1.15 | 2022-09-28 | [17304](https://github.com/airbytehq/airbyte/pull/17304) | Migrate to per-stream state |
| 0.1.14 | 2022-09-23 | [17056](https://github.com/airbytehq/airbyte/pull/17056) | Add "custom fields" to the relevant Chargebee source data streams |
| 0.1.13 | 2022-08-18 | [15743](https://github.com/airbytehq/airbyte/pull/15743) | Fix transaction `exchange_rate` field type |
| 0.1.12 | 2022-07-13 | [14672](https://github.com/airbytehq/airbyte/pull/14672) | Fix transaction sort by |
| 0.1.11 | 2022-03-03 | [10827](https://github.com/airbytehq/airbyte/pull/10827) | Fix Credit Note stream |
| 0.1.10 | 2022-03-02 | [10795](https://github.com/airbytehq/airbyte/pull/10795) | Add support for Credit Note stream |
| 0.1.9   | 2022-0224  | [10312](https://github.com/airbytehq/airbyte/pull/10312) | Add support for Transaction Stream                                                                                                             |
| 0.1.8   | 2022-02-22 | [10366](https://github.com/airbytehq/airbyte/pull/10366) | Fix broken `coupon` stream + add unit tests                                                                                                    |
| 0.1.7   | 2022-02-14 | [10269](https://github.com/airbytehq/airbyte/pull/10269) | Add support for Coupon stream                                                                                                                  |
| 0.1.6   | 2022-02-10 | [10143](https://github.com/airbytehq/airbyte/pull/10143) | Add support for Event stream                                                                                                                   |
| 0.1.5   | 2021-12-23 | [8434](https://github.com/airbytehq/airbyte/pull/8434)   | Update fields in source-connectors specifications                                                                                              |
| 0.1.4   | 2021-09-27 | [6454](https://github.com/airbytehq/airbyte/pull/6454)   | Fix examples in spec file                                                                                                                      |
| 0.1.3   | 2021-08-17 | [5421](https://github.com/airbytehq/airbyte/pull/5421)   | Add support for "Product Catalog 2.0" specific streams: `Items`, `Item prices` and `Attached Items`                                            |
| 0.1.2   | 2021-07-30 | [5067](https://github.com/airbytehq/airbyte/pull/5067)   | Prepare connector for publishing                                                                                                               |
| 0.1.1   | 2021-07-07 | [4539](https://github.com/airbytehq/airbyte/pull/4539)   | Add entrypoint and bump version for connector                                                                                                  |
| 0.1.0   | 2021-06-30 | [3410](https://github.com/airbytehq/airbyte/pull/3410)   | New Source: Chargebee                                                                                                                          |
=======
| Version | Date       | Pull Request                                             | Subject                                                                                                                                                                |
|:--------|:-----------|:---------------------------------------------------------|:-----------------------------------------------------------------------------------------------------------------------------------------------------------------------|
| 0.8.0   | 2025-01-31 | [52685](https://github.com/airbytehq/airbyte/pull/52685) | Update to latest CDK version                                                                                                                                           |
| 0.7.3   | 2025-01-11 | [49038](https://github.com/airbytehq/airbyte/pull/49038) | Starting with this version, the Docker image is now rootless. Please note that this and future versions will not be compatible with Airbyte versions earlier than 0.64 |
| 0.7.2   | 2024-11-20 | [48510](https://github.com/airbytehq/airbyte/pull/48510) | Ensure no pagination issues on concurrent syncs                                                                                                                        |
| 0.7.1   | 2024-11-04 | [48133](https://github.com/airbytehq/airbyte/pull/48133) | Fix `error message pattern` to handle `Product 1.0` related errors                                                                                                     |
| 0.7.0   | 2024-10-30 | [47978](https://github.com/airbytehq/airbyte/pull/47978) | Upgrade the CDK and startup files to sync incremental streams concurrently                                                                                             |
| 0.6.18  | 2024-10-31 | [47099](https://github.com/airbytehq/airbyte/pull/47099) | Update dependencies                                                                                                                                                    |
| 0.6.17  | 2024-10-28 | [46846](https://github.com/airbytehq/airbyte/pull/47387) | Update CDK dependencies to yield parent records more frequently                                                                                                        |
| 0.6.16  | 2024-10-12 | [46846](https://github.com/airbytehq/airbyte/pull/46846) | Update dependencies                                                                                                                                                    |
| 0.6.15  | 2024-10-05 | [46478](https://github.com/airbytehq/airbyte/pull/46478) | Update dependencies                                                                                                                                                    |
| 0.6.14  | 2024-10-03 | [46343](https://github.com/airbytehq/airbyte/pull/46343) | Added `incremental dependency` for substreams with `Incremental` parent streams                                                                                        |
| 0.6.13  | 2024-10-01 | [46294](https://github.com/airbytehq/airbyte/pull/46294) | Update CDK version to `^5`, increased the `maxSecondsBetweenMessages` to 6 hours                                                                                       |
| 0.6.12  | 2024-09-28 | [46169](https://github.com/airbytehq/airbyte/pull/46169) | Update dependencies                                                                                                                                                    |
| 0.6.11  | 2024-09-21 | [45805](https://github.com/airbytehq/airbyte/pull/45805) | Update dependencies                                                                                                                                                    |
| 0.6.10  | 2024-09-14 | [45254](https://github.com/airbytehq/airbyte/pull/45254) | Update dependencies                                                                                                                                                    |
| 0.6.9   | 2024-08-31 | [45028](https://github.com/airbytehq/airbyte/pull/45028) | Update dependencies                                                                                                                                                    |
| 0.6.8   | 2024-08-24 | [44662](https://github.com/airbytehq/airbyte/pull/44662) | Update dependencies                                                                                                                                                    |
| 0.6.7   | 2024-08-17 | [44265](https://github.com/airbytehq/airbyte/pull/44265) | Update dependencies                                                                                                                                                    |
| 0.6.6   | 2024-08-10 | [43640](https://github.com/airbytehq/airbyte/pull/43640) | Update dependencies                                                                                                                                                    |
| 0.6.5   | 2024-08-03 | [43081](https://github.com/airbytehq/airbyte/pull/43081) | Update dependencies                                                                                                                                                    |
| 0.6.4   | 2024-07-27 | [42626](https://github.com/airbytehq/airbyte/pull/42626) | Update dependencies                                                                                                                                                    |
| 0.6.3   | 2024-07-20 | [42296](https://github.com/airbytehq/airbyte/pull/42296) | Update dependencies                                                                                                                                                    |
| 0.6.2   | 2024-07-13 | [41691](https://github.com/airbytehq/airbyte/pull/41691) | Update dependencies                                                                                                                                                    |
| 0.6.1   | 2024-07-10 | [41113](https://github.com/airbytehq/airbyte/pull/41113) | Update dependencies                                                                                                                                                    |
| 0.6.0   | 2024-07-10 | [39217](https://github.com/airbytehq/airbyte/pull/39217) | Adds new stream `subscription_with_scheduled_changes`                                                                                                                  |
| 0.5.5   | 2024-07-06 | [40965](https://github.com/airbytehq/airbyte/pull/40965) | Update dependencies                                                                                                                                                    |
| 0.5.4   | 2024-06-25 | [40332](https://github.com/airbytehq/airbyte/pull/40332) | Update dependencies                                                                                                                                                    |
| 0.5.3   | 2024-06-23 | [40074](https://github.com/airbytehq/airbyte/pull/40074) | Update dependencies                                                                                                                                                    |
| 0.5.2   | 2024-06-06 | [39217](https://github.com/airbytehq/airbyte/pull/39217) | [autopull] Upgrade base image to v1.2.2                                                                                                                                |
| 0.5.1   | 2024-04-24 | [36633](https://github.com/airbytehq/airbyte/pull/36633) | Schema descriptions and CDK 0.80.0                                                                                                                                     |
| 0.5.0   | 2024-03-28 | [36518](https://github.com/airbytehq/airbyte/pull/36518) | Updates CDK to ^0, updates IncrementalSingleSliceCursor                                                                                                                |
| 0.4.2   | 2024-03-14 | [36037](https://github.com/airbytehq/airbyte/pull/36037) | Adds fields: `coupon_constraints` to `coupon` stream, `billing_month` to `customer stream`, and `error_detail` to `transaction` stream schemas                         |
| 0.4.1   | 2024-03-13 | [35509](https://github.com/airbytehq/airbyte/pull/35509) | Updates CDK version to latest (0.67.1), updates `site_migration_detail` record filtering                                                                               |
| 0.4.0   | 2024-02-12 | [34053](https://github.com/airbytehq/airbyte/pull/34053) | Add missing fields to and cleans up schemas, adds incremental support for `gift`, `site_migration_detail`, and `unbilled_charge` streams                               |
| 0.3.1   | 2024-02-12 | [35169](https://github.com/airbytehq/airbyte/pull/35169) | Manage dependencies with Poetry                                                                                                                                        |
| 0.3.0   | 2023-12-26 | [33696](https://github.com/airbytehq/airbyte/pull/33696) | Add new stream, add fields to existing streams                                                                                                                         |
| 0.2.6   | 2023-12-19 | [32100](https://github.com/airbytehq/airbyte/pull/32100) | Add new fields in streams                                                                                                                                              |
| 0.2.5   | 2023-10-19 | [31599](https://github.com/airbytehq/airbyte/pull/31599) | Base image migration: remove Dockerfile and use the python-connector-base image                                                                                        |
| 0.2.4   | 2023-08-01 | [28905](https://github.com/airbytehq/airbyte/pull/28905) | Updated the connector to use latest CDK version                                                                                                                        |
| 0.2.3   | 2023-03-22 | [24370](https://github.com/airbytehq/airbyte/pull/24370) | Ignore 404 errors for `Contact` stream                                                                                                                                 |
| 0.2.2   | 2023-02-17 | [21688](https://github.com/airbytehq/airbyte/pull/21688) | Migrate to CDK beta 0.29; fix schemas                                                                                                                                  |
| 0.2.1   | 2023-02-17 | [23207](https://github.com/airbytehq/airbyte/pull/23207) | Edited stream schemas to get rid of unnecessary `enum`                                                                                                                 |
| 0.2.0   | 2023-01-21 | [21688](https://github.com/airbytehq/airbyte/pull/21688) | Migrate to YAML; add new streams                                                                                                                                       |
| 0.1.16  | 2022-10-06 | [17661](https://github.com/airbytehq/airbyte/pull/17661) | Make `transaction` stream to be consistent with `S3` by using type transformer                                                                                         |
| 0.1.15  | 2022-09-28 | [17304](https://github.com/airbytehq/airbyte/pull/17304) | Migrate to per-stream state                                                                                                                                            |
| 0.1.14  | 2022-09-23 | [17056](https://github.com/airbytehq/airbyte/pull/17056) | Add "custom fields" to the relevant Chargebee source data streams                                                                                                      |
| 0.1.13  | 2022-08-18 | [15743](https://github.com/airbytehq/airbyte/pull/15743) | Fix transaction `exchange_rate` field type                                                                                                                             |
| 0.1.12  | 2022-07-13 | [14672](https://github.com/airbytehq/airbyte/pull/14672) | Fix transaction sort by                                                                                                                                                |
| 0.1.11  | 2022-03-03 | [10827](https://github.com/airbytehq/airbyte/pull/10827) | Fix Credit Note stream                                                                                                                                                 |
| 0.1.10  | 2022-03-02 | [10795](https://github.com/airbytehq/airbyte/pull/10795) | Add support for Credit Note stream                                                                                                                                     |
| 0.1.9   | 2022-0224  | [10312](https://github.com/airbytehq/airbyte/pull/10312) | Add support for Transaction Stream                                                                                                                                     |
| 0.1.8   | 2022-02-22 | [10366](https://github.com/airbytehq/airbyte/pull/10366) | Fix broken `coupon` stream + add unit tests                                                                                                                            |
| 0.1.7   | 2022-02-14 | [10269](https://github.com/airbytehq/airbyte/pull/10269) | Add support for Coupon stream                                                                                                                                          |
| 0.1.6   | 2022-02-10 | [10143](https://github.com/airbytehq/airbyte/pull/10143) | Add support for Event stream                                                                                                                                           |
| 0.1.5   | 2021-12-23 | [8434](https://github.com/airbytehq/airbyte/pull/8434)   | Update fields in source-connectors specifications                                                                                                                      |
| 0.1.4   | 2021-09-27 | [6454](https://github.com/airbytehq/airbyte/pull/6454)   | Fix examples in spec file                                                                                                                                              |
| 0.1.3   | 2021-08-17 | [5421](https://github.com/airbytehq/airbyte/pull/5421)   | Add support for "Product Catalog 2.0" specific streams: `Items`, `Item prices` and `Attached Items`                                                                    |
| 0.1.2   | 2021-07-30 | [5067](https://github.com/airbytehq/airbyte/pull/5067)   | Prepare connector for publishing                                                                                                                                       |
| 0.1.1   | 2021-07-07 | [4539](https://github.com/airbytehq/airbyte/pull/4539)   | Add entrypoint and bump version for connector                                                                                                                          |
| 0.1.0   | 2021-06-30 | [3410](https://github.com/airbytehq/airbyte/pull/3410)   | New Source: Chargebee                                                                                                                                                  |
>>>>>>> f5148ba2

</details>

</HideInUI><|MERGE_RESOLUTION|>--- conflicted
+++ resolved
@@ -102,65 +102,9 @@
 <details>
   <summary>Expand to review</summary>
 
-<<<<<<< HEAD
-| Version | Date       | Pull Request                                             | Subject                                                                                                                                        |
-|:--------|:-----------|:---------------------------------------------------------|:-----------------------------------------------------------------------------------------------------------------------------------------------|
-| 0.7.0  | 2024-10-22 | [47243](https://github.com/airbytehq/airbyte/pull/47243) | Migrate to Manifest-only  |
-| 0.6.16 | 2024-10-12 | [46846](https://github.com/airbytehq/airbyte/pull/46846) | Update dependencies |
-| 0.6.15 | 2024-10-05 | [46478](https://github.com/airbytehq/airbyte/pull/46478) | Update dependencies |
-| 0.6.14 | 2024-10-03 | [46343](https://github.com/airbytehq/airbyte/pull/46343) | Added `incremental dependency` for substreams with `Incremental` parent streams |
-| 0.6.13 | 2024-10-01 | [46294](https://github.com/airbytehq/airbyte/pull/46294) | Update CDK version to `^5`, increased the `maxSecondsBetweenMessages` to 6 hours |
-| 0.6.12 | 2024-09-28 | [46169](https://github.com/airbytehq/airbyte/pull/46169) | Update dependencies |
-| 0.6.11 | 2024-09-21 | [45805](https://github.com/airbytehq/airbyte/pull/45805) | Update dependencies |
-| 0.6.10 | 2024-09-14 | [45254](https://github.com/airbytehq/airbyte/pull/45254) | Update dependencies |
-| 0.6.9 | 2024-08-31 | [45028](https://github.com/airbytehq/airbyte/pull/45028) | Update dependencies |
-| 0.6.8 | 2024-08-24 | [44662](https://github.com/airbytehq/airbyte/pull/44662) | Update dependencies |
-| 0.6.7 | 2024-08-17 | [44265](https://github.com/airbytehq/airbyte/pull/44265) | Update dependencies |
-| 0.6.6 | 2024-08-10 | [43640](https://github.com/airbytehq/airbyte/pull/43640) | Update dependencies |
-| 0.6.5 | 2024-08-03 | [43081](https://github.com/airbytehq/airbyte/pull/43081) | Update dependencies |
-| 0.6.4 | 2024-07-27 | [42626](https://github.com/airbytehq/airbyte/pull/42626) | Update dependencies |
-| 0.6.3 | 2024-07-20 | [42296](https://github.com/airbytehq/airbyte/pull/42296) | Update dependencies |
-| 0.6.2 | 2024-07-13 | [41691](https://github.com/airbytehq/airbyte/pull/41691) | Update dependencies |
-| 0.6.1 | 2024-07-10 | [41113](https://github.com/airbytehq/airbyte/pull/41113) | Update dependencies |
-| 0.6.0 | 2024-07-10 | [39217](https://github.com/airbytehq/airbyte/pull/39217) | Adds new stream `subscription_with_scheduled_changes` |
-| 0.5.5 | 2024-07-06 | [40965](https://github.com/airbytehq/airbyte/pull/40965) | Update dependencies |
-| 0.5.4 | 2024-06-25 | [40332](https://github.com/airbytehq/airbyte/pull/40332) | Update dependencies |
-| 0.5.3 | 2024-06-23 | [40074](https://github.com/airbytehq/airbyte/pull/40074) | Update dependencies |
-| 0.5.2 | 2024-06-06 | [39217](https://github.com/airbytehq/airbyte/pull/39217) | [autopull] Upgrade base image to v1.2.2 |
-| 0.5.1 | 2024-04-24 | [36633](https://github.com/airbytehq/airbyte/pull/36633) | Schema descriptions and CDK 0.80.0 |
-| 0.5.0 | 2024-03-28 | [36518](https://github.com/airbytehq/airbyte/pull/36518) | Updates CDK to ^0, updates IncrementalSingleSliceCursor |
-| 0.4.2 | 2024-03-14 | [36037](https://github.com/airbytehq/airbyte/pull/36037) | Adds fields: `coupon_constraints` to `coupon` stream, `billing_month` to `customer stream`, and `error_detail` to `transaction` stream schemas |
-| 0.4.1 | 2024-03-13 | [35509](https://github.com/airbytehq/airbyte/pull/35509) | Updates CDK version to latest (0.67.1), updates `site_migration_detail` record filtering |
-| 0.4.0 | 2024-02-12 | [34053](https://github.com/airbytehq/airbyte/pull/34053) | Add missing fields to and cleans up schemas, adds incremental support for `gift`, `site_migration_detail`, and `unbilled_charge` streams |
-| 0.3.1 | 2024-02-12 | [35169](https://github.com/airbytehq/airbyte/pull/35169) | Manage dependencies with Poetry |
-| 0.3.0 | 2023-12-26 | [33696](https://github.com/airbytehq/airbyte/pull/33696) | Add new stream, add fields to existing streams |
-| 0.2.6 | 2023-12-19 | [32100](https://github.com/airbytehq/airbyte/pull/32100) | Add new fields in streams |
-| 0.2.5 | 2023-10-19 | [31599](https://github.com/airbytehq/airbyte/pull/31599) | Base image migration: remove Dockerfile and use the python-connector-base image |
-| 0.2.4 | 2023-08-01 | [28905](https://github.com/airbytehq/airbyte/pull/28905) | Updated the connector to use latest CDK version |
-| 0.2.3 | 2023-03-22 | [24370](https://github.com/airbytehq/airbyte/pull/24370) | Ignore 404 errors for `Contact` stream |
-| 0.2.2 | 2023-02-17 | [21688](https://github.com/airbytehq/airbyte/pull/21688) | Migrate to CDK beta 0.29; fix schemas |
-| 0.2.1 | 2023-02-17 | [23207](https://github.com/airbytehq/airbyte/pull/23207) | Edited stream schemas to get rid of unnecessary `enum` |
-| 0.2.0 | 2023-01-21 | [21688](https://github.com/airbytehq/airbyte/pull/21688) | Migrate to YAML; add new streams |
-| 0.1.16 | 2022-10-06 | [17661](https://github.com/airbytehq/airbyte/pull/17661) | Make `transaction` stream to be consistent with `S3` by using type transformer |
-| 0.1.15 | 2022-09-28 | [17304](https://github.com/airbytehq/airbyte/pull/17304) | Migrate to per-stream state |
-| 0.1.14 | 2022-09-23 | [17056](https://github.com/airbytehq/airbyte/pull/17056) | Add "custom fields" to the relevant Chargebee source data streams |
-| 0.1.13 | 2022-08-18 | [15743](https://github.com/airbytehq/airbyte/pull/15743) | Fix transaction `exchange_rate` field type |
-| 0.1.12 | 2022-07-13 | [14672](https://github.com/airbytehq/airbyte/pull/14672) | Fix transaction sort by |
-| 0.1.11 | 2022-03-03 | [10827](https://github.com/airbytehq/airbyte/pull/10827) | Fix Credit Note stream |
-| 0.1.10 | 2022-03-02 | [10795](https://github.com/airbytehq/airbyte/pull/10795) | Add support for Credit Note stream |
-| 0.1.9   | 2022-0224  | [10312](https://github.com/airbytehq/airbyte/pull/10312) | Add support for Transaction Stream                                                                                                             |
-| 0.1.8   | 2022-02-22 | [10366](https://github.com/airbytehq/airbyte/pull/10366) | Fix broken `coupon` stream + add unit tests                                                                                                    |
-| 0.1.7   | 2022-02-14 | [10269](https://github.com/airbytehq/airbyte/pull/10269) | Add support for Coupon stream                                                                                                                  |
-| 0.1.6   | 2022-02-10 | [10143](https://github.com/airbytehq/airbyte/pull/10143) | Add support for Event stream                                                                                                                   |
-| 0.1.5   | 2021-12-23 | [8434](https://github.com/airbytehq/airbyte/pull/8434)   | Update fields in source-connectors specifications                                                                                              |
-| 0.1.4   | 2021-09-27 | [6454](https://github.com/airbytehq/airbyte/pull/6454)   | Fix examples in spec file                                                                                                                      |
-| 0.1.3   | 2021-08-17 | [5421](https://github.com/airbytehq/airbyte/pull/5421)   | Add support for "Product Catalog 2.0" specific streams: `Items`, `Item prices` and `Attached Items`                                            |
-| 0.1.2   | 2021-07-30 | [5067](https://github.com/airbytehq/airbyte/pull/5067)   | Prepare connector for publishing                                                                                                               |
-| 0.1.1   | 2021-07-07 | [4539](https://github.com/airbytehq/airbyte/pull/4539)   | Add entrypoint and bump version for connector                                                                                                  |
-| 0.1.0   | 2021-06-30 | [3410](https://github.com/airbytehq/airbyte/pull/3410)   | New Source: Chargebee                                                                                                                          |
-=======
 | Version | Date       | Pull Request                                             | Subject                                                                                                                                                                |
 |:--------|:-----------|:---------------------------------------------------------|:-----------------------------------------------------------------------------------------------------------------------------------------------------------------------|
+| 0.9.0  | 2024-10-22 | [47243](https://github.com/airbytehq/airbyte/pull/47243) | Migrate to Manifest-only  |
 | 0.8.0   | 2025-01-31 | [52685](https://github.com/airbytehq/airbyte/pull/52685) | Update to latest CDK version                                                                                                                                           |
 | 0.7.3   | 2025-01-11 | [49038](https://github.com/airbytehq/airbyte/pull/49038) | Starting with this version, the Docker image is now rootless. Please note that this and future versions will not be compatible with Airbyte versions earlier than 0.64 |
 | 0.7.2   | 2024-11-20 | [48510](https://github.com/airbytehq/airbyte/pull/48510) | Ensure no pagination issues on concurrent syncs                                                                                                                        |
@@ -220,7 +164,6 @@
 | 0.1.2   | 2021-07-30 | [5067](https://github.com/airbytehq/airbyte/pull/5067)   | Prepare connector for publishing                                                                                                                                       |
 | 0.1.1   | 2021-07-07 | [4539](https://github.com/airbytehq/airbyte/pull/4539)   | Add entrypoint and bump version for connector                                                                                                                          |
 | 0.1.0   | 2021-06-30 | [3410](https://github.com/airbytehq/airbyte/pull/3410)   | New Source: Chargebee                                                                                                                                                  |
->>>>>>> f5148ba2
 
 </details>
 
