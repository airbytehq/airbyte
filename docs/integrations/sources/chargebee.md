# Chargebee

<HideInUI>

This page contains the setup guide and reference information for the Chargebee source connector.

</HideInUI>

## Prerequisites

To set up the Chargebee source connector, you will need:

- [Chargebee API key](https://apidocs.chargebee.com/docs/api/auth)
- [Product Catalog version](https://www.chargebee.com/docs/1.0/upgrade-product-catalog.html) of the Chargebee site you are syncing.

:::info
All Chargebee sites created from May 5, 2021 onward will have [Product Catalog 2.0](https://www.chargebee.com/docs/2.0/product-catalog.html) enabled by default. Sites created prior to this date will use [Product Catalog 1.0](https://www.chargebee.com/docs/1.0/product-catalog.html).
:::

## Set up the Chargebee connector in Airbyte

1. [Log into your Airbyte Cloud](https://cloud.airbyte.com/workspaces) account or navigate to the Airbyte Open Source dashboard.
2. Click **Sources** and then click **+ New source**.
3. On the Set up the source page, select **Chargebee** from the Source type dropdown.
4. Enter the name for the Chargebee connector.
5. For **Site**, enter the site prefix for your Chargebee instance.
6. For **Start Date**, enter the date in YYYY-MM-DDTHH:mm:ssZ format. The data added on and after this date will be replicated.
7. For **API Key**, enter the [Chargebee API key](https://apidocs.chargebee.com/docs/api?prod_cat_ver=2#api_authentication).
8. For **Product Catalog**, enter the Chargebee [Product Catalog version](https://apidocs.chargebee.com/docs/api?prod_cat_ver=2). Connector defaults to Product Catalog 2.0 unless otherwise specified.
9. Click **Set up source**.

<HideInUI>

## Supported sync modes

The Chargebee source connector supports the following [sync modes](https://docs.airbyte.com/cloud/core-concepts#connection-sync-modes):

- [Full Refresh - Overwrite](https://docs.airbyte.com/understanding-airbyte/connections/full-refresh-overwrite/)
- [Full Refresh - Append](https://docs.airbyte.com/understanding-airbyte/connections/full-refresh-append)
- [Incremental - Append](https://docs.airbyte.com/understanding-airbyte/connections/incremental-append)
- [Incremental - Append + Deduped](https://docs.airbyte.com/understanding-airbyte/connections/incremental-append-deduped)

## Supported streams

Most streams are supported regardless of your Chargebee site's [Product Catalog version](https://www.chargebee.com/docs/1.0/upgrade-product-catalog.html), with a few version-specific exceptions.

| Stream                                                                                                 | Product Catalog 1.0 | Product Catalog 2.0 |
|:-------------------------------------------------------------------------------------------------------|:--------------------|:--------------------|
| [Addons](https://apidocs.chargebee.com/docs/api/addons?prod_cat_ver=1)                                 | ✔                   |                     |
| [Attached Items](https://apidocs.chargebee.com/docs/api/attached_items?prod_cat_ver=2)                 |                     | ✔                   |
| [Comments](https://apidocs.chargebee.com/docs/api/comments?prod_cat_ver=2)                             | ✔                   | ✔                   |
| [Contacts](https://apidocs.chargebee.com/docs/api/customers?lang=curl#list_of_contacts_for_a_customer) | ✔                   | ✔                   |
| [Coupons](https://apidocs.chargebee.com/docs/api/coupons)                                              | ✔                   | ✔                   |
| [Credit Notes](https://apidocs.chargebee.com/docs/api/credit_notes)                                    | ✔                   | ✔                   |
| [Customers](https://apidocs.chargebee.com/docs/api/customers)                                          | ✔                   | ✔                   |
| [Differential Prices](https://apidocs.chargebee.com/docs/api/differential_prices)                      | ✔                   | ✔                   |
| [Events](https://apidocs.chargebee.com/docs/api/events)                                                | ✔                   | ✔                   |
| [Gifts](https://apidocs.chargebee.com/docs/api/gifts)                                                  | ✔                   | ✔                   |
| [Hosted Pages](https://apidocs.chargebee.com/docs/api/hosted_pages)                                    | ✔                   | ✔                   |
| [Invoices](https://apidocs.chargebee.com/docs/api/invoices)                                            | ✔                   | ✔                   |
| [Items](https://apidocs.chargebee.com/docs/api/items?prod_cat_ver=2)                                   |                     | ✔                   |
| [Item Prices](https://apidocs.chargebee.com/docs/api/item_prices?prod_cat_ver=2)                       |                     | ✔                   |
| [Item Families](https://apidocs.chargebee.com/docs/api/item_families?prod_cat_ver=2)                   |                     | ✔                   |
| [Orders](https://apidocs.chargebee.com/docs/api/orders)                                                | ✔                   | ✔                   |
| [Payment Sources](https://apidocs.chargebee.com/docs/api/payment_sources)                              | ✔                   | ✔                   |
| [Plans](https://apidocs.chargebee.com/docs/api/plans?prod_cat_ver=1)                                   | ✔                   |                     |
| [Promotional Credits](https://apidocs.chargebee.com/docs/api/promotional_credits)                      | ✔                   | ✔                   |
| [Quotes](https://apidocs.chargebee.com/docs/api/quotes)                                                | ✔                   | ✔                   |
| [Quote Line Groups](https://apidocs.chargebee.com/docs/api/quote_line_groups)                          | ✔                   | ✔                   |
| [Site Migration Details](https://apidocs.chargebee.com/docs/api/site_migration_details)                | ✔                   | ✔                   |
| [Subscriptions](https://apidocs.chargebee.com/docs/api/subscriptions)                                  | ✔                   | ✔                   |
| [Subscriptions With Scheduled Changes](https://apidocs.chargebee.com/docs/api/subscriptions?lang=curl#retrieve_with_scheduled_changes)           | ✔                   | ✔                   |
| [Transactions](https://apidocs.chargebee.com/docs/api/transactions)                                    | ✔                   | ✔                   |
| [Unbilled Charges](https://apidocs.chargebee.com/docs/api/unbilled_charges)                            | ✔                   | ✔                   |
| [Virtual Bank Accounts](https://apidocs.chargebee.com/docs/api/virtual_bank_accounts)                  | ✔                   | ✔                   |

:::note
When using incremental sync mode, the `Attached Items` stream behaves differently than the other streams. Whereas other incremental streams read and output _only new_ records, the `Attached Items` stream reads _all_ records but only outputs _new_ records, making it more demanding on your Chargebee API quota. Each sync incurs API calls equal to the total number of attached items in your Chargebee instance divided by 100, regardless of the actual number of `Attached Items` changed or synced.
:::

## Limitations & Troubleshooting

<details>
<summary>
Expand to see details about the Chargebee connector limitations and troubleshooting.
</summary>

### Connector limitations

#### Rate limiting

The Chargebee connector should not run into [Chargebee API](https://apidocs.chargebee.com/docs/api?prod_cat_ver=2#api_rate_limits) limitations under normal usage. [Create an issue](https://github.com/airbytehq/airbyte/issues) if you encounter any rate limit issues that are not automatically retried successfully.

### Troubleshooting

- Check out common troubleshooting issues for the Instagram source connector on our [Airbyte Forum](https://github.com/airbytehq/airbyte/discussions).

</details>

## Changelog

<details>
  <summary>Expand to review</summary>

| Version | Date       | Pull Request                                             | Subject                                                                                                                                        |
|:--------|:-----------|:---------------------------------------------------------|:-----------------------------------------------------------------------------------------------------------------------------------------------|
<<<<<<< HEAD
| 0.7.0   | 2024-10-30 | [47978](https://github.com/airbytehq/airbyte/pull/47978)     | Upgrade the CDK and startup files to sync incremental streams concurrently |
| 0.6.17  | 2024-10-28 | [46846](https://github.com/airbytehq/airbyte/pull/47387) | Update CDK dependencies to yield parent records more frequently                                                                                |
=======
| 0.6.18 | 2024-10-31 | [47099](https://github.com/airbytehq/airbyte/pull/47099) | Update dependencies |
| 0.6.17  | 2024-10-28 | [46846](https://github.com/airbytehq/airbyte/pull/47387)      | Update CDK dependencies to yield parent records more frequently                                                                                |
>>>>>>> 96429eae
| 0.6.16  | 2024-10-12 | [46846](https://github.com/airbytehq/airbyte/pull/46846) | Update dependencies                                                                                                                            |
| 0.6.15  | 2024-10-05 | [46478](https://github.com/airbytehq/airbyte/pull/46478) | Update dependencies                                                                                                                            |
| 0.6.14  | 2024-10-03 | [46343](https://github.com/airbytehq/airbyte/pull/46343) | Added `incremental dependency` for substreams with `Incremental` parent streams                                                                |
| 0.6.13  | 2024-10-01 | [46294](https://github.com/airbytehq/airbyte/pull/46294) | Update CDK version to `^5`, increased the `maxSecondsBetweenMessages` to 6 hours                                                               |
| 0.6.12  | 2024-09-28 | [46169](https://github.com/airbytehq/airbyte/pull/46169) | Update dependencies                                                                                                                            |
| 0.6.11  | 2024-09-21 | [45805](https://github.com/airbytehq/airbyte/pull/45805) | Update dependencies                                                                                                                            |
| 0.6.10  | 2024-09-14 | [45254](https://github.com/airbytehq/airbyte/pull/45254) | Update dependencies                                                                                                                            |
| 0.6.9   | 2024-08-31 | [45028](https://github.com/airbytehq/airbyte/pull/45028) | Update dependencies                                                                                                                            |
| 0.6.8   | 2024-08-24 | [44662](https://github.com/airbytehq/airbyte/pull/44662) | Update dependencies                                                                                                                            |
| 0.6.7   | 2024-08-17 | [44265](https://github.com/airbytehq/airbyte/pull/44265) | Update dependencies                                                                                                                            |
| 0.6.6   | 2024-08-10 | [43640](https://github.com/airbytehq/airbyte/pull/43640) | Update dependencies                                                                                                                            |
| 0.6.5   | 2024-08-03 | [43081](https://github.com/airbytehq/airbyte/pull/43081) | Update dependencies                                                                                                                            |
| 0.6.4   | 2024-07-27 | [42626](https://github.com/airbytehq/airbyte/pull/42626) | Update dependencies                                                                                                                            |
| 0.6.3   | 2024-07-20 | [42296](https://github.com/airbytehq/airbyte/pull/42296) | Update dependencies                                                                                                                            |
| 0.6.2   | 2024-07-13 | [41691](https://github.com/airbytehq/airbyte/pull/41691) | Update dependencies                                                                                                                            |
| 0.6.1   | 2024-07-10 | [41113](https://github.com/airbytehq/airbyte/pull/41113) | Update dependencies                                                                                                                            |
| 0.6.0   | 2024-07-10 | [39217](https://github.com/airbytehq/airbyte/pull/39217) | Adds new stream `subscription_with_scheduled_changes`                                                                                          |
| 0.5.5   | 2024-07-06 | [40965](https://github.com/airbytehq/airbyte/pull/40965) | Update dependencies                                                                                                                            |
| 0.5.4   | 2024-06-25 | [40332](https://github.com/airbytehq/airbyte/pull/40332) | Update dependencies                                                                                                                            |
| 0.5.3   | 2024-06-23 | [40074](https://github.com/airbytehq/airbyte/pull/40074) | Update dependencies                                                                                                                            |
| 0.5.2   | 2024-06-06 | [39217](https://github.com/airbytehq/airbyte/pull/39217) | [autopull] Upgrade base image to v1.2.2                                                                                                        |
| 0.5.1   | 2024-04-24 | [36633](https://github.com/airbytehq/airbyte/pull/36633) | Schema descriptions and CDK 0.80.0                                                                                                             |
| 0.5.0   | 2024-03-28 | [36518](https://github.com/airbytehq/airbyte/pull/36518) | Updates CDK to ^0, updates IncrementalSingleSliceCursor                                                                                        |
| 0.4.2   | 2024-03-14 | [36037](https://github.com/airbytehq/airbyte/pull/36037) | Adds fields: `coupon_constraints` to `coupon` stream, `billing_month` to `customer stream`, and `error_detail` to `transaction` stream schemas |
| 0.4.1   | 2024-03-13 | [35509](https://github.com/airbytehq/airbyte/pull/35509) | Updates CDK version to latest (0.67.1), updates `site_migration_detail` record filtering                                                       |
| 0.4.0   | 2024-02-12 | [34053](https://github.com/airbytehq/airbyte/pull/34053) | Add missing fields to and cleans up schemas, adds incremental support for `gift`, `site_migration_detail`, and `unbilled_charge` streams       |
| 0.3.1   | 2024-02-12 | [35169](https://github.com/airbytehq/airbyte/pull/35169) | Manage dependencies with Poetry                                                                                                                |
| 0.3.0   | 2023-12-26 | [33696](https://github.com/airbytehq/airbyte/pull/33696) | Add new stream, add fields to existing streams                                                                                                 |
| 0.2.6   | 2023-12-19 | [32100](https://github.com/airbytehq/airbyte/pull/32100) | Add new fields in streams                                                                                                                      |
| 0.2.5   | 2023-10-19 | [31599](https://github.com/airbytehq/airbyte/pull/31599) | Base image migration: remove Dockerfile and use the python-connector-base image                                                                |
| 0.2.4   | 2023-08-01 | [28905](https://github.com/airbytehq/airbyte/pull/28905) | Updated the connector to use latest CDK version                                                                                                |
| 0.2.3   | 2023-03-22 | [24370](https://github.com/airbytehq/airbyte/pull/24370) | Ignore 404 errors for `Contact` stream                                                                                                         |
| 0.2.2   | 2023-02-17 | [21688](https://github.com/airbytehq/airbyte/pull/21688) | Migrate to CDK beta 0.29; fix schemas                                                                                                          |
| 0.2.1   | 2023-02-17 | [23207](https://github.com/airbytehq/airbyte/pull/23207) | Edited stream schemas to get rid of unnecessary `enum`                                                                                         |
| 0.2.0   | 2023-01-21 | [21688](https://github.com/airbytehq/airbyte/pull/21688) | Migrate to YAML; add new streams                                                                                                               |
| 0.1.16  | 2022-10-06 | [17661](https://github.com/airbytehq/airbyte/pull/17661) | Make `transaction` stream to be consistent with `S3` by using type transformer                                                                 |
| 0.1.15  | 2022-09-28 | [17304](https://github.com/airbytehq/airbyte/pull/17304) | Migrate to per-stream state                                                                                                                    |
| 0.1.14  | 2022-09-23 | [17056](https://github.com/airbytehq/airbyte/pull/17056) | Add "custom fields" to the relevant Chargebee source data streams                                                                              |
| 0.1.13  | 2022-08-18 | [15743](https://github.com/airbytehq/airbyte/pull/15743) | Fix transaction `exchange_rate` field type                                                                                                     |
| 0.1.12  | 2022-07-13 | [14672](https://github.com/airbytehq/airbyte/pull/14672) | Fix transaction sort by                                                                                                                        |
| 0.1.11  | 2022-03-03 | [10827](https://github.com/airbytehq/airbyte/pull/10827) | Fix Credit Note stream                                                                                                                         |
| 0.1.10  | 2022-03-02 | [10795](https://github.com/airbytehq/airbyte/pull/10795) | Add support for Credit Note stream                                                                                                             |
| 0.1.9   | 2022-0224  | [10312](https://github.com/airbytehq/airbyte/pull/10312) | Add support for Transaction Stream                                                                                                             |
| 0.1.8   | 2022-02-22 | [10366](https://github.com/airbytehq/airbyte/pull/10366) | Fix broken `coupon` stream + add unit tests                                                                                                    |
| 0.1.7   | 2022-02-14 | [10269](https://github.com/airbytehq/airbyte/pull/10269) | Add support for Coupon stream                                                                                                                  |
| 0.1.6   | 2022-02-10 | [10143](https://github.com/airbytehq/airbyte/pull/10143) | Add support for Event stream                                                                                                                   |
| 0.1.5   | 2021-12-23 | [8434](https://github.com/airbytehq/airbyte/pull/8434)   | Update fields in source-connectors specifications                                                                                              |
| 0.1.4   | 2021-09-27 | [6454](https://github.com/airbytehq/airbyte/pull/6454)   | Fix examples in spec file                                                                                                                      |
| 0.1.3   | 2021-08-17 | [5421](https://github.com/airbytehq/airbyte/pull/5421)   | Add support for "Product Catalog 2.0" specific streams: `Items`, `Item prices` and `Attached Items`                                            |
| 0.1.2   | 2021-07-30 | [5067](https://github.com/airbytehq/airbyte/pull/5067)   | Prepare connector for publishing                                                                                                               |
| 0.1.1   | 2021-07-07 | [4539](https://github.com/airbytehq/airbyte/pull/4539)   | Add entrypoint and bump version for connector                                                                                                  |
| 0.1.0   | 2021-06-30 | [3410](https://github.com/airbytehq/airbyte/pull/3410)   | New Source: Chargebee                                                                                                                          |

</details>

</HideInUI><|MERGE_RESOLUTION|>--- conflicted
+++ resolved
@@ -104,13 +104,9 @@
 
 | Version | Date       | Pull Request                                             | Subject                                                                                                                                        |
 |:--------|:-----------|:---------------------------------------------------------|:-----------------------------------------------------------------------------------------------------------------------------------------------|
-<<<<<<< HEAD
 | 0.7.0   | 2024-10-30 | [47978](https://github.com/airbytehq/airbyte/pull/47978)     | Upgrade the CDK and startup files to sync incremental streams concurrently |
-| 0.6.17  | 2024-10-28 | [46846](https://github.com/airbytehq/airbyte/pull/47387) | Update CDK dependencies to yield parent records more frequently                                                                                |
-=======
 | 0.6.18 | 2024-10-31 | [47099](https://github.com/airbytehq/airbyte/pull/47099) | Update dependencies |
 | 0.6.17  | 2024-10-28 | [46846](https://github.com/airbytehq/airbyte/pull/47387)      | Update CDK dependencies to yield parent records more frequently                                                                                |
->>>>>>> 96429eae
 | 0.6.16  | 2024-10-12 | [46846](https://github.com/airbytehq/airbyte/pull/46846) | Update dependencies                                                                                                                            |
 | 0.6.15  | 2024-10-05 | [46478](https://github.com/airbytehq/airbyte/pull/46478) | Update dependencies                                                                                                                            |
 | 0.6.14  | 2024-10-03 | [46343](https://github.com/airbytehq/airbyte/pull/46343) | Added `incremental dependency` for substreams with `Incremental` parent streams                                                                |
