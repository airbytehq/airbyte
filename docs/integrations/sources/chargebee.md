--- conflicted
+++ resolved
@@ -99,12 +99,7 @@
 
 | Version | Date       | Pull Request                                             | Subject                                                                                             |
 | :------ | :--------- | :------------------------------------------------------- | :-------------------------------------------------------------------------------------------------- |
-<<<<<<< HEAD
-| 0.4.4 | 2024-04-19 | [36633](https://github.com/airbytehq/airbyte/pull/36633) | Updating to 0.80.0 CDK |
-| 0.4.3 | 2024-04-12 | [36633](https://github.com/airbytehq/airbyte/pull/36633) | schema descriptions |
-=======
 | 0.5.0   | 2024-03-28 | [36518](https://github.com/airbytehq/airbyte/pull/36518) | Updates CDK to ^0, updates IncrementalSingleSliceCursor                                                                      |
->>>>>>> f96d9f16
 | 0.4.2   | 2024-03-14 | [36037](https://github.com/airbytehq/airbyte/pull/36037) | Adds fields: `coupon_constraints` to `coupon` stream, `billing_month` to `customer stream`, and `error_detail` to `transaction` stream schemas                                                                       |
 | 0.4.1   | 2024-03-13 | [35509](https://github.com/airbytehq/airbyte/pull/35509) | Updates CDK version to latest (0.67.1), updates `site_migration_detail` record filtering            |
 | 0.4.0   | 2024-02-12 | [34053](https://github.com/airbytehq/airbyte/pull/34053) | Add missing fields to and cleans up schemas, adds incremental support for `gift`, `site_migration_detail`, and `unbilled_charge` streams.` |
