--- conflicted
+++ resolved
@@ -104,11 +104,8 @@
 
 | Version     | Date       | Pull Request                                             | Subject                                                                                                                                                                |
 |:------------|:-----------|:---------------------------------------------------------|:-----------------------------------------------------------------------------------------------------------------------------------------------------------------------|
-<<<<<<< HEAD
-| 0.10.12 | 2025-07-29 | [63936](https://github.com/airbytehq/airbyte/pull/63936) | Fix missing data in subcriptions with scheduled changes stream |
-=======
+| 0.10.13 | 2025-07-29 | [63936](https://github.com/airbytehq/airbyte/pull/63936) | Fix missing data in subcriptions with scheduled changes stream |
 | 0.10.12 | 2025-07-26 | [64039](https://github.com/airbytehq/airbyte/pull/64039) | Update dependencies |
->>>>>>> 57d8b8dc
 | 0.10.11 | 2025-07-19 | [63538](https://github.com/airbytehq/airbyte/pull/63538) | Update dependencies |
 | 0.10.10 | 2025-07-12 | [63022](https://github.com/airbytehq/airbyte/pull/63022) | Update dependencies |
 | 0.10.9 | 2025-06-28 | [62369](https://github.com/airbytehq/airbyte/pull/62369) | Update dependencies |
