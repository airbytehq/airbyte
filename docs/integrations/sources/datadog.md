--- conflicted
+++ resolved
@@ -76,12 +76,9 @@
 
 | Version | Date       | Pull Request                                             | Subject                                                                      |
 |:--------|:-----------|:---------------------------------------------------------|:-----------------------------------------------------------------------------|
-<<<<<<< HEAD
-| 2.0.15 | 2025-03-25 | [54206](https://github.com/airbytehq/airbyte/pull/54206) | remove default end date value |
-=======
+| 2.0.17 | 2025-03-25 | [54206](https://github.com/airbytehq/airbyte/pull/54206) | remove default end date value |
 | 2.0.16 | 2025-03-22 | [55994](https://github.com/airbytehq/airbyte/pull/55994) | Update dependencies |
 | 2.0.15 | 2025-03-08 | [55280](https://github.com/airbytehq/airbyte/pull/55280) | Update dependencies |
->>>>>>> c35002ac
 | 2.0.14 | 2025-03-01 | [54921](https://github.com/airbytehq/airbyte/pull/54921) | Update dependencies |
 | 2.0.13 | 2025-02-22 | [54444](https://github.com/airbytehq/airbyte/pull/54444) | Update dependencies |
 | 2.0.12 | 2025-02-20 | [54180](https://github.com/airbytehq/airbyte/pull/54180) | 🐛 Source Datadog : Fix the Pagination in the logs stream |
