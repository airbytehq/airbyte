--- conflicted
+++ resolved
@@ -75,9 +75,10 @@
   <summary>Expand to review</summary>
 
 | Version | Date       | Pull Request                                             | Subject                                                                      |
-<<<<<<< HEAD
 |:--------|:-----------|:---------------------------------------------------------|:-----------------------------------------------------------------------------|
-| 0.4.1   | 2024-05-09 | [37590](https://github.com/airbytehq/airbyte/pull/37590) | Change `last_records` to `last_record`                                       |
+| 0.4.3   | 2024-06-13 | [37590](https://github.com/airbytehq/airbyte/pull/37590) | Change `last_records` to `last_record`                                       |
+| 0.4.2   | 2024-06-04 | [39060](https://github.com/airbytehq/airbyte/pull/39060) | [autopull] Upgrade base image to v1.2.1                                      |
+| 0.4.1   | 2024-05-20 | [38424](https://github.com/airbytehq/airbyte/pull/38424) | [autopull] base image + poetry + up_to_date                                  |
 | 0.4.0   | 2023-12-04 | [30999](https://github.com/airbytehq/airbyte/pull/30999) | Add `monitors` and `service_level_objectives` Streams                        |
 | 0.3.0   | 2023-08-27 | [29885](https://github.com/airbytehq/airbyte/pull/29885) | Migrate to low code                                                          |
 | 0.2.2   | 2023-07-10 | [28089](https://github.com/airbytehq/airbyte/pull/28089) | Additional stream and query details in response                              |
@@ -85,17 +86,5 @@
 | 0.2.0   | 2023-06-28 | [27784](https://github.com/airbytehq/airbyte/pull/27784) | Add necessary fields to schemas                                              |
 | 0.1.1   | 2023-04-27 | [25562](https://github.com/airbytehq/airbyte/pull/25562) | Update testing dependencies                                                  |
 | 0.1.0   | 2022-10-18 | [18150](https://github.com/airbytehq/airbyte/pull/18150) | New Source: Datadog                                                          |
-=======
-| :------ | :--------- | :------------------------------------------------------- | :--------------------------------------------------------------------------- |
-| 0.4.2 | 2024-06-04 | [39060](https://github.com/airbytehq/airbyte/pull/39060) | [autopull] Upgrade base image to v1.2.1 |
-| 0.4.1 | 2024-05-20 | [38424](https://github.com/airbytehq/airbyte/pull/38424) | [autopull] base image + poetry + up_to_date |
-| 0.4.0 | 2023-12-04 | [30999](https://github.com/airbytehq/airbyte/pull/30999) | Add `monitors` and `service_level_objectives` Streams |
-| 0.3.0 | 2023-08-27 | [29885](https://github.com/airbytehq/airbyte/pull/29885) | Migrate to low code |
-| 0.2.2 | 2023-07-10 | [28089](https://github.com/airbytehq/airbyte/pull/28089) | Additional stream and query details in response |
-| 0.2.1 | 2023-06-28 | [26534](https://github.com/airbytehq/airbyte/pull/26534) | Support multiple query streams and pulling data from different datadog sites |
-| 0.2.0 | 2023-06-28 | [27784](https://github.com/airbytehq/airbyte/pull/27784) | Add necessary fields to schemas |
-| 0.1.1 | 2023-04-27 | [25562](https://github.com/airbytehq/airbyte/pull/25562) | Update testing dependencies |
-| 0.1.0 | 2022-10-18 | [18150](https://github.com/airbytehq/airbyte/pull/18150) | New Source: Datadog |
 
-</details>
->>>>>>> 509edcb2
+</details>