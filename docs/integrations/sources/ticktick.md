--- conflicted
+++ resolved
@@ -22,11 +22,8 @@
 
 | Version          | Date              | Pull Request | Subject        |
 |------------------|-------------------|--------------|----------------|
-<<<<<<< HEAD
-| 0.0.3 | 2025-08-19 | [64942](https://github.com/airbytehq/airbyte/pull/64947) | Add oauth2 method. Ignore archived projects on stream `projects`. Added default retry mechanism. |
-=======
+| 0.0.4 | 2025-08-19 | [64942](https://github.com/airbytehq/airbyte/pull/64947) | Add oauth2 method. Ignore archived projects on stream `projects`. Added default retry mechanism. |
 | 0.0.3 | 2025-08-16 | [64962](https://github.com/airbytehq/airbyte/pull/64962) | Update dependencies |
->>>>>>> 919fdccc
 | 0.0.2 | 2025-08-14 | [64942](https://github.com/airbytehq/airbyte/pull/64942) | Fix docker image entrypoint for platform syncs |
 | 0.0.1 | 2025-08-05 | | Initial release by [@luutuankiet](https://github.com/luutuankiet) via Connector Builder |
 
