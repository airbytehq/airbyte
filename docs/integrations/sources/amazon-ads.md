--- conflicted
+++ resolved
@@ -110,15 +110,12 @@
 
 | Version | Date       | Pull Request                                             | Subject                                                                                                         |
 |:--------|:-----------|:---------------------------------------------------------|:----------------------------------------------------------------------------------------------------------------|
-<<<<<<< HEAD
-| 3.1.0   | 2023-06-09 | [25913](https://github.com/airbytehq/airbyte/pull/26203) | Add Stream `DisplayCreatives`                                                                                   |
-=======
+| 3.4.0   | 2023-06-09 | [25913](https://github.com/airbytehq/airbyte/pull/26203) | Add Stream `DisplayCreatives`                                                                                   |
 | 3.3.0   | 2023-09-22 | [30679](https://github.com/airbytehq/airbyte/pull/30679) | Fix unexpected column for `SponsoredProductCampaigns` and `SponsoredBrandsKeywords`                             |
 | 3.2.0   | 2023-09-18 | [30517](https://github.com/airbytehq/airbyte/pull/30517) | Add suggested streams; fix unexpected column issue                                                              |
 | 3.1.2   | 2023-08-16 | [29233](https://github.com/airbytehq/airbyte/pull/29233) | Add filter for Marketplace IDs                                                                                  |
 | 3.1.1   | 2023-08-28 | [29900](https://github.com/airbytehq/airbyte/pull/29900) | Add 404 handling for no assotiated with bid ad groups                                                           |
 | 3.1.0   | 2023-08-08 | [00000](https://github.com/airbytehq/airbyte/pull/00000) | Add `T00030` tactic support for `sponsored_display_report_stream`                                               |
->>>>>>> bb034bbe
 | 3.0.0   | 2023-07-24 | [27868](https://github.com/airbytehq/airbyte/pull/27868) | Fix attribution report stream schemas                                                                           |
 | 2.3.1   | 2023-07-11 | [28155](https://github.com/airbytehq/airbyte/pull/28155) | Bugfix: validation error when record values are missing                                                         |
 | 2.3.0   | 2023-07-06 | [28002](https://github.com/airbytehq/airbyte/pull/28002) | Add sponsored_product_ad_group_suggested_keywords, sponsored_product_ad_group_bid_recommendations streams       |
