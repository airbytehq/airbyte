--- conflicted
+++ resolved
@@ -94,11 +94,8 @@
 
 | Version | Date       | Pull Request                                             | Subject                                                                                                         |
 |:--------|:-----------|:---------------------------------------------------------|:----------------------------------------------------------------------------------------------------------------|
-<<<<<<< HEAD
-| 0.1.30  | 2022-11-01 | [18677](https://github.com/airbytehq/airbyte/pull/18677) | Add optional config report_record_types                                                                         |
-=======
+| 1.0.1   | 2022-11-01 | [18677](https://github.com/airbytehq/airbyte/pull/18677) | Add optional config report_record_types                                                                         |
 | 1.0.0   | 2023-01-30 | [21677](https://github.com/airbytehq/airbyte/pull/21677) | Fix bug with non-unique primary keys in report streams. Add asins_keywords and asins_targets                    |
->>>>>>> 04b9703f
 | 0.1.29  | 2023-01-27 | [22038](https://github.com/airbytehq/airbyte/pull/22038) | Set `AvailabilityStrategy` for streams explicitly to `None`                                                     |
 | 0.1.28  | 2023-01-18 | [19491](https://github.com/airbytehq/airbyte/pull/19491) | Add option to customize look back window value                                                                  |
 | 0.1.27  | 2023-01-05 | [21082](https://github.com/airbytehq/airbyte/pull/21082) | Fix bug with handling: "Report date is too far in the past." - partial revert of #20662                         |
