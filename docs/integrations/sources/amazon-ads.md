--- conflicted
+++ resolved
@@ -157,13 +157,10 @@
 
 | Version | Date       | Pull Request                                             | Subject                                                                                                                                                                |
 |:--------|:-----------|:---------------------------------------------------------|:-----------------------------------------------------------------------------------------------------------------------------------------------------------------------|
-<<<<<<< HEAD
-| 7.1.4 | 2025-04-07 | [55745](https://github.com/airbytehq/airbyte/pull/55745) | Enable max concurrent async job count configurability |
-=======
+| 7.2.1 | 2025-04-28 | [55745](https://github.com/airbytehq/airbyte/pull/55745) | Enable max concurrent async job count configurability |
 | 7.2.0-rc.2 | 2025-04-23 | [58610](https://github.com/airbytehq/airbyte/pull/58610) | Used latest version of Python cdk (6.45.10) |
 | 7.2.0-rc.1 | 2025-04-22 | [55217](https://github.com/airbytehq/airbyte/pull/55217) | Add `daily` versions of `reports` streams & Auto-update start_date if past lookback window|
 | 7.1.7 | 2025-04-12 | [57591](https://github.com/airbytehq/airbyte/pull/57591) | Update dependencies |
->>>>>>> 4b35df8c
 | 7.1.6 | 2025-04-05 | [57138](https://github.com/airbytehq/airbyte/pull/57138) | Update dependencies |
 | 7.1.5 | 2025-03-29 | [56554](https://github.com/airbytehq/airbyte/pull/56554) | Update dependencies |
 | 7.1.4 | 2025-03-22 | [56155](https://github.com/airbytehq/airbyte/pull/56155) | Update dependencies |
