--- conflicted
+++ resolved
@@ -157,11 +157,8 @@
 
 | Version | Date       | Pull Request                                             | Subject                                                                                                                                                                |
 |:--------|:-----------|:---------------------------------------------------------|:-----------------------------------------------------------------------------------------------------------------------------------------------------------------------|
-<<<<<<< HEAD
-| 7.1.7 | 2025-04-10 | [55217](https://github.com/airbytehq/airbyte/pull/55217) | Add `daily` versions of `reports` streams |
-=======
+| 7.1.8 | 2025-04-15 | [55217](https://github.com/airbytehq/airbyte/pull/55217) | Add `daily` versions of `reports` streams |
 | 7.1.7 | 2025-04-12 | [57591](https://github.com/airbytehq/airbyte/pull/57591) | Update dependencies |
->>>>>>> 4355f8ae
 | 7.1.6 | 2025-04-05 | [57138](https://github.com/airbytehq/airbyte/pull/57138) | Update dependencies |
 | 7.1.5 | 2025-03-29 | [56554](https://github.com/airbytehq/airbyte/pull/56554) | Update dependencies |
 | 7.1.4 | 2025-03-22 | [56155](https://github.com/airbytehq/airbyte/pull/56155) | Update dependencies |
