# Amazon Ads

<HideInUI>

This page contains the setup guide and reference information for the [Amazon Ads](https://advertising.amazon.com) source connector.

</HideInUI>

## Prerequisites

- Client ID
- Client Secret
- Refresh Token
- Region
- Start Date (Optional)
- Profile IDs (Optional)
- Marketplace IDs (Optional)

## Setup guide

### Step 1: Set up Amazon Ads

Create an [Amazon user](https://www.amazon.com) with access to an [Amazon Ads account](https://advertising.amazon.com).

<!-- env:oss -->

**For Airbyte Open Source:**
To use the [Amazon Ads API](https://advertising.amazon.com/API/docs/en-us), you must first complete the [onboarding process](https://advertising.amazon.com/API/docs/en-us/setting-up/overview). The onboarding process has several steps and may take several days to complete. After completing all steps you will have to get the Amazon client application's `Client ID`, `Client Secret` and `Refresh Token`.

<!-- /env:oss -->

### Step 2: Set up the Amazon Ads connector in Airbyte

<!-- env:cloud -->

#### For Airbyte Cloud:

1. [Log into your Airbyte Cloud](https://cloud.airbyte.com/workspaces) account.
2. Click Sources and then click + New source.
3. On the Set up the source page, select Amazon Ads from the Source type dropdown.
4. Enter a name for the Amazon Ads connector.
5. Click **Authenticate your Amazon Ads account**.
6. Log in and Authorize to the Amazon account.
7. Select **Region** to pull data from **North America (NA)**, **Europe (EU)**, **Far East (FE)**. See [docs](https://advertising.amazon.com/API/docs/en-us/info/api-overview#api-endpoints) for more details.
8. **Start Date (Optional)** is used for generating reports starting from the specified start date. This should be in YYYY-MM-DD format and not more than 90 days in the past. If a date is not specified, today's date is used. The date is treated in the timezone of the processed profile.
9. **Profile IDs (Optional)** you want to fetch data for. The Amazon Ads source connector supports only profiles with seller and vendor type, profiles with agency type will be ignored. See [docs](https://advertising.amazon.com/API/docs/en-us/concepts/authorization/profiles) for more details.
10. **Marketplace IDs (Optional)** you want to fetch data for. _Note: If Profile IDs are also selected, profiles will be selected if they match the Profile ID **OR** the Marketplace ID._
11. Click **Set up source**.
<!-- /env:cloud -->

<!-- env:oss -->

#### For Airbyte Open Source:

1. Navigate to the Airbyte Open Source dashboard.
2. Set the name for your source.
3. **Client ID** of your Amazon Ads developer application. See [onboarding process](https://advertising.amazon.com/API/docs/en-us/setting-up/overview) for more details.
4. **Client Secret** of your Amazon Ads developer application. See [onboarding process](https://advertising.amazon.com/API/docs/en-us/setting-up/overview) for more details.
5. **Refresh Token**. See [onboarding process](https://advertising.amazon.com/API/docs/en-us/setting-up/overview) for more details.
6. Select **Region** to pull data from **North America (NA)**, **Europe (EU)**, **Far East (FE)**. See [docs](https://advertising.amazon.com/API/docs/en-us/info/api-overview#api-endpoints) for more details.
7. **Start Date (Optional)** is used for generating reports starting from the specified start date. This should be in YYYY-MM-DD format and not more than 90 days in the past. If a date is not specified, yesterday's date is used. The date is treated in the timezone of the processed profile.
8. **Profile IDs (Optional)** you want to fetch data for. The Amazon Ads source connector supports only profiles with seller and vendor type, profiles with agency type will be ignored. See [docs](https://advertising.amazon.com/API/docs/en-us/concepts/authorization/profiles) for more details.
9. **Marketplace IDs (Optional)** you want to fetch data for. _Note: If Profile IDs are also selected, profiles will be selected if they match the Profile ID **OR** the Marketplace ID._
10. Click **Set up source**.
<!-- /env:cloud -->

<!-- env:oss -->

**For Airbyte Open Source:**

1. **Client ID** of your Amazon Ads developer application. See [onboarding process](https://advertising.amazon.com/API/docs/en-us/setting-up/overview) for more details.
2. **Client Secret** of your Amazon Ads developer application. See [onboarding process](https://advertising.amazon.com/API/docs/en-us/setting-up/overview) for more details.
3. **Refresh Token**. See [onboarding process](https://advertising.amazon.com/API/docs/en-us/setting-up/overview) for more details.
4. Select **Region** to pull data from **North America (NA)**, **Europe (EU)**, **Far East (FE)**. See [docs](https://advertising.amazon.com/API/docs/en-us/info/api-overview#api-endpoints) for more details.
5. **Start Date (Optional)** is used for generating reports starting from the specified start date. This should be in YYYY-MM-DD format and not more than 90 days in the past. If a date is not specified, today's date is used. The date is treated in the timezone of the processed profile.
6. **Profile IDs (Optional)** you want to fetch data for. The Amazon Ads source connector supports only profiles with seller and vendor type, profiles with agency type will be ignored. See [docs](https://advertising.amazon.com/API/docs/en-us/concepts/authorization/profiles) for more details.
7. **Marketplace IDs (Optional)** you want to fetch data for. _Note: If Profile IDs are also selected, profiles will be selected if they match the Profile ID **OR** the Marketplace ID._
<!-- /env:oss -->

:::note
The Amazon Ads source connector uses Sponsored Products, Sponsored Brands, and Sponsored Display APIs which are not compatible with agency account type. See [docs](https://advertising.amazon.com/API/docs/en-us/concepts/authorization/profiles) for more details.
If you have only agency profile, please use accounts associated with the profile of seller/vendor type.
:::

## Supported sync modes

The Amazon Ads source connector supports the following [sync modes](https://docs.airbyte.com/cloud/core-concepts/#connection-sync-modes):

- Full Refresh
- Incremental

## Supported Streams

This source is capable of syncing the following streams:

- [Profiles](https://advertising.amazon.com/API/docs/en-us/reference/2/profiles#/Profiles)
- [Portfolios](https://advertising.amazon.com/API/docs/en-us/reference/2/portfolios#/Portfolios%20extended)
- [Sponsored Brands Campaigns](https://advertising.amazon.com/API/docs/en-us/sponsored-brands/3-0/openapi#/Campaigns)
- [Sponsored Brands Ad groups](https://advertising.amazon.com/API/docs/en-us/sponsored-brands/3-0/openapi#/Ad%20groups)
- [Sponsored Brands Keywords](https://advertising.amazon.com/API/docs/en-us/sponsored-brands/3-0/openapi#/Keywords)
- [Sponsored Display Campaigns](https://advertising.amazon.com/API/docs/en-us/sponsored-display/3-0/openapi#/Campaigns)
- [Sponsored Display Ad groups](https://advertising.amazon.com/API/docs/en-us/sponsored-display/3-0/openapi#/Ad%20groups)
- [Sponsored Display Product Ads](https://advertising.amazon.com/API/docs/en-us/sponsored-display/3-0/openapi#/Product%20ads)
- [Sponsored Display Targetings](https://advertising.amazon.com/API/docs/en-us/sponsored-display/3-0/openapi#/Targeting)
- [Sponsored Display Creatives](https://advertising.amazon.com/API/docs/en-us/sponsored-display/3-0/openapi#/Creatives)
- [Sponsored Display Budget Rules](https://advertising.amazon.com/API/docs/en-us/sponsored-display/3-0/openapi/prod#/BudgetRules/GetSDBudgetRulesForAdvertiser)
- [Sponsored Products Campaigns](https://advertising.amazon.com/API/docs/en-us/sponsored-display/3-0/openapi#/Campaigns)
- [Sponsored Products Ad groups](https://advertising.amazon.com/API/docs/en-us/sponsored-products/2-0/openapi#/Ad%20groups)
- [Sponsored Products Ad Group Bid Recommendations](https://advertising.amazon.com/API/docs/en-us/sponsored-products/2-0/openapi#/Bid%20recommendations/getAdGroupBidRecommendations)
- [Sponsored Products Ad Group Suggested Keywords](https://advertising.amazon.com/API/docs/en-us/sponsored-products/2-0/openapi#/Suggested%20keywords)
- [Sponsored Products Keywords](https://advertising.amazon.com/API/docs/en-us/sponsored-products/2-0/openapi#/Keywords)
- [Sponsored Products Negative keywords](https://advertising.amazon.com/API/docs/en-us/sponsored-products/2-0/openapi#/Negative%20keywords)
- [Sponsored Products Campaign Negative keywords](https://advertising.amazon.com/API/docs/en-us/sponsored-products/2-0/openapi#/Negative%20keywords)
- [Sponsored Products Ads](https://advertising.amazon.com/API/docs/en-us/sponsored-products/2-0/openapi#/Product%20ads)
- [Sponsored Products Targetings](https://advertising.amazon.com/API/docs/en-us/sponsored-products/2-0/openapi#/Product%20targeting)
- [Brands Reports](https://advertising.amazon.com/API/docs/en-us/reference/sponsored-brands/2/reports)
- [Brand Video Reports](https://advertising.amazon.com/API/docs/en-us/reference/sponsored-brands/2/reports)
- [Display Reports](https://advertising.amazon.com/API/docs/en-us/guides/reporting/v3/report-types/overview)
- [Products Reports](https://advertising.amazon.com/API/docs/en-us/sponsored-products/2-0/openapi#/Reports)
- [Attribution Reports](https://advertising.amazon.com/API/docs/en-us/amazon-attribution-prod-3p/#/)

:::note
As of connector version 5.0.0, the `Sponsored Products Ad Group Bid Recommendations` stream provides bid recommendations and impact metrics for an existing automatic targeting ad group. The stream returns bid recommendations for match types `CLOSE_MATCH`, `LOOSE_MATCH`, `SUBSTITUTES`, and `COMPLEMENTS` per theme. For more detail on theme-based bid recommendations, review Amazon's [Theme-base bid suggestions - Quick-start guide](https://advertising.amazon.com/API/docs/en-us/guides/sponsored-products/bid-suggestions/theme-based-bid-suggestions-quickstart-guide).
:::

## Connector-specific features and highlights

All the reports are generated relative to the target profile's timezone.

Campaign reports may sometimes have no data or may not be presenting in records. This can occur when there are no clicks or views associated with the campaigns on the requested day - [details](https://advertising.amazon.com/API/docs/en-us/guides/reporting/v2/faq#why-is-my-report-empty).

Report data synchronization only covers the last 90 days - [details](https://advertising.amazon.com/API/docs/en-us/reference/1/reports#parameters).

:::note
The 'Reports' stream(s) by default will have `timeUnit` set to `SUMMARY`. If you would like more granularity, use the `_daily` versions of the report streams, which have
 `timeUnit` set to `DAILY`. More info about this can be found [here](https://advertising.amazon.com/API/docs/en-us/guides/reporting/v3/get-started#timeunit-and-supported-columns).

**Important limitation**: Amazon may incorrectly detect duplicate report requests when syncing both summary and daily versions of the same report type simultaneously (e.g., `sponsored_brands_v3_report_stream` and `sponsored_brands_v3_report_stream_daily`). If you encounter this issue, create a separate source with only the needed report streams and set the "Number of concurrent workers" to 2 to ensure sequential processing.
:::
## Performance considerations

Information about expected report generation waiting time can be found [here](https://advertising.amazon.com/API/docs/en-us/get-started/developer-notes).

### Data type map

| Integration Type         | Airbyte Type |
|:-------------------------|:-------------|
| `string`                 | `string`     |
| `int`, `float`, `number` | `number`     |
| `date`                   | `date`       |
| `datetime`               | `datetime`   |
| `array`                  | `array`      |
| `object`                 | `object`     |

## Changelog

<details>
  <summary>Expand to review</summary>

| Version    | Date       | Pull Request                                             | Subject                                                                                                                                                                |
|:-----------|:-----------|:---------------------------------------------------------|:-----------------------------------------------------------------------------------------------------------------------------------------------------------------------|
<<<<<<< HEAD
| 7.3.6 | 2025-10-14 | [66708](https://github.com/airbytehq/airbyte/pull/66708) | Update `reportDate` to use `date` value for incremental report streams |
=======
| 7.3.5 | 2025-09-30 | [66760](https://github.com/airbytehq/airbyte/pull/66760) | Update dependencies |
>>>>>>> ac944b63
| 7.3.4 | 2025-09-08 | [65992](https://github.com/airbytehq/airbyte/pull/65992) | Update to CDK v7 |
| 7.3.3 | 2025-09-09 | [66032](https://github.com/airbytehq/airbyte/pull/66032) | Update dependencies |
| 7.3.2 | 2025-08-09 | [64654](https://github.com/airbytehq/airbyte/pull/64654) | Update dependencies |
| 7.3.1 | 2025-07-19 | [60633](https://github.com/airbytehq/airbyte/pull/60633) | Update dependencies |
| 7.3.0 | 2025-07-07 | [62839](https://github.com/airbytehq/airbyte/pull/62839) | Promoting release candidate 7.3.0-rc.1 to a main version. |
| 7.3.0-rc.1 | 2025-06-26 | [61707](https://github.com/airbytehq/airbyte/pull/61707) | Convert to manifest-only format                                                                                                                                        |
| 7.2.3      | 2025-06-23 | [61652](https://github.com/airbytehq/airbyte/pull/61652) | Add Error Hanlding for 425 Errors With Report Streams & Configurable Concurrency Levels|
| 7.2.2      | 2025-05-10 | [59332](https://github.com/airbytehq/airbyte/pull/59332) | Update dependencies |
| 7.2.1      | 2025-04-28 | [55745](https://github.com/airbytehq/airbyte/pull/55745) | Enable max concurrent async job count configurability |
| 7.2.0      | 2025-04-28 | [59121](https://github.com/airbytehq/airbyte/pull/59121) | Promoting release candidate 7.2.0-rc.2 to a main version & 7.2.0-rc.1 since they were merged at the same time. |
| 7.2.0-rc.2 | 2025-04-23 | [58610](https://github.com/airbytehq/airbyte/pull/58610) | Used latest version of Python cdk (6.45.10) |
| 7.2.0-rc.1 | 2025-04-22 | [55217](https://github.com/airbytehq/airbyte/pull/55217) | Add `daily` versions of `reports` streams & Auto-update start_date if past lookback window|
| 7.1.7      | 2025-04-12 | [57591](https://github.com/airbytehq/airbyte/pull/57591) | Update dependencies |
| 7.1.6      | 2025-04-05 | [57138](https://github.com/airbytehq/airbyte/pull/57138) | Update dependencies |
| 7.1.5      | 2025-03-29 | [56554](https://github.com/airbytehq/airbyte/pull/56554) | Update dependencies |
| 7.1.4      | 2025-03-22 | [56155](https://github.com/airbytehq/airbyte/pull/56155) | Update dependencies |
| 7.1.3      | 2025-03-08 | [55352](https://github.com/airbytehq/airbyte/pull/55352) | Update dependencies |
| 7.1.2      | 2025-02-24 | [53692](https://github.com/airbytehq/airbyte/pull/53692) | Added handling 401 error for Polling Requester |
| 7.1.1      | 2025-03-01 | [54895](https://github.com/airbytehq/airbyte/pull/54895) | Update dependencies |
| 7.1.0      | 2025-02-24 | [53692](https://github.com/airbytehq/airbyte/pull/53692) | Migrate stream `Portfolios` to Portfolios API v3 |
| 7.0.1      | 2025-02-22 | [52918](https://github.com/airbytehq/airbyte/pull/52918) | Update dependencies |
| 7.0.0      | 2025-02-06 | [48449](https://github.com/airbytehq/airbyte/pull/48449) | Migrate *-report streams to low-code |
| 6.2.7      | 2025-01-25 | [52210](https://github.com/airbytehq/airbyte/pull/52210) | Update dependencies |
| 6.2.6      | 2025-01-18 | [51722](https://github.com/airbytehq/airbyte/pull/51722) | Update dependencies |
| 6.2.5      | 2025-01-11 | [51239](https://github.com/airbytehq/airbyte/pull/51239) | Update dependencies |
| 6.2.4      | 2025-01-04 | [50902](https://github.com/airbytehq/airbyte/pull/50902) | Update dependencies |
| 6.2.3      | 2024-12-28 | [50478](https://github.com/airbytehq/airbyte/pull/50478) | Update dependencies |
| 6.2.2      | 2024-12-21 | [50202](https://github.com/airbytehq/airbyte/pull/50202) | Update dependencies |
| 6.2.1      | 2024-12-14 | [48229](https://github.com/airbytehq/airbyte/pull/48229) | Starting with this version, the Docker image is now rootless. Please note that this and future versions will not be compatible with Airbyte versions earlier than 0.64 |
| 6.2.0      | 2024-11-12 | [48116](https://github.com/airbytehq/airbyte/pull/48116) | Migrate REST streams to low-code |
| 6.1.4      | 2024-11-12 | [48471](https://github.com/airbytehq/airbyte/pull/48471) | Bumped automatically in the pull request, please see PR description |
| 6.1.3      | 2024-11-05 | [48343](https://github.com/airbytehq/airbyte/pull/48343) | Set is_resumable only for FullRefresh streams |
| 6.1.2      | 2024-11-04 | [48138](https://github.com/airbytehq/airbyte/pull/48138) | Add error message for TooManyRequests exception |
| 6.1.1      | 2024-11-04 | [48128](https://github.com/airbytehq/airbyte/pull/48128) | Fix date parse in report streams |
| 6.1.0      | 2024-11-01 | [47940](https://github.com/airbytehq/airbyte/pull/47940) | Bump CDK to ^5 |
| 6.0.0      | 2024-10-28 | [47366](https://github.com/airbytehq/airbyte/pull/47366) | Migrate stream `SponsoredDisplayReportStream` to Amazon Ads Reports v3 |
| 5.0.20     | 2024-10-29 | [47032](https://github.com/airbytehq/airbyte/pull/47032) | Update dependencies |
| 5.0.19     | 2024-10-12 | [46860](https://github.com/airbytehq/airbyte/pull/46860) | Update dependencies |
| 5.0.18     | 2024-10-05 | [46451](https://github.com/airbytehq/airbyte/pull/46451) | Update dependencies |
| 5.0.17     | 2024-09-28 | [45794](https://github.com/airbytehq/airbyte/pull/45794) | Update dependencies |
| 5.0.16     | 2024-09-14 | [45548](https://github.com/airbytehq/airbyte/pull/45548) | Update dependencies |
| 5.0.15     | 2024-09-07 | [45308](https://github.com/airbytehq/airbyte/pull/45308) | Update dependencies |
| 5.0.14     | 2024-08-31 | [45051](https://github.com/airbytehq/airbyte/pull/45051) | Update dependencies |
| 5.0.13     | 2024-08-24 | [44648](https://github.com/airbytehq/airbyte/pull/44648) | Update dependencies |
| 5.0.12     | 2024-08-17 | [43845](https://github.com/airbytehq/airbyte/pull/43845) | Update dependencies |
| 5.0.11     | 2024-08-12 | [43354](https://github.com/airbytehq/airbyte/pull/43354) | Fix download request for `sponsored_products_report_stream` |
| 5.0.10     | 2024-08-10 | [42162](https://github.com/airbytehq/airbyte/pull/42162) | Update dependencies |
| 5.0.9      | 2024-07-13 | [41876](https://github.com/airbytehq/airbyte/pull/41876) | Update dependencies |
| 5.0.8      | 2024-07-10 | [41487](https://github.com/airbytehq/airbyte/pull/41487) | Update dependencies |
| 5.0.7      | 2024-07-09 | [41143](https://github.com/airbytehq/airbyte/pull/41143) | Update dependencies |
| 5.0.6      | 2024-07-06 | [40798](https://github.com/airbytehq/airbyte/pull/40798) | Update dependencies |
| 5.0.5      | 2024-06-25 | [40403](https://github.com/airbytehq/airbyte/pull/40403) | Update dependencies |
| 5.0.4      | 2024-06-21 | [39926](https://github.com/airbytehq/airbyte/pull/39926) | Update dependencies |
| 5.0.3      | 2024-06-04 | [38962](https://github.com/airbytehq/airbyte/pull/38962) | [autopull] Upgrade base image to v1.2.1 |
| 5.0.2      | 2024-05-29 | [38737](https://github.com/airbytehq/airbyte/pull/38737) | Update authenticator to `requests_native_auth` package |
| 5.0.1      | 2024-04-29 | [37655](https://github.com/airbytehq/airbyte/pull/37655) | Update error messages and spec with info about `agency` profile type. |
| 5.0.0      | 2024-03-22 | [36169](https://github.com/airbytehq/airbyte/pull/36169) | Update `SponsoredBrand` and `SponsoredProduct` streams due to API endpoint deprecation |
| 4.1.0      | 2024-03-19 | [36267](https://github.com/airbytehq/airbyte/pull/36267) | Pin airbyte-cdk version to `^0` |
| 4.0.4      | 2024-02-23 | [35481](https://github.com/airbytehq/airbyte/pull/35481) | Migrate source to `YamlDeclarativeSource` with custom `check_connection` |
| 4.0.3      | 2024-02-12 | [35180](https://github.com/airbytehq/airbyte/pull/35180) | Manage dependencies with Poetry |
| 4.0.2      | 2024-02-08 | [35013](https://github.com/airbytehq/airbyte/pull/35013) | Add missing field to `sponsored_display_budget_rules` stream |
| 4.0.1      | 2023-12-28 | [33833](https://github.com/airbytehq/airbyte/pull/33833) | Updated oauth spec to put region, so we can choose oauth consent url based on it |
| 4.0.0      | 2023-12-28 | [33817](https://github.com/airbytehq/airbyte/pull/33817) | Fix schema for streams: `SponsoredBrandsAdGroups` and `SponsoredBrandsKeywords` |
| 3.4.2      | 2023-12-12 | [33361](https://github.com/airbytehq/airbyte/pull/33361) | Fix unexpected crash when handling error messages which don't have `requestId` field |
| 3.4.1      | 2023-10-19 | [31599](https://github.com/airbytehq/airbyte/pull/31599) | Base image migration: remove Dockerfile and use the python-connector-base image |
| 3.4.0      | 2023-06-09 | [25913](https://github.com/airbytehq/airbyte/pull/26203) | Add Stream `DisplayCreatives`                                                                                                                                          |
| 3.3.0      | 2023-09-22 | [30679](https://github.com/airbytehq/airbyte/pull/30679) | Fix unexpected column for `SponsoredProductCampaigns` and `SponsoredBrandsKeywords`                                                                                    |
| 3.2.0      | 2023-09-18 | [30517](https://github.com/airbytehq/airbyte/pull/30517) | Add suggested streams; fix unexpected column issue                                                                                                                     |
| 3.1.2      | 2023-08-16 | [29233](https://github.com/airbytehq/airbyte/pull/29233) | Add filter for Marketplace IDs                                                                                                                                         |
| 3.1.1      | 2023-08-28 | [29900](https://github.com/airbytehq/airbyte/pull/29900) | Add 404 handling for no associated with bid ad groups                                                                                                                  |
| 3.1.0      | 2023-08-08 | [29212](https://github.com/airbytehq/airbyte/pull/29212) | Add `T00030` tactic support for `sponsored_display_report_stream`                                                                                                      |
| 3.0.0      | 2023-07-24 | [27868](https://github.com/airbytehq/airbyte/pull/27868) | Fix attribution report stream schemas                                                                                                                                  |
| 2.3.1      | 2023-07-11 | [28155](https://github.com/airbytehq/airbyte/pull/28155) | Bugfix: validation error when record values are missing                                                                                                                |
| 2.3.0      | 2023-07-06 | [28002](https://github.com/airbytehq/airbyte/pull/28002) | Add sponsored_product_ad_group_suggested_keywords, sponsored_product_ad_group_bid_recommendations streams                                                              |
| 2.2.0      | 2023-07-05 | [27607](https://github.com/airbytehq/airbyte/pull/27607) | Add stream for sponsored brands v3 purchased product reports                                                                                                           |
| 2.1.0      | 2023-06-19 | [25412](https://github.com/airbytehq/airbyte/pull/25412) | Add sponsored_product_campaign_negative_keywords, sponsored_display_budget_rules streams                                                                               |
| 2.0.0      | 2023-05-31 | [25874](https://github.com/airbytehq/airbyte/pull/25874) | Type `portfolioId` as integer                                                                                                                                          |
| 1.1.0      | 2023-04-22 | [25412](https://github.com/airbytehq/airbyte/pull/25412) | Add missing reporting metrics                                                                                                                                          |
| 1.0.6      | 2023-05-09 | [25913](https://github.com/airbytehq/airbyte/pull/25913) | Small schema fixes                                                                                                                                                     |
| 1.0.5      | 2023-05-08 | [25885](https://github.com/airbytehq/airbyte/pull/25885) | Improve error handling for attribution_report(s) streams                                                                                                               |
| 1.0.4      | 2023-05-04 | [25792](https://github.com/airbytehq/airbyte/pull/25792) | Add availability strategy for basic streams (not including report streams)                                                                                             |
| 1.0.3      | 2023-04-13 | [25146](https://github.com/airbytehq/airbyte/pull/25146) | Validate pk for reports when expected pk is not returned                                                                                                               |
| 1.0.2      | 2023-02-03 | [22355](https://github.com/airbytehq/airbyte/pull/22355) | Migrate `products_report` stream to API v3                                                                                                                             |
| 1.0.1      | 2022-11-01 | [18677](https://github.com/airbytehq/airbyte/pull/18677) | Add optional config report_record_types                                                                                                                                |
| 1.0.0      | 2023-01-30 | [21677](https://github.com/airbytehq/airbyte/pull/21677) | Fix bug with non-unique primary keys in report streams. Add asins_keywords and asins_targets                                                                           |
| 0.1.29     | 2023-01-27 | [22038](https://github.com/airbytehq/airbyte/pull/22038) | Set `AvailabilityStrategy` for streams explicitly to `None`                                                                                                            |
| 0.1.28     | 2023-01-18 | [19491](https://github.com/airbytehq/airbyte/pull/19491) | Add option to customize look back window value                                                                                                                         |
| 0.1.27     | 2023-01-05 | [21082](https://github.com/airbytehq/airbyte/pull/21082) | Fix bug with handling: "Report date is too far in the past." - partial revert of #20662                                                                                |
| 0.1.26     | 2022-12-19 | [20662](https://github.com/airbytehq/airbyte/pull/20662) | Fix bug with handling: "Report date is too far in the past."                                                                                                           |
| 0.1.25     | 2022-11-08 | [18985](https://github.com/airbytehq/airbyte/pull/18985) | Remove "report_wait_timeout", "report_generation_max_retries" from config                                                                                              |
| 0.1.24     | 2022-10-19 | [17475](https://github.com/airbytehq/airbyte/pull/17475) | Add filters for state on brand, product and display campaigns                                                                                                          |
| 0.1.23     | 2022-09-06 | [16342](https://github.com/airbytehq/airbyte/pull/16342) | Add attribution reports                                                                                                                                                |
| 0.1.22     | 2022-09-28 | [17304](https://github.com/airbytehq/airbyte/pull/17304) | Migrate to per-stream state.                                                                                                                                           |
| 0.1.21     | 2022-09-27 | [17202](https://github.com/airbytehq/airbyte/pull/17202) | Improved handling if known reporting errors                                                                                                                            |
| 0.1.20     | 2022-09-08 | [16453](https://github.com/airbytehq/airbyte/pull/16453) | Increase `report_wait_timeout` 30 -> 60 minutes                                                                                                                        |
| 0.1.19     | 2022-08-31 | [16191](https://github.com/airbytehq/airbyte/pull/16191) | Improved connector's input configuration validation                                                                                                                    |
| 0.1.18     | 2022-08-25 | [15951](https://github.com/airbytehq/airbyte/pull/15951) | Skip API error "Tactic T00020 is not supported for report API in marketplace A1C3SOZRARQ6R3."                                                                          |
| 0.1.17     | 2022-08-24 | [15921](https://github.com/airbytehq/airbyte/pull/15921) | Skip API error "Report date is too far in the past."                                                                                                                   |
| 0.1.16     | 2022-08-23 | [15822](https://github.com/airbytehq/airbyte/pull/15822) | Set default value for `region` if needed                                                                                                                               |
| 0.1.15     | 2022-08-20 | [15816](https://github.com/airbytehq/airbyte/pull/15816) | Update STATE of incremental sync if no records                                                                                                                         |
| 0.1.14     | 2022-08-15 | [15637](https://github.com/airbytehq/airbyte/pull/15637) | Generate slices by lazy evaluation                                                                                                                                     |
| 0.1.12     | 2022-08-09 | [15469](https://github.com/airbytehq/airbyte/pull/15469) | Define primary_key for all report streams                                                                                                                              |
| 0.1.11     | 2022-07-28 | [15031](https://github.com/airbytehq/airbyte/pull/15031) | Improve report streams date-range generation                                                                                                                           |
| 0.1.10     | 2022-07-26 | [15042](https://github.com/airbytehq/airbyte/pull/15042) | Update `additionalProperties` field to true from schemas                                                                                                               |
| 0.1.9      | 2022-05-08 | [12541](https://github.com/airbytehq/airbyte/pull/12541) | Improve documentation for Beta                                                                                                                                         |
| 0.1.8      | 2022-05-04 | [12482](https://github.com/airbytehq/airbyte/pull/12482) | Update input configuration copy                                                                                                                                        |
| 0.1.7      | 2022-04-27 | [11730](https://github.com/airbytehq/airbyte/pull/11730) | Update fields in source-connectors specifications                                                                                                                      |
| 0.1.6      | 2022-04-20 | [11659](https://github.com/airbytehq/airbyte/pull/11659) | Add adId to products report                                                                                                                                            |
| 0.1.5      | 2022-04-08 | [11430](https://github.com/airbytehq/airbyte/pull/11430) | Add support OAuth2.0                                                                                                                                                   |
| 0.1.4      | 2022-02-21 | [10513](https://github.com/airbytehq/airbyte/pull/10513) | Increasing REPORT_WAIT_TIMEOUT for supporting report generation which takes longer time                                                                                |
| 0.1.3      | 2021-12-28 | [8388](https://github.com/airbytehq/airbyte/pull/8388)   | Add retry if recoverable error occurred for reporting stream processing                                                                                                |
| 0.1.2      | 2021-10-01 | [6367](https://github.com/airbytehq/airbyte/pull/6461)   | Add option to pull data for different regions. Add option to choose profiles we want to pull data. Add lookback                                                        |
| 0.1.1      | 2021-09-22 | [6367](https://github.com/airbytehq/airbyte/pull/6367)   | Add seller and vendor filters to profiles stream                                                                                                                       |
| 0.1.0      | 2021-08-13 | [5023](https://github.com/airbytehq/airbyte/pull/5023)   | Initial version                                                                                                                                                        |
>>>>>>> master

</details><|MERGE_RESOLUTION|>--- conflicted
+++ resolved
@@ -159,11 +159,8 @@
 
 | Version    | Date       | Pull Request                                             | Subject                                                                                                                                                                |
 |:-----------|:-----------|:---------------------------------------------------------|:-----------------------------------------------------------------------------------------------------------------------------------------------------------------------|
-<<<<<<< HEAD
 | 7.3.6 | 2025-10-14 | [66708](https://github.com/airbytehq/airbyte/pull/66708) | Update `reportDate` to use `date` value for incremental report streams |
-=======
 | 7.3.5 | 2025-09-30 | [66760](https://github.com/airbytehq/airbyte/pull/66760) | Update dependencies |
->>>>>>> ac944b63
 | 7.3.4 | 2025-09-08 | [65992](https://github.com/airbytehq/airbyte/pull/65992) | Update to CDK v7 |
 | 7.3.3 | 2025-09-09 | [66032](https://github.com/airbytehq/airbyte/pull/66032) | Update dependencies |
 | 7.3.2 | 2025-08-09 | [64654](https://github.com/airbytehq/airbyte/pull/64654) | Update dependencies |
@@ -278,6 +275,6 @@
 | 0.1.2      | 2021-10-01 | [6367](https://github.com/airbytehq/airbyte/pull/6461)   | Add option to pull data for different regions. Add option to choose profiles we want to pull data. Add lookback                                                        |
 | 0.1.1      | 2021-09-22 | [6367](https://github.com/airbytehq/airbyte/pull/6367)   | Add seller and vendor filters to profiles stream                                                                                                                       |
 | 0.1.0      | 2021-08-13 | [5023](https://github.com/airbytehq/airbyte/pull/5023)   | Initial version                                                                                                                                                        |
->>>>>>> master
+
 
 </details>