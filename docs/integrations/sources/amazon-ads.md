# Amazon Ads

<HideInUI>

This page contains the setup guide and reference information for the [Amazon Ads](https://advertising.amazon.com) source connector.

</HideInUI>

## Prerequisites

- Client ID
- Client Secret
- Refresh Token
- Region
- Start Date (Optional)
- Profile IDs (Optional)
- Marketplace IDs (Optional)

## Setup guide

### Step 1: Set up Amazon Ads

Create an [Amazon user](https://www.amazon.com) with access to an [Amazon Ads account](https://advertising.amazon.com).

<!-- env:oss -->

**For Airbyte Open Source:**
To use the [Amazon Ads API](https://advertising.amazon.com/API/docs/en-us), you must first complete the [onboarding process](https://advertising.amazon.com/API/docs/en-us/setting-up/overview). The onboarding process has several steps and may take several days to complete. After completing all steps you will have to get the Amazon client application's `Client ID`, `Client Secret` and `Refresh Token`.

<!-- /env:oss -->

### Step 2: Set up the Amazon Ads connector in Airbyte

<!-- env:cloud -->

#### For Airbyte Cloud:

1. [Log into your Airbyte Cloud](https://cloud.airbyte.com/workspaces) account.
2. Click Sources and then click + New source.
3. On the Set up the source page, select Amazon Ads from the Source type dropdown.
4. Enter a name for the Amazon Ads connector.
5. Click **Authenticate your Amazon Ads account**.
6. Log in and Authorize to the Amazon account.
7. Select **Region** to pull data from **North America (NA)**, **Europe (EU)**, **Far East (FE)**. See [docs](https://advertising.amazon.com/API/docs/en-us/info/api-overview#api-endpoints) for more details.
8. **Start Date (Optional)** is used for generating reports starting from the specified start date. This should be in YYYY-MM-DD format and not more than 60 days in the past. If a date is not specified, today's date is used. The date is treated in the timezone of the processed profile.
9. **Profile IDs (Optional)** you want to fetch data for. The Amazon Ads source connector supports only profiles with seller and vendor type, profiles with agency type will be ignored. See [docs](https://advertising.amazon.com/API/docs/en-us/concepts/authorization/profiles) for more details.
10. **Marketplace IDs (Optional)** you want to fetch data for. _Note: If Profile IDs are also selected, profiles will be selected if they match the Profile ID **OR** the Marketplace ID._
11. Click **Set up source**.
<!-- /env:cloud -->

<!-- env:oss -->

#### For Airbyte Open Source:

1. Navigate to the Airbyte Open Source dashboard.
2. Set the name for your source.
3. **Client ID** of your Amazon Ads developer application. See [onboarding process](https://advertising.amazon.com/API/docs/en-us/setting-up/overview) for more details.
4. **Client Secret** of your Amazon Ads developer application. See [onboarding process](https://advertising.amazon.com/API/docs/en-us/setting-up/overview) for more details.
5. **Refresh Token**. See [onboarding process](https://advertising.amazon.com/API/docs/en-us/setting-up/overview) for more details.
6. Select **Region** to pull data from **North America (NA)**, **Europe (EU)**, **Far East (FE)**. See [docs](https://advertising.amazon.com/API/docs/en-us/info/api-overview#api-endpoints) for more details.
7. **Start Date (Optional)** is used for generating reports starting from the specified start date. This should be in YYYY-MM-DD format and not more than 60 days in the past. If a date is not specified, today's date is used. The date is treated in the timezone of the processed profile.
8. **Profile IDs (Optional)** you want to fetch data for. The Amazon Ads source connector supports only profiles with seller and vendor type, profiles with agency type will be ignored. See [docs](https://advertising.amazon.com/API/docs/en-us/concepts/authorization/profiles) for more details.
9. **Marketplace IDs (Optional)** you want to fetch data for. _Note: If Profile IDs are also selected, profiles will be selected if they match the Profile ID **OR** the Marketplace ID._
10. Click **Set up source**.
<!-- /env:cloud -->

<!-- env:oss -->

**For Airbyte Open Source:**

1. **Client ID** of your Amazon Ads developer application. See [onboarding process](https://advertising.amazon.com/API/docs/en-us/setting-up/overview) for more details.
2. **Client Secret** of your Amazon Ads developer application. See [onboarding process](https://advertising.amazon.com/API/docs/en-us/setting-up/overview) for more details.
3. **Refresh Token**. See [onboarding process](https://advertising.amazon.com/API/docs/en-us/setting-up/overview) for more details.
4. Select **Region** to pull data from **North America (NA)**, **Europe (EU)**, **Far East (FE)**. See [docs](https://advertising.amazon.com/API/docs/en-us/info/api-overview#api-endpoints) for more details.
5. **Start Date (Optional)** is used for generating reports starting from the specified start date. This should be in YYYY-MM-DD format and not more than 60 days in the past. If a date is not specified, today's date is used. The date is treated in the timezone of the processed profile.
6. **Profile IDs (Optional)** you want to fetch data for. The Amazon Ads source connector supports only profiles with seller and vendor type, profiles with agency type will be ignored. See [docs](https://advertising.amazon.com/API/docs/en-us/concepts/authorization/profiles) for more details.
7. **Marketplace IDs (Optional)** you want to fetch data for. _Note: If Profile IDs are also selected, profiles will be selected if they match the Profile ID **OR** the Marketplace ID._
<!-- /env:oss -->

:::note
The Amazon Ads source connector uses Sponsored Products, Sponsored Brands, and Sponsored Display APIs which are not compatible with agency account type. See [docs](https://advertising.amazon.com/API/docs/en-us/concepts/authorization/profiles) for more details.
If you have only agency profile, please use accounts associated with the profile of seller/vendor type.
:::

## Supported sync modes

The Amazon Ads source connector supports the following [sync modes](https://docs.airbyte.com/cloud/core-concepts/#connection-sync-modes):

- Full Refresh
- Incremental

## Supported Streams

This source is capable of syncing the following streams:

- [Profiles](https://advertising.amazon.com/API/docs/en-us/reference/2/profiles#/Profiles)
- [Portfolios](https://advertising.amazon.com/API/docs/en-us/reference/2/portfolios#/Portfolios%20extended)
- [Sponsored Brands Campaigns](https://advertising.amazon.com/API/docs/en-us/sponsored-brands/3-0/openapi#/Campaigns)
- [Sponsored Brands Ad groups](https://advertising.amazon.com/API/docs/en-us/sponsored-brands/3-0/openapi#/Ad%20groups)
- [Sponsored Brands Keywords](https://advertising.amazon.com/API/docs/en-us/sponsored-brands/3-0/openapi#/Keywords)
- [Sponsored Display Campaigns](https://advertising.amazon.com/API/docs/en-us/sponsored-display/3-0/openapi#/Campaigns)
- [Sponsored Display Ad groups](https://advertising.amazon.com/API/docs/en-us/sponsored-display/3-0/openapi#/Ad%20groups)
- [Sponsored Display Product Ads](https://advertising.amazon.com/API/docs/en-us/sponsored-display/3-0/openapi#/Product%20ads)
- [Sponsored Display Targetings](https://advertising.amazon.com/API/docs/en-us/sponsored-display/3-0/openapi#/Targeting)
- [Sponsored Display Creatives](https://advertising.amazon.com/API/docs/en-us/sponsored-display/3-0/openapi#/Creatives)
- [Sponsored Display Budget Rules](https://advertising.amazon.com/API/docs/en-us/sponsored-display/3-0/openapi/prod#/BudgetRules/GetSDBudgetRulesForAdvertiser)
- [Sponsored Products Campaigns](https://advertising.amazon.com/API/docs/en-us/sponsored-display/3-0/openapi#/Campaigns)
- [Sponsored Products Ad groups](https://advertising.amazon.com/API/docs/en-us/sponsored-products/2-0/openapi#/Ad%20groups)
- [Sponsored Products Ad Group Bid Recommendations](https://advertising.amazon.com/API/docs/en-us/sponsored-products/2-0/openapi#/Bid%20recommendations/getAdGroupBidRecommendations)
- [Sponsored Products Ad Group Suggested Keywords](https://advertising.amazon.com/API/docs/en-us/sponsored-products/2-0/openapi#/Suggested%20keywords)
- [Sponsored Products Keywords](https://advertising.amazon.com/API/docs/en-us/sponsored-products/2-0/openapi#/Keywords)
- [Sponsored Products Negative keywords](https://advertising.amazon.com/API/docs/en-us/sponsored-products/2-0/openapi#/Negative%20keywords)
- [Sponsored Products Campaign Negative keywords](https://advertising.amazon.com/API/docs/en-us/sponsored-products/2-0/openapi#/Negative%20keywords)
- [Sponsored Products Ads](https://advertising.amazon.com/API/docs/en-us/sponsored-products/2-0/openapi#/Product%20ads)
- [Sponsored Products Targetings](https://advertising.amazon.com/API/docs/en-us/sponsored-products/2-0/openapi#/Product%20targeting)
- [Brands Reports](https://advertising.amazon.com/API/docs/en-us/reference/sponsored-brands/2/reports)
- [Brand Video Reports](https://advertising.amazon.com/API/docs/en-us/reference/sponsored-brands/2/reports)
- [Display Reports](https://advertising.amazon.com/API/docs/en-us/guides/reporting/v3/report-types/overview)
- [Products Reports](https://advertising.amazon.com/API/docs/en-us/sponsored-products/2-0/openapi#/Reports)
- [Attribution Reports](https://advertising.amazon.com/API/docs/en-us/amazon-attribution-prod-3p/#/)

:::note
As of connector version 5.0.0, the `Sponsored Products Ad Group Bid Recommendations` stream provides bid recommendations and impact metrics for an existing automatic targeting ad group. The stream returns bid recommendations for match types `CLOSE_MATCH`, `LOOSE_MATCH`, `SUBSTITUTES`, and `COMPLEMENTS` per theme. For more detail on theme-based bid recommendations, review Amazon's [Theme-base bid suggestions - Quick-start guide](https://advertising.amazon.com/API/docs/en-us/guides/sponsored-products/bid-suggestions/theme-based-bid-suggestions-quickstart-guide).
:::

## Connector-specific features and highlights

All the reports are generated relative to the target profile's timezone.

Campaign reports may sometimes have no data or may not be presenting in records. This can occur when there are no clicks or views associated with the campaigns on the requested day - [details](https://advertising.amazon.com/API/docs/en-us/guides/reporting/v2/faq#why-is-my-report-empty).

Report data synchronization only covers the last 60 days - [details](https://advertising.amazon.com/API/docs/en-us/reference/1/reports#parameters).

## Performance considerations

Information about expected report generation waiting time can be found [here](https://advertising.amazon.com/API/docs/en-us/get-started/developer-notes).

### Data type map

| Integration Type         | Airbyte Type |
|:-------------------------|:-------------|
| `string`                 | `string`     |
| `int`, `float`, `number` | `number`     |
| `date`                   | `date`       |
| `datetime`               | `datetime`   |
| `array`                  | `array`      |
| `object`                 | `object`     |

## Changelog

<details>
  <summary>Expand to review</summary>

| Version | Date       | Pull Request                                             | Subject                                                                                                                                                                |
|:--------|:-----------|:---------------------------------------------------------|:-----------------------------------------------------------------------------------------------------------------------------------------------------------------------|
<<<<<<< HEAD
| 7.1.4 | 2025-03-14 | [55745](https://github.com/airbytehq/airbyte/pull/55745) | Increase max concurrent async job count to 10 |
=======
| 7.1.6 | 2025-04-05 | [57138](https://github.com/airbytehq/airbyte/pull/57138) | Update dependencies |
| 7.1.5 | 2025-03-29 | [56554](https://github.com/airbytehq/airbyte/pull/56554) | Update dependencies |
| 7.1.4 | 2025-03-22 | [56155](https://github.com/airbytehq/airbyte/pull/56155) | Update dependencies |
>>>>>>> a0f010e7
| 7.1.3 | 2025-03-08 | [55352](https://github.com/airbytehq/airbyte/pull/55352) | Update dependencies |
| 7.1.2 | 2025-02-24 | [53692](https://github.com/airbytehq/airbyte/pull/53692) | Added handling 401 error for Polling Requester |
| 7.1.1 | 2025-03-01 | [54895](https://github.com/airbytehq/airbyte/pull/54895) | Update dependencies |
| 7.1.0 | 2025-02-24 | [53692](https://github.com/airbytehq/airbyte/pull/53692) | Migrate stream `Portfolios` to Portfolios API v3 |
| 7.0.1 | 2025-02-22 | [52918](https://github.com/airbytehq/airbyte/pull/52918) | Update dependencies |
| 7.0.0 | 2025-02-06 | [48449](https://github.com/airbytehq/airbyte/pull/48449) | Migrate *-report streams to low-code |
| 6.2.7 | 2025-01-25 | [52210](https://github.com/airbytehq/airbyte/pull/52210) | Update dependencies |
| 6.2.6 | 2025-01-18 | [51722](https://github.com/airbytehq/airbyte/pull/51722) | Update dependencies |
| 6.2.5 | 2025-01-11 | [51239](https://github.com/airbytehq/airbyte/pull/51239) | Update dependencies |
| 6.2.4 | 2025-01-04 | [50902](https://github.com/airbytehq/airbyte/pull/50902) | Update dependencies |
| 6.2.3 | 2024-12-28 | [50478](https://github.com/airbytehq/airbyte/pull/50478) | Update dependencies |
| 6.2.2 | 2024-12-21 | [50202](https://github.com/airbytehq/airbyte/pull/50202) | Update dependencies |
| 6.2.1 | 2024-12-14 | [48229](https://github.com/airbytehq/airbyte/pull/48229) | Starting with this version, the Docker image is now rootless. Please note that this and future versions will not be compatible with Airbyte versions earlier than 0.64 |
| 6.2.0 | 2024-11-12 | [48116](https://github.com/airbytehq/airbyte/pull/48116) | Migrate REST streams to low-code |
| 6.1.4 | 2024-11-12 | [48471](https://github.com/airbytehq/airbyte/pull/48471) | Bumped automatically in the pull request, please see PR description |
| 6.1.3 | 2024-11-05 | [48343](https://github.com/airbytehq/airbyte/pull/48343) | Set is_resumable only for FullRefresh streams |
| 6.1.2 | 2024-11-04 | [48138](https://github.com/airbytehq/airbyte/pull/48138) | Add error message for TooManyRequests exception |
| 6.1.1 | 2024-11-04 | [48128](https://github.com/airbytehq/airbyte/pull/48128) | Fix date parse in report streams |
| 6.1.0 | 2024-11-01 | [47940](https://github.com/airbytehq/airbyte/pull/47940) | Bump CDK to ^5 |
| 6.0.0 | 2024-10-28 | [47366](https://github.com/airbytehq/airbyte/pull/47366) | Migrate stream `SponsoredDisplayReportStream` to Amazon Ads Reports v3 |
| 5.0.20 | 2024-10-29 | [47032](https://github.com/airbytehq/airbyte/pull/47032) | Update dependencies |
| 5.0.19 | 2024-10-12 | [46860](https://github.com/airbytehq/airbyte/pull/46860) | Update dependencies |
| 5.0.18 | 2024-10-05 | [46451](https://github.com/airbytehq/airbyte/pull/46451) | Update dependencies |
| 5.0.17 | 2024-09-28 | [45794](https://github.com/airbytehq/airbyte/pull/45794) | Update dependencies |
| 5.0.16 | 2024-09-14 | [45548](https://github.com/airbytehq/airbyte/pull/45548) | Update dependencies |
| 5.0.15 | 2024-09-07 | [45308](https://github.com/airbytehq/airbyte/pull/45308) | Update dependencies |
| 5.0.14 | 2024-08-31 | [45051](https://github.com/airbytehq/airbyte/pull/45051) | Update dependencies |
| 5.0.13 | 2024-08-24 | [44648](https://github.com/airbytehq/airbyte/pull/44648) | Update dependencies |
| 5.0.12 | 2024-08-17 | [43845](https://github.com/airbytehq/airbyte/pull/43845) | Update dependencies |
| 5.0.11 | 2024-08-12 | [43354](https://github.com/airbytehq/airbyte/pull/43354) | Fix download request for `sponsored_products_report_stream` |
| 5.0.10 | 2024-08-10 | [42162](https://github.com/airbytehq/airbyte/pull/42162) | Update dependencies |
| 5.0.9 | 2024-07-13 | [41876](https://github.com/airbytehq/airbyte/pull/41876) | Update dependencies |
| 5.0.8 | 2024-07-10 | [41487](https://github.com/airbytehq/airbyte/pull/41487) | Update dependencies |
| 5.0.7 | 2024-07-09 | [41143](https://github.com/airbytehq/airbyte/pull/41143) | Update dependencies |
| 5.0.6 | 2024-07-06 | [40798](https://github.com/airbytehq/airbyte/pull/40798) | Update dependencies |
| 5.0.5 | 2024-06-25 | [40403](https://github.com/airbytehq/airbyte/pull/40403) | Update dependencies |
| 5.0.4 | 2024-06-21 | [39926](https://github.com/airbytehq/airbyte/pull/39926) | Update dependencies |
| 5.0.3 | 2024-06-04 | [38962](https://github.com/airbytehq/airbyte/pull/38962) | [autopull] Upgrade base image to v1.2.1 |
| 5.0.2 | 2024-05-29 | [38737](https://github.com/airbytehq/airbyte/pull/38737) | Update authenticator to `requests_native_auth` package |
| 5.0.1 | 2024-04-29 | [37655](https://github.com/airbytehq/airbyte/pull/37655) | Update error messages and spec with info about `agency` profile type. |
| 5.0.0 | 2024-03-22 | [36169](https://github.com/airbytehq/airbyte/pull/36169) | Update `SponsoredBrand` and `SponsoredProduct` streams due to API endpoint deprecation |
| 4.1.0 | 2024-03-19 | [36267](https://github.com/airbytehq/airbyte/pull/36267) | Pin airbyte-cdk version to `^0` |
| 4.0.4 | 2024-02-23 | [35481](https://github.com/airbytehq/airbyte/pull/35481) | Migrate source to `YamlDeclarativeSource` with custom `check_connection` |
| 4.0.3 | 2024-02-12 | [35180](https://github.com/airbytehq/airbyte/pull/35180) | Manage dependencies with Poetry |
| 4.0.2 | 2024-02-08 | [35013](https://github.com/airbytehq/airbyte/pull/35013) | Add missing field to `sponsored_display_budget_rules` stream |
| 4.0.1 | 2023-12-28 | [33833](https://github.com/airbytehq/airbyte/pull/33833) | Updated oauth spec to put region, so we can choose oauth consent url based on it |
| 4.0.0 | 2023-12-28 | [33817](https://github.com/airbytehq/airbyte/pull/33817) | Fix schema for streams: `SponsoredBrandsAdGroups` and `SponsoredBrandsKeywords` |
| 3.4.2 | 2023-12-12 | [33361](https://github.com/airbytehq/airbyte/pull/33361) | Fix unexpected crash when handling error messages which don't have `requestId` field |
| 3.4.1 | 2023-10-19 | [31599](https://github.com/airbytehq/airbyte/pull/31599) | Base image migration: remove Dockerfile and use the python-connector-base image |
| 3.4.0   | 2023-06-09 | [25913](https://github.com/airbytehq/airbyte/pull/26203) | Add Stream `DisplayCreatives`                                                                                                                                          |
| 3.3.0   | 2023-09-22 | [30679](https://github.com/airbytehq/airbyte/pull/30679) | Fix unexpected column for `SponsoredProductCampaigns` and `SponsoredBrandsKeywords`                                                                                    |
| 3.2.0   | 2023-09-18 | [30517](https://github.com/airbytehq/airbyte/pull/30517) | Add suggested streams; fix unexpected column issue                                                                                                                     |
| 3.1.2   | 2023-08-16 | [29233](https://github.com/airbytehq/airbyte/pull/29233) | Add filter for Marketplace IDs                                                                                                                                         |
| 3.1.1   | 2023-08-28 | [29900](https://github.com/airbytehq/airbyte/pull/29900) | Add 404 handling for no associated with bid ad groups                                                                                                                  |
| 3.1.0   | 2023-08-08 | [29212](https://github.com/airbytehq/airbyte/pull/29212) | Add `T00030` tactic support for `sponsored_display_report_stream`                                                                                                      |
| 3.0.0   | 2023-07-24 | [27868](https://github.com/airbytehq/airbyte/pull/27868) | Fix attribution report stream schemas                                                                                                                                  |
| 2.3.1   | 2023-07-11 | [28155](https://github.com/airbytehq/airbyte/pull/28155) | Bugfix: validation error when record values are missing                                                                                                                |
| 2.3.0   | 2023-07-06 | [28002](https://github.com/airbytehq/airbyte/pull/28002) | Add sponsored_product_ad_group_suggested_keywords, sponsored_product_ad_group_bid_recommendations streams                                                              |
| 2.2.0   | 2023-07-05 | [27607](https://github.com/airbytehq/airbyte/pull/27607) | Add stream for sponsored brands v3 purchased product reports                                                                                                           |
| 2.1.0   | 2023-06-19 | [25412](https://github.com/airbytehq/airbyte/pull/25412) | Add sponsored_product_campaign_negative_keywords, sponsored_display_budget_rules streams                                                                               |
| 2.0.0   | 2023-05-31 | [25874](https://github.com/airbytehq/airbyte/pull/25874) | Type `portfolioId` as integer                                                                                                                                          |
| 1.1.0   | 2023-04-22 | [25412](https://github.com/airbytehq/airbyte/pull/25412) | Add missing reporting metrics                                                                                                                                          |
| 1.0.6   | 2023-05-09 | [25913](https://github.com/airbytehq/airbyte/pull/25913) | Small schema fixes                                                                                                                                                     |
| 1.0.5   | 2023-05-08 | [25885](https://github.com/airbytehq/airbyte/pull/25885) | Improve error handling for attribution_report(s) streams                                                                                                               |
| 1.0.4   | 2023-05-04 | [25792](https://github.com/airbytehq/airbyte/pull/25792) | Add availability strategy for basic streams (not including report streams)                                                                                             |
| 1.0.3   | 2023-04-13 | [25146](https://github.com/airbytehq/airbyte/pull/25146) | Validate pk for reports when expected pk is not returned                                                                                                               |
| 1.0.2   | 2023-02-03 | [22355](https://github.com/airbytehq/airbyte/pull/22355) | Migrate `products_report` stream to API v3                                                                                                                             |
| 1.0.1   | 2022-11-01 | [18677](https://github.com/airbytehq/airbyte/pull/18677) | Add optional config report_record_types                                                                                                                                |
| 1.0.0   | 2023-01-30 | [21677](https://github.com/airbytehq/airbyte/pull/21677) | Fix bug with non-unique primary keys in report streams. Add asins_keywords and asins_targets                                                                           |
| 0.1.29  | 2023-01-27 | [22038](https://github.com/airbytehq/airbyte/pull/22038) | Set `AvailabilityStrategy` for streams explicitly to `None`                                                                                                            |
| 0.1.28  | 2023-01-18 | [19491](https://github.com/airbytehq/airbyte/pull/19491) | Add option to customize look back window value                                                                                                                         |
| 0.1.27  | 2023-01-05 | [21082](https://github.com/airbytehq/airbyte/pull/21082) | Fix bug with handling: "Report date is too far in the past." - partial revert of #20662                                                                                |
| 0.1.26  | 2022-12-19 | [20662](https://github.com/airbytehq/airbyte/pull/20662) | Fix bug with handling: "Report date is too far in the past."                                                                                                           |
| 0.1.25  | 2022-11-08 | [18985](https://github.com/airbytehq/airbyte/pull/18985) | Remove "report_wait_timeout", "report_generation_max_retries" from config                                                                                              |
| 0.1.24  | 2022-10-19 | [17475](https://github.com/airbytehq/airbyte/pull/17475) | Add filters for state on brand, product and display campaigns                                                                                                          |
| 0.1.23  | 2022-09-06 | [16342](https://github.com/airbytehq/airbyte/pull/16342) | Add attribution reports                                                                                                                                                |
| 0.1.22  | 2022-09-28 | [17304](https://github.com/airbytehq/airbyte/pull/17304) | Migrate to per-stream state.                                                                                                                                           |
| 0.1.21  | 2022-09-27 | [17202](https://github.com/airbytehq/airbyte/pull/17202) | Improved handling if known reporting errors                                                                                                                            |
| 0.1.20  | 2022-09-08 | [16453](https://github.com/airbytehq/airbyte/pull/16453) | Increase `report_wait_timeout` 30 -> 60 minutes                                                                                                                        |
| 0.1.19  | 2022-08-31 | [16191](https://github.com/airbytehq/airbyte/pull/16191) | Improved connector's input configuration validation                                                                                                                    |
| 0.1.18  | 2022-08-25 | [15951](https://github.com/airbytehq/airbyte/pull/15951) | Skip API error "Tactic T00020 is not supported for report API in marketplace A1C3SOZRARQ6R3."                                                                          |
| 0.1.17  | 2022-08-24 | [15921](https://github.com/airbytehq/airbyte/pull/15921) | Skip API error "Report date is too far in the past."                                                                                                                   |
| 0.1.16  | 2022-08-23 | [15822](https://github.com/airbytehq/airbyte/pull/15822) | Set default value for `region` if needed                                                                                                                               |
| 0.1.15  | 2022-08-20 | [15816](https://github.com/airbytehq/airbyte/pull/15816) | Update STATE of incremental sync if no records                                                                                                                         |
| 0.1.14  | 2022-08-15 | [15637](https://github.com/airbytehq/airbyte/pull/15637) | Generate slices by lazy evaluation                                                                                                                                     |
| 0.1.12  | 2022-08-09 | [15469](https://github.com/airbytehq/airbyte/pull/15469) | Define primary_key for all report streams                                                                                                                              |
| 0.1.11  | 2022-07-28 | [15031](https://github.com/airbytehq/airbyte/pull/15031) | Improve report streams date-range generation                                                                                                                           |
| 0.1.10  | 2022-07-26 | [15042](https://github.com/airbytehq/airbyte/pull/15042) | Update `additionalProperties` field to true from schemas                                                                                                               |
| 0.1.9   | 2022-05-08 | [12541](https://github.com/airbytehq/airbyte/pull/12541) | Improve documentation for Beta                                                                                                                                         |
| 0.1.8   | 2022-05-04 | [12482](https://github.com/airbytehq/airbyte/pull/12482) | Update input configuration copy                                                                                                                                        |
| 0.1.7   | 2022-04-27 | [11730](https://github.com/airbytehq/airbyte/pull/11730) | Update fields in source-connectors specifications                                                                                                                      |
| 0.1.6   | 2022-04-20 | [11659](https://github.com/airbytehq/airbyte/pull/11659) | Add adId to products report                                                                                                                                            |
| 0.1.5   | 2022-04-08 | [11430](https://github.com/airbytehq/airbyte/pull/11430) | Add support OAuth2.0                                                                                                                                                   |
| 0.1.4   | 2022-02-21 | [10513](https://github.com/airbytehq/airbyte/pull/10513) | Increasing REPORT_WAIT_TIMEOUT for supporting report generation which takes longer time                                                                                |
| 0.1.3   | 2021-12-28 | [8388](https://github.com/airbytehq/airbyte/pull/8388)   | Add retry if recoverable error occurred for reporting stream processing                                                                                                |
| 0.1.2   | 2021-10-01 | [6367](https://github.com/airbytehq/airbyte/pull/6461)   | Add option to pull data for different regions. Add option to choose profiles we want to pull data. Add lookback                                                        |
| 0.1.1   | 2021-09-22 | [6367](https://github.com/airbytehq/airbyte/pull/6367)   | Add seller and vendor filters to profiles stream                                                                                                                       |
| 0.1.0   | 2021-08-13 | [5023](https://github.com/airbytehq/airbyte/pull/5023)   | Initial version                                                                                                                                                        |

</details><|MERGE_RESOLUTION|>--- conflicted
+++ resolved
@@ -153,13 +153,10 @@
 
 | Version | Date       | Pull Request                                             | Subject                                                                                                                                                                |
 |:--------|:-----------|:---------------------------------------------------------|:-----------------------------------------------------------------------------------------------------------------------------------------------------------------------|
-<<<<<<< HEAD
-| 7.1.4 | 2025-03-14 | [55745](https://github.com/airbytehq/airbyte/pull/55745) | Increase max concurrent async job count to 10 |
-=======
+| 7.1.4 | 2025-04-07 | [55745](https://github.com/airbytehq/airbyte/pull/55745) | Enable max concurrent async job count configurability |
 | 7.1.6 | 2025-04-05 | [57138](https://github.com/airbytehq/airbyte/pull/57138) | Update dependencies |
 | 7.1.5 | 2025-03-29 | [56554](https://github.com/airbytehq/airbyte/pull/56554) | Update dependencies |
 | 7.1.4 | 2025-03-22 | [56155](https://github.com/airbytehq/airbyte/pull/56155) | Update dependencies |
->>>>>>> a0f010e7
 | 7.1.3 | 2025-03-08 | [55352](https://github.com/airbytehq/airbyte/pull/55352) | Update dependencies |
 | 7.1.2 | 2025-02-24 | [53692](https://github.com/airbytehq/airbyte/pull/53692) | Added handling 401 error for Polling Requester |
 | 7.1.1 | 2025-03-01 | [54895](https://github.com/airbytehq/airbyte/pull/54895) | Update dependencies |
