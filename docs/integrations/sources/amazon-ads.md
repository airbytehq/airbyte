--- conflicted
+++ resolved
@@ -159,11 +159,8 @@
 
 | Version | Date       | Pull Request                                             | Subject                                                                                                                                                                |
 |:--------|:-----------|:---------------------------------------------------------|:-----------------------------------------------------------------------------------------------------------------------------------------------------------------------|
-<<<<<<< HEAD
-| 7.3.0 | 2025-03-18 | [55814](https://github.com/airbytehq/airbyte/pull/55814) | Migrate to Manifest Only |
-=======
+| 7.3.0 | 2025-06-28 | [55814](https://github.com/airbytehq/airbyte/pull/55814) | Migrate to Manifest Only |
 | 7.2.3 | 2025-06-23 | [61652](https://github.com/airbytehq/airbyte/pull/61652) | Add Error Hanlding for 425 Errors With Report Streams & Configurable Concurrency Levels|
->>>>>>> b56d808f
 | 7.2.2 | 2025-05-10 | [59332](https://github.com/airbytehq/airbyte/pull/59332) | Update dependencies |
 | 7.2.1 | 2025-04-28 | [55745](https://github.com/airbytehq/airbyte/pull/55745) | Enable max concurrent async job count configurability |
 | 7.2.0 | 2025-04-28 | [59121](https://github.com/airbytehq/airbyte/pull/59121) | Promoting release candidate 7.2.0-rc.2 to a main version & 7.2.0-rc.1 since they were merged at the same time. |
