--- conflicted
+++ resolved
@@ -109,11 +109,8 @@
 
 | Version | Date       | Pull Request                                             | Subject                                                                                                         |
 |:--------|:-----------|:---------------------------------------------------------|:----------------------------------------------------------------------------------------------------------------|
-<<<<<<< HEAD
-| 3.1.1   | 2023-08-16 | [29233](https://github.com/airbytehq/airbyte/pull/29233) | Add filter for Marketplace IDs                                                                                  |
-=======
+| 3.1.2   | 2023-08-16 | [29233](https://github.com/airbytehq/airbyte/pull/29233) | Add filter for Marketplace IDs                                                                                  |
 | 3.1.1   | 2023-08-28 | [29900](https://github.com/airbytehq/airbyte/pull/29900) | Add 404 handling for no assotiated with bid ad groups                                                           |
->>>>>>> 738db477
 | 3.1.0   | 2023-08-08 | [00000](https://github.com/airbytehq/airbyte/pull/00000) | Add `T00030` tactic support for `sponsored_display_report_stream`                                               |
 | 3.0.0   | 2023-07-24 | [27868](https://github.com/airbytehq/airbyte/pull/27868) | Fix attribution report stream schemas                                                                           |
 | 2.3.1   | 2023-07-11 | [28155](https://github.com/airbytehq/airbyte/pull/28155) | Bugfix: validation error when record values are missing                                                         |
