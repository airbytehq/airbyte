# Amazon Ads
This page contains the setup guide and reference information for the Amazon Ads source connector.

## Prerequisites

* Client ID
* Client Secret
* Refresh Token
* Region
* Start Date (Optional)
* Profile IDs (Optional)
* Marketplace IDs (Optional)

## Setup guide
### Step 1: Set up Amazon Ads
Create an [Amazon user](https://www.amazon.com) with access to an [Amazon Ads account](https://advertising.amazon.com).

<!-- env:oss -->
**For Airbyte Open Source:**
To use the [Amazon Ads API](https://advertising.amazon.com/API/docs/en-us), you must first complete the [onboarding process](https://advertising.amazon.com/API/docs/en-us/setting-up/overview). The onboarding process has several steps and may take several days to complete. After completing all steps you will have to get the Amazon client application's `Client ID`, `Client Secret` and `Refresh Token`.
<!-- /env:oss -->

### Step 2: Set up the Amazon Ads connector in Airbyte

<!-- env:cloud -->
**For Airbyte Cloud:**

1. [Log into your Airbyte Cloud](https://cloud.airbyte.com/workspaces) account.
2. In the left navigation bar, click **Sources**. In the top-right corner, click **+ new source**.
3. On the source setup page, select **Amazon Ads** from the Source type dropdown and enter a name for this connector.
4. Click **Authenticate your Amazon Ads account**.
5. Log in and Authorize to the Amazon account.
6. Select **Region** to pull data from **North America (NA)**, **Europe (EU)**, **Far East (FE)**. See [docs](https://advertising.amazon.com/API/docs/en-us/info/api-overview#api-endpoints) for more details.
7. **Start Date (Optional)** is used for generating reports starting from the specified start date. This should be in YYYY-MM-DD format and not more than 60 days in the past. If a date is not specified, today's date is used. The date is treated in the timezone of the processed profile.
8. **Profile IDs (Optional)** you want to fetch data for. See [docs](https://advertising.amazon.com/API/docs/en-us/concepts/authorization/profiles) for more details.
9. **Marketplace IDs (Optional)** you want to fetch data for. _Note: If Profile IDs are also selected, profiles will be selected if they match the Profile ID **OR** the Marketplace ID._
10. Click **Set up source**.
<!-- /env:cloud -->

<!-- env:oss -->
**For Airbyte Open Source:**

1. **Client ID** of your Amazon Ads developer application. See [onboarding process](https://advertising.amazon.com/API/docs/en-us/setting-up/overview) for more details.
2. **Client Secret** of your Amazon Ads developer application. See [onboarding process](https://advertising.amazon.com/API/docs/en-us/setting-up/overview) for more details.
3. **Refresh Token**. See [onboarding process](https://advertising.amazon.com/API/docs/en-us/setting-up/overview) for more details.
4. Select **Region** to pull data from **North America (NA)**, **Europe (EU)**, **Far East (FE)**. See [docs](https://advertising.amazon.com/API/docs/en-us/info/api-overview#api-endpoints) for more details.
5. **Start Date (Optional)** is used for generating reports starting from the specified start date. This should be in YYYY-MM-DD format and not more than 60 days in the past. If a date is not specified, today's date is used. The date is treated in the timezone of the processed profile.
6. **Profile IDs (Optional)** you want to fetch data for. See [docs](https://advertising.amazon.com/API/docs/en-us/concepts/authorization/profiles) for more details.
7. **Marketplace IDs (Optional)** you want to fetch data for. _Note: If Profile IDs are also selected, profiles will be selected if they match the Profile ID **OR** the Marketplace ID._
<!-- /env:oss -->

## Supported sync modes
The Amazon Ads source connector supports the following [sync modes](https://docs.airbyte.com/cloud/core-concepts/#connection-sync-mode):
 - Full Refresh
 - Incremental

## Supported Streams
This source is capable of syncing the following streams:

* [Profiles](https://advertising.amazon.com/API/docs/en-us/reference/2/profiles#/Profiles)
* [Portfolios](https://advertising.amazon.com/API/docs/en-us/reference/2/portfolios#/Portfolios%20extended)
* [Sponsored Brands Campaigns](https://advertising.amazon.com/API/docs/en-us/sponsored-brands/3-0/openapi#/Campaigns)
* [Sponsored Brands Ad groups](https://advertising.amazon.com/API/docs/en-us/sponsored-brands/3-0/openapi#/Ad%20groups)
* [Sponsored Brands Keywords](https://advertising.amazon.com/API/docs/en-us/sponsored-brands/3-0/openapi#/Keywords)
* [Sponsored Display Campaigns](https://advertising.amazon.com/API/docs/en-us/sponsored-display/3-0/openapi#/Campaigns)
* [Sponsored Display Ad groups](https://advertising.amazon.com/API/docs/en-us/sponsored-display/3-0/openapi#/Ad%20groups)
* [Sponsored Display Product Ads](https://advertising.amazon.com/API/docs/en-us/sponsored-display/3-0/openapi#/Product%20ads)
* [Sponsored Display Targetings](https://advertising.amazon.com/API/docs/en-us/sponsored-display/3-0/openapi#/Targeting)
* [Sponsored Display Creatives](https://advertising.amazon.com/API/docs/en-us/sponsored-display/3-0/openapi#/Creatives)
* [Sponsored Display Budget Rules](https://advertising.amazon.com/API/docs/en-us/sponsored-display/3-0/openapi/prod#/BudgetRules/GetSDBudgetRulesForAdvertiser)
* [Sponsored Products Campaigns](https://advertising.amazon.com/API/docs/en-us/sponsored-display/3-0/openapi#/Campaigns)
* [Sponsored Products Ad groups](https://advertising.amazon.com/API/docs/en-us/sponsored-products/2-0/openapi#/Ad%20groups)
* [Sponsored Products Ad Group Bid Recommendations](https://advertising.amazon.com/API/docs/en-us/sponsored-products/2-0/openapi#/Bid%20recommendations/getAdGroupBidRecommendations)
* [Sponsored Products Ad Group Suggested Keywords](https://advertising.amazon.com/API/docs/en-us/sponsored-products/2-0/openapi#/Suggested%20keywords)
* [Sponsored Products Keywords](https://advertising.amazon.com/API/docs/en-us/sponsored-products/2-0/openapi#/Keywords)
* [Sponsored Products Negative keywords](https://advertising.amazon.com/API/docs/en-us/sponsored-products/2-0/openapi#/Negative%20keywords)
* [Sponsored Products Campaign Negative keywords](https://advertising.amazon.com/API/docs/en-us/sponsored-products/2-0/openapi#/Negative%20keywords)
* [Sponsored Products Ads](https://advertising.amazon.com/API/docs/en-us/sponsored-products/2-0/openapi#/Product%20ads)
* [Sponsored Products Targetings](https://advertising.amazon.com/API/docs/en-us/sponsored-products/2-0/openapi#/Product%20targeting)
* [Brands Reports](https://advertising.amazon.com/API/docs/en-us/reference/sponsored-brands/2/reports)
* [Brand Video Reports](https://advertising.amazon.com/API/docs/en-us/reference/sponsored-brands/2/reports)
* [Display Reports](https://advertising.amazon.com/API/docs/en-us/sponsored-display/3-0/openapi#/Reports) (Contextual targeting only)
* [Products Reports](https://advertising.amazon.com/API/docs/en-us/sponsored-products/2-0/openapi#/Reports)
* [Attribution Reports](https://advertising.amazon.com/API/docs/en-us/amazon-attribution-prod-3p/#/)

:::note
As of connector version 5.0.0, the `Sponsored Products Ad Group Bid Recommendations` stream provides bid recommendations and impact metrics for an existing automatic targeting ad group. The stream returns bid recommendations for match types `CLOSE_MATCH`, `LOOSE_MATCH`, `SUBSTITUTES`, and `COMPLEMENTS` per theme. For more detail on theme-based bid recommendations, review Amazon's [Theme-base bid suggestions - Quick-start guide](https://advertising.amazon.com/API/docs/en-us/guides/sponsored-products/bid-suggestions/theme-based-bid-suggestions-quickstart-guide).
:::

## Connector-specific features and highlights

All the reports are generated relative to the target profile's timezone.

Campaign reports may sometimes have no data or may not be presenting in records. This can occur when there are no clicks or views associated with the campaigns on the requested day - [details](https://advertising.amazon.com/API/docs/en-us/guides/reporting/v2/faq#why-is-my-report-empty).

Report data synchronization only covers the last 60 days - [details](https://advertising.amazon.com/API/docs/en-us/reference/1/reports#parameters).

## Performance considerations

Information about expected report generation waiting time can be found [here](https://advertising.amazon.com/API/docs/en-us/get-started/developer-notes).

### Data type mapping

| Integration Type         | Airbyte Type |
|:-------------------------|:-------------|
| `string`                 | `string`     |
| `int`, `float`, `number` | `number`     |
| `date`                   | `date`       |
| `datetime`               | `datetime`   |
| `array`                  | `array`      |
| `object`                 | `object`     |

## CHANGELOG

| Version | Date       | Pull Request                                             | Subject                                                                                                         |
|:--------|:-----------|:---------------------------------------------------------|:----------------------------------------------------------------------------------------------------------------|
<<<<<<< HEAD
| 5.0.0   | 2024-03-22 | [36169](https://github.com/airbytehq/airbyte/pull/36169) | Update `SponsoredBrand` and `SponsoredProduct` streams due to API endpoint deprecation, Updates CDK to latest                                       |
=======
| 4.1.0   | 2024-03-19 | [36267](https://github.com/airbytehq/airbyte/pull/36267) | Pin airbyte-cdk version to `^0`                                                                                 |
>>>>>>> 6c498ba4
| 4.0.4   | 2024-02-23 | [35481](https://github.com/airbytehq/airbyte/pull/35481) | Migrate source to `YamlDeclarativeSource` with custom `check_connection`                                        |
| 4.0.3   | 2024-02-12 | [35180](https://github.com/airbytehq/airbyte/pull/35180) | Manage dependencies with Poetry                                                                                 |
| 4.0.2   | 2024-02-08 | [35013](https://github.com/airbytehq/airbyte/pull/35013) | Add missing field to `sponsored_display_budget_rules` stream                                                    |
| 4.0.1   | 2023-12-28 | [33833](https://github.com/airbytehq/airbyte/pull/33833) | Updated oauth spec to put region, so we can choose oauth consent url based on it                                |
| 4.0.0   | 2023-12-28 | [33817](https://github.com/airbytehq/airbyte/pull/33817) | Fix schema for streams: `SponsoredBrandsAdGroups` and `SponsoredBrandsKeywords`                                 |
| 3.4.2   | 2023-12-12 | [33361](https://github.com/airbytehq/airbyte/pull/33361) | Fix unexpected crash when handling error messages which don't have `requestId` field                            |
| 3.4.1   | 2023-10-19 | [31599](https://github.com/airbytehq/airbyte/pull/31599) | Base image migration: remove Dockerfile and use the python-connector-base image                                 |
| 3.4.0   | 2023-06-09 | [25913](https://github.com/airbytehq/airbyte/pull/26203) | Add Stream `DisplayCreatives`                                                                                   |
| 3.3.0   | 2023-09-22 | [30679](https://github.com/airbytehq/airbyte/pull/30679) | Fix unexpected column for `SponsoredProductCampaigns` and `SponsoredBrandsKeywords`                             |
| 3.2.0   | 2023-09-18 | [30517](https://github.com/airbytehq/airbyte/pull/30517) | Add suggested streams; fix unexpected column issue                                                              |
| 3.1.2   | 2023-08-16 | [29233](https://github.com/airbytehq/airbyte/pull/29233) | Add filter for Marketplace IDs                                                                                  |
| 3.1.1   | 2023-08-28 | [29900](https://github.com/airbytehq/airbyte/pull/29900) | Add 404 handling for no associated with bid ad groups                                                           |
| 3.1.0   | 2023-08-08 | [00000](https://github.com/airbytehq/airbyte/pull/00000) | Add `T00030` tactic support for `sponsored_display_report_stream`                                               |
| 3.0.0   | 2023-07-24 | [27868](https://github.com/airbytehq/airbyte/pull/27868) | Fix attribution report stream schemas                                                                           |
| 2.3.1   | 2023-07-11 | [28155](https://github.com/airbytehq/airbyte/pull/28155) | Bugfix: validation error when record values are missing                                                         |
| 2.3.0   | 2023-07-06 | [28002](https://github.com/airbytehq/airbyte/pull/28002) | Add sponsored_product_ad_group_suggested_keywords, sponsored_product_ad_group_bid_recommendations streams       |
| 2.2.0   | 2023-07-05 | [27607](https://github.com/airbytehq/airbyte/pull/27607) | Add stream for sponsored brands v3 purchased product reports                                                    |
| 2.1.0   | 2023-06-19 | [25412](https://github.com/airbytehq/airbyte/pull/25412) | Add sponsored_product_campaign_negative_keywords, sponsored_display_budget_rules streams                        |
| 2.0.0   | 2023-05-31 | [25874](https://github.com/airbytehq/airbyte/pull/25874) | Type `portfolioId` as integer                                                                                   |
| 1.1.0   | 2023-04-22 | [25412](https://github.com/airbytehq/airbyte/pull/25412) | Add missing reporting metrics                                                                                   |
| 1.0.6   | 2023-05-09 | [25913](https://github.com/airbytehq/airbyte/pull/25913) | Small schema fixes                                                                                              |
| 1.0.5   | 2023-05-08 | [25885](https://github.com/airbytehq/airbyte/pull/25885) | Improve error handling for attribution_report(s) streams                                                        |
| 1.0.4   | 2023-05-04 | [25792](https://github.com/airbytehq/airbyte/pull/25792) | Add availability strategy for basic streams (not including report streams)                                      |
| 1.0.3   | 2023-04-13 | [25146](https://github.com/airbytehq/airbyte/pull/25146) | Validate pk for reports when expected pk is not returned                                                        |
| 1.0.2   | 2023-02-03 | [22355](https://github.com/airbytehq/airbyte/pull/22355) | Migrate `products_report` stream to API v3                                                                      |
| 1.0.1   | 2022-11-01 | [18677](https://github.com/airbytehq/airbyte/pull/18677) | Add optional config report_record_types                                                                         |
| 1.0.0   | 2023-01-30 | [21677](https://github.com/airbytehq/airbyte/pull/21677) | Fix bug with non-unique primary keys in report streams. Add asins_keywords and asins_targets                    |
| 0.1.29  | 2023-01-27 | [22038](https://github.com/airbytehq/airbyte/pull/22038) | Set `AvailabilityStrategy` for streams explicitly to `None`                                                     |
| 0.1.28  | 2023-01-18 | [19491](https://github.com/airbytehq/airbyte/pull/19491) | Add option to customize look back window value                                                                  |
| 0.1.27  | 2023-01-05 | [21082](https://github.com/airbytehq/airbyte/pull/21082) | Fix bug with handling: "Report date is too far in the past." - partial revert of #20662                         |
| 0.1.26  | 2022-12-19 | [20662](https://github.com/airbytehq/airbyte/pull/20662) | Fix bug with handling: "Report date is too far in the past."                                                    |
| 0.1.25  | 2022-11-08 | [18985](https://github.com/airbytehq/airbyte/pull/18985) | Remove "report_wait_timeout", "report_generation_max_retries" from config                                       |
| 0.1.24  | 2022-10-19 | [17475](https://github.com/airbytehq/airbyte/pull/17475) | Add filters for state on brand, product and display campaigns                                                   |
| 0.1.23  | 2022-09-06 | [16342](https://github.com/airbytehq/airbyte/pull/16342) | Add attribution reports                                                                                         |
| 0.1.22  | 2022-09-28 | [17304](https://github.com/airbytehq/airbyte/pull/17304) | Migrate to per-stream state.                                                                                    |
| 0.1.21  | 2022-09-27 | [17202](https://github.com/airbytehq/airbyte/pull/17202) | Improved handling if known reporting errors                                                                     |
| 0.1.20  | 2022-09-08 | [16453](https://github.com/airbytehq/airbyte/pull/16453) | Increase `report_wait_timeout` 30 -> 60 minutes                                                                 |
| 0.1.19  | 2022-08-31 | [16191](https://github.com/airbytehq/airbyte/pull/16191) | Improved connector's input configuration validation                                                             |
| 0.1.18  | 2022-08-25 | [15951](https://github.com/airbytehq/airbyte/pull/15951) | Skip API error "Tactic T00020 is not supported for report API in marketplace A1C3SOZRARQ6R3."                   |
| 0.1.17  | 2022-08-24 | [15921](https://github.com/airbytehq/airbyte/pull/15921) | Skip API error "Report date is too far in the past."                                                            |
| 0.1.16  | 2022-08-23 | [15822](https://github.com/airbytehq/airbyte/pull/15822) | Set default value for `region` if needed                                                                        |
| 0.1.15  | 2022-08-20 | [15816](https://github.com/airbytehq/airbyte/pull/15816) | Update STATE of incremental sync if no records                                                                  |
| 0.1.14  | 2022-08-15 | [15637](https://github.com/airbytehq/airbyte/pull/15637) | Generate slices by lazy evaluation                                                                              |
| 0.1.12  | 2022-08-09 | [15469](https://github.com/airbytehq/airbyte/pull/15469) | Define primary_key for all report streams                                                                       |
| 0.1.11  | 2022-07-28 | [15031](https://github.com/airbytehq/airbyte/pull/15031) | Improve report streams date-range generation                                                                    |
| 0.1.10  | 2022-07-26 | [15042](https://github.com/airbytehq/airbyte/pull/15042) | Update `additionalProperties` field to true from schemas                                                        |
| 0.1.9   | 2022-05-08 | [12541](https://github.com/airbytehq/airbyte/pull/12541) | Improve documentation for Beta                                                                                  |
| 0.1.8   | 2022-05-04 | [12482](https://github.com/airbytehq/airbyte/pull/12482) | Update input configuration copy                                                                                 |
| 0.1.7   | 2022-04-27 | [11730](https://github.com/airbytehq/airbyte/pull/11730) | Update fields in source-connectors specifications                                                               |
| 0.1.6   | 2022-04-20 | [11659](https://github.com/airbytehq/airbyte/pull/11659) | Add adId to products report                                                                                     |
| 0.1.5   | 2022-04-08 | [11430](https://github.com/airbytehq/airbyte/pull/11430) | Add support OAuth2.0                                                                                            |
| 0.1.4   | 2022-02-21 | [10513](https://github.com/airbytehq/airbyte/pull/10513) | Increasing REPORT_WAIT_TIMEOUT for supporting report generation which takes longer time                         |
| 0.1.3   | 2021-12-28 | [8388](https://github.com/airbytehq/airbyte/pull/8388)   | Add retry if recoverable error occurred for reporting stream processing                                         |
| 0.1.2   | 2021-10-01 | [6367](https://github.com/airbytehq/airbyte/pull/6461)   | Add option to pull data for different regions. Add option to choose profiles we want to pull data. Add lookback |
| 0.1.1   | 2021-09-22 | [6367](https://github.com/airbytehq/airbyte/pull/6367)   | Add seller and vendor filters to profiles stream                                                                |
| 0.1.0   | 2021-08-13 | [5023](https://github.com/airbytehq/airbyte/pull/5023)   | Initial version                                                                                                 |<|MERGE_RESOLUTION|>--- conflicted
+++ resolved
@@ -114,11 +114,8 @@
 
 | Version | Date       | Pull Request                                             | Subject                                                                                                         |
 |:--------|:-----------|:---------------------------------------------------------|:----------------------------------------------------------------------------------------------------------------|
-<<<<<<< HEAD
-| 5.0.0   | 2024-03-22 | [36169](https://github.com/airbytehq/airbyte/pull/36169) | Update `SponsoredBrand` and `SponsoredProduct` streams due to API endpoint deprecation, Updates CDK to latest                                       |
-=======
+| 5.0.0   | 2024-03-22 | [36169](https://github.com/airbytehq/airbyte/pull/36169) | Update `SponsoredBrand` and `SponsoredProduct` streams due to API endpoint deprecation                          |
 | 4.1.0   | 2024-03-19 | [36267](https://github.com/airbytehq/airbyte/pull/36267) | Pin airbyte-cdk version to `^0`                                                                                 |
->>>>>>> 6c498ba4
 | 4.0.4   | 2024-02-23 | [35481](https://github.com/airbytehq/airbyte/pull/35481) | Migrate source to `YamlDeclarativeSource` with custom `check_connection`                                        |
 | 4.0.3   | 2024-02-12 | [35180](https://github.com/airbytehq/airbyte/pull/35180) | Manage dependencies with Poetry                                                                                 |
 | 4.0.2   | 2024-02-08 | [35013](https://github.com/airbytehq/airbyte/pull/35013) | Add missing field to `sponsored_display_budget_rules` stream                                                    |
