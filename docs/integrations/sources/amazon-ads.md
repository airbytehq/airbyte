--- conflicted
+++ resolved
@@ -153,8 +153,8 @@
 
 | Version | Date       | Pull Request                                             | Subject                                                                                                         |
 |:--------|:-----------|:---------------------------------------------------------|:----------------------------------------------------------------------------------------------------------------|
-<<<<<<< HEAD
 | 6.0.0   | 2024-10-28 | [47366](https://github.com/airbytehq/airbyte/pull/47366) | Migrate stream `SponsoredDisplayReportStream` to Amazon Ads Reports v3                                          |
+| 5.0.20  | 2024-10-29 | [47032](https://github.com/airbytehq/airbyte/pull/47032) | Update dependencies                                                                                             |
 | 5.0.19  | 2024-10-12 | [46860](https://github.com/airbytehq/airbyte/pull/46860) | Update dependencies                                                                                             |
 | 5.0.18  | 2024-10-05 | [46451](https://github.com/airbytehq/airbyte/pull/46451) | Update dependencies                                                                                             |
 | 5.0.17  | 2024-09-28 | [45794](https://github.com/airbytehq/airbyte/pull/45794) | Update dependencies                                                                                             |
@@ -183,37 +183,6 @@
 | 4.0.0   | 2023-12-28 | [33817](https://github.com/airbytehq/airbyte/pull/33817) | Fix schema for streams: `SponsoredBrandsAdGroups` and `SponsoredBrandsKeywords`                                 |
 | 3.4.2   | 2023-12-12 | [33361](https://github.com/airbytehq/airbyte/pull/33361) | Fix unexpected crash when handling error messages which don't have `requestId` field                            |
 | 3.4.1   | 2023-10-19 | [31599](https://github.com/airbytehq/airbyte/pull/31599) | Base image migration: remove Dockerfile and use the python-connector-base image                                 |
-=======
-| 5.0.20 | 2024-10-29 | [47032](https://github.com/airbytehq/airbyte/pull/47032) | Update dependencies |
-| 5.0.19 | 2024-10-12 | [46860](https://github.com/airbytehq/airbyte/pull/46860) | Update dependencies |
-| 5.0.18 | 2024-10-05 | [46451](https://github.com/airbytehq/airbyte/pull/46451) | Update dependencies |
-| 5.0.17 | 2024-09-28 | [45794](https://github.com/airbytehq/airbyte/pull/45794) | Update dependencies |
-| 5.0.16 | 2024-09-14 | [45548](https://github.com/airbytehq/airbyte/pull/45548) | Update dependencies |
-| 5.0.15 | 2024-09-07 | [45308](https://github.com/airbytehq/airbyte/pull/45308) | Update dependencies |
-| 5.0.14 | 2024-08-31 | [45051](https://github.com/airbytehq/airbyte/pull/45051) | Update dependencies |
-| 5.0.13 | 2024-08-24 | [44648](https://github.com/airbytehq/airbyte/pull/44648) | Update dependencies |
-| 5.0.12 | 2024-08-17 | [43845](https://github.com/airbytehq/airbyte/pull/43845) | Update dependencies |
-| 5.0.11 | 2024-08-12 | [43354](https://github.com/airbytehq/airbyte/pull/43354) | Fix download request for `sponsored_products_report_stream` |
-| 5.0.10 | 2024-08-10 | [42162](https://github.com/airbytehq/airbyte/pull/42162) | Update dependencies |
-| 5.0.9 | 2024-07-13 | [41876](https://github.com/airbytehq/airbyte/pull/41876) | Update dependencies |
-| 5.0.8 | 2024-07-10 | [41487](https://github.com/airbytehq/airbyte/pull/41487) | Update dependencies |
-| 5.0.7 | 2024-07-09 | [41143](https://github.com/airbytehq/airbyte/pull/41143) | Update dependencies |
-| 5.0.6 | 2024-07-06 | [40798](https://github.com/airbytehq/airbyte/pull/40798) | Update dependencies |
-| 5.0.5 | 2024-06-25 | [40403](https://github.com/airbytehq/airbyte/pull/40403) | Update dependencies |
-| 5.0.4 | 2024-06-21 | [39926](https://github.com/airbytehq/airbyte/pull/39926) | Update dependencies |
-| 5.0.3 | 2024-06-04 | [38962](https://github.com/airbytehq/airbyte/pull/38962) | [autopull] Upgrade base image to v1.2.1 |
-| 5.0.2 | 2024-05-29 | [38737](https://github.com/airbytehq/airbyte/pull/38737) | Update authenticator to `requests_native_auth` package |
-| 5.0.1 | 2024-04-29 | [37655](https://github.com/airbytehq/airbyte/pull/37655) | Update error messages and spec with info about `agency` profile type. |
-| 5.0.0 | 2024-03-22 | [36169](https://github.com/airbytehq/airbyte/pull/36169) | Update `SponsoredBrand` and `SponsoredProduct` streams due to API endpoint deprecation |
-| 4.1.0 | 2024-03-19 | [36267](https://github.com/airbytehq/airbyte/pull/36267) | Pin airbyte-cdk version to `^0` |
-| 4.0.4 | 2024-02-23 | [35481](https://github.com/airbytehq/airbyte/pull/35481) | Migrate source to `YamlDeclarativeSource` with custom `check_connection` |
-| 4.0.3 | 2024-02-12 | [35180](https://github.com/airbytehq/airbyte/pull/35180) | Manage dependencies with Poetry |
-| 4.0.2 | 2024-02-08 | [35013](https://github.com/airbytehq/airbyte/pull/35013) | Add missing field to `sponsored_display_budget_rules` stream |
-| 4.0.1 | 2023-12-28 | [33833](https://github.com/airbytehq/airbyte/pull/33833) | Updated oauth spec to put region, so we can choose oauth consent url based on it |
-| 4.0.0 | 2023-12-28 | [33817](https://github.com/airbytehq/airbyte/pull/33817) | Fix schema for streams: `SponsoredBrandsAdGroups` and `SponsoredBrandsKeywords` |
-| 3.4.2 | 2023-12-12 | [33361](https://github.com/airbytehq/airbyte/pull/33361) | Fix unexpected crash when handling error messages which don't have `requestId` field |
-| 3.4.1 | 2023-10-19 | [31599](https://github.com/airbytehq/airbyte/pull/31599) | Base image migration: remove Dockerfile and use the python-connector-base image |
->>>>>>> a491bbe2
 | 3.4.0   | 2023-06-09 | [25913](https://github.com/airbytehq/airbyte/pull/26203) | Add Stream `DisplayCreatives`                                                                                   |
 | 3.3.0   | 2023-09-22 | [30679](https://github.com/airbytehq/airbyte/pull/30679) | Fix unexpected column for `SponsoredProductCampaigns` and `SponsoredBrandsKeywords`                             |
 | 3.2.0   | 2023-09-18 | [30517](https://github.com/airbytehq/airbyte/pull/30517) | Add suggested streams; fix unexpected column issue                                                              |
