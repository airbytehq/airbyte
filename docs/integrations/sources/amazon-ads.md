--- conflicted
+++ resolved
@@ -88,21 +88,9 @@
 
 ## CHANGELOG
 
-<<<<<<< HEAD
-| Version | Date | Pull Request | Subject |
-| :--- | :--- | :--- | :--- |
-| `0.1.8` | 2022-05-04 | [\#12541](https://github.com/airbytehq/airbyte/pull/12541) | Improve documentation for Beta |
-| `0.1.7` | 2022-04-27 | [\#11730](https://github.com/airbytehq/airbyte/pull/11730) | Update fields in source-connectors specifications |
-| `0.1.6` | 2022-04-20 | [\#11659](https://github.com/airbytehq/airbyte/pull/11659) | Add adId to products report |
-| `0.1.5` | 2022-04-08 | [\#11430](https://github.com/airbytehq/airbyte/pull/11430) | `Added support OAuth2.0` |
-| `0.1.4` | 2022-02-21 | [\#10513](https://github.com/airbytehq/airbyte/pull/10513) | `Increasing REPORT_WAIT_TIMEOUT for supporting report generation which takes longer time ` |
-| `0.1.3` | 2021-12-28 | [\#8388](https://github.com/airbytehq/airbyte/pull/8388) | `Add retry if recoverable error  occured for reporting stream processing` |
-| `0.1.2` | 2021-10-01 | [\#6367](https://github.com/airbytehq/airbyte/pull/6461) | `Add option to pull data for different regions. Add option to choose profiles we want to pull data. Add lookback` |
-| `0.1.1` | 2021-09-22 | [\#6367](https://github.com/airbytehq/airbyte/pull/6367) | `Add seller and vendor filters to profiles stream` |
-| `0.1.0` | 2021-08-13 | [\#5023](https://github.com/airbytehq/airbyte/pull/5023) | `Initial version` |
-=======
 | Version | Date       | Pull Request                                               | Subject                                                                                                           |
 |:--------|:-----------|:-----------------------------------------------------------|:------------------------------------------------------------------------------------------------------------------|
+| `0.1.9` | 2022-05-08 | [\#12541](https://github.com/airbytehq/airbyte/pull/12541) | Improve documentation for Beta                                                                                    |
 | `0.1.8` | 2022-05-04 | [\#12482](https://github.com/airbytehq/airbyte/pull/12482) | Update input configuration copy                                                                                   |
 | `0.1.7` | 2022-04-27 | [\#11730](https://github.com/airbytehq/airbyte/pull/11730) | Update fields in source-connectors specifications                                                                 |
 | `0.1.6` | 2022-04-20 | [\#11659](https://github.com/airbytehq/airbyte/pull/11659) | Add adId to products report                                                                                       |
@@ -111,5 +99,4 @@
 | `0.1.3` | 2021-12-28 | [\#8388](https://github.com/airbytehq/airbyte/pull/8388)   | `Add retry if recoverable error  occured for reporting stream processing`                                         |
 | `0.1.2` | 2021-10-01 | [\#6367](https://github.com/airbytehq/airbyte/pull/6461)   | `Add option to pull data for different regions. Add option to choose profiles we want to pull data. Add lookback` |
 | `0.1.1` | 2021-09-22 | [\#6367](https://github.com/airbytehq/airbyte/pull/6367)   | `Add seller and vendor filters to profiles stream`                                                                |
-| `0.1.0` | 2021-08-13 | [\#5023](https://github.com/airbytehq/airbyte/pull/5023)   | `Initial version`                                                                                                 |
->>>>>>> d35d7b07
+| `0.1.0` | 2021-08-13 | [\#5023](https://github.com/airbytehq/airbyte/pull/5023)   | `Initial version`                                                                                                 |