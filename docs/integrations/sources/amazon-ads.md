# Amazon Ads
This page contains the setup guide and reference information for the Amazon Ads source connector.

## Prerequisites

* Client ID
* Client Secret
* Refresh Token
* Region
* Start Date (Optional)
* Profile IDs (Optional)

## Setup guide
### Step 1: Set up Amazon Ads
Create an [Amazon user](https://www.amazon.com) with access to [Amazon Ads account](https://advertising.amazon.com).

<!-- env:oss -->
**For Airbyte Open Source:**
To use the [Amazon Ads API](https://advertising.amazon.com/API/docs/en-us), you must first complete the [onboarding process](https://advertising.amazon.com/API/docs/en-us/setting-up/overview). The onboarding process has several steps and may take several days to complete. After completing all steps you will have to get Amazon client application `Client ID`, `Client Secret` and `Refresh Token`.
<!-- /env:oss -->

### Step 2: Set up the Amazon Ads connector in Airbyte

<!-- env:cloud -->
**For Airbyte Cloud:**

1. [Log into your Airbyte Cloud](https://cloud.airbyte.com/workspaces) account.
2. In the left navigation bar, click **Sources**. In the top-right corner, click **+ new source**.
3. On the source setup page, select **Amazon Ads** from the Source type dropdown and enter a name for this connector.
4. Click `Authenticate your Amazon Ads account`.
5. Log in and Authorize to the Amazon account.
6. Select **Region** to pull data from **North America (NA)**, **Europe (EU)**, **Far East (FE)**. See [docs](https://advertising.amazon.com/API/docs/en-us/info/api-overview#api-endpoints) for more details.
7. **Start Date (Optional)** is used for generating reports starting from the specified start date. Should be in YYYY-MM-DD format and not more than 60 days in the past. If not specified today's date is used. The date is treated in the timezone of the processed profile.
8. **Profile IDs (Optional)** you want to fetch data for. See [docs](https://advertising.amazon.com/API/docs/en-us/concepts/authorization/profiles) for more details.
9. Click `Set up source`.
<!-- /env:cloud -->

<!-- env:oss -->
**For Airbyte Open Source:**

1. **Client ID** of your Amazon Ads developer application. See [onboarding process](https://advertising.amazon.com/API/docs/en-us/setting-up/overview) for more details.
2. **Client Secret** of your Amazon Ads developer application. See [onboarding process](https://advertising.amazon.com/API/docs/en-us/setting-up/overview) for more details.
3. **Refresh Token**. See [onboarding process](https://advertising.amazon.com/API/docs/en-us/setting-up/overview) for more details.
<!-- /env:oss -->

## Supported sync modes
The Amazon Ads source connector supports the following [sync modes](https://docs.airbyte.com/cloud/core-concepts/#connection-sync-mode):
 - Full Refresh
 - Incremental

## Supported Streams
This source is capable of syncing the following streams:

* [Profiles](https://advertising.amazon.com/API/docs/en-us/reference/2/profiles#/Profiles)
* [Sponsored Brands Campaigns](https://advertising.amazon.com/API/docs/en-us/sponsored-brands/3-0/openapi#/Campaigns)
* [Sponsored Brands Ad groups](https://advertising.amazon.com/API/docs/en-us/sponsored-brands/3-0/openapi#/Ad%20groups)
* [Sponsored Brands Keywords](https://advertising.amazon.com/API/docs/en-us/sponsored-brands/3-0/openapi#/Keywords)
* [Sponsored Display Campaigns](https://advertising.amazon.com/API/docs/en-us/sponsored-display/3-0/openapi#/Campaigns)
* [Sponsored Display Ad groups](https://advertising.amazon.com/API/docs/en-us/sponsored-display/3-0/openapi#/Ad%20groups)
* [Sponsored Display Product Ads](https://advertising.amazon.com/API/docs/en-us/sponsored-display/3-0/openapi#/Product%20ads)
* [Sponsored Display Targetings](https://advertising.amazon.com/API/docs/en-us/sponsored-display/3-0/openapi#/Targeting)
<<<<<<< HEAD
* [Sponsored Display Creatives](https://advertising.amazon.com/API/docs/en-us/sponsored-display/3-0/openapi#/Creatives)
=======
* [Sponsored Display Budget Rules](https://advertising.amazon.com/API/docs/en-us/sponsored-display/3-0/openapi/prod#/BudgetRules/GetSDBudgetRulesForAdvertiser)
>>>>>>> 9ac7793b
* [Sponsored Products Campaigns](https://advertising.amazon.com/API/docs/en-us/sponsored-display/3-0/openapi#/Campaigns)
* [Sponsored Products Ad groups](https://advertising.amazon.com/API/docs/en-us/sponsored-products/2-0/openapi#/Ad%20groups)
* [Sponsored Products Keywords](https://advertising.amazon.com/API/docs/en-us/sponsored-products/2-0/openapi#/Keywords)
* [Sponsored Products Negative keywords](https://advertising.amazon.com/API/docs/en-us/sponsored-products/2-0/openapi#/Negative%20keywords)
* [Sponsored Products Campaign Negative keywords](https://advertising.amazon.com/API/docs/en-us/sponsored-products/2-0/openapi#/Negative%20keywords)
* [Sponsored Products Ads](https://advertising.amazon.com/API/docs/en-us/sponsored-products/2-0/openapi#/Product%20ads)
* [Sponsored Products Targetings](https://advertising.amazon.com/API/docs/en-us/sponsored-products/2-0/openapi#/Product%20targeting)
* [Brands Reports](https://advertising.amazon.com/API/docs/en-us/reference/sponsored-brands/2/reports)
* [Brand Video Reports](https://advertising.amazon.com/API/docs/en-us/reference/sponsored-brands/2/reports)
* [Display Reports](https://advertising.amazon.com/API/docs/en-us/sponsored-display/3-0/openapi#/Reports) (Contextual targeting only)
* [Products Reports](https://advertising.amazon.com/API/docs/en-us/sponsored-products/2-0/openapi#/Reports)
* [Attribution Reports](https://advertising.amazon.com/API/docs/en-us/amazon-attribution-prod-3p/#/)

## Connector-specific features and highlights

All the reports are generated relative to the target profile' timezone.

## Performance considerations

Information about expected report generation waiting time you may find [here](https://advertising.amazon.com/API/docs/en-us/get-started/developer-notes).

### Data type mapping

| Integration Type         | Airbyte Type |
|:-------------------------|:-------------|
| `string`                 | `string`     |
| `int`, `float`, `number` | `number`     |
| `date`                   | `date`       |
| `datetime`               | `datetime`   |
| `array`                  | `array`      |
| `object`                 | `object`     |

## CHANGELOG

| Version | Date       | Pull Request                                             | Subject                                                                                                         |
|:--------|:-----------|:---------------------------------------------------------|:----------------------------------------------------------------------------------------------------------------|
<<<<<<< HEAD
| 1.2.0   | 2023-06-09 | [25913](https://github.com/airbytehq/airbyte/pull/26203) | Add Stream `DisplayCreatives`                                                                                   |
=======
| 2.1.0   | 2023-06-19 | [25412](https://github.com/airbytehq/airbyte/pull/25412) | Add sponsored_product_campaign_negative_keywords, sponsored_display_budget_rules streams                        |
| 2.0.0   | 2023-05-31 | [25874](https://github.com/airbytehq/airbyte/pull/25874) | Type `portfolioId` as integer                                                                                   |
>>>>>>> 9ac7793b
| 1.1.0   | 2023-04-22 | [25412](https://github.com/airbytehq/airbyte/pull/25412) | Add missing reporting metrics                                                                                   |
| 1.0.6   | 2023-05-09 | [25913](https://github.com/airbytehq/airbyte/pull/25913) | Small schema fixes                                                                                              |
| 1.0.5   | 2023-05-08 | [25885](https://github.com/airbytehq/airbyte/pull/25885) | Improve error handling for attribution_report(s) streams                                                        |
| 1.0.4   | 2023-05-04 | [25792](https://github.com/airbytehq/airbyte/pull/25792) | Add availability strategy for basic streams (not including report streams)                                      |
| 1.0.3   | 2023-04-13 | [25146](https://github.com/airbytehq/airbyte/pull/25146) | Validate pk for reports when expected pk is not returned                                                        |
| 1.0.2   | 2023-02-03 | [22355](https://github.com/airbytehq/airbyte/pull/22355) | Migrate `products_report` stream to API v3                                                                      |
| 1.0.1   | 2022-11-01 | [18677](https://github.com/airbytehq/airbyte/pull/18677) | Add optional config report_record_types                                                                         |
| 1.0.0   | 2023-01-30 | [21677](https://github.com/airbytehq/airbyte/pull/21677) | Fix bug with non-unique primary keys in report streams. Add asins_keywords and asins_targets                    |
| 0.1.29  | 2023-01-27 | [22038](https://github.com/airbytehq/airbyte/pull/22038) | Set `AvailabilityStrategy` for streams explicitly to `None`                                                     |
| 0.1.28  | 2023-01-18 | [19491](https://github.com/airbytehq/airbyte/pull/19491) | Add option to customize look back window value                                                                  |
| 0.1.27  | 2023-01-05 | [21082](https://github.com/airbytehq/airbyte/pull/21082) | Fix bug with handling: "Report date is too far in the past." - partial revert of #20662                         |
| 0.1.26  | 2022-12-19 | [20662](https://github.com/airbytehq/airbyte/pull/20662) | Fix bug with handling: "Report date is too far in the past."                                                    |
| 0.1.25  | 2022-11-08 | [18985](https://github.com/airbytehq/airbyte/pull/18985) | Remove "report_wait_timeout", "report_generation_max_retries" from config                                       |
| 0.1.24  | 2022-10-19 | [17475](https://github.com/airbytehq/airbyte/pull/17475) | Add filters for state on brand, product and display campaigns                                                   |
| 0.1.23  | 2022-09-06 | [16342](https://github.com/airbytehq/airbyte/pull/16342) | Add attribution reports                                                                                         |
| 0.1.22  | 2022-09-28 | [17304](https://github.com/airbytehq/airbyte/pull/17304) | Migrate to per-stream state.                                                                                    |
| 0.1.21  | 2022-09-27 | [17202](https://github.com/airbytehq/airbyte/pull/17202) | Improved handling if known reporting errors                                                                     |
| 0.1.20  | 2022-09-08 | [16453](https://github.com/airbytehq/airbyte/pull/16453) | Increase `report_wait_timeout` 30 -> 60 minutes                                                                 |
| 0.1.19  | 2022-08-31 | [16191](https://github.com/airbytehq/airbyte/pull/16191) | Improved connector's input configuration validation                                                             |
| 0.1.18  | 2022-08-25 | [15951](https://github.com/airbytehq/airbyte/pull/15951) | Skip API error "Tactic T00020 is not supported for report API in marketplace A1C3SOZRARQ6R3."                   |
| 0.1.17  | 2022-08-24 | [15921](https://github.com/airbytehq/airbyte/pull/15921) | Skip API error "Report date is too far in the past."                                                            |
| 0.1.16  | 2022-08-23 | [15822](https://github.com/airbytehq/airbyte/pull/15822) | Set default value for 'region' if needed                                                                        |
| 0.1.15  | 2022-08-20 | [15816](https://github.com/airbytehq/airbyte/pull/15816) | Update STATE of incremental sync if no records                                                                  |
| 0.1.14  | 2022-08-15 | [15637](https://github.com/airbytehq/airbyte/pull/15637) | Generate slices by lazy evaluation                                                                              |
| 0.1.12  | 2022-08-09 | [15469](https://github.com/airbytehq/airbyte/pull/15469) | Define primary_key for all report streams                                                                       |
| 0.1.11  | 2022-07-28 | [15031](https://github.com/airbytehq/airbyte/pull/15031) | Improve report streams date-range generation                                                                    |
| 0.1.10  | 2022-07-26 | [15042](https://github.com/airbytehq/airbyte/pull/15042) | Update `additionalProperties` field to true from schemas                                                        |
| 0.1.9   | 2022-05-08 | [12541](https://github.com/airbytehq/airbyte/pull/12541) | Improve documentation for Beta                                                                                  |
| 0.1.8   | 2022-05-04 | [12482](https://github.com/airbytehq/airbyte/pull/12482) | Update input configuration copy                                                                                 |
| 0.1.7   | 2022-04-27 | [11730](https://github.com/airbytehq/airbyte/pull/11730) | Update fields in source-connectors specifications                                                               |
| 0.1.6   | 2022-04-20 | [11659](https://github.com/airbytehq/airbyte/pull/11659) | Add adId to products report                                                                                     |
| 0.1.5   | 2022-04-08 | [11430](https://github.com/airbytehq/airbyte/pull/11430) | Added support OAuth2.0                                                                                          |
| 0.1.4   | 2022-02-21 | [10513](https://github.com/airbytehq/airbyte/pull/10513) | Increasing REPORT_WAIT_TIMEOUT for supporting report generation which takes longer time                         |
| 0.1.3   | 2021-12-28 | [8388](https://github.com/airbytehq/airbyte/pull/8388)   | Add retry if recoverable error  occured for reporting stream processing                                         |
| 0.1.2   | 2021-10-01 | [6367](https://github.com/airbytehq/airbyte/pull/6461)   | Add option to pull data for different regions. Add option to choose profiles we want to pull data. Add lookback |
| 0.1.1   | 2021-09-22 | [6367](https://github.com/airbytehq/airbyte/pull/6367)   | Add seller and vendor filters to profiles stream                                                                |
| 0.1.0   | 2021-08-13 | [5023](https://github.com/airbytehq/airbyte/pull/5023)   | Initial version                                                                                                 |<|MERGE_RESOLUTION|>--- conflicted
+++ resolved
@@ -59,11 +59,8 @@
 * [Sponsored Display Ad groups](https://advertising.amazon.com/API/docs/en-us/sponsored-display/3-0/openapi#/Ad%20groups)
 * [Sponsored Display Product Ads](https://advertising.amazon.com/API/docs/en-us/sponsored-display/3-0/openapi#/Product%20ads)
 * [Sponsored Display Targetings](https://advertising.amazon.com/API/docs/en-us/sponsored-display/3-0/openapi#/Targeting)
-<<<<<<< HEAD
 * [Sponsored Display Creatives](https://advertising.amazon.com/API/docs/en-us/sponsored-display/3-0/openapi#/Creatives)
-=======
 * [Sponsored Display Budget Rules](https://advertising.amazon.com/API/docs/en-us/sponsored-display/3-0/openapi/prod#/BudgetRules/GetSDBudgetRulesForAdvertiser)
->>>>>>> 9ac7793b
 * [Sponsored Products Campaigns](https://advertising.amazon.com/API/docs/en-us/sponsored-display/3-0/openapi#/Campaigns)
 * [Sponsored Products Ad groups](https://advertising.amazon.com/API/docs/en-us/sponsored-products/2-0/openapi#/Ad%20groups)
 * [Sponsored Products Keywords](https://advertising.amazon.com/API/docs/en-us/sponsored-products/2-0/openapi#/Keywords)
@@ -100,12 +97,9 @@
 
 | Version | Date       | Pull Request                                             | Subject                                                                                                         |
 |:--------|:-----------|:---------------------------------------------------------|:----------------------------------------------------------------------------------------------------------------|
-<<<<<<< HEAD
-| 1.2.0   | 2023-06-09 | [25913](https://github.com/airbytehq/airbyte/pull/26203) | Add Stream `DisplayCreatives`                                                                                   |
-=======
+| 2.2.0   | 2023-06-09 | [25913](https://github.com/airbytehq/airbyte/pull/26203) | Add Stream `DisplayCreatives`                                                                                   |
 | 2.1.0   | 2023-06-19 | [25412](https://github.com/airbytehq/airbyte/pull/25412) | Add sponsored_product_campaign_negative_keywords, sponsored_display_budget_rules streams                        |
 | 2.0.0   | 2023-05-31 | [25874](https://github.com/airbytehq/airbyte/pull/25874) | Type `portfolioId` as integer                                                                                   |
->>>>>>> 9ac7793b
 | 1.1.0   | 2023-04-22 | [25412](https://github.com/airbytehq/airbyte/pull/25412) | Add missing reporting metrics                                                                                   |
 | 1.0.6   | 2023-05-09 | [25913](https://github.com/airbytehq/airbyte/pull/25913) | Small schema fixes                                                                                              |
 | 1.0.5   | 2023-05-08 | [25885](https://github.com/airbytehq/airbyte/pull/25885) | Improve error handling for attribution_report(s) streams                                                        |
