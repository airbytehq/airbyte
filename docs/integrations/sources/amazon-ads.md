--- conflicted
+++ resolved
@@ -90,11 +90,8 @@
 
 | Version | Date       | Pull Request                                               | Subject                                                                                                           |
 |:--------|:-----------|:-----------------------------------------------------------|:------------------------------------------------------------------------------------------------------------------|
-<<<<<<< HEAD
-| 0.1.15 | 2022-08-21 | [15822](https://github.com/airbytehq/airbyte/pull/15822)    | Set default value for 'region' if needed                                                                          |
-=======
+| 0.1.16 | 2022-08-23 | [15822](https://github.com/airbytehq/airbyte/pull/15822)    | Set default value for 'region' if needed                                                                          |
 | 0.1.15 | 2022-08-20 | [15816](https://github.com/airbytehq/airbyte/pull/15816)    | Update STATE of incremental sync if no records                                                                    |
->>>>>>> 6b344519
 | 0.1.14 | 2022-08-15 | [15637](https://github.com/airbytehq/airbyte/pull/15637)    | Generate slices by lazy evaluation                                                                                |
 | 0.1.12 | 2022-08-09 | [15469](https://github.com/airbytehq/airbyte/pull/15469)    | Define primary_key for all report streams                                                                         |
 | 0.1.11 | 2022-07-28 | [15031](https://github.com/airbytehq/airbyte/pull/15031)    | Improve report streams date-range generation                                                                      |
