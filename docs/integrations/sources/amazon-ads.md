# Amazon Ads

## Sync overview

This source can sync data for the [Amazon Advertising API](https://advertising.amazon.com/API/docs/en-us/what-is/amazon-advertising-api).

### Output schema

This source is capable of syncing the following streams:

* [Profiles](https://advertising.amazon.com/API/docs/en-us/reference/2/profiles#/Profiles)
* [Sponsored Brands Campaigns](https://advertising.amazon.com/API/docs/en-us/sponsored-brands/3-0/openapi#/Campaigns)
* [Sponsored Brands Ad groups](https://advertising.amazon.com/API/docs/en-us/sponsored-brands/3-0/openapi#/Ad%20groups)
* [Sponsored Brands Keywords](https://advertising.amazon.com/API/docs/en-us/sponsored-brands/3-0/openapi#/Keywords)
* [Sponsored Display Campaigns](https://advertising.amazon.com/API/docs/en-us/sponsored-display/3-0/openapi#/Campaigns)
* [Sponsored Display Ad groups](https://advertising.amazon.com/API/docs/en-us/sponsored-display/3-0/openapi#/Ad%20groups)
* [Sponsored Display Product Ads](https://advertising.amazon.com/API/docs/en-us/sponsored-display/3-0/openapi#/Product%20ads)
* [Sponsored Display Targetings](https://advertising.amazon.com/API/docs/en-us/sponsored-display/3-0/openapi#/Targeting)
* [Sponsored Products Campaigns](https://advertising.amazon.com/API/docs/en-us/sponsored-display/3-0/openapi#/Campaigns)
* [Sponsored Products Ad groups](https://advertising.amazon.com/API/docs/en-us/sponsored-products/2-0/openapi#/Ad%20groups)
* [Sponsored Products Keywords](https://advertising.amazon.com/API/docs/en-us/sponsored-products/2-0/openapi#/Keywords)
* [Sponsored Products Negative keywords](https://advertising.amazon.com/API/docs/en-us/sponsored-products/2-0/openapi#/Negative%20keywords)
* [Sponsored Products Ads](https://advertising.amazon.com/API/docs/en-us/sponsored-products/2-0/openapi#/Product%20ads)
* [Sponsored Products Targetings](https://advertising.amazon.com/API/docs/en-us/sponsored-products/2-0/openapi#/Product%20targeting)
* [Brands Reports](https://advertising.amazon.com/API/docs/en-us/reference/sponsored-brands/2/reports)
* [Brand Video Reports](https://advertising.amazon.com/API/docs/en-us/reference/sponsored-brands/2/reports)
* [Display Reports](https://advertising.amazon.com/API/docs/en-us/sponsored-display/3-0/openapi#/Reports)
* [Products Reports](https://advertising.amazon.com/API/docs/en-us/sponsored-products/2-0/openapi#/Reports)

All the reports are generated for day before relatively to target profile' timezone

### Data type mapping

| Integration Type | Airbyte Type | Notes |
| :--- | :--- | :--- |
| `string` | `string` |  |
| `int`, `float`, `number` | `number` |  |
| `date` | `date` |  |
| `datetime` | `datetime` |  |
| `array` | `array` |  |
| `object` | `object` |  |

### Features

| Feature | Supported?\(Yes/No\) | Notes |
| :--- | :--- | :--- |
| Full Refresh Sync | yes |  |
| Incremental Sync | yes |  |
| Namespaces | No |  |

### Performance considerations

Information about expected report generation waiting time you may find [here](https://advertising.amazon.com/API/docs/en-us/get-started/developer-notes).

## Getting started

### Requirements

* client\_id
* client\_secret
* refresh\_token
* scope
* profiles
* region
* start\_date \(optional\)

More how to get client\_id and client\_secret you can find on [AWS docs](https://advertising.amazon.com/API/docs/en-us/setting-up/step-1-create-lwa-app).

Refresh token is generated according to standard [AWS Oauth 2.0 flow](https://developer.amazon.com/docs/login-with-amazon/conceptual-overview.html)

Scope usually has "advertising::campaign\_management" value, but customers may need to set scope to "cpc\_advertising:campaign\_management",

Start date used for generating reports starting from the specified start date. Should be in YYYY-MM-DD format and not more than 60 days in the past. If not specified today date is used. Date for specific profile is calculated according to its timezone, this parameter should be specified in UTC timezone. Since it have no sense of generate report for current day \(metrics could be changed\) it generates report for day before \(e.g. if start\_date is 2021-10-11 it would use 20211010 as reportDate parameter for request\).

## CHANGELOG

| Version | Date | Pull Request | Subject |
| :--- | :--- | :--- | :--- |
<<<<<<< HEAD
| `0.1.5` | 2022-04-05 | [\#11730](https://github.com/airbytehq/airbyte/pull/11730) | Update fields in source-connectors specifications |
=======
| `0.1.5` | 2022-04-08 | [\#11430](https://github.com/airbytehq/airbyte/pull/11430) | `Added support OAuth2.0` |
>>>>>>> 785bcc4a
| `0.1.4` | 2022-02-21 | [\#10513](https://github.com/airbytehq/airbyte/pull/10513) | `Increasing REPORT_WAIT_TIMEOUT for supporting report generation which takes longer time ` |
| `0.1.3` | 2021-12-28 | [\#8388](https://github.com/airbytehq/airbyte/pull/8388) | `Add retry if recoverable error  occured for reporting stream processing` |
| `0.1.2` | 2021-10-01 | [\#6367](https://github.com/airbytehq/airbyte/pull/6461) | `Add option to pull data for different regions. Add option to choose profiles we want to pull data. Add lookback` |
| `0.1.1` | 2021-09-22 | [\#6367](https://github.com/airbytehq/airbyte/pull/6367) | `Add seller and vendor filters to profiles stream` |
| `0.1.0` | 2021-08-13 | [\#5023](https://github.com/airbytehq/airbyte/pull/5023) | `Initial version` |
<|MERGE_RESOLUTION|>--- conflicted
+++ resolved
@@ -76,11 +76,8 @@
 
 | Version | Date | Pull Request | Subject |
 | :--- | :--- | :--- | :--- |
-<<<<<<< HEAD
-| `0.1.5` | 2022-04-05 | [\#11730](https://github.com/airbytehq/airbyte/pull/11730) | Update fields in source-connectors specifications |
-=======
+| `0.1.6` | 2022-04-20 | [\#11730](https://github.com/airbytehq/airbyte/pull/11730) | Update fields in source-connectors specifications |
 | `0.1.5` | 2022-04-08 | [\#11430](https://github.com/airbytehq/airbyte/pull/11430) | `Added support OAuth2.0` |
->>>>>>> 785bcc4a
 | `0.1.4` | 2022-02-21 | [\#10513](https://github.com/airbytehq/airbyte/pull/10513) | `Increasing REPORT_WAIT_TIMEOUT for supporting report generation which takes longer time ` |
 | `0.1.3` | 2021-12-28 | [\#8388](https://github.com/airbytehq/airbyte/pull/8388) | `Add retry if recoverable error  occured for reporting stream processing` |
 | `0.1.2` | 2021-10-01 | [\#6367](https://github.com/airbytehq/airbyte/pull/6461) | `Add option to pull data for different regions. Add option to choose profiles we want to pull data. Add lookback` |
