--- conflicted
+++ resolved
@@ -153,11 +153,8 @@
 
 | Version | Date       | Pull Request                                             | Subject                                                                                                         |
 |:--------|:-----------|:---------------------------------------------------------|:----------------------------------------------------------------------------------------------------------------|
-<<<<<<< HEAD
-| 6.2.0   | 2024-11-11 | [48116](https://github.com/airbytehq/airbyte/pull/48116) | Migrate REST streams to low-code                                                                                |
-=======
+| 6.2.0   | 2024-11-12 | [48116](https://github.com/airbytehq/airbyte/pull/48116) | Migrate REST streams to low-code                                                                                |
 | 6.1.3   | 2024-11-05 | [48343](https://github.com/airbytehq/airbyte/pull/48343) | Set is_resumable only for FullRefresh streams                                                                   |
->>>>>>> cba7c041
 | 6.1.2   | 2024-11-04 | [48138](https://github.com/airbytehq/airbyte/pull/48138) | Add error message for TooManyRequests exception                                                                 |
 | 6.1.1   | 2024-11-04 | [48128](https://github.com/airbytehq/airbyte/pull/48128) | Fix date parse in report streams                                                                                |
 | 6.1.0   | 2024-11-01 | [47940](https://github.com/airbytehq/airbyte/pull/47940) | Bump CDK to ^5                                                                                                  |
