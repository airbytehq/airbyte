# Amazon Ads

<HideInUI>

This page contains the setup guide and reference information for the [Amazon Ads](https://advertising.amazon.com) source connector.

</HideInUI>

## Prerequisites

- Client ID
- Client Secret
- Refresh Token
- Region
- Start Date (Optional)
- Profile IDs (Optional)
- Marketplace IDs (Optional)

## Setup guide

### Step 1: Set up Amazon Ads

Create an [Amazon user](https://www.amazon.com) with access to an [Amazon Ads account](https://advertising.amazon.com).

<!-- env:oss -->

**For Airbyte Open Source:**
To use the [Amazon Ads API](https://advertising.amazon.com/API/docs/en-us), you must first complete the [onboarding process](https://advertising.amazon.com/API/docs/en-us/setting-up/overview). The onboarding process has several steps and may take several days to complete. After completing all steps you will have to get the Amazon client application's `Client ID`, `Client Secret` and `Refresh Token`.

<!-- /env:oss -->

### Step 2: Set up the Amazon Ads connector in Airbyte

<!-- env:cloud -->

#### For Airbyte Cloud:

1. [Log into your Airbyte Cloud](https://cloud.airbyte.com/workspaces) account.
2. Click Sources and then click + New source.
3. On the Set up the source page, select Amazon Ads from the Source type dropdown.
4. Enter a name for the Amazon Ads connector.
5. Click **Authenticate your Amazon Ads account**.
6. Log in and Authorize to the Amazon account.
7. Select **Region** to pull data from **North America (NA)**, **Europe (EU)**, **Far East (FE)**. See [docs](https://advertising.amazon.com/API/docs/en-us/info/api-overview#api-endpoints) for more details.
8. **Start Date (Optional)** is used for generating reports starting from the specified start date. This should be in YYYY-MM-DD format and not more than 60 days in the past. If a date is not specified, today's date is used. The date is treated in the timezone of the processed profile.
9. **Profile IDs (Optional)** you want to fetch data for. The Amazon Ads source connector supports only profiles with seller and vendor type, profiles with agency type will be ignored. See [docs](https://advertising.amazon.com/API/docs/en-us/concepts/authorization/profiles) for more details.
10. **Marketplace IDs (Optional)** you want to fetch data for. _Note: If Profile IDs are also selected, profiles will be selected if they match the Profile ID **OR** the Marketplace ID._
11. Click **Set up source**.
<!-- /env:cloud -->

<!-- env:oss -->

#### For Airbyte Open Source:

1. Navigate to the Airbyte Open Source dashboard.
2. Set the name for your source. 
3. **Client ID** of your Amazon Ads developer application. See [onboarding process](https://advertising.amazon.com/API/docs/en-us/setting-up/overview) for more details.
4. **Client Secret** of your Amazon Ads developer application. See [onboarding process](https://advertising.amazon.com/API/docs/en-us/setting-up/overview) for more details.
5. **Refresh Token**. See [onboarding process](https://advertising.amazon.com/API/docs/en-us/setting-up/overview) for more details.
6. Select **Region** to pull data from **North America (NA)**, **Europe (EU)**, **Far East (FE)**. See [docs](https://advertising.amazon.com/API/docs/en-us/info/api-overview#api-endpoints) for more details.
7. **Start Date (Optional)** is used for generating reports starting from the specified start date. This should be in YYYY-MM-DD format and not more than 60 days in the past. If a date is not specified, today's date is used. The date is treated in the timezone of the processed profile.
8. **Profile IDs (Optional)** you want to fetch data for. The Amazon Ads source connector supports only profiles with seller and vendor type, profiles with agency type will be ignored. See [docs](https://advertising.amazon.com/API/docs/en-us/concepts/authorization/profiles) for more details.
9. **Marketplace IDs (Optional)** you want to fetch data for. _Note: If Profile IDs are also selected, profiles will be selected if they match the Profile ID **OR** the Marketplace ID._
10. Click **Set up source**.
<!-- /env:cloud -->

<!-- env:oss -->

**For Airbyte Open Source:**

1. **Client ID** of your Amazon Ads developer application. See [onboarding process](https://advertising.amazon.com/API/docs/en-us/setting-up/overview) for more details.
2. **Client Secret** of your Amazon Ads developer application. See [onboarding process](https://advertising.amazon.com/API/docs/en-us/setting-up/overview) for more details.
3. **Refresh Token**. See [onboarding process](https://advertising.amazon.com/API/docs/en-us/setting-up/overview) for more details.
4. Select **Region** to pull data from **North America (NA)**, **Europe (EU)**, **Far East (FE)**. See [docs](https://advertising.amazon.com/API/docs/en-us/info/api-overview#api-endpoints) for more details.
5. **Start Date (Optional)** is used for generating reports starting from the specified start date. This should be in YYYY-MM-DD format and not more than 60 days in the past. If a date is not specified, today's date is used. The date is treated in the timezone of the processed profile.
6. **Profile IDs (Optional)** you want to fetch data for. The Amazon Ads source connector supports only profiles with seller and vendor type, profiles with agency type will be ignored. See [docs](https://advertising.amazon.com/API/docs/en-us/concepts/authorization/profiles) for more details.
7. **Marketplace IDs (Optional)** you want to fetch data for. _Note: If Profile IDs are also selected, profiles will be selected if they match the Profile ID **OR** the Marketplace ID._
<!-- /env:oss -->

:::note
The Amazon Ads source connector uses Sponsored Products, Sponsored Brands, and Sponsored Display APIs which are not compatible with agency account type. See [docs](https://advertising.amazon.com/API/docs/en-us/concepts/authorization/profiles) for more details.
If you have only agency profile, please use accounts associated with the profile of seller/vendor type.
:::

## Supported sync modes

The Amazon Ads source connector supports the following [sync modes](https://docs.airbyte.com/cloud/core-concepts/#connection-sync-modes):

- Full Refresh
- Incremental

## Supported Streams

This source is capable of syncing the following streams:

- [Profiles](https://advertising.amazon.com/API/docs/en-us/reference/2/profiles#/Profiles)
- [Portfolios](https://advertising.amazon.com/API/docs/en-us/reference/2/portfolios#/Portfolios%20extended)
- [Sponsored Brands Campaigns](https://advertising.amazon.com/API/docs/en-us/sponsored-brands/3-0/openapi#/Campaigns)
- [Sponsored Brands Ad groups](https://advertising.amazon.com/API/docs/en-us/sponsored-brands/3-0/openapi#/Ad%20groups)
- [Sponsored Brands Keywords](https://advertising.amazon.com/API/docs/en-us/sponsored-brands/3-0/openapi#/Keywords)
- [Sponsored Display Campaigns](https://advertising.amazon.com/API/docs/en-us/sponsored-display/3-0/openapi#/Campaigns)
- [Sponsored Display Ad groups](https://advertising.amazon.com/API/docs/en-us/sponsored-display/3-0/openapi#/Ad%20groups)
- [Sponsored Display Product Ads](https://advertising.amazon.com/API/docs/en-us/sponsored-display/3-0/openapi#/Product%20ads)
- [Sponsored Display Targetings](https://advertising.amazon.com/API/docs/en-us/sponsored-display/3-0/openapi#/Targeting)
- [Sponsored Display Creatives](https://advertising.amazon.com/API/docs/en-us/sponsored-display/3-0/openapi#/Creatives)
- [Sponsored Display Budget Rules](https://advertising.amazon.com/API/docs/en-us/sponsored-display/3-0/openapi/prod#/BudgetRules/GetSDBudgetRulesForAdvertiser)
- [Sponsored Products Campaigns](https://advertising.amazon.com/API/docs/en-us/sponsored-display/3-0/openapi#/Campaigns)
- [Sponsored Products Ad groups](https://advertising.amazon.com/API/docs/en-us/sponsored-products/2-0/openapi#/Ad%20groups)
- [Sponsored Products Ad Group Bid Recommendations](https://advertising.amazon.com/API/docs/en-us/sponsored-products/2-0/openapi#/Bid%20recommendations/getAdGroupBidRecommendations)
- [Sponsored Products Ad Group Suggested Keywords](https://advertising.amazon.com/API/docs/en-us/sponsored-products/2-0/openapi#/Suggested%20keywords)
- [Sponsored Products Keywords](https://advertising.amazon.com/API/docs/en-us/sponsored-products/2-0/openapi#/Keywords)
- [Sponsored Products Negative keywords](https://advertising.amazon.com/API/docs/en-us/sponsored-products/2-0/openapi#/Negative%20keywords)
- [Sponsored Products Campaign Negative keywords](https://advertising.amazon.com/API/docs/en-us/sponsored-products/2-0/openapi#/Negative%20keywords)
- [Sponsored Products Ads](https://advertising.amazon.com/API/docs/en-us/sponsored-products/2-0/openapi#/Product%20ads)
- [Sponsored Products Targetings](https://advertising.amazon.com/API/docs/en-us/sponsored-products/2-0/openapi#/Product%20targeting)
- [Brands Reports](https://advertising.amazon.com/API/docs/en-us/reference/sponsored-brands/2/reports)
- [Brand Video Reports](https://advertising.amazon.com/API/docs/en-us/reference/sponsored-brands/2/reports)
- [Display Reports](https://advertising.amazon.com/API/docs/en-us/guides/reporting/v3/report-types/overview)
- [Products Reports](https://advertising.amazon.com/API/docs/en-us/sponsored-products/2-0/openapi#/Reports)
- [Attribution Reports](https://advertising.amazon.com/API/docs/en-us/amazon-attribution-prod-3p/#/)

:::note
As of connector version 5.0.0, the `Sponsored Products Ad Group Bid Recommendations` stream provides bid recommendations and impact metrics for an existing automatic targeting ad group. The stream returns bid recommendations for match types `CLOSE_MATCH`, `LOOSE_MATCH`, `SUBSTITUTES`, and `COMPLEMENTS` per theme. For more detail on theme-based bid recommendations, review Amazon's [Theme-base bid suggestions - Quick-start guide](https://advertising.amazon.com/API/docs/en-us/guides/sponsored-products/bid-suggestions/theme-based-bid-suggestions-quickstart-guide).
:::

## Connector-specific features and highlights

All the reports are generated relative to the target profile's timezone.

Campaign reports may sometimes have no data or may not be presenting in records. This can occur when there are no clicks or views associated with the campaigns on the requested day - [details](https://advertising.amazon.com/API/docs/en-us/guides/reporting/v2/faq#why-is-my-report-empty).

Report data synchronization only covers the last 60 days - [details](https://advertising.amazon.com/API/docs/en-us/reference/1/reports#parameters).

## Performance considerations

Information about expected report generation waiting time can be found [here](https://advertising.amazon.com/API/docs/en-us/get-started/developer-notes).

### Data type map

| Integration Type         | Airbyte Type |
|:-------------------------|:-------------|
| `string`                 | `string`     |
| `int`, `float`, `number` | `number`     |
| `date`                   | `date`       |
| `datetime`               | `datetime`   |
| `array`                  | `array`      |
| `object`                 | `object`     |

## Changelog

<details>
  <summary>Expand to review</summary>

| Version | Date       | Pull Request                                             | Subject                                                                                                         |
|:--------|:-----------|:---------------------------------------------------------|:----------------------------------------------------------------------------------------------------------------|
<<<<<<< HEAD
| 6.2.0   | 2024-10-31 | [48116](https://github.com/airbytehq/airbyte/pull/48116) | Migrate to low-code                                                                                             |
| 6.1.0   | 2024-10-31 | [47940](https://github.com/airbytehq/airbyte/pull/47940) | Bump CDK to ^5                                                                                                  |
=======
| 6.1.1   | 2024-11-04 | [48128](https://github.com/airbytehq/airbyte/pull/48128) | Fix date parse in report streams                                                                                |
| 6.1.0   | 2024-11-01 | [47940](https://github.com/airbytehq/airbyte/pull/47940) | Bump CDK to ^5                                                                                                  |
>>>>>>> 62c7d4cc
| 6.0.0   | 2024-10-28 | [47366](https://github.com/airbytehq/airbyte/pull/47366) | Migrate stream `SponsoredDisplayReportStream` to Amazon Ads Reports v3                                          |
| 5.0.20  | 2024-10-29 | [47032](https://github.com/airbytehq/airbyte/pull/47032) | Update dependencies                                                                                             |
| 5.0.19  | 2024-10-12 | [46860](https://github.com/airbytehq/airbyte/pull/46860) | Update dependencies                                                                                             |
| 5.0.18  | 2024-10-05 | [46451](https://github.com/airbytehq/airbyte/pull/46451) | Update dependencies                                                                                             |
| 5.0.17  | 2024-09-28 | [45794](https://github.com/airbytehq/airbyte/pull/45794) | Update dependencies                                                                                             |
| 5.0.16  | 2024-09-14 | [45548](https://github.com/airbytehq/airbyte/pull/45548) | Update dependencies                                                                                             |
| 5.0.15  | 2024-09-07 | [45308](https://github.com/airbytehq/airbyte/pull/45308) | Update dependencies                                                                                             |
| 5.0.14  | 2024-08-31 | [45051](https://github.com/airbytehq/airbyte/pull/45051) | Update dependencies                                                                                             |
| 5.0.13  | 2024-08-24 | [44648](https://github.com/airbytehq/airbyte/pull/44648) | Update dependencies                                                                                             |
| 5.0.12  | 2024-08-17 | [43845](https://github.com/airbytehq/airbyte/pull/43845) | Update dependencies                                                                                             |
| 5.0.11  | 2024-08-12 | [43354](https://github.com/airbytehq/airbyte/pull/43354) | Fix download request for `sponsored_products_report_stream`                                                     |
| 5.0.10  | 2024-08-10 | [42162](https://github.com/airbytehq/airbyte/pull/42162) | Update dependencies                                                                                             |
| 5.0.9   | 2024-07-13 | [41876](https://github.com/airbytehq/airbyte/pull/41876) | Update dependencies                                                                                             |
| 5.0.8   | 2024-07-10 | [41487](https://github.com/airbytehq/airbyte/pull/41487) | Update dependencies                                                                                             |
| 5.0.7   | 2024-07-09 | [41143](https://github.com/airbytehq/airbyte/pull/41143) | Update dependencies                                                                                             |
| 5.0.6   | 2024-07-06 | [40798](https://github.com/airbytehq/airbyte/pull/40798) | Update dependencies                                                                                             |
| 5.0.5   | 2024-06-25 | [40403](https://github.com/airbytehq/airbyte/pull/40403) | Update dependencies                                                                                             |
| 5.0.4   | 2024-06-21 | [39926](https://github.com/airbytehq/airbyte/pull/39926) | Update dependencies                                                                                             |
| 5.0.3   | 2024-06-04 | [38962](https://github.com/airbytehq/airbyte/pull/38962) | [autopull] Upgrade base image to v1.2.1                                                                         |
| 5.0.2   | 2024-05-29 | [38737](https://github.com/airbytehq/airbyte/pull/38737) | Update authenticator to `requests_native_auth` package                                                          |
| 5.0.1   | 2024-04-29 | [37655](https://github.com/airbytehq/airbyte/pull/37655) | Update error messages and spec with info about `agency` profile type.                                           |
| 5.0.0   | 2024-03-22 | [36169](https://github.com/airbytehq/airbyte/pull/36169) | Update `SponsoredBrand` and `SponsoredProduct` streams due to API endpoint deprecation                          |
| 4.1.0   | 2024-03-19 | [36267](https://github.com/airbytehq/airbyte/pull/36267) | Pin airbyte-cdk version to `^0`                                                                                 |
| 4.0.4   | 2024-02-23 | [35481](https://github.com/airbytehq/airbyte/pull/35481) | Migrate source to `YamlDeclarativeSource` with custom `check_connection`                                        |
| 4.0.3   | 2024-02-12 | [35180](https://github.com/airbytehq/airbyte/pull/35180) | Manage dependencies with Poetry                                                                                 |
| 4.0.2   | 2024-02-08 | [35013](https://github.com/airbytehq/airbyte/pull/35013) | Add missing field to `sponsored_display_budget_rules` stream                                                    |
| 4.0.1   | 2023-12-28 | [33833](https://github.com/airbytehq/airbyte/pull/33833) | Updated oauth spec to put region, so we can choose oauth consent url based on it                                |
| 4.0.0   | 2023-12-28 | [33817](https://github.com/airbytehq/airbyte/pull/33817) | Fix schema for streams: `SponsoredBrandsAdGroups` and `SponsoredBrandsKeywords`                                 |
| 3.4.2   | 2023-12-12 | [33361](https://github.com/airbytehq/airbyte/pull/33361) | Fix unexpected crash when handling error messages which don't have `requestId` field                            |
| 3.4.1   | 2023-10-19 | [31599](https://github.com/airbytehq/airbyte/pull/31599) | Base image migration: remove Dockerfile and use the python-connector-base image                                 |
| 3.4.0   | 2023-06-09 | [25913](https://github.com/airbytehq/airbyte/pull/26203) | Add Stream `DisplayCreatives`                                                                                   |
| 3.3.0   | 2023-09-22 | [30679](https://github.com/airbytehq/airbyte/pull/30679) | Fix unexpected column for `SponsoredProductCampaigns` and `SponsoredBrandsKeywords`                             |
| 3.2.0   | 2023-09-18 | [30517](https://github.com/airbytehq/airbyte/pull/30517) | Add suggested streams; fix unexpected column issue                                                              |
| 3.1.2   | 2023-08-16 | [29233](https://github.com/airbytehq/airbyte/pull/29233) | Add filter for Marketplace IDs                                                                                  |
| 3.1.1   | 2023-08-28 | [29900](https://github.com/airbytehq/airbyte/pull/29900) | Add 404 handling for no associated with bid ad groups                                                           |
| 3.1.0   | 2023-08-08 | [29212](https://github.com/airbytehq/airbyte/pull/29212) | Add `T00030` tactic support for `sponsored_display_report_stream`                                               |
| 3.0.0   | 2023-07-24 | [27868](https://github.com/airbytehq/airbyte/pull/27868) | Fix attribution report stream schemas                                                                           |
| 2.3.1   | 2023-07-11 | [28155](https://github.com/airbytehq/airbyte/pull/28155) | Bugfix: validation error when record values are missing                                                         |
| 2.3.0   | 2023-07-06 | [28002](https://github.com/airbytehq/airbyte/pull/28002) | Add sponsored_product_ad_group_suggested_keywords, sponsored_product_ad_group_bid_recommendations streams       |
| 2.2.0   | 2023-07-05 | [27607](https://github.com/airbytehq/airbyte/pull/27607) | Add stream for sponsored brands v3 purchased product reports                                                    |
| 2.1.0   | 2023-06-19 | [25412](https://github.com/airbytehq/airbyte/pull/25412) | Add sponsored_product_campaign_negative_keywords, sponsored_display_budget_rules streams                        |
| 2.0.0   | 2023-05-31 | [25874](https://github.com/airbytehq/airbyte/pull/25874) | Type `portfolioId` as integer                                                                                   |
| 1.1.0   | 2023-04-22 | [25412](https://github.com/airbytehq/airbyte/pull/25412) | Add missing reporting metrics                                                                                   |
| 1.0.6   | 2023-05-09 | [25913](https://github.com/airbytehq/airbyte/pull/25913) | Small schema fixes                                                                                              |
| 1.0.5   | 2023-05-08 | [25885](https://github.com/airbytehq/airbyte/pull/25885) | Improve error handling for attribution_report(s) streams                                                        |
| 1.0.4   | 2023-05-04 | [25792](https://github.com/airbytehq/airbyte/pull/25792) | Add availability strategy for basic streams (not including report streams)                                      |
| 1.0.3   | 2023-04-13 | [25146](https://github.com/airbytehq/airbyte/pull/25146) | Validate pk for reports when expected pk is not returned                                                        |
| 1.0.2   | 2023-02-03 | [22355](https://github.com/airbytehq/airbyte/pull/22355) | Migrate `products_report` stream to API v3                                                                      |
| 1.0.1   | 2022-11-01 | [18677](https://github.com/airbytehq/airbyte/pull/18677) | Add optional config report_record_types                                                                         |
| 1.0.0   | 2023-01-30 | [21677](https://github.com/airbytehq/airbyte/pull/21677) | Fix bug with non-unique primary keys in report streams. Add asins_keywords and asins_targets                    |
| 0.1.29  | 2023-01-27 | [22038](https://github.com/airbytehq/airbyte/pull/22038) | Set `AvailabilityStrategy` for streams explicitly to `None`                                                     |
| 0.1.28  | 2023-01-18 | [19491](https://github.com/airbytehq/airbyte/pull/19491) | Add option to customize look back window value                                                                  |
| 0.1.27  | 2023-01-05 | [21082](https://github.com/airbytehq/airbyte/pull/21082) | Fix bug with handling: "Report date is too far in the past." - partial revert of #20662                         |
| 0.1.26  | 2022-12-19 | [20662](https://github.com/airbytehq/airbyte/pull/20662) | Fix bug with handling: "Report date is too far in the past."                                                    |
| 0.1.25  | 2022-11-08 | [18985](https://github.com/airbytehq/airbyte/pull/18985) | Remove "report_wait_timeout", "report_generation_max_retries" from config                                       |
| 0.1.24  | 2022-10-19 | [17475](https://github.com/airbytehq/airbyte/pull/17475) | Add filters for state on brand, product and display campaigns                                                   |
| 0.1.23  | 2022-09-06 | [16342](https://github.com/airbytehq/airbyte/pull/16342) | Add attribution reports                                                                                         |
| 0.1.22  | 2022-09-28 | [17304](https://github.com/airbytehq/airbyte/pull/17304) | Migrate to per-stream state.                                                                                    |
| 0.1.21  | 2022-09-27 | [17202](https://github.com/airbytehq/airbyte/pull/17202) | Improved handling if known reporting errors                                                                     |
| 0.1.20  | 2022-09-08 | [16453](https://github.com/airbytehq/airbyte/pull/16453) | Increase `report_wait_timeout` 30 -> 60 minutes                                                                 |
| 0.1.19  | 2022-08-31 | [16191](https://github.com/airbytehq/airbyte/pull/16191) | Improved connector's input configuration validation                                                             |
| 0.1.18  | 2022-08-25 | [15951](https://github.com/airbytehq/airbyte/pull/15951) | Skip API error "Tactic T00020 is not supported for report API in marketplace A1C3SOZRARQ6R3."                   |
| 0.1.17  | 2022-08-24 | [15921](https://github.com/airbytehq/airbyte/pull/15921) | Skip API error "Report date is too far in the past."                                                            |
| 0.1.16  | 2022-08-23 | [15822](https://github.com/airbytehq/airbyte/pull/15822) | Set default value for `region` if needed                                                                        |
| 0.1.15  | 2022-08-20 | [15816](https://github.com/airbytehq/airbyte/pull/15816) | Update STATE of incremental sync if no records                                                                  |
| 0.1.14  | 2022-08-15 | [15637](https://github.com/airbytehq/airbyte/pull/15637) | Generate slices by lazy evaluation                                                                              |
| 0.1.12  | 2022-08-09 | [15469](https://github.com/airbytehq/airbyte/pull/15469) | Define primary_key for all report streams                                                                       |
| 0.1.11  | 2022-07-28 | [15031](https://github.com/airbytehq/airbyte/pull/15031) | Improve report streams date-range generation                                                                    |
| 0.1.10  | 2022-07-26 | [15042](https://github.com/airbytehq/airbyte/pull/15042) | Update `additionalProperties` field to true from schemas                                                        |
| 0.1.9   | 2022-05-08 | [12541](https://github.com/airbytehq/airbyte/pull/12541) | Improve documentation for Beta                                                                                  |
| 0.1.8   | 2022-05-04 | [12482](https://github.com/airbytehq/airbyte/pull/12482) | Update input configuration copy                                                                                 |
| 0.1.7   | 2022-04-27 | [11730](https://github.com/airbytehq/airbyte/pull/11730) | Update fields in source-connectors specifications                                                               |
| 0.1.6   | 2022-04-20 | [11659](https://github.com/airbytehq/airbyte/pull/11659) | Add adId to products report                                                                                     |
| 0.1.5   | 2022-04-08 | [11430](https://github.com/airbytehq/airbyte/pull/11430) | Add support OAuth2.0                                                                                            |
| 0.1.4   | 2022-02-21 | [10513](https://github.com/airbytehq/airbyte/pull/10513) | Increasing REPORT_WAIT_TIMEOUT for supporting report generation which takes longer time                         |
| 0.1.3   | 2021-12-28 | [8388](https://github.com/airbytehq/airbyte/pull/8388)   | Add retry if recoverable error occurred for reporting stream processing                                         |
| 0.1.2   | 2021-10-01 | [6367](https://github.com/airbytehq/airbyte/pull/6461)   | Add option to pull data for different regions. Add option to choose profiles we want to pull data. Add lookback |
| 0.1.1   | 2021-09-22 | [6367](https://github.com/airbytehq/airbyte/pull/6367)   | Add seller and vendor filters to profiles stream                                                                |
| 0.1.0   | 2021-08-13 | [5023](https://github.com/airbytehq/airbyte/pull/5023)   | Initial version                                                                                                 |

</details><|MERGE_RESOLUTION|>--- conflicted
+++ resolved
@@ -153,13 +153,8 @@
 
 | Version | Date       | Pull Request                                             | Subject                                                                                                         |
 |:--------|:-----------|:---------------------------------------------------------|:----------------------------------------------------------------------------------------------------------------|
-<<<<<<< HEAD
-| 6.2.0   | 2024-10-31 | [48116](https://github.com/airbytehq/airbyte/pull/48116) | Migrate to low-code                                                                                             |
-| 6.1.0   | 2024-10-31 | [47940](https://github.com/airbytehq/airbyte/pull/47940) | Bump CDK to ^5                                                                                                  |
-=======
 | 6.1.1   | 2024-11-04 | [48128](https://github.com/airbytehq/airbyte/pull/48128) | Fix date parse in report streams                                                                                |
 | 6.1.0   | 2024-11-01 | [47940](https://github.com/airbytehq/airbyte/pull/47940) | Bump CDK to ^5                                                                                                  |
->>>>>>> 62c7d4cc
 | 6.0.0   | 2024-10-28 | [47366](https://github.com/airbytehq/airbyte/pull/47366) | Migrate stream `SponsoredDisplayReportStream` to Amazon Ads Reports v3                                          |
 | 5.0.20  | 2024-10-29 | [47032](https://github.com/airbytehq/airbyte/pull/47032) | Update dependencies                                                                                             |
 | 5.0.19  | 2024-10-12 | [46860](https://github.com/airbytehq/airbyte/pull/46860) | Update dependencies                                                                                             |
