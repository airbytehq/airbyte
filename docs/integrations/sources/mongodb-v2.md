--- conflicted
+++ resolved
@@ -214,13 +214,9 @@
 
 | Version | Date       | Pull Request                                             | Subject                                                                                                   |
 |:--------|:-----------|:---------------------------------------------------------|:----------------------------------------------------------------------------------------------------------|
-<<<<<<< HEAD
-| 1.2.14 | 2024-02-27 | [35673](https://github.com/airbytehq/airbyte/pull/35673) | Consume user provided connection string. |
-| 1.2.13 | 2024-02-22 | [35569](https://github.com/airbytehq/airbyte/pull/35569) | Fix logging bug. |
-=======
+| 1.2.15 | 2024-02-27 | [35673](https://github.com/airbytehq/airbyte/pull/35673) | Consume user provided connection string. |
 | 1.2.14  | 2024-02-27 | [35675](https://github.com/airbytehq/airbyte/pull/35675) | Fix invalid cdc error message.                                                                            |
 | 1.2.13  | 2024-02-22 | [35569](https://github.com/airbytehq/airbyte/pull/35569) | Fix logging bug.                                                                                          |
->>>>>>> ae39cbe8
 | 1.2.12  | 2024-02-21 | [35526](https://github.com/airbytehq/airbyte/pull/35526) | Improve error handling.                                                                                   |
 | 1.2.11  | 2024-02-20 | [35375](https://github.com/airbytehq/airbyte/pull/35375) | Add config to throw an error on invalid CDC position and enable it by default.                            |
 | 1.2.10  | 2024-02-13 | [35036](https://github.com/airbytehq/airbyte/pull/34751) | Emit analytics message for invalid CDC cursor.                                                            |
