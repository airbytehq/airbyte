--- conflicted
+++ resolved
@@ -199,11 +199,8 @@
 
 | Version | Date       | Pull Request                                             | Subject                                                                                                   |
 |:--------|:-----------| :------------------------------------------------------- |:----------------------------------------------------------------------------------------------------------|
-<<<<<<< HEAD
-| 1.5.7   | 2024-08-27 | [44841](https://github.com/airbytehq/airbyte/pull/44841)   | Adopt latest CDK. |
-=======
+| 1.5.8   | 2024-08-27 | [44841](https://github.com/airbytehq/airbyte/pull/44841)   | Adopt latest CDK. |
 | 1.5.7   | 2024-08-27 | [44846](https://github.com/airbytehq/airbyte/pull/44846) | DBZ filters in related streams only.                                                                      |
->>>>>>> a5b28f46
 | 1.5.6   | 2024-08-27 | [44839](https://github.com/airbytehq/airbyte/pull/44839) | DBZ filters in related streams only.                                                                      |
 | 1.5.5   | 2024-08-26 | [44779](https://github.com/airbytehq/airbyte/pull/44779) | Revert permission check on oplog.rs.                                                                      |
 | 1.5.4   | 2024-08-20 | [44490](https://github.com/airbytehq/airbyte/pull/44490) | Add read permission check on oplog.rs collection used by CDC.                                             | 
