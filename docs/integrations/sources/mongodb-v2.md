# Mongo DB

The MongoDB source allows to sync data from MongoDb. Source supports Full Refresh and Incremental sync strategies.

## Resulting schema

MongoDB does not have anything like table definition, thus we have to define column types from actual attributes and their values. Discover phase have two steps:

### Step 1. Find all unique properties

Connector select 10k documents to collect all distinct field.

### Step 2. Determine property types

For each property found, connector determines its type, if all the selected values have the same type - connector will set appropriate type to the property. In all other cases connector will fallback to `string` type.

## Features

| Feature | Supported |
| :--- | :--- |
| Full Refresh Sync | Yes |
| Incremental - Append Sync | Yes |
| Replicate Incremental Deletes | No |
| Namespaces | No |

### Full Refresh sync

Works as usual full refresh sync.

### Incremental sync

Cursor field can not be nested. Currently only top level document properties are supported.

Cursor should **never** be blank. In case cursor is blank - the incremental sync results might be unpredictable and will totally rely on MongoDB comparison algorithm.

Only `datetime` and `number` cursor types are supported. Cursor type is determined based on the cursor field name:

* `datetime` - if cursor field name contains a string from: `time`, `date`, `_at`, `timestamp`, `ts`
* `number` - otherwise

## Getting started

This guide describes in details how you can configure MongoDB for integration with Airbyte.

### Create users

Run `mongo` shell, switch to `admin` database and create a `READ_ONLY_USER`. `READ_ONLY_USER` will be used for Airbyte integration. Please make sure that user has read-only privileges.

```javascript
mongo
use admin;
db.createUser({user: "READ_ONLY_USER", pwd: "READ_ONLY_PASSWORD", roles: [{role: "read", db: "TARGET_DATABASE"}]})
```

Make sure the user have appropriate access levels.

### Enable MongoDB authentication

Open `/etc/mongod.conf` and add/replace specific keys:

```yaml
net:
  bindIp: 0.0.0.0

security:
  authorization: enabled
```

Binding to `0.0.0.0` will allow to connect to database from any IP address.

The last line will enable MongoDB security. Now only authenticated users will be able to access the database.

### Configure firewall

Make sure that MongoDB is accessible from external servers. Specific commands will depend on the firewall you are using \(UFW/iptables/AWS/etc\). Please refer to appropriate documentation.

Your `READ_ONLY_USER` should now be ready for use with Airbyte.

### TLS/SSL on a Connection

It is recommended to use encrypted connection. Connection with TLS/SSL security protocol for MongoDb Atlas Cluster and Replica Set instances is enabled by default. To enable TSL/SSL connection with Standalone MongoDb instance, please refer to [MongoDb Documentation](https://docs.mongodb.com/manual/tutorial/configure-ssl/).

### Сonfiguration Parameters

* Database: database name
* Authentication Source: specifies the database that the supplied credentials should be validated against. Defaults to `admin`.
* User: username to use when connecting
* Password: used to authenticate the user
* **Standalone MongoDb instance**
  * Host: URL of the database
  * Port: Port to use for connecting to the database
  * TLS: indicates whether to create encrypted connection
* **Replica Set**
  * Server addresses: the members of a replica set
  * Replica Set: A replica set name
* **MongoDb Atlas Cluster**
  * Cluster URL: URL of a cluster to connect to

For more information regarding configuration parameters, please see [MongoDb Documentation](https://docs.mongodb.com/drivers/java/sync/v4.3/fundamentals/connection/).

## Changelog

| Version | Date | Pull Request | Subject |
| :--- | :--- | :--- | :--- |
<<<<<<< HEAD
=======
| 0.1.8 | 2021-11-29 | [8306](https://github.com/airbytehq/airbyte/pull/8306) | Added milliseconds for date format for cursor |
>>>>>>> 6621732f
| 0.1.7 | 2021-11-22 | [8161](https://github.com/airbytehq/airbyte/pull/8161) | Updated Performance and updated cursor for timestamp type |
| 0.1.5 | 2021-11-17 | [8046](https://github.com/airbytehq/airbyte/pull/8046) | Added milliseconds to convert timestamp to datetime format |
| 0.1.4 | 2021-11-15 | [7982](https://github.com/airbytehq/airbyte/pull/7982) | Updated Performance |
| 0.1.3 | 2021-10-19 | [7160](https://github.com/airbytehq/airbyte/pull/7160) | Fixed nested document parsing |
| 0.1.2 | 2021-10-07 | [6860](https://github.com/airbytehq/airbyte/pull/6860) | Added filter to avoid MongoDb system collections |
| 0.1.1 | 2021-09-21 | [6364](https://github.com/airbytehq/airbyte/pull/6364) | Source MongoDb: added support via TLS/SSL |
| 0.1.0 | 2021-08-30 | [5530](https://github.com/airbytehq/airbyte/pull/5530) | New source: MongoDb ported to java |<|MERGE_RESOLUTION|>--- conflicted
+++ resolved
@@ -102,10 +102,7 @@
 
 | Version | Date | Pull Request | Subject |
 | :--- | :--- | :--- | :--- |
-<<<<<<< HEAD
-=======
 | 0.1.8 | 2021-11-29 | [8306](https://github.com/airbytehq/airbyte/pull/8306) | Added milliseconds for date format for cursor |
->>>>>>> 6621732f
 | 0.1.7 | 2021-11-22 | [8161](https://github.com/airbytehq/airbyte/pull/8161) | Updated Performance and updated cursor for timestamp type |
 | 0.1.5 | 2021-11-17 | [8046](https://github.com/airbytehq/airbyte/pull/8046) | Added milliseconds to convert timestamp to datetime format |
 | 0.1.4 | 2021-11-15 | [7982](https://github.com/airbytehq/airbyte/pull/7982) | Updated Performance |
