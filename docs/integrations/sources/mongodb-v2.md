--- conflicted
+++ resolved
@@ -102,14 +102,6 @@
 
 | Version | Date | Pull Request | Subject |
 | :--- | :--- | :--- | :--- |
-<<<<<<< HEAD
-| 0.1.5 | 2021-11-17 | [8046](https://github.com/airbytehq/airbyte/pull/8046) | Added milliseconds to convert timestamp to datetime format |
-| 0.1.4 | 2021-11-15 | [7982](https://github.com/airbytehq/airbyte/pull/7982) | Updated Performance |
-| 0.1.3 | 2021-10-19 | [7160](https://github.com/airbytehq/airbyte/pull/7160) | Fixed nested document parsing |
-| 0.1.2 | 2021-10-07 | [6860](https://github.com/airbytehq/airbyte/pull/6860) | Added filter to avoid MongoDb system collections |
-| 0.1.1 | 2021-09-21 | [6364](https://github.com/airbytehq/airbyte/pull/6364) | Source MongoDb: added support via TLS/SSL |
-| 0.1.0 | 2021-08-30 | [5530](https://github.com/airbytehq/airbyte/pull/5530) | New source: MongoDb ported to java |
-=======
 | 0.1.11 | 2022-01-10 | [9238](https://github.com/airbytehq/airbyte/pull/9238) | Return only those collections for which the user has privileges |
 | 0.1.10 | 2021-12-30 | [9202](https://github.com/airbytehq/airbyte/pull/9202) | Update connector fields title/description |
 | 0.1.9  | 2021-12-07 | [8491](https://github.com/airbytehq/airbyte/pull/8491) | Configure 10000 limit doc reading during Discovery step |
@@ -120,5 +112,4 @@
 | 0.1.3  | 2021-10-19 | [7160](https://github.com/airbytehq/airbyte/pull/7160) | Fixed nested document parsing |
 | 0.1.2  | 2021-10-07 | [6860](https://github.com/airbytehq/airbyte/pull/6860) | Added filter to avoid MongoDb system collections |
 | 0.1.1  | 2021-09-21 | [6364](https://github.com/airbytehq/airbyte/pull/6364) | Source MongoDb: added support via TLS/SSL |
-| 0.1.0  | 2021-08-30 | [5530](https://github.com/airbytehq/airbyte/pull/5530) | New source: MongoDb ported to java |
->>>>>>> 0beda4f2
+| 0.1.0  | 2021-08-30 | [5530](https://github.com/airbytehq/airbyte/pull/5530) | New source: MongoDb ported to java |