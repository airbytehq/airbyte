--- conflicted
+++ resolved
@@ -102,11 +102,8 @@
 
 | Version | Date | Pull Request | Subject |
 | :--- | :--- | :--- | :--- |
-<<<<<<< HEAD
 | 0.1.5 | 2021-11-17 | [7160](https://github.com/airbytehq/airbyte/pull/7160) | Added milliseconds to convert timestamp to datetime format |
-=======
 | 0.1.4 | 2021-11-15 | [7982](https://github.com/airbytehq/airbyte/pull/7982) | Updated Performance |
->>>>>>> 8e0e0b4f
 | 0.1.3 | 2021-10-19 | [7160](https://github.com/airbytehq/airbyte/pull/7160) | Fixed nested document parsing |
 | 0.1.2 | 2021-10-07 | [6860](https://github.com/airbytehq/airbyte/pull/6860) | Added filter to avoid MongoDb system collections |
 | 0.1.1 | 2021-09-21 | [6364](https://github.com/airbytehq/airbyte/pull/6364) | Source MongoDb: added support via TLS/SSL |
