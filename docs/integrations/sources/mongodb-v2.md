# Mongo DB

Airbyte's certified MongoDB connector offers the following features:

* [Change Data Capture (CDC)](https://docs.airbyte.com/understanding-airbyte/cdc) via [MongoDB's change streams](https://www.mongodb.com/docs/manual/changeStreams/)/[Replica Set Oplog](https://www.mongodb.com/docs/manual/core/replica-set-oplog/).
* Reliable replication of any collection size with [checkpointing](https://docs.airbyte.com/understanding-airbyte/airbyte-protocol/#state--checkpointing) and chunking of data reads.

## Quick Start

This section provides information about configuring the MongoDB V2 source connector.  If you are upgrading from a 
previous version of the MongoDB V2 source connector, please refer to the [upgrade](#upgrade-from-previous-version) instructions
in this document.

### New Installation/New Source Connector Configuration

Here is an outline of the minimum required steps to configure a new MongoDB V2 source connector:

1. Create or discover the configuration of a [MongoDB replica set](https://www.mongodb.com/docs/manual/replication/), either hosted in [MongoDB Atlas](https://www.mongodb.com/atlas/database) or self-hosted.
2. Create a new MongoDB source in the Airbyte UI
3. (Airbyte Cloud Only) Allow inbound traffic from Airbyte IPs

Once this is complete, you will be able to select MongoDB as a source for replicating data.

#### Step 1: Create a dedicated read-only MongoDB user

These steps create a dedicated, read-only user for replicating data.  Alternatively, you can use an existing MongoDB user with
access to the database.

##### MongoDB Atlas

1. Log in to the MongoDB Atlas dashboard.
2. From the dashboard, click on "Database Access" under "Security"

![Security Database Access](../../.gitbook/assets/source/mongodb/mongodb_atlas_database_user_step_2.png)

3. Click on the "+ ADD NEW DATABASE USER" button.

![Add New Database User](../../.gitbook/assets/source/mongodb/mongodb_atlas_database_user_step_3.png)

4. On the "Add new Database User" modal dialog, choose "Password" for the "Authentication Method".

![Authentication Method](../../.gitbook/assets/source/mongodb/mongodb_atlas_database_user_step_4.png)

5. In the "Password Authentication" section, set the username to `READ_ONLY_USER` in the first text box and set a password in the second text box.

![Username and Password](../../.gitbook/assets/source/mongodb/mongodb_atlas_database_user_step_5.png)

6. Under "Database User Privileges", click on "Select one built-in role for this user" under "Built-in Role" and choose "Only read any database".

![Database User Privileges](../../.gitbook/assets/source/mongodb/mongodb_atlas_database_user_step_6.png)

7. Enable "Restrict Access to Specific Clusters/Federated Database instances" and enable only those clusters/database that you wish to replicate.

![Restrict Access](../../.gitbook/assets/source/mongodb/mongodb_atlas_database_user_step_7.png)

8. Click on "Add User" at the bottom to save the user.

![Add User](../../.gitbook/assets/source/mongodb/mongodb_atlas_database_user_step_8.png)

##### Self Hosted

These instructions assume that the [MongoDB shell](https://www.mongodb.com/docs/mongodb-shell/) is installed.  To 
install the MongoDB shell, please follow [these instructions](https://www.mongodb.com/docs/mongodb-shell/install/#std-label-mdb-shell-install).

1. From a terminal window, launch the MongoDB shell:
```shell
> mongosh <connection string to cluster> --username <user with admin permissions>;
```  
2. Switch to the `admin` database:
```shell
test> use admin
switched to db admin
```
3. Create the `READ_ONLY_USER` user with the `read` role:
```shell
admin> db.createUser({user: "READ_ONLY_USER", pwd: "READ_ONLY_PASSWORD", roles: [{role: "read", db: "TARGET_DATABASE"}]})
```

:::note
Replace `READ_ONLY_PASSWORD` with a password of your choice and `TARGET_DATABASE` with the name of the database to be replicated.
:::

4. Next, enable authentication, if not already enabled.  Start by editing the `/etc/mongodb.conf` by adding/editing these specific keys:
```yaml
net:
  bindIp: 0.0.0.0

security:
  authorization: enabled
```

:::note 
Setting the `bindIp` key to `0.0.0.0` will allow connections to database from any IP address.  Setting the `security.authorization` key to `enabled` will enable security and only allow authenticated users to access the database. 
:::

#### Step 2: Discover the MongoDB cluster connection string

These steps outline how to discover the connection string of your MongoDB instance.

##### MongoDB Atlas

Atlas is MongoDB's [cloud-hosted offering](https://www.mongodb.com/atlas/database).  Below are the steps to discover
the connection configuration for a MongoDB Atlas-hosted replica set cluster:

1. Log in to the [MongoDB Atlas dashboard](https://cloud.mongodb.com/).
2. From the dashboard, click on the "Connect" button of the source cluster.

![Connect to Source Cluster](../../.gitbook/assets/source/mongodb/mongodb_atlas_connection_string_step_2.png)

3. On the "Connect to &lt;cluster name&gt;" modal dialog, select "Shell" under the "Access your data through tools" section.

![Shell Connect](../../.gitbook/assets/source/mongodb/mongodb_atlas_connection_string_step_3.png)

4. Copy the connection string from the entry labeled "2. Run your connection string in your command line" on the modal dialog, removing/avoiding the quotation marks.

![Copy Connection String](../../.gitbook/assets/source/mongodb/mongodb_atlas_connection_string_step_4.png)

##### Self Hosted Cluster

Self-hosted clusters are MongoDB instances that are hosted outside of [MongoDB Atlas](https://www.mongodb.com/atlas/database).  Below are the steps to discover
the connection string for a MongoDB self-hosted replica set cluster.

1.  Refer to the [MongoDB connection string documentation](https://www.mongodb.com/docs/manual/reference/connection-string/#find-your-self-hosted-deployment-s-connection-string) for instructions
on discovering a self-hosted deployment connection string.

#### Step 3: Configure the Airbyte MongoDB Source

To configure the Airbyte MongoDB source, use the database credentials and connection string from steps 1 and 2, respectively.
The source will test the connection to the MongoDB instance upon creation.

### Upgrade From Previous Version

:::caution

The 1.0.0 version of the MongoDB V2 source connector contains breaking changes from previous versions of the connector.

:::

The quickest upgrade path is to click upgrade on any out-of-date connection in the UI.  These connections will display
the following message banner:
 
> **Action Required**
> There is a pending upgrade for **MongoDB**.
>
> **Version 1.0.0:**
> **We advise against upgrading until you have run a test upgrade as outlined [here](https://docs.airbyte.com/integrations/sources/mongodb-v2-migrations).**  This version brings a host of updates to the MongoDB source connector, significantly increasing its scalability and reliability, especially for large collections. As of this version with checkpointing, [CDC incremental updates](https://docs.airbyte.com/understanding-airbyte/cdc) and improved schema discovery, this connector is also now [certified](https://docs.airbyte.com/integrations/). Selecting `Upgrade` will upgrade **all** connections using this source, require you to reconfigure the source, then run a full reset on **all** of your connections.
>
> Upgrade **MongoDB** by **Dec 1, 2023** to continue syncing with this source. For more information, see this [guide](https://docs.airbyte.com/integrations/sources/mongodb-v2).

After upgrading to the latest version of the MongoDB V2 source connector, users will be required to manually re-configure
existing MongoDB V2 source connector configurations.  The required [configuration parameter](#configuration-parameters) values can be discovered
using the [quick start](#quick-start) steps in this documentation.


## Replication Methods

The MongoDB source utilizes change data capture (CDC) as a reliable way to keep your data up to date.

### CDC

Airbyte utilizes [the change streams feature](https://www.mongodb.com/docs/manual/changeStreams/) of a [MongoDB replica set](https://www.mongodb.com/docs/manual/replication/) to incrementally capture inserts, updates and deletes using a replication plugin. To learn more how Airbyte implements CDC, refer to [Change Data Capture (CDC)](https://docs.airbyte.com/understanding-airbyte/cdc/).

## Limitations & Troubleshooting

* Only supports [replica set](https://www.mongodb.com/docs/manual/replication/) cluster type.
* Schema discovery uses [sampling](https://www.mongodb.com/docs/manual/reference/operator/aggregation/sample/) of the documents to collect all distinct top-level fields.  This value is universally applied to all collections discovered in the target database.  The approach is modelled after [MongoDB Compass sampling](https://www.mongodb.com/docs/compass/current/sampling/) and is used for efficiency.  By default, 10,000 documents are sampled.  This value can be increased up to 100,000 documents to increase the likelihood that all fields will be discovered.  However, the trade-off is time, as a higher value will take the process longer to sample the collection.
* TLS/SSL is required by this connector. TLS/SSL is enabled by default for MongoDB Atlas clusters. To enable TSL/SSL connection for a self-hosted MongoDB instance, please refer to [MongoDb Documentation](https://docs.mongodb.com/manual/tutorial/configure-ssl/).
* Views, capped collections and clustered collections are not supported.
* Empty collections are excluded from schema discovery.
* Collections with different data types for the values in the `_id` field among the documents in a collection are not supported.  All `_id` values within the collection must be the same data type.
* [MongoDB's change streams](https://www.mongodb.com/docs/manual/changeStreams/) are based on the [Replica Set Oplog](https://www.mongodb.com/docs/manual/core/replica-set-oplog/), which has retention limitations.  Syncs that run less frequently than the retention period of the oplog may encounter issues with missing data.

## Configuration Parameters

| Parameter Name                             | Description                                                                                                                                                                                                                                                                                                                                                                                                                                  |
|:-------------------------------------------|:---------------------------------------------------------------------------------------------------------------------------------------------------------------------------------------------------------------------------------------------------------------------------------------------------------------------------------------------------------------------------------------------------------------------------------------------|
| Cluster Type                               | The type of the MongoDB cluster ([MongoDB Atlas](https://www.mongodb.com/atlas/database) replica set or self-hosted replica set).                                                                                                                                                                                                                                                                                                            |
| Connection String                          | The connection string of the source MongoDB cluster.  For Atlas hosted clusters, see [the quick start guide](#step-2-discover-the-mongodb-cluster-connection-string) for steps to find the connection string.  For self-hosted clusters, refer to the [MongoDB connection string documentation](https://www.mongodb.com/docs/manual/reference/connection-string/#find-your-self-hosted-deployment-s-connection-string) for more information. |
| Database Name                              | The name of the database that contains the source collection(s) to sync.                                                                                                                                                                                                                                                                                                                                                                     | 
| Username                                   | The username which is used to access the database.  Required for MongoDB Atlas clusters.                                                                                                                                                                                                                                                                                                                                                     |
| Password                                   | The password associated with this username. Required for MongoDB Atlas clusters.                                                                                                                                                                                                                                                                                                                                                             |
| Authentication Source                      | (MongoDB Atlas clusters only) Specifies the database that the supplied credentials should be validated against. Defaults to `admin`.  See the [MongoDB documentation](https://www.mongodb.com/docs/manual/reference/connection-string/#mongodb-urioption-urioption.authSource) for more details.                                                                                                                                             |
| Initial Waiting Time in Seconds (Advanced) | The amount of time the connector will wait when it launches to determine if there is new data to sync or not. Defaults to 300 seconds. Valid range: 120 seconds to 1200 seconds.                                                                                                                                                                                                                                                             |
| Size of the queue (Advanced)               | The size of the internal queue. This may interfere with memory consumption and efficiency of the connector, please be careful.                                                                                                                                                                                                                                                                                                               |
| Discovery Sample Size (Advanced)           | The maximum number of documents to sample when attempting to discover the unique fields for a collection.  Default is 10,000 with a valid range of 1,000 to 100,000.  See the [MongoDB sampling method](https://www.mongodb.com/docs/compass/current/sampling/#sampling-method) for more details.                                                                                                                                            |

For more information regarding configuration parameters, please see [MongoDb Documentation](https://docs.mongodb.com/drivers/java/sync/v4.10/fundamentals/connection/).

## Changelog

| Version | Date       | Pull Request                                             | Subject                                                                                                   |
|:--------|:-----------|:---------------------------------------------------------|:----------------------------------------------------------------------------------------------------------|
<<<<<<< HEAD
| 1.1.0   | 2023-11-16 | [32328](https://github.com/airbytehq/airbyte/pull/32328) | Schema less mode in mongodb                                                                               |
=======
| 1.0.10  | 2023-11-28 | [32886](https://github.com/airbytehq/airbyte/pull/32886) | Handle discover phase OOMs                                                                                |
>>>>>>> c454e972
| 1.0.9   | 2023-11-08 | [32285](https://github.com/airbytehq/airbyte/pull/32285) | Additional support to read UUIDs                                                                          |
| 1.0.8   | 2023-11-08 | [32125](https://github.com/airbytehq/airbyte/pull/32125) | Fix compilation warnings                                                                                  |
| 1.0.7   | 2023-11-07 | [32250](https://github.com/airbytehq/airbyte/pull/32250) | Add support to read UUIDs.                                                                                |
| 1.0.6   | 2023-11-06 | [32193](https://github.com/airbytehq/airbyte/pull/32193) | Adopt java CDK version 0.4.1.                                                                             |
| 1.0.5   | 2023-10-31 | [32028](https://github.com/airbytehq/airbyte/pull/32028) | url encode username and password.<br/>Handle a case of document update and delete in a single sync.       |
| 1.0.3   | 2023-10-19 | [31629](https://github.com/airbytehq/airbyte/pull/31629) | Allow discover operation use of disk file when an operation goes over max allowed mem                     |    
| 1.0.2   | 2023-10-19 | [31596](https://github.com/airbytehq/airbyte/pull/31596) | Allow use of temp disk file when an operation goes over max allowed mem                                   |
| 1.0.1   | 2023-10-03 | [31034](https://github.com/airbytehq/airbyte/pull/31034) | Fix field filtering logic related to nested documents                                                     |
| 1.0.0   | 2023-10-03 | [29969](https://github.com/airbytehq/airbyte/pull/29969) | General availability release using Change Data Capture (CDC)                                              |
| 0.2.5   | 2023-07-27 | [28815](https://github.com/airbytehq/airbyte/pull/28815) | Revert back to version 0.2.0                                                                              |
| 0.2.4   | 2023-07-26 | [28760](https://github.com/airbytehq/airbyte/pull/28760) | Fix bug preventing some syncs from succeeding when collecting stats                                       |
| 0.2.3   | 2023-07-26 | [28733](https://github.com/airbytehq/airbyte/pull/28733) | Fix bug preventing syncs from discovering field types                                                     |
| 0.2.2   | 2023-07-25 | [28692](https://github.com/airbytehq/airbyte/pull/28692) | Fix bug preventing statistics retrieval from views                                                        |
| 0.2.1   | 2023-07-21 | [28527](https://github.com/airbytehq/airbyte/pull/28527) | Log server information                                                                                    |
| 0.2.0   | 2023-06-26 | [27737](https://github.com/airbytehq/airbyte/pull/27737) | License Update: Elv2                                                                                      |
| 0.1.19  | 2022-10-07 | [17614](https://github.com/airbytehq/airbyte/pull/17614) | Increased discover performance                                                                            |
| 0.1.18  | 2022-10-05 | [17590](https://github.com/airbytehq/airbyte/pull/17590) | Add ability to enforce SSL in MongoDB connector and check logic                                           |
| 0.1.17  | 2022-09-08 | [16401](https://github.com/airbytehq/airbyte/pull/16401) | Fixed bug with empty strings in fields with _aibyte_transform_                                            |
| 0.1.16  | 2022-08-18 | [14356](https://github.com/airbytehq/airbyte/pull/14356) | DB Sources: only show a table can sync incrementally if at least one column can be used as a cursor field |
| 0.1.15  | 2022-06-17 | [13864](https://github.com/airbytehq/airbyte/pull/13864) | Updated stacktrace format for any trace message errors                                                    |
| 0.1.14  | 2022-05-05 | [12428](https://github.com/airbytehq/airbyte/pull/12428) | JsonSchema: Add properties to fields with type 'object'                                                   |
| 0.1.13  | 2022-02-21 | [10276](https://github.com/airbytehq/airbyte/pull/10276) | Create a custom codec registry to handle DBRef MongoDB objects                                            |
| 0.1.12  | 2022-02-14 | [10256](https://github.com/airbytehq/airbyte/pull/10256) | (unpublished) Add `-XX:+ExitOnOutOfMemoryError` JVM option                                                |
| 0.1.11  | 2022-01-10 | [9238](https://github.com/airbytehq/airbyte/pull/9238)   | Return only those collections for which the user has privileges                                           |
| 0.1.10  | 2021-12-30 | [9202](https://github.com/airbytehq/airbyte/pull/9202)   | Update connector fields title/description                                                                 |
| 0.1.9   | 2021-12-07 | [8491](https://github.com/airbytehq/airbyte/pull/8491)   | Configure 10000 limit doc reading during Discovery step                                                   |
| 0.1.8   | 2021-11-29 | [8306](https://github.com/airbytehq/airbyte/pull/8306)   | Added milliseconds for date format for cursor                                                             |
| 0.1.7   | 2021-11-22 | [8161](https://github.com/airbytehq/airbyte/pull/8161)   | Updated Performance and updated cursor for timestamp type                                                 |
| 0.1.5   | 2021-11-17 | [8046](https://github.com/airbytehq/airbyte/pull/8046)   | Added milliseconds to convert timestamp to datetime format                                                |
| 0.1.4   | 2021-11-15 | [7982](https://github.com/airbytehq/airbyte/pull/7982)   | Updated Performance                                                                                       |
| 0.1.3   | 2021-10-19 | [7160](https://github.com/airbytehq/airbyte/pull/7160)   | Fixed nested document parsing                                                                             |
| 0.1.2   | 2021-10-07 | [6860](https://github.com/airbytehq/airbyte/pull/6860)   | Added filter to avoid MongoDb system collections                                                          |
| 0.1.1   | 2021-09-21 | [6364](https://github.com/airbytehq/airbyte/pull/6364)   | Source MongoDb: added support via TLS/SSL                                                                 |
| 0.1.0   | 2021-08-30 | [5530](https://github.com/airbytehq/airbyte/pull/5530)   | New source: MongoDb ported to java                                                                        |<|MERGE_RESOLUTION|>--- conflicted
+++ resolved
@@ -190,11 +190,8 @@
 
 | Version | Date       | Pull Request                                             | Subject                                                                                                   |
 |:--------|:-----------|:---------------------------------------------------------|:----------------------------------------------------------------------------------------------------------|
-<<<<<<< HEAD
 | 1.1.0   | 2023-11-16 | [32328](https://github.com/airbytehq/airbyte/pull/32328) | Schema less mode in mongodb                                                                               |
-=======
 | 1.0.10  | 2023-11-28 | [32886](https://github.com/airbytehq/airbyte/pull/32886) | Handle discover phase OOMs                                                                                |
->>>>>>> c454e972
 | 1.0.9   | 2023-11-08 | [32285](https://github.com/airbytehq/airbyte/pull/32285) | Additional support to read UUIDs                                                                          |
 | 1.0.8   | 2023-11-08 | [32125](https://github.com/airbytehq/airbyte/pull/32125) | Fix compilation warnings                                                                                  |
 | 1.0.7   | 2023-11-07 | [32250](https://github.com/airbytehq/airbyte/pull/32250) | Add support to read UUIDs.                                                                                |
