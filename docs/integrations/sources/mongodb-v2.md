--- conflicted
+++ resolved
@@ -221,13 +221,9 @@
 
 | Version | Date       | Pull Request                                             | Subject                                                                                                   |
 |:--------|:-----------|:---------------------------------------------------------|:----------------------------------------------------------------------------------------------------------|
-<<<<<<< HEAD
-| 1.3.10  | 2024-05-02 | [37753](https://github.com/airbytehq/airbyte/pull/37753)   | Chunk size(limit) should correspond to ~1GB of data.                                                      |
-| 1.3.9   | 2024-05-01 | [37742](https://github.com/airbytehq/airbyte/pull/37742)   | Adopt latest CDK. Remove Debezium retries.                                                                |
-=======
+| 1.3.11  | 2024-05-02 | [37753](https://github.com/airbytehq/airbyte/pull/37753) | Chunk size(limit) should correspond to ~1GB of data.                                                      |
 | 1.3.10  | 2024-05-02 | [37781](https://github.com/airbytehq/airbyte/pull/37781) | Adopt latest CDK.                                                                                         |
 | 1.3.9   | 2024-05-01 | [37742](https://github.com/airbytehq/airbyte/pull/37742) | Adopt latest CDK. Remove Debezium retries.                                                                |
->>>>>>> bdb3556b
 | 1.3.8   | 2024-04-24 | [37559](https://github.com/airbytehq/airbyte/pull/37559) | Implement fixed-size chunking while performing initial load.                                              |
 | 1.3.7   | 2024-04-24 | [37557](https://github.com/airbytehq/airbyte/pull/37557) | Change bug in resume token validity check.                                                                |
 | 1.3.6   | 2024-04-24 | [37525](https://github.com/airbytehq/airbyte/pull/37525) | Internal refactor.                                                                                        |
