# Mongo DB

Airbyte's certified MongoDB connector offers the following features:

- [Change Data Capture (CDC)](https://docs.airbyte.com/understanding-airbyte/cdc) via [MongoDB's change streams](https://www.mongodb.com/docs/manual/changeStreams/)/[Replica Set Oplog](https://www.mongodb.com/docs/manual/core/replica-set-oplog/).
- Reliable replication of any collection size with [checkpointing](https://docs.airbyte.com/understanding-airbyte/airbyte-protocol/#state--checkpointing) and chunking of data reads.
- **_NEW_** Full refresh syncing of collections.

## Quick Start

This section provides information about configuring the MongoDB V2 source connector. If you are upgrading from a
previous version of the MongoDB V2 source connector, please refer to the [upgrade](#upgrade-from-previous-version) instructions
in this document.

### New Installation/New Source Connector Configuration

Here is an outline of the minimum required steps to configure a new MongoDB V2 source connector:

1. Create or discover the configuration of a [MongoDB replica set](https://www.mongodb.com/docs/manual/replication/), either hosted in [MongoDB Atlas](https://www.mongodb.com/atlas/database) or self-hosted.
2. Create a new MongoDB source in the Airbyte UI
3. (Airbyte Cloud Only) Allow inbound traffic from Airbyte IPs

Once this is complete, you will be able to select MongoDB as a source for replicating data.

#### Step 1: Create a dedicated read-only MongoDB user

These steps create a dedicated, read-only user for replicating data. Alternatively, you can use an existing MongoDB user with
access to the database.

##### MongoDB Atlas

1. Log in to the MongoDB Atlas dashboard.
2. From the dashboard, click on "Database Access" under "Security"

![Security Database Access](/.gitbook/assets/source/mongodb/mongodb_atlas_database_user_step_2.png)

3. Click on the "+ ADD NEW DATABASE USER" button.

![Add New Database User](/.gitbook/assets/source/mongodb/mongodb_atlas_database_user_step_3.png)

4. On the "Add new Database User" modal dialog, choose "Password" for the "Authentication Method".

![Authentication Method](/.gitbook/assets/source/mongodb/mongodb_atlas_database_user_step_4.png)

5. In the "Password Authentication" section, set the username to `READ_ONLY_USER` in the first text box and set a password in the second text box.

![Username and Password](/.gitbook/assets/source/mongodb/mongodb_atlas_database_user_step_5.png)

6. Under "Database User Privileges", click on "Select one built-in role for this user" under "Built-in Role" and choose "Only read any database".

![Database User Privileges](/.gitbook/assets/source/mongodb/mongodb_atlas_database_user_step_6.png)

7. Enable "Restrict Access to Specific Clusters/Federated Database instances" and enable only those clusters/database that you wish to replicate.

![Restrict Access](/.gitbook/assets/source/mongodb/mongodb_atlas_database_user_step_7.png)

8. Click on "Add User" at the bottom to save the user.

![Add User](/.gitbook/assets/source/mongodb/mongodb_atlas_database_user_step_8.png)

##### Self Hosted

These instructions assume that the [MongoDB shell](https://www.mongodb.com/docs/mongodb-shell/) is installed. To
install the MongoDB shell, please follow [these instructions](https://www.mongodb.com/docs/mongodb-shell/install/#std-label-mdb-shell-install).

1. From a terminal window, launch the MongoDB shell:

```shell
> mongosh <connection string to cluster> --username <user with admin permissions>;
```

2. Switch to the `admin` database:

```shell
test> use admin
switched to db admin
```

3. Create the `READ_ONLY_USER` user with the `read` role:

```shell
admin> db.createUser({user: "READ_ONLY_USER", pwd: "READ_ONLY_PASSWORD", roles: [{role: "read", db: "TARGET_DATABASE"}]})
```

:::note
Replace `READ_ONLY_PASSWORD` with a password of your choice and `TARGET_DATABASE` with the name of the database to be replicated.
:::

4. Next, enable authentication, if not already enabled. Start by editing the `/etc/mongodb.conf` by adding/editing these specific keys:

```yaml
net:
  bindIp: 0.0.0.0

security:
  authorization: enabled
```

:::note
Setting the `bindIp` key to `0.0.0.0` will allow connections to database from any IP address. Setting the `security.authorization` key to `enabled` will enable security and only allow authenticated users to access the database.
:::

#### Step 2: Discover the MongoDB cluster connection string

These steps outline how to discover the connection string of your MongoDB instance.

##### MongoDB Atlas

Atlas is MongoDB's [cloud-hosted offering](https://www.mongodb.com/atlas/database). Below are the steps to discover
the connection configuration for a MongoDB Atlas-hosted replica set cluster:

1. Log in to the [MongoDB Atlas dashboard](https://cloud.mongodb.com/).
2. From the dashboard, click on the "Connect" button of the source cluster.

![Connect to Source Cluster](/.gitbook/assets/source/mongodb/mongodb_atlas_connection_string_step_2.png)

3. On the "Connect to &lt;cluster name&gt;" modal dialog, select "Shell" under the "Access your data through tools" section.

![Shell Connect](/.gitbook/assets/source/mongodb/mongodb_atlas_connection_string_step_3.png)

4. Copy the connection string from the entry labeled "2. Run your connection string in your command line" on the modal dialog, removing/avoiding the quotation marks.

![Copy Connection String](/.gitbook/assets/source/mongodb/mongodb_atlas_connection_string_step_4.png)

##### Self Hosted Cluster

Self-hosted clusters are MongoDB instances that are hosted outside of [MongoDB Atlas](https://www.mongodb.com/atlas/database). Below are the steps to discover
the connection string for a MongoDB self-hosted replica set cluster.

1.  Refer to the [MongoDB connection string documentation](https://www.mongodb.com/docs/manual/reference/connection-string/#find-your-self-hosted-deployment-s-connection-string) for instructions
    on discovering a self-hosted deployment connection string.

#### Step 3: Configure the Airbyte MongoDB Source

To configure the Airbyte MongoDB source, use the database credentials and connection string from steps 1 and 2, respectively.
The source will test the connection to the MongoDB instance upon creation.

## Replication Methods

The MongoDB source utilizes change data capture (CDC) as a reliable way to keep your data up to date.
In addtion MongoDB source now allows for syncing in a full refresh mode.

### CDC

Airbyte utilizes [the change streams feature](https://www.mongodb.com/docs/manual/changeStreams/) of a [MongoDB replica set](https://www.mongodb.com/docs/manual/replication/) to incrementally capture inserts, updates and deletes using a replication plugin. To learn more how Airbyte implements CDC, refer to [Change Data Capture (CDC)](https://docs.airbyte.com/understanding-airbyte/cdc/).

### Full Refresh

The Full refresh sync mode added in v4.0.0 allows for reading a the entire contents of a collection, repeatedly.
The MongoDB source connector is using checkpointing in Full Refresh read so a sync job that failed for netwrok error for example,
Rather than starting over it will continue its full refresh read from a last known point.

### Schema Enforcement

By default the MongoDB V2 source connector enforces a schema. This means that while setting up a connector it will sample a configureable number of docuemnts and will create a set of fields to sync. From that set of fields, an admin can then deselect specific fields from the Replication screen to filter them out from the sync.

When the schema enforced option is disabled, MongoDB collections are read in schema-less mode which doesn't assume documents share the same structure.
This allows for greater flexibility in reading data that is unstructured or vary a lot in between documents in a single collection.
When schema is not enforced, each document will generate a record that only contains the following top-level fields:

```json
{
  "_id": <document id>,
  "data": {<a JSON cotaining the entire set of fields found in document>}
}
```

The contents of `data` will vary according to the contents of each document read from MongoDB.
Unlike in Schema enforced mode, the same field can vary in type between document. For example field `"xyz"` may be a String on one document and a Date on another.
As a result no field will be omitted and no document will be rejected.
When Schema is not enforced there is not way to deselect fields as all fields are read for every document.

## Limitations & Troubleshooting

To see connector limitations, or troubleshoot your MongoDB connector, see more [in our MongoDB troubleshooting guide](/integrations/sources/mongodb-v2/mongodb-v2-troubleshooting).

## Configuration Parameters

| Parameter Name                             | Description                                                                                                                                                                                                                                                                                                                                                                                                                                |
| :----------------------------------------- | :----------------------------------------------------------------------------------------------------------------------------------------------------------------------------------------------------------------------------------------------------------------------------------------------------------------------------------------------------------------------------------------------------------------------------------------- |
| Cluster Type                               | The type of the MongoDB cluster ([MongoDB Atlas](https://www.mongodb.com/atlas/database) replica set or self-hosted replica set).                                                                                                                                                                                                                                                                                                          |
| Connection String                          | The connection string of the source MongoDB cluster. For Atlas hosted clusters, see [the quick start guide](#step-2-discover-the-mongodb-cluster-connection-string) for steps to find the connection string. For self-hosted clusters, refer to the [MongoDB connection string documentation](https://www.mongodb.com/docs/manual/reference/connection-string/#find-your-self-hosted-deployment-s-connection-string) for more information. |
| Database Names                             | The names of the MongoDB databases that contain the source collection(s) to sync. Allows specifying multiple databases to discover and sync collections from.                                                                                                                                                                                                                                                                                |
| Username                                   | The username which is used to access the database. Required for MongoDB Atlas clusters.                                                                                                                                                                                                                                                                                                                                                    |
| Password                                   | The password associated with this username. Required for MongoDB Atlas clusters.                                                                                                                                                                                                                                                                                                                                                           |
| Authentication Source                      | (MongoDB Atlas clusters only) Specifies the database that the supplied credentials should be validated against. Defaults to `admin`. See the [MongoDB documentation](https://www.mongodb.com/docs/manual/reference/connection-string/#mongodb-urioption-urioption.authSource) for more details.                                                                                                                                            |
| Schema Enforced                            | Controls whether schema is discovered and enforced. See discussion in [Schema Enforcement](#Schema-Enforcement).                                                                                                                                                                                                                                                                                                                           |
| Initial Waiting Time in Seconds (Advanced) | The amount of time the connector will wait when it launches to determine if there is new data to sync or not. Defaults to 300 seconds. Valid range: 120 seconds to 1200 seconds.                                                                                                                                                                                                                                                           |
| Size of the queue (Advanced)               | The size of the internal queue. This may interfere with memory consumption and efficiency of the connector, please be careful.                                                                                                                                                                                                                                                                                                             |
| Discovery Sample Size (Advanced)           | The maximum number of documents to sample when attempting to discover the unique fields for a collection. Default is 10,000 with a valid range of 1,000 to 100,000. See the [MongoDB sampling method](https://www.mongodb.com/docs/compass/current/sampling/#sampling-method) for more details.                                                                                                                                            |
| Update Capture Mode (Advanced)             | Determines how Airbyte looks up the value of an updated document. Default is "Lookup". **IMPORTANT** : "Post image" is only supported in MongoDB version 6.0+. In addition, the collections of interest must be setup to [return pre and post images](https://www.mongodb.com/docs/manual/changeStreams/#change-streams-with-document-pre-and-post-images). Failure to do so will lead to data loss.                                       |
| Render UUIDs from Binary (Advanced)        | When enabled, binary fields with UUID subtypes will be rendered as UUID strings instead of base64-encoded binary data.                                                                                                                                                                                                         |

For more information regarding configuration parameters, please see [MongoDb Documentation](https://docs.mongodb.com/drivers/java/sync/v4.10/fundamentals/connection/).

## Changelog

<details>
  <summary>Expand to review</summary>

<<<<<<< HEAD
| Version | Date       | Pull Request                                             | Subject                                                                                                   |
|:--------|:-----------|:---------------------------------------------------------|:----------------------------------------------------------------------------------------------------------|
| 1.6.0   | 2025-05-23 | [60889](https://github.com/airbytehq/airbyte/pull/60889) | Add option to render UUIDs from binary fields with UUID subtypes |
| 1.5.19  | 2025-05-15 | [60311](https://github.com/airbytehq/airbyte/pull/60311) | Migrate to new Gradle flow                                                                                |
| 1.5.18  | 2025-04-24 | [58132](https://github.com/airbytehq/airbyte/pull/58132) | Fix vulnerabilities in dependencies.                                                                      |
| 1.5.17  | 2025-04-17 | [58111](https://github.com/airbytehq/airbyte/pull/58111) | Implement timeout for document discovery                                                                  |
| 1.5.16  | 2025-04-02 | [56973](https://github.com/airbytehq/airbyte/pull/56973) | Update logging configuration.                                                                             |
| 1.5.15  | 2025-03-06 | [55234](https://github.com/airbytehq/airbyte/pull/55234) | Update base image version for certified DB source connectors                                              |
| 1.5.14  | 2025-01-10 | [51491](https://github.com/airbytehq/airbyte/pull/51491) | Use a non root base image                                                                                 |
| 1.5.13  | 2024-12-18 | [49868](https://github.com/airbytehq/airbyte/pull/49868) | Use a base image: airbyte/java-connector-base:1.0.0                                                       |
| 1.5.12  | 2024-11-01 | [48115](https://github.com/airbytehq/airbyte/pull/48115) | Remove database name check.                                                                               |
| 1.5.11  | 2024-09-24 | [45883](https://github.com/airbytehq/airbyte/pull/45883) | Lazy init mongocursor to prevent timeout.                                                                 |
| 1.5.10  | 2024-09-17 | [45639](https://github.com/airbytehq/airbyte/pull/45639) | Adopt latest CDK to use the latest apache sshd mina to handle tcpkeepalive requests.                      |
| 1.5.9   | 2024-08-28 | [42927](https://github.com/airbytehq/airbyte/pull/42927) | Support binary subtype.                                                                                   |
| 1.5.8   | 2024-08-27 | [44841](https://github.com/airbytehq/airbyte/pull/44841) | Adopt latest CDK.                                                                                         |
| 1.5.7   | 2024-08-27 | [44846](https://github.com/airbytehq/airbyte/pull/44846) | DBZ filters in related streams only.                                                                      |
| 1.5.6   | 2024-08-27 | [44839](https://github.com/airbytehq/airbyte/pull/44839) | DBZ filters in related streams only.                                                                      |
| 1.5.5   | 2024-08-26 | [44779](https://github.com/airbytehq/airbyte/pull/44779) | Revert permission check on oplog.rs.                                                                      |
| 1.5.4   | 2024-08-20 | [44490](https://github.com/airbytehq/airbyte/pull/44490) | Add read permission check on oplog.rs collection used by CDC.                                             |
| 1.5.3   | 2024-08-08 | [43410](https://github.com/airbytehq/airbyte/pull/43410) | Adopt latest CDK.                                                                                         |
| 1.5.2   | 2024-08-06 | [42869](https://github.com/airbytehq/airbyte/pull/42869) | Adopt latest CDK.                                                                                         |
| 1.5.1   | 2024-08-01 | [42549](https://github.com/airbytehq/airbyte/pull/42549) | Centered the connector icon.                                                                              |
| 1.5.0   | 2024-07-26 | [42561](https://github.com/airbytehq/airbyte/pull/42561) | Implement WASS algorithm.                                                                                 |
| 1.4.3   | 2024-07-22 | [39145](https://github.com/airbytehq/airbyte/pull/39145) | Warn (vs fail) on different \_id types in collection.                                                     |
| 1.4.2   | 2024-07-01 | [40516](https://github.com/airbytehq/airbyte/pull/40516) | Remove dbz hearbeat.                                                                                      |
| 1.4.1   | 2024-06-11 | [39530](https://github.com/airbytehq/airbyte/pull/39530) | Adopt new CDK.                                                                                            |
| 1.4.0   | 2024-06-11 | [38238](https://github.com/airbytehq/airbyte/pull/38238) | Update mongodbv2 to use dbz 2.6.2                                                                         |
| 1.3.15  | 2024-05-30 | [38781](https://github.com/airbytehq/airbyte/pull/38781) | Sync sending trace status messages indicating progress.                                                   |
| 1.3.14  | 2024-05-29 | [38584](https://github.com/airbytehq/airbyte/pull/38584) | Set is_resumable flag in discover.                                                                        |
| 1.3.13  | 2024-05-09 | [36851](https://github.com/airbytehq/airbyte/pull/36851) | Support reading collection with a binary \_id type.                                                       |
| 1.3.12  | 2024-05-07 | [36851](https://github.com/airbytehq/airbyte/pull/36851) | Upgrade debezium to version 2.5.1.                                                                        |
| 1.3.11  | 2024-05-02 | [37753](https://github.com/airbytehq/airbyte/pull/37753) | Chunk size(limit) should correspond to ~1GB of data.                                                      |
| 1.3.10  | 2024-05-02 | [37781](https://github.com/airbytehq/airbyte/pull/37781) | Adopt latest CDK.                                                                                         |
| 1.3.9   | 2024-05-01 | [37742](https://github.com/airbytehq/airbyte/pull/37742) | Adopt latest CDK. Remove Debezium retries.                                                                |
| 1.3.8   | 2024-04-24 | [37559](https://github.com/airbytehq/airbyte/pull/37559) | Implement fixed-size chunking while performing initial load.                                              |
| 1.3.7   | 2024-04-24 | [37557](https://github.com/airbytehq/airbyte/pull/37557) | Change bug in resume token validity check.                                                                |
| 1.3.6   | 2024-04-24 | [37525](https://github.com/airbytehq/airbyte/pull/37525) | Internal refactor.                                                                                        |
| 1.3.5   | 2024-04-22 | [37348](https://github.com/airbytehq/airbyte/pull/37348) | Do not send estimate trace if we do not have data.                                                        |
| 1.3.4   | 2024-04-16 | [37348](https://github.com/airbytehq/airbyte/pull/37348) | Populate null values in airbyte record messages.                                                          |
| 1.3.3   | 2024-04-05 | [36872](https://github.com/airbytehq/airbyte/pull/36872) | Update to connector's metadat definition.                                                                 |
| 1.3.2   | 2024-04-04 | [36845](https://github.com/airbytehq/airbyte/pull/36845) | Adopt Kotlin CDK.                                                                                         |
| 1.3.1   | 2024-04-04 | [36837](https://github.com/airbytehq/airbyte/pull/36837) | Adopt CDK 0.28.0.                                                                                         |
| 1.3.0   | 2024-03-15 | [35669](https://github.com/airbytehq/airbyte/pull/35669) | Full refresh read of collections.                                                                         |
| 1.2.16  | 2024-03-06 | [35669](https://github.com/airbytehq/airbyte/pull/35669) | State message will now include record count.                                                              |
| 1.2.15  | 2024-02-27 | [35673](https://github.com/airbytehq/airbyte/pull/35673) | Consume user provided connection string.                                                                  |
| 1.2.14  | 2024-02-27 | [35675](https://github.com/airbytehq/airbyte/pull/35675) | Fix invalid cdc error message.                                                                            |
| 1.2.13  | 2024-02-22 | [35569](https://github.com/airbytehq/airbyte/pull/35569) | Fix logging bug.                                                                                          |
| 1.2.12  | 2024-02-21 | [35526](https://github.com/airbytehq/airbyte/pull/35526) | Improve error handling.                                                                                   |
| 1.2.11  | 2024-02-20 | [35375](https://github.com/airbytehq/airbyte/pull/35375) | Add config to throw an error on invalid CDC position and enable it by default.                            |
| 1.2.10  | 2024-02-13 | [35036](https://github.com/airbytehq/airbyte/pull/34751) | Emit analytics message for invalid CDC cursor.                                                            |
| 1.2.9   | 2024-02-13 | [35114](https://github.com/airbytehq/airbyte/pull/35114) | Extend subsequent cdc record wait time to the duration of initial. Bug Fixes                              |
| 1.2.8   | 2024-02-08 | [34748](https://github.com/airbytehq/airbyte/pull/34748) | Adopt CDK 0.19.0                                                                                          |
| 1.2.7   | 2024-02-01 | [34759](https://github.com/airbytehq/airbyte/pull/34759) | Fail sync if initial snapshot for any stream fails.                                                       |
| 1.2.6   | 2024-01-31 | [34594](https://github.com/airbytehq/airbyte/pull/34594) | Scope initial resume token to streams of interest.                                                        |
| 1.2.5   | 2024-01-29 | [34641](https://github.com/airbytehq/airbyte/pull/34641) | Allow resuming an initial snapshot when Id type is not of default ObjectId .                              |
| 1.2.4   | 2024-01-26 | [34573](https://github.com/airbytehq/airbyte/pull/34573) | Adopt CDK v0.16.0.                                                                                        |
| 1.2.3   | 2024-01-18 | [34364](https://github.com/airbytehq/airbyte/pull/34364) | Add additional logging for resume token + reduce discovery size to 10.                                    |
| 1.2.2   | 2024-01-16 | [34314](https://github.com/airbytehq/airbyte/pull/34314) | Reduce minimum document discovery size to 100.                                                            |
| 1.2.1   | 2023-12-18 | [33549](https://github.com/airbytehq/airbyte/pull/33549) | Add logging to understand op log size.                                                                    |
| 1.2.0   | 2023-12-18 | [33438](https://github.com/airbytehq/airbyte/pull/33438) | Remove LEGACY state flag                                                                                  |
| 1.1.0   | 2023-12-14 | [32328](https://github.com/airbytehq/airbyte/pull/32328) | Schema less mode in mongodb.                                                                              |
| 1.0.12  | 2023-12-13 | [33430](https://github.com/airbytehq/airbyte/pull/33430) | Add more verbose logging.                                                                                 |
| 1.0.11  | 2023-11-28 | [33356](https://github.com/airbytehq/airbyte/pull/33356) | Support for better debugging tools.                                                                       |
| 1.0.10  | 2023-11-28 | [32886](https://github.com/airbytehq/airbyte/pull/32886) | Handle discover phase OOMs                                                                                |
| 1.0.9   | 2023-11-08 | [32285](https://github.com/airbytehq/airbyte/pull/32285) | Additional support to read UUIDs                                                                          |
| 1.0.8   | 2023-11-08 | [32125](https://github.com/airbytehq/airbyte/pull/32125) | Fix compilation warnings                                                                                  |
| 1.0.7   | 2023-11-07 | [32250](https://github.com/airbytehq/airbyte/pull/32250) | Add support to read UUIDs.                                                                                |
| 1.0.6   | 2023-11-06 | [32193](https://github.com/airbytehq/airbyte/pull/32193) | Adopt java CDK version 0.4.1.                                                                             |
| 1.0.5   | 2023-10-31 | [32028](https://github.com/airbytehq/airbyte/pull/32028) | url encode username and password.<br/>Handle a case of document update and delete in a single sync.       |
| 1.0.3   | 2023-10-19 | [31629](https://github.com/airbytehq/airbyte/pull/31629) | Allow discover operation use of disk file when an operation goes over max allowed mem                     |
| 1.0.2   | 2023-10-19 | [31596](https://github.com/airbytehq/airbyte/pull/31596) | Allow use of temp disk file when an operation goes over max allowed mem                                   |
| 1.0.1   | 2023-10-03 | [31034](https://github.com/airbytehq/airbyte/pull/31034) | Fix field filtering logic related to nested documents                                                     |
| 1.0.0   | 2023-10-03 | [29969](https://github.com/airbytehq/airbyte/pull/29969) | General availability release using Change Data Capture (CDC)                                              |
| 0.2.5   | 2023-07-27 | [28815](https://github.com/airbytehq/airbyte/pull/28815) | Revert back to version 0.2.0                                                                              |
| 0.2.4   | 2023-07-26 | [28760](https://github.com/airbytehq/airbyte/pull/28760) | Fix bug preventing some syncs from succeeding when collecting stats                                       |
| 0.2.3   | 2023-07-26 | [28733](https://github.com/airbytehq/airbyte/pull/28733) | Fix bug preventing syncs from discovering field types                                                     |
| 0.2.2   | 2023-07-25 | [28692](https://github.com/airbytehq/airbyte/pull/28692) | Fix bug preventing statistics retrieval from views                                                        |
| 0.2.1   | 2023-07-21 | [28527](https://github.com/airbytehq/airbyte/pull/28527) | Log server information                                                                                    |
| 0.2.0   | 2023-06-26 | [27737](https://github.com/airbytehq/airbyte/pull/27737) | License Update: Elv2                                                                                      |
| 0.1.19  | 2022-10-07 | [17614](https://github.com/airbytehq/airbyte/pull/17614) | Increased discover performance                                                                            |
| 0.1.18  | 2022-10-05 | [17590](https://github.com/airbytehq/airbyte/pull/17590) | Add ability to enforce SSL in MongoDB connector and check logic                                           |
| 0.1.17  | 2022-09-08 | [16401](https://github.com/airbytehq/airbyte/pull/16401) | Fixed bug with empty strings in fields with _aibyte_transform_                                            |
| 0.1.16  | 2022-08-18 | [14356](https://github.com/airbytehq/airbyte/pull/14356) | DB Sources: only show a table can sync incrementally if at least one column can be used as a cursor field |
| 0.1.15  | 2022-06-17 | [13864](https://github.com/airbytehq/airbyte/pull/13864) | Updated stacktrace format for any trace message errors                                                    |
| 0.1.14  | 2022-05-05 | [12428](https://github.com/airbytehq/airbyte/pull/12428) | JsonSchema: Add properties to fields with type 'object'                                                   |
| 0.1.13  | 2022-02-21 | [10276](https://github.com/airbytehq/airbyte/pull/10276) | Create a custom codec registry to handle DBRef MongoDB objects                                            |
| 0.1.12  | 2022-02-14 | [10256](https://github.com/airbytehq/airbyte/pull/10256) | (unpublished) Add `-XX:+ExitOnOutOfMemoryError` JVM option                                                |
| 0.1.11  | 2022-01-10 | [9238](https://github.com/airbytehq/airbyte/pull/9238)   | Return only those collections for which the user has privileges                                           |
| 0.1.10  | 2021-12-30 | [9202](https://github.com/airbytehq/airbyte/pull/9202)   | Update connector fields title/description                                                                 |
| 0.1.9   | 2021-12-07 | [8491](https://github.com/airbytehq/airbyte/pull/8491)   | Configure 10000 limit doc reading during Discovery step                                                   |
| 0.1.8   | 2021-11-29 | [8306](https://github.com/airbytehq/airbyte/pull/8306)   | Added milliseconds for date format for cursor                                                             |
| 0.1.7   | 2021-11-22 | [8161](https://github.com/airbytehq/airbyte/pull/8161)   | Updated Performance and updated cursor for timestamp type                                                 |
| 0.1.5   | 2021-11-17 | [8046](https://github.com/airbytehq/airbyte/pull/8046)   | Added milliseconds to convert timestamp to datetime format                                                |
| 0.1.4   | 2021-11-15 | [7982](https://github.com/airbytehq/airbyte/pull/7982)   | Updated Performance                                                                                       |
| 0.1.3   | 2021-10-19 | [7160](https://github.com/airbytehq/airbyte/pull/7160)   | Fixed nested document parsing                                                                             |
| 0.1.2   | 2021-10-07 | [6860](https://github.com/airbytehq/airbyte/pull/6860)   | Added filter to avoid MongoDb system collections                                                          |
| 0.1.1   | 2021-09-21 | [6364](https://github.com/airbytehq/airbyte/pull/6364)   | Source MongoDb: added support via TLS/SSL                                                                 |
| 0.1.0   | 2021-08-30 | [5530](https://github.com/airbytehq/airbyte/pull/5530)   | New source: MongoDb ported to java                                                                        |
=======
| Version | Date       | Pull Request                                               | Subject                                                                                                   |
|:--------|:-----------|:-----------------------------------------------------------|:----------------------------------------------------------------------------------------------------------|
| 2.0.1 | 2025-06-04 | [61369](https://github.com/airbytehq/airbyte/pull/61369) | Do not pin on 1.5.17 |
| 2.0.0 | 2025-05-27 | [60252](https://github.com/airbytehq/airbyte/pull/60252) | Add support for multiple databases |
| 1.5.19 | 2025-05-15 | [60311](https://github.com/airbytehq/airbyte/pull/60311) | Migrate to new Gradle flow |
| 1.5.18 | 2025-04-24 | [58132](https://github.com/airbytehq/airbyte/pull/58132) | Fix vulnerabilities in dependencies. |
| 1.5.17 | 2025-04-17 | [58111](https://github.com/airbytehq/airbyte/pull/58111) | Implement timeout for document discovery |
| 1.5.16 | 2025-04-02 | [56973](https://github.com/airbytehq/airbyte/pull/56973) | Update logging configuration. |
| 1.5.15 | 2025-03-06 | [55234](https://github.com/airbytehq/airbyte/pull/55234) | Update base image version for certified DB source connectors |
| 1.5.14 | 2025-01-10 | [51491](https://github.com/airbytehq/airbyte/pull/51491) | Use a non root base image |
| 1.5.13 | 2024-12-18 | [49868](https://github.com/airbytehq/airbyte/pull/49868) | Use a base image: airbyte/java-connector-base:1.0.0 |
| 1.5.12 | 2024-11-01 | [48115](https://github.com/airbytehq/airbyte/pull/48115) | Remove database name check. |
| 1.5.11 | 2024-09-24 | [45883](https://github.com/airbytehq/airbyte/pull/45883) | Lazy init mongocursor to prevent timeout. |
| 1.5.10 | 2024-09-17 | [45639](https://github.com/airbytehq/airbyte/pull/45639) | Adopt latest CDK to use the latest apache sshd mina to handle tcpkeepalive requests. |
| 1.5.9 | 2024-08-28 | [42927](https://github.com/airbytehq/airbyte/pull/42927) | Support binary subtype. |
| 1.5.8 | 2024-08-27 | [44841](https://github.com/airbytehq/airbyte/pull/44841) | Adopt latest CDK. |
| 1.5.7 | 2024-08-27 | [44846](https://github.com/airbytehq/airbyte/pull/44846) | DBZ filters in related streams only. |
| 1.5.6 | 2024-08-27 | [44839](https://github.com/airbytehq/airbyte/pull/44839) | DBZ filters in related streams only. |
| 1.5.5 | 2024-08-26 | [44779](https://github.com/airbytehq/airbyte/pull/44779) | Revert permission check on oplog.rs. |
| 1.5.4 | 2024-08-20 | [44490](https://github.com/airbytehq/airbyte/pull/44490) | Add read permission check on oplog.rs collection used by CDC. |
| 1.5.3 | 2024-08-08 | [43410](https://github.com/airbytehq/airbyte/pull/43410) | Adopt latest CDK. |
| 1.5.2 | 2024-08-06 | [42869](https://github.com/airbytehq/airbyte/pull/42869) | Adopt latest CDK. |
| 1.5.1 | 2024-08-01 | [42549](https://github.com/airbytehq/airbyte/pull/42549) | Centered the connector icon. |
| 1.5.0 | 2024-07-26 | [42561](https://github.com/airbytehq/airbyte/pull/42561) | Implement WASS algorithm. |
| 1.4.3 | 2024-07-22 | [39145](https://github.com/airbytehq/airbyte/pull/39145) | Warn (vs fail) on different \_id types in collection. |
| 1.4.2 | 2024-07-01 | [40516](https://github.com/airbytehq/airbyte/pull/40516) | Remove dbz hearbeat. |
| 1.4.1 | 2024-06-11 | [39530](https://github.com/airbytehq/airbyte/pull/39530) | Adopt new CDK. |
| 1.4.0 | 2024-06-11 | [38238](https://github.com/airbytehq/airbyte/pull/38238) | Update mongodbv2 to use dbz 2.6.2 |
| 1.3.15 | 2024-05-30 | [38781](https://github.com/airbytehq/airbyte/pull/38781) | Sync sending trace status messages indicating progress. |
| 1.3.14 | 2024-05-29 | [38584](https://github.com/airbytehq/airbyte/pull/38584) | Set is_resumable flag in discover. |
| 1.3.13 | 2024-05-09 | [36851](https://github.com/airbytehq/airbyte/pull/36851) | Support reading collection with a binary \_id type. |
| 1.3.12 | 2024-05-07 | [36851](https://github.com/airbytehq/airbyte/pull/36851) | Upgrade debezium to version 2.5.1. |
| 1.3.11 | 2024-05-02 | [37753](https://github.com/airbytehq/airbyte/pull/37753) | Chunk size(limit) should correspond to ~1GB of data. |
| 1.3.10 | 2024-05-02 | [37781](https://github.com/airbytehq/airbyte/pull/37781) | Adopt latest CDK. |
| 1.3.9 | 2024-05-01 | [37742](https://github.com/airbytehq/airbyte/pull/37742) | Adopt latest CDK. Remove Debezium retries. |
| 1.3.8 | 2024-04-24 | [37559](https://github.com/airbytehq/airbyte/pull/37559) | Implement fixed-size chunking while performing initial load. |
| 1.3.7 | 2024-04-24 | [37557](https://github.com/airbytehq/airbyte/pull/37557) | Change bug in resume token validity check. |
| 1.3.6 | 2024-04-24 | [37525](https://github.com/airbytehq/airbyte/pull/37525) | Internal refactor. |
| 1.3.5 | 2024-04-22 | [37348](https://github.com/airbytehq/airbyte/pull/37348) | Do not send estimate trace if we do not have data. |
| 1.3.4 | 2024-04-16 | [37348](https://github.com/airbytehq/airbyte/pull/37348) | Populate null values in airbyte record messages. |
| 1.3.3 | 2024-04-05 | [36872](https://github.com/airbytehq/airbyte/pull/36872) | Update to connector's metadat definition. |
| 1.3.2 | 2024-04-04 | [36845](https://github.com/airbytehq/airbyte/pull/36845) | Adopt Kotlin CDK. |
| 1.3.1 | 2024-04-04 | [36837](https://github.com/airbytehq/airbyte/pull/36837) | Adopt CDK 0.28.0. |
| 1.3.0 | 2024-03-15 | [35669](https://github.com/airbytehq/airbyte/pull/35669) | Full refresh read of collections. |
| 1.2.16 | 2024-03-06 | [35669](https://github.com/airbytehq/airbyte/pull/35669) | State message will now include record count. |
| 1.2.15 | 2024-02-27 | [35673](https://github.com/airbytehq/airbyte/pull/35673) | Consume user provided connection string. |
| 1.2.14 | 2024-02-27 | [35675](https://github.com/airbytehq/airbyte/pull/35675) | Fix invalid cdc error message. |
| 1.2.13 | 2024-02-22 | [35569](https://github.com/airbytehq/airbyte/pull/35569) | Fix logging bug. |
| 1.2.12 | 2024-02-21 | [35526](https://github.com/airbytehq/airbyte/pull/35526) | Improve error handling. |
| 1.2.11 | 2024-02-20 | [35375](https://github.com/airbytehq/airbyte/pull/35375) | Add config to throw an error on invalid CDC position and enable it by default. |
| 1.2.10  | 2024-02-13 | [35036](https://github.com/airbytehq/airbyte/pull/34751)   | Emit analytics message for invalid CDC cursor.                                                            |
| 1.2.9   | 2024-02-13 | [35114](https://github.com/airbytehq/airbyte/pull/35114)   | Extend subsequent cdc record wait time to the duration of initial. Bug Fixes                              |
| 1.2.8   | 2024-02-08 | [34748](https://github.com/airbytehq/airbyte/pull/34748)   | Adopt CDK 0.19.0                                                                                          |
| 1.2.7   | 2024-02-01 | [34759](https://github.com/airbytehq/airbyte/pull/34759)   | Fail sync if initial snapshot for any stream fails.                                                       |
| 1.2.6   | 2024-01-31 | [34594](https://github.com/airbytehq/airbyte/pull/34594)   | Scope initial resume token to streams of interest.                                                        |
| 1.2.5   | 2024-01-29 | [34641](https://github.com/airbytehq/airbyte/pull/34641)   | Allow resuming an initial snapshot when Id type is not of default ObjectId .                              |
| 1.2.4   | 2024-01-26 | [34573](https://github.com/airbytehq/airbyte/pull/34573)   | Adopt CDK v0.16.0.                                                                                        |
| 1.2.3   | 2024-01-18 | [34364](https://github.com/airbytehq/airbyte/pull/34364)   | Add additional logging for resume token + reduce discovery size to 10.                                    |
| 1.2.2   | 2024-01-16 | [34314](https://github.com/airbytehq/airbyte/pull/34314)   | Reduce minimum document discovery size to 100.                                                            |
| 1.2.1   | 2023-12-18 | [33549](https://github.com/airbytehq/airbyte/pull/33549)   | Add logging to understand op log size.                                                                    |
| 1.2.0   | 2023-12-18 | [33438](https://github.com/airbytehq/airbyte/pull/33438)   | Remove LEGACY state flag                                                                                  |
| 1.1.0   | 2023-12-14 | [32328](https://github.com/airbytehq/airbyte/pull/32328)   | Schema less mode in mongodb.                                                                              |
| 1.0.12  | 2023-12-13 | [33430](https://github.com/airbytehq/airbyte/pull/33430)   | Add more verbose logging.                                                                                 |
| 1.0.11  | 2023-11-28 | [33356](https://github.com/airbytehq/airbyte/pull/33356)   | Support for better debugging tools.                                                                       |
| 1.0.10  | 2023-11-28 | [32886](https://github.com/airbytehq/airbyte/pull/32886)   | Handle discover phase OOMs                                                                                |
| 1.0.9   | 2023-11-08 | [32285](https://github.com/airbytehq/airbyte/pull/32285)   | Additional support to read UUIDs                                                                          |
| 1.0.8   | 2023-11-08 | [32125](https://github.com/airbytehq/airbyte/pull/32125)   | Fix compilation warnings                                                                                  |
| 1.0.7   | 2023-11-07 | [32250](https://github.com/airbytehq/airbyte/pull/32250)   | Add support to read UUIDs.                                                                                |
| 1.0.6   | 2023-11-06 | [32193](https://github.com/airbytehq/airbyte/pull/32193)   | Adopt java CDK version 0.4.1.                                                                             |
| 1.0.5   | 2023-10-31 | [32028](https://github.com/airbytehq/airbyte/pull/32028)   | url encode username and password.<br/>Handle a case of document update and delete in a single sync.       |
| 1.0.3   | 2023-10-19 | [31629](https://github.com/airbytehq/airbyte/pull/31629)   | Allow discover operation use of disk file when an operation goes over max allowed mem                     |
| 1.0.2   | 2023-10-19 | [31596](https://github.com/airbytehq/airbyte/pull/31596)   | Allow use of temp disk file when an operation goes over max allowed mem                                   |
| 1.0.1   | 2023-10-03 | [31034](https://github.com/airbytehq/airbyte/pull/31034)   | Fix field filtering logic related to nested documents                                                     |
| 1.0.0   | 2023-10-03 | [29969](https://github.com/airbytehq/airbyte/pull/29969)   | General availability release using Change Data Capture (CDC)                                              |
| 0.2.5   | 2023-07-27 | [28815](https://github.com/airbytehq/airbyte/pull/28815)   | Revert back to version 0.2.0                                                                              |
| 0.2.4   | 2023-07-26 | [28760](https://github.com/airbytehq/airbyte/pull/28760)   | Fix bug preventing some syncs from succeeding when collecting stats                                       |
| 0.2.3   | 2023-07-26 | [28733](https://github.com/airbytehq/airbyte/pull/28733)   | Fix bug preventing syncs from discovering field types                                                     |
| 0.2.2   | 2023-07-25 | [28692](https://github.com/airbytehq/airbyte/pull/28692)   | Fix bug preventing statistics retrieval from views                                                        |
| 0.2.1   | 2023-07-21 | [28527](https://github.com/airbytehq/airbyte/pull/28527)   | Log server information                                                                                    |
| 0.2.0   | 2023-06-26 | [27737](https://github.com/airbytehq/airbyte/pull/27737)   | License Update: Elv2                                                                                      |
| 0.1.19  | 2022-10-07 | [17614](https://github.com/airbytehq/airbyte/pull/17614)   | Increased discover performance                                                                            |
| 0.1.18  | 2022-10-05 | [17590](https://github.com/airbytehq/airbyte/pull/17590)   | Add ability to enforce SSL in MongoDB connector and check logic                                           |
| 0.1.17  | 2022-09-08 | [16401](https://github.com/airbytehq/airbyte/pull/16401)   | Fixed bug with empty strings in fields with _aibyte_transform_                                            |
| 0.1.16  | 2022-08-18 | [14356](https://github.com/airbytehq/airbyte/pull/14356)   | DB Sources: only show a table can sync incrementally if at least one column can be used as a cursor field |
| 0.1.15  | 2022-06-17 | [13864](https://github.com/airbytehq/airbyte/pull/13864)   | Updated stacktrace format for any trace message errors                                                    |
| 0.1.14  | 2022-05-05 | [12428](https://github.com/airbytehq/airbyte/pull/12428)   | JsonSchema: Add properties to fields with type 'object'                                                   |
| 0.1.13  | 2022-02-21 | [10276](https://github.com/airbytehq/airbyte/pull/10276)   | Create a custom codec registry to handle DBRef MongoDB objects                                            |
| 0.1.12  | 2022-02-14 | [10256](https://github.com/airbytehq/airbyte/pull/10256)   | (unpublished) Add `-XX:+ExitOnOutOfMemoryError` JVM option                                                |
| 0.1.11  | 2022-01-10 | [9238](https://github.com/airbytehq/airbyte/pull/9238)     | Return only those collections for which the user has privileges                                           |
| 0.1.10  | 2021-12-30 | [9202](https://github.com/airbytehq/airbyte/pull/9202)     | Update connector fields title/description                                                                 |
| 0.1.9   | 2021-12-07 | [8491](https://github.com/airbytehq/airbyte/pull/8491)     | Configure 10000 limit doc reading during Discovery step                                                   |
| 0.1.8   | 2021-11-29 | [8306](https://github.com/airbytehq/airbyte/pull/8306)     | Added milliseconds for date format for cursor                                                             |
| 0.1.7   | 2021-11-22 | [8161](https://github.com/airbytehq/airbyte/pull/8161)     | Updated Performance and updated cursor for timestamp type                                                 |
| 0.1.5   | 2021-11-17 | [8046](https://github.com/airbytehq/airbyte/pull/8046)     | Added milliseconds to convert timestamp to datetime format                                                |
| 0.1.4   | 2021-11-15 | [7982](https://github.com/airbytehq/airbyte/pull/7982)     | Updated Performance                                                                                       |
| 0.1.3   | 2021-10-19 | [7160](https://github.com/airbytehq/airbyte/pull/7160)     | Fixed nested document parsing                                                                             |
| 0.1.2   | 2021-10-07 | [6860](https://github.com/airbytehq/airbyte/pull/6860)     | Added filter to avoid MongoDb system collections                                                          |
| 0.1.1   | 2021-09-21 | [6364](https://github.com/airbytehq/airbyte/pull/6364)     | Source MongoDb: added support via TLS/SSL                                                                 |
| 0.1.0   | 2021-08-30 | [5530](https://github.com/airbytehq/airbyte/pull/5530)     | New source: MongoDb ported to java                                                                        |
>>>>>>> aa55d87f

</details><|MERGE_RESOLUTION|>--- conflicted
+++ resolved
@@ -198,108 +198,9 @@
 <details>
   <summary>Expand to review</summary>
 
-<<<<<<< HEAD
-| Version | Date       | Pull Request                                             | Subject                                                                                                   |
-|:--------|:-----------|:---------------------------------------------------------|:----------------------------------------------------------------------------------------------------------|
-| 1.6.0   | 2025-05-23 | [60889](https://github.com/airbytehq/airbyte/pull/60889) | Add option to render UUIDs from binary fields with UUID subtypes |
-| 1.5.19  | 2025-05-15 | [60311](https://github.com/airbytehq/airbyte/pull/60311) | Migrate to new Gradle flow                                                                                |
-| 1.5.18  | 2025-04-24 | [58132](https://github.com/airbytehq/airbyte/pull/58132) | Fix vulnerabilities in dependencies.                                                                      |
-| 1.5.17  | 2025-04-17 | [58111](https://github.com/airbytehq/airbyte/pull/58111) | Implement timeout for document discovery                                                                  |
-| 1.5.16  | 2025-04-02 | [56973](https://github.com/airbytehq/airbyte/pull/56973) | Update logging configuration.                                                                             |
-| 1.5.15  | 2025-03-06 | [55234](https://github.com/airbytehq/airbyte/pull/55234) | Update base image version for certified DB source connectors                                              |
-| 1.5.14  | 2025-01-10 | [51491](https://github.com/airbytehq/airbyte/pull/51491) | Use a non root base image                                                                                 |
-| 1.5.13  | 2024-12-18 | [49868](https://github.com/airbytehq/airbyte/pull/49868) | Use a base image: airbyte/java-connector-base:1.0.0                                                       |
-| 1.5.12  | 2024-11-01 | [48115](https://github.com/airbytehq/airbyte/pull/48115) | Remove database name check.                                                                               |
-| 1.5.11  | 2024-09-24 | [45883](https://github.com/airbytehq/airbyte/pull/45883) | Lazy init mongocursor to prevent timeout.                                                                 |
-| 1.5.10  | 2024-09-17 | [45639](https://github.com/airbytehq/airbyte/pull/45639) | Adopt latest CDK to use the latest apache sshd mina to handle tcpkeepalive requests.                      |
-| 1.5.9   | 2024-08-28 | [42927](https://github.com/airbytehq/airbyte/pull/42927) | Support binary subtype.                                                                                   |
-| 1.5.8   | 2024-08-27 | [44841](https://github.com/airbytehq/airbyte/pull/44841) | Adopt latest CDK.                                                                                         |
-| 1.5.7   | 2024-08-27 | [44846](https://github.com/airbytehq/airbyte/pull/44846) | DBZ filters in related streams only.                                                                      |
-| 1.5.6   | 2024-08-27 | [44839](https://github.com/airbytehq/airbyte/pull/44839) | DBZ filters in related streams only.                                                                      |
-| 1.5.5   | 2024-08-26 | [44779](https://github.com/airbytehq/airbyte/pull/44779) | Revert permission check on oplog.rs.                                                                      |
-| 1.5.4   | 2024-08-20 | [44490](https://github.com/airbytehq/airbyte/pull/44490) | Add read permission check on oplog.rs collection used by CDC.                                             |
-| 1.5.3   | 2024-08-08 | [43410](https://github.com/airbytehq/airbyte/pull/43410) | Adopt latest CDK.                                                                                         |
-| 1.5.2   | 2024-08-06 | [42869](https://github.com/airbytehq/airbyte/pull/42869) | Adopt latest CDK.                                                                                         |
-| 1.5.1   | 2024-08-01 | [42549](https://github.com/airbytehq/airbyte/pull/42549) | Centered the connector icon.                                                                              |
-| 1.5.0   | 2024-07-26 | [42561](https://github.com/airbytehq/airbyte/pull/42561) | Implement WASS algorithm.                                                                                 |
-| 1.4.3   | 2024-07-22 | [39145](https://github.com/airbytehq/airbyte/pull/39145) | Warn (vs fail) on different \_id types in collection.                                                     |
-| 1.4.2   | 2024-07-01 | [40516](https://github.com/airbytehq/airbyte/pull/40516) | Remove dbz hearbeat.                                                                                      |
-| 1.4.1   | 2024-06-11 | [39530](https://github.com/airbytehq/airbyte/pull/39530) | Adopt new CDK.                                                                                            |
-| 1.4.0   | 2024-06-11 | [38238](https://github.com/airbytehq/airbyte/pull/38238) | Update mongodbv2 to use dbz 2.6.2                                                                         |
-| 1.3.15  | 2024-05-30 | [38781](https://github.com/airbytehq/airbyte/pull/38781) | Sync sending trace status messages indicating progress.                                                   |
-| 1.3.14  | 2024-05-29 | [38584](https://github.com/airbytehq/airbyte/pull/38584) | Set is_resumable flag in discover.                                                                        |
-| 1.3.13  | 2024-05-09 | [36851](https://github.com/airbytehq/airbyte/pull/36851) | Support reading collection with a binary \_id type.                                                       |
-| 1.3.12  | 2024-05-07 | [36851](https://github.com/airbytehq/airbyte/pull/36851) | Upgrade debezium to version 2.5.1.                                                                        |
-| 1.3.11  | 2024-05-02 | [37753](https://github.com/airbytehq/airbyte/pull/37753) | Chunk size(limit) should correspond to ~1GB of data.                                                      |
-| 1.3.10  | 2024-05-02 | [37781](https://github.com/airbytehq/airbyte/pull/37781) | Adopt latest CDK.                                                                                         |
-| 1.3.9   | 2024-05-01 | [37742](https://github.com/airbytehq/airbyte/pull/37742) | Adopt latest CDK. Remove Debezium retries.                                                                |
-| 1.3.8   | 2024-04-24 | [37559](https://github.com/airbytehq/airbyte/pull/37559) | Implement fixed-size chunking while performing initial load.                                              |
-| 1.3.7   | 2024-04-24 | [37557](https://github.com/airbytehq/airbyte/pull/37557) | Change bug in resume token validity check.                                                                |
-| 1.3.6   | 2024-04-24 | [37525](https://github.com/airbytehq/airbyte/pull/37525) | Internal refactor.                                                                                        |
-| 1.3.5   | 2024-04-22 | [37348](https://github.com/airbytehq/airbyte/pull/37348) | Do not send estimate trace if we do not have data.                                                        |
-| 1.3.4   | 2024-04-16 | [37348](https://github.com/airbytehq/airbyte/pull/37348) | Populate null values in airbyte record messages.                                                          |
-| 1.3.3   | 2024-04-05 | [36872](https://github.com/airbytehq/airbyte/pull/36872) | Update to connector's metadat definition.                                                                 |
-| 1.3.2   | 2024-04-04 | [36845](https://github.com/airbytehq/airbyte/pull/36845) | Adopt Kotlin CDK.                                                                                         |
-| 1.3.1   | 2024-04-04 | [36837](https://github.com/airbytehq/airbyte/pull/36837) | Adopt CDK 0.28.0.                                                                                         |
-| 1.3.0   | 2024-03-15 | [35669](https://github.com/airbytehq/airbyte/pull/35669) | Full refresh read of collections.                                                                         |
-| 1.2.16  | 2024-03-06 | [35669](https://github.com/airbytehq/airbyte/pull/35669) | State message will now include record count.                                                              |
-| 1.2.15  | 2024-02-27 | [35673](https://github.com/airbytehq/airbyte/pull/35673) | Consume user provided connection string.                                                                  |
-| 1.2.14  | 2024-02-27 | [35675](https://github.com/airbytehq/airbyte/pull/35675) | Fix invalid cdc error message.                                                                            |
-| 1.2.13  | 2024-02-22 | [35569](https://github.com/airbytehq/airbyte/pull/35569) | Fix logging bug.                                                                                          |
-| 1.2.12  | 2024-02-21 | [35526](https://github.com/airbytehq/airbyte/pull/35526) | Improve error handling.                                                                                   |
-| 1.2.11  | 2024-02-20 | [35375](https://github.com/airbytehq/airbyte/pull/35375) | Add config to throw an error on invalid CDC position and enable it by default.                            |
-| 1.2.10  | 2024-02-13 | [35036](https://github.com/airbytehq/airbyte/pull/34751) | Emit analytics message for invalid CDC cursor.                                                            |
-| 1.2.9   | 2024-02-13 | [35114](https://github.com/airbytehq/airbyte/pull/35114) | Extend subsequent cdc record wait time to the duration of initial. Bug Fixes                              |
-| 1.2.8   | 2024-02-08 | [34748](https://github.com/airbytehq/airbyte/pull/34748) | Adopt CDK 0.19.0                                                                                          |
-| 1.2.7   | 2024-02-01 | [34759](https://github.com/airbytehq/airbyte/pull/34759) | Fail sync if initial snapshot for any stream fails.                                                       |
-| 1.2.6   | 2024-01-31 | [34594](https://github.com/airbytehq/airbyte/pull/34594) | Scope initial resume token to streams of interest.                                                        |
-| 1.2.5   | 2024-01-29 | [34641](https://github.com/airbytehq/airbyte/pull/34641) | Allow resuming an initial snapshot when Id type is not of default ObjectId .                              |
-| 1.2.4   | 2024-01-26 | [34573](https://github.com/airbytehq/airbyte/pull/34573) | Adopt CDK v0.16.0.                                                                                        |
-| 1.2.3   | 2024-01-18 | [34364](https://github.com/airbytehq/airbyte/pull/34364) | Add additional logging for resume token + reduce discovery size to 10.                                    |
-| 1.2.2   | 2024-01-16 | [34314](https://github.com/airbytehq/airbyte/pull/34314) | Reduce minimum document discovery size to 100.                                                            |
-| 1.2.1   | 2023-12-18 | [33549](https://github.com/airbytehq/airbyte/pull/33549) | Add logging to understand op log size.                                                                    |
-| 1.2.0   | 2023-12-18 | [33438](https://github.com/airbytehq/airbyte/pull/33438) | Remove LEGACY state flag                                                                                  |
-| 1.1.0   | 2023-12-14 | [32328](https://github.com/airbytehq/airbyte/pull/32328) | Schema less mode in mongodb.                                                                              |
-| 1.0.12  | 2023-12-13 | [33430](https://github.com/airbytehq/airbyte/pull/33430) | Add more verbose logging.                                                                                 |
-| 1.0.11  | 2023-11-28 | [33356](https://github.com/airbytehq/airbyte/pull/33356) | Support for better debugging tools.                                                                       |
-| 1.0.10  | 2023-11-28 | [32886](https://github.com/airbytehq/airbyte/pull/32886) | Handle discover phase OOMs                                                                                |
-| 1.0.9   | 2023-11-08 | [32285](https://github.com/airbytehq/airbyte/pull/32285) | Additional support to read UUIDs                                                                          |
-| 1.0.8   | 2023-11-08 | [32125](https://github.com/airbytehq/airbyte/pull/32125) | Fix compilation warnings                                                                                  |
-| 1.0.7   | 2023-11-07 | [32250](https://github.com/airbytehq/airbyte/pull/32250) | Add support to read UUIDs.                                                                                |
-| 1.0.6   | 2023-11-06 | [32193](https://github.com/airbytehq/airbyte/pull/32193) | Adopt java CDK version 0.4.1.                                                                             |
-| 1.0.5   | 2023-10-31 | [32028](https://github.com/airbytehq/airbyte/pull/32028) | url encode username and password.<br/>Handle a case of document update and delete in a single sync.       |
-| 1.0.3   | 2023-10-19 | [31629](https://github.com/airbytehq/airbyte/pull/31629) | Allow discover operation use of disk file when an operation goes over max allowed mem                     |
-| 1.0.2   | 2023-10-19 | [31596](https://github.com/airbytehq/airbyte/pull/31596) | Allow use of temp disk file when an operation goes over max allowed mem                                   |
-| 1.0.1   | 2023-10-03 | [31034](https://github.com/airbytehq/airbyte/pull/31034) | Fix field filtering logic related to nested documents                                                     |
-| 1.0.0   | 2023-10-03 | [29969](https://github.com/airbytehq/airbyte/pull/29969) | General availability release using Change Data Capture (CDC)                                              |
-| 0.2.5   | 2023-07-27 | [28815](https://github.com/airbytehq/airbyte/pull/28815) | Revert back to version 0.2.0                                                                              |
-| 0.2.4   | 2023-07-26 | [28760](https://github.com/airbytehq/airbyte/pull/28760) | Fix bug preventing some syncs from succeeding when collecting stats                                       |
-| 0.2.3   | 2023-07-26 | [28733](https://github.com/airbytehq/airbyte/pull/28733) | Fix bug preventing syncs from discovering field types                                                     |
-| 0.2.2   | 2023-07-25 | [28692](https://github.com/airbytehq/airbyte/pull/28692) | Fix bug preventing statistics retrieval from views                                                        |
-| 0.2.1   | 2023-07-21 | [28527](https://github.com/airbytehq/airbyte/pull/28527) | Log server information                                                                                    |
-| 0.2.0   | 2023-06-26 | [27737](https://github.com/airbytehq/airbyte/pull/27737) | License Update: Elv2                                                                                      |
-| 0.1.19  | 2022-10-07 | [17614](https://github.com/airbytehq/airbyte/pull/17614) | Increased discover performance                                                                            |
-| 0.1.18  | 2022-10-05 | [17590](https://github.com/airbytehq/airbyte/pull/17590) | Add ability to enforce SSL in MongoDB connector and check logic                                           |
-| 0.1.17  | 2022-09-08 | [16401](https://github.com/airbytehq/airbyte/pull/16401) | Fixed bug with empty strings in fields with _aibyte_transform_                                            |
-| 0.1.16  | 2022-08-18 | [14356](https://github.com/airbytehq/airbyte/pull/14356) | DB Sources: only show a table can sync incrementally if at least one column can be used as a cursor field |
-| 0.1.15  | 2022-06-17 | [13864](https://github.com/airbytehq/airbyte/pull/13864) | Updated stacktrace format for any trace message errors                                                    |
-| 0.1.14  | 2022-05-05 | [12428](https://github.com/airbytehq/airbyte/pull/12428) | JsonSchema: Add properties to fields with type 'object'                                                   |
-| 0.1.13  | 2022-02-21 | [10276](https://github.com/airbytehq/airbyte/pull/10276) | Create a custom codec registry to handle DBRef MongoDB objects                                            |
-| 0.1.12  | 2022-02-14 | [10256](https://github.com/airbytehq/airbyte/pull/10256) | (unpublished) Add `-XX:+ExitOnOutOfMemoryError` JVM option                                                |
-| 0.1.11  | 2022-01-10 | [9238](https://github.com/airbytehq/airbyte/pull/9238)   | Return only those collections for which the user has privileges                                           |
-| 0.1.10  | 2021-12-30 | [9202](https://github.com/airbytehq/airbyte/pull/9202)   | Update connector fields title/description                                                                 |
-| 0.1.9   | 2021-12-07 | [8491](https://github.com/airbytehq/airbyte/pull/8491)   | Configure 10000 limit doc reading during Discovery step                                                   |
-| 0.1.8   | 2021-11-29 | [8306](https://github.com/airbytehq/airbyte/pull/8306)   | Added milliseconds for date format for cursor                                                             |
-| 0.1.7   | 2021-11-22 | [8161](https://github.com/airbytehq/airbyte/pull/8161)   | Updated Performance and updated cursor for timestamp type                                                 |
-| 0.1.5   | 2021-11-17 | [8046](https://github.com/airbytehq/airbyte/pull/8046)   | Added milliseconds to convert timestamp to datetime format                                                |
-| 0.1.4   | 2021-11-15 | [7982](https://github.com/airbytehq/airbyte/pull/7982)   | Updated Performance                                                                                       |
-| 0.1.3   | 2021-10-19 | [7160](https://github.com/airbytehq/airbyte/pull/7160)   | Fixed nested document parsing                                                                             |
-| 0.1.2   | 2021-10-07 | [6860](https://github.com/airbytehq/airbyte/pull/6860)   | Added filter to avoid MongoDb system collections                                                          |
-| 0.1.1   | 2021-09-21 | [6364](https://github.com/airbytehq/airbyte/pull/6364)   | Source MongoDb: added support via TLS/SSL                                                                 |
-| 0.1.0   | 2021-08-30 | [5530](https://github.com/airbytehq/airbyte/pull/5530)   | New source: MongoDb ported to java                                                                        |
-=======
 | Version | Date       | Pull Request                                               | Subject                                                                                                   |
 |:--------|:-----------|:-----------------------------------------------------------|:----------------------------------------------------------------------------------------------------------|
+| 2.1.0 | 2025-06-11 | [60889](https://github.com/airbytehq/airbyte/pull/60889) | Add option to render UUIDs from binary fields with UUID subtypes |
 | 2.0.1 | 2025-06-04 | [61369](https://github.com/airbytehq/airbyte/pull/61369) | Do not pin on 1.5.17 |
 | 2.0.0 | 2025-05-27 | [60252](https://github.com/airbytehq/airbyte/pull/60252) | Add support for multiple databases |
 | 1.5.19 | 2025-05-15 | [60311](https://github.com/airbytehq/airbyte/pull/60311) | Migrate to new Gradle flow |
@@ -397,6 +298,5 @@
 | 0.1.2   | 2021-10-07 | [6860](https://github.com/airbytehq/airbyte/pull/6860)     | Added filter to avoid MongoDb system collections                                                          |
 | 0.1.1   | 2021-09-21 | [6364](https://github.com/airbytehq/airbyte/pull/6364)     | Source MongoDb: added support via TLS/SSL                                                                 |
 | 0.1.0   | 2021-08-30 | [5530](https://github.com/airbytehq/airbyte/pull/5530)     | New source: MongoDb ported to java                                                                        |
->>>>>>> aa55d87f
 
 </details>