--- conflicted
+++ resolved
@@ -61,11 +61,8 @@
 
 | Version          | Date              | Pull Request | Subject        |
 |------------------|-------------------|--------------|----------------|
-<<<<<<< HEAD
 | 0.0.23 | 2025-04-123 | [55555](https://github.com/airbytehq/airbyte/pull/55555) | Fix ListItems and ColumnValues streams |
-=======
 | 0.0.23 | 2025-04-19 | [58521](https://github.com/airbytehq/airbyte/pull/58521) | Update dependencies |
->>>>>>> f83eb56c
 | 0.0.22 | 2025-04-12 | [57861](https://github.com/airbytehq/airbyte/pull/57861) | Update dependencies |
 | 0.0.21 | 2025-04-05 | [57042](https://github.com/airbytehq/airbyte/pull/57042) | Update dependencies |
 | 0.0.20 | 2025-03-29 | [56713](https://github.com/airbytehq/airbyte/pull/56713) | Update dependencies |
