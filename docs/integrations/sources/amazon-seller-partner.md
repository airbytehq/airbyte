# Amazon Seller Partner

## Features

| Feature           | Supported?\(Yes/No\) | Notes |
| :---------------- | :------------------- | :---- |
| Full Refresh Sync | Yes                  |       |
| Incremental Sync  | Yes                  |       |

This source syncs data from the [Amazon Seller Partner API](https://github.com/amzn/selling-partner-api-docs/blob/main/guides/en-US/developer-guide/SellingPartnerApiDeveloperGuide.md).

## Supported Tables

This source is capable of syncing the following streams:

- [Order Report (by order date and by last update)](https://sellercentral.amazon.com/gp/help/help.html?itemID=201648780)
- [All Listings](https://github.com/amzn/selling-partner-api-docs/blob/main/references/reports-api/reporttype-values.md#inventory-reports)
- [FBA Inventory Reports](https://sellercentral.amazon.com/gp/help/200740930)
- [FBA Replacements Report](https://sellercentral.amazon.com/help/hub/reference/200453300)
- [Amazon-Fulfilled Shipments Report](https://sellercentral.amazon.com/gp/help/help.html?itemID=200453120)
- [Open Listings Report](https://github.com/amzn/selling-partner-api-docs/blob/main/references/reports-api/reporttype-values.md#inventory-reports)
- [Removal Order Detail Report (overview)](https://sellercentral.amazon.com/gp/help/help.html?itemID=200989110)
- [Removal Shipment Detail Report](https://sellercentral.amazon.com/gp/help/help.html?itemID=200989100)
- [Inventory Health & Planning Report](https://github.com/amzn/selling-partner-api-docs/blob/main/references/reports-api/reporttype-values.md#vendor-retail-analytics-reports)
- [Orders](https://github.com/amzn/selling-partner-api-docs/blob/main/references/orders-api/ordersV0.md) \(incremental\)
- [VendorDirectFulfillmentShipping](https://github.com/amzn/selling-partner-api-docs/blob/main/references/vendor-direct-fulfillment-shipping-api/vendorDirectFulfillmentShippingV1.md)
- [Seller Feedback Report](https://github.com/amzn/selling-partner-api-docs/blob/main/references/reports-api/reporttype-values.md#performance-reports)
- [Brand Analytics Alternate Purchase Report](https://github.com/amzn/selling-partner-api-docs/blob/main/references/reports-api/reporttype-values.md#brand-analytics-reports)
- [Brand Analytics Item Comparison Report](https://github.com/amzn/selling-partner-api-docs/blob/main/references/reports-api/reporttype-values.md#brand-analytics-reports)
- [Brand Analytics Market Basket Report](https://github.com/amzn/selling-partner-api-docs/blob/main/references/reports-api/reporttype-values.md#brand-analytics-reports)
- [Brand Analytics Repeat Purchase Report](https://github.com/amzn/selling-partner-api-docs/blob/main/references/reports-api/reporttype-values.md#brand-analytics-reports)
- [Brand Analytics Search Terms Report](https://github.com/amzn/selling-partner-api-docs/blob/main/references/reports-api/reporttype-values.md#brand-analytics-reports)
- [Browse tree report](https://github.com/amzn/selling-partner-api-docs/blob/main/references/reports-api/reporttype-values.md#browse-tree-report)

## Getting started

**Requirements**

- replication_start_date
- refresh_token
- lwa_app_id
- lwa_client_secret
- aws_access_key
- aws_secret_key
- role_arn
- aws_environment
- region

**Setup guide**

Information about how to get credentials you may find [here](https://github.com/amzn/selling-partner-api-docs/blob/main/guides/en-US/developer-guide/SellingPartnerApiDeveloperGuide.md).

## Data type mapping

| Integration Type         | Airbyte Type | Notes |
| :----------------------- | :----------- | :---- |
| `string`                 | `string`     |       |
| `int`, `float`, `number` | `number`     |       |
| `date`                   | `date`       |       |
| `datetime`               | `datetime`   |       |
| `array`                  | `array`      |       |
| `object`                 | `object`     |       |

### Performance Considerations (Airbyte Open-Source)

Information about rate limits you may find [here](https://github.com/amzn/selling-partner-api-docs/blob/main/guides/en-US/usage-plans-rate-limits/Usage-Plans-and-Rate-Limits.md).

## CHANGELOG

| Version  | Date       | Pull Request                                             | Subject                                                                |
<<<<<<< HEAD
|:---------|:-----------|:---------------------------------------------------------| :--------------------------------------------------------------------- |
| `0.2.17` | 2022-05-06 | [\#12663](https://github.com/airbytehq/airbyte/pull/12663)| Add GET_XML_BROWSE_TREE_DATA report                                   |
| `0.2.16` | 2022-05-04 | [\#9789](https://github.com/airbytehq/airbyte/pull/12523)| allow to use IAM user arn or IAM role arn                              |
=======
|:---------|:-----------|:---------------------------------------------------------|:-----------------------------------------------------------------------|
| `0.2.17` | 2022-05-19 | [\#12946](https://github.com/airbytehq/airbyte/pull/12946)| Add throttling exception managing in Orders streams                    |
| `0.2.16` | 2022-05-04 | [\#12523](https://github.com/airbytehq/airbyte/pull/12523)| allow to use IAM user arn or IAM role arn                              |
>>>>>>> 2b90559c
| `0.2.15` | 2022-01-25 | [\#9789](https://github.com/airbytehq/airbyte/pull/9789) | Add stream FbaReplacementsReports                                      |
| `0.2.14` | 2022-01-19 | [\#9621](https://github.com/airbytehq/airbyte/pull/9621) | Add GET_FLAT_FILE_ALL_ORDERS_DATA_BY_LAST_UPDATE_GENERAL report        |
| `0.2.13` | 2022-01-18 | [\#9581](https://github.com/airbytehq/airbyte/pull/9581) | Change createdSince parameter to dataStartTime                         |
| `0.2.12` | 2022-01-05 | [\#9312](https://github.com/airbytehq/airbyte/pull/9312) | Add all remaining brand analytics report streams                       |
| `0.2.11` | 2022-01-05 | [\#9115](https://github.com/airbytehq/airbyte/pull/9115) | Fix reading only 100 orders                                            |
| `0.2.10` | 2021-12-31 | [\#9236](https://github.com/airbytehq/airbyte/pull/9236) | Fix NoAuth deprecation warning                                         |
| `0.2.9`  | 2021-12-30 | [\#9212](https://github.com/airbytehq/airbyte/pull/9212) | Normalize GET_SELLER_FEEDBACK_DATA header field names                  |
| `0.2.8`  | 2021-12-22 | [\#8810](https://github.com/airbytehq/airbyte/pull/8810) | Fix GET_SELLER_FEEDBACK_DATA Date cursor field format                  |
| `0.2.7`  | 2021-12-21 | [\#9002](https://github.com/airbytehq/airbyte/pull/9002) | Extract REPORTS_MAX_WAIT_SECONDS to configurable parameter             |
| `0.2.6`  | 2021-12-10 | [\#8179](https://github.com/airbytehq/airbyte/pull/8179) | Add GET_BRAND_ANALYTICS_SEARCH_TERMS_REPORT report                     |
| `0.2.5`  | 2021-12-06 | [\#8425](https://github.com/airbytehq/airbyte/pull/8425) | Update title, description fields in spec                               |
| `0.2.4`  | 2021-11-08 | [\#8021](https://github.com/airbytehq/airbyte/pull/8021) | Added GET_SELLER_FEEDBACK_DATA report with incremental sync capability |
| `0.2.3`  | 2021-11-08 | [\#7828](https://github.com/airbytehq/airbyte/pull/7828) | Remove datetime format from all streams                                |
| `0.2.2`  | 2021-11-08 | [\#7752](https://github.com/airbytehq/airbyte/pull/7752) | Change `check_connection` function to use stream Orders                |
| `0.2.1`  | 2021-09-17 | [\#5248](https://github.com/airbytehq/airbyte/pull/5248) | `Added extra stream support. Updated reports streams logics`           |
| `0.2.0`  | 2021-08-06 | [\#4863](https://github.com/airbytehq/airbyte/pull/4863) | `Rebuild source with airbyte-cdk`                                      |
| `0.1.3`  | 2021-06-23 | [\#4288](https://github.com/airbytehq/airbyte/pull/4288) | `Bugfix failing connection check`                                      |
| `0.1.2`  | 2021-06-15 | [\#4108](https://github.com/airbytehq/airbyte/pull/4108) | `Fixed: Sync fails with timeout when create report is CANCELLED`       |<|MERGE_RESOLUTION|>--- conflicted
+++ resolved
@@ -68,15 +68,10 @@
 ## CHANGELOG
 
 | Version  | Date       | Pull Request                                             | Subject                                                                |
-<<<<<<< HEAD
 |:---------|:-----------|:---------------------------------------------------------| :--------------------------------------------------------------------- |
-| `0.2.17` | 2022-05-06 | [\#12663](https://github.com/airbytehq/airbyte/pull/12663)| Add GET_XML_BROWSE_TREE_DATA report                                   |
-| `0.2.16` | 2022-05-04 | [\#9789](https://github.com/airbytehq/airbyte/pull/12523)| allow to use IAM user arn or IAM role arn                              |
-=======
-|:---------|:-----------|:---------------------------------------------------------|:-----------------------------------------------------------------------|
+| `0.2.18` | 2022-05-06 | [\#12663](https://github.com/airbytehq/airbyte/pull/12663)| Add GET_XML_BROWSE_TREE_DATA report                                   |
 | `0.2.17` | 2022-05-19 | [\#12946](https://github.com/airbytehq/airbyte/pull/12946)| Add throttling exception managing in Orders streams                    |
 | `0.2.16` | 2022-05-04 | [\#12523](https://github.com/airbytehq/airbyte/pull/12523)| allow to use IAM user arn or IAM role arn                              |
->>>>>>> 2b90559c
 | `0.2.15` | 2022-01-25 | [\#9789](https://github.com/airbytehq/airbyte/pull/9789) | Add stream FbaReplacementsReports                                      |
 | `0.2.14` | 2022-01-19 | [\#9621](https://github.com/airbytehq/airbyte/pull/9621) | Add GET_FLAT_FILE_ALL_ORDERS_DATA_BY_LAST_UPDATE_GENERAL report        |
 | `0.2.13` | 2022-01-18 | [\#9581](https://github.com/airbytehq/airbyte/pull/9581) | Change createdSince parameter to dataStartTime                         |
