# Amazon Seller Partner

This page guides you through the process of setting up the Amazon Seller Partner source connector.

## Prerequisites

- app_id
- lwa_app_id
- lwa_client_secret
- refresh_token
- aws_access_key
- aws_secret_key
- role_arn
- aws_environment
- region
- replication_start_date

## Step 1: Set up Amazon Seller Partner

[Register](https://developer-docs.amazon.com/sp-api/docs/registering-your-application) Amazon Seller Partner application.
[Create](https://docs.aws.amazon.com/general/latest/gr/aws-sec-cred-types.html) IAM user.

## Step 2: Set up the source connector in Airbyte

**For Airbyte Cloud:**

1. [Log into your Airbyte Cloud](https://cloud.airbyte.io/workspaces) account. 
2. In the left navigation bar, click **Sources**. In the top-right corner, click **+ new source**. 
3. On the source setup page, select **Amazon Seller Partner** from the Source type dropdown and enter a name for this connector.
4. Click `Authenticate your account`.
5. Log in and Authorize to the Amazon Seller Partner account.
6. Paste all other data to required fields using your IAM user.
7. Click `Set up source`.

**For Airbyte OSS:**

1. Using developer application from Step 1, [generate](https://developer-docs.amazon.com/sp-api/docs/self-authorization) refresh token. 
2. Go to local Airbyte page.
3. In the left navigation bar, click **Sources**. In the top-right corner, click **+ new source**. 
4. On the Set up the source page, enter the name for the Amazon Seller Partner connector and select **Amazon Seller Partner** from the Source type dropdown. 
5. Paste all data to required fields using your IAM user and developer account.
6. Click `Set up source`.

## Supported sync modes

The Amazon Seller Partner source connector supports the following [sync modes](https://docs.airbyte.com/cloud/core-concepts/#connection-sync-mode):
 - Full Refresh
 - Incremental

## Performance considerations

Information about rate limits you may find [here](https://developer-docs.amazon.com/sp-api/docs/usage-plans-and-rate-limits-in-the-sp-api).

## Supported streams

This source is capable of syncing the following tables and their data:
- [FBA Inventory Reports](https://sellercentral.amazon.com/gp/help/200740930)
- [FBA Orders Reports](https://sellercentral.amazon.com/gp/help/help.html?itemID=200989110)
- [FBA Shipments Reports](https://sellercentral.amazon.com/gp/help/help.html?itemID=200989100)
- [FBA Replacements Reports](https://sellercentral.amazon.com/help/hub/reference/200453300)
- [Flat File Open Listings Reports](https://developer-docs.amazon.com/sp-api/docs/reports-api-v2021-06-30-reference)
- [Flat File Orders Reports](https://developer-docs.amazon.com/sp-api/docs/reports-api-v2021-06-30-reference)
- [Flat File Orders Reports By Last Update](https://developer-docs.amazon.com/sp-api/docs/reports-api-v2021-06-30-reference) \(incremental\)
- [Amazon-Fulfilled Shipments Report](https://developer-docs.amazon.com/sp-api/docs/reports-api-v2021-06-30-reference)
- [Merchant Listings Reports](https://developer-docs.amazon.com/sp-api/docs/reports-api-v2021-06-30-reference)
- [Vendor Direct Fulfillment Shipping](https://developer-docs.amazon.com/sp-api/docs/vendor-direct-fulfillment-shipping-api-v1-reference)
- [Vendor Inventory Health Reports](https://developer-docs.amazon.com/sp-api/docs/reports-api-v2021-06-30-reference)
- [Orders](https://developer-docs.amazon.com/sp-api/docs/orders-api-v0-reference) \(incremental\)
- [Seller Feedback Report](https://developer-docs.amazon.com/sp-api/docs/reports-api-v2021-06-30-reference) \(incremental\)
- [Brand Analytics Alternate Purchase Report](https://developer-docs.amazon.com/sp-api/docs/report-type-values#brand-analytics-reports)
- [Brand Analytics Item Comparison Report](https://developer-docs.amazon.com/sp-api/docs/report-type-values#brand-analytics-reports)
- [Brand Analytics Market Basket Report](https://developer-docs.amazon.com/sp-api/docs/report-type-values#brand-analytics-reports)
- [Brand Analytics Repeat Purchase Report](https://developer-docs.amazon.com/sp-api/docs/report-type-values#brand-analytics-reports)
- [Brand Analytics Search Terms Report](https://developer-docs.amazon.com/sp-api/docs/report-type-values#brand-analytics-reports)
- [Browse tree report](https://github.com/amzn/selling-partner-api-docs/blob/main/references/reports-api/reporttype-values.md#browse-tree-report)
- [Financial Event Groups](https://developer-docs.amazon.com/sp-api/docs/finances-api-reference#get-financesv0financialeventgroups)
- [Financial Events](https://developer-docs.amazon.com/sp-api/docs/finances-api-reference#get-financesv0financialevents)

## Data type mapping

| Integration Type         | Airbyte Type |
| :----------------------- | :----------- |
| `string`                 | `string`     |
| `int`, `float`, `number` | `number`     |
| `date`                   | `date`       |
| `datetime`               | `datetime`   |
| `array`                  | `array`      |
| `object`                 | `object`     |


## Changelog

| Version  | Date       | Pull Request                                               | Subject                                                                |
|:---------|:-----------|:-----------------------------------------------------------|:-----------------------------------------------------------------------|
<<<<<<< HEAD
| `0.2.22` | 2022-06-08 | [\#13604](https://github.com/airbytehq/airbyte/pull/13604) | Add new streams: Fullfiments returns and Settlement reports            |
=======
| `0.2.22` | 2022-06-15 | [\#13633](https://github.com/airbytehq/airbyte/pull/13633) | Fix - handle start date for financial stream                           |
>>>>>>> de057533
| `0.2.21` | 2022-06-01 | [\#13364](https://github.com/airbytehq/airbyte/pull/13364) | Add financial streams                                                  |
| `0.2.20` | 2022-05-30 | [\#13059](https://github.com/airbytehq/airbyte/pull/13059) | Add replication end date to config                                     |
| `0.2.19` | 2022-05-24 | [\#13119](https://github.com/airbytehq/airbyte/pull/13119) | Add OAuth2.0 support                                                   |
| `0.2.18` | 2022-05-06 | [\#12663](https://github.com/airbytehq/airbyte/pull/12663) | Add GET_XML_BROWSE_TREE_DATA report                                    |
| `0.2.17` | 2022-05-19 | [\#12946](https://github.com/airbytehq/airbyte/pull/12946) | Add throttling exception managing in Orders streams                    |
| `0.2.16` | 2022-05-04 | [\#12523](https://github.com/airbytehq/airbyte/pull/12523) | allow to use IAM user arn or IAM role arn                              |
| `0.2.15` | 2022-01-25 | [\#9789](https://github.com/airbytehq/airbyte/pull/9789)   | Add stream FbaReplacementsReports                                      |
| `0.2.14` | 2022-01-19 | [\#9621](https://github.com/airbytehq/airbyte/pull/9621)   | Add GET_FLAT_FILE_ALL_ORDERS_DATA_BY_LAST_UPDATE_GENERAL report        |
| `0.2.13` | 2022-01-18 | [\#9581](https://github.com/airbytehq/airbyte/pull/9581)   | Change createdSince parameter to dataStartTime                         |
| `0.2.12` | 2022-01-05 | [\#9312](https://github.com/airbytehq/airbyte/pull/9312)   | Add all remaining brand analytics report streams                       |
| `0.2.11` | 2022-01-05 | [\#9115](https://github.com/airbytehq/airbyte/pull/9115)   | Fix reading only 100 orders                                            |
| `0.2.10` | 2021-12-31 | [\#9236](https://github.com/airbytehq/airbyte/pull/9236)   | Fix NoAuth deprecation warning                                         |
| `0.2.9`  | 2021-12-30 | [\#9212](https://github.com/airbytehq/airbyte/pull/9212)   | Normalize GET_SELLER_FEEDBACK_DATA header field names                  |
| `0.2.8`  | 2021-12-22 | [\#8810](https://github.com/airbytehq/airbyte/pull/8810)   | Fix GET_SELLER_FEEDBACK_DATA Date cursor field format                  |
| `0.2.7`  | 2021-12-21 | [\#9002](https://github.com/airbytehq/airbyte/pull/9002)   | Extract REPORTS_MAX_WAIT_SECONDS to configurable parameter             |
| `0.2.6`  | 2021-12-10 | [\#8179](https://github.com/airbytehq/airbyte/pull/8179)   | Add GET_BRAND_ANALYTICS_SEARCH_TERMS_REPORT report                     |
| `0.2.5`  | 2021-12-06 | [\#8425](https://github.com/airbytehq/airbyte/pull/8425)   | Update title, description fields in spec                               |
| `0.2.4`  | 2021-11-08 | [\#8021](https://github.com/airbytehq/airbyte/pull/8021)   | Added GET_SELLER_FEEDBACK_DATA report with incremental sync capability |
| `0.2.3`  | 2021-11-08 | [\#7828](https://github.com/airbytehq/airbyte/pull/7828)   | Remove datetime format from all streams                                |
| `0.2.2`  | 2021-11-08 | [\#7752](https://github.com/airbytehq/airbyte/pull/7752)   | Change `check_connection` function to use stream Orders                |
| `0.2.1`  | 2021-09-17 | [\#5248](https://github.com/airbytehq/airbyte/pull/5248)   | `Added extra stream support. Updated reports streams logics`           |
| `0.2.0`  | 2021-08-06 | [\#4863](https://github.com/airbytehq/airbyte/pull/4863)   | `Rebuild source with airbyte-cdk`                                      |
| `0.1.3`  | 2021-06-23 | [\#4288](https://github.com/airbytehq/airbyte/pull/4288)   | `Bugfix failing connection check`                                      |
| `0.1.2`  | 2021-06-15 | [\#4108](https://github.com/airbytehq/airbyte/pull/4108)   | `Fixed: Sync fails with timeout when create report is CANCELLED`       |<|MERGE_RESOLUTION|>--- conflicted
+++ resolved
@@ -92,11 +92,8 @@
 
 | Version  | Date       | Pull Request                                               | Subject                                                                |
 |:---------|:-----------|:-----------------------------------------------------------|:-----------------------------------------------------------------------|
-<<<<<<< HEAD
-| `0.2.22` | 2022-06-08 | [\#13604](https://github.com/airbytehq/airbyte/pull/13604) | Add new streams: Fullfiments returns and Settlement reports            |
-=======
+| `0.2.23` | 2022-06-08 | [\#13604](https://github.com/airbytehq/airbyte/pull/13604) | Add new streams: Fullfiments returns and Settlement reports            |
 | `0.2.22` | 2022-06-15 | [\#13633](https://github.com/airbytehq/airbyte/pull/13633) | Fix - handle start date for financial stream                           |
->>>>>>> de057533
 | `0.2.21` | 2022-06-01 | [\#13364](https://github.com/airbytehq/airbyte/pull/13364) | Add financial streams                                                  |
 | `0.2.20` | 2022-05-30 | [\#13059](https://github.com/airbytehq/airbyte/pull/13059) | Add replication end date to config                                     |
 | `0.2.19` | 2022-05-24 | [\#13119](https://github.com/airbytehq/airbyte/pull/13119) | Add OAuth2.0 support                                                   |
