# Amazon Seller Partner

This page contains the setup guide and reference information for the Amazon Seller Partner source connector.

## Prerequisites

- Amazon Seller Partner account

<!-- env:cloud -->

**For Airbyte Cloud:**

- AWS Environment
- AWS Region
- AWS Seller Partner Account Type
- Granted OAuth access

<!-- /env:cloud -->

<!-- env:oss -->

**For Airbyte Open Source:**

- AWS Environment
- AWS Region
- AWS Seller Partner Account Type
- LWA Client Id
- LWA Client Secret
- Refresh Token

<!-- /env:oss -->

## Setup Guide

## Step 1: Set up Amazon Seller Partner

[Register](https://sellercentral.amazon.com/) your Amazon Seller Partner account.

<!-- env:oss -->

**Airbyte Open Source setup steps**

- [Register](https://developer-docs.amazon.com/sp-api/docs/registering-your-application) Amazon Seller Partner application. The application must be published as Amazon does not allow external parties such as Airbyte to access draft applications.

<!-- /env:oss -->

## Step 2: Set up the source connector in Airbyte

<!-- env:cloud -->

**For Airbyte Cloud:**

1. [Log into your Airbyte Cloud](https://cloud.airbyte.com/workspaces) account.
2. Click **Sources** and then click **+ New source**.
3. On the Set up the source page, select **Amazon Seller Partner** from the **Source type** dropdown.
4. Enter a name for the Amazon Seller Partner connector.
5. Click `Authenticate your account`.
6. Log in and Authorize to your Amazon Seller Partner account.
7. For `Start Date`, enter the date in `YYYY-MM-DD` format. The data added on and after this date will be replicated. This field is optional - if not provided, the date 2 years ago from today will be used.
8. For `End Date`, enter the date in `YYYY-MM-DD` format. Any data after this date will not be replicated. This field is optional - if not provided, today's date will be used.
9. You can specify report options for each stream using **Report Options** section. Available options can be found in corresponding category [here](https://developer-docs.amazon.com/sp-api/docs/report-type-values).
10. Click `Set up source`.

<!-- /env:cloud -->

<!-- env:oss -->

**For Airbyte Open Source:**

1. Using developer application from Step 1, [generate](https://developer-docs.amazon.com/sp-api/docs/self-authorization) refresh token. 
2. Go to local Airbyte page.
3. On the Set up the source page, select **Amazon Seller Partner** from the **Source type** dropdown.
4. Enter a name for the Amazon Seller Partner connector. 
5. For Start Date, enter the date in YYYY-MM-DD format. The data added on and after this date will be replicated. This field is optional - if not provided, the date 2 years ago from today will be used.
6. For End Date, enter the date in YYYY-MM-DD format. Any data after this date will not be replicated. This field is optional - if not provided, today's date will be used.
7. You can specify report options for each stream using **Report Options** section. Available options can be found in corresponding category [here](https://developer-docs.amazon.com/sp-api/docs/report-type-values).
8. Click `Set up source`.

<!-- /env:oss -->

## Supported sync modes

The Amazon Seller Partner source connector supports the following [sync modes](https://docs.airbyte.com/cloud/core-concepts/#connection-sync-mode):
 - Full Refresh
 - Incremental

## Supported streams

- [Active Listings Report](https://developer-docs.amazon.com/sp-api/docs/report-type-values-inventory) \(incremental\)
- [All Listings Report](https://developer-docs.amazon.com/sp-api/docs/report-type-values-inventory) \(incremental\)
- [Amazon Search Terms Report](https://developer-docs.amazon.com/sp-api/docs/report-type-values-analytics#brand-analytics-reports) \(only available in OSS, incremental\)
- [Browse Tree Report](https://developer-docs.amazon.com/sp-api/docs/report-type-values-browse-tree) \(incremental\)
- [Canceled Listings Report](https://developer-docs.amazon.com/sp-api/docs/report-type-values-inventory) \(incremental\)
- [FBA Amazon Fulfilled Inventory Report](https://developer-docs.amazon.com/sp-api/docs/report-type-values-fba#fba-inventory-reports) \(incremental\)
- [FBA Amazon Fulfilled Shipments Report](https://developer-docs.amazon.com/sp-api/docs/report-type-values-fba#fba-sales-reports) \(incremental\)
- [FBA Fee Preview Report](https://developer-docs.amazon.com/sp-api/docs/report-type-values-fba#fba-payments-reports) \(incremental\)
- [FBA Manage Inventory](https://developer-docs.amazon.com/sp-api/docs/report-type-values-fba#fba-inventory-reports) \(incremental\)
- [FBA Manage Inventory Health Report](https://developer-docs.amazon.com/sp-api/docs/report-type-values-fba#fba-inventory-reports) \(incremental\)
- [FBA Multi-Country Inventory Report](https://developer-docs.amazon.com/sp-api/docs/report-type-values-fba#fba-inventory-reports) \(incremental\)
- [FBA Promotions Report](https://developer-docs.amazon.com/sp-api/docs/report-type-values-fba#fba-sales-reports) \(incremental\)
- [FBA Reimbursements Report](https://developer-docs.amazon.com/sp-api/docs/report-type-values-fba#fba-payments-reports) \(incremental\)
- [FBA Removal Order Detail Report](https://developer-docs.amazon.com/sp-api/docs/report-type-values-fba#fba-removals-reports) \(incremental\)
- [FBA Removal Shipment Detail Report](https://developer-docs.amazon.com/sp-api/docs/report-type-values-fba#fba-removals-reports) \(incremental\)
- [FBA Replacements Report](https://developer-docs.amazon.com/sp-api/docs/report-type-values-fba#fba-concessions-reports) \(incremental\)
- [FBA Returns Report](https://developer-docs.amazon.com/sp-api/docs/report-type-values-fba#fba-concessions-reports) \(incremental\)
- [FBA Storage Fees Report](https://developer-docs.amazon.com/sp-api/docs/report-type-values-fba#fba-inventory-reports) \(incremental\)
- [FBA Stranded Inventory Report](https://developer-docs.amazon.com/sp-api/docs/report-type-values-fba#fba-inventory-reports) \(incremental\)
- [Financial Events](https://developer-docs.amazon.com/sp-api/docs/finances-api-reference#get-financesv0financialevents) \(incremental\)
- [Financial Event Groups](https://developer-docs.amazon.com/sp-api/docs/finances-api-reference#get-financesv0financialeventgroups) \(incremental\)
- [Flat File Archived Orders Report](https://developer-docs.amazon.com/sp-api/docs/report-type-values-order#order-tracking-reports) \(incremental\)
- [Flat File Feedback Report](https://developer-docs.amazon.com/sp-api/docs/report-type-values-performance) \(incremental\)
- [Flat File Orders By Last Update Report](https://developer-docs.amazon.com/sp-api/docs/report-type-values-order#order-tracking-reports) \(incremental\)
- [Flat File Orders By Order Date Report](https://developer-docs.amazon.com/sp-api/docs/report-type-values-order#order-tracking-reports) \(incremental\)
- [Flat File Returns Report by Return Date](https://developer-docs.amazon.com/sp-api/docs/report-type-values-returns) \(incremental\)
- [Flat File Settlement Report](https://developer-docs.amazon.com/sp-api/docs/report-type-values-settlement) \(incremental\)
- [Inactive Listings Report](https://developer-docs.amazon.com/sp-api/docs/report-type-values-inventory) \(incremental\)
- [Inventory Ledger Report - Detailed View](https://developer-docs.amazon.com/sp-api/docs/report-type-values-fba#fba-inventory-reports) \(incremental\)
- [Inventory Ledger Report - Summary View](https://developer-docs.amazon.com/sp-api/docs/report-type-values-fba#fba-inventory-reports) \(incremental\)
- [Inventory Report](https://developer-docs.amazon.com/sp-api/docs/report-type-values-inventory) \(incremental\)
- [Market Basket Analysis Report](https://developer-docs.amazon.com/sp-api/docs/report-type-values-analytics#brand-analytics-reports) \(only available in OSS, incremental\)
- [Net Pure Product Margin Report](https://developer-docs.amazon.com/sp-api/docs/report-type-values-analytics#vendor-retail-analytics-reports) \(incremental\)
- [Open Listings Report](https://developer-docs.amazon.com/sp-api/docs/report-type-values-inventory) \(incremental\)
- [Orders](https://developer-docs.amazon.com/sp-api/docs/orders-api-v0-reference) \(incremental\)
- [Order Items](https://developer-docs.amazon.com/sp-api/docs/orders-api-v0-reference#getorderitems) \(incremental\)
- [Rapid Retail Analytics Inventory Report](https://developer-docs.amazon.com/sp-api/docs/report-type-values-analytics#vendor-retail-analytics-reports) \(incremental\)
- [Repeat Purchase](https://developer-docs.amazon.com/sp-api/docs/report-type-values-analytics#brand-analytics-reports) \(only available in OSS, incremental\)
- [Restock Inventory Report](https://developer-docs.amazon.com/sp-api/docs/report-type-values-fba#fba-inventory-reports) \(incremental\)
- [Sales and Traffic Business Report](https://developer-docs.amazon.com/sp-api/docs/report-type-values-analytics#seller-retail-analytics-reports) \(incremental\)
- [Scheduled XML Order Report (Shipping)](https://developer-docs.amazon.com/sp-api/docs/report-type-values-order#order-reports) \(incremental\)
- [Subscribe and Save Forecast Report](https://developer-docs.amazon.com/sp-api/docs/report-type-values-fba#fba-subscribe-and-save-reports) \(incremental\)
- [Subscribe and Save Performance Report](https://developer-docs.amazon.com/sp-api/docs/report-type-values-fba#fba-subscribe-and-save-reports) \(incremental\)
- [Suppressed Listings Report](https://developer-docs.amazon.com/sp-api/docs/report-type-values-inventory) \(incremental\)
- [Unshipped Orders Report](https://developer-docs.amazon.com/sp-api/docs/report-type-values-order#order-reports) \(incremental\)
- [Vendor Direct Fulfillment Shipping](https://developer-docs.amazon.com/sp-api/docs/vendor-direct-fulfillment-shipping-api-v1-reference) \(incremental\)
- [Vendor Inventory Report](https://developer-docs.amazon.com/sp-api/docs/report-type-values-analytics#vendor-retail-analytics-reports) \(incremental\)
- [Vendor Sales Report](https://developer-docs.amazon.com/sp-api/docs/report-type-values-analytics#vendor-retail-analytics-reports) \(incremental\)
- [Vendor Traffic Report](https://developer-docs.amazon.com/sp-api/docs/report-type-values-analytics#vendor-retail-analytics-reports) \(incremental\)
- [XML Orders By Order Date Report](https://developer-docs.amazon.com/sp-api/docs/report-type-values-order#order-tracking-reports) \(incremental\)

## Report options

Report options can be assigned on a per-stream basis that alter the behavior when generating a report.
For the full list, refer to Amazon’s report type values [documentation](https://developer-docs.amazon.com/sp-api/docs/report-type-values).

Certain report types have required parameters that must be defined.
For `GET_AMAZON_FULFILLED_SHIPMENTS_DATA_GENERAL` and `GET_FLAT_FILE_RETURNS_DATA_BY_RETURN_DATE` streams maximum value for `period_in_days` 30 days and 60 days.
So, for any value that exceeds the limit, the `period_in_days` will be automatically reduced to the limit for the stream.

## Performance considerations

Information about rate limits you may find [here](https://developer-docs.amazon.com/sp-api/docs/usage-plans-and-rate-limits-in-the-sp-api).

## Data type map

| Integration Type         | Airbyte Type |
| :----------------------- | :----------- |
| `string`                 | `string`     |
| `int`, `float`, `number` | `number`     |
| `date`                   | `date`       |
| `datetime`               | `datetime`   |
| `array`                  | `array`      |
| `object`                 | `object`     |

## Changelog

| Version  | Date       | Pull Request                                                | Subject                                                                                                                                                                             |
|:---------|:-----------|:------------------------------------------------------------|:------------------------------------------------------------------------------------------------------------------------------------------------------------------------------------|
<<<<<<< HEAD
| `3.2.2`  | 2024-02-06 | [\#33996](https://github.com/airbytehq/airbyte/pull/33996)  | Add integration tests                                                                                                                                                               |
=======
| `3.2.2`  | 2024-02-07 | [\#34914](https://github.com/airbytehq/airbyte/pull/34914)  | Fix date formatting for ledger reports with aggregation by month                                                                                                                    |
>>>>>>> a960d9fb
| `3.2.1`  | 2024-01-30 | [\#34654](https://github.com/airbytehq/airbyte/pull/34654)  | Fix date format in state message for streams with custom dates formatting                                                                                                           |
| `3.2.0`  | 2024-01-26 | [\#34549](https://github.com/airbytehq/airbyte/pull/34549)  | Update schemas for vendor analytics streams                                                                                                                                         |
| `3.1.0`  | 2024-01-17 | [\#34283](https://github.com/airbytehq/airbyte/pull/34283)  | Delete deprecated streams                                                                                                                                                           |
| `3.0.1`  | 2023-12-22 | [\#33741](https://github.com/airbytehq/airbyte/pull/33741)  | Improve report streams performance                                                                                                                                                  |
| `3.0.0`  | 2023-12-12 | [\#32977](https://github.com/airbytehq/airbyte/pull/32977)  | Make all streams incremental                                                                                                                                                        |
| `2.5.0`  | 2023-11-27 | [\#32505](https://github.com/airbytehq/airbyte/pull/32505)  | Make report options configurable via UI                                                                                                                                             |
| `2.4.0`  | 2023-11-23 | [\#32738](https://github.com/airbytehq/airbyte/pull/32738)  | Add `GET_VENDOR_NET_PURE_PRODUCT_MARGIN_REPORT`, `GET_VENDOR_REAL_TIME_INVENTORY_REPORT`, and `GET_VENDOR_TRAFFIC_REPORT` streams                                                   |
| `2.3.0`  | 2023-11-22 | [\#32541](https://github.com/airbytehq/airbyte/pull/32541)  | Make `GET_AFN_INVENTORY_DATA`, `GET_AFN_INVENTORY_DATA_BY_COUNTRY`, and `GET_V2_SETTLEMENT_REPORT_DATA_FLAT_FILE` streams incremental                                               |
| `2.2.0`  | 2023-11-21 | [\#32639](https://github.com/airbytehq/airbyte/pull/32639)  | Make start date optional, if start date is not provided, date 2 years ago from today will be used                                                                                   |
| `2.1.1`  | 2023-11-21 | [\#32560](https://github.com/airbytehq/airbyte/pull/32560)  | Silently exit sync if the retry attempts were unsuccessful                                                                                                                          |
| `2.1.0`  | 2023-11-21 | [\#32591](https://github.com/airbytehq/airbyte/pull/32591)  | Add new fields to GET_LEDGER_DETAIL_VIEW_DATA, GET_FBA_INVENTORY_PLANNING_DATA and Orders schemas                                                                                   |
| `2.0.2`  | 2023-11-17 | [\#32462](https://github.com/airbytehq/airbyte/pull/32462)  | Remove Max time option from specification; set default waiting time for reports to 1 hour                                                                                           |
| `2.0.1`  | 2023-11-16 | [\#32550](https://github.com/airbytehq/airbyte/pull/32550)  | Fix the OAuth flow                                                                                                                                                                  |
| `2.0.0`  | 2023-11-23 | [\#32355](https://github.com/airbytehq/airbyte/pull/32355)  | Remove Brand Analytics from Airbyte Cloud, permanently remove deprecated FBA reports                                                                                                |
| `1.6.2`  | 2023-11-14 | [\#32508](https://github.com/airbytehq/airbyte/pull/32508)  | Do not use AWS signature as it is no longer required by the Amazon API                                                                                                              |
| `1.6.1`  | 2023-11-13 | [\#32457](https://github.com/airbytehq/airbyte/pull/32457)  | Fix report decompression                                                                                                                                                            |
| `1.6.0`  | 2023-11-09 | [\#32259](https://github.com/airbytehq/airbyte/pull/32259)  | mark "aws_secret_key" and "aws_access_key" as required in specification; update schema for stream `Orders`                                                                          |
| `1.5.1`  | 2023-08-18 | [\#29255](https://github.com/airbytehq/airbyte/pull/29255)  | role_arn is optional on UI but not really on the backend blocking connector set up using oauth                                                                                      |
| `1.5.0`  | 2023-08-08 | [\#29054](https://github.com/airbytehq/airbyte/pull/29054)  | Add new stream `OrderItems`                                                                                                                                                         |
| `1.4.1`  | 2023-07-25 | [\#27050](https://github.com/airbytehq/airbyte/pull/27050)  | Fix - non vendor accounts connector create/check issue                                                                                                                              |
| `1.4.0`  | 2023-07-21 | [\#27110](https://github.com/airbytehq/airbyte/pull/27110)  | Add `GET_FLAT_FILE_ACTIONABLE_ORDER_DATA_SHIPPING` and `GET_ORDER_REPORT_DATA_SHIPPING` streams                                                                                     |
| `1.3.0`  | 2023-06-09 | [\#27110](https://github.com/airbytehq/airbyte/pull/27110)  | Removed `app_id` from `InputConfiguration`, refactored `spec`                                                                                                                       |
| `1.2.0`  | 2023-05-23 | [\#22503](https://github.com/airbytehq/airbyte/pull/22503)  | Enabled stream attribute customization from Source configuration                                                                                                                    |
| `1.1.0`  | 2023-04-21 | [\#23605](https://github.com/airbytehq/airbyte/pull/23605)  | Add FBA Reimbursement Report stream                                                                                                                                                 |
| `1.0.1`  | 2023-03-15 | [\#24098](https://github.com/airbytehq/airbyte/pull/24098)  | Add Belgium Marketplace                                                                                                                                                             |
| `1.0.0`  | 2023-03-13 | [\#23980](https://github.com/airbytehq/airbyte/pull/23980)  | Make `app_id` required. Increase `end_date` gap up to 5 minutes from now for Finance streams. Fix connection check failure when trying to connect to Amazon Vendor Central accounts |
| `0.2.33` | 2023-03-01 | [\#23606](https://github.com/airbytehq/airbyte/pull/23606)  | Implement reportOptions for all missing reports and refactor                                                                                                                        |
| `0.2.32` | 2022-02-21 | [\#23300](https://github.com/airbytehq/airbyte/pull/23300)  | Make AWS Access Key, AWS Secret Access and Role ARN optional                                                                                                                        |
| `0.2.31` | 2022-01-10 | [\#16430](https://github.com/airbytehq/airbyte/pull/16430)  | Implement slicing for report streams                                                                                                                                                |
| `0.2.30` | 2022-12-28 | [\#20896](https://github.com/airbytehq/airbyte/pull/20896)  | Validate connections without orders data                                                                                                                                            |
| `0.2.29` | 2022-11-18 | [\#19581](https://github.com/airbytehq/airbyte/pull/19581)  | Use user provided end date for GET_SALES_AND_TRAFFIC_REPORT                                                                                                                         |
| `0.2.28` | 2022-10-20 | [\#18283](https://github.com/airbytehq/airbyte/pull/18283)  | Added multiple (22) report types                                                                                                                                                    |
| `0.2.26` | 2022-09-24 | [\#16629](https://github.com/airbytehq/airbyte/pull/16629)  | Report API version to 2021-06-30, added multiple (5) report types                                                                                                                   |
| `0.2.25` | 2022-07-27 | [\#15063](https://github.com/airbytehq/airbyte/pull/15063)  | Add Restock Inventory Report                                                                                                                                                        |
| `0.2.24` | 2022-07-12 | [\#14625](https://github.com/airbytehq/airbyte/pull/14625)  | Add FBA Storage Fees Report                                                                                                                                                         |
| `0.2.23` | 2022-06-08 | [\#13604](https://github.com/airbytehq/airbyte/pull/13604)  | Add new streams: Fullfiments returns and Settlement reports                                                                                                                         |
| `0.2.22` | 2022-06-15 | [\#13633](https://github.com/airbytehq/airbyte/pull/13633)  | Fix - handle start date for financial stream                                                                                                                                        |
| `0.2.21` | 2022-06-01 | [\#13364](https://github.com/airbytehq/airbyte/pull/13364)  | Add financial streams                                                                                                                                                               |
| `0.2.20` | 2022-05-30 | [\#13059](https://github.com/airbytehq/airbyte/pull/13059)  | Add replication end date to config                                                                                                                                                  |
| `0.2.19` | 2022-05-24 | [\#13119](https://github.com/airbytehq/airbyte/pull/13119)  | Add OAuth2.0 support                                                                                                                                                                |
| `0.2.18` | 2022-05-06 | [\#12663](https://github.com/airbytehq/airbyte/pull/12663)  | Add GET_XML_BROWSE_TREE_DATA report                                                                                                                                                 |
| `0.2.17` | 2022-05-19 | [\#12946](https://github.com/airbytehq/airbyte/pull/12946)  | Add throttling exception managing in Orders streams                                                                                                                                 |
| `0.2.16` | 2022-05-04 | [\#12523](https://github.com/airbytehq/airbyte/pull/12523)  | allow to use IAM user arn or IAM role                                                                                                                                               |
| `0.2.15` | 2022-01-25 | [\#9789](https://github.com/airbytehq/airbyte/pull/9789)    | Add stream FbaReplacementsReports                                                                                                                                                   |
| `0.2.14` | 2022-01-19 | [\#9621](https://github.com/airbytehq/airbyte/pull/9621)    | Add GET_FLAT_FILE_ALL_ORDERS_DATA_BY_LAST_UPDATE_GENERAL report                                                                                                                     |
| `0.2.13` | 2022-01-18 | [\#9581](https://github.com/airbytehq/airbyte/pull/9581)    | Change createdSince parameter to dataStartTime                                                                                                                                      |
| `0.2.12` | 2022-01-05 | [\#9312](https://github.com/airbytehq/airbyte/pull/9312)    | Add all remaining brand analytics report streams                                                                                                                                    |
| `0.2.11` | 2022-01-05 | [\#9115](https://github.com/airbytehq/airbyte/pull/9115)    | Fix reading only 100 orders                                                                                                                                                         |
| `0.2.10` | 2021-12-31 | [\#9236](https://github.com/airbytehq/airbyte/pull/9236)    | Fix NoAuth deprecation warning                                                                                                                                                      |
| `0.2.9`  | 2021-12-30 | [\#9212](https://github.com/airbytehq/airbyte/pull/9212)    | Normalize GET_SELLER_FEEDBACK_DATA header field names                                                                                                                               |
| `0.2.8`  | 2021-12-22 | [\#8810](https://github.com/airbytehq/airbyte/pull/8810)    | Fix GET_SELLER_FEEDBACK_DATA Date cursor field format                                                                                                                               |
| `0.2.7`  | 2021-12-21 | [\#9002](https://github.com/airbytehq/airbyte/pull/9002)    | Extract REPORTS_MAX_WAIT_SECONDS to configurable parameter                                                                                                                          |
| `0.2.6`  | 2021-12-10 | [\#8179](https://github.com/airbytehq/airbyte/pull/8179)    | Add GET_BRAND_ANALYTICS_SEARCH_TERMS_REPORT report                                                                                                                                  |
| `0.2.5`  | 2021-12-06 | [\#8425](https://github.com/airbytehq/airbyte/pull/8425)    | Update title, description fields in spec                                                                                                                                            |
| `0.2.4`  | 2021-11-08 | [\#8021](https://github.com/airbytehq/airbyte/pull/8021)    | Added GET_SELLER_FEEDBACK_DATA report with incremental sync capability                                                                                                              |
| `0.2.3`  | 2021-11-08 | [\#7828](https://github.com/airbytehq/airbyte/pull/7828)    | Remove datetime format from all streams                                                                                                                                             |
| `0.2.2`  | 2021-11-08 | [\#7752](https://github.com/airbytehq/airbyte/pull/7752)    | Change `check_connection` function to use stream Orders                                                                                                                             |
| `0.2.1`  | 2021-09-17 | [\#5248](https://github.com/airbytehq/airbyte/pull/5248)    | Added `extra stream` support. Updated `reports streams` logics                                                                                                                      |
| `0.2.0`  | 2021-08-06 | [\#4863](https://github.com/airbytehq/airbyte/pull/4863)    | Rebuild source with `airbyte-cdk`                                                                                                                                                   |
| `0.1.3`  | 2021-06-23 | [\#4288](https://github.com/airbytehq/airbyte/pull/4288)    | Bugfix failing `connection check`                                                                                                                                                   |
| `0.1.2`  | 2021-06-15 | [\#4108](https://github.com/airbytehq/airbyte/pull/4108)    | Fixed: Sync fails with timeout when create report is CANCELLED`                                                                                                                     |<|MERGE_RESOLUTION|>--- conflicted
+++ resolved
@@ -165,11 +165,8 @@
 
 | Version  | Date       | Pull Request                                                | Subject                                                                                                                                                                             |
 |:---------|:-----------|:------------------------------------------------------------|:------------------------------------------------------------------------------------------------------------------------------------------------------------------------------------|
-<<<<<<< HEAD
-| `3.2.2`  | 2024-02-06 | [\#33996](https://github.com/airbytehq/airbyte/pull/33996)  | Add integration tests                                                                                                                                                               |
-=======
+| `3.2.3`  | 2024-02-09 | [\#33996](https://github.com/airbytehq/airbyte/pull/33996)  | Add integration tests                                                                                                                                                               |
 | `3.2.2`  | 2024-02-07 | [\#34914](https://github.com/airbytehq/airbyte/pull/34914)  | Fix date formatting for ledger reports with aggregation by month                                                                                                                    |
->>>>>>> a960d9fb
 | `3.2.1`  | 2024-01-30 | [\#34654](https://github.com/airbytehq/airbyte/pull/34654)  | Fix date format in state message for streams with custom dates formatting                                                                                                           |
 | `3.2.0`  | 2024-01-26 | [\#34549](https://github.com/airbytehq/airbyte/pull/34549)  | Update schemas for vendor analytics streams                                                                                                                                         |
 | `3.1.0`  | 2024-01-17 | [\#34283](https://github.com/airbytehq/airbyte/pull/34283)  | Delete deprecated streams                                                                                                                                                           |
