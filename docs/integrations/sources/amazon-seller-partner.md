# Amazon Seller Partner

This page guides you through the process of setting up the Amazon Seller Partner source connector.

:::caution

Authenticating this Alpha connector is currently blocked. This is a known issue being tracked here: https://github.com/airbytehq/airbyte/issues/14734

:::

## Prerequisites

- app_id
- lwa_app_id
- lwa_client_secret
- refresh_token
- aws_access_key
- aws_secret_key
- role_arn
- aws_environment
- region
- replication_start_date

## Step 1: Set up Amazon Seller Partner

[Register](https://developer-docs.amazon.com/sp-api/docs/registering-your-application) Amazon Seller Partner application.
[Create](https://docs.aws.amazon.com/general/latest/gr/aws-sec-cred-types.html) IAM user.

## Step 2: Set up the source connector in Airbyte

**For Airbyte Cloud:**

1. [Log into your Airbyte Cloud](https://cloud.airbyte.io/workspaces) account. 
2. In the left navigation bar, click **Sources**. In the top-right corner, click **+ new source**. 
3. On the source setup page, select **Amazon Seller Partner** from the Source type dropdown and enter a name for this connector.
4. Click `Authenticate your account`.
5. Log in and Authorize to the Amazon Seller Partner account.
6. Paste all other data to required fields using your IAM user.
7. Click `Set up source`.

**For Airbyte Open Source:**

1. Using developer application from Step 1, [generate](https://developer-docs.amazon.com/sp-api/docs/self-authorization) refresh token. 
2. Go to local Airbyte page.
3. In the left navigation bar, click **Sources**. In the top-right corner, click **+ new source**. 
4. On the Set up the source page, enter the name for the Amazon Seller Partner connector and select **Amazon Seller Partner** from the Source type dropdown. 
5. Paste all data to required fields using your IAM user and developer account.
6. Click `Set up source`.

## Supported sync modes

The Amazon Seller Partner source connector supports the following [sync modes](https://docs.airbyte.com/cloud/core-concepts/#connection-sync-mode):
 - Full Refresh
 - Incremental

## Performance considerations

Information about rate limits you may find [here](https://developer-docs.amazon.com/sp-api/docs/usage-plans-and-rate-limits-in-the-sp-api).

## Supported streams

This source is capable of syncing the following tables and their data:
- [FBA Inventory Reports](https://sellercentral.amazon.com/gp/help/200740930)
- [FBA Orders Reports](https://sellercentral.amazon.com/gp/help/help.html?itemID=200989110)
- [FBA Shipments Reports](https://sellercentral.amazon.com/gp/help/help.html?itemID=200989100)
- [FBA Replacements Reports](https://sellercentral.amazon.com/help/hub/reference/200453300)
- [FBA Storage Fees Report](https://sellercentral.amazon.com/help/hub/reference/G202086720)
- [Restock Inventory Reports](https://sellercentral.amazon.com/help/hub/reference/202105670)
- [Flat File Open Listings Reports](https://developer-docs.amazon.com/sp-api/docs/reports-api-v2021-06-30-reference)
- [Flat File Orders Reports](https://developer-docs.amazon.com/sp-api/docs/reports-api-v2021-06-30-reference)
- [Flat File Orders Reports By Last Update](https://developer-docs.amazon.com/sp-api/docs/reports-api-v2021-06-30-reference) \(incremental\)
- [Amazon-Fulfilled Shipments Report](https://developer-docs.amazon.com/sp-api/docs/reports-api-v2021-06-30-reference)
- [Merchant Listings Reports](https://developer-docs.amazon.com/sp-api/docs/reports-api-v2021-06-30-reference)
- [Vendor Direct Fulfillment Shipping](https://developer-docs.amazon.com/sp-api/docs/vendor-direct-fulfillment-shipping-api-v1-reference)
- [Vendor Inventory Health Reports](https://developer-docs.amazon.com/sp-api/docs/reports-api-v2021-06-30-reference)
- [Orders](https://developer-docs.amazon.com/sp-api/docs/orders-api-v0-reference) \(incremental\)
- [Seller Feedback Report](https://developer-docs.amazon.com/sp-api/docs/reports-api-v2021-06-30-reference) \(incremental\)
- [Brand Analytics Alternate Purchase Report](https://developer-docs.amazon.com/sp-api/docs/report-type-values#brand-analytics-reports)
- [Brand Analytics Item Comparison Report](https://developer-docs.amazon.com/sp-api/docs/report-type-values#brand-analytics-reports)
- [Brand Analytics Market Basket Report](https://developer-docs.amazon.com/sp-api/docs/report-type-values#brand-analytics-reports)
- [Brand Analytics Repeat Purchase Report](https://developer-docs.amazon.com/sp-api/docs/report-type-values#brand-analytics-reports)
- [Brand Analytics Search Terms Report](https://developer-docs.amazon.com/sp-api/docs/report-type-values#brand-analytics-reports)
- [Browse tree report](https://github.com/amzn/selling-partner-api-docs/blob/main/references/reports-api/reporttype-values.md#browse-tree-report)
- [Financial Event Groups](https://developer-docs.amazon.com/sp-api/docs/finances-api-reference#get-financesv0financialeventgroups)
- [Financial Events](https://developer-docs.amazon.com/sp-api/docs/finances-api-reference#get-financesv0financialevents)
- [FBA Fee Preview Report](https://developer-docs.amazon.com/sp-api/docs/reports-api-v2021-06-30-reference)
- [FBA Daily Inventory History Report](https://developer-docs.amazon.com/sp-api/docs/reports-api-v2021-06-30-reference)
- [FBA Promotions Report](https://developer-docs.amazon.com/sp-api/docs/reports-api-v2021-06-30-reference)
- [FBA Inventory Adjustments Report](https://developer-docs.amazon.com/sp-api/docs/reports-api-v2021-06-30-reference)
- [FBA Received Inventory Report](https://developer-docs.amazon.com/sp-api/docs/reports-api-v2021-06-30-reference)
- [FBA Inventory Event Detail Report](https://developer-docs.amazon.com/sp-api/docs/reports-api-v2021-06-30-reference)
- [FBA Monthly Inventory History Report](https://developer-docs.amazon.com/sp-api/docs/reports-api-v2021-06-30-reference)
- [FBA Manage Inventory](https://developer-docs.amazon.com/sp-api/docs/reports-api-v2021-06-30-reference)
- [Subscribe and Save Forecast Report](https://developer-docs.amazon.com/sp-api/docs/reports-api-v2021-06-30-reference)
- [Subscribe and Save Performance Report](https://developer-docs.amazon.com/sp-api/docs/reports-api-v2021-06-30-reference)
- [Flat File Archived Orders Report](https://developer-docs.amazon.com/sp-api/docs/reports-api-v2021-06-30-reference)
- [Flat File Returns Report by Return Date](https://developer-docs.amazon.com/sp-api/docs/reports-api-v2021-06-30-reference)
- [Canceled Listings Report](https://developer-docs.amazon.com/sp-api/docs/reports-api-v2021-06-30-reference)
- [Active Listings Report](https://developer-docs.amazon.com/sp-api/docs/reports-api-v2021-06-30-reference)
- [Open Listings Report](https://developer-docs.amazon.com/sp-api/docs/reports-api-v2021-06-30-reference)
- [Suppressed Listings Report](https://developer-docs.amazon.com/sp-api/docs/reports-api-v2021-06-30-reference)
- [Inactive Listings Report](https://developer-docs.amazon.com/sp-api/docs/reports-api-v2021-06-30-reference)
- [FBA Stranded Inventory Report](https://developer-docs.amazon.com/sp-api/docs/reports-api-v2021-06-30-reference)
- [XML Orders By Order Date Report](https://developer-docs.amazon.com/sp-api/docs/reports-api-v2021-06-30-reference)
- [Inventory Ledger Report - Detailed View](https://developer-docs.amazon.com/sp-api/docs/reports-api-v2021-06-30-reference)
- [FBA Manage Inventory Health Report](https://developer-docs.amazon.com/sp-api/docs/reports-api-v2021-06-30-reference)
- [Inventory Ledger Report - Summary View](https://developer-docs.amazon.com/sp-api/docs/reports-api-v2021-06-30-reference)

## Report options

Make sure to configure the [required parameters](https://developer-docs.amazon.com/sp-api/docs/report-type-values) in the report options setting for the reports configured.

## Data type mapping

| Integration Type         | Airbyte Type |
| :----------------------- | :----------- |
| `string`                 | `string`     |
| `int`, `float`, `number` | `number`     |
| `date`                   | `date`       |
| `datetime`               | `datetime`   |
| `array`                  | `array`      |
| `object`                 | `object`     |


## Changelog

| Version  | Date       | Pull Request                                               | Subject                                                                |
|:---------|:-----------|:-----------------------------------------------------------|:-----------------------------------------------------------------------|
<<<<<<< HEAD
| `0.2.26` | 2022-09-08 | [\#16430](https://github.com/airbytehq/airbyte/pull/16430) | Implement slicing for report streams                                   |
=======
| `0.2.29` | 2022-11-18 | [\#19581](https://github.com/airbytehq/airbyte/pull/19581) | Use user provided end date for GET_SALES_AND_TRAFFIC_REPORT            |                           |
| `0.2.28` | 2022-10-20 | [\#18283](https://github.com/airbytehq/airbyte/pull/18283) | Added multiple (22) report types                                       |
| `0.2.26` | 2022-09-24 | [\#16629](https://github.com/airbytehq/airbyte/pull/16629) | Report API version to 2021-06-30, added multiple (5) report types      |
>>>>>>> f7fc223b
| `0.2.25` | 2022-07-27 | [\#15063](https://github.com/airbytehq/airbyte/pull/15063) | Add Restock Inventory Report                                           |
| `0.2.24` | 2022-07-12 | [\#14625](https://github.com/airbytehq/airbyte/pull/14625) | Add FBA Storage Fees Report                                            |
| `0.2.23` | 2022-06-08 | [\#13604](https://github.com/airbytehq/airbyte/pull/13604) | Add new streams: Fullfiments returns and Settlement reports            |
| `0.2.22` | 2022-06-15 | [\#13633](https://github.com/airbytehq/airbyte/pull/13633) | Fix - handle start date for financial stream                           |
| `0.2.21` | 2022-06-01 | [\#13364](https://github.com/airbytehq/airbyte/pull/13364) | Add financial streams                                                  |
| `0.2.20` | 2022-05-30 | [\#13059](https://github.com/airbytehq/airbyte/pull/13059) | Add replication end date to config                                     |
| `0.2.19` | 2022-05-24 | [\#13119](https://github.com/airbytehq/airbyte/pull/13119) | Add OAuth2.0 support                                                   |
| `0.2.18` | 2022-05-06 | [\#12663](https://github.com/airbytehq/airbyte/pull/12663) | Add GET_XML_BROWSE_TREE_DATA report                                    |
| `0.2.17` | 2022-05-19 | [\#12946](https://github.com/airbytehq/airbyte/pull/12946) | Add throttling exception managing in Orders streams                    |
| `0.2.16` | 2022-05-04 | [\#12523](https://github.com/airbytehq/airbyte/pull/12523) | allow to use IAM user arn or IAM role arn                              |
| `0.2.15` | 2022-01-25 | [\#9789](https://github.com/airbytehq/airbyte/pull/9789)   | Add stream FbaReplacementsReports                                      |
| `0.2.14` | 2022-01-19 | [\#9621](https://github.com/airbytehq/airbyte/pull/9621)   | Add GET_FLAT_FILE_ALL_ORDERS_DATA_BY_LAST_UPDATE_GENERAL report        |
| `0.2.13` | 2022-01-18 | [\#9581](https://github.com/airbytehq/airbyte/pull/9581)   | Change createdSince parameter to dataStartTime                         |
| `0.2.12` | 2022-01-05 | [\#9312](https://github.com/airbytehq/airbyte/pull/9312)   | Add all remaining brand analytics report streams                       |
| `0.2.11` | 2022-01-05 | [\#9115](https://github.com/airbytehq/airbyte/pull/9115)   | Fix reading only 100 orders                                            |
| `0.2.10` | 2021-12-31 | [\#9236](https://github.com/airbytehq/airbyte/pull/9236)   | Fix NoAuth deprecation warning                                         |
| `0.2.9`  | 2021-12-30 | [\#9212](https://github.com/airbytehq/airbyte/pull/9212)   | Normalize GET_SELLER_FEEDBACK_DATA header field names                  |
| `0.2.8`  | 2021-12-22 | [\#8810](https://github.com/airbytehq/airbyte/pull/8810)   | Fix GET_SELLER_FEEDBACK_DATA Date cursor field format                  |
| `0.2.7`  | 2021-12-21 | [\#9002](https://github.com/airbytehq/airbyte/pull/9002)   | Extract REPORTS_MAX_WAIT_SECONDS to configurable parameter             |
| `0.2.6`  | 2021-12-10 | [\#8179](https://github.com/airbytehq/airbyte/pull/8179)   | Add GET_BRAND_ANALYTICS_SEARCH_TERMS_REPORT report                     |
| `0.2.5`  | 2021-12-06 | [\#8425](https://github.com/airbytehq/airbyte/pull/8425)   | Update title, description fields in spec                               |
| `0.2.4`  | 2021-11-08 | [\#8021](https://github.com/airbytehq/airbyte/pull/8021)   | Added GET_SELLER_FEEDBACK_DATA report with incremental sync capability |
| `0.2.3`  | 2021-11-08 | [\#7828](https://github.com/airbytehq/airbyte/pull/7828)   | Remove datetime format from all streams                                |
| `0.2.2`  | 2021-11-08 | [\#7752](https://github.com/airbytehq/airbyte/pull/7752)   | Change `check_connection` function to use stream Orders                |
| `0.2.1`  | 2021-09-17 | [\#5248](https://github.com/airbytehq/airbyte/pull/5248)   | `Added extra stream support. Updated reports streams logics`           |
| `0.2.0`  | 2021-08-06 | [\#4863](https://github.com/airbytehq/airbyte/pull/4863)   | `Rebuild source with airbyte-cdk`                                      |
| `0.1.3`  | 2021-06-23 | [\#4288](https://github.com/airbytehq/airbyte/pull/4288)   | `Bugfix failing connection check`                                      |
| `0.1.2`  | 2021-06-15 | [\#4108](https://github.com/airbytehq/airbyte/pull/4108)   | `Fixed: Sync fails with timeout when create report is CANCELLED`       |<|MERGE_RESOLUTION|>--- conflicted
+++ resolved
@@ -126,13 +126,10 @@
 
 | Version  | Date       | Pull Request                                               | Subject                                                                |
 |:---------|:-----------|:-----------------------------------------------------------|:-----------------------------------------------------------------------|
-<<<<<<< HEAD
-| `0.2.26` | 2022-09-08 | [\#16430](https://github.com/airbytehq/airbyte/pull/16430) | Implement slicing for report streams                                   |
-=======
+| `0.2.30` | 2022-12-16 | [\#16430](https://github.com/airbytehq/airbyte/pull/16430) | Implement slicing for report streams                                   |
 | `0.2.29` | 2022-11-18 | [\#19581](https://github.com/airbytehq/airbyte/pull/19581) | Use user provided end date for GET_SALES_AND_TRAFFIC_REPORT            |                           |
 | `0.2.28` | 2022-10-20 | [\#18283](https://github.com/airbytehq/airbyte/pull/18283) | Added multiple (22) report types                                       |
 | `0.2.26` | 2022-09-24 | [\#16629](https://github.com/airbytehq/airbyte/pull/16629) | Report API version to 2021-06-30, added multiple (5) report types      |
->>>>>>> f7fc223b
 | `0.2.25` | 2022-07-27 | [\#15063](https://github.com/airbytehq/airbyte/pull/15063) | Add Restock Inventory Report                                           |
 | `0.2.24` | 2022-07-12 | [\#14625](https://github.com/airbytehq/airbyte/pull/14625) | Add FBA Storage Fees Report                                            |
 | `0.2.23` | 2022-06-08 | [\#13604](https://github.com/airbytehq/airbyte/pull/13604) | Add new streams: Fullfiments returns and Settlement reports            |
