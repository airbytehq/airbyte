# Amazon Seller Partner

This page guides you through the process of setting up the Amazon Seller Partner source connector.

## Prerequisites

- Amazon Selling Partner account

<!-- env:cloud -->

**For Airbyte Cloud:**

- AWS Environment
- AWS Region
- Granted OAuth access
- Replication Start Date
<!-- /env:cloud -->

<!-- env:oss -->

**For Airbyte Open Source:**

- AWS Environment
- AWS Region
- Replication Start Date
<!-- /env:oss -->

## Setup Guide

## Step 1: Set up Amazon Seller Partner

<!-- env:oss -->

**Airbyte Open Source setup steps**

- [Register](https://developer-docs.amazon.com/sp-api/docs/registering-your-application) Amazon Seller Partner application.
    - The application must be published as Amazon does not allow external parties such as Airbyte to access draft applications.

<!-- /env:oss -->

## Step 2: Set up the source connector in Airbyte

**For Airbyte Cloud:**

1. [Log into your Airbyte Cloud](https://cloud.airbyte.com/workspaces) account. 
2. In the left navigation bar, click **Sources**. In the top-right corner, click **+ new source**. 
3. On the source setup page, select **Amazon Seller Partner** from the Source type dropdown and enter a name for this connector.
4. Click `Authenticate your account`.
5. Log in and Authorize to your Amazon Seller Partner account.
6. Paste all other data to required fields.
7. Click `Set up source`.

**For Airbyte Open Source:**

1. Using developer application from Step 1, [generate](https://developer-docs.amazon.com/sp-api/docs/self-authorization) refresh token. 
2. Go to local Airbyte page.
3. In the left navigation bar, click **Sources**. In the top-right corner, click **+ new source**. 
4. On the Set up the source page, enter the name for the Amazon Seller Partner connector and select **Amazon Seller Partner** from the Source type dropdown. 
5. Paste all data to required fields.
6. Click `Set up source`.

## Supported sync modes

The Amazon Seller Partner source connector supports the following [sync modes](https://docs.airbyte.com/cloud/core-concepts/#connection-sync-mode):
 - Full Refresh
 - Incremental

## Performance considerations

Information about rate limits you may find [here](https://developer-docs.amazon.com/sp-api/docs/usage-plans-and-rate-limits-in-the-sp-api).

## Supported streams

This source is capable of syncing the following tables and their data:
- [Manage FBA Inventory Reports](https://sellercentral.amazon.com/gp/help/200740930)
- [Removal FBA Order Details Reports](https://sellercentral.amazon.com/gp/help/help.html?itemID=200989110)
- [FBA Shipments Reports](https://sellercentral.amazon.com/gp/help/help.html?itemID=200989100)
- [FBA Replacements Reports](https://sellercentral.amazon.com/help/hub/reference/200453300)
- [FBA Storage Fees Report](https://sellercentral.amazon.com/help/hub/reference/G202086720)
- [Restock Inventory Reports](https://sellercentral.amazon.com/help/hub/reference/202105670)
- [Flat File Actionable Order Data Shipping](https://developer-docs.amazon.com/sp-api/docs/order-reports-attributes#get_flat_file_actionable_order_data_shipping)
- [Flat File Open Listings Reports](https://developer-docs.amazon.com/sp-api/docs/reports-api-v2021-06-30-reference)
- [Flat File Orders Reports](https://developer-docs.amazon.com/sp-api/docs/reports-api-v2021-06-30-reference)
- [Flat File Orders Reports By Last Update](https://developer-docs.amazon.com/sp-api/docs/reports-api-v2021-06-30-reference) \(incremental\)
- [Amazon-Fulfilled Shipments Report](https://developer-docs.amazon.com/sp-api/docs/reports-api-v2021-06-30-reference)
- [Merchant Listings Reports](https://developer-docs.amazon.com/sp-api/docs/reports-api-v2021-06-30-reference)
- [Vendor Direct Fulfillment Shipping](https://developer-docs.amazon.com/sp-api/docs/vendor-direct-fulfillment-shipping-api-v1-reference)
- [Vendor Inventory Health Reports](https://developer-docs.amazon.com/sp-api/docs/reports-api-v2021-06-30-reference)
- [Orders](https://developer-docs.amazon.com/sp-api/docs/orders-api-v0-reference) \(incremental\)
- [Orders Items](https://developer-docs.amazon.com/sp-api/docs/orders-api-v0-reference#getorderitems) \(incremental\)
- [Seller Feedback Report](https://developer-docs.amazon.com/sp-api/docs/reports-api-v2021-06-30-reference) \(incremental\)
- [Brand Analytics Alternate Purchase Report](https://developer-docs.amazon.com/sp-api/docs/report-type-values#brand-analytics-reports) \(only available in OSS\)
- [Brand Analytics Item Comparison Report](https://developer-docs.amazon.com/sp-api/docs/report-type-values#brand-analytics-reports) \(only available in OSS\)
- [Brand Analytics Market Basket Report](https://developer-docs.amazon.com/sp-api/docs/report-type-values#brand-analytics-reports) \(only available in OSS\)
- [Brand Analytics Repeat Purchase Report](https://developer-docs.amazon.com/sp-api/docs/report-type-values#brand-analytics-reports) \(only available in OSS\)
- [Brand Analytics Search Terms Report](https://developer-docs.amazon.com/sp-api/docs/report-type-values#brand-analytics-reports) \(only available in OSS\)
- [Browse tree report](https://github.com/amzn/selling-partner-api-docs/blob/main/references/reports-api/reporttype-values.md#browse-tree-report)
- [Financial Event Groups](https://developer-docs.amazon.com/sp-api/docs/finances-api-reference#get-financesv0financialeventgroups)
- [Financial Events](https://developer-docs.amazon.com/sp-api/docs/finances-api-reference#get-financesv0financialevents)
- [FBA Fee Preview Report](https://developer-docs.amazon.com/sp-api/docs/reports-api-v2021-06-30-reference)
- [FBA Promotions Report](https://developer-docs.amazon.com/sp-api/docs/reports-api-v2021-06-30-reference)
- [FBA Manage Inventory](https://developer-docs.amazon.com/sp-api/docs/reports-api-v2021-06-30-reference)
- [Subscribe and Save Forecast Report](https://developer-docs.amazon.com/sp-api/docs/reports-api-v2021-06-30-reference)
- [Subscribe and Save Performance Report](https://developer-docs.amazon.com/sp-api/docs/reports-api-v2021-06-30-reference)
- [Flat File Archived Orders Report](https://developer-docs.amazon.com/sp-api/docs/reports-api-v2021-06-30-reference)
- [Flat File Returns Report by Return Date](https://developer-docs.amazon.com/sp-api/docs/reports-api-v2021-06-30-reference)
- [Canceled Listings Report](https://developer-docs.amazon.com/sp-api/docs/reports-api-v2021-06-30-reference)
- [Active Listings Report](https://developer-docs.amazon.com/sp-api/docs/reports-api-v2021-06-30-reference)
- [Open Listings Report](https://developer-docs.amazon.com/sp-api/docs/reports-api-v2021-06-30-reference)
- [Suppressed Listings Report](https://developer-docs.amazon.com/sp-api/docs/reports-api-v2021-06-30-reference)
- [Inactive Listings Report](https://developer-docs.amazon.com/sp-api/docs/reports-api-v2021-06-30-reference)
- [FBA Stranded Inventory Report](https://developer-docs.amazon.com/sp-api/docs/reports-api-v2021-06-30-reference)
- [XML Orders By Order Date Report](https://developer-docs.amazon.com/sp-api/docs/reports-api-v2021-06-30-reference)
- [Inventory Ledger Report - Detailed View](https://developer-docs.amazon.com/sp-api/docs/reports-api-v2021-06-30-reference)
- [FBA Manage Inventory Health Report](https://developer-docs.amazon.com/sp-api/docs/reports-api-v2021-06-30-reference)
- [Inventory Ledger Report - Summary View](https://developer-docs.amazon.com/sp-api/docs/reports-api-v2021-06-30-reference)
- [FBA Reimbursements Report](https://sellercentral.amazon.com/help/hub/reference/G200732720)
- [Order Data Shipping Report](https://developer-docs.amazon.com/sp-api/docs/order-reports-attributes#get_order_report_data_shipping)
<<<<<<< HEAD
- [FBA Amazon Fulfilled Inventory Report](https://developer-docs.amazon.com/sp-api/docs/reports-api-v2021-06-30-reference) \(incremental\)
- [FBA Multi-Country Inventory Report](https://developer-docs.amazon.com/sp-api/docs/reports-api-v2021-06-30-reference) \(incremental\)
=======
- [Sales and Traffic Business Report](https://developer-docs.amazon.com/sp-api/docs/reports-api-v2021-06-30-reference) \(only available in OSS\)
- [Vendor Sales Report](https://developer-docs.amazon.com/sp-api/docs/reports-api-v2021-06-30-reference) \(only available in OSS\)
- [Vendor Inventory Report](https://developer-docs.amazon.com/sp-api/docs/reports-api-v2021-06-30-reference) \(only available in OSS\)
>>>>>>> f8ae6f63

## Report options

Make sure to configure the [required parameters](https://developer-docs.amazon.com/sp-api/docs/report-type-values) in the report options setting for the reports configured.

For `GET_AMAZON_FULFILLED_SHIPMENTS_DATA_GENERAL` and `GET_FLAT_FILE_RETURNS_DATA_BY_RETURN_DATE` streams maximum value for `period_in_days` 30 days and 60 days. 
So, for any value that exceeds the limit, the `period_in_days` will be automatically reduced to the limit for the stream.

## Data type mapping

| Integration Type         | Airbyte Type |
| :----------------------- | :----------- |
| `string`                 | `string`     |
| `int`, `float`, `number` | `number`     |
| `date`                   | `date`       |
| `datetime`               | `datetime`   |
| `array`                  | `array`      |
| `object`                 | `object`     |


## Changelog

| Version  | Date       | Pull Request                                                  | Subject                                                                                                                                                                             |
|:---------|:-----------|:--------------------------------------------------------------|:------------------------------------------------------------------------------------------------------------------------------------------------------------------------------------|
<<<<<<< HEAD
| `1.7.0`  | 2023-11-15 | [\#32541](https://github.com/airbytehq/airbyte/pull/32541)    | Make `GET_AFN_INVENTORY_DATA` and `GET_AFN_INVENTORY_DATA_BY_COUNTRY` streams incremental                                                                                           |
=======
| `2.0.1`  | 2023-11-16 | [\#32550](https://github.com/airbytehq/airbyte/pull/32550)    | Fix the OAuth flow                                                                                                                                                                  |
| `2.0.0`  | 2023-11-23 | [\#32355](https://github.com/airbytehq/airbyte/pull/32355)    | Remove Brand Analytics from Airbyte Cloud, permanently remove deprecated FBA reports                                                                                                |
>>>>>>> f8ae6f63
| `1.6.2`  | 2023-11-14 | [\#32508](https://github.com/airbytehq/airbyte/pull/32508)    | Do not use AWS signature as it is no longer required by the Amazon API                                                                                                              |
| `1.6.1`  | 2023-11-13 | [\#32457](https://github.com/airbytehq/airbyte/pull/32457)    | Fix report decompression                                                                                                                                                            |
| `1.6.0`  | 2023-11-09 | [\#32259](https://github.com/airbytehq/airbyte/pull/32259)    | mark "aws_secret_key" and "aws_access_key" as required in specification; update schema for stream `Orders`                                                                          |
| `1.5.1`  | 2023-08-18 | [\#29255](https://github.com/airbytehq/airbyte/pull/29255)    | role_arn is optional on UI but not really on the backend blocking connector set up using oauth                                                                                      |
| `1.5.0`  | 2023-08-08 | [\#29054](https://github.com/airbytehq/airbyte/pull/29054)    | Add new stream `OrderItems`                                                                                                                                                         |
| `1.4.1`  | 2023-07-25 | [\#27050](https://github.com/airbytehq/airbyte/pull/27050)    | Fix - non vendor accounts connector create/check issue                                                                                                                              |
| `1.4.0`  | 2023-07-21 | [\#27110](https://github.com/airbytehq/airbyte/pull/27110)    | Add `GET_FLAT_FILE_ACTIONABLE_ORDER_DATA_SHIPPING` and `GET_ORDER_REPORT_DATA_SHIPPING` streams                                                                                     |
| `1.3.0`  | 2023-06-09 | [\#27110](https://github.com/airbytehq/airbyte/pull/27110)    | Removed `app_id` from `InputConfiguration`, refactored `spec`                                                                                                                       |
| `1.2.0`  | 2023-05-23 | [\#22503](https://github.com/airbytehq/airbyte/pull/22503)    | Enabled stream attribute customization from Source configuration                                                                                                                    |
| `1.1.0`  | 2023-04-21 | [\#23605](https://github.com/airbytehq/airbyte/pull/23605)    | Add FBA Reimbursement Report stream                                                                                                                                                 |
| `1.0.1`  | 2023-03-15 | [\#24098](https://github.com/airbytehq/airbyte/pull/24098)    | Add Belgium Marketplace                                                                                                                                                             |
| `1.0.0`  | 2023-03-13 | [\#23980](https://github.com/airbytehq/airbyte/pull/23980)    | Make `app_id` required. Increase `end_date` gap up to 5 minutes from now for Finance streams. Fix connection check failure when trying to connect to Amazon Vendor Central accounts |
| `0.2.33` | 2023-03-01 | [\#23606](https://github.com/airbytehq/airbyte/pull/23606)    | Implement reportOptions for all missing reports and refactor                                                                                                                        |
| `0.2.32` | 2022-02-21 | [\#23300](https://github.com/airbytehq/airbyte/pull/23300)    | Make AWS Access Key, AWS Secret Access and Role ARN optional                                                                                                                        |
| `0.2.31` | 2022-01-10 | [\#16430](https://github.com/airbytehq/airbyte/pull/16430)    | Implement slicing for report streams                                                                                                                                                |
| `0.2.30` | 2022-12-28 | [\#20896](https://github.com/airbytehq/airbyte/pull/20896)    | Validate connections without orders data                                                                                                                                            |
| `0.2.29` | 2022-11-18 | [\#19581](https://github.com/airbytehq/airbyte/pull/19581)    | Use user provided end date for GET_SALES_AND_TRAFFIC_REPORT                                                                                                                         |
| `0.2.28` | 2022-10-20 | [\#18283](https://github.com/airbytehq/airbyte/pull/18283)    | Added multiple (22) report types                                                                                                                                                    |
| `0.2.26` | 2022-09-24 | [\#16629](https://github.com/airbytehq/airbyte/pull/16629)    | Report API version to 2021-06-30, added multiple (5) report types                                                                                                                   |
| `0.2.25` | 2022-07-27 | [\#15063](https://github.com/airbytehq/airbyte/pull/15063)    | Add Restock Inventory Report                                                                                                                                                        |
| `0.2.24` | 2022-07-12 | [\#14625](https://github.com/airbytehq/airbyte/pull/14625)    | Add FBA Storage Fees Report                                                                                                                                                         |
| `0.2.23` | 2022-06-08 | [\#13604](https://github.com/airbytehq/airbyte/pull/13604)    | Add new streams: Fullfiments returns and Settlement reports                                                                                                                         |
| `0.2.22` | 2022-06-15 | [\#13633](https://github.com/airbytehq/airbyte/pull/13633)    | Fix - handle start date for financial stream                                                                                                                                        |
| `0.2.21` | 2022-06-01 | [\#13364](https://github.com/airbytehq/airbyte/pull/13364)    | Add financial streams                                                                                                                                                               |
| `0.2.20` | 2022-05-30 | [\#13059](https://github.com/airbytehq/airbyte/pull/13059)    | Add replication end date to config                                                                                                                                                  |
| `0.2.19` | 2022-05-24 | [\#13119](https://github.com/airbytehq/airbyte/pull/13119)    | Add OAuth2.0 support                                                                                                                                                                |
| `0.2.18` | 2022-05-06 | [\#12663](https://github.com/airbytehq/airbyte/pull/12663)    | Add GET_XML_BROWSE_TREE_DATA report                                                                                                                                                 |
| `0.2.17` | 2022-05-19 | [\#12946](https://github.com/airbytehq/airbyte/pull/12946)    | Add throttling exception managing in Orders streams                                                                                                                                 |
| `0.2.16` | 2022-05-04 | [\#12523](https://github.com/airbytehq/airbyte/pull/12523)    | allow to use IAM user arn or IAM role                                                                                                                                               |
| `0.2.15` | 2022-01-25 | [\#9789](https://github.com/airbytehq/airbyte/pull/9789)      | Add stream FbaReplacementsReports                                                                                                                                                   |
| `0.2.14` | 2022-01-19 | [\#9621](https://github.com/airbytehq/airbyte/pull/9621)      | Add GET_FLAT_FILE_ALL_ORDERS_DATA_BY_LAST_UPDATE_GENERAL report                                                                                                                     |
| `0.2.13` | 2022-01-18 | [\#9581](https://github.com/airbytehq/airbyte/pull/9581)      | Change createdSince parameter to dataStartTime                                                                                                                                      |
| `0.2.12` | 2022-01-05 | [\#9312](https://github.com/airbytehq/airbyte/pull/9312)      | Add all remaining brand analytics report streams                                                                                                                                    |
| `0.2.11` | 2022-01-05 | [\#9115](https://github.com/airbytehq/airbyte/pull/9115)      | Fix reading only 100 orders                                                                                                                                                         |
| `0.2.10` | 2021-12-31 | [\#9236](https://github.com/airbytehq/airbyte/pull/9236)      | Fix NoAuth deprecation warning                                                                                                                                                      |
| `0.2.9`  | 2021-12-30 | [\#9212](https://github.com/airbytehq/airbyte/pull/9212)      | Normalize GET_SELLER_FEEDBACK_DATA header field names                                                                                                                               |
| `0.2.8`  | 2021-12-22 | [\#8810](https://github.com/airbytehq/airbyte/pull/8810)      | Fix GET_SELLER_FEEDBACK_DATA Date cursor field format                                                                                                                               |
| `0.2.7`  | 2021-12-21 | [\#9002](https://github.com/airbytehq/airbyte/pull/9002)      | Extract REPORTS_MAX_WAIT_SECONDS to configurable parameter                                                                                                                          |
| `0.2.6`  | 2021-12-10 | [\#8179](https://github.com/airbytehq/airbyte/pull/8179)      | Add GET_BRAND_ANALYTICS_SEARCH_TERMS_REPORT report                                                                                                                                  |
| `0.2.5`  | 2021-12-06 | [\#8425](https://github.com/airbytehq/airbyte/pull/8425)      | Update title, description fields in spec                                                                                                                                            |
| `0.2.4`  | 2021-11-08 | [\#8021](https://github.com/airbytehq/airbyte/pull/8021)      | Added GET_SELLER_FEEDBACK_DATA report with incremental sync capability                                                                                                              |
| `0.2.3`  | 2021-11-08 | [\#7828](https://github.com/airbytehq/airbyte/pull/7828)      | Remove datetime format from all streams                                                                                                                                             |
| `0.2.2`  | 2021-11-08 | [\#7752](https://github.com/airbytehq/airbyte/pull/7752)      | Change `check_connection` function to use stream Orders                                                                                                                             |
| `0.2.1`  | 2021-09-17 | [\#5248](https://github.com/airbytehq/airbyte/pull/5248)      | Added `extra stream` support. Updated `reports streams` logics                                                                                                                      |
| `0.2.0`  | 2021-08-06 | [\#4863](https://github.com/airbytehq/airbyte/pull/4863)      | Rebuild source with `airbyte-cdk`                                                                                                                                                   |
| `0.1.3`  | 2021-06-23 | [\#4288](https://github.com/airbytehq/airbyte/pull/4288)      | Bugfix failing `connection check`                                                                                                                                                   |
| `0.1.2`  | 2021-06-15 | [\#4108](https://github.com/airbytehq/airbyte/pull/4108)      | Fixed: Sync fails with timeout when create report is CANCELLED`                                                                                                                     |<|MERGE_RESOLUTION|>--- conflicted
+++ resolved
@@ -116,14 +116,11 @@
 - [Inventory Ledger Report - Summary View](https://developer-docs.amazon.com/sp-api/docs/reports-api-v2021-06-30-reference)
 - [FBA Reimbursements Report](https://sellercentral.amazon.com/help/hub/reference/G200732720)
 - [Order Data Shipping Report](https://developer-docs.amazon.com/sp-api/docs/order-reports-attributes#get_order_report_data_shipping)
-<<<<<<< HEAD
-- [FBA Amazon Fulfilled Inventory Report](https://developer-docs.amazon.com/sp-api/docs/reports-api-v2021-06-30-reference) \(incremental\)
-- [FBA Multi-Country Inventory Report](https://developer-docs.amazon.com/sp-api/docs/reports-api-v2021-06-30-reference) \(incremental\)
-=======
 - [Sales and Traffic Business Report](https://developer-docs.amazon.com/sp-api/docs/reports-api-v2021-06-30-reference) \(only available in OSS\)
 - [Vendor Sales Report](https://developer-docs.amazon.com/sp-api/docs/reports-api-v2021-06-30-reference) \(only available in OSS\)
 - [Vendor Inventory Report](https://developer-docs.amazon.com/sp-api/docs/reports-api-v2021-06-30-reference) \(only available in OSS\)
->>>>>>> f8ae6f63
+- [FBA Amazon Fulfilled Inventory Report](https://developer-docs.amazon.com/sp-api/docs/reports-api-v2021-06-30-reference) \(incremental\)
+- [FBA Multi-Country Inventory Report](https://developer-docs.amazon.com/sp-api/docs/reports-api-v2021-06-30-reference) \(incremental\)
 
 ## Report options
 
@@ -148,12 +145,9 @@
 
 | Version  | Date       | Pull Request                                                  | Subject                                                                                                                                                                             |
 |:---------|:-----------|:--------------------------------------------------------------|:------------------------------------------------------------------------------------------------------------------------------------------------------------------------------------|
-<<<<<<< HEAD
-| `1.7.0`  | 2023-11-15 | [\#32541](https://github.com/airbytehq/airbyte/pull/32541)    | Make `GET_AFN_INVENTORY_DATA` and `GET_AFN_INVENTORY_DATA_BY_COUNTRY` streams incremental                                                                                           |
-=======
+| `2.1.0`  | 2023-11-17 | [\#32541](https://github.com/airbytehq/airbyte/pull/32541)    | Make `GET_AFN_INVENTORY_DATA` and `GET_AFN_INVENTORY_DATA_BY_COUNTRY` streams incremental                                                                                           |
 | `2.0.1`  | 2023-11-16 | [\#32550](https://github.com/airbytehq/airbyte/pull/32550)    | Fix the OAuth flow                                                                                                                                                                  |
 | `2.0.0`  | 2023-11-23 | [\#32355](https://github.com/airbytehq/airbyte/pull/32355)    | Remove Brand Analytics from Airbyte Cloud, permanently remove deprecated FBA reports                                                                                                |
->>>>>>> f8ae6f63
 | `1.6.2`  | 2023-11-14 | [\#32508](https://github.com/airbytehq/airbyte/pull/32508)    | Do not use AWS signature as it is no longer required by the Amazon API                                                                                                              |
 | `1.6.1`  | 2023-11-13 | [\#32457](https://github.com/airbytehq/airbyte/pull/32457)    | Fix report decompression                                                                                                                                                            |
 | `1.6.0`  | 2023-11-09 | [\#32259](https://github.com/airbytehq/airbyte/pull/32259)    | mark "aws_secret_key" and "aws_access_key" as required in specification; update schema for stream `Orders`                                                                          |
