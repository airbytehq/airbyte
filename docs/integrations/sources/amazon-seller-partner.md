# Amazon Seller Partner

<HideInUI>

This page contains the setup guide and reference information for the [Amazon Seller Partner](https://developer.amazonservices.com/) source connector.

</HideInUI>

## Prerequisites

- Amazon Seller Partner account

<!-- env:cloud -->

**For Airbyte Cloud:**

- AWS Environment
- AWS Region
- AWS Seller Partner Account Type
- Granted OAuth access

<!-- /env:cloud -->

<!-- env:oss -->

**For Airbyte Open Source:**

- AWS Environment
- AWS Region
- AWS Seller Partner Account Type
- LWA Client Id
- LWA Client Secret
- Refresh Token

<!-- /env:oss -->

## Setup guide

## Step 1: Set up Amazon Seller Partner

[Register](https://sellercentral.amazon.com/) your Amazon Seller Partner account.

<!-- env:oss -->

**Airbyte Open Source setup steps**

- [Register](https://developer-docs.amazon.com/sp-api/docs/registering-your-application) Amazon Seller Partner application. The application must be published as Amazon does not allow external parties such as Airbyte to access draft applications.

<!-- /env:oss -->

## Step 2: Set up the source connector in Airbyte

To pass the check for Seller and Vendor accounts, you must have access to the [Orders endpoint](https://developer-docs.amazon.com/sp-api/docs/orders-api-v0-reference) and the [Vendor Orders endpoint](https://developer-docs.amazon.com/sp-api/docs/vendor-orders-api-v1-reference#get-vendorordersv1purchaseorders), respectively.

<!-- env:cloud -->

#### For Airbyte Cloud:

1. [Log into your Airbyte Cloud](https://cloud.airbyte.com/workspaces) account.
2. Click Sources and then click + New source.
3. On the Set up the source page, select Amazon Seller Partner from the Source type dropdown.
4. Enter a name for the Amazon Seller Partner connector.
5. Click `Authenticate your account`.
6. Log in and Authorize to your Amazon Seller Partner account.
7. For `Start Date`, enter the date in `YYYY-MM-DD` format. The data added on and after this date will be replicated. This field is optional - if not provided or older than 2 years ago from today, the date 2 years ago from today will be used.
8. For `End Date`, enter the date in `YYYY-MM-DD` format. Any data after this date will not be replicated. This field is optional - if not provided, today's date will be used.
9. You can specify report options for each stream using **Report Options** section. Available options can be found in corresponding category [here](https://developer-docs.amazon.com/sp-api/docs/report-type-values).
10. For `Wait between requests to avoid fatal statuses in reports`, enable if you want to use wating time between requests to avoid fatal statuses in report based streams.
11. Click `Set up source`.

<!-- /env:cloud -->

<!-- env:oss -->

#### For Airbyte Open Source:

1. Navigate to the Airbyte Open Source dashboard.
2. On the Set up the source page, select Amazon Seller Partner from the Source type dropdown. 
3. Enter a name for the Amazon Seller Partner connector. 
4. Using developer application from Step 1, [generate](https://developer-docs.amazon.com/sp-api/docs/self-authorization) refresh token.
5. For Start Date, enter the date in YYYY-MM-DD format. The data added on and after this date will be replicated. This field is optional - if not provided, the date 2 years ago from today will be used.
6. For End Date, enter the date in YYYY-MM-DD format. Any data after this date will not be replicated. This field is optional - if not provided, today's date will be used.
7. You can specify report options for each stream using **Report Options** section. Available options can be found in corresponding category [here](https://developer-docs.amazon.com/sp-api/docs/report-type-values).
8. For `Wait between requests to avoid fatal statuses in reports`, enable if you want to use wating time between requests to avoid fatal statuses in report based streams.
9. Click `Set up source`.

<!-- /env:oss -->

## Supported sync modes

The Amazon Seller Partner source connector supports the following [sync modes](https://docs.airbyte.com/cloud/core-concepts/#connection-sync-modes):

- Full Refresh
- Incremental

## Supported Streams

- [Active Listings Report](https://developer-docs.amazon.com/sp-api/docs/report-type-values-inventory) \(incremental\)
- [All Listings Report](https://developer-docs.amazon.com/sp-api/docs/report-type-values-inventory) \(incremental\)
- [Browse Tree Report](https://developer-docs.amazon.com/sp-api/docs/report-type-values-browse-tree) \(incremental\)
- [Canceled Listings Report](https://developer-docs.amazon.com/sp-api/docs/report-type-values-inventory) \(incremental\)
- [FBA Amazon Fulfilled Inventory Report](https://developer-docs.amazon.com/sp-api/docs/report-type-values-fba#fba-inventory-reports) \(incremental\)
- [FBA Amazon Fulfilled Shipments Report](https://developer-docs.amazon.com/sp-api/docs/report-type-values-fba#fba-sales-reports) \(incremental\)
- [FBA Fee Preview Report](https://developer-docs.amazon.com/sp-api/docs/report-type-values-fba#fba-payments-reports) \(incremental\)
- [FBA Manage Inventory](https://developer-docs.amazon.com/sp-api/docs/report-type-values-fba#fba-inventory-reports) \(incremental\)
- [FBA Manage Inventory Health Report](https://developer-docs.amazon.com/sp-api/docs/report-type-values-fba#fba-inventory-reports) \(incremental\)
- [FBA Multi-Country Inventory Report](https://developer-docs.amazon.com/sp-api/docs/report-type-values-fba#fba-inventory-reports) \(incremental\)
- [FBA Promotions Report](https://developer-docs.amazon.com/sp-api/docs/report-type-values-fba#fba-sales-reports) \(incremental\)
- [FBA Reimbursements Report](https://developer-docs.amazon.com/sp-api/docs/report-type-values-fba#fba-payments-reports) \(incremental\)
- [FBA Removal Order Detail Report](https://developer-docs.amazon.com/sp-api/docs/report-type-values-fba#fba-removals-reports) \(incremental\)
- [FBA Removal Shipment Detail Report](https://developer-docs.amazon.com/sp-api/docs/report-type-values-fba#fba-removals-reports) \(incremental\)
- [FBA Replacements Report](https://developer-docs.amazon.com/sp-api/docs/report-type-values-fba#fba-concessions-reports) \(incremental\)
- [FBA Returns Report](https://developer-docs.amazon.com/sp-api/docs/report-type-values-fba#fba-concessions-reports) \(incremental\)
- [FBA Storage Fees Report](https://developer-docs.amazon.com/sp-api/docs/report-type-values-fba#fba-inventory-reports) \(incremental\)
- [FBA Stranded Inventory Report](https://developer-docs.amazon.com/sp-api/docs/report-type-values-fba#fba-inventory-reports) \(incremental\)
- [Financial Events](https://developer-docs.amazon.com/sp-api/docs/finances-api-reference#get-financesv0financialevents) \(incremental\)
- [Financial Event Groups](https://developer-docs.amazon.com/sp-api/docs/finances-api-reference#get-financesv0financialeventgroups) \(incremental\)
- [Flat File Archived Orders Report](https://developer-docs.amazon.com/sp-api/docs/report-type-values-order#order-tracking-reports) \(incremental\)
- [Flat File Feedback Report](https://developer-docs.amazon.com/sp-api/docs/report-type-values-performance) \(incremental\)
- [Flat File Orders By Last Update Report](https://developer-docs.amazon.com/sp-api/docs/report-type-values-order#order-tracking-reports) \(incremental\)
- [Flat File Orders By Order Date Report](https://developer-docs.amazon.com/sp-api/docs/report-type-values-order#order-tracking-reports) \(incremental\)
- [Flat File Returns Report by Return Date](https://developer-docs.amazon.com/sp-api/docs/report-type-values-returns) \(incremental\)
- [Flat File Settlement Report](https://developer-docs.amazon.com/sp-api/docs/report-type-values-settlement) \(incremental\)
- [Inactive Listings Report](https://developer-docs.amazon.com/sp-api/docs/report-type-values-inventory) \(incremental\)
- [Inventory Ledger Report - Detailed View](https://developer-docs.amazon.com/sp-api/docs/report-type-values-fba#fba-inventory-reports) \(incremental\)
- [Inventory Ledger Report - Summary View](https://developer-docs.amazon.com/sp-api/docs/report-type-values-fba#fba-inventory-reports) \(incremental\)
- [Inventory Report](https://developer-docs.amazon.com/sp-api/docs/report-type-values-inventory) \(incremental\)
- [Open Listings Report](https://developer-docs.amazon.com/sp-api/docs/report-type-values-inventory) \(incremental\)
- [Orders](https://developer-docs.amazon.com/sp-api/docs/orders-api-v0-reference) \(incremental\)
- [Order Items](https://developer-docs.amazon.com/sp-api/docs/orders-api-v0-reference#getorderitems) \(incremental\)
- [Restock Inventory Report](https://developer-docs.amazon.com/sp-api/docs/report-type-values-fba#fba-inventory-reports) \(incremental\)
- [Scheduled XML Order Report (Shipping)](https://developer-docs.amazon.com/sp-api/docs/report-type-values-order#order-reports) \(incremental\)
- [Subscribe and Save Forecast Report](https://developer-docs.amazon.com/sp-api/docs/report-type-values-fba#fba-subscribe-and-save-reports) \(incremental\)
- [Subscribe and Save Performance Report](https://developer-docs.amazon.com/sp-api/docs/report-type-values-fba#fba-subscribe-and-save-reports) \(incremental\)
- [Suppressed Listings Report](https://developer-docs.amazon.com/sp-api/docs/report-type-values-inventory) \(incremental\)
- [Unshipped Orders Report](https://developer-docs.amazon.com/sp-api/docs/report-type-values-order#order-reports) \(incremental\)
- [Vendor Direct Fulfillment Shipping](https://developer-docs.amazon.com/sp-api/docs/vendor-direct-fulfillment-shipping-api-v1-reference) \(incremental\)
- [Vendor Forecasting Report](https://developer-docs.amazon.com/sp-api/docs/report-type-values-analytics#vendor-retail-analytics-reports) \(full-refresh\)
- [Vendor Orders](https://developer-docs.amazon.com/sp-api/docs/vendor-orders-api-v1-reference#get-vendorordersv1purchaseorders) \(incremental\)
- [Vendor Order Status](https://developer-docs.amazon.com/sp-api/docs/vendor-orders-api-v1-reference#get-vendorordersv1purchaseOrdersStatus) \(incremental\)
- [XML Orders By Order Date Report](https://developer-docs.amazon.com/sp-api/docs/report-type-values-order#order-tracking-reports) \(incremental\)
<!-- env:oss -->
- [Amazon Search Terms Report](https://developer-docs.amazon.com/sp-api/docs/report-type-values-analytics#brand-analytics-reports) \(only available in OSS, incremental\)
- [Market Basket Analysis Report](https://developer-docs.amazon.com/sp-api/docs/report-type-values-analytics#brand-analytics-reports) \(only available in OSS, incremental\)
- [Net Pure Product Margin Report](https://developer-docs.amazon.com/sp-api/docs/report-type-values-analytics#vendor-retail-analytics-reports) \(only available in OSS, incremental\)
- [Rapid Retail Analytics Inventory Report](https://developer-docs.amazon.com/sp-api/docs/report-type-values-analytics#vendor-retail-analytics-reports) \(only available in OSS, incremental\)
- [Repeat Purchase](https://developer-docs.amazon.com/sp-api/docs/report-type-values-analytics#brand-analytics-reports) \(only available in OSS, incremental\)
- [Sales and Traffic Business Report](https://developer-docs.amazon.com/sp-api/docs/report-type-values-analytics#seller-retail-analytics-reports) \(only available in OSS, incremental\)
- [Vendor Inventory Report](https://developer-docs.amazon.com/sp-api/docs/report-type-values-analytics#vendor-retail-analytics-reports) \(only available in OSS, incremental\)
- [Vendor Sales Report](https://developer-docs.amazon.com/sp-api/docs/report-type-values-analytics#vendor-retail-analytics-reports) \(only available in OSS, incremental\)
- [Vendor Traffic Report](https://developer-docs.amazon.com/sp-api/docs/report-type-values-analytics#vendor-retail-analytics-reports) \(only available in OSS, incremental\)
<!-- /env:oss -->

<HideInUI>

### Entity-Relationship Diagram (ERD)
<EntityRelationshipDiagram></EntityRelationshipDiagram>
</HideInUI>

## Report options

Report options can be assigned on a per-stream basis that alter the behavior when generating a report.
For the full list, refer to Amazon’s report type values [documentation](https://developer-docs.amazon.com/sp-api/docs/report-type-values).

Certain report types have required parameters that must be defined.
For `GET_AMAZON_FULFILLED_SHIPMENTS_DATA_GENERAL` and `GET_FLAT_FILE_RETURNS_DATA_BY_RETURN_DATE` streams maximum value for `period_in_days` 30 days and 60 days.
So, for any value that exceeds the limit, the `period_in_days` will be automatically reduced to the limit for the stream.

For the Vendor Forecasting Report, we have two streams - `GET_VENDOR_FORECASTING_FRESH_REPORT` and `GET_VENDOR_FORECASTING_RETAIL_REPORT` which use the same `GET_VENDOR_FORECASTING_REPORT` Amazon's report,
but with different options for the `sellingProgram` parameter - `FRESH` and `RETAIL` respectively.

## Performance considerations

Information about rate limits you may find [here](https://developer-docs.amazon.com/sp-api/docs/usage-plans-and-rate-limits-in-the-sp-api).

## Data type map

| Integration Type         | Airbyte Type |
| :----------------------- | :----------- |
| `string`                 | `string`     |
| `int`, `float`, `number` | `number`     |
| `date`                   | `date`       |
| `datetime`               | `datetime`   |
| `array`                  | `array`      |
| `object`                 | `object`     |

## Limitations & Troubleshooting

### Failed to retrieve the report

```
Failed to retrieve the report 'YOUR_REPORT_NAME' for period 2024-01-01T12:01:15Z-2024-01-15T12:01:14Z. 
This will be read during the next sync. Report ID: YOUR_REPORT_ID. Error: Failed to retrieve the report result document.
```

Requesting reports via Amazon Seller Partner API can lead to failed syncs with error above "Failed to retrieve the report...".

One of the reasons why users face this issue is that report requests were made too often. 

**Solution 1:**

To overcome it you can force use sleeping between requests to avoid fatal statuses while requesting reports.

Steps:
1. Go to the Set Up page of the connector.
2. Open optional section.
3. Enable `Wait between requests to avoid fatal statuses in reports` toggle.

Disadvantages of this approach is that syncs with waiting between requests are much slower than without it. So it is better to create a separate connection only for stream that usually fails with "Failed to retrieve the report..." error. This will help you to avoid affecting streams that worked as expected.

:::note

For now the waiting logic only work for the following streams:
- GET_AMAZON_FULFILLED_SHIPMENTS_DATA_GENERAL
- GET_AFN_INVENTORY_DATA
- GET_FBA_ESTIMATED_FBA_FEES_TXT_DATA

:::

**Solution 2:**

Create a separate connection for streams which usually fail with error above "Failed to retrieve the report..." and disable sync of these streams in the first connection with streams which don't fail because of the error. Adjust the sync time of these two connection to do not overlap. It's recommended to have a time break between syncs in the connections.


## Changelog

<details>
  <summary>Expand to review</summary>

| Version | Date       | Pull Request                                              | Subject                                                                                                                                                                             |
|:--------|:-----------|:----------------------------------------------------------|:------------------------------------------------------------------------------------------------------------------------------------------------------------------------------------|
<<<<<<< HEAD
| 4.5.0   | 2024-02-15 | [#](https://github.com/airbytehq/airbyte/pull/) | Add `VendorOrdersStatus` stream  
=======
| 4.4.3 | 2024-10-05 | [46473](https://github.com/airbytehq/airbyte/pull/46473) | Update dependencies |
>>>>>>> 357767de
| 4.4.2 | 2024-09-28 | [44748](https://github.com/airbytehq/airbyte/pull/44748) | Update dependencies |
| 4.4.1 | 2024-08-17 | [43739](https://github.com/airbytehq/airbyte/pull/43739) | Update dependencies |
| 4.4.0 | 2024-07-17 | [42052](https://github.com/airbytehq/airbyte/pull/42052) | Add waiting between requests logic to avoid failed report requests |
| 4.3.11 | 2024-07-13 | [41873](https://github.com/airbytehq/airbyte/pull/41873) | Update dependencies |
| 4.3.10 | 2024-07-10 | [41345](https://github.com/airbytehq/airbyte/pull/41345) | Update dependencies |
| 4.3.9 | 2024-07-09 | [41158](https://github.com/airbytehq/airbyte/pull/41158) | Update dependencies |
| 4.3.8 | 2024-07-08 | [40751](https://github.com/airbytehq/airbyte/pull/40751) | Improve error messaging and turning on alerting |
| 4.3.7 | 2024-07-06 | [40990](https://github.com/airbytehq/airbyte/pull/40990) | Update dependencies |
| 4.3.6 | 2024-07-01 | [40590](https://github.com/airbytehq/airbyte/pull/40590) | Add log message when data only accessible to seller accounts, add report id in log message for fatal report status, add check for start date. |
| 4.3.5 | 2024-06-27 | [40215](https://github.com/airbytehq/airbyte/pull/40215) | Replaced deprecated AirbyteLogger with logging.Logger |
| 4.3.4 | 2024-06-25 | [40384](https://github.com/airbytehq/airbyte/pull/40384) | Update dependencies |
| 4.3.3 | 2024-06-22 | [40008](https://github.com/airbytehq/airbyte/pull/40008) | Update dependencies |
| 4.3.2 | 2024-06-13 | [39441](https://github.com/airbytehq/airbyte/pull/39441) | Update state handling for incremental streams |
| 4.3.1 | 2024-06-04 | [38969](https://github.com/airbytehq/airbyte/pull/38969) | [autopull] Upgrade base image to v1.2.1 |
| 4.3.0   | 2024-05-24 | [#38657](https://github.com/airbytehq/airbyte/pull/38657) | Extend the report_options spec config with a `stream_name` attribute                                                                                                                |
| 4.2.4   | 2024-05-15 | [#38210](https://github.com/airbytehq/airbyte/pull/38210) | Fix `GET_VENDOR_TRAFFIC_REPORT` stream with report option `reportPeriod=DAY`                                                                                                        |
| 4.2.3   | 2024-05-09 | [#38078](https://github.com/airbytehq/airbyte/pull/38078) | Hide OSS-only streams in report options config for cloud users                                                                                                                      |
| 4.2.2   | 2024-04-24 | [#36630](https://github.com/airbytehq/airbyte/pull/36630) | Schema descriptions and CDK 0.80.0                                                                                                                                                  |
| 4.2.1   | 2024-04-08 | [#36895](https://github.com/airbytehq/airbyte/pull/36895) | Fix `reportPeriod` day query params                                                                                                                                                 |
| 4.2.0   | 2024-03-19 | [#36267](https://github.com/airbytehq/airbyte/pull/36267) | Pin airbyte-cdk version to `^0`                                                                                                                                                     |
| 4.1.0   | 2024-03-12 | [#35954](https://github.com/airbytehq/airbyte/pull/35954) | Add `GET_VENDOR_FORECASTING_FRESH_REPORT` and `GET_VENDOR_FORECASTING_RETAIL_REPORT` streams                                                                                        |
| 4.0.0   | 2024-02-23 | [#35439](https://github.com/airbytehq/airbyte/pull/35439) | Update schema for the `GET_FBA_STORAGE_FEE_CHARGES_DATA` stream                                                                                                                     |
| 3.5.0   | 2024-02-09 | [#35331](https://github.com/airbytehq/airbyte/pull/35331) | Fix check for Vendor accounts. Add failed report result message                                                                                                                     |
| 3.4.0   | 2024-02-15 | [#35273](https://github.com/airbytehq/airbyte/pull/35273) | Add `VendorOrders` stream                                                                                                                                                           |
| 3.3.2   | 2024-02-13 | [#33996](https://github.com/airbytehq/airbyte/pull/33996) | Add integration tests                                                                                                                                                               |
| 3.3.1   | 2024-02-09 | [#35106](https://github.com/airbytehq/airbyte/pull/35106) | Add logs for the failed check command                                                                                                                                               |
| 3.3.0   | 2024-02-09 | [#35062](https://github.com/airbytehq/airbyte/pull/35062) | Fix the check command for the `Vendor` account type                                                                                                                                 |
| 3.2.2   | 2024-02-07 | [#34914](https://github.com/airbytehq/airbyte/pull/34914) | Fix date formatting for ledger reports with aggregation by month                                                                                                                    |
| 3.2.1   | 2024-01-30 | [#34654](https://github.com/airbytehq/airbyte/pull/34654) | Fix date format in state message for streams with custom dates formatting                                                                                                           |
| 3.2.0   | 2024-01-26 | [#34549](https://github.com/airbytehq/airbyte/pull/34549) | Update schemas for vendor analytics streams                                                                                                                                         |
| 3.1.0   | 2024-01-17 | [#34283](https://github.com/airbytehq/airbyte/pull/34283) | Delete deprecated streams                                                                                                                                                           |
| 3.0.1   | 2023-12-22 | [#33741](https://github.com/airbytehq/airbyte/pull/33741) | Improve report streams performance                                                                                                                                                  |
| 3.0.0   | 2023-12-12 | [#32977](https://github.com/airbytehq/airbyte/pull/32977) | Make all streams incremental                                                                                                                                                        |
| 2.5.0   | 2023-11-27 | [#32505](https://github.com/airbytehq/airbyte/pull/32505) | Make report options configurable via UI                                                                                                                                             |
| 2.4.0   | 2023-11-23 | [#32738](https://github.com/airbytehq/airbyte/pull/32738) | Add `GET_VENDOR_NET_PURE_PRODUCT_MARGIN_REPORT`, `GET_VENDOR_REAL_TIME_INVENTORY_REPORT`, and `GET_VENDOR_TRAFFIC_REPORT` streams                                                   |
| 2.3.0   | 2023-11-22 | [#32541](https://github.com/airbytehq/airbyte/pull/32541) | Make `GET_AFN_INVENTORY_DATA`, `GET_AFN_INVENTORY_DATA_BY_COUNTRY`, and `GET_V2_SETTLEMENT_REPORT_DATA_FLAT_FILE` streams incremental                                               |
| 2.2.0   | 2023-11-21 | [#32639](https://github.com/airbytehq/airbyte/pull/32639) | Make start date optional, if start date is not provided, date 2 years ago from today will be used                                                                                   |
| 2.1.1   | 2023-11-21 | [#32560](https://github.com/airbytehq/airbyte/pull/32560) | Silently exit sync if the retry attempts were unsuccessful                                                                                                                          |
| 2.1.0   | 2023-11-21 | [#32591](https://github.com/airbytehq/airbyte/pull/32591) | Add new fields to GET_LEDGER_DETAIL_VIEW_DATA, GET_FBA_INVENTORY_PLANNING_DATA and Orders schemas                                                                                   |
| 2.0.2   | 2023-11-17 | [#32462](https://github.com/airbytehq/airbyte/pull/32462) | Remove Max time option from specification; set default waiting time for reports to 1 hour                                                                                           |
| 2.0.1   | 2023-11-16 | [#32550](https://github.com/airbytehq/airbyte/pull/32550) | Fix the OAuth flow                                                                                                                                                                  |
| 2.0.0   | 2023-11-23 | [#32355](https://github.com/airbytehq/airbyte/pull/32355) | Remove Brand Analytics from Airbyte Cloud, permanently remove deprecated FBA reports                                                                                                |
| 1.6.2   | 2023-11-14 | [#32508](https://github.com/airbytehq/airbyte/pull/32508) | Do not use AWS signature as it is no longer required by the Amazon API                                                                                                              |
| 1.6.1   | 2023-11-13 | [#32457](https://github.com/airbytehq/airbyte/pull/32457) | Fix report decompression                                                                                                                                                            |
| 1.6.0   | 2023-11-09 | [#32259](https://github.com/airbytehq/airbyte/pull/32259) | Mark "aws_secret_key" and "aws_access_key" as required in specification; update schema for stream `Orders`                                                                          |
| 1.5.1   | 2023-08-18 | [#29255](https://github.com/airbytehq/airbyte/pull/29255) | Field role_arn is optional on UI but not really on the backend blocking connector set up using oauth                                                                                |
| 1.5.0   | 2023-08-08 | [#29054](https://github.com/airbytehq/airbyte/pull/29054) | Add new stream `OrderItems`                                                                                                                                                         |
| 1.4.1   | 2023-07-25 | [#27050](https://github.com/airbytehq/airbyte/pull/27050) | Fix - non vendor accounts connector create/check issue                                                                                                                              |
| 1.4.0   | 2023-07-21 | [#27110](https://github.com/airbytehq/airbyte/pull/27110) | Add `GET_FLAT_FILE_ACTIONABLE_ORDER_DATA_SHIPPING` and `GET_ORDER_REPORT_DATA_SHIPPING` streams                                                                                     |
| 1.3.0   | 2023-06-09 | [#27110](https://github.com/airbytehq/airbyte/pull/27110) | Removed `app_id` from `InputConfiguration`, refactored `spec`                                                                                                                       |
| 1.2.0   | 2023-05-23 | [#22503](https://github.com/airbytehq/airbyte/pull/22503) | Enabled stream attribute customization from Source configuration                                                                                                                    |
| 1.1.0   | 2023-04-21 | [#23605](https://github.com/airbytehq/airbyte/pull/23605) | Add FBA Reimbursement Report stream                                                                                                                                                 |
| 1.0.1   | 2023-03-15 | [#24098](https://github.com/airbytehq/airbyte/pull/24098) | Add Belgium Marketplace                                                                                                                                                             |
| 1.0.0   | 2023-03-13 | [#23980](https://github.com/airbytehq/airbyte/pull/23980) | Make `app_id` required. Increase `end_date` gap up to 5 minutes from now for Finance streams. Fix connection check failure when trying to connect to Amazon Vendor Central accounts |
| 0.2.33  | 2023-03-01 | [#23606](https://github.com/airbytehq/airbyte/pull/23606) | Implement reportOptions for all missing reports and refactor                                                                                                                        |
| 0.2.32  | 2022-02-21 | [#23300](https://github.com/airbytehq/airbyte/pull/23300) | Make AWS Access Key, AWS Secret Access and Role ARN optional                                                                                                                        |
| 0.2.31  | 2022-01-10 | [#16430](https://github.com/airbytehq/airbyte/pull/16430) | Implement slicing for report streams                                                                                                                                                |
| 0.2.30  | 2022-12-28 | [#20896](https://github.com/airbytehq/airbyte/pull/20896) | Validate connections without orders data                                                                                                                                            |
| 0.2.29  | 2022-11-18 | [#19581](https://github.com/airbytehq/airbyte/pull/19581) | Use user provided end date for GET_SALES_AND_TRAFFIC_REPORT                                                                                                                         |
| 0.2.28  | 2022-10-20 | [#18283](https://github.com/airbytehq/airbyte/pull/18283) | Added multiple (22) report types                                                                                                                                                    |
| 0.2.26  | 2022-09-24 | [#16629](https://github.com/airbytehq/airbyte/pull/16629) | Report API version to 2021-06-30, added multiple (5) report types                                                                                                                   |
| 0.2.25  | 2022-07-27 | [#15063](https://github.com/airbytehq/airbyte/pull/15063) | Add Restock Inventory Report                                                                                                                                                        |
| 0.2.24  | 2022-07-12 | [#14625](https://github.com/airbytehq/airbyte/pull/14625) | Add FBA Storage Fees Report                                                                                                                                                         |
| 0.2.23  | 2022-06-08 | [#13604](https://github.com/airbytehq/airbyte/pull/13604) | Add new streams: Fullfiments returns and Settlement reports                                                                                                                         |
| 0.2.22  | 2022-06-15 | [#13633](https://github.com/airbytehq/airbyte/pull/13633) | Fix - handle start date for financial stream                                                                                                                                        |
| 0.2.21  | 2022-06-01 | [#13364](https://github.com/airbytehq/airbyte/pull/13364) | Add financial streams                                                                                                                                                               |
| 0.2.20  | 2022-05-30 | [#13059](https://github.com/airbytehq/airbyte/pull/13059) | Add replication end date to config                                                                                                                                                  |
| 0.2.19  | 2022-05-24 | [#13119](https://github.com/airbytehq/airbyte/pull/13119) | Add OAuth2.0 support                                                                                                                                                                |
| 0.2.18  | 2022-05-06 | [#12663](https://github.com/airbytehq/airbyte/pull/12663) | Add GET_XML_BROWSE_TREE_DATA report                                                                                                                                                 |
| 0.2.17  | 2022-05-19 | [#12946](https://github.com/airbytehq/airbyte/pull/12946) | Add throttling exception managing in Orders streams                                                                                                                                 |
| 0.2.16  | 2022-05-04 | [#12523](https://github.com/airbytehq/airbyte/pull/12523) | Allow to use IAM user arn or IAM role                                                                                                                                               |
| 0.2.15  | 2022-01-25 | [#9789](https://github.com/airbytehq/airbyte/pull/9789)   | Add stream FbaReplacementsReports                                                                                                                                                   |
| 0.2.14  | 2022-01-19 | [#9621](https://github.com/airbytehq/airbyte/pull/9621)   | Add GET_FLAT_FILE_ALL_ORDERS_DATA_BY_LAST_UPDATE_GENERAL report                                                                                                                     |
| 0.2.13  | 2022-01-18 | [#9581](https://github.com/airbytehq/airbyte/pull/9581)   | Change createdSince parameter to dataStartTime                                                                                                                                      |
| 0.2.12  | 2022-01-05 | [#9312](https://github.com/airbytehq/airbyte/pull/9312)   | Add all remaining brand analytics report streams                                                                                                                                    |
| 0.2.11  | 2022-01-05 | [#9115](https://github.com/airbytehq/airbyte/pull/9115)   | Fix reading only 100 orders                                                                                                                                                         |
| 0.2.10  | 2021-12-31 | [#9236](https://github.com/airbytehq/airbyte/pull/9236)   | Fix NoAuth deprecation warning                                                                                                                                                      |
| 0.2.9   | 2021-12-30 | [#9212](https://github.com/airbytehq/airbyte/pull/9212)   | Normalize GET_SELLER_FEEDBACK_DATA header field names                                                                                                                               |
| 0.2.8   | 2021-12-22 | [#8810](https://github.com/airbytehq/airbyte/pull/8810)   | Fix GET_SELLER_FEEDBACK_DATA Date cursor field format                                                                                                                               |
| 0.2.7   | 2021-12-21 | [#9002](https://github.com/airbytehq/airbyte/pull/9002)   | Extract REPORTS_MAX_WAIT_SECONDS to configurable parameter                                                                                                                          |
| 0.2.6   | 2021-12-10 | [#8179](https://github.com/airbytehq/airbyte/pull/8179)   | Add GET_BRAND_ANALYTICS_SEARCH_TERMS_REPORT report                                                                                                                                  |
| 0.2.5   | 2021-12-06 | [#8425](https://github.com/airbytehq/airbyte/pull/8425)   | Update title, description fields in spec                                                                                                                                            |
| 0.2.4   | 2021-11-08 | [#8021](https://github.com/airbytehq/airbyte/pull/8021)   | Added GET_SELLER_FEEDBACK_DATA report with incremental sync capability                                                                                                              |
| 0.2.3   | 2021-11-08 | [#7828](https://github.com/airbytehq/airbyte/pull/7828)   | Remove datetime format from all streams                                                                                                                                             |
| 0.2.2   | 2021-11-08 | [#7752](https://github.com/airbytehq/airbyte/pull/7752)   | Change `check_connection` function to use stream Orders                                                                                                                             |
| 0.2.1   | 2021-09-17 | [#5248](https://github.com/airbytehq/airbyte/pull/5248)   | Added `extra stream` support. Updated `reports streams` logics                                                                                                                      |
| 0.2.0   | 2021-08-06 | [#4863](https://github.com/airbytehq/airbyte/pull/4863)   | Rebuild source with `airbyte-cdk`                                                                                                                                                   |
| 0.1.3   | 2021-06-23 | [#4288](https://github.com/airbytehq/airbyte/pull/4288)   | Bugfix failing `connection check`                                                                                                                                                   |
| 0.1.2   | 2021-06-15 | [#4108](https://github.com/airbytehq/airbyte/pull/4108)   | Fixed: Sync fails with timeout when create report is CANCELLED`                                                                                                                     |

</details><|MERGE_RESOLUTION|>--- conflicted
+++ resolved
@@ -229,11 +229,8 @@
 
 | Version | Date       | Pull Request                                              | Subject                                                                                                                                                                             |
 |:--------|:-----------|:----------------------------------------------------------|:------------------------------------------------------------------------------------------------------------------------------------------------------------------------------------|
-<<<<<<< HEAD
 | 4.5.0   | 2024-02-15 | [#](https://github.com/airbytehq/airbyte/pull/) | Add `VendorOrdersStatus` stream  
-=======
 | 4.4.3 | 2024-10-05 | [46473](https://github.com/airbytehq/airbyte/pull/46473) | Update dependencies |
->>>>>>> 357767de
 | 4.4.2 | 2024-09-28 | [44748](https://github.com/airbytehq/airbyte/pull/44748) | Update dependencies |
 | 4.4.1 | 2024-08-17 | [43739](https://github.com/airbytehq/airbyte/pull/43739) | Update dependencies |
 | 4.4.0 | 2024-07-17 | [42052](https://github.com/airbytehq/airbyte/pull/42052) | Add waiting between requests logic to avoid failed report requests |
