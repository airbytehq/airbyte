# Amazon Seller Partner

## Features

| Feature           | Supported?\(Yes/No\) | Notes |
| :---------------- | :------------------- | :---- |
| Full Refresh Sync | Yes                  |       |
| Incremental Sync  | Yes                  |       |

This source syncs data from the [Amazon Seller Partner API](https://github.com/amzn/selling-partner-api-docs/blob/main/guides/en-US/developer-guide/SellingPartnerApiDeveloperGuide.md).

## Supported Tables

This source is capable of syncing the following streams:

- [Order Reports](https://sellercentral.amazon.com/gp/help/help.html?itemID=201648780)
- [All Listings](https://github.com/amzn/selling-partner-api-docs/blob/main/references/reports-api/reporttype-values.md#inventory-reports)
- [FBA Inventory Reports](https://sellercentral.amazon.com/gp/help/200740930)
- [Amazon-Fulfilled Shipments Report](https://sellercentral.amazon.com/gp/help/help.html?itemID=200453120)
- [Open Listings Report](https://github.com/amzn/selling-partner-api-docs/blob/main/references/reports-api/reporttype-values.md#inventory-reports)
- [Removal Order Detail Report (overview)](https://sellercentral.amazon.com/gp/help/help.html?itemID=200989110)
- [Removal Shipment Detail Report](https://sellercentral.amazon.com/gp/help/help.html?itemID=200989100)
- [Inventory Health & Planning Report](https://github.com/amzn/selling-partner-api-docs/blob/main/references/reports-api/reporttype-values.md#vendor-retail-analytics-reports)
- [Orders](https://github.com/amzn/selling-partner-api-docs/blob/main/references/orders-api/ordersV0.md) \(incremental\)
- [VendorDirectFulfillmentShipping](https://github.com/amzn/selling-partner-api-docs/blob/main/references/vendor-direct-fulfillment-shipping-api/vendorDirectFulfillmentShippingV1.md)
- [Seller Feedback Report](https://github.com/amzn/selling-partner-api-docs/blob/main/references/reports-api/reporttype-values.md#performance-reports)
- [Brand Analytics Alternate Purchase Report](https://github.com/amzn/selling-partner-api-docs/blob/main/references/reports-api/reporttype-values.md#brand-analytics-reports)
- [Brand Analytics Item Comparison Report](https://github.com/amzn/selling-partner-api-docs/blob/main/references/reports-api/reporttype-values.md#brand-analytics-reports)
- [Brand Analytics Market Basket Report](https://github.com/amzn/selling-partner-api-docs/blob/main/references/reports-api/reporttype-values.md#brand-analytics-reports)
- [Brand Analytics Repeat Purchase Report](https://github.com/amzn/selling-partner-api-docs/blob/main/references/reports-api/reporttype-values.md#brand-analytics-reports)
- [Brand Analytics Search Terms Report](https://github.com/amzn/selling-partner-api-docs/blob/main/references/reports-api/reporttype-values.md#brand-analytics-reports)

## Getting started

**Requirements**

- replication_start_date
- refresh_token
- lwa_app_id
- lwa_client_secret
- aws_access_key
- aws_secret_key
- role_arn
- aws_environment
- region

**Setup guide**

Information about how to get credentials you may find [here](https://github.com/amzn/selling-partner-api-docs/blob/main/guides/en-US/developer-guide/SellingPartnerApiDeveloperGuide.md).

## Data type mapping

| Integration Type         | Airbyte Type | Notes |
| :----------------------- | :----------- | :---- |
| `string`                 | `string`     |       |
| `int`, `float`, `number` | `number`     |       |
| `date`                   | `date`       |       |
| `datetime`               | `datetime`   |       |
| `array`                  | `array`      |       |
| `object`                 | `object`     |       |

### Performance Considerations (Airbyte Open-Source)

Information about rate limits you may find [here](https://github.com/amzn/selling-partner-api-docs/blob/main/guides/en-US/usage-plans-rate-limits/Usage-Plans-and-Rate-Limits.md).

## CHANGELOG

<<<<<<< HEAD
| Version | Date | Pull Request | Subject |
| :--- | :--- | :--- | :--- |
| `0.2.3` | 2021-11-08 | [\#7828](https://github.com/airbytehq/airbyte/pull/7828) | Remove datetime format from all streams |
| `0.2.2` | 2021-11-08 | [\#7752](https://github.com/airbytehq/airbyte/pull/7752) | Change `check_connection` function to use stream Orders |
| `0.2.1` | 2021-09-17 | [\#5248](https://github.com/airbytehq/airbyte/pull/5248) | `Added extra stream support. Updated reports streams logics` |
| `0.2.0` | 2021-08-06 | [\#4863](https://github.com/airbytehq/airbyte/pull/4863) | `Rebuild source with airbyte-cdk` |
| `0.1.3` | 2021-06-23 | [\#4288](https://github.com/airbytehq/airbyte/pull/4288) | `Bugfix failing connection check` |
| `0.1.2` | 2021-06-15 | [\#4108](https://github.com/airbytehq/airbyte/pull/4108) | `Fixed: Sync fails with timeout when create report is CANCELLED` |
=======
| Version  | Date       | Pull Request                                             | Subject                                                                |
| :------- | :--------- | :------------------------------------------------------- | :--------------------------------------------------------------------- |
| `0.2.13` | 2022-01-18 |  [\#9581](https://github.com/airbytehq/airbyte/pull/9581) | Change createdSince parameter to dataStartTime |
| `0.2.12` | 2022-01-05 | [\#9312](https://github.com/airbytehq/airbyte/pull/9312) | Add all remaining brand analytics report streams                       |
| `0.2.11` | 2022-01-05 | [\#9115](https://github.com/airbytehq/airbyte/pull/9115) | Fix reading only 100 orders                                            |
| `0.2.10` | 2021-12-31 | [\#9236](https://github.com/airbytehq/airbyte/pull/9236) | Fix NoAuth deprecation warning                                         |
| `0.2.9`  | 2021-12-30 | [\#9212](https://github.com/airbytehq/airbyte/pull/9212) | Normalize GET_SELLER_FEEDBACK_DATA header field names                  |
| `0.2.8`  | 2021-12-22 | [\#8810](https://github.com/airbytehq/airbyte/pull/8810) | Fix GET_SELLER_FEEDBACK_DATA Date cursor field format                  |
| `0.2.7`  | 2021-12-21 | [\#9002](https://github.com/airbytehq/airbyte/pull/9002) | Extract REPORTS_MAX_WAIT_SECONDS to configurable parameter             |
| `0.2.6`  | 2021-12-10 | [\#8179](https://github.com/airbytehq/airbyte/pull/8179) | Add GET_BRAND_ANALYTICS_SEARCH_TERMS_REPORT report                     |
| `0.2.5`  | 2021-12-06 | [\#8425](https://github.com/airbytehq/airbyte/pull/8425) | Update title, description fields in spec                               |
| `0.2.4`  | 2021-11-08 | [\#8021](https://github.com/airbytehq/airbyte/pull/8021) | Added GET_SELLER_FEEDBACK_DATA report with incremental sync capability |
| `0.2.3`  | 2021-11-08 | [\#7828](https://github.com/airbytehq/airbyte/pull/7828) | Remove datetime format from all streams                                |
| `0.2.2`  | 2021-11-08 | [\#7752](https://github.com/airbytehq/airbyte/pull/7752) | Change `check_connection` function to use stream Orders                |
| `0.2.1`  | 2021-09-17 | [\#5248](https://github.com/airbytehq/airbyte/pull/5248) | `Added extra stream support. Updated reports streams logics`           |
| `0.2.0`  | 2021-08-06 | [\#4863](https://github.com/airbytehq/airbyte/pull/4863) | `Rebuild source with airbyte-cdk`                                      |
| `0.1.3`  | 2021-06-23 | [\#4288](https://github.com/airbytehq/airbyte/pull/4288) | `Bugfix failing connection check`                                      |
| `0.1.2`  | 2021-06-15 | [\#4108](https://github.com/airbytehq/airbyte/pull/4108) | `Fixed: Sync fails with timeout when create report is CANCELLED`       |
>>>>>>> 0beda4f2
<|MERGE_RESOLUTION|>--- conflicted
+++ resolved
@@ -65,16 +65,6 @@
 
 ## CHANGELOG
 
-<<<<<<< HEAD
-| Version | Date | Pull Request | Subject |
-| :--- | :--- | :--- | :--- |
-| `0.2.3` | 2021-11-08 | [\#7828](https://github.com/airbytehq/airbyte/pull/7828) | Remove datetime format from all streams |
-| `0.2.2` | 2021-11-08 | [\#7752](https://github.com/airbytehq/airbyte/pull/7752) | Change `check_connection` function to use stream Orders |
-| `0.2.1` | 2021-09-17 | [\#5248](https://github.com/airbytehq/airbyte/pull/5248) | `Added extra stream support. Updated reports streams logics` |
-| `0.2.0` | 2021-08-06 | [\#4863](https://github.com/airbytehq/airbyte/pull/4863) | `Rebuild source with airbyte-cdk` |
-| `0.1.3` | 2021-06-23 | [\#4288](https://github.com/airbytehq/airbyte/pull/4288) | `Bugfix failing connection check` |
-| `0.1.2` | 2021-06-15 | [\#4108](https://github.com/airbytehq/airbyte/pull/4108) | `Fixed: Sync fails with timeout when create report is CANCELLED` |
-=======
 | Version  | Date       | Pull Request                                             | Subject                                                                |
 | :------- | :--------- | :------------------------------------------------------- | :--------------------------------------------------------------------- |
 | `0.2.13` | 2022-01-18 |  [\#9581](https://github.com/airbytehq/airbyte/pull/9581) | Change createdSince parameter to dataStartTime |
@@ -92,5 +82,4 @@
 | `0.2.1`  | 2021-09-17 | [\#5248](https://github.com/airbytehq/airbyte/pull/5248) | `Added extra stream support. Updated reports streams logics`           |
 | `0.2.0`  | 2021-08-06 | [\#4863](https://github.com/airbytehq/airbyte/pull/4863) | `Rebuild source with airbyte-cdk`                                      |
 | `0.1.3`  | 2021-06-23 | [\#4288](https://github.com/airbytehq/airbyte/pull/4288) | `Bugfix failing connection check`                                      |
-| `0.1.2`  | 2021-06-15 | [\#4108](https://github.com/airbytehq/airbyte/pull/4108) | `Fixed: Sync fails with timeout when create report is CANCELLED`       |
->>>>>>> 0beda4f2
+| `0.1.2`  | 2021-06-15 | [\#4108](https://github.com/airbytehq/airbyte/pull/4108) | `Fixed: Sync fails with timeout when create report is CANCELLED`       |