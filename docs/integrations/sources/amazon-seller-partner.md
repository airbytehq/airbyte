--- conflicted
+++ resolved
@@ -249,11 +249,8 @@
 
 | Version    | Date       | Pull Request                                              | Subject                                                                                                                                                                             |
 |:-----------|:-----------|:----------------------------------------------------------|:------------------------------------------------------------------------------------------------------------------------------------------------------------------------------------|
-<<<<<<< HEAD
-| 4.8.3      | 2025-10-28 | [68678](https://github.com/airbytehq/airbyte/pull/68678)  | Increase `maxSecondsBetweenMessages` to 14400                                                                                                                                       |
-=======
+| 4.8.4      | 2025-10-29 | [68678](https://github.com/airbytehq/airbyte/pull/68678)  | Increase `maxSecondsBetweenMessages` to 14400                                                                                                                                       |
 | 4.8.3 | 2025-10-29 | [66030](https://github.com/airbytehq/airbyte/pull/66030) | Update dependencies |
->>>>>>> a9afe954
 | 4.8.2 | 2025-09-17 | [66485](https://github.com/airbytehq/airbyte/pull/66485) | Upgrade to CDK v7 |
 | 4.8.1 | 2025-08-16 | [65047](https://github.com/airbytehq/airbyte/pull/65047) | Update dependencies |
 | 4.8.0 | 2025-07-29 | [53225](https://github.com/airbytehq/airbyte/pull/) | Add VendorOrdersStatus stream |
