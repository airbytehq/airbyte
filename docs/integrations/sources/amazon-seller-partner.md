--- conflicted
+++ resolved
@@ -145,11 +145,8 @@
 
 | Version  | Date       | Pull Request                                                  | Subject                                                                                                                                                                             |
 |:---------|:-----------|:--------------------------------------------------------------|:------------------------------------------------------------------------------------------------------------------------------------------------------------------------------------|
-<<<<<<< HEAD
-| `2.1.0`  | 2023-11-17 | [\#32541](https://github.com/airbytehq/airbyte/pull/32541)    | Make `GET_AFN_INVENTORY_DATA`, `GET_AFN_INVENTORY_DATA_BY_COUNTRY`, and `GET_V2_SETTLEMENT_REPORT_DATA_FLAT_FILE` streams incremental                                               |
-=======
+| `2.1.0`  | 2023-11-20 | [\#32541](https://github.com/airbytehq/airbyte/pull/32541)    | Make `GET_AFN_INVENTORY_DATA`, `GET_AFN_INVENTORY_DATA_BY_COUNTRY`, and `GET_V2_SETTLEMENT_REPORT_DATA_FLAT_FILE` streams incremental                                               |
 | `2.0.2`  | 2023-11-17 | [\#32462](https://github.com/airbytehq/airbyte/pull/32462)    | Remove Max time option from specification; set default waiting time for reports to 1 hour                                                                                           |
->>>>>>> 9dae0d3c
 | `2.0.1`  | 2023-11-16 | [\#32550](https://github.com/airbytehq/airbyte/pull/32550)    | Fix the OAuth flow                                                                                                                                                                  |
 | `2.0.0`  | 2023-11-23 | [\#32355](https://github.com/airbytehq/airbyte/pull/32355)    | Remove Brand Analytics from Airbyte Cloud, permanently remove deprecated FBA reports                                                                                                |
 | `1.6.2`  | 2023-11-14 | [\#32508](https://github.com/airbytehq/airbyte/pull/32508)    | Do not use AWS signature as it is no longer required by the Amazon API                                                                                                              |
