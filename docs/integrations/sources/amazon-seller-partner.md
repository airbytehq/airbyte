# Amazon Seller Partner


<HideInUI>

This page contains the setup guide and reference information for the [Amazon Seller Partner](https://developer.amazonservices.com/) source connector.

</HideInUI>

## Prerequisites

- Amazon Seller Partner account

<!-- env:cloud -->

**For Airbyte Cloud:**

- AWS Environment
- AWS Region
- AWS Seller Partner Account Type
- Granted OAuth access

<!-- /env:cloud -->

<!-- env:oss -->

**For Airbyte Open Source:**

- AWS Environment
- AWS Region
- AWS Seller Partner Account Type
- LWA Client Id
- LWA Client Secret
- Refresh Token

<!-- /env:oss -->

## Setup guide

## Step 1: Set up Amazon Seller Partner

[Register](https://sellercentral.amazon.com/) your Amazon Seller Partner account.

<!-- env:oss -->

**Airbyte Open Source setup steps**

- [Register](https://developer-docs.amazon.com/sp-api/docs/registering-your-application) Amazon Seller Partner application. The application must be published as Amazon does not allow external parties such as Airbyte to access draft applications.

<!-- /env:oss -->

## Step 2: Set up the source connector in Airbyte

To pass the check for Seller and Vendor accounts, you must have access to the [Orders endpoint](https://developer-docs.amazon.com/sp-api/docs/orders-api-v0-reference) and the [Vendor Orders endpoint](https://developer-docs.amazon.com/sp-api/docs/vendor-orders-api-v1-reference#get-vendorordersv1purchaseorders), respectively.

<!-- env:cloud -->

#### For Airbyte Cloud:

1. [Log into your Airbyte Cloud](https://cloud.airbyte.com/workspaces) account.
2. Click Sources and then click + New source.
3. On the Set up the source page, select Amazon Seller Partner from the Source type dropdown.
4. Enter a name for the Amazon Seller Partner connector.
5. Click `Authenticate your account`.
6. Log in and Authorize to your Amazon Seller Partner account.
7. For `Start Date`, enter the date in `YYYY-MM-DD` format. The data added on and after this date will be replicated. This field is optional - if not provided or older than 2 years ago from today, the date 2 years ago from today will be used.
8. For `End Date`, enter the date in `YYYY-MM-DD` format. Any data after this date will not be replicated. This field is optional - if not provided, today's date will be used.
9. **Financial Events Step Size**: Select the time window size for fetching financial events data. Options (in days) include:
   - 1
   - 7
   - 14
   - 30
   - 60
   - 90
   - 180 (default)
10. You can specify report options for each stream using **Report Options** section. Available options can be found in corresponding category [here](https://developer-docs.amazon.com/sp-api/docs/report-type-values).
11. For `Wait between requests to avoid fatal statuses in reports`, enable if you want to use wating time between requests to avoid fatal statuses in report based streams.
12. Click `Set up source`.

<!-- /env:cloud -->

<!-- env:oss -->

#### For Airbyte Open Source:

1. Navigate to the Airbyte Open Source dashboard.
2. On the Set up the source page, select Amazon Seller Partner from the Source type dropdown.
3. Enter a name for the Amazon Seller Partner connector.
4. Using developer application from Step 1, [generate](https://developer-docs.amazon.com/sp-api/docs/self-authorization) refresh token.
5. For Start Date, enter the date in YYYY-MM-DD format. The data added on and after this date will be replicated. This field is optional - if not provided, the date 2 years ago from today will be used.
6. For End Date, enter the date in YYYY-MM-DD format. Any data after this date will not be replicated. This field is optional - if not provided, today's date will be used.
7. **Financial Events Step Size**: Select the time window size for fetching financial events data. Options include (in days):
   - 1
   - 7
   - 14
   - 30
   - 60
   - 90
   - 180 (default)
8. You can specify report options for each stream using **Report Options** section. Available options can be found in corresponding category [here](https://developer-docs.amazon.com/sp-api/docs/report-type-values).
9. For `Wait between requests to avoid fatal statuses in reports`, enable if you want to use wating time between requests to avoid fatal statuses in report based streams.
10. Click `Set up source`.

<!-- /env:oss -->

## Supported sync modes

The Amazon Seller Partner source connector supports the following [sync modes](https://docs.airbyte.com/cloud/core-concepts/#connection-sync-modes):

- Full Refresh
- Incremental

## Supported Streams

- [Active Listings Report](https://developer-docs.amazon.com/sp-api/docs/report-type-values-inventory) \(incremental\)
- [All Listings Report](https://developer-docs.amazon.com/sp-api/docs/report-type-values-inventory) \(incremental\)
- [Browse Tree Report](https://developer-docs.amazon.com/sp-api/docs/report-type-values-browse-tree) \(incremental\)
- [Canceled Listings Report](https://developer-docs.amazon.com/sp-api/docs/report-type-values-inventory) \(incremental\)
- [FBA Amazon Fulfilled Inventory Report](https://developer-docs.amazon.com/sp-api/docs/report-type-values-fba#fba-inventory-reports) \(incremental\)
- [FBA Amazon Fulfilled Shipments Report](https://developer-docs.amazon.com/sp-api/docs/report-type-values-fba#fba-sales-reports) \(incremental\)
- [FBA Fee Preview Report](https://developer-docs.amazon.com/sp-api/docs/report-type-values-fba#fba-payments-reports) \(incremental\)
- [FBA Manage Inventory](https://developer-docs.amazon.com/sp-api/docs/report-type-values-fba#fba-inventory-reports) \(incremental\)
- [FBA Manage Inventory Health Report](https://developer-docs.amazon.com/sp-api/docs/report-type-values-fba#fba-inventory-reports) \(incremental\)
- [FBA Multi-Country Inventory Report](https://developer-docs.amazon.com/sp-api/docs/report-type-values-fba#fba-inventory-reports) \(incremental\)
- [FBA Promotions Report](https://developer-docs.amazon.com/sp-api/docs/report-type-values-fba#fba-sales-reports) \(incremental\)
- [FBA Reimbursements Report](https://developer-docs.amazon.com/sp-api/docs/report-type-values-fba#fba-payments-reports) \(incremental\)
- [FBA Removal Order Detail Report](https://developer-docs.amazon.com/sp-api/docs/report-type-values-fba#fba-removals-reports) \(incremental\)
- [FBA Removal Shipment Detail Report](https://developer-docs.amazon.com/sp-api/docs/report-type-values-fba#fba-removals-reports) \(incremental\)
- [FBA Replacements Report](https://developer-docs.amazon.com/sp-api/docs/report-type-values-fba#fba-concessions-reports) \(incremental\)
- [FBA Returns Report](https://developer-docs.amazon.com/sp-api/docs/report-type-values-fba#fba-concessions-reports) \(incremental\)
- [FBA Storage Fees Report](https://developer-docs.amazon.com/sp-api/docs/report-type-values-fba#fba-inventory-reports) \(incremental\)
- [FBA Stranded Inventory Report](https://developer-docs.amazon.com/sp-api/docs/report-type-values-fba#fba-inventory-reports) \(incremental\)
- [Financial Events](https://developer-docs.amazon.com/sp-api/docs/finances-api-reference#get-financesv0financialevents) \(incremental\)
- [Financial Event Groups](https://developer-docs.amazon.com/sp-api/docs/finances-api-reference#get-financesv0financialeventgroups) \(incremental\)
- [Flat File Archived Orders Report](https://developer-docs.amazon.com/sp-api/docs/report-type-values-order#order-tracking-reports) \(incremental\)
- [Flat File Feedback Report](https://developer-docs.amazon.com/sp-api/docs/report-type-values-performance) \(incremental\)
- [Flat File Orders By Last Update Report](https://developer-docs.amazon.com/sp-api/docs/report-type-values-order#order-tracking-reports) \(incremental\)
- [Flat File Orders By Order Date Report](https://developer-docs.amazon.com/sp-api/docs/report-type-values-order#order-tracking-reports) \(incremental\)
- [Flat File Returns Report by Return Date](https://developer-docs.amazon.com/sp-api/docs/report-type-values-returns) \(incremental\)
- [Flat File Settlement Report](https://developer-docs.amazon.com/sp-api/docs/report-type-values-settlement) \(incremental\)
- [Inactive Listings Report](https://developer-docs.amazon.com/sp-api/docs/report-type-values-inventory) \(incremental\)
- [Inventory Ledger Report - Detailed View](https://developer-docs.amazon.com/sp-api/docs/report-type-values-fba#fba-inventory-reports) \(incremental\)
- [Inventory Ledger Report - Summary View](https://developer-docs.amazon.com/sp-api/docs/report-type-values-fba#fba-inventory-reports) \(incremental\)
- [Inventory Report](https://developer-docs.amazon.com/sp-api/docs/report-type-values-inventory) \(incremental\)
- [Open Listings Report](https://developer-docs.amazon.com/sp-api/docs/report-type-values-inventory) \(incremental\)
- [Orders](https://developer-docs.amazon.com/sp-api/docs/orders-api-v0-reference) \(incremental\)
- [Order Items](https://developer-docs.amazon.com/sp-api/docs/orders-api-v0-reference#getorderitems) \(incremental\)
- [Restock Inventory Report](https://developer-docs.amazon.com/sp-api/docs/report-type-values-fba#fba-inventory-reports) \(incremental\)
- [Scheduled XML Order Report (Shipping)](https://developer-docs.amazon.com/sp-api/docs/report-type-values-order#order-reports) \(incremental\)
- [Subscribe and Save Forecast Report](https://developer-docs.amazon.com/sp-api/docs/report-type-values-fba#fba-subscribe-and-save-reports) \(incremental\)
- [Subscribe and Save Performance Report](https://developer-docs.amazon.com/sp-api/docs/report-type-values-fba#fba-subscribe-and-save-reports) \(incremental\)
- [Suppressed Listings Report](https://developer-docs.amazon.com/sp-api/docs/report-type-values-inventory) \(incremental\)
- [Unshipped Orders Report](https://developer-docs.amazon.com/sp-api/docs/report-type-values-order#order-reports) \(incremental\)
- [Vendor Direct Fulfillment Shipping](https://developer-docs.amazon.com/sp-api/docs/vendor-direct-fulfillment-shipping-api-v1-reference) \(incremental\)
- [Vendor Forecasting Report](https://developer-docs.amazon.com/sp-api/docs/report-type-values-analytics#vendor-retail-analytics-reports) \(full-refresh\)
- [Vendor Orders](https://developer-docs.amazon.com/sp-api/docs/vendor-orders-api-v1-reference#get-vendorordersv1purchaseorders) \(incremental\)
- [Vendor Order Status](https://developer-docs.amazon.com/sp-api/docs/vendor-orders-api-v1-reference#get-vendorordersv1purchaseOrdersStatus) \(incremental\)
- [Amazon Search Terms Report](https://developer-docs.amazon.com/sp-api/docs/report-type-values-analytics#brand-analytics-reports) \(incremental\)
- [Market Basket Analysis Report](https://developer-docs.amazon.com/sp-api/docs/report-type-values-analytics#brand-analytics-reports) \(incremental\)
- [Repeat Purchase](https://developer-docs.amazon.com/sp-api/docs/report-type-values-analytics#brand-analytics-reports) \(incremental\)
- [Alternate Purchase Report](https://developer-docs.amazon.com/sp-api/docs/report-type-values-analytics#brand-analytics-reports) \(incremental\)
- [Item Comparison Report](https://developer-docs.amazon.com/sp-api/docs/report-type-values-analytics#brand-analytics-reports) \(incremental\)
- [Sales and Traffic Business Report](https://developer-docs.amazon.com/sp-api/docs/report-type-values-analytics#seller-retail-analytics-reports) \(incremental\)
- [Vendor Sales Report](https://developer-docs.amazon.com/sp-api/docs/report-type-values-analytics#vendor-retail-analytics-reports) \(incremental\)
- [Vendor Inventory Report](https://developer-docs.amazon.com/sp-api/docs/report-type-values-analytics#vendor-retail-analytics-reports) \(incremental\)
- [XML Orders By Order Date Report](https://developer-docs.amazon.com/sp-api/docs/report-type-values-order#order-tracking-reports) \(incremental\)

<HideInUI>

### Entity-Relationship Diagram (ERD)
<EntityRelationshipDiagram></EntityRelationshipDiagram>
</HideInUI>

## Report options

Report options can be assigned on a per-stream basis that alter the behavior when generating a report.
For the full list, refer to Amazon’s report type values [documentation](https://developer-docs.amazon.com/sp-api/docs/report-type-values).

Certain report types have required parameters that must be defined.
For the `GET_FLAT_FILE_ALL_ORDERS_DATA_BY_ORDER_DATE_GENERAL`, `GET_AMAZON_FULFILLED_SHIPMENTS_DATA_GENERAL`, and `GET_FLAT_FILE_RETURNS_DATA_BY_RETURN_DATE` streams, the maximum allowable value for `period_in_days` is 30 days, 30 days, and 60 days, respectively.
If the specified `period_in_days` exceeds these limits, it will be automatically adjusted to the maximum value for the respective stream, or set to 365 days if not provided.

For the Vendor Forecasting Report, we have two streams - `GET_VENDOR_FORECASTING_FRESH_REPORT` and `GET_VENDOR_FORECASTING_RETAIL_REPORT` which use the same `GET_VENDOR_FORECASTING_REPORT` Amazon's report,
but with different options for the `sellingProgram` parameter - `FRESH` and `RETAIL` respectively.

## Performance considerations

Information about rate limits you may find [here](https://developer-docs.amazon.com/sp-api/docs/usage-plans-and-rate-limits-in-the-sp-api).

- Use the **Financial Events Step Size** configuration:
  - **Smaller step sizes** (e.g., `P1D` or 1 day) are ideal for large data volumes to avoid timeouts and reduce the risk of hitting rate limits.
  - **Larger step sizes** (e.g., `P14D` or 14 days) are more efficient for smaller data volumes, reducing the number of API calls.

## Data type map

| Integration Type         | Airbyte Type |
|:-------------------------|:-------------|
| `string`                 | `string`     |
| `int`, `float`, `number` | `number`     |
| `date`                   | `date`       |
| `datetime`               | `datetime`   |
| `array`                  | `array`      |
| `object`                 | `object`     |

## Limitations & Troubleshooting

### Failed to retrieve the report

```
Failed to retrieve the report 'YOUR_REPORT_NAME' for period 2024-01-01T12:01:15Z-2024-01-15T12:01:14Z.
This will be read during the next sync. Report ID: YOUR_REPORT_ID. Error: Failed to retrieve the report result document.
```

Requesting reports via Amazon Seller Partner API can lead to failed syncs with error above "Failed to retrieve the report...".

One of the reasons why users face this issue is that report requests were made too often.

**Solution 1:**

To overcome it you can force use sleeping between requests to avoid fatal statuses while requesting reports.

Steps:
1. Go to the Set Up page of the connector.
2. Open optional section.
3. Enable `Wait between requests to avoid fatal statuses in reports` toggle.

Disadvantages of this approach is that syncs with waiting between requests are much slower than without it. So it is better to create a separate connection only for stream that usually fails with "Failed to retrieve the report..." error. This will help you to avoid affecting streams that worked as expected.

:::note

For now the waiting logic only work for the following streams:
- GET_AMAZON_FULFILLED_SHIPMENTS_DATA_GENERAL
- GET_AFN_INVENTORY_DATA
- GET_FBA_ESTIMATED_FBA_FEES_TXT_DATA

:::

**Solution 2:**

Create a separate connection for streams which usually fail with error above "Failed to retrieve the report..." and disable sync of these streams in the first connection with streams which don't fail because of the error. Adjust the sync time of these two connection to do not overlap. It's recommended to have a time break between syncs in the connections.

### Rate Limit issue for Report Streams

Syncing Report Streams sometimes may fail due to rate limits.

The Amazon Seller Partner source connector makes requests according to the limits mentioned in the [SP API docs](https://developer-docs.amazon.com/sp-api/lang-pt_BR/docs/reports-api-rate-limits).
But actual Rate Limits could be differ from ones mentioned in the docs. See [Usage Plans and Rate Limits](https://developer-docs.amazon.com/sp-api/docs/usage-plans-and-rate-limits) for more information.
Depending on actual rate limits the Amazon Seller Partner source connector can receive "rate limited" responses, unfortunately there is no way to find actual rate limits values for account.

We recommend next steps to overcome the rate limits issue:

1. Depending on your amount of data per [Period In Days](https://docs.airbyte.com/integrations/sources/amazon-seller-partner#reference) adjust this value to reduce time of processing the report on API Side. If creation of the report takes more than 1 hour it's recommended to set lower value for `Period In Days` setting.
2. Configure affected Report Stream to read data incrementally, use Incremental Sync mode (Append). This will prevent the source of rereading already fetched data and make the source to read new data starting from state cursor value. See [Incremental Sync Mode - Append](https://docs.airbyte.com/platform/using-airbyte/core-concepts/sync-modes/incremental-append) for more information.
3. Set syncs to run every 24 hours.

This configuration will sync partial data, until the source gets rate limited. Once state value reaches date that equal the date of sync, next sync will have only one partition(date period for report). The source will make only one request for affected report which should be enough to avoid rate limits issue.

## Changelog

<details>
  <summary>Expand to review</summary>

| Version    | Date       | Pull Request                                              | Subject                                                                                                                                                                             |
|:-----------|:-----------|:----------------------------------------------------------|:------------------------------------------------------------------------------------------------------------------------------------------------------------------------------------|
<<<<<<< HEAD
| 4.10.0 | 2025-11-24 | [9788](https://github.com/airbytehq/airbyte/pull/9788) | Re-add Brand Analytics reports |
| 4.9.0      | 2025-11-10 | [66995](https://github.com/airbytehq/airbyte/pull/66995) | Add APIBudget for reports streams                                                                                                                                                         |
| 4.8.4      | 2025-10-29 | [68678](https://github.com/airbytehq/airbyte/pull/68678)  | Increase `maxSecondsBetweenMessages` to 14400                                                                                                                                       |
=======
| 5.0.1 | 2025-12-11 | [70200](https://github.com/airbytehq/airbyte/pull/70200) | Fix financial events pagination causing 400 InvalidInput errors under rate limiting when syncing `ListFinancialEvents`, and align `ListFinancialEventGroups` pagination behavior |
| 5.0.0 | 2025-12-03 | [69805](https://github.com/airbytehq/airbyte/pull/69805) | Remove deprecated FBA Subscribe and Save report types (GET_FBA_SNS_FORECAST_DATA and GET_FBA_SNS_PERFORMANCE_DATA)                                                                  |
| 4.9.1 | 2025-11-25 | [69935](https://github.com/airbytehq/airbyte/pull/69935) | Update dependencies |
| 4.9.0 | 2025-11-10 | [66995](https://github.com/airbytehq/airbyte/pull/66995) | Add APIBudget for reports streams |
| 4.8.4 | 2025-10-29 | [68678](https://github.com/airbytehq/airbyte/pull/68678) | Increase `maxSecondsBetweenMessages` to 14400 |
>>>>>>> 13bca943
| 4.8.3 | 2025-10-29 | [66030](https://github.com/airbytehq/airbyte/pull/66030) | Update dependencies |
| 4.8.2 | 2025-09-17 | [66485](https://github.com/airbytehq/airbyte/pull/66485) | Upgrade to CDK v7 |
| 4.8.1 | 2025-08-16 | [65047](https://github.com/airbytehq/airbyte/pull/65047) | Update dependencies |
| 4.8.0 | 2025-07-29 | [53225](https://github.com/airbytehq/airbyte/pull/) | Add VendorOrdersStatus stream |
| 4.7.2 | 2025-08-02 | [63032](https://github.com/airbytehq/airbyte/pull/63032) | Update dependencies |
| 4.7.1 | 2025-07-15 | [63309](https://github.com/airbytehq/airbyte/pull/63309) | Adds `type` property to `config_normalization_rules` in manifest |
| 4.7.0 | 2025-07-08 | [62850](https://github.com/airbytehq/airbyte/pull/62850) | Promoting release candidate 4.7.0-rc.1 to a main version. |
| 4.7.0-rc.1 | 2025-06-30 | [62119](https://github.com/airbytehq/airbyte/pull/62119) | Migrate to manifest-only |
| 4.6.4 | 2025-06-15 | [54870](https://github.com/airbytehq/airbyte/pull/54870) | Update dependencies |
| 4.6.3 | 2025-06-03 | [61351](https://github.com/airbytehq/airbyte/pull/61351) | Update dependencies |
| 4.6.2 | 2025-04-09 | [57537](https://github.com/airbytehq/airbyte/pull/57537)     | Fix Extend Minimum Date Range |
| 4.6.1 | 2025-04-08 | [55238](https://github.com/airbytehq/airbyte/pull/55238)     | Fix daterange in `DatetimeBasedCursor` and Added configurable step size for financial events streams (`list_financial_event_groups`, `list_financial_events`) |
| 4.6.0 | 2025-02-24 | [53225](https://github.com/airbytehq/airbyte/pull/53225) | Add API Budget |
| 4.5.3 | 2025-02-22 | [53928](https://github.com/airbytehq/airbyte/pull/53928) | Update dependencies |
| 4.5.2 | 2025-02-17 | [53693](https://github.com/airbytehq/airbyte/pull/53693) | Add app_id to server configuration (OAuth) |
| 4.5.1 | 2025-02-08 | [49297](https://github.com/airbytehq/airbyte/pull/49297) | Update dependencies |
| 4.5.0 | 2025-02-04 | [53155](https://github.com/airbytehq/airbyte/pull/53155) | Promoting release candidate 4.5.0-rc.5 to a main version. |
| 4.5.0-rc.5 | 2025-01-31 | [52700](https://github.com/airbytehq/airbyte/pull/52700)  | Use incremental_dependency for the OrderItems substream                                                                                                                             |
| 4.5.0-rc.4 | 2025-01-31 | [52683](https://github.com/airbytehq/airbyte/pull/52683)  | Fix Rate Limiting issue; disable concurrency                                                                                                                                        |
| 4.5.0-rc.3 | 2025-01-28 | [52619](https://github.com/airbytehq/airbyte/pull/52619)  | Fix `Orders` pagination                                                                                                                                                             |
| 4.5.0-rc.2 | 2025-01-28 | [52592](https://github.com/airbytehq/airbyte/pull/52592)  | Only request data for the `Orders` stream for up to 2 minutes before present if replication_start_date is not specified                                                             |
| 4.5.0-rc.1 | 2025-01-27 | [49293](https://github.com/airbytehq/airbyte/pull/49293)  | Convert to REST and reports streams to concurrent low-code CDK in v6. Remove buggy analytics streams                                                                                |
| 4.4.7      | 2024-11-14 | [47691](https://github.com/airbytehq/airbyte/pull/47691)  | Fix `period_in_days` definition                                                                                                                                                     |
| 4.4.6      | 2024-11-25 | [48644](https://github.com/airbytehq/airbyte/pull/48644)  | Starting with this version, the Docker image is now rootless. Please note that this and future versions will not be compatible with Airbyte versions earlier than 0.64              |
| 4.4.5      | 2024-11-04 | [47049](https://github.com/airbytehq/airbyte/pull/47049)  | Update dependencies                                                                                                                                                                 |
| 4.4.4      | 2024-10-12 | [46817](https://github.com/airbytehq/airbyte/pull/46817)  | Update dependencies                                                                                                                                                                 |
| 4.4.3      | 2024-10-05 | [46473](https://github.com/airbytehq/airbyte/pull/46473)  | Update dependencies                                                                                                                                                                 |
| 4.4.2      | 2024-09-28 | [44748](https://github.com/airbytehq/airbyte/pull/44748)  | Update dependencies                                                                                                                                                                 |
| 4.4.1      | 2024-08-17 | [43739](https://github.com/airbytehq/airbyte/pull/43739)  | Update dependencies                                                                                                                                                                 |
| 4.4.0      | 2024-07-17 | [42052](https://github.com/airbytehq/airbyte/pull/42052)  | Add waiting between requests logic to avoid failed report requests                                                                                                                  |
| 4.3.11     | 2024-07-13 | [41873](https://github.com/airbytehq/airbyte/pull/41873)  | Update dependencies                                                                                                                                                                 |
| 4.3.10     | 2024-07-10 | [41345](https://github.com/airbytehq/airbyte/pull/41345)  | Update dependencies                                                                                                                                                                 |
| 4.3.9      | 2024-07-09 | [41158](https://github.com/airbytehq/airbyte/pull/41158)  | Update dependencies                                                                                                                                                                 |
| 4.3.8      | 2024-07-08 | [40751](https://github.com/airbytehq/airbyte/pull/40751)  | Improve error messaging and turning on alerting                                                                                                                                     |
| 4.3.7      | 2024-07-06 | [40990](https://github.com/airbytehq/airbyte/pull/40990)  | Update dependencies                                                                                                                                                                 |
| 4.3.6      | 2024-07-01 | [40590](https://github.com/airbytehq/airbyte/pull/40590)  | Add log message when data only accessible to seller accounts, add report id in log message for fatal report status, add check for start date.                                       |
| 4.3.5      | 2024-06-27 | [40215](https://github.com/airbytehq/airbyte/pull/40215)  | Replaced deprecated AirbyteLogger with logging.Logger                                                                                                                               |
| 4.3.4      | 2024-06-25 | [40384](https://github.com/airbytehq/airbyte/pull/40384)  | Update dependencies                                                                                                                                                                 |
| 4.3.3      | 2024-06-22 | [40008](https://github.com/airbytehq/airbyte/pull/40008)  | Update dependencies                                                                                                                                                                 |
| 4.3.2      | 2024-06-13 | [39441](https://github.com/airbytehq/airbyte/pull/39441)  | Update state handling for incremental streams                                                                                                                                       |
| 4.3.1      | 2024-06-04 | [38969](https://github.com/airbytehq/airbyte/pull/38969)  | [autopull] Upgrade base image to v1.2.1                                                                                                                                             |
| 4.3.0      | 2024-05-24 | [#38657](https://github.com/airbytehq/airbyte/pull/38657) | Extend the report_options spec config with a `stream_name` attribute                                                                                                                |
| 4.2.4      | 2024-05-15 | [#38210](https://github.com/airbytehq/airbyte/pull/38210) | Fix `GET_VENDOR_TRAFFIC_REPORT` stream with report option `reportPeriod=DAY`                                                                                                        |
| 4.2.3      | 2024-05-09 | [#38078](https://github.com/airbytehq/airbyte/pull/38078) | Hide OSS-only streams in report options config for cloud users                                                                                                                      |
| 4.2.2      | 2024-04-24 | [#36630](https://github.com/airbytehq/airbyte/pull/36630) | Schema descriptions and CDK 0.80.0                                                                                                                                                  |
| 4.2.1      | 2024-04-08 | [#36895](https://github.com/airbytehq/airbyte/pull/36895) | Fix `reportPeriod` day query params                                                                                                                                                 |
| 4.2.0      | 2024-03-19 | [#36267](https://github.com/airbytehq/airbyte/pull/36267) | Pin airbyte-cdk version to `^0`                                                                                                                                                     |
| 4.1.0      | 2024-03-12 | [#35954](https://github.com/airbytehq/airbyte/pull/35954) | Add `GET_VENDOR_FORECASTING_FRESH_REPORT` and `GET_VENDOR_FORECASTING_RETAIL_REPORT` streams                                                                                        |
| 4.0.0      | 2024-02-23 | [#35439](https://github.com/airbytehq/airbyte/pull/35439) | Update schema for the `GET_FBA_STORAGE_FEE_CHARGES_DATA` stream                                                                                                                     |
| 3.5.0      | 2024-02-09 | [#35331](https://github.com/airbytehq/airbyte/pull/35331) | Fix check for Vendor accounts. Add failed report result message                                                                                                                     |
| 3.4.0      | 2024-02-15 | [#35273](https://github.com/airbytehq/airbyte/pull/35273) | Add `VendorOrders` stream                                                                                                                                                           |
| 3.3.2      | 2024-02-13 | [#33996](https://github.com/airbytehq/airbyte/pull/33996) | Add integration tests                                                                                                                                                               |
| 3.3.1      | 2024-02-09 | [#35106](https://github.com/airbytehq/airbyte/pull/35106) | Add logs for the failed check command                                                                                                                                               |
| 3.3.0      | 2024-02-09 | [#35062](https://github.com/airbytehq/airbyte/pull/35062) | Fix the check command for the `Vendor` account type                                                                                                                                 |
| 3.2.2      | 2024-02-07 | [#34914](https://github.com/airbytehq/airbyte/pull/34914) | Fix date formatting for ledger reports with aggregation by month                                                                                                                    |
| 3.2.1      | 2024-01-30 | [#34654](https://github.com/airbytehq/airbyte/pull/34654) | Fix date format in state message for streams with custom dates formatting                                                                                                           |
| 3.2.0      | 2024-01-26 | [#34549](https://github.com/airbytehq/airbyte/pull/34549) | Update schemas for vendor analytics streams                                                                                                                                         |
| 3.1.0      | 2024-01-17 | [#34283](https://github.com/airbytehq/airbyte/pull/34283) | Delete deprecated streams                                                                                                                                                           |
| 3.0.1      | 2023-12-22 | [#33741](https://github.com/airbytehq/airbyte/pull/33741) | Improve report streams performance                                                                                                                                                  |
| 3.0.0      | 2023-12-12 | [#32977](https://github.com/airbytehq/airbyte/pull/32977) | Make all streams incremental                                                                                                                                                        |
| 2.5.0      | 2023-11-27 | [#32505](https://github.com/airbytehq/airbyte/pull/32505) | Make report options configurable via UI                                                                                                                                             |
| 2.4.0      | 2023-11-23 | [#32738](https://github.com/airbytehq/airbyte/pull/32738) | Add `GET_VENDOR_NET_PURE_PRODUCT_MARGIN_REPORT`, `GET_VENDOR_REAL_TIME_INVENTORY_REPORT`, and `GET_VENDOR_TRAFFIC_REPORT` streams                                                   |
| 2.3.0      | 2023-11-22 | [#32541](https://github.com/airbytehq/airbyte/pull/32541) | Make `GET_AFN_INVENTORY_DATA`, `GET_AFN_INVENTORY_DATA_BY_COUNTRY`, and `GET_V2_SETTLEMENT_REPORT_DATA_FLAT_FILE` streams incremental                                               |
| 2.2.0      | 2023-11-21 | [#32639](https://github.com/airbytehq/airbyte/pull/32639) | Make start date optional, if start date is not provided, date 2 years ago from today will be used                                                                                   |
| 2.1.1      | 2023-11-21 | [#32560](https://github.com/airbytehq/airbyte/pull/32560) | Silently exit sync if the retry attempts were unsuccessful                                                                                                                          |
| 2.1.0      | 2023-11-21 | [#32591](https://github.com/airbytehq/airbyte/pull/32591) | Add new fields to GET_LEDGER_DETAIL_VIEW_DATA, GET_FBA_INVENTORY_PLANNING_DATA and Orders schemas                                                                                   |
| 2.0.2      | 2023-11-17 | [#32462](https://github.com/airbytehq/airbyte/pull/32462) | Remove Max time option from specification; set default waiting time for reports to 1 hour                                                                                           |
| 2.0.1      | 2023-11-16 | [#32550](https://github.com/airbytehq/airbyte/pull/32550) | Fix the OAuth flow                                                                                                                                                                  |
| 2.0.0      | 2023-11-23 | [#32355](https://github.com/airbytehq/airbyte/pull/32355) | Remove Brand Analytics from Airbyte Cloud, permanently remove deprecated FBA reports                                                                                                |
| 1.6.2      | 2023-11-14 | [#32508](https://github.com/airbytehq/airbyte/pull/32508) | Do not use AWS signature as it is no longer required by the Amazon API                                                                                                              |
| 1.6.1      | 2023-11-13 | [#32457](https://github.com/airbytehq/airbyte/pull/32457) | Fix report decompression                                                                                                                                                            |
| 1.6.0      | 2023-11-09 | [#32259](https://github.com/airbytehq/airbyte/pull/32259) | Mark "aws_secret_key" and "aws_access_key" as required in specification; update schema for stream `Orders`                                                                          |
| 1.5.1      | 2023-08-18 | [#29255](https://github.com/airbytehq/airbyte/pull/29255) | Field role_arn is optional on UI but not really on the backend blocking connector set up using oauth                                                                                |
| 1.5.0      | 2023-08-08 | [#29054](https://github.com/airbytehq/airbyte/pull/29054) | Add new stream `OrderItems`                                                                                                                                                         |
| 1.4.1      | 2023-07-25 | [#27050](https://github.com/airbytehq/airbyte/pull/27050) | Fix - non vendor accounts connector create/check issue                                                                                                                              |
| 1.4.0      | 2023-07-21 | [#27110](https://github.com/airbytehq/airbyte/pull/27110) | Add `GET_FLAT_FILE_ACTIONABLE_ORDER_DATA_SHIPPING` and `GET_ORDER_REPORT_DATA_SHIPPING` streams                                                                                     |
| 1.3.0      | 2023-06-09 | [#27110](https://github.com/airbytehq/airbyte/pull/27110) | Removed `app_id` from `InputConfiguration`, refactored `spec`                                                                                                                       |
| 1.2.0      | 2023-05-23 | [#22503](https://github.com/airbytehq/airbyte/pull/22503) | Enabled stream attribute customization from Source configuration                                                                                                                    |
| 1.1.0      | 2023-04-21 | [#23605](https://github.com/airbytehq/airbyte/pull/23605) | Add FBA Reimbursement Report stream                                                                                                                                                 |
| 1.0.1      | 2023-03-15 | [#24098](https://github.com/airbytehq/airbyte/pull/24098) | Add Belgium Marketplace                                                                                                                                                             |
| 1.0.0      | 2023-03-13 | [#23980](https://github.com/airbytehq/airbyte/pull/23980) | Make `app_id` required. Increase `end_date` gap up to 5 minutes from now for Finance streams. Fix connection check failure when trying to connect to Amazon Vendor Central accounts |
| 0.2.33     | 2023-03-01 | [#23606](https://github.com/airbytehq/airbyte/pull/23606) | Implement reportOptions for all missing reports and refactor                                                                                                                        |
| 0.2.32     | 2022-02-21 | [#23300](https://github.com/airbytehq/airbyte/pull/23300) | Make AWS Access Key, AWS Secret Access and Role ARN optional                                                                                                                        |
| 0.2.31     | 2022-01-10 | [#16430](https://github.com/airbytehq/airbyte/pull/16430) | Implement slicing for report streams                                                                                                                                                |
| 0.2.30     | 2022-12-28 | [#20896](https://github.com/airbytehq/airbyte/pull/20896) | Validate connections without orders data                                                                                                                                            |
| 0.2.29     | 2022-11-18 | [#19581](https://github.com/airbytehq/airbyte/pull/19581) | Use user provided end date for GET_SALES_AND_TRAFFIC_REPORT                                                                                                                         |
| 0.2.28     | 2022-10-20 | [#18283](https://github.com/airbytehq/airbyte/pull/18283) | Added multiple (22) report types                                                                                                                                                    |
| 0.2.26     | 2022-09-24 | [#16629](https://github.com/airbytehq/airbyte/pull/16629) | Report API version to 2021-06-30, added multiple (5) report types                                                                                                                   |
| 0.2.25     | 2022-07-27 | [#15063](https://github.com/airbytehq/airbyte/pull/15063) | Add Restock Inventory Report                                                                                                                                                        |
| 0.2.24     | 2022-07-12 | [#14625](https://github.com/airbytehq/airbyte/pull/14625) | Add FBA Storage Fees Report                                                                                                                                                         |
| 0.2.23     | 2022-06-08 | [#13604](https://github.com/airbytehq/airbyte/pull/13604) | Add new streams: Fullfiments returns and Settlement reports                                                                                                                         |
| 0.2.22     | 2022-06-15 | [#13633](https://github.com/airbytehq/airbyte/pull/13633) | Fix - handle start date for financial stream                                                                                                                                        |
| 0.2.21     | 2022-06-01 | [#13364](https://github.com/airbytehq/airbyte/pull/13364) | Add financial streams                                                                                                                                                               |
| 0.2.20     | 2022-05-30 | [#13059](https://github.com/airbytehq/airbyte/pull/13059) | Add replication end date to config                                                                                                                                                  |
| 0.2.19     | 2022-05-24 | [#13119](https://github.com/airbytehq/airbyte/pull/13119) | Add OAuth2.0 support                                                                                                                                                                |
| 0.2.18     | 2022-05-06 | [#12663](https://github.com/airbytehq/airbyte/pull/12663) | Add GET_XML_BROWSE_TREE_DATA report                                                                                                                                                 |
| 0.2.17     | 2022-05-19 | [#12946](https://github.com/airbytehq/airbyte/pull/12946) | Add throttling exception managing in Orders streams                                                                                                                                 |
| 0.2.16     | 2022-05-04 | [#12523](https://github.com/airbytehq/airbyte/pull/12523) | Allow to use IAM user arn or IAM role                                                                                                                                               |
| 0.2.15     | 2022-01-25 | [#9789](https://github.com/airbytehq/airbyte/pull/9789)   | Add stream FbaReplacementsReports                                                                                                                                                   |
| 0.2.14     | 2022-01-19 | [#9621](https://github.com/airbytehq/airbyte/pull/9621)   | Add GET_FLAT_FILE_ALL_ORDERS_DATA_BY_LAST_UPDATE_GENERAL report                                                                                                                     |
| 0.2.13     | 2022-01-18 | [#9581](https://github.com/airbytehq/airbyte/pull/9581)   | Change createdSince parameter to dataStartTime                                                                                                                                      |
| 0.2.12     | 2022-01-05 | [#9312](https://github.com/airbytehq/airbyte/pull/9312)   | Add all remaining brand analytics report streams                                                                                                                                    |
| 0.2.11     | 2022-01-05 | [#9115](https://github.com/airbytehq/airbyte/pull/9115)   | Fix reading only 100 orders                                                                                                                                                         |
| 0.2.10     | 2021-12-31 | [#9236](https://github.com/airbytehq/airbyte/pull/9236)   | Fix NoAuth deprecation warning                                                                                                                                                      |
| 0.2.9      | 2021-12-30 | [#9212](https://github.com/airbytehq/airbyte/pull/9212)   | Normalize GET_SELLER_FEEDBACK_DATA header field names                                                                                                                               |
| 0.2.8      | 2021-12-22 | [#8810](https://github.com/airbytehq/airbyte/pull/8810)   | Fix GET_SELLER_FEEDBACK_DATA Date cursor field format                                                                                                                               |
| 0.2.7      | 2021-12-21 | [#9002](https://github.com/airbytehq/airbyte/pull/9002)   | Extract REPORTS_MAX_WAIT_SECONDS to configurable parameter                                                                                                                          |
| 0.2.6      | 2021-12-10 | [#8179](https://github.com/airbytehq/airbyte/pull/8179)   | Add GET_BRAND_ANALYTICS_SEARCH_TERMS_REPORT report                                                                                                                                  |
| 0.2.5      | 2021-12-06 | [#8425](https://github.com/airbytehq/airbyte/pull/8425)   | Update title, description fields in spec                                                                                                                                            |
| 0.2.4      | 2021-11-08 | [#8021](https://github.com/airbytehq/airbyte/pull/8021)   | Added GET_SELLER_FEEDBACK_DATA report with incremental sync capability                                                                                                              |
| 0.2.3      | 2021-11-08 | [#7828](https://github.com/airbytehq/airbyte/pull/7828)   | Remove datetime format from all streams                                                                                                                                             |
| 0.2.2      | 2021-11-08 | [#7752](https://github.com/airbytehq/airbyte/pull/7752)   | Change `check_connection` function to use stream Orders                                                                                                                             |
| 0.2.1      | 2021-09-17 | [#5248](https://github.com/airbytehq/airbyte/pull/5248)   | Added `extra stream` support. Updated `reports streams` logics                                                                                                                      |
| 0.2.0      | 2021-08-06 | [#4863](https://github.com/airbytehq/airbyte/pull/4863)   | Rebuild source with `airbyte-cdk`                                                                                                                                                   |
| 0.1.3      | 2021-06-23 | [#4288](https://github.com/airbytehq/airbyte/pull/4288)   | Bugfix failing `connection check`                                                                                                                                                   |
| 0.1.2      | 2021-06-15 | [#4108](https://github.com/airbytehq/airbyte/pull/4108)   | Fixed: Sync fails with timeout when create report is CANCELLED`                                                                                                                     |
</details><|MERGE_RESOLUTION|>--- conflicted
+++ resolved
@@ -262,17 +262,14 @@
 
 | Version    | Date       | Pull Request                                              | Subject                                                                                                                                                                             |
 |:-----------|:-----------|:----------------------------------------------------------|:------------------------------------------------------------------------------------------------------------------------------------------------------------------------------------|
-<<<<<<< HEAD
-| 4.10.0 | 2025-11-24 | [9788](https://github.com/airbytehq/airbyte/pull/9788) | Re-add Brand Analytics reports |
+| 4.10.0 | 2025-12-26 | [9788](https://github.com/airbytehq/airbyte/pull/9788) | Re-add Brand Analytics reports |
 | 4.9.0      | 2025-11-10 | [66995](https://github.com/airbytehq/airbyte/pull/66995) | Add APIBudget for reports streams                                                                                                                                                         |
 | 4.8.4      | 2025-10-29 | [68678](https://github.com/airbytehq/airbyte/pull/68678)  | Increase `maxSecondsBetweenMessages` to 14400                                                                                                                                       |
-=======
 | 5.0.1 | 2025-12-11 | [70200](https://github.com/airbytehq/airbyte/pull/70200) | Fix financial events pagination causing 400 InvalidInput errors under rate limiting when syncing `ListFinancialEvents`, and align `ListFinancialEventGroups` pagination behavior |
 | 5.0.0 | 2025-12-03 | [69805](https://github.com/airbytehq/airbyte/pull/69805) | Remove deprecated FBA Subscribe and Save report types (GET_FBA_SNS_FORECAST_DATA and GET_FBA_SNS_PERFORMANCE_DATA)                                                                  |
 | 4.9.1 | 2025-11-25 | [69935](https://github.com/airbytehq/airbyte/pull/69935) | Update dependencies |
 | 4.9.0 | 2025-11-10 | [66995](https://github.com/airbytehq/airbyte/pull/66995) | Add APIBudget for reports streams |
 | 4.8.4 | 2025-10-29 | [68678](https://github.com/airbytehq/airbyte/pull/68678) | Increase `maxSecondsBetweenMessages` to 14400 |
->>>>>>> 13bca943
 | 4.8.3 | 2025-10-29 | [66030](https://github.com/airbytehq/airbyte/pull/66030) | Update dependencies |
 | 4.8.2 | 2025-09-17 | [66485](https://github.com/airbytehq/airbyte/pull/66485) | Upgrade to CDK v7 |
 | 4.8.1 | 2025-08-16 | [65047](https://github.com/airbytehq/airbyte/pull/65047) | Update dependencies |
