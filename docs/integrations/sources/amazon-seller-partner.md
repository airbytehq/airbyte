--- conflicted
+++ resolved
@@ -143,11 +143,8 @@
 
 | Version  | Date       | Pull Request                                                  | Subject                                                                                                                                                                             |
 |:---------|:-----------|:--------------------------------------------------------------|:------------------------------------------------------------------------------------------------------------------------------------------------------------------------------------|
-<<<<<<< HEAD
-| `1.6.3`  | 2023-11-15 | [\#32550](https://github.com/airbytehq/airbyte/pull/32550)    | Fix the OAuth flow                                                                                                                                                                  |
-=======
+| `2.0.1`  | 2023-11-16 | [\#32550](https://github.com/airbytehq/airbyte/pull/32550)    | Fix the OAuth flow                                                                                                                                                                  |
 | `2.0.0`  | 2023-11-23 | [\#32355](https://github.com/airbytehq/airbyte/pull/32355)    | Remove Brand Analytics from Airbyte Cloud, permanently remove deprecated FBA reports                                                                                                |
->>>>>>> 1cc5e533
 | `1.6.2`  | 2023-11-14 | [\#32508](https://github.com/airbytehq/airbyte/pull/32508)    | Do not use AWS signature as it is no longer required by the Amazon API                                                                                                              |
 | `1.6.1`  | 2023-11-13 | [\#32457](https://github.com/airbytehq/airbyte/pull/32457)    | Fix report decompression                                                                                                                                                            |
 | `1.6.0`  | 2023-11-09 | [\#32259](https://github.com/airbytehq/airbyte/pull/32259)    | mark "aws_secret_key" and "aws_access_key" as required in specification; update schema for stream `Orders`                                                                          |
