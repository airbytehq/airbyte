# Amazon Seller Partner

This page contains the setup guide and reference information for the Amazon Seller Partner source connector.

## Prerequisites

- Amazon Seller Partner account

<!-- env:cloud -->

**For Airbyte Cloud:**

- AWS Environment
- AWS Region
- AWS Seller Partner Account Type
- Granted OAuth access

<!-- /env:cloud -->

<!-- env:oss -->

**For Airbyte Open Source:**

- AWS Environment
- AWS Region
- AWS Seller Partner Account Type
- LWA Client Id
- LWA Client Secret
- Refresh Token

<!-- /env:oss -->

## Setup Guide

## Step 1: Set up Amazon Seller Partner

[Register](https://sellercentral.amazon.com/) your Amazon Seller Partner account.

<!-- env:oss -->

**Airbyte Open Source setup steps**

- [Register](https://developer-docs.amazon.com/sp-api/docs/registering-your-application) Amazon Seller Partner application. The application must be published as Amazon does not allow external parties such as Airbyte to access draft applications.

<!-- /env:oss -->

## Step 2: Set up the source connector in Airbyte

<!-- env:cloud -->

**For Airbyte Cloud:**

1. [Log into your Airbyte Cloud](https://cloud.airbyte.com/workspaces) account.
2. Click **Sources** and then click **+ New source**.
3. On the Set up the source page, select **Amazon Seller Partner** from the **Source type** dropdown.
4. Enter a name for the Amazon Seller Partner connector.
5. Click `Authenticate your account`.
6. Log in and Authorize to your Amazon Seller Partner account.
7. For `Start Date`, enter the date in `YYYY-MM-DD` format. The data added on and after this date will be replicated. This field is optional - if not provided, the date 2 years ago from today will be used.
8. For `End Date`, enter the date in `YYYY-MM-DD` format. Any data after this date will not be replicated. This field is optional - if not provided, today's date will be used.
9. You can specify report options for each stream using **Report Options** section. Available options can be found in corresponding category [here](https://developer-docs.amazon.com/sp-api/docs/report-type-values).
10. Click `Set up source`.

<!-- /env:cloud -->

<!-- env:oss -->

**For Airbyte Open Source:**

1. Using developer application from Step 1, [generate](https://developer-docs.amazon.com/sp-api/docs/self-authorization) refresh token. 
2. Go to local Airbyte page.
3. On the Set up the source page, select **Amazon Seller Partner** from the **Source type** dropdown.
4. Enter a name for the Amazon Seller Partner connector. 
5. For Start Date, enter the date in YYYY-MM-DD format. The data added on and after this date will be replicated. This field is optional - if not provided, the date 2 years ago from today will be used.
6. For End Date, enter the date in YYYY-MM-DD format. Any data after this date will not be replicated. This field is optional - if not provided, today's date will be used.
7. You can specify report options for each stream using **Report Options** section. Available options can be found in corresponding category [here](https://developer-docs.amazon.com/sp-api/docs/report-type-values).
8. Click `Set up source`.

<!-- /env:oss -->

## Supported sync modes

The Amazon Seller Partner source connector supports the following [sync modes](https://docs.airbyte.com/cloud/core-concepts/#connection-sync-mode):
 - Full Refresh
 - Incremental

## Supported streams

- [Active Listings Report](https://developer-docs.amazon.com/sp-api/docs/report-type-values-inventory) \(incremental\)
- [All Listings Report](https://developer-docs.amazon.com/sp-api/docs/report-type-values-inventory) \(incremental\)
- [Amazon Search Terms Report](https://developer-docs.amazon.com/sp-api/docs/report-type-values-analytics#brand-analytics-reports) \(only available in OSS, incremental\)
- [Browse Tree Report](https://developer-docs.amazon.com/sp-api/docs/report-type-values-browse-tree) \(incremental\)
- [Canceled Listings Report](https://developer-docs.amazon.com/sp-api/docs/report-type-values-inventory) \(incremental\)
- [FBA Amazon Fulfilled Inventory Report](https://developer-docs.amazon.com/sp-api/docs/report-type-values-fba#fba-inventory-reports) \(incremental\)
- [FBA Amazon Fulfilled Shipments Report](https://developer-docs.amazon.com/sp-api/docs/report-type-values-fba#fba-sales-reports) \(incremental\)
- [FBA Fee Preview Report](https://developer-docs.amazon.com/sp-api/docs/report-type-values-fba#fba-payments-reports) \(incremental\)
- [FBA Manage Inventory](https://developer-docs.amazon.com/sp-api/docs/report-type-values-fba#fba-inventory-reports) \(incremental\)
- [FBA Manage Inventory Health Report](https://developer-docs.amazon.com/sp-api/docs/report-type-values-fba#fba-inventory-reports) \(incremental\)
- [FBA Multi-Country Inventory Report](https://developer-docs.amazon.com/sp-api/docs/report-type-values-fba#fba-inventory-reports) \(incremental\)
- [FBA Promotions Report](https://developer-docs.amazon.com/sp-api/docs/report-type-values-fba#fba-sales-reports) \(incremental\)
- [FBA Reimbursements Report](https://developer-docs.amazon.com/sp-api/docs/report-type-values-fba#fba-payments-reports) \(incremental\)
- [FBA Removal Order Detail Report](https://developer-docs.amazon.com/sp-api/docs/report-type-values-fba#fba-removals-reports) \(incremental\)
- [FBA Removal Shipment Detail Report](https://developer-docs.amazon.com/sp-api/docs/report-type-values-fba#fba-removals-reports) \(incremental\)
- [FBA Replacements Report](https://developer-docs.amazon.com/sp-api/docs/report-type-values-fba#fba-concessions-reports) \(incremental\)
- [FBA Returns Report](https://developer-docs.amazon.com/sp-api/docs/report-type-values-fba#fba-concessions-reports) \(incremental\)
- [FBA Storage Fees Report](https://developer-docs.amazon.com/sp-api/docs/report-type-values-fba#fba-inventory-reports) \(incremental\)
- [FBA Stranded Inventory Report](https://developer-docs.amazon.com/sp-api/docs/report-type-values-fba#fba-inventory-reports) \(incremental\)
- [Financial Events](https://developer-docs.amazon.com/sp-api/docs/finances-api-reference#get-financesv0financialevents) \(incremental\)
- [Financial Event Groups](https://developer-docs.amazon.com/sp-api/docs/finances-api-reference#get-financesv0financialeventgroups) \(incremental\)
- [Flat File Archived Orders Report](https://developer-docs.amazon.com/sp-api/docs/report-type-values-order#order-tracking-reports) \(incremental\)
- [Flat File Feedback Report](https://developer-docs.amazon.com/sp-api/docs/report-type-values-performance) \(incremental\)
- [Flat File Orders By Last Update Report](https://developer-docs.amazon.com/sp-api/docs/report-type-values-order#order-tracking-reports) \(incremental\)
- [Flat File Orders By Order Date Report](https://developer-docs.amazon.com/sp-api/docs/report-type-values-order#order-tracking-reports) \(incremental\)
- [Flat File Returns Report by Return Date](https://developer-docs.amazon.com/sp-api/docs/report-type-values-returns) \(incremental\)
- [Flat File Settlement Report](https://developer-docs.amazon.com/sp-api/docs/report-type-values-settlement) \(incremental\)
- [Inactive Listings Report](https://developer-docs.amazon.com/sp-api/docs/report-type-values-inventory) \(incremental\)
- [Inventory Ledger Report - Detailed View](https://developer-docs.amazon.com/sp-api/docs/report-type-values-fba#fba-inventory-reports) \(incremental\)
- [Inventory Ledger Report - Summary View](https://developer-docs.amazon.com/sp-api/docs/report-type-values-fba#fba-inventory-reports) \(incremental\)
- [Inventory Report](https://developer-docs.amazon.com/sp-api/docs/report-type-values-inventory) \(incremental\)
- [Market Basket Analysis Report](https://developer-docs.amazon.com/sp-api/docs/report-type-values-analytics#brand-analytics-reports) \(only available in OSS, incremental\)
- [Net Pure Product Margin Report](https://developer-docs.amazon.com/sp-api/docs/report-type-values-analytics#vendor-retail-analytics-reports) \(incremental\)
- [Open Listings Report](https://developer-docs.amazon.com/sp-api/docs/report-type-values-inventory) \(incremental\)
- [Orders](https://developer-docs.amazon.com/sp-api/docs/orders-api-v0-reference) \(incremental\)
- [Order Items](https://developer-docs.amazon.com/sp-api/docs/orders-api-v0-reference#getorderitems) \(incremental\)
- [Rapid Retail Analytics Inventory Report](https://developer-docs.amazon.com/sp-api/docs/report-type-values-analytics#vendor-retail-analytics-reports) \(incremental\)
- [Repeat Purchase](https://developer-docs.amazon.com/sp-api/docs/report-type-values-analytics#brand-analytics-reports) \(only available in OSS, incremental\)
- [Restock Inventory Report](https://developer-docs.amazon.com/sp-api/docs/report-type-values-fba#fba-inventory-reports) \(incremental\)
- [Sales and Traffic Business Report](https://developer-docs.amazon.com/sp-api/docs/report-type-values-analytics#seller-retail-analytics-reports) \(incremental\)
- [Scheduled XML Order Report (Shipping)](https://developer-docs.amazon.com/sp-api/docs/report-type-values-order#order-reports) \(incremental\)
- [Subscribe and Save Forecast Report](https://developer-docs.amazon.com/sp-api/docs/report-type-values-fba#fba-subscribe-and-save-reports) \(incremental\)
- [Subscribe and Save Performance Report](https://developer-docs.amazon.com/sp-api/docs/report-type-values-fba#fba-subscribe-and-save-reports) \(incremental\)
- [Suppressed Listings Report](https://developer-docs.amazon.com/sp-api/docs/report-type-values-inventory) \(incremental\)
- [Unshipped Orders Report](https://developer-docs.amazon.com/sp-api/docs/report-type-values-order#order-reports) \(incremental\)
- [Vendor Direct Fulfillment Shipping](https://developer-docs.amazon.com/sp-api/docs/vendor-direct-fulfillment-shipping-api-v1-reference) \(incremental\)
- [Vendor Inventory Report](https://developer-docs.amazon.com/sp-api/docs/report-type-values-analytics#vendor-retail-analytics-reports) \(incremental\)
- [Vendor Sales Report](https://developer-docs.amazon.com/sp-api/docs/report-type-values-analytics#vendor-retail-analytics-reports) \(incremental\)
- [Vendor Traffic Report](https://developer-docs.amazon.com/sp-api/docs/report-type-values-analytics#vendor-retail-analytics-reports) \(incremental\)
- [XML Orders By Order Date Report](https://developer-docs.amazon.com/sp-api/docs/report-type-values-order#order-tracking-reports) \(incremental\)

## Report options

Report options can be assigned on a per-stream basis that alter the behavior when generating a report.
For the full list, refer to Amazon’s report type values [documentation](https://developer-docs.amazon.com/sp-api/docs/report-type-values).

Certain report types have required parameters that must be defined.
For `GET_AMAZON_FULFILLED_SHIPMENTS_DATA_GENERAL` and `GET_FLAT_FILE_RETURNS_DATA_BY_RETURN_DATE` streams maximum value for `period_in_days` 30 days and 60 days.
So, for any value that exceeds the limit, the `period_in_days` will be automatically reduced to the limit for the stream.

## Performance considerations

Information about rate limits you may find [here](https://developer-docs.amazon.com/sp-api/docs/usage-plans-and-rate-limits-in-the-sp-api).

## Data type map

| Integration Type         | Airbyte Type |
| :----------------------- | :----------- |
| `string`                 | `string`     |
| `int`, `float`, `number` | `number`     |
| `date`                   | `date`       |
| `datetime`               | `datetime`   |
| `array`                  | `array`      |
| `object`                 | `object`     |

## Changelog

| Version  | Date       | Pull Request                                                | Subject                                                                                                                                                                             |
|:---------|:-----------|:------------------------------------------------------------|:------------------------------------------------------------------------------------------------------------------------------------------------------------------------------------|
<<<<<<< HEAD
| `3.3.1`  | 2024-02-12 | [\#33996](https://github.com/airbytehq/airbyte/pull/33996)  | Add integration tests                                                                                                                                                               |
=======
| `3.3.1`  | 2024-02-09 | [\#35106](https://github.com/airbytehq/airbyte/pull/35106)  | Add logs for the failed check command                                                                                                                                               |
>>>>>>> b262c005
| `3.3.0`  | 2024-02-09 | [\#35062](https://github.com/airbytehq/airbyte/pull/35062)  | Fix the check command for the `Vendor` account type                                                                                                                                 |
| `3.2.2`  | 2024-02-07 | [\#34914](https://github.com/airbytehq/airbyte/pull/34914)  | Fix date formatting for ledger reports with aggregation by month                                                                                                                    |
| `3.2.1`  | 2024-01-30 | [\#34654](https://github.com/airbytehq/airbyte/pull/34654)  | Fix date format in state message for streams with custom dates formatting                                                                                                           |
| `3.2.0`  | 2024-01-26 | [\#34549](https://github.com/airbytehq/airbyte/pull/34549)  | Update schemas for vendor analytics streams                                                                                                                                         |
| `3.1.0`  | 2024-01-17 | [\#34283](https://github.com/airbytehq/airbyte/pull/34283)  | Delete deprecated streams                                                                                                                                                           |
| `3.0.1`  | 2023-12-22 | [\#33741](https://github.com/airbytehq/airbyte/pull/33741)  | Improve report streams performance                                                                                                                                                  |
| `3.0.0`  | 2023-12-12 | [\#32977](https://github.com/airbytehq/airbyte/pull/32977)  | Make all streams incremental                                                                                                                                                        |
| `2.5.0`  | 2023-11-27 | [\#32505](https://github.com/airbytehq/airbyte/pull/32505)  | Make report options configurable via UI                                                                                                                                             |
| `2.4.0`  | 2023-11-23 | [\#32738](https://github.com/airbytehq/airbyte/pull/32738)  | Add `GET_VENDOR_NET_PURE_PRODUCT_MARGIN_REPORT`, `GET_VENDOR_REAL_TIME_INVENTORY_REPORT`, and `GET_VENDOR_TRAFFIC_REPORT` streams                                                   |
| `2.3.0`  | 2023-11-22 | [\#32541](https://github.com/airbytehq/airbyte/pull/32541)  | Make `GET_AFN_INVENTORY_DATA`, `GET_AFN_INVENTORY_DATA_BY_COUNTRY`, and `GET_V2_SETTLEMENT_REPORT_DATA_FLAT_FILE` streams incremental                                               |
| `2.2.0`  | 2023-11-21 | [\#32639](https://github.com/airbytehq/airbyte/pull/32639)  | Make start date optional, if start date is not provided, date 2 years ago from today will be used                                                                                   |
| `2.1.1`  | 2023-11-21 | [\#32560](https://github.com/airbytehq/airbyte/pull/32560)  | Silently exit sync if the retry attempts were unsuccessful                                                                                                                          |
| `2.1.0`  | 2023-11-21 | [\#32591](https://github.com/airbytehq/airbyte/pull/32591)  | Add new fields to GET_LEDGER_DETAIL_VIEW_DATA, GET_FBA_INVENTORY_PLANNING_DATA and Orders schemas                                                                                   |
| `2.0.2`  | 2023-11-17 | [\#32462](https://github.com/airbytehq/airbyte/pull/32462)  | Remove Max time option from specification; set default waiting time for reports to 1 hour                                                                                           |
| `2.0.1`  | 2023-11-16 | [\#32550](https://github.com/airbytehq/airbyte/pull/32550)  | Fix the OAuth flow                                                                                                                                                                  |
| `2.0.0`  | 2023-11-23 | [\#32355](https://github.com/airbytehq/airbyte/pull/32355)  | Remove Brand Analytics from Airbyte Cloud, permanently remove deprecated FBA reports                                                                                                |
| `1.6.2`  | 2023-11-14 | [\#32508](https://github.com/airbytehq/airbyte/pull/32508)  | Do not use AWS signature as it is no longer required by the Amazon API                                                                                                              |
| `1.6.1`  | 2023-11-13 | [\#32457](https://github.com/airbytehq/airbyte/pull/32457)  | Fix report decompression                                                                                                                                                            |
| `1.6.0`  | 2023-11-09 | [\#32259](https://github.com/airbytehq/airbyte/pull/32259)  | mark "aws_secret_key" and "aws_access_key" as required in specification; update schema for stream `Orders`                                                                          |
| `1.5.1`  | 2023-08-18 | [\#29255](https://github.com/airbytehq/airbyte/pull/29255)  | role_arn is optional on UI but not really on the backend blocking connector set up using oauth                                                                                      |
| `1.5.0`  | 2023-08-08 | [\#29054](https://github.com/airbytehq/airbyte/pull/29054)  | Add new stream `OrderItems`                                                                                                                                                         |
| `1.4.1`  | 2023-07-25 | [\#27050](https://github.com/airbytehq/airbyte/pull/27050)  | Fix - non vendor accounts connector create/check issue                                                                                                                              |
| `1.4.0`  | 2023-07-21 | [\#27110](https://github.com/airbytehq/airbyte/pull/27110)  | Add `GET_FLAT_FILE_ACTIONABLE_ORDER_DATA_SHIPPING` and `GET_ORDER_REPORT_DATA_SHIPPING` streams                                                                                     |
| `1.3.0`  | 2023-06-09 | [\#27110](https://github.com/airbytehq/airbyte/pull/27110)  | Removed `app_id` from `InputConfiguration`, refactored `spec`                                                                                                                       |
| `1.2.0`  | 2023-05-23 | [\#22503](https://github.com/airbytehq/airbyte/pull/22503)  | Enabled stream attribute customization from Source configuration                                                                                                                    |
| `1.1.0`  | 2023-04-21 | [\#23605](https://github.com/airbytehq/airbyte/pull/23605)  | Add FBA Reimbursement Report stream                                                                                                                                                 |
| `1.0.1`  | 2023-03-15 | [\#24098](https://github.com/airbytehq/airbyte/pull/24098)  | Add Belgium Marketplace                                                                                                                                                             |
| `1.0.0`  | 2023-03-13 | [\#23980](https://github.com/airbytehq/airbyte/pull/23980)  | Make `app_id` required. Increase `end_date` gap up to 5 minutes from now for Finance streams. Fix connection check failure when trying to connect to Amazon Vendor Central accounts |
| `0.2.33` | 2023-03-01 | [\#23606](https://github.com/airbytehq/airbyte/pull/23606)  | Implement reportOptions for all missing reports and refactor                                                                                                                        |
| `0.2.32` | 2022-02-21 | [\#23300](https://github.com/airbytehq/airbyte/pull/23300)  | Make AWS Access Key, AWS Secret Access and Role ARN optional                                                                                                                        |
| `0.2.31` | 2022-01-10 | [\#16430](https://github.com/airbytehq/airbyte/pull/16430)  | Implement slicing for report streams                                                                                                                                                |
| `0.2.30` | 2022-12-28 | [\#20896](https://github.com/airbytehq/airbyte/pull/20896)  | Validate connections without orders data                                                                                                                                            |
| `0.2.29` | 2022-11-18 | [\#19581](https://github.com/airbytehq/airbyte/pull/19581)  | Use user provided end date for GET_SALES_AND_TRAFFIC_REPORT                                                                                                                         |
| `0.2.28` | 2022-10-20 | [\#18283](https://github.com/airbytehq/airbyte/pull/18283)  | Added multiple (22) report types                                                                                                                                                    |
| `0.2.26` | 2022-09-24 | [\#16629](https://github.com/airbytehq/airbyte/pull/16629)  | Report API version to 2021-06-30, added multiple (5) report types                                                                                                                   |
| `0.2.25` | 2022-07-27 | [\#15063](https://github.com/airbytehq/airbyte/pull/15063)  | Add Restock Inventory Report                                                                                                                                                        |
| `0.2.24` | 2022-07-12 | [\#14625](https://github.com/airbytehq/airbyte/pull/14625)  | Add FBA Storage Fees Report                                                                                                                                                         |
| `0.2.23` | 2022-06-08 | [\#13604](https://github.com/airbytehq/airbyte/pull/13604)  | Add new streams: Fullfiments returns and Settlement reports                                                                                                                         |
| `0.2.22` | 2022-06-15 | [\#13633](https://github.com/airbytehq/airbyte/pull/13633)  | Fix - handle start date for financial stream                                                                                                                                        |
| `0.2.21` | 2022-06-01 | [\#13364](https://github.com/airbytehq/airbyte/pull/13364)  | Add financial streams                                                                                                                                                               |
| `0.2.20` | 2022-05-30 | [\#13059](https://github.com/airbytehq/airbyte/pull/13059)  | Add replication end date to config                                                                                                                                                  |
| `0.2.19` | 2022-05-24 | [\#13119](https://github.com/airbytehq/airbyte/pull/13119)  | Add OAuth2.0 support                                                                                                                                                                |
| `0.2.18` | 2022-05-06 | [\#12663](https://github.com/airbytehq/airbyte/pull/12663)  | Add GET_XML_BROWSE_TREE_DATA report                                                                                                                                                 |
| `0.2.17` | 2022-05-19 | [\#12946](https://github.com/airbytehq/airbyte/pull/12946)  | Add throttling exception managing in Orders streams                                                                                                                                 |
| `0.2.16` | 2022-05-04 | [\#12523](https://github.com/airbytehq/airbyte/pull/12523)  | allow to use IAM user arn or IAM role                                                                                                                                               |
| `0.2.15` | 2022-01-25 | [\#9789](https://github.com/airbytehq/airbyte/pull/9789)    | Add stream FbaReplacementsReports                                                                                                                                                   |
| `0.2.14` | 2022-01-19 | [\#9621](https://github.com/airbytehq/airbyte/pull/9621)    | Add GET_FLAT_FILE_ALL_ORDERS_DATA_BY_LAST_UPDATE_GENERAL report                                                                                                                     |
| `0.2.13` | 2022-01-18 | [\#9581](https://github.com/airbytehq/airbyte/pull/9581)    | Change createdSince parameter to dataStartTime                                                                                                                                      |
| `0.2.12` | 2022-01-05 | [\#9312](https://github.com/airbytehq/airbyte/pull/9312)    | Add all remaining brand analytics report streams                                                                                                                                    |
| `0.2.11` | 2022-01-05 | [\#9115](https://github.com/airbytehq/airbyte/pull/9115)    | Fix reading only 100 orders                                                                                                                                                         |
| `0.2.10` | 2021-12-31 | [\#9236](https://github.com/airbytehq/airbyte/pull/9236)    | Fix NoAuth deprecation warning                                                                                                                                                      |
| `0.2.9`  | 2021-12-30 | [\#9212](https://github.com/airbytehq/airbyte/pull/9212)    | Normalize GET_SELLER_FEEDBACK_DATA header field names                                                                                                                               |
| `0.2.8`  | 2021-12-22 | [\#8810](https://github.com/airbytehq/airbyte/pull/8810)    | Fix GET_SELLER_FEEDBACK_DATA Date cursor field format                                                                                                                               |
| `0.2.7`  | 2021-12-21 | [\#9002](https://github.com/airbytehq/airbyte/pull/9002)    | Extract REPORTS_MAX_WAIT_SECONDS to configurable parameter                                                                                                                          |
| `0.2.6`  | 2021-12-10 | [\#8179](https://github.com/airbytehq/airbyte/pull/8179)    | Add GET_BRAND_ANALYTICS_SEARCH_TERMS_REPORT report                                                                                                                                  |
| `0.2.5`  | 2021-12-06 | [\#8425](https://github.com/airbytehq/airbyte/pull/8425)    | Update title, description fields in spec                                                                                                                                            |
| `0.2.4`  | 2021-11-08 | [\#8021](https://github.com/airbytehq/airbyte/pull/8021)    | Added GET_SELLER_FEEDBACK_DATA report with incremental sync capability                                                                                                              |
| `0.2.3`  | 2021-11-08 | [\#7828](https://github.com/airbytehq/airbyte/pull/7828)    | Remove datetime format from all streams                                                                                                                                             |
| `0.2.2`  | 2021-11-08 | [\#7752](https://github.com/airbytehq/airbyte/pull/7752)    | Change `check_connection` function to use stream Orders                                                                                                                             |
| `0.2.1`  | 2021-09-17 | [\#5248](https://github.com/airbytehq/airbyte/pull/5248)    | Added `extra stream` support. Updated `reports streams` logics                                                                                                                      |
| `0.2.0`  | 2021-08-06 | [\#4863](https://github.com/airbytehq/airbyte/pull/4863)    | Rebuild source with `airbyte-cdk`                                                                                                                                                   |
| `0.1.3`  | 2021-06-23 | [\#4288](https://github.com/airbytehq/airbyte/pull/4288)    | Bugfix failing `connection check`                                                                                                                                                   |
| `0.1.2`  | 2021-06-15 | [\#4108](https://github.com/airbytehq/airbyte/pull/4108)    | Fixed: Sync fails with timeout when create report is CANCELLED`                                                                                                                     |<|MERGE_RESOLUTION|>--- conflicted
+++ resolved
@@ -165,11 +165,8 @@
 
 | Version  | Date       | Pull Request                                                | Subject                                                                                                                                                                             |
 |:---------|:-----------|:------------------------------------------------------------|:------------------------------------------------------------------------------------------------------------------------------------------------------------------------------------|
-<<<<<<< HEAD
-| `3.3.1`  | 2024-02-12 | [\#33996](https://github.com/airbytehq/airbyte/pull/33996)  | Add integration tests                                                                                                                                                               |
-=======
+| `3.3.2`  | 2024-02-13 | [\#33996](https://github.com/airbytehq/airbyte/pull/33996)  | Add integration tests                                                                                                                                                               |
 | `3.3.1`  | 2024-02-09 | [\#35106](https://github.com/airbytehq/airbyte/pull/35106)  | Add logs for the failed check command                                                                                                                                               |
->>>>>>> b262c005
 | `3.3.0`  | 2024-02-09 | [\#35062](https://github.com/airbytehq/airbyte/pull/35062)  | Fix the check command for the `Vendor` account type                                                                                                                                 |
 | `3.2.2`  | 2024-02-07 | [\#34914](https://github.com/airbytehq/airbyte/pull/34914)  | Fix date formatting for ledger reports with aggregation by month                                                                                                                    |
 | `3.2.1`  | 2024-01-30 | [\#34654](https://github.com/airbytehq/airbyte/pull/34654)  | Fix date format in state message for streams with custom dates formatting                                                                                                           |
