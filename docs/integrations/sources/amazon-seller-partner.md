--- conflicted
+++ resolved
@@ -93,11 +93,8 @@
 
 | Version  | Date       | Pull Request                                               | Subject                                                                |
 |:---------|:-----------|:-----------------------------------------------------------|:-----------------------------------------------------------------------|
-<<<<<<< HEAD
-| `0.2.23` | 2022-07-12 | [\#14625](https://github.com/airbytehq/airbyte/pull/14625) | Add FBA Storage Fees Report                                            |
-=======
+| `0.2.24` | 2022-07-12 | [\#14625](https://github.com/airbytehq/airbyte/pull/14625) | Add FBA Storage Fees Report                                            |
 | `0.2.23` | 2022-06-08 | [\#13604](https://github.com/airbytehq/airbyte/pull/13604) | Add new streams: Fullfiments returns and Settlement reports            |
->>>>>>> 00c3ec7a
 | `0.2.22` | 2022-06-15 | [\#13633](https://github.com/airbytehq/airbyte/pull/13633) | Fix - handle start date for financial stream                           |
 | `0.2.21` | 2022-06-01 | [\#13364](https://github.com/airbytehq/airbyte/pull/13364) | Add financial streams                                                  |
 | `0.2.20` | 2022-05-30 | [\#13059](https://github.com/airbytehq/airbyte/pull/13059) | Add replication end date to config                                     |
