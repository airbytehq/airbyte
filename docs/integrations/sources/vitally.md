# Vitally

## Sync overview

The Vitally source supports both Full Refresh only.

This source can sync data for the [Vitally API](https://docs.vitally.io/pushing-data-to-vitally/rest-api).

### Output schema

This Source is capable of syncing the following core Streams:

- [Accounts](https://docs.vitally.io/pushing-data-to-vitally/rest-api/accounts)
- [Admins](https://docs.vitally.io/pushing-data-to-vitally/rest-api/admins)
- [Conversations](https://docs.vitally.io/pushing-data-to-vitally/rest-api/conversations)
- [Notes](https://docs.vitally.io/pushing-data-to-vitally/rest-api/notes)
- [NPS Responses](https://docs.vitally.io/pushing-data-to-vitally/rest-api/nps-responses)
- [Tasks](https://docs.vitally.io/pushing-data-to-vitally/rest-api/tasks)
- [Users](https://docs.vitally.io/pushing-data-to-vitally/rest-api/users)

### Features

| Feature                   | Supported?\(Yes/No\) | Notes |
| :------------------------ | :------------------- | :---- |
| Full Refresh Sync         | Yes                  |       |
| Incremental - Append Sync | No                   |       |
| Namespaces                | No                   |       |

### Performance considerations

The Vitally connector should not run into Vitally API limitations under normal usage.

## Requirements

- **Vitaly API key**. See the [Vitally docs](https://docs.vitally.io/pushing-data-to-vitally/rest-api#authentication) for information on how to obtain an API key.

## Changelog

<details>
  <summary>Expand to review</summary>

| Version | Date       | Pull Request                                             | Subject                                     |
| :------ | :--------- | :------------------------------------------------------- | :------------------------------------------ |
<<<<<<< HEAD
| 0.4.0 | 2025-05-05 | [58062](https://github.com/airbytehq/airbyte/pull/58062) | Fix subdomain parameter config |
=======
| 0.3.10 | 2025-05-04 | [59561](https://github.com/airbytehq/airbyte/pull/59561) | Update dependencies |
| 0.3.9 | 2025-04-26 | [58951](https://github.com/airbytehq/airbyte/pull/58951) | Update dependencies |
| 0.3.8 | 2025-04-20 | [58018](https://github.com/airbytehq/airbyte/pull/58018) | Update dependencies |
>>>>>>> 112bc75f
| 0.3.7 | 2025-04-05 | [57478](https://github.com/airbytehq/airbyte/pull/57478) | Update dependencies |
| 0.3.6 | 2025-03-29 | [56894](https://github.com/airbytehq/airbyte/pull/56894) | Update dependencies |
| 0.3.5 | 2025-03-22 | [56255](https://github.com/airbytehq/airbyte/pull/56255) | Update dependencies |
| 0.3.4 | 2025-03-08 | [55622](https://github.com/airbytehq/airbyte/pull/55622) | Update dependencies |
| 0.3.3 | 2025-03-01 | [55090](https://github.com/airbytehq/airbyte/pull/55090) | Update dependencies |
| 0.3.2 | 2025-02-22 | [54500](https://github.com/airbytehq/airbyte/pull/54500) | Update dependencies |
| 0.3.1 | 2025-02-15 | [47470](https://github.com/airbytehq/airbyte/pull/47470) | Update dependencies |
| 0.3.0 | 2025-02-12 | [53648](https://github.com/airbytehq/airbyte/pull/53648) | Add support for custom domain. |
| 0.2.1 | 2024-08-16 | [44196](https://github.com/airbytehq/airbyte/pull/44196) | Bump source-declarative-manifest version |
| 0.2.0 | 2024-08-14 | [44049](https://github.com/airbytehq/airbyte/pull/44049) | Refactor connector to manifest-only format |
| 0.1.13 | 2024-08-12 | [43850](https://github.com/airbytehq/airbyte/pull/43850) | Update dependencies |
| 0.1.12 | 2024-08-10 | [43505](https://github.com/airbytehq/airbyte/pull/43505) | Update dependencies |
| 0.1.11 | 2024-08-03 | [43189](https://github.com/airbytehq/airbyte/pull/43189) | Update dependencies |
| 0.1.10 | 2024-07-27 | [42607](https://github.com/airbytehq/airbyte/pull/42607) | Update dependencies |
| 0.1.9 | 2024-07-20 | [41877](https://github.com/airbytehq/airbyte/pull/41877) | Update dependencies |
| 0.1.8 | 2024-07-10 | [41378](https://github.com/airbytehq/airbyte/pull/41378) | Update dependencies |
| 0.1.7 | 2024-07-09 | [41223](https://github.com/airbytehq/airbyte/pull/41223) | Update dependencies |
| 0.1.6 | 2024-07-06 | [40808](https://github.com/airbytehq/airbyte/pull/40808) | Update dependencies |
| 0.1.5 | 2024-06-25 | [40287](https://github.com/airbytehq/airbyte/pull/40287) | Update dependencies |
| 0.1.4 | 2024-06-22 | [40189](https://github.com/airbytehq/airbyte/pull/40189) | Update dependencies |
| 0.1.3 | 2024-06-25 | [38605](https://github.com/airbytehq/airbyte/pull/38605) | Make compatible with builder |
| 0.1.2 | 2024-06-06 | [39203](https://github.com/airbytehq/airbyte/pull/39203) | [autopull] Upgrade base image to v1.2.2 |
| 0.1.1 | 2024-05-20 | [38446](https://github.com/airbytehq/airbyte/pull/38446) | [autopull] base image + poetry + up_to_date |
| 0.1.0 | 2022-10-27 | [18545](https://github.com/airbytehq/airbyte/pull/18545) | Add Vitally Source Connector |

</details><|MERGE_RESOLUTION|>--- conflicted
+++ resolved
@@ -41,13 +41,10 @@
 
 | Version | Date       | Pull Request                                             | Subject                                     |
 | :------ | :--------- | :------------------------------------------------------- | :------------------------------------------ |
-<<<<<<< HEAD
 | 0.4.0 | 2025-05-05 | [58062](https://github.com/airbytehq/airbyte/pull/58062) | Fix subdomain parameter config |
-=======
 | 0.3.10 | 2025-05-04 | [59561](https://github.com/airbytehq/airbyte/pull/59561) | Update dependencies |
 | 0.3.9 | 2025-04-26 | [58951](https://github.com/airbytehq/airbyte/pull/58951) | Update dependencies |
 | 0.3.8 | 2025-04-20 | [58018](https://github.com/airbytehq/airbyte/pull/58018) | Update dependencies |
->>>>>>> 112bc75f
 | 0.3.7 | 2025-04-05 | [57478](https://github.com/airbytehq/airbyte/pull/57478) | Update dependencies |
 | 0.3.6 | 2025-03-29 | [56894](https://github.com/airbytehq/airbyte/pull/56894) | Update dependencies |
 | 0.3.5 | 2025-03-22 | [56255](https://github.com/airbytehq/airbyte/pull/56255) | Update dependencies |
