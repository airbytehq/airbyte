--- conflicted
+++ resolved
@@ -85,7 +85,6 @@
 
 ## Changelog
 
-<<<<<<< HEAD
 | Version | Date       | Pull Request | Subject |
 | :------ | :--------  | :-----       | :------ |
 | 0.1.6   | 2021-10-05 | [6821](https://github.com/airbytehq/airbyte/pull/6821) | Add OAuth support |
@@ -94,14 +93,4 @@
 | 0.1.3   | 2021-08-26 | [5642](https://github.com/airbytehq/airbyte/pull/5642) | Remove date-time from deals stream  |
 | 0.1.2   | 2021-07-23 | [4912](https://github.com/airbytehq/airbyte/pull/4912) | Update money type to support floating point  |
 | 0.1.1   | 2021-07-19 | [4686](https://github.com/airbytehq/airbyte/pull/4686) | Update spec.json |
-| 0.1.0   | 2021-07-19 | [4686](https://github.com/airbytehq/airbyte/pull/4686) | Release Pipedrive connector! |
-=======
-| Version | Date | Pull Request | Subject |
-| :--- | :--- | :--- | :--- |
-| 0.1.5 | 2021-09-27 | [6441](https://github.com/airbytehq/airbyte/pull/6441) | Fix normalization error |
-| 0.1.4 | 2021-08-26 | [5943](https://github.com/airbytehq/airbyte/pull/5943) | Add organizations stream |
-| 0.1.3 | 2021-08-26 | [5642](https://github.com/airbytehq/airbyte/pull/5642) | Remove date-time from deals stream |
-| 0.1.2 | 2021-07-23 | [4912](https://github.com/airbytehq/airbyte/pull/4912) | Update money type to support floating point |
-| 0.1.1 | 2021-07-19 | [4686](https://github.com/airbytehq/airbyte/pull/4686) | Update spec.json |
-| 0.1.0 | 2021-07-19 | [4686](https://github.com/airbytehq/airbyte/pull/4686) | Release Pipedrive connector! |
->>>>>>> d7670033
+| 0.1.0   | 2021-07-19 | [4686](https://github.com/airbytehq/airbyte/pull/4686) | Release Pipedrive connector! |