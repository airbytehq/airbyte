--- conflicted
+++ resolved
@@ -110,29 +110,25 @@
 
 ## Changelog
 
-| Version | Date       | Pull Request                                             | Subject                                                        |
-<<<<<<< HEAD
-|:--------|:-----------|:---------------------------------------------------------|:---------------------------------------------------------------|
-| 1.0.0   | 2023-06-29 | [27832](https://github.com/airbytehq/airbyte/pull/27832) | Remove `followers_count` field from `Products` stream          |
-=======
-| :------ | :--------- | :------------------------------------------------------- | :------------------------------------------------------------- |
-| 0.1.19  | 2023-07-05 | [27967](https://github.com/airbytehq/airbyte/pull/27967) | Update `OrganizationFields` and `ProductFields` with `display_field` field        |
->>>>>>> cfec41b1
-| 0.1.18  | 2023-06-02 | [26892](https://github.com/airbytehq/airbyte/pull/26892) | Update `DialFields` schema with `pipeline_ids` property        |
-| 0.1.17  | 2023-03-21 | [24282](https://github.com/airbytehq/airbyte/pull/24282) | Bugfix handle missed `cursor_field`                            |
-| 0.1.16  | 2023-03-08 | [23789](https://github.com/airbytehq/airbyte/pull/23789) | Add 11 new streams                                             |
-| 0.1.15  | 2023-03-02 | [23705](https://github.com/airbytehq/airbyte/pull/23705) | Disable OAuth                                                  |
-| 0.1.14  | 2023-03-01 | [23539](https://github.com/airbytehq/airbyte/pull/23539) | Fix schema for "activities", "check" works if empty "deals"    |
-| 0.1.13  | 2022-09-16 | [16799](https://github.com/airbytehq/airbyte/pull/16799) | Migrate to per-stream state                                    |
-| 0.1.12  | 2022-05-12 | [12806](https://github.com/airbytehq/airbyte/pull/12806) | Remove date-time format from schemas                           |
-| 0.1.10  | 2022-04-26 | [11870](https://github.com/airbytehq/airbyte/pull/11870) | Add 3 streams: DealFields, OrganizationFields and PersonFields |
-| 0.1.9   | 2021-12-07 | [8582](https://github.com/airbytehq/airbyte/pull/8582)   | Update connector fields title/description                      |
-| 0.1.8   | 2021-11-16 | [7875](https://github.com/airbytehq/airbyte/pull/7875)   | Extend schema for "persons" stream                             |
-| 0.1.7   | 2021-11-15 | [7968](https://github.com/airbytehq/airbyte/pull/7968)   | Update oAuth flow config                                       |
-| 0.1.6   | 2021-10-05 | [6821](https://github.com/airbytehq/airbyte/pull/6821)   | Add OAuth support                                              |
-| 0.1.5   | 2021-09-27 | [6441](https://github.com/airbytehq/airbyte/pull/6441)   | Fix normalization error                                        |
-| 0.1.4   | 2021-08-26 | [5943](https://github.com/airbytehq/airbyte/pull/5943)   | Add organizations stream                                       |
-| 0.1.3   | 2021-08-26 | [5642](https://github.com/airbytehq/airbyte/pull/5642)   | Remove date-time from deals stream                             |
-| 0.1.2   | 2021-07-23 | [4912](https://github.com/airbytehq/airbyte/pull/4912)   | Update money type to support floating point                    |
-| 0.1.1   | 2021-07-19 | [4686](https://github.com/airbytehq/airbyte/pull/4686)   | Update spec.json                                               |
-| 0.1.0   | 2021-07-19 | [4686](https://github.com/airbytehq/airbyte/pull/4686)   | 🎉 New source: Pipedrive connector                             |+| Version | Date       | Pull Request                                             | Subject                                                                    |
+|:--------|:-----------|:---------------------------------------------------------|:---------------------------------------------------------------------------|
+| 1.0.0   | 2023-06-29 | [27832](https://github.com/airbytehq/airbyte/pull/27832) | Remove `followers_count` field from `Products` stream                      |
+| 0.1.19  | 2023-07-05 | [27967](https://github.com/airbytehq/airbyte/pull/27967) | Update `OrganizationFields` and `ProductFields` with `display_field` field |
+| 0.1.18  | 2023-06-02 | [26892](https://github.com/airbytehq/airbyte/pull/26892) | Update `DialFields` schema with `pipeline_ids` property                    |
+| 0.1.17  | 2023-03-21 | [24282](https://github.com/airbytehq/airbyte/pull/24282) | Bugfix handle missed `cursor_field`                                        |
+| 0.1.16  | 2023-03-08 | [23789](https://github.com/airbytehq/airbyte/pull/23789) | Add 11 new streams                                                         |
+| 0.1.15  | 2023-03-02 | [23705](https://github.com/airbytehq/airbyte/pull/23705) | Disable OAuth                                                              |
+| 0.1.14  | 2023-03-01 | [23539](https://github.com/airbytehq/airbyte/pull/23539) | Fix schema for "activities", "check" works if empty "deals"                |
+| 0.1.13  | 2022-09-16 | [16799](https://github.com/airbytehq/airbyte/pull/16799) | Migrate to per-stream state                                                |
+| 0.1.12  | 2022-05-12 | [12806](https://github.com/airbytehq/airbyte/pull/12806) | Remove date-time format from schemas                                       |
+| 0.1.10  | 2022-04-26 | [11870](https://github.com/airbytehq/airbyte/pull/11870) | Add 3 streams: DealFields, OrganizationFields and PersonFields             |
+| 0.1.9   | 2021-12-07 | [8582](https://github.com/airbytehq/airbyte/pull/8582)   | Update connector fields title/description                                  |
+| 0.1.8   | 2021-11-16 | [7875](https://github.com/airbytehq/airbyte/pull/7875)   | Extend schema for "persons" stream                                         |
+| 0.1.7   | 2021-11-15 | [7968](https://github.com/airbytehq/airbyte/pull/7968)   | Update oAuth flow config                                                   |
+| 0.1.6   | 2021-10-05 | [6821](https://github.com/airbytehq/airbyte/pull/6821)   | Add OAuth support                                                          |
+| 0.1.5   | 2021-09-27 | [6441](https://github.com/airbytehq/airbyte/pull/6441)   | Fix normalization error                                                    |
+| 0.1.4   | 2021-08-26 | [5943](https://github.com/airbytehq/airbyte/pull/5943)   | Add organizations stream                                                   |
+| 0.1.3   | 2021-08-26 | [5642](https://github.com/airbytehq/airbyte/pull/5642)   | Remove date-time from deals stream                                         |
+| 0.1.2   | 2021-07-23 | [4912](https://github.com/airbytehq/airbyte/pull/4912)   | Update money type to support floating point                                |
+| 0.1.1   | 2021-07-19 | [4686](https://github.com/airbytehq/airbyte/pull/4686)   | Update spec.json                                                           |
+| 0.1.0   | 2021-07-19 | [4686](https://github.com/airbytehq/airbyte/pull/4686)   | 🎉 New source: Pipedrive connector                                         |