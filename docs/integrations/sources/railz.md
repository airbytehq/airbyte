--- conflicted
+++ resolved
@@ -95,11 +95,8 @@
 
 | Version | Date       | Pull Request                                             | Subject           |
 | :------ | :--------- | :------------------------------------------------------- | :---------------- |
-<<<<<<< HEAD
-| 0.1.27 | 2025-02-19 | [54164](https://github.com/airbytehq/airbyte/pull/54164) | Remove stream_state interpolation from record filter |
-=======
+| 0.2.1 | 2025-02-24 | [54164](https://github.com/airbytehq/airbyte/pull/54164) | Remove stream_state interpolation from record filter |
 | 0.2.0 | 2025-02-05 | [47244](https://github.com/airbytehq/airbyte/pull/47244) | Migrate to manifest only format |
->>>>>>> 505ec6ee
 | 0.1.26 | 2025-02-01 | [52978](https://github.com/airbytehq/airbyte/pull/52978) | Update dependencies |
 | 0.1.25 | 2025-01-25 | [52519](https://github.com/airbytehq/airbyte/pull/52519) | Update dependencies |
 | 0.1.24 | 2025-01-18 | [51928](https://github.com/airbytehq/airbyte/pull/51928) | Update dependencies |
