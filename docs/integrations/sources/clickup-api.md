--- conflicted
+++ resolved
@@ -52,23 +52,16 @@
 
 ## Changelog
 
-<<<<<<< HEAD
-| Version | Date       | Pull Request                                             | Subject                                |
-| :------ | :--------- | :------------------------------------------------------- | :------------------------------------- |
-| 0.1.2   | 2024-05-22 | [38344](https://github.com/airbytehq/airbyte/pull/38344) | Make connector compatible with builder |
-| 0.1.1   | 2023-02-10 | [23951](https://github.com/airbytehq/airbyte/pull/23951) | Add optional include Closed Tasks      |
-| 0.1.0   | 2022-11-07 | [17770](https://github.com/airbytehq/airbyte/pull/17770) | New source                             |
-=======
 <details>
   <summary>Expand to review</summary>
 
 | Version | Date       | Pull Request                                             | Subject                           |
 | :------ | :--------- | :------------------------------------------------------- | :-------------------------------- |
+| 0.1.5 | 2024-07-10 | [38344](https://github.com/airbytehq/airbyte/pull/38344) | Make connector compatible with builder |
 | 0.1.4 | 2024-06-25 | [40478](https://github.com/airbytehq/airbyte/pull/40478) | Update dependencies |
 | 0.1.3 | 2024-06-22 | [40061](https://github.com/airbytehq/airbyte/pull/40061) | Update dependencies |
 | 0.1.2 | 2024-05-21 | [38501](https://github.com/airbytehq/airbyte/pull/38501) | [autopull] base image + poetry + up_to_date |
 | 0.1.1 | 2023-02-10 | [23951](https://github.com/airbytehq/airbyte/pull/23951) | Add optional include Closed Tasks |
 | 0.1.0 | 2022-11-07 | [17770](https://github.com/airbytehq/airbyte/pull/17770) | New source |
 
-</details>
->>>>>>> f54e4dfb
+</details>