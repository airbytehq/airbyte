--- conflicted
+++ resolved
@@ -57,13 +57,8 @@
 
 | Version | Date       | Pull Request                                             | Subject                           |
 | :------ | :--------- | :------------------------------------------------------- | :-------------------------------- |
-<<<<<<< HEAD
 | 0.1.2 | 2024-05-21 | [38501](https://github.com/airbytehq/airbyte/pull/38501) | [autopull] base image + poetry + up_to_date |
-| 0.1.1 | 2023-02-10 | [23951](https://github.com/airbytehq/airbyte/pull/23951) | Add optional include Closed Tasks |
-| 0.1.0 | 2022-11-07 | [17770](https://github.com/airbytehq/airbyte/pull/17770) | New source |
-=======
 | 0.1.1   | 2023-02-10 | [23951](https://github.com/airbytehq/airbyte/pull/23951) | Add optional include Closed Tasks |
 | 0.1.0   | 2022-11-07 | [17770](https://github.com/airbytehq/airbyte/pull/17770) | New source                        |
 
-</details>
->>>>>>> 294dcfa4
+</details>