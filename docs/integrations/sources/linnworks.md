--- conflicted
+++ resolved
@@ -54,9 +54,7 @@
 
 | Version | Date | Pull Request | Subject |
 | :--- | :--- | :--- | :--- |
-<<<<<<< HEAD
-=======
-| 0.2.0 | 2021-11-24 | [8169](https://github.com/airbytehq/airbyte/pull/8169) | Source Linnworks: refactor stream StockLocations |
->>>>>>> 0eaaa1f6
+| 0.1.4 | 2021-11-24 | [8226](https://github.com/airbytehq/airbyte/pull/8226) | Source Linnworks: improve streams ProcessedOrders and ProcessedOrderDetails |
+| 0.1.3 | 2021-11-24 | [8169](https://github.com/airbytehq/airbyte/pull/8169) | Source Linnworks: refactor stream StockLocations |
 | 0.1.2 | 2021-11-23 | [8177](https://github.com/airbytehq/airbyte/pull/8177) | Source Linnworks: add stream ProcessedOrderDetails |
-| 0.1.0 | 2021-11-09 | [7588](https://github.com/airbytehq/airbyte/pull/7588) | New Source: Linnworks |
+| 0.1.0 | 2021-11-09 | [7588](https://github.com/airbytehq/airbyte/pull/7588) | New Source: Linnworks |