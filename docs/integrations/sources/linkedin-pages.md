# LinkedIn Pages

## Sync overview

The LinkedIn Pages source only supports Full Refresh for now. Incremental Sync will be coming soon.

Airbyte uses [LinkedIn Marketing Developer Platform - API](https://docs.microsoft.com/en-us/linkedin/marketing/integrations/marketing-integrations-overview) to fetch data from LinkedIn Pages.

### Output schema

This Source is capable of syncing the following data as streams:

<<<<<<< HEAD
* [Organization Lookup](https://learn.microsoft.com/en-us/linkedin/marketing/community-management/organizations/organization-lookup-api?view=li-lms-2024-03&tabs=http#retrieve-organizations)
* [Follower Statistics](https://learn.microsoft.com/en-us/linkedin/marketing/community-management/organizations/follower-statistics?view=li-lms-2024-03&tabs=http)
* [Share Statistics](https://learn.microsoft.com/en-us/linkedin/marketing/community-management/organizations/share-statistics?view=li-lms-2024-03&tabs=http)
* [Total Follower Count](https://learn.microsoft.com/en-us/linkedin/marketing/community-management/organizations/organization-lookup-api?view=li-lms-2024-03&tabs=http#retrieve-organization-follower-count)
* [Follower Statistics Time Bound (Incremental)](https://learn.microsoft.com/en-us/linkedin/marketing/community-management/organizations/follower-statistics?view=li-lms-2024-03&tabs=http#retrieve-time-bound-follower-statistics)
* [Share Statistics Time Bound (Incremental)](https://learn.microsoft.com/en-us/linkedin/marketing/community-management/organizations/share-statistics?view=li-lms-2024-03&tabs=http#retrieve-time-bound-share-statistics)
=======
- [Organization Lookup](https://docs.microsoft.com/en-us/linkedin/marketing/integrations/community-management/organizations/organization-lookup-api?tabs=http#retrieve-organizations)
- [Follower Statistics](https://docs.microsoft.com/en-us/linkedin/marketing/integrations/community-management/organizations/follower-statistics?tabs=http#retrieve-lifetime-follower-statistics)
- [Page Statistics](https://docs.microsoft.com/en-us/linkedin/marketing/integrations/community-management/organizations/page-statistics?tabs=http#retrieve-lifetime-organization-page-statistics)
- [Share Statistics](https://docs.microsoft.com/en-us/linkedin/marketing/integrations/community-management/organizations/share-statistics?tabs=http#retrieve-lifetime-share-statistics)
- [Shares (Latest 50)](https://docs.microsoft.com/en-us/linkedin/marketing/integrations/community-management/shares/share-api?tabs=http#find-shares-by-owner)
- [Total Follower Count](https://docs.microsoft.com/en-us/linkedin/marketing/integrations/community-management/organizations/organization-lookup-api?tabs=http#retrieve-organization-follower-count)
- [UGC Posts](https://docs.microsoft.com/en-us/linkedin/marketing/integrations/community-management/shares/ugc-post-api?tabs=http#find-ugc-posts-by-authors)

### NOTE:

All streams only sync all-time statistics at this time. A `start_date` field will be added soon to pull data starting at a single point in time.
>>>>>>> 9410f429

### Data type mapping

| Integration Type | Airbyte Type | Notes        |
| :--------------- | :----------- | :----------- |
| `number`         | `number`     | float number |
| `integer`        | `integer`    | whole number |
| `array`          | `array`      |              |
| `boolean`        | `boolean`    | True/False   |
| `string`         | `string`     |              |

### Features

| Feature                                   | Supported?\(Yes/No\) | Notes |
| :---------------------------------------- |:---------------------| :---- |
| Full Refresh Overwrite Sync               | Yes                  |       |
| Full Refresh Append Sync                  | No                   |       |
| Incremental - Append Sync                 | Yes                  |       |
| Incremental - Append + Deduplication Sync | No                   |       |
| Namespaces                                | No                   |       |

### Performance considerations

There are official Rate Limits for LinkedIn Pages API Usage, [more information here](https://learn.microsoft.com/en-us/linkedin/shared/api-guide/concepts/rate-limits?toc=%2Flinkedin%2Fmarketing%2Ftoc.json&bc=%2Flinkedin%2Fbreadcrumb%2Ftoc.json&view=li-lms-2024-03). Rate limited requests will receive a 429 response. Rate limits specify the maximum number of API calls that can be made in a 24 hour period. These limits reset at midnight UTC every day. In rare cases, LinkedIn may also return a 429 response as part of infrastructure protection. API service will return to normal automatically. In such cases you will receive the next error message:

```text
"Caught retryable error '<some_error> or null' after <some_number> tries. Waiting <some_number> seconds then retrying..."
```

This is expected when the connector hits the 429 - Rate Limit Exceeded HTTP Error. If the maximum of available API requests capacity is reached, you will have the following message:

```text
"Max try rate limit exceeded..."
```

After 5 unsuccessful attempts - the connector will stop the sync operation. In such cases check your Rate Limits [on this page](https://www.linkedin.com/developers/apps) &gt; Choose your app &gt; Analytics.

## Getting started

The API user account should be assigned the following permissions for the API endpoints:
<<<<<<< HEAD
Endpoints such as: `Organization Lookup API`, `Follower Statistics`, `Share Statistics`, `Total Follower Count`, `Follower Statistics Time Bound`, `Share Statistics Time Bound` require these permissions:
* `r_organization_social`: Retrieve your organization's posts, comments, reactions, and other engagement data.
* `rw_organization_admin`: Manage your organization's pages and retrieve reporting data.
=======
Endpoints such as: `Organization Lookup API`, `Follower Statistics`, `Page Statistics`, `Share Statistics`, `Shares`, `UGC Posts` require these permissions:

- `r_organization_social`: Retrieve your organization's posts, comments, reactions, and other engagement data.
- `rw_organization_admin`: Manage your organization's pages and retrieve reporting data.
>>>>>>> 9410f429

The API user account should be assigned the `ADMIN` role.

### Authentication

There are 2 authentication methods: Access Token or OAuth2.0.
OAuth2.0 is recommended since it will continue streaming data for 12 months instead of 2 months with an access token.

##### Create the `Refresh_Token` or `Access_Token`:
<<<<<<< HEAD
The source LinkedIn Pages can use either the `client_id`, `client_secret` and `refresh_token` for OAuth2.0 authentication or simply use an `access_token` in the UI connector's settings to make API requests. Access tokens expire after `2 months from creation date (60 days)` and require a user to manually authenticate again. Refresh tokens expire after `12 months from creation date (365 days)`. If you receive a `401 invalid token response`, the error logs will state that your token has expired and to re-authenticate your connection to generate a new token. This is described more [here](https://learn.microsoft.com/en-us/linkedin/shared/authentication/authorization-code-flow?toc=%2Flinkedin%2Fmarketing%2Ftoc.json&bc=%2Flinkedin%2Fbreadcrumb%2Ftoc.json&view=li-lms-2024-03&tabs=HTTPS1).
=======

The source LinkedIn Pages can use either the `client_id`, `client_secret` and `refresh_token` for OAuth2.0 authentication or simply use an `access_token` in the UI connector's settings to make API requests. Access tokens expire after `2 months from creation date (60 days)` and require a user to manually authenticate again. Refresh tokens expire after `12 months from creation date (365 days)`. If you receive a `401 invalid token response`, the error logs will state that your token has expired and to re-authenticate your connection to generate a new token. This is described more [here](https://docs.microsoft.com/en-us/linkedin/shared/authentication/authorization-code-flow?context=linkedin/context).
>>>>>>> 9410f429

1. **Log in to LinkedIn as the API user**

2. **Create an App** [here](https://www.linkedin.com/developers/apps):

   - `App Name`: airbyte-source
   - `Company`: search and find your LinkedIn Company Page
   - `Privacy policy URL`: link to company privacy policy
   - `Business email`: developer/admin email address
   - `App logo`: Airbyte's \(or Company's\) logo
   - Review/agree to legal terms and create app
   - Review the **Auth** tab:
     - **Save your `client_id` and `client_secret`** \(for later steps\)
     - Oauth 2.0 settings: Provide a `redirect_uri` \(for later steps\): `https://airbyte.com`

3. **Verify App**:

   - In the **Settings** tab of your app dashboard, you'll see a **Verify** button. Click that button!
   - Generate and provide the verify URL to your Company's LinkedIn Admin to verify the app.

4. **Request API Access**:
<<<<<<< HEAD
   * Navigate to the **Products** tab
   * Select the [Advertising API](https://learn.microsoft.com/en-us/linkedin/marketing/overview?view=li-lms-2024-03#advertising-api) and agree to the legal terms
   * After a few minutes, refresh the page to see a link to `View access form` in place of the **Select** button
   * Fill out the access form and access should be granted **within 72 hours** (usually quicker)
=======

   - Navigate to the **Products** tab
   - Select the [Marketing Developer Platform](https://docs.microsoft.com/en-us/linkedin/marketing/) and agree to the legal terms
   - After a few minutes, refresh the page to see a link to `View access form` in place of the **Select** button
   - Fill out the access form and access should be granted **within 72 hours** (usually quicker)
>>>>>>> 9410f429

5. **Create A Refresh Token** (or Access Token):

   - Navigate to the LinkedIn Developers' [OAuth Token Tools](https://www.linkedin.com/developers/tools/oauth) and click **Create token**
   - Select your newly created app and check the boxes for the following scopes:
     - `r_organization_social`
     - `rw_organization_admin`
   - Click **Request access token** and once generated, **save your Refresh token**

6. **Use the `client_id`, `client_secret` and `refresh_token`** from Steps 2 and 5 to autorize the LinkedIn Pages connector within the Airbyte UI.
   - As mentioned earlier, you can also simply use the Access token auth method for 60-day access.

## Changelog

<<<<<<< HEAD
| Version | Date       | Pull Request                                             | Subject                                                                                 |
|:--------|:-----------|:---------------------------------------------------------|:----------------------------------------------------------------------------------------|
| 2.0.0   | 2024-04-02 | [36744](https://github.com/airbytehq/airbyte/pull/36744) | Add time bound incremental streams for follower & share statistics. Migrate to Low Code |
| 1.0.2   | 2023-05-30 | [24352](https://github.com/airbytehq/airbyte/pull/24352) | Remove duplicate streams                                                                |
| 1.0.1   | 2023-03-22 | [24352](https://github.com/airbytehq/airbyte/pull/24352) | Remove `authSpecification` as it's not yet supported                                    |
| 1.0.0   | 2023-03-16 | [18967](https://github.com/airbytehq/airbyte/pull/18967) | Fixed failing connection checks                                                         |
| 0.1.0   | 2022-08-11 | [13098](https://github.com/airbytehq/airbyte/pull/13098) | Initial Release                                                                         |
=======
<details>
  <summary>Expand to review</summary>

| Version | Date       | Pull Request                                             | Subject                                              |
| :------ | :--------- | :------------------------------------------------------- | :--------------------------------------------------- |
| 1.0.6 | 2024-06-06 | [39171](https://github.com/airbytehq/airbyte/pull/39171) | [autopull] Upgrade base image to v1.2.2 |
| 1.0.5 | 2024-06-03 | [38918](https://github.com/airbytehq/airbyte/pull/38918) | Replace AirbyteLogger with logging.Logger |
| 1.0.4 | 2024-06-03 | [38918](https://github.com/airbytehq/airbyte/pull/38918) | Replace AirbyteLogger with logging.Logger |
| 1.0.3 | 2024-05-21 | [38526](https://github.com/airbytehq/airbyte/pull/38526) | [autopull] base image + poetry + up_to_date |
| 1.0.2 | 2023-05-30 | [24352](https://github.com/airbytehq/airbyte/pull/24352) | Remove duplicate streams |
| 1.0.1 | 2023-03-22 | [24352](https://github.com/airbytehq/airbyte/pull/24352) | Remove `authSpecification` as it's not yet supported |
| 1.0.0 | 2023-03-16 | [18967](https://github.com/airbytehq/airbyte/pull/18967) | Fixed failing connection checks |
| 0.1.0 | 2022-08-11 | [13098](https://github.com/airbytehq/airbyte/pull/13098) | Initial Release |

</details>
>>>>>>> 9410f429
<|MERGE_RESOLUTION|>--- conflicted
+++ resolved
@@ -10,36 +10,22 @@
 
 This Source is capable of syncing the following data as streams:
 
-<<<<<<< HEAD
 * [Organization Lookup](https://learn.microsoft.com/en-us/linkedin/marketing/community-management/organizations/organization-lookup-api?view=li-lms-2024-03&tabs=http#retrieve-organizations)
 * [Follower Statistics](https://learn.microsoft.com/en-us/linkedin/marketing/community-management/organizations/follower-statistics?view=li-lms-2024-03&tabs=http)
 * [Share Statistics](https://learn.microsoft.com/en-us/linkedin/marketing/community-management/organizations/share-statistics?view=li-lms-2024-03&tabs=http)
 * [Total Follower Count](https://learn.microsoft.com/en-us/linkedin/marketing/community-management/organizations/organization-lookup-api?view=li-lms-2024-03&tabs=http#retrieve-organization-follower-count)
 * [Follower Statistics Time Bound (Incremental)](https://learn.microsoft.com/en-us/linkedin/marketing/community-management/organizations/follower-statistics?view=li-lms-2024-03&tabs=http#retrieve-time-bound-follower-statistics)
 * [Share Statistics Time Bound (Incremental)](https://learn.microsoft.com/en-us/linkedin/marketing/community-management/organizations/share-statistics?view=li-lms-2024-03&tabs=http#retrieve-time-bound-share-statistics)
-=======
-- [Organization Lookup](https://docs.microsoft.com/en-us/linkedin/marketing/integrations/community-management/organizations/organization-lookup-api?tabs=http#retrieve-organizations)
-- [Follower Statistics](https://docs.microsoft.com/en-us/linkedin/marketing/integrations/community-management/organizations/follower-statistics?tabs=http#retrieve-lifetime-follower-statistics)
-- [Page Statistics](https://docs.microsoft.com/en-us/linkedin/marketing/integrations/community-management/organizations/page-statistics?tabs=http#retrieve-lifetime-organization-page-statistics)
-- [Share Statistics](https://docs.microsoft.com/en-us/linkedin/marketing/integrations/community-management/organizations/share-statistics?tabs=http#retrieve-lifetime-share-statistics)
-- [Shares (Latest 50)](https://docs.microsoft.com/en-us/linkedin/marketing/integrations/community-management/shares/share-api?tabs=http#find-shares-by-owner)
-- [Total Follower Count](https://docs.microsoft.com/en-us/linkedin/marketing/integrations/community-management/organizations/organization-lookup-api?tabs=http#retrieve-organization-follower-count)
-- [UGC Posts](https://docs.microsoft.com/en-us/linkedin/marketing/integrations/community-management/shares/ugc-post-api?tabs=http#find-ugc-posts-by-authors)
-
-### NOTE:
-
-All streams only sync all-time statistics at this time. A `start_date` field will be added soon to pull data starting at a single point in time.
->>>>>>> 9410f429
 
 ### Data type mapping
 
-| Integration Type | Airbyte Type | Notes        |
-| :--------------- | :----------- | :----------- |
-| `number`         | `number`     | float number |
-| `integer`        | `integer`    | whole number |
-| `array`          | `array`      |              |
-| `boolean`        | `boolean`    | True/False   |
-| `string`         | `string`     |              |
+| Integration Type | Airbyte Type | Notes                      |
+| :--------------- | :----------- | :------------------------- |
+| `number`         | `number`     | float number               |
+| `integer`        | `integer`    | whole number               |
+| `array`          | `array`      |                            |
+| `boolean`        | `boolean`    | True/False                 |
+| `string`         | `string`     |                            |
 
 ### Features
 
@@ -65,21 +51,14 @@
 "Max try rate limit exceeded..."
 ```
 
-After 5 unsuccessful attempts - the connector will stop the sync operation. In such cases check your Rate Limits [on this page](https://www.linkedin.com/developers/apps) &gt; Choose your app &gt; Analytics.
+After 5 unsuccessful attempts - the connector will stop the sync operation. In such cases check your Rate Limits [on this page](https://www.linkedin.com/developers/apps) &gt; Choose your app &gt; Analytics. 
 
 ## Getting started
 
 The API user account should be assigned the following permissions for the API endpoints:
-<<<<<<< HEAD
 Endpoints such as: `Organization Lookup API`, `Follower Statistics`, `Share Statistics`, `Total Follower Count`, `Follower Statistics Time Bound`, `Share Statistics Time Bound` require these permissions:
 * `r_organization_social`: Retrieve your organization's posts, comments, reactions, and other engagement data.
 * `rw_organization_admin`: Manage your organization's pages and retrieve reporting data.
-=======
-Endpoints such as: `Organization Lookup API`, `Follower Statistics`, `Page Statistics`, `Share Statistics`, `Shares`, `UGC Posts` require these permissions:
-
-- `r_organization_social`: Retrieve your organization's posts, comments, reactions, and other engagement data.
-- `rw_organization_admin`: Manage your organization's pages and retrieve reporting data.
->>>>>>> 9410f429
 
 The API user account should be assigned the `ADMIN` role.
 
@@ -89,12 +68,7 @@
 OAuth2.0 is recommended since it will continue streaming data for 12 months instead of 2 months with an access token.
 
 ##### Create the `Refresh_Token` or `Access_Token`:
-<<<<<<< HEAD
 The source LinkedIn Pages can use either the `client_id`, `client_secret` and `refresh_token` for OAuth2.0 authentication or simply use an `access_token` in the UI connector's settings to make API requests. Access tokens expire after `2 months from creation date (60 days)` and require a user to manually authenticate again. Refresh tokens expire after `12 months from creation date (365 days)`. If you receive a `401 invalid token response`, the error logs will state that your token has expired and to re-authenticate your connection to generate a new token. This is described more [here](https://learn.microsoft.com/en-us/linkedin/shared/authentication/authorization-code-flow?toc=%2Flinkedin%2Fmarketing%2Ftoc.json&bc=%2Flinkedin%2Fbreadcrumb%2Ftoc.json&view=li-lms-2024-03&tabs=HTTPS1).
-=======
-
-The source LinkedIn Pages can use either the `client_id`, `client_secret` and `refresh_token` for OAuth2.0 authentication or simply use an `access_token` in the UI connector's settings to make API requests. Access tokens expire after `2 months from creation date (60 days)` and require a user to manually authenticate again. Refresh tokens expire after `12 months from creation date (365 days)`. If you receive a `401 invalid token response`, the error logs will state that your token has expired and to re-authenticate your connection to generate a new token. This is described more [here](https://docs.microsoft.com/en-us/linkedin/shared/authentication/authorization-code-flow?context=linkedin/context).
->>>>>>> 9410f429
 
 1. **Log in to LinkedIn as the API user**
 
@@ -116,46 +90,30 @@
    - Generate and provide the verify URL to your Company's LinkedIn Admin to verify the app.
 
 4. **Request API Access**:
-<<<<<<< HEAD
+
    * Navigate to the **Products** tab
    * Select the [Advertising API](https://learn.microsoft.com/en-us/linkedin/marketing/overview?view=li-lms-2024-03#advertising-api) and agree to the legal terms
    * After a few minutes, refresh the page to see a link to `View access form` in place of the **Select** button
    * Fill out the access form and access should be granted **within 72 hours** (usually quicker)
-=======
-
-   - Navigate to the **Products** tab
-   - Select the [Marketing Developer Platform](https://docs.microsoft.com/en-us/linkedin/marketing/) and agree to the legal terms
-   - After a few minutes, refresh the page to see a link to `View access form` in place of the **Select** button
-   - Fill out the access form and access should be granted **within 72 hours** (usually quicker)
->>>>>>> 9410f429
 
 5. **Create A Refresh Token** (or Access Token):
-
-   - Navigate to the LinkedIn Developers' [OAuth Token Tools](https://www.linkedin.com/developers/tools/oauth) and click **Create token**
-   - Select your newly created app and check the boxes for the following scopes:
-     - `r_organization_social`
-     - `rw_organization_admin`
-   - Click **Request access token** and once generated, **save your Refresh token**
+   * Navigate to the LinkedIn Developers' [OAuth Token Tools](https://www.linkedin.com/developers/tools/oauth) and click **Create token**
+   * Select your newly created app and check the boxes for the following scopes:
+     * `r_organization_social`
+     * `rw_organization_admin`
+   * Click **Request access token** and once generated, **save your Refresh token**
 
 6. **Use the `client_id`, `client_secret` and `refresh_token`** from Steps 2 and 5 to autorize the LinkedIn Pages connector within the Airbyte UI.
-   - As mentioned earlier, you can also simply use the Access token auth method for 60-day access.
+   * As mentioned earlier, you can also simply use the Access token auth method for 60-day access.
 
 ## Changelog
 
-<<<<<<< HEAD
-| Version | Date       | Pull Request                                             | Subject                                                                                 |
-|:--------|:-----------|:---------------------------------------------------------|:----------------------------------------------------------------------------------------|
-| 2.0.0   | 2024-04-02 | [36744](https://github.com/airbytehq/airbyte/pull/36744) | Add time bound incremental streams for follower & share statistics. Migrate to Low Code |
-| 1.0.2   | 2023-05-30 | [24352](https://github.com/airbytehq/airbyte/pull/24352) | Remove duplicate streams                                                                |
-| 1.0.1   | 2023-03-22 | [24352](https://github.com/airbytehq/airbyte/pull/24352) | Remove `authSpecification` as it's not yet supported                                    |
-| 1.0.0   | 2023-03-16 | [18967](https://github.com/airbytehq/airbyte/pull/18967) | Fixed failing connection checks                                                         |
-| 0.1.0   | 2022-08-11 | [13098](https://github.com/airbytehq/airbyte/pull/13098) | Initial Release                                                                         |
-=======
 <details>
   <summary>Expand to review</summary>
 
 | Version | Date       | Pull Request                                             | Subject                                              |
-| :------ | :--------- | :------------------------------------------------------- | :--------------------------------------------------- |
+| :------ |:-----------| :------------------------------------------------------- | :--------------------------------------------------- |
+| 2.0.0   | 2024-06-11 | [36744](https://github.com/airbytehq/airbyte/pull/36744) | Add time bound incremental streams for follower & share statistics. Migrate to Low Code |
 | 1.0.6 | 2024-06-06 | [39171](https://github.com/airbytehq/airbyte/pull/39171) | [autopull] Upgrade base image to v1.2.2 |
 | 1.0.5 | 2024-06-03 | [38918](https://github.com/airbytehq/airbyte/pull/38918) | Replace AirbyteLogger with logging.Logger |
 | 1.0.4 | 2024-06-03 | [38918](https://github.com/airbytehq/airbyte/pull/38918) | Replace AirbyteLogger with logging.Logger |
@@ -165,5 +123,4 @@
 | 1.0.0 | 2023-03-16 | [18967](https://github.com/airbytehq/airbyte/pull/18967) | Fixed failing connection checks |
 | 0.1.0 | 2022-08-11 | [13098](https://github.com/airbytehq/airbyte/pull/13098) | Initial Release |
 
-</details>
->>>>>>> 9410f429
+</details>