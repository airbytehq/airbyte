# Xero

This page contains the setup guide and reference information for the Xero source connector.

## Prerequisites

- Tenant ID
- Start Date

**Required list of scopes to sync all streams:**

- accounting.attachments.read
- accounting.budgets.read
- accounting.contacts.read
- accounting.journals.read
- accounting.reports.read
- accounting.reports.tenninetynine.read
- accounting.settings.read
- accounting.transactions.read
- assets.read
- offline_access

<!-- env:cloud -->

**For Airbyte Cloud:**

- OAuth 2.0
<!-- /env:cloud -->

<!-- env:oss -->

**For Airbyte Open Source:**

Please follow [instruction](https://developer.xero.com/documentation/guides/oauth2/auth-flow/) to obtain all requirements:
<<<<<<< HEAD
=======

- Client ID
- Client Secret
- Refresh Token
>>>>>>> 8e4cecf6
- Access Token
<!-- /env:oss -->

## Setup guide

### Step 1: Set up Xero

<!-- env:cloud -->

### Step 2: Set up the Xero connector in Airbyte

**For Airbyte Cloud:**

1. [Log into your Airbyte Cloud](https://cloud.airbyte.com/workspaces) account.
2. In the left navigation bar, click **Sources**. In the top-right corner, click **+ new source**.
3. On the source setup page, select **Xero** from the Source type dropdown and enter a name for this connector.
4. Click `Authenticate your Xero account`.
5. Log in and `Allow access`.
6. **Tenant ID** - Enter your Xero Organisation's [Tenant ID](https://developer.xero.com/documentation/guides/oauth2/auth-flow/#xero-tenants)
7. **Start Date** - UTC date and time in the format `YYYY-MM-DDTHH:mm:ssZ` from which you'd like to replicate data.
<!-- /env:cloud -->

<!-- env:oss -->

**For Airbyte Open Source:**

1. Create an application in [Xero development center](https://developer.xero.com/app/manage/).
<!-- /env:oss -->

## Supported sync modes

The Xero source connector supports the following [sync modes](https://docs.airbyte.com/cloud/core-concepts#connection-sync-modes):

- [Full Refresh - Overwrite](https://docs.airbyte.com/understanding-airbyte/connections/full-refresh-overwrite/)
- [Full Refresh - Append](https://docs.airbyte.com/understanding-airbyte/connections/full-refresh-append)
- [Incremental - Append](https://docs.airbyte.com/understanding-airbyte/connections/incremental-append)

## Supported streams

- [Accounts](https://developer.xero.com/documentation/api/accounting/accounts)
- [BankTransactions](https://developer.xero.com/documentation/api/accounting/banktransactions)
- [BankTransfers](https://developer.xero.com/documentation/api/accounting/banktransfers)
- [BrandingThemes](https://developer.xero.com/documentation/api/accounting/brandingthemes)
- [ContactGroups](https://developer.xero.com/documentation/api/accounting/contactgroups)
- [Contacts](https://developer.xero.com/documentation/api/accounting/contacts)
- [CreditNotes](https://developer.xero.com/documentation/api/accounting/creditnotes)
- [Currencies](https://developer.xero.com/documentation/api/accounting/currencies)
- [Employees](https://developer.xero.com/documentation/api/accounting/employees)
- [Invoices](https://developer.xero.com/documentation/api/accounting/invoices)
- [Items](https://developer.xero.com/documentation/api/accounting/items)
- [ManualJournals](https://developer.xero.com/documentation/api/accounting/manualjournals)
- [Organisation](https://developer.xero.com/documentation/api/accounting/organisation)
- [Overpayments](https://developer.xero.com/documentation/api/accounting/overpayments)
- [Payments](https://developer.xero.com/documentation/api/accounting/payments)
- [Prepayments](https://developer.xero.com/documentation/api/accounting/prepayments)
- [PurchaseOrders](https://developer.xero.com/documentation/api/accounting/purchaseorders)
- [RepeatingInvoices](https://developer.xero.com/documentation/api/accounting/repeatinginvoices)
- [TaxRates](https://developer.xero.com/documentation/api/accounting/taxrates)
- [TrackingCategories](https://developer.xero.com/documentation/api/accounting/trackingcategories)
- [Users](https://developer.xero.com/documentation/api/accounting/users)

### Dates transformation

As Xero uses .NET, some date fields in records could be in [.NET JSON date format](https://developer.xero.com/documentation/api/accounting/requests-and-responses). These dates are transformed into ISO 8601.

### Performance considerations

The connector is restricted by Xero [API rate limits](https://developer.xero.com/documentation/guides/oauth2/limits/#api-rate-limits).

## Changelog

| Version | Date       | Pull Request                                             | Subject                           |
<<<<<<< HEAD
|:--------|:-----------|:---------------------------------------------------------|:----------------------------------|
| 1.0.0   | 2024-04-30 | [36878](https://github.com/airbytehq/airbyte/pull/36878) | Migrate to low code               |
=======
| :------ | :--------- | :------------------------------------------------------- | :-------------------------------- |
>>>>>>> 8e4cecf6
| 0.2.5   | 2024-01-11 | [34154](https://github.com/airbytehq/airbyte/pull/34154) | prepare for airbyte-lib           |
| 0.2.4   | 2023-11-24 | [32837](https://github.com/airbytehq/airbyte/pull/32837) | Handle 403 error                  |
| 0.2.3   | 2023-06-19 | [27471](https://github.com/airbytehq/airbyte/pull/27471) | Update CDK to 0.40                |
| 0.2.2   | 2023-06-06 | [27007](https://github.com/airbytehq/airbyte/pull/27007) | Update CDK                        |
| 0.2.1   | 2023-03-20 | [24217](https://github.com/airbytehq/airbyte/pull/24217) | Certify to Beta                   |
| 0.2.0   | 2023-03-14 | [24005](https://github.com/airbytehq/airbyte/pull/24005) | Enable in Cloud                   |
| 0.1.0   | 2021-11-11 | [18666](https://github.com/airbytehq/airbyte/pull/18666) | 🎉 New Source - Xero [python cdk] |<|MERGE_RESOLUTION|>--- conflicted
+++ resolved
@@ -32,13 +32,6 @@
 **For Airbyte Open Source:**
 
 Please follow [instruction](https://developer.xero.com/documentation/guides/oauth2/auth-flow/) to obtain all requirements:
-<<<<<<< HEAD
-=======
-
-- Client ID
-- Client Secret
-- Refresh Token
->>>>>>> 8e4cecf6
 - Access Token
 <!-- /env:oss -->
 
@@ -111,12 +104,8 @@
 ## Changelog
 
 | Version | Date       | Pull Request                                             | Subject                           |
-<<<<<<< HEAD
 |:--------|:-----------|:---------------------------------------------------------|:----------------------------------|
 | 1.0.0   | 2024-04-30 | [36878](https://github.com/airbytehq/airbyte/pull/36878) | Migrate to low code               |
-=======
-| :------ | :--------- | :------------------------------------------------------- | :-------------------------------- |
->>>>>>> 8e4cecf6
 | 0.2.5   | 2024-01-11 | [34154](https://github.com/airbytehq/airbyte/pull/34154) | prepare for airbyte-lib           |
 | 0.2.4   | 2023-11-24 | [32837](https://github.com/airbytehq/airbyte/pull/32837) | Handle 403 error                  |
 | 0.2.3   | 2023-06-19 | [27471](https://github.com/airbytehq/airbyte/pull/27471) | Update CDK to 0.40                |
