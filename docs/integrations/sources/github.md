# GitHub

<HideInUI>

This page contains the setup guide and reference information for the [GitHub](https://www.github.com) source connector.

</HideInUI>

## Prerequisites

- List of GitHub Repositories (and access for them in case they are private)

<!-- env:cloud -->

**For Airbyte Cloud:**

- OAuth
- Personal Access Token (see [Permissions and scopes](https://docs.airbyte.com/integrations/sources/github#permissions-and-scopes))
<!-- /env:cloud -->

<!-- env:oss -->

**For Airbyte Open Source:**

- Personal Access Token (see [Permissions and scopes](https://docs.airbyte.com/integrations/sources/github#permissions-and-scopes))
<!-- /env:oss -->

## Setup guide

### Step 1: Set up GitHub

Create a [GitHub Account](https://github.com).

<!-- env:oss -->

**Airbyte Open Source additional setup steps**

Log into [GitHub](https://github.com) and then generate a [personal access token](https://github.com/settings/tokens). To load balance your API quota consumption across multiple API tokens, input multiple tokens separated with `,`.

<!-- /env:oss -->

### Step 2: Set up the GitHub connector in Airbyte

<!-- env:cloud -->

#### For Airbyte Cloud:

1. [Log into your Airbyte Cloud](https://cloud.airbyte.com/workspaces) account.
2. Click Sources and then click + New source.
3. On the Set up the source page, select GitHub from the Source type dropdown.
4. Enter a name for the GitHub connector.
5. To authenticate:
<!-- env:cloud -->

- **For Airbyte Cloud:** **Authenticate your GitHub account** to authorize your GitHub account. Airbyte will authenticate the GitHub account you are already logged in to. Please make sure you are logged into the right account.
  <!-- /env:cloud -->
  <!-- env:oss -->

- **For Airbyte Open Source:** Authenticate with **Personal Access Token**. To generate a personal access token, log into [GitHub](https://github.com) and then generate a [personal access token](https://github.com/settings/tokens). Enter your GitHub personal access token. To load balance your API quota consumption across multiple API tokens, input multiple tokens separated with `,`.
<!-- /env:oss -->

6. **GitHub Repositories** - Enter a list of GitHub organizations/repositories, e.g. `airbytehq/airbyte` for single repository, `airbytehq/airbyte airbytehq/another-repo` for multiple repositories. If you want to specify the organization to receive data from all its repositories, then you should specify it according to the following example: `airbytehq/*`.

:::caution
Repositories with the wrong name or repositories that do not exist or have the wrong name format will be skipped with `WARN` message in the logs.
:::

7. **Start date (Optional)** - The date from which you'd like to replicate data for streams. For streams which support this configuration, only data generated on or after the start date will be replicated.

- These streams will only sync records generated on or after the **Start Date**: `comments`, `commit_comment_reactions`, `commit_comments`, `commits`, `deployments`, `events`, `issue_comment_reactions`, `issue_events`, `issue_milestones`, `issue_reactions`, `issues`, `project_cards`, `project_columns`, `projects`, `pull_request_comment_reactions`, `pull_requests`, `pull_requeststats`, `releases`, `review_comments`, `reviews`, `stargazers`, `workflow_runs`, `workflows`.

- The **Start Date** does not apply to the streams below and all data will be synced for these streams: `assignees`, `branches`, `collaborators`, `issue_labels`, `organizations`, `pull_request_commits`, `pull_request_stats`, `repositories`, `tags`, `teams`, `users`

8. **Branch (Optional)** - List of GitHub repository branches to pull commits from, e.g. `airbytehq/airbyte/master`. If no branches are specified for a repository, the default branch will be pulled. (e.g. `airbytehq/airbyte/master airbytehq/airbyte/my-branch`).

### For Airbyte Open Source:

1. Navigate to the Airbyte Open Source dashboard.
Click Sources and then click + New source.
3. On the Set up the source page, select GitHub from the Source type dropdown.
4. Enter a name for the GitHub connector.

<HideInUI>

## Supported sync modes

The GitHub source connector supports the following [sync modes](https://docs.airbyte.com/cloud/core-concepts/#connection-sync-modes):

- [Full Refresh - Overwrite](https://docs.airbyte.com/understanding-airbyte/connections/full-refresh-overwrite/)
- [Full Refresh - Append](https://docs.airbyte.com/understanding-airbyte/connections/full-refresh-append)
- [Incremental Sync - Append](https://docs.airbyte.com/understanding-airbyte/connections/incremental-append)
- [Incremental Sync - Append + Deduped](https://docs.airbyte.com/understanding-airbyte/connections/incremental-append-deduped)

## Supported Streams

This connector outputs the following full refresh streams:

- [Assignees](https://docs.github.com/en/rest/issues/assignees?apiVersion=2022-11-28#list-assignees)
- [Branches](https://docs.github.com/en/rest/branches/branches?apiVersion=2022-11-28#list-branches)
- [Contributor Activity](https://docs.github.com/en/rest/metrics/statistics?apiVersion=2022-11-28#get-all-contributor-commit-activity)
- [Collaborators](https://docs.github.com/en/rest/collaborators/collaborators?apiVersion=2022-11-28#list-repository-collaborators)
- [Issue labels](https://docs.github.com/en/rest/issues/labels?apiVersion=2022-11-28#list-labels-for-a-repository)
- [Organizations](https://docs.github.com/en/rest/orgs/orgs?apiVersion=2022-11-28#list-organizations)
- [Pull request commits](https://docs.github.com/en/rest/pulls/pulls?apiVersion=2022-11-28#list-commits-on-a-pull-request)
- [Tags](https://docs.github.com/en/rest/repos/repos?apiVersion=2022-11-28#list-repository-tags)
- [TeamMembers](https://docs.github.com/en/rest/teams/members?apiVersion=2022-11-28#list-team-members)
- [TeamMemberships](https://docs.github.com/en/rest/teams/members?apiVersion=2022-11-28#get-team-membership-for-a-user)
- [Teams](https://docs.github.com/en/rest/teams/teams?apiVersion=2022-11-28#list-teams)
- [Users](https://docs.github.com/en/rest/orgs/members?apiVersion=2022-11-28#list-organization-members)
- [Issue timeline events](https://docs.github.com/en/rest/issues/timeline?apiVersion=2022-11-28#list-timeline-events-for-an-issue)

This connector outputs the following incremental streams:

- [Comments](https://docs.github.com/en/rest/issues/comments?apiVersion=2022-11-28#list-issue-comments-for-a-repository)
- [Commit comment reactions](https://docs.github.com/en/rest/reference/reactions?apiVersion=2022-11-28#list-reactions-for-a-commit-comment)
- [Commit comments](https://docs.github.com/en/rest/commits/comments?apiVersion=2022-11-28#list-commit-comments-for-a-repository)
- [Commits](https://docs.github.com/en/rest/commits/commits?apiVersion=2022-11-28#list-commits)
- [Deployments](https://docs.github.com/en/rest/deployments/deployments?apiVersion=2022-11-28#list-deployments)
- [Events](https://docs.github.com/en/rest/activity/events?apiVersion=2022-11-28#list-repository-events)
- [Issue comment reactions](https://docs.github.com/en/rest/reactions/reactions?apiVersion=2022-11-28#list-reactions-for-an-issue-comment)
- [Issue events](https://docs.github.com/en/rest/issues/events?apiVersion=2022-11-28#list-issue-events-for-a-repository)
- [Issue milestones](https://docs.github.com/en/rest/issues/milestones?apiVersion=2022-11-28#list-milestones)
- [Issue reactions](https://docs.github.com/en/rest/reactions/reactions?apiVersion=2022-11-28#list-reactions-for-an-issue)
- [Issues](https://docs.github.com/en/rest/issues/issues?apiVersion=2022-11-28#list-repository-issues)
- [Project (Classic) cards](https://docs.github.com/en/rest/projects/cards?apiVersion=2022-11-28#list-project-cards)
- [Project (Classic) columns](https://docs.github.com/en/rest/projects/columns?apiVersion=2022-11-28#list-project-columns)
- [Projects (Classic)](https://docs.github.com/en/rest/projects/projects?apiVersion=2022-11-28#list-repository-projects)
- [ProjectsV2](https://docs.github.com/en/graphql/reference/objects#projectv2)
- [Pull request comment reactions](https://docs.github.com/en/rest/reactions/reactions?apiVersion=2022-11-28#list-reactions-for-a-pull-request-review-comment)
- [Pull request stats](https://docs.github.com/en/graphql/reference/objects#pullrequest)
- [Pull requests](https://docs.github.com/en/rest/pulls/pulls?apiVersion=2022-11-28#list-pull-requests)
- [Releases](https://docs.github.com/en/rest/releases/releases?apiVersion=2022-11-28#list-releases)
- [Repositories](https://docs.github.com/en/rest/repos/repos?apiVersion=2022-11-28#list-organization-repositories)
- [Review comments](https://docs.github.com/en/rest/pulls/comments?apiVersion=2022-11-28#list-review-comments-in-a-repository)
- [Reviews](https://docs.github.com/en/rest/pulls/reviews?apiVersion=2022-11-28#list-reviews-for-a-pull-request)
- [Stargazers](https://docs.github.com/en/rest/activity/starring?apiVersion=2022-11-28#list-stargazers)
- [WorkflowJobs](https://docs.github.com/pt/rest/actions/workflow-jobs?apiVersion=2022-11-28#list-jobs-for-a-workflow-run)
- [WorkflowRuns](https://docs.github.com/en/rest/actions/workflow-runs?apiVersion=2022-11-28#list-workflow-runs-for-a-repository)
- [Workflows](https://docs.github.com/en/rest/actions/workflows?apiVersion=2022-11-28#list-repository-workflows)

### Entity-Relationship Diagram (ERD)
<EntityRelationshipDiagram></EntityRelationshipDiagram>

### Notes

1. Only 4 streams \(`comments`, `commits`, `issues` and `review comments`\) from the listed above streams are pure incremental meaning that they:

   - read only new records;
   - output only new records.

2. Streams `workflow_runs` and `worflow_jobs` is almost pure incremental:

   - read new records and some portion of old records (in past 30 days) [docs](https://docs.github.com/en/actions/managing-workflow-runs/re-running-workflows-and-jobs);
   - the `workflow_jobs` depends on the `workflow_runs` to read the data, so they both follow the same logic [docs](https://docs.github.com/pt/rest/actions/workflow-jobs#list-jobs-for-a-workflow-run);
   - output only new records.

3. Other 19 incremental streams are also incremental but with one difference, they:

   - read all records;
   - output only new records.
     Please, consider this behaviour when using those 19 incremental streams because it may affect you API call limits.

4. Sometimes for large streams specifying very distant `start_date` in the past may result in keep on getting error from GitHub instead of records \(respective `WARN` log message will be outputted\). In this case Specifying more recent `start_date` may help.
   **The "Start date" configuration option does not apply to the streams below, because the GitHub API does not include dates which can be used for filtering:**

- `assignees`
- `branches`
- `collaborators`
- `issue_labels`
- `organizations`
- `pull_request_commits`
- `pull_request_stats`
- `repositories`
- `tags`
- `teams`
- `users`

## Limitations & Troubleshooting

<details>
<summary>
Expand to see details about GitHub connector limitations and troubleshooting.
</summary>

### Connector limitations

#### Rate limiting

You can use a personal access token to make API requests. Additionally, you can authorize a GitHub App or OAuth app, which can then make API requests on your behalf.
All of these requests count towards your personal rate limit of 5,000 requests per hour (15,000 requests per hour if the app is owned by a GitHub Enterprise Cloud organization ).

:::info `REST API` and `GraphQL API` rate limits are counted separately
:::

:::tip
In the event that limits are reached before all streams have been read, it is recommended to take the following actions:

1. Utilize Incremental sync mode.
2. Set a higher sync interval.
3. Divide the sync into separate connections with a smaller number of streams.
   :::

Refer to GitHub article [Rate limits for the REST API](https://docs.github.com/en/rest/overview/rate-limits-for-the-rest-api).

#### Permissions and scopes

If you use OAuth authentication method, the OAuth2.0 application requests the next list of [scopes](https://docs.github.com/en/developers/apps/building-oauth-apps/scopes-for-oauth-apps#available-scopes): **repo**, **read:org**, **read:repo_hook**, **read:user**, **read:discussion**, **read:project**, **workflow**. For [personal access token](https://github.com/settings/tokens) you need to manually select needed scopes.

Your token should have at least the `repo` scope. Depending on which streams you want to sync, the user generating the token needs more permissions:

- For syncing Collaborators, the user which generates the personal access token must be a collaborator. To become a collaborator, they must be invited by an owner. If there are no collaborators, no records will be synced. Read more about access permissions [here](https://docs.github.com/en/get-started/learning-about-github/access-permissions-on-github).
- Syncing [Teams](https://docs.github.com/en/organizations/organizing-members-into-teams/about-teams) is only available to authenticated members of a team's [organization](https://docs.github.com/en/rest/orgs). [Personal user accounts](https://docs.github.com/en/get-started/learning-about-github/types-of-github-accounts) and repositories belonging to them don't have access to Teams features. In this case no records will be synced.
- To sync the Projects stream, the repository must have the Projects feature enabled.

### Troubleshooting

- Check out common troubleshooting issues for the GitHub source connector on our [Airbyte Forum](https://github.com/airbytehq/airbyte/discussions)

</details>

## Changelog

<details>
  <summary>Expand to review</summary>

| Version | Date       | Pull Request                                                                                                      | Subject                                                                                                                                                             |
|:--------|:-----------|:------------------------------------------------------------------------------------------------------------------|:--------------------------------------------------------------------------------------------------------------------------------------------------------------------|
<<<<<<< HEAD
| 1.8.29 | 2025-06-23 | [61742](https://github.com/airbytehq/airbyte/pull/61742) | Handle conflict when empty repositories, we will ignore |
=======
| 1.8.29 | 2025-06-21 | [61857](https://github.com/airbytehq/airbyte/pull/61857) | Update dependencies |
>>>>>>> 837543ad
| 1.8.28 | 2025-06-15 | [61603](https://github.com/airbytehq/airbyte/pull/61603) | Update dependencies |
| 1.8.27 | 2025-06-07 | [54931](https://github.com/airbytehq/airbyte/pull/54931) | Update dependencies |
| 1.8.26 | 2025-02-22 | [54404](https://github.com/airbytehq/airbyte/pull/54404) | Update dependencies |
| 1.8.25 | 2025-02-15 | [53703](https://github.com/airbytehq/airbyte/pull/53703) | Update dependencies |
| 1.8.24 | 2025-02-01 | [52875](https://github.com/airbytehq/airbyte/pull/52875) | Update dependencies |
| 1.8.23 | 2025-01-25 | [52364](https://github.com/airbytehq/airbyte/pull/52364) | Update dependencies |
| 1.8.22 | 2025-01-18 | [51666](https://github.com/airbytehq/airbyte/pull/51666) | Update dependencies |
| 1.8.21 | 2025-01-11 | [51130](https://github.com/airbytehq/airbyte/pull/51130) | Update dependencies |
| 1.8.20 | 2025-01-04 | [50517](https://github.com/airbytehq/airbyte/pull/50517) | Update dependencies |
| 1.8.19 | 2024-12-21 | [50055](https://github.com/airbytehq/airbyte/pull/50055) | Update dependencies |
| 1.8.18 | 2024-12-14 | [49178](https://github.com/airbytehq/airbyte/pull/49178) | Update dependencies |
| 1.8.17 | 2024-11-25 | [48631](https://github.com/airbytehq/airbyte/pull/48631) | Starting with this version, the Docker image is now rootless. Please note that this and future versions will not be compatible with Airbyte versions earlier than 0.64 |
| 1.8.16 | 2024-11-05 | [48318](https://github.com/airbytehq/airbyte/pull/48318) | Update dependencies |
| 1.8.15 | 2024-10-28 | [47051](https://github.com/airbytehq/airbyte/pull/47051) | Update dependencies |
| 1.8.14 | 2024-10-12 | [46766](https://github.com/airbytehq/airbyte/pull/46766) | Update dependencies |
| 1.8.13 | 2024-10-05 | [46415](https://github.com/airbytehq/airbyte/pull/46415) | Update dependencies |
| 1.8.12 | 2024-09-28 | [46117](https://github.com/airbytehq/airbyte/pull/46117) | Update dependencies |
| 1.8.11 | 2024-09-21 | [45742](https://github.com/airbytehq/airbyte/pull/45742) | Update dependencies |
| 1.8.10 | 2024-09-14 | [45557](https://github.com/airbytehq/airbyte/pull/45557) | Update dependencies |
| 1.8.9 | 2024-09-07 | [45320](https://github.com/airbytehq/airbyte/pull/45320) | Update dependencies |
| 1.8.8 | 2024-08-23 | [44592](https://github.com/airbytehq/airbyte/pull/44592) | Fix state handling for stream WorkflowRuns |
| 1.8.7 | 2024-08-31 | [45061](https://github.com/airbytehq/airbyte/pull/45061) | Update dependencies |
| 1.8.6 | 2024-08-24 | [44703](https://github.com/airbytehq/airbyte/pull/44703) | Update dependencies |
| 1.8.5 | 2024-08-17 | [44227](https://github.com/airbytehq/airbyte/pull/44227) | Update dependencies |
| 1.8.4 | 2024-08-12 | [43749](https://github.com/airbytehq/airbyte/pull/43749) | Update dependencies |
| 1.8.3 | 2024-08-10 | [42671](https://github.com/airbytehq/airbyte/pull/42671) | Update dependencies |
| 1.8.2 | 2024-08-20 | [42966](https://github.com/airbytehq/airbyte/pull/42966) | Bump cdk version and enable RFR for all non-incremental streams |
| 1.8.1 | 2024-07-20 | [42342](https://github.com/airbytehq/airbyte/pull/42342) | Update dependencies |
| 1.8.0 | 2024-07-16 | [41677](https://github.com/airbytehq/airbyte/pull/41677) | Update to 3.4.0 CDK |
| 1.7.13 | 2024-07-13 | [41746](https://github.com/airbytehq/airbyte/pull/41746) | Update dependencies |
| 1.7.12 | 2024-07-10 | [41354](https://github.com/airbytehq/airbyte/pull/41354) | Update dependencies |
| 1.7.11 | 2024-07-09 | [41221](https://github.com/airbytehq/airbyte/pull/41221) | Update dependencies |
| 1.7.10 | 2024-07-06 | [41000](https://github.com/airbytehq/airbyte/pull/41000) | Update dependencies |
| 1.7.9 | 2024-06-25 | [40289](https://github.com/airbytehq/airbyte/pull/40289) | Update dependencies |
| 1.7.8 | 2024-06-22 | [40128](https://github.com/airbytehq/airbyte/pull/40128) | Update dependencies |
| 1.7.7 | 2024-06-17 | [39513](https://github.com/airbytehq/airbyte/pull/39513) | Update deprecated state handling method |
| 1.7.6 | 2024-06-04 | [39078](https://github.com/airbytehq/airbyte/pull/39078) | [autopull] Upgrade base image to v1.2.1 |
| 1.7.5 | 2024-05-29 | [38341](https://github.com/airbytehq/airbyte/pull/38341) | Add `max_waiting_time` to configuration |
| 1.7.4 | 2024-05-21 | [38341](https://github.com/airbytehq/airbyte/pull/38341) | Update CDK authenticator package |
| 1.7.3 | 2024-05-20 | [38299](https://github.com/airbytehq/airbyte/pull/38299) | Fixed spec typo |
| 1.7.2 | 2024-04-19 | [36636](https://github.com/airbytehq/airbyte/pull/36636) | Updating to 0.80.0 CDK |
| 1.7.1 | 2024-04-12 | [36636](https://github.com/airbytehq/airbyte/pull/36636) | schema descriptions |
| 1.7.0 | 2024-03-19 | [36267](https://github.com/airbytehq/airbyte/pull/36267) | Pin airbyte-cdk version to `^0` |
| 1.6.5 | 2024-03-12 | [35986](https://github.com/airbytehq/airbyte/pull/35986) | Handle rate limit exception as config error |
| 1.6.4 | 2024-03-08 | [35915](https://github.com/airbytehq/airbyte/pull/35915) | Fix per stream error handler; Make use the latest CDK version |
| 1.6.3 | 2024-02-15 | [35271](https://github.com/airbytehq/airbyte/pull/35271) | Update branches schema |
| 1.6.2 | 2024-02-12 | [34933](https://github.com/airbytehq/airbyte/pull/34933) | Update Airbyte CDK for integration tests |
| 1.6.1 | 2024-02-09 | [35087](https://github.com/airbytehq/airbyte/pull/35087) | Manage dependencies with Poetry. |
| 1.6.0 | 2024-02-02 | [34700](https://github.com/airbytehq/airbyte/pull/34700) | Continue Sync on Stream failure |
| 1.5.7 | 2024-01-29 | [34598](https://github.com/airbytehq/airbyte/pull/34598) | Fix MultipleToken sleep time |
| 1.5.6 | 2024-01-26 | [34503](https://github.com/airbytehq/airbyte/pull/34503) | Fix MultipleToken rotation logic |
| 1.5.5 | 2023-12-26 | [33783](https://github.com/airbytehq/airbyte/pull/33783) | Fix retry for 504 error in GraphQL based streams |
| 1.5.4 | 2023-11-20 | [32679](https://github.com/airbytehq/airbyte/pull/32679) | Return AirbyteMessage if max retry exeeded for 202 status code |
| 1.5.3 | 2023-10-23 | [31702](https://github.com/airbytehq/airbyte/pull/31702) | Base image migration: remove Dockerfile and use the python-connector-base image |
| 1.5.2 | 2023-10-13 | [31386](https://github.com/airbytehq/airbyte/pull/31386) | Handle `ContributorActivity` continuous `ACCEPTED` response |
| 1.5.1 | 2023-10-12 | [31307](https://github.com/airbytehq/airbyte/pull/31307) | Increase backoff_time for stream `ContributorActivity` |
| 1.5.0 | 2023-10-11 | [31300](https://github.com/airbytehq/airbyte/pull/31300) | Update Schemas: Add date-time format to fields |
| 1.4.6 | 2023-10-04 | [31056](https://github.com/airbytehq/airbyte/pull/31056) | Migrate spec properties' `repository` and `branch` type to \<array\> |
| 1.4.5 | 2023-10-02 | [31023](https://github.com/airbytehq/airbyte/pull/31023) | Increase backoff for stream `Contributor Activity` |
| 1.4.4 | 2023-10-02 | [30971](https://github.com/airbytehq/airbyte/pull/30971) | Mark `start_date` as optional. |
| 1.4.3 | 2023-10-02 | [30979](https://github.com/airbytehq/airbyte/pull/30979) | Fetch archived records in `Project Cards` |
| 1.4.2 | 2023-09-30 | [30927](https://github.com/airbytehq/airbyte/pull/30927) | Provide actionable user error messages |
| 1.4.1 | 2023-09-30 | [30839](https://github.com/airbytehq/airbyte/pull/30839) | Update CDK to Latest version |
| 1.4.0 | 2023-09-29 | [30823](https://github.com/airbytehq/airbyte/pull/30823) | Add new stream `issue Timeline Events` |
| 1.3.1 | 2023-09-28 | [30824](https://github.com/airbytehq/airbyte/pull/30824) | Handle empty response in stream `ContributorActivity` |
| 1.3.0 | 2023-09-25 | [30731](https://github.com/airbytehq/airbyte/pull/30731) | Add new stream `ProjectsV2` |
| 1.2.1 | 2023-09-22 | [30693](https://github.com/airbytehq/airbyte/pull/30693) | Handle 404 error in `TeamMemberShips` |
| 1.2.0 | 2023-09-22 | [30647](https://github.com/airbytehq/airbyte/pull/30647) | Add support for self-hosted GitHub instances |
| 1.1.1 | 2023-09-21 | [30654](https://github.com/airbytehq/airbyte/pull/30654) | Rewrite source connection error messages |
| 1.1.0 | 2023-08-03 | [30615](https://github.com/airbytehq/airbyte/pull/30615) | Add new stream `Contributor Activity` |
| 1.0.4 | 2023-08-03 | [29031](https://github.com/airbytehq/airbyte/pull/29031) | Reverted `advancedAuth` spec changes |
| 1.0.3 | 2023-08-01 | [28910](https://github.com/airbytehq/airbyte/pull/28910) | Updated `advancedAuth` broken references |
| 1.0.2 | 2023-07-11 | [28144](https://github.com/airbytehq/airbyte/pull/28144) | Add `archived_at` property to `Organizations` schema parameter |
| 1.0.1 | 2023-05-22 | [25838](https://github.com/airbytehq/airbyte/pull/25838) | Deprecate "page size" input parameter |
| 1.0.0 | 2023-05-19 | [25778](https://github.com/airbytehq/airbyte/pull/25778) | Improve repo(s) name validation on UI |
| 0.5.0 | 2023-05-16 | [25793](https://github.com/airbytehq/airbyte/pull/25793) | Implement client-side throttling of requests |
| 0.4.11 | 2023-05-12 | [26025](https://github.com/airbytehq/airbyte/pull/26025) | Added more transparent depiction of the personal access token expired |
| 0.4.10 | 2023-05-15 | [26075](https://github.com/airbytehq/airbyte/pull/26075) | Add more specific error message description for no repos case. |
| 0.4.9 | 2023-05-01 | [24523](https://github.com/airbytehq/airbyte/pull/24523) | Add undeclared columns to spec |
| 0.4.8   | 2023-04-19 | [00000](https://github.com/airbytehq/airbyte/pull/25312)                                                          | Fix repo name validation                                                                                                                                            |
| 0.4.7   | 2023-03-24 | [24457](https://github.com/airbytehq/airbyte/pull/24457)                                                          | Add validation and transformation for repositories config                                                                                                           |
| 0.4.6   | 2023-03-24 | [24398](https://github.com/airbytehq/airbyte/pull/24398)                                                          | Fix caching for `get_starting_point` in stream "Commits"                                                                                                            |
| 0.4.5   | 2023-03-23 | [24417](https://github.com/airbytehq/airbyte/pull/24417)                                                          | Add pattern_descriptors to fields with an expected format                                                                                                           |
| 0.4.4   | 2023-03-17 | [24255](https://github.com/airbytehq/airbyte/pull/24255)                                                          | Add field groups and titles to improve display of connector setup form                                                                                              |
| 0.4.3   | 2023-03-04 | [22993](https://github.com/airbytehq/airbyte/pull/22993)                                                          | Specified date formatting in specification                                                                                                                          |
| 0.4.2   | 2023-03-03 | [23467](https://github.com/airbytehq/airbyte/pull/23467)                                                          | Added user friendly messages, added AirbyteTracedException config_error, updated SAT                                                                                |
| 0.4.1   | 2023-01-27 | [22039](https://github.com/airbytehq/airbyte/pull/22039)                                                          | Set `AvailabilityStrategy` for streams explicitly to `None`                                                                                                         |
| 0.4.0   | 2023-01-20 | [21457](https://github.com/airbytehq/airbyte/pull/21457)                                                          | Use GraphQL for `issue_reactions` stream                                                                                                                            |
| 0.3.12  | 2023-01-18 | [21481](https://github.com/airbytehq/airbyte/pull/21481)                                                          | Handle 502 Bad Gateway error with proper log message                                                                                                                |
| 0.3.11  | 2023-01-06 | [21084](https://github.com/airbytehq/airbyte/pull/21084)                                                          | Raise Error if no organizations or repos are available during read                                                                                                  |
| 0.3.10  | 2022-12-15 | [20523](https://github.com/airbytehq/airbyte/pull/20523)                                                          | Revert changes from 0.3.9                                                                                                                                           |
| 0.3.9   | 2022-12-14 | [19978](https://github.com/airbytehq/airbyte/pull/19978)                                                          | Update CDK dependency; move custom HTTPError handling into `AvailabilityStrategy` classes                                                                           |
| 0.3.8   | 2022-11-10 | [19299](https://github.com/airbytehq/airbyte/pull/19299)                                                          | Fix events and workflow_runs datetimes                                                                                                                              |
| 0.3.7   | 2022-10-20 | [18213](https://github.com/airbytehq/airbyte/pull/18213)                                                          | Skip retry on HTTP 200                                                                                                                                              |
| 0.3.6   | 2022-10-11 | [17852](https://github.com/airbytehq/airbyte/pull/17852)                                                          | Use default behaviour, retry on 429 and all 5XX errors                                                                                                              |
| 0.3.5   | 2022-10-07 | [17715](https://github.com/airbytehq/airbyte/pull/17715)                                                          | Improve 502 handling for `comments` stream                                                                                                                          |
| 0.3.4   | 2022-10-04 | [17555](https://github.com/airbytehq/airbyte/pull/17555)                                                          | Skip repository if got HTTP 500 for WorkflowRuns stream                                                                                                             |
| 0.3.3   | 2022-09-28 | [17287](https://github.com/airbytehq/airbyte/pull/17287)                                                          | Fix problem with "null" `cursor_field` for WorkflowJobs stream                                                                                                      |
| 0.3.2   | 2022-09-28 | [17304](https://github.com/airbytehq/airbyte/pull/17304)                                                          | Migrate to per-stream state.                                                                                                                                        |
| 0.3.1   | 2022-09-21 | [16947](https://github.com/airbytehq/airbyte/pull/16947)                                                          | Improve error logging when handling HTTP 500 error                                                                                                                  |
| 0.3.0   | 2022-09-09 | [16534](https://github.com/airbytehq/airbyte/pull/16534)                                                          | Add new stream `WorkflowJobs`                                                                                                                                       |
| 0.2.46  | 2022-08-17 | [15730](https://github.com/airbytehq/airbyte/pull/15730)                                                          | Validate input organizations and repositories                                                                                                                       |
| 0.2.45  | 2022-08-11 | [15420](https://github.com/airbytehq/airbyte/pull/15420)                                                          | "User" object can be "null"                                                                                                                                         |
| 0.2.44  | 2022-08-01 | [14795](https://github.com/airbytehq/airbyte/pull/14795)                                                          | Use GraphQL for `pull_request_comment_reactions` stream                                                                                                             |
| 0.2.43  | 2022-07-26 | [15049](https://github.com/airbytehq/airbyte/pull/15049)                                                          | Bugfix schemas for streams `deployments`, `workflow_runs`, `teams`                                                                                                  |
| 0.2.42  | 2022-07-12 | [14613](https://github.com/airbytehq/airbyte/pull/14613)                                                          | Improve schema for stream `pull_request_commits` added "null"                                                                                                       |
| 0.2.41  | 2022-07-03 | [14376](https://github.com/airbytehq/airbyte/pull/14376)                                                          | Add Retry for GraphQL API Resource limitations                                                                                                                      |
| 0.2.40  | 2022-07-01 | [14338](https://github.com/airbytehq/airbyte/pull/14338)                                                          | Revert: "Rename field `mergeable` to `is_mergeable`"                                                                                                                |
| 0.2.39  | 2022-06-30 | [14274](https://github.com/airbytehq/airbyte/pull/14274)                                                          | Rename field `mergeable` to `is_mergeable`                                                                                                                          |
| 0.2.38  | 2022-06-27 | [13989](https://github.com/airbytehq/airbyte/pull/13989)                                                          | Use GraphQL for `reviews` stream                                                                                                                                    |
| 0.2.37  | 2022-06-21 | [13955](https://github.com/airbytehq/airbyte/pull/13955)                                                          | Fix "secondary rate limit" not retrying                                                                                                                             |
| 0.2.36  | 2022-06-20 | [13926](https://github.com/airbytehq/airbyte/pull/13926)                                                          | Break point added for `workflows_runs` stream                                                                                                                       |
| 0.2.35  | 2022-06-16 | [13763](https://github.com/airbytehq/airbyte/pull/13763)                                                          | Use GraphQL for `pull_request_stats` stream                                                                                                                         |
| 0.2.34  | 2022-06-14 | [13707](https://github.com/airbytehq/airbyte/pull/13707)                                                          | Fix API sorting, fix `get_starting_point` caching                                                                                                                   |
| 0.2.33  | 2022-06-08 | [13558](https://github.com/airbytehq/airbyte/pull/13558)                                                          | Enable caching only for parent streams                                                                                                                              |
| 0.2.32  | 2022-06-07 | [13531](https://github.com/airbytehq/airbyte/pull/13531)                                                          | Fix different result from `get_starting_point` when reading by pages                                                                                                |
| 0.2.31  | 2022-05-24 | [13115](https://github.com/airbytehq/airbyte/pull/13115)                                                          | Add incremental support for streams `WorkflowRuns`                                                                                                                  |
| 0.2.30  | 2022-05-09 | [12294](https://github.com/airbytehq/airbyte/pull/12294)                                                          | Add incremental support for streams `CommitCommentReactions`, `IssueCommentReactions`, `IssueReactions`, `PullRequestCommentReactions`, `Repositories`, `Workflows` |
| 0.2.29  | 2022-05-04 | [12482](https://github.com/airbytehq/airbyte/pull/12482)                                                          | Update input configuration copy                                                                                                                                     |
| 0.2.28  | 2022-04-21 | [11893](https://github.com/airbytehq/airbyte/pull/11893)                                                          | Add new streams `TeamMembers`, `TeamMemberships`                                                                                                                    |
| 0.2.27  | 2022-04-02 | [11678](https://github.com/airbytehq/airbyte/pull/11678)                                                          | Fix "PAT Credentials" in spec                                                                                                                                       |
| 0.2.26  | 2022-03-31 | [11623](https://github.com/airbytehq/airbyte/pull/11623)                                                          | Re-factored incremental sync for `Reviews` stream                                                                                                                   |
| 0.2.25  | 2022-03-31 | [11567](https://github.com/airbytehq/airbyte/pull/11567)                                                          | Improve code for better error handling                                                                                                                              |
| 0.2.24  | 2022-03-30 | [9251](https://github.com/airbytehq/airbyte/pull/9251)                                                            | Add Streams Workflow and WorkflowRuns                                                                                                                               |
| 0.2.23  | 2022-03-17 | [11212](https://github.com/airbytehq/airbyte/pull/11212)                                                          | Improve documentation and spec for Beta                                                                                                                             |
| 0.2.22  | 2022-03-10 | [10878](https://github.com/airbytehq/airbyte/pull/10878)                                                          | Fix error handling for unavailable streams with 404 status code                                                                                                     |
| 0.2.21  | 2022-03-04 | [10749](https://github.com/airbytehq/airbyte/pull/10749)                                                          | Add new stream `ProjectCards`                                                                                                                                       |
| 0.2.20  | 2022-02-16 | [10385](https://github.com/airbytehq/airbyte/pull/10385)                                                          | Add new stream `Deployments`, `ProjectColumns`, `PullRequestCommits`                                                                                                |
| 0.2.19  | 2022-02-07 | [10211](https://github.com/airbytehq/airbyte/pull/10211)                                                          | Add human-readable error in case of incorrect organization or repo name                                                                                             |
| 0.2.18  | 2021-02-09 | [10193](https://github.com/airbytehq/airbyte/pull/10193)                                                          | Add handling secondary rate limits                                                                                                                                  |
| 0.2.17  | 2021-02-02 | [9999](https://github.com/airbytehq/airbyte/pull/9999)                                                            | Remove BAD_GATEWAY code from backoff_time                                                                                                                           |
| 0.2.16  | 2021-02-02 | [9868](https://github.com/airbytehq/airbyte/pull/9868)                                                            | Add log message for streams that are restricted for OAuth. Update oauth scopes.                                                                                     |
| 0.2.15  | 2021-01-26 | [9802](https://github.com/airbytehq/airbyte/pull/9802)                                                            | Add missing fields for auto_merge in pull request stream                                                                                                            |
| 0.2.14  | 2021-01-21 | [9664](https://github.com/airbytehq/airbyte/pull/9664)                                                            | Add custom pagination size for large streams                                                                                                                        |
| 0.2.13  | 2021-01-20 | [9619](https://github.com/airbytehq/airbyte/pull/9619)                                                            | Fix logging for function `should_retry`                                                                                                                             |
| 0.2.11  | 2021-01-17 | [9492](https://github.com/airbytehq/airbyte/pull/9492)                                                            | Remove optional parameter `Accept` for reaction`s streams to fix error with 502 HTTP status code in response                                                        |
| 0.2.10  | 2021-01-03 | [7250](https://github.com/airbytehq/airbyte/pull/7250)                                                            | Use CDK caching and convert PR-related streams to incremental                                                                                                       |
| 0.2.9   | 2021-12-29 | [9179](https://github.com/airbytehq/airbyte/pull/9179)                                                            | Use default retry delays on server error responses                                                                                                                  |
| 0.2.8   | 2021-12-07 | [8524](https://github.com/airbytehq/airbyte/pull/8524)                                                            | Update connector fields title/description                                                                                                                           |
| 0.2.7   | 2021-12-06 | [8518](https://github.com/airbytehq/airbyte/pull/8518)                                                            | Add connection retry with GitHub                                                                                                                                    |
| 0.2.6   | 2021-11-24 | [8030](https://github.com/airbytehq/airbyte/pull/8030)                                                            | Support start date property for PullRequestStats and Reviews streams                                                                                                |
| 0.2.5   | 2021-11-21 | [8170](https://github.com/airbytehq/airbyte/pull/8170)                                                            | Fix slow check connection for organizations with a lot of repos                                                                                                     |
| 0.2.4   | 2021-11-11 | [7856](https://github.com/airbytehq/airbyte/pull/7856)                                                            | Resolve $ref fields in some stream schemas                                                                                                                          |
| 0.2.3   | 2021-10-06 | [6833](https://github.com/airbytehq/airbyte/pull/6833)                                                            | Fix config backward compatability                                                                                                                                   |
| 0.2.2   | 2021-10-05 | [6761](https://github.com/airbytehq/airbyte/pull/6761)                                                            | Add oauth worflow specification                                                                                                                                     |
| 0.2.1   | 2021-09-22 | [6223](https://github.com/airbytehq/airbyte/pull/6223)                                                            | Add option to pull commits from user-specified branches                                                                                                             |
| 0.2.0   | 2021-09-19 | [5898](https://github.com/airbytehq/airbyte/pull/5898) and [6227](https://github.com/airbytehq/airbyte/pull/6227) | Don't minimize any output fields & add better error handling                                                                                                        |
| 0.1.11  | 2021-09-15 | [5949](https://github.com/airbytehq/airbyte/pull/5949)                                                            | Add caching for all streams                                                                                                                                         |
| 0.1.10  | 2021-09-09 | [5860](https://github.com/airbytehq/airbyte/pull/5860)                                                            | Add reaction streams                                                                                                                                                |
| 0.1.9   | 2021-09-02 | [5788](https://github.com/airbytehq/airbyte/pull/5788)                                                            | Handling empty repository, check method using RepositoryStats stream                                                                                                |
| 0.1.8   | 2021-09-01 | [5757](https://github.com/airbytehq/airbyte/pull/5757)                                                            | Add more streams                                                                                                                                                    |
| 0.1.7   | 2021-08-27 | [5696](https://github.com/airbytehq/airbyte/pull/5696)                                                            | Handle negative backoff values                                                                                                                                      |
| 0.1.6   | 2021-08-18 | [5456](https://github.com/airbytehq/airbyte/pull/5223)                                                            | Add MultipleTokenAuthenticator                                                                                                                                      |
| 0.1.5   | 2021-08-18 | [5456](https://github.com/airbytehq/airbyte/pull/5456)                                                            | Fix set up validation                                                                                                                                               |
| 0.1.4   | 2021-08-13 | [5136](https://github.com/airbytehq/airbyte/pull/5136)                                                            | Support syncing multiple repositories/organizations                                                                                                                 |
| 0.1.3   | 2021-08-03 | [5156](https://github.com/airbytehq/airbyte/pull/5156)                                                            | Extended existing schemas with `users` property for certain streams                                                                                                 |
| 0.1.2   | 2021-07-13 | [4708](https://github.com/airbytehq/airbyte/pull/4708)                                                            | Fix bug with IssueEvents stream and add handling for rate limiting                                                                                                  |
| 0.1.1   | 2021-07-07 | [4590](https://github.com/airbytehq/airbyte/pull/4590)                                                            | Fix schema in the `pull_request` stream                                                                                                                             |
| 0.1.0   | 2021-07-06 | [4174](https://github.com/airbytehq/airbyte/pull/4174)                                                            | New Source: GitHub                                                                                                                                                  |

</details>

</HideInUI><|MERGE_RESOLUTION|>--- conflicted
+++ resolved
@@ -225,11 +225,8 @@
 
 | Version | Date       | Pull Request                                                                                                      | Subject                                                                                                                                                             |
 |:--------|:-----------|:------------------------------------------------------------------------------------------------------------------|:--------------------------------------------------------------------------------------------------------------------------------------------------------------------|
-<<<<<<< HEAD
 | 1.8.29 | 2025-06-23 | [61742](https://github.com/airbytehq/airbyte/pull/61742) | Handle conflict when empty repositories, we will ignore |
-=======
 | 1.8.29 | 2025-06-21 | [61857](https://github.com/airbytehq/airbyte/pull/61857) | Update dependencies |
->>>>>>> 837543ad
 | 1.8.28 | 2025-06-15 | [61603](https://github.com/airbytehq/airbyte/pull/61603) | Update dependencies |
 | 1.8.27 | 2025-06-07 | [54931](https://github.com/airbytehq/airbyte/pull/54931) | Update dependencies |
 | 1.8.26 | 2025-02-22 | [54404](https://github.com/airbytehq/airbyte/pull/54404) | Update dependencies |
