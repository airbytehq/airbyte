--- conflicted
+++ resolved
@@ -145,10 +145,10 @@
 
 ## Changelog
 
-<<<<<<< HEAD
 | Version | Date       | Pull Request                                                                                                      | Subject                                                                                                                                                             |
 |:--------|:-----------|:------------------------------------------------------------------------------------------------------------------|:--------------------------------------------------------------------------------------------------------------------------------------------------------------------|
-| 0.2.47  | 2022-09-21 | [16947](https://github.com/airbytehq/airbyte/pull/16947)                                                          | Improve error logging when handling HTTP 500 error                                                                                                                  |
+| 0.3.1   | 2022-09-21 | [16947](https://github.com/airbytehq/airbyte/pull/16947)                                                          | Improve error logging when handling HTTP 500 error                                                                                                                  |
+| 0.3.0   | 2022-09-09 | [16534](https://github.com/airbytehq/airbyte/pull/16534)                                                          | Add new stream `WorkflowJobs`                                                                                                                                       |
 | 0.2.46  | 2022-08-17 | [15730](https://github.com/airbytehq/airbyte/pull/15730)                                                          | Validate input organizations and repositories                                                                                                                       |
 | 0.2.45  | 2022-08-11 | [15420](https://github.com/airbytehq/airbyte/pull/15420)                                                          | "User" object can be "null"                                                                                                                                         |
 | 0.2.44  | 2022-08-01 | [14795](https://github.com/airbytehq/airbyte/pull/14795)                                                          | Use GraphQL for `pull_request_comment_reactions` stream                                                                                                             |
@@ -207,66 +207,3 @@
 | 0.1.2   | 2021-07-13 | [4708](https://github.com/airbytehq/airbyte/pull/4708)                                                            | Fix bug with IssueEvents stream and add handling for rate limiting                                                                                                  |
 | 0.1.1   | 2021-07-07 | [4590](https://github.com/airbytehq/airbyte/pull/4590)                                                            | Fix schema in the `pull_request` stream                                                                                                                             |
 | 0.1.0   | 2021-07-06 | [4174](https://github.com/airbytehq/airbyte/pull/4174)                                                            | New Source: GitHub                                                                                                                                                  |
-=======
-| Version | Date       | Pull Request | Subject                                                                                                      |
-|:--------|:-----------| :--- |:-------------------------------------------------------------------------------------------------------------|
-| 0.3.0   | 2022-09-09 | [16534](https://github.com/airbytehq/airbyte/pull/16534) | Add new stream `WorkflowJobs` |
-| 0.2.46  | 2022-08-17 | [15730](https://github.com/airbytehq/airbyte/pull/15730) | Validate input organizations and repositories                                                              |
-| 0.2.45  | 2022-08-11 | [15420](https://github.com/airbytehq/airbyte/pull/15420) | "User" object can be "null"                                                                                |
-| 0.2.44  | 2022-08-01 | [14795](https://github.com/airbytehq/airbyte/pull/14795) | Use GraphQL for `pull_request_comment_reactions` stream                                                    |
-| 0.2.43  | 2022-07-26 | [15049](https://github.com/airbytehq/airbyte/pull/15049) | Bugfix schemas for streams `deployments`, `workflow_runs`, `teams`                                         |
-| 0.2.42  | 2022-07-12 | [14613](https://github.com/airbytehq/airbyte/pull/14613) | Improve schema for stream `pull_request_commits` added "null"                                              |
-| 0.2.41  | 2022-07-03 | [14376](https://github.com/airbytehq/airbyte/pull/14376) | Add Retry for GraphQL API Resource limitations                                                             |
-| 0.2.40  | 2022-07-01 | [14338](https://github.com/airbytehq/airbyte/pull/14338) | Revert: "Rename field `mergeable` to `is_mergeable`"                                                       |
-| 0.2.39  | 2022-06-30 | [14274](https://github.com/airbytehq/airbyte/pull/14274) | Rename field `mergeable` to `is_mergeable`                                                                 |
-| 0.2.38  | 2022-06-27 | [13989](https://github.com/airbytehq/airbyte/pull/13989) | Use GraphQL for `reviews` stream                                                                           |
-| 0.2.37  | 2022-06-21 | [13955](https://github.com/airbytehq/airbyte/pull/13955) | Fix "secondary rate limit" not retrying                                                                    |
-| 0.2.36  | 2022-06-20 | [13926](https://github.com/airbytehq/airbyte/pull/13926) | Break point added for `workflows_runs` stream                                                              |
-| 0.2.35  | 2022-06-16 | [13763](https://github.com/airbytehq/airbyte/pull/13763) | Use GraphQL for `pull_request_stats` stream                                                                |
-| 0.2.34  | 2022-06-14 | [13707](https://github.com/airbytehq/airbyte/pull/13707) | Fix API sorting, fix `get_starting_point` caching                                                          |
-| 0.2.33  | 2022-06-08 | [13558](https://github.com/airbytehq/airbyte/pull/13558) | Enable caching only for parent streams                                                                     |
-| 0.2.32  | 2022-06-07 | [13531](https://github.com/airbytehq/airbyte/pull/13531) | Fix different result from `get_starting_point` when reading by pages                                       |
-| 0.2.31  | 2022-05-24 | [13115](https://github.com/airbytehq/airbyte/pull/13115) | Add incremental support for streams `WorkflowRuns`                                                         |
-| 0.2.30  | 2022-05-09 | [12294](https://github.com/airbytehq/airbyte/pull/12294) | Add incremental support for streams `CommitCommentReactions`, `IssueCommentReactions`, `IssueReactions`, `PullRequestCommentReactions`, `Repositories`, `Workflows` |
-| 0.2.29  | 2022-05-04 | [\#12482](https://github.com/airbytehq/airbyte/pull/12482) | Update input configuration copy |
-| 0.2.28  | 2022-04-21 | [11893](https://github.com/airbytehq/airbyte/pull/11893) | Add new streams `TeamMembers`, `TeamMemberships`                                                           |
-| 0.2.27  | 2022-04-02 | [11678](https://github.com/airbytehq/airbyte/pull/11678) | Fix "PAT Credentials" in spec                                                                              |
-| 0.2.26  | 2022-03-31 | [11623](https://github.com/airbytehq/airbyte/pull/11623) | Re-factored incremental sync for `Reviews` stream                                                          |
-| 0.2.25  | 2022-03-31 | [11567](https://github.com/airbytehq/airbyte/pull/11567) | Improve code for better error handling                                                                     |
-| 0.2.24  | 2022-03-30 | [9251](https://github.com/airbytehq/airbyte/pull/9251) | Add Streams Workflow and WorkflowRuns                                                                        |
-| 0.2.23  | 2022-03-17 | [11212](https://github.com/airbytehq/airbyte/pull/11212) | Improve documentation and spec for Beta                                                                    |
-| 0.2.22  | 2022-03-10 | [10878](https://github.com/airbytehq/airbyte/pull/10878) | Fix error handling for unavailable streams with 404 status code                                            |
-| 0.2.21  | 2022-03-04 | [10749](https://github.com/airbytehq/airbyte/pull/10749) | Add new stream `ProjectCards`                                                                              |
-| 0.2.20  | 2022-02-16 | [10385](https://github.com/airbytehq/airbyte/pull/10385) | Add new stream `Deployments`, `ProjectColumns`, `PullRequestCommits`                                       |
-| 0.2.19  | 2022-02-07 | [10211](https://github.com/airbytehq/airbyte/pull/10211) | Add human-readable error in case of incorrect organization or repo name                                    |
-| 0.2.18  | 2021-02-09 | [10193](https://github.com/airbytehq/airbyte/pull/10193) | Add handling secondary rate limits                                                                         |
-| 0.2.17  | 2021-02-02 | [9999](https://github.com/airbytehq/airbyte/pull/9999) | Remove BAD_GATEWAY code from backoff_time                                                                    |
-| 0.2.16  | 2021-02-02 | [9868](https://github.com/airbytehq/airbyte/pull/9868) | Add log message for streams that are restricted for OAuth. Update oauth scopes.                              |
-| 0.2.15  | 2021-01-26 | [9802](https://github.com/airbytehq/airbyte/pull/9802) | Add missing fields for auto_merge in pull request stream                                                     |
-| 0.2.14  | 2021-01-21 | [9664](https://github.com/airbytehq/airbyte/pull/9664) | Add custom pagination size for large streams                                                                 |
-| 0.2.13  | 2021-01-20 | [9619](https://github.com/airbytehq/airbyte/pull/9619) | Fix logging for function `should_retry`                                                                      |
-| 0.2.11  | 2021-01-17 | [9492](https://github.com/airbytehq/airbyte/pull/9492) | Remove optional parameter `Accept` for reaction`s streams to fix error with 502 HTTP status code in response |
-| 0.2.10  | 2021-01-03 | [7250](https://github.com/airbytehq/airbyte/pull/7250) | Use CDK caching and convert PR-related streams to incremental                                                |
-| 0.2.9   | 2021-12-29 | [9179](https://github.com/airbytehq/airbyte/pull/9179) | Use default retry delays on server error responses                                                           |
-| 0.2.8   | 2021-12-07 | [8524](https://github.com/airbytehq/airbyte/pull/8524) | Update connector fields title/description                                                                    |
-| 0.2.7   | 2021-12-06 | [8518](https://github.com/airbytehq/airbyte/pull/8518) | Add connection retry with GitHub                                                                             |
-| 0.2.6   | 2021-11-24 | [8030](https://github.com/airbytehq/airbyte/pull/8030) | Support start date property for PullRequestStats and Reviews streams                                         |
-| 0.2.5   | 2021-11-21 | [8170](https://github.com/airbytehq/airbyte/pull/8170) | Fix slow check connection for organizations with a lot of repos                                              |
-| 0.2.4   | 2021-11-11 | [7856](https://github.com/airbytehq/airbyte/pull/7856) | Resolve $ref fields in some stream schemas                                                                   |
-| 0.2.3   | 2021-10-06 | [6833](https://github.com/airbytehq/airbyte/pull/6833) | Fix config backward compatability                                                                            |
-| 0.2.2   | 2021-10-05 | [6761](https://github.com/airbytehq/airbyte/pull/6761) | Add oauth worflow specification                                                                              |
-| 0.2.1   | 2021-09-22 | [6223](https://github.com/airbytehq/airbyte/pull/6223) | Add option to pull commits from user-specified branches                                                      |
-| 0.2.0   | 2021-09-19 | [5898](https://github.com/airbytehq/airbyte/pull/5898) and [6227](https://github.com/airbytehq/airbyte/pull/6227) | Don't minimize any output fields & add better error handling                                                 |
-| 0.1.11  | 2021-09-15 | [5949](https://github.com/airbytehq/airbyte/pull/5949) | Add caching for all streams                                                                                  |
-| 0.1.10  | 2021-09-09 | [5860](https://github.com/airbytehq/airbyte/pull/5860) | Add reaction streams                                                                                         |
-| 0.1.9   | 2021-09-02 | [5788](https://github.com/airbytehq/airbyte/pull/5788) | Handling empty repository, check method using RepositoryStats stream                                         |
-| 0.1.8   | 2021-09-01 | [5757](https://github.com/airbytehq/airbyte/pull/5757) | Add more streams                                                                                             |
-| 0.1.7   | 2021-08-27 | [5696](https://github.com/airbytehq/airbyte/pull/5696) | Handle negative backoff values                                                                               |
-| 0.1.6   | 2021-08-18 | [5456](https://github.com/airbytehq/airbyte/pull/5223) | Add MultipleTokenAuthenticator                                                                               |
-| 0.1.5   | 2021-08-18 | [5456](https://github.com/airbytehq/airbyte/pull/5456) | Fix set up validation                                                                                        |
-| 0.1.4   | 2021-08-13 | [5136](https://github.com/airbytehq/airbyte/pull/5136) | Support syncing multiple repositories/organizations                                                          |
-| 0.1.3   | 2021-08-03 | [5156](https://github.com/airbytehq/airbyte/pull/5156) | Extended existing schemas with `users` property for certain streams                                          |
-| 0.1.2   | 2021-07-13 | [4708](https://github.com/airbytehq/airbyte/pull/4708) | Fix bug with IssueEvents stream and add handling for rate limiting                                           |
-| 0.1.1   | 2021-07-07 | [4590](https://github.com/airbytehq/airbyte/pull/4590) | Fix schema in the `pull_request` stream                                                                      |
-| 0.1.0   | 2021-07-06 | [4174](https://github.com/airbytehq/airbyte/pull/4174) | New Source: GitHub                                                                                           |
->>>>>>> db86fcb8
