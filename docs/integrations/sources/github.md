# GitHub
This page contains the setup guide and reference information for the GitHub source connector.

## Prerequisites
* Start date
* GitHub Repositories
* Branch (Optional)
* Page size for large streams (Optional)

For Airbyte Cloud:
* Access Token

For Airbyte OSS:
* Personal Access Token

## Setup guide
### Step 1: Set up GitHub

Create a [GitHub Account](https://github.com).

### Airbyte Open Source additional setup steps

Log into [GitHub](https://github.com) and then generate a [personal access token](https://github.com/settings/tokens). To load balance your API quota consumption across multiple API tokens, input multiple tokens separated with `,`.

### Step 2: Set up the GitHub connector in Airbyte
**For Airbyte Cloud:**

1. [Log into your Airbyte Cloud](https://cloud.airbyte.io/workspaces) account.
2. In the left navigation bar, click **Sources**. In the top-right corner, click **+ new source**.
3. On the source setup page, select **GitHub** from the Source type dropdown and enter a name for this connector.
4. Click `Authenticate your GitHub account`.
5. Log in and Authorize to the GitHub account.
6. **Start date** - The date from which you'd like to replicate data for streams: `comments`, `commit_comment_reactions`, `commit_comments`, `commits`, `deployments`, `events`, `issue_comment_reactions`, `issue_events`, `issue_milestones`, `issue_reactions`, `issues`, `project_cards`, `project_columns`, `projects`, `pull_request_comment_reactions`, `pull_requests`, `pull_requeststats`, `releases`, `review_comments`, `reviews`, `stargazers`, `workflow_runs`, `workflows`.
7. **GitHub Repositories** - Space-delimited list of GitHub organizations/repositories, e.g. `airbytehq/airbyte` for single repository, `airbytehq/airbyte airbytehq/another-repo` for multiple repositories. If you want to specify the organization to receive data from all its repositories, then you should specify it according to the following example: `airbytehq/*`.
8. **Branch (Optional)** - Space-delimited list of GitHub repository branches to pull commits for, e.g. `airbytehq/airbyte/master`. If no branches are specified for a repository, the default branch will be pulled. (e.g. `airbytehq/airbyte/master airbytehq/airbyte/my-branch`).
9. **Page size for large streams (Optional)** - The GitHub connector contains several streams with a large load. The page size of such streams depends on the size of your repository. Recommended to specify values between 10 and 30.

**For Airbyte OSS:**
1. Authenticate with **Personal Access Token**.

## Supported sync modes

The GitHub source connector supports the following [sync modes](https://docs.airbyte.com/cloud/core-concepts/#connection-sync-modes):

| Feature | Supported? |
| :--- | :--- |
| Full Refresh Sync | Yes |
| Incremental - Append Sync | Yes |
| Replicate Incremental Deletes | Coming soon |
| SSL connection | Yes |
| Namespaces | No |

## Supported Streams

This connector outputs the following full refresh streams:

* [Assignees](https://docs.github.com/en/rest/reference/issues#list-assignees)
* [Branches](https://docs.github.com/en/rest/reference/repos#list-branches)
* [Collaborators](https://docs.github.com/en/rest/reference/repos#list-repository-collaborators)
* [Issue labels](https://docs.github.com/en/rest/issues/labels#list-labels-for-a-repository)
* [Organizations](https://docs.github.com/en/rest/reference/orgs#get-an-organization)
* [Pull request commits](https://docs.github.com/en/rest/reference/pulls#list-commits-on-a-pull-request)
* [Tags](https://docs.github.com/en/rest/reference/repos#list-repository-tags)
* [TeamMembers](https://docs.github.com/en/rest/teams/members#list-team-members)
* [TeamMemberships](https://docs.github.com/en/rest/reference/teams#get-team-membership-for-a-user)
* [Teams](https://docs.github.com/en/rest/reference/teams#list-teams)
* [Users](https://docs.github.com/en/rest/reference/orgs#list-organization-members)

This connector outputs the following incremental streams:

* [Comments](https://docs.github.com/en/rest/reference/issues#list-issue-comments-for-a-repository)
* [Commit comment reactions](https://docs.github.com/en/rest/reference/reactions#list-reactions-for-a-commit-comment)
* [Commit comments](https://docs.github.com/en/rest/reference/repos#list-commit-comments-for-a-repository)
* [Commits](https://docs.github.com/en/rest/reference/repos#list-commits)
* [Deployments](https://docs.github.com/en/rest/reference/deployments#list-deployments)
* [Events](https://docs.github.com/en/rest/reference/activity#list-repository-events)
* [Issue comment reactions](https://docs.github.com/en/rest/reference/reactions#list-reactions-for-an-issue-comment)
* [Issue events](https://docs.github.com/en/rest/reference/issues#list-issue-events-for-a-repository)
* [Issue milestones](https://docs.github.com/en/rest/reference/issues#list-milestones)
* [Issue reactions](https://docs.github.com/en/rest/reference/reactions#list-reactions-for-an-issue)
* [Issues](https://docs.github.com/en/rest/reference/issues#list-repository-issues)
* [Project cards](https://docs.github.com/en/rest/reference/projects#list-project-cards)
* [Project columns](https://docs.github.com/en/rest/reference/projects#list-project-columns)
* [Projects](https://docs.github.com/en/rest/reference/projects#list-repository-projects)
* [Pull request comment reactions](https://docs.github.com/en/rest/reference/reactions#list-reactions-for-a-pull-request-review-comment)
* [Pull request stats](https://docs.github.com/en/rest/reference/pulls#get-a-pull-request)
* [Pull requests](https://docs.github.com/en/rest/reference/pulls#list-pull-requests)
* [Releases](https://docs.github.com/en/rest/reference/repos#list-releases)
* [Repositories](https://docs.github.com/en/rest/reference/repos#list-organization-repositories)
* [Review comments](https://docs.github.com/en/rest/reference/pulls#list-review-comments-in-a-repository)
* [Reviews](https://docs.github.com/en/rest/reference/pulls#list-reviews-for-a-pull-request)
* [Stargazers](https://docs.github.com/en/rest/reference/activity#list-stargazers)
* [WorkflowRuns](https://docs.github.com/en/rest/actions/workflow-runs#list-workflow-runs-for-a-repository)
* [Workflows](https://docs.github.com/en/rest/reference/actions#workflows)

### Notes

1. Only 4 streams \(`comments`, `commits`, `issues` and `review comments`\) from the above 24 incremental streams are pure incremental meaning that they:
   * read only new records;
   * output only new records.

2. Stream `workflow_runs` is almost pure incremental:
   * read new records and some portion of old records (in past 30 days) [docs](https://docs.github.com/en/actions/managing-workflow-runs/re-running-workflows-and-jobs);
   * output only new records.

3. Other 19 incremental streams are also incremental but with one difference, they:
   * read all records;
   * output only new records.
   Please, consider this behaviour when using those 19 incremental streams because it may affect you API call limits.

4. We are passing few parameters \(`since`, `sort` and `direction`\) to GitHub in order to filter records and sometimes for large streams specifying very distant `start_date` in the past may result in keep on getting error from GitHub instead of records \(respective `WARN` log message will be outputted\). In this case Specifying more recent `start_date` may help.
**The "Start date" configuration option does not apply to the streams below, because the GitHub API does not include dates which can be used for filtering:**

* `assignees`
* `branches`
* `collaborators`
* `issue_labels`
* `organizations`
* `pull_request_commits`
* `pull_request_stats`
* `repositories`
* `tags`
* `teams`
* `users`

### Permissions and scopes

If you use OAuth authentication method, the oauth2.0 application requests the next list of [scopes](https://docs.github.com/en/developers/apps/building-oauth-apps/scopes-for-oauth-apps#available-scopes): **repo**, **read:org**, **read:repo_hook**, **read:user**, **read:discussion**, **workflow**. For [personal access token](https://github.com/settings/tokens) it need to manually select needed scopes.

Your token should have at least the `repo` scope. Depending on which streams you want to sync, the user generating the token needs more permissions:

* For syncing Collaborators, the user which generates the personal access token must be a collaborator. To become a collaborator, they must be invited by an owner. If there are no collaborators, no records will be synced. Read more about access permissions [here](https://docs.github.com/en/get-started/learning-about-github/access-permissions-on-github).
* Syncing [Teams](https://docs.github.com/en/organizations/organizing-members-into-teams/about-teams) is only available to authenticated members of a team's [organization](https://docs.github.com/en/rest/orgs). [Personal user accounts](https://docs.github.com/en/get-started/learning-about-github/types-of-github-accounts) and repositories belonging to them don't have access to Teams features. In this case no records will be synced.
* To sync the Projects stream, the repository must have the Projects feature enabled.

### Performance considerations

The GitHub connector should not run into GitHub API limitations under normal usage. Please [create an issue](https://github.com/airbytehq/airbyte/issues) if you see any rate limit issues that are not automatically retried successfully.

## Changelog

| Version | Date       | Pull Request | Subject                                                                                                      |
|:--------|:-----------| :--- |:-------------------------------------------------------------------------------------------------------------|
<<<<<<< HEAD
| 0.2.36  | 2022-06-21 | [13955](https://github.com/airbytehq/airbyte/pull/13955) | Fix "secondary rate limit" not retrying                                                                    |
=======
| 0.2.36  | 2022-06-20 | [13926](https://github.com/airbytehq/airbyte/pull/13926) | Break point added for `workflows_runs` stream                                                              |
>>>>>>> f69a78c9
| 0.2.35  | 2022-06-16 | [13763](https://github.com/airbytehq/airbyte/pull/13763) | Use GraphQL for `pull_request_stats` stream                                                                |
| 0.2.34  | 2022-06-14 | [13707](https://github.com/airbytehq/airbyte/pull/13707) | Fix API sorting, fix `get_starting_point` caching                                                          |
| 0.2.33  | 2022-06-08 | [13558](https://github.com/airbytehq/airbyte/pull/13558) | Enable caching only for parent streams                                                                     |
| 0.2.32  | 2022-06-07 | [13531](https://github.com/airbytehq/airbyte/pull/13531) | Fix different result from `get_starting_point` when reading by pages                                       |
| 0.2.31  | 2022-05-24 | [13115](https://github.com/airbytehq/airbyte/pull/13115) | Add incremental support for streams `WorkflowRuns`                                                         |
| 0.2.30  | 2022-05-09 | [12294](https://github.com/airbytehq/airbyte/pull/12294) | Add incremental support for streams `CommitCommentReactions`, `IssueCommentReactions`, `IssueReactions`, `PullRequestCommentReactions`, `Repositories`, `Workflows` |
| 0.2.29  | 2022-05-04 | [\#12482](https://github.com/airbytehq/airbyte/pull/12482) | Update input configuration copy |
| 0.2.28  | 2022-04-21 | [11893](https://github.com/airbytehq/airbyte/pull/11893) | Add new streams `TeamMembers`, `TeamMemberships`                                                           |
| 0.2.27  | 2022-04-02 | [11678](https://github.com/airbytehq/airbyte/pull/11678) | Fix "PAT Credentials" in spec                                                                              |
| 0.2.26  | 2022-03-31 | [11623](https://github.com/airbytehq/airbyte/pull/11623) | Re-factored incremental sync for `Reviews` stream                                                          |
| 0.2.25  | 2022-03-31 | [11567](https://github.com/airbytehq/airbyte/pull/11567) | Improve code for better error handling                                                                     |
| 0.2.24  | 2022-03-30 | [9251](https://github.com/airbytehq/airbyte/pull/9251) | Add Streams Workflow and WorkflowRuns                                                                        |
| 0.2.23  | 2022-03-17 | [11212](https://github.com/airbytehq/airbyte/pull/11212) | Improve documentation and spec for Beta                                                                    |
| 0.2.22  | 2022-03-10 | [10878](https://github.com/airbytehq/airbyte/pull/10878) | Fix error handling for unavailable streams with 404 status code                                            |
| 0.2.21  | 2022-03-04 | [10749](https://github.com/airbytehq/airbyte/pull/10749) | Add new stream `ProjectCards`                                                                              |
| 0.2.20  | 2022-02-16 | [10385](https://github.com/airbytehq/airbyte/pull/10385) | Add new stream `Deployments`, `ProjectColumns`, `PullRequestCommits`                                       |
| 0.2.19  | 2022-02-07 | [10211](https://github.com/airbytehq/airbyte/pull/10211) | Add human-readable error in case of incorrect organization or repo name                                    |
| 0.2.18  | 2021-02-09 | [10193](https://github.com/airbytehq/airbyte/pull/10193) | Add handling secondary rate limits                                                                         |
| 0.2.17  | 2021-02-02 | [9999](https://github.com/airbytehq/airbyte/pull/9999) | Remove BAD_GATEWAY code from backoff_time                                                                    |
| 0.2.16  | 2021-02-02 | [9868](https://github.com/airbytehq/airbyte/pull/9868) | Add log message for streams that are restricted for OAuth. Update oauth scopes.                              |
| 0.2.15  | 2021-01-26 | [9802](https://github.com/airbytehq/airbyte/pull/9802) | Add missing fields for auto_merge in pull request stream                                                     |
| 0.2.14  | 2021-01-21 | [9664](https://github.com/airbytehq/airbyte/pull/9664) | Add custom pagination size for large streams                                                                 |
| 0.2.13  | 2021-01-20 | [9619](https://github.com/airbytehq/airbyte/pull/9619) | Fix logging for function `should_retry`                                                                      |
| 0.2.11  | 2021-01-17 | [9492](https://github.com/airbytehq/airbyte/pull/9492) | Remove optional parameter `Accept` for reaction`s streams to fix error with 502 HTTP status code in response |
| 0.2.10  | 2021-01-03 | [7250](https://github.com/airbytehq/airbyte/pull/7250) | Use CDK caching and convert PR-related streams to incremental                                                |
| 0.2.9   | 2021-12-29 | [9179](https://github.com/airbytehq/airbyte/pull/9179) | Use default retry delays on server error responses                                                           |
| 0.2.8   | 2021-12-07 | [8524](https://github.com/airbytehq/airbyte/pull/8524) | Update connector fields title/description                                                                    |
| 0.2.7   | 2021-12-06 | [8518](https://github.com/airbytehq/airbyte/pull/8518) | Add connection retry with GitHub                                                                             |
| 0.2.6   | 2021-11-24 | [8030](https://github.com/airbytehq/airbyte/pull/8030) | Support start date property for PullRequestStats and Reviews streams                                         |
| 0.2.5   | 2021-11-21 | [8170](https://github.com/airbytehq/airbyte/pull/8170) | Fix slow check connection for organizations with a lot of repos                                              |
| 0.2.4   | 2021-11-11 | [7856](https://github.com/airbytehq/airbyte/pull/7856) | Resolve $ref fields in some stream schemas                                                                   |
| 0.2.3   | 2021-10-06 | [6833](https://github.com/airbytehq/airbyte/pull/6833) | Fix config backward compatability                                                                            |
| 0.2.2   | 2021-10-05 | [6761](https://github.com/airbytehq/airbyte/pull/6761) | Add oauth worflow specification                                                                              |
| 0.2.1   | 2021-09-22 | [6223](https://github.com/airbytehq/airbyte/pull/6223) | Add option to pull commits from user-specified branches                                                      |
| 0.2.0   | 2021-09-19 | [5898](https://github.com/airbytehq/airbyte/pull/5898) and [6227](https://github.com/airbytehq/airbyte/pull/6227) | Don't minimize any output fields & add better error handling                                                 |
| 0.1.11  | 2021-09-15 | [5949](https://github.com/airbytehq/airbyte/pull/5949) | Add caching for all streams                                                                                  |
| 0.1.10  | 2021-09-09 | [5860](https://github.com/airbytehq/airbyte/pull/5860) | Add reaction streams                                                                                         |
| 0.1.9   | 2021-09-02 | [5788](https://github.com/airbytehq/airbyte/pull/5788) | Handling empty repository, check method using RepositoryStats stream                                         |
| 0.1.8   | 2021-09-01 | [5757](https://github.com/airbytehq/airbyte/pull/5757) | Add more streams                                                                                             |
| 0.1.7   | 2021-08-27 | [5696](https://github.com/airbytehq/airbyte/pull/5696) | Handle negative backoff values                                                                               |
| 0.1.6   | 2021-08-18 | [5456](https://github.com/airbytehq/airbyte/pull/5223) | Add MultipleTokenAuthenticator                                                                               |
| 0.1.5   | 2021-08-18 | [5456](https://github.com/airbytehq/airbyte/pull/5456) | Fix set up validation                                                                                        |
| 0.1.4   | 2021-08-13 | [5136](https://github.com/airbytehq/airbyte/pull/5136) | Support syncing multiple repositories/organizations                                                          |
| 0.1.3   | 2021-08-03 | [5156](https://github.com/airbytehq/airbyte/pull/5156) | Extended existing schemas with `users` property for certain streams                                          |
| 0.1.2   | 2021-07-13 | [4708](https://github.com/airbytehq/airbyte/pull/4708) | Fix bug with IssueEvents stream and add handling for rate limiting                                           |
| 0.1.1   | 2021-07-07 | [4590](https://github.com/airbytehq/airbyte/pull/4590) | Fix schema in the `pull_request` stream                                                                      |
| 0.1.0   | 2021-07-06 | [4174](https://github.com/airbytehq/airbyte/pull/4174) | New Source: GitHub                                                                                           |
<|MERGE_RESOLUTION|>--- conflicted
+++ resolved
@@ -141,11 +141,8 @@
 
 | Version | Date       | Pull Request | Subject                                                                                                      |
 |:--------|:-----------| :--- |:-------------------------------------------------------------------------------------------------------------|
-<<<<<<< HEAD
-| 0.2.36  | 2022-06-21 | [13955](https://github.com/airbytehq/airbyte/pull/13955) | Fix "secondary rate limit" not retrying                                                                    |
-=======
+| 0.2.37  | 2022-06-21 | [13955](https://github.com/airbytehq/airbyte/pull/13955) | Fix "secondary rate limit" not retrying                                                                    |
 | 0.2.36  | 2022-06-20 | [13926](https://github.com/airbytehq/airbyte/pull/13926) | Break point added for `workflows_runs` stream                                                              |
->>>>>>> f69a78c9
 | 0.2.35  | 2022-06-16 | [13763](https://github.com/airbytehq/airbyte/pull/13763) | Use GraphQL for `pull_request_stats` stream                                                                |
 | 0.2.34  | 2022-06-14 | [13707](https://github.com/airbytehq/airbyte/pull/13707) | Fix API sorting, fix `get_starting_point` caching                                                          |
 | 0.2.33  | 2022-06-08 | [13558](https://github.com/airbytehq/airbyte/pull/13558) | Enable caching only for parent streams                                                                     |
