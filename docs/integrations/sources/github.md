# GitHub

This page contains the setup guide and reference information for the GitHub source connector.

## Prerequisites

- Start date
- GitHub Repositories
- Branch (Optional)
- Page size for large streams (Optional)

<!-- env:cloud -->
**For Airbyte Cloud:**

- Personal Access Token (see [Permissions and scopes](https://docs.airbyte.com/integrations/sources/github#permissions-and-scopes))
- OAuth
<!-- /env:cloud -->

<!-- env:oss -->
**For Airbyte Open Source:**

- Personal Access Token (see [Permissions and scopes](https://docs.airbyte.com/integrations/sources/github#permissions-and-scopes))
<!-- /env:oss -->

## Setup guide

### Step 1: Set up GitHub

Create a [GitHub Account](https://github.com).

<!-- env:oss -->
**Airbyte Open Source additional setup steps**

Log into [GitHub](https://github.com) and then generate a [personal access token](https://github.com/settings/tokens). To load balance your API quota consumption across multiple API tokens, input multiple tokens separated with `,`.
<!-- /env:oss -->

<!-- env:cloud -->
### Step 2: Set up the GitHub connector in Airbyte

**For Airbyte Cloud:**

1. [Log into your Airbyte Cloud](https://cloud.airbyte.com/workspaces) account.
2. In the left navigation bar, click **Sources**. In the top-right corner, click **+ new source**.
3. On the source setup page, select **GitHub** from the Source type dropdown and enter a name for this connector.
4. Click `Authenticate your GitHub account` by selecting Oauth or Personal Access Token for Authentication.
5. Log in and Authorize to the GitHub account.
6. **Start date** - The date from which you'd like to replicate data for streams: `comments`, `commit_comment_reactions`, `commit_comments`, `commits`, `deployments`, `events`, `issue_comment_reactions`, `issue_events`, `issue_milestones`, `issue_reactions`, `issues`, `project_cards`, `project_columns`, `projects`, `pull_request_comment_reactions`, `pull_requests`, `pull_requeststats`, `releases`, `review_comments`, `reviews`, `stargazers`, `workflow_runs`, `workflows`.
7. **GitHub Repositories** - Space-delimited list of GitHub organizations/repositories, e.g. `airbytehq/airbyte` for single repository, `airbytehq/airbyte airbytehq/another-repo` for multiple repositories. If you want to specify the organization to receive data from all its repositories, then you should specify it according to the following example: `airbytehq/*`. Repositories with the wrong name, or repositories that do not exist, or have the wrong name format are not allowed.
8. **Branch (Optional)** - Space-delimited list of GitHub repository branches to pull commits for, e.g. `airbytehq/airbyte/master`. If no branches are specified for a repository, the default branch will be pulled. (e.g. `airbytehq/airbyte/master airbytehq/airbyte/my-branch`).
<<<<<<< HEAD
=======
9. **Page size for large streams (Optional)** - The GitHub connector contains several streams with a large load. The page size of such streams depends on the size of your repository. Recommended to specify values between 10 and 30.
10. **Max requests per hour (Optional)** - The GitHub API allows for a maximum of 5000 requests per hour (15000 for Github Enterprise). You can specify a lower value to limit your use of the API quota.
>>>>>>> 80032f73
<!-- /env:cloud -->

<!-- env:oss -->
**For Airbyte Open Source:**

1. Authenticate with **Personal Access Token**.
<!-- /env:oss -->

## Supported sync modes

The GitHub source connector supports the following [sync modes](https://docs.airbyte.com/cloud/core-concepts/#connection-sync-modes):

| Feature                       | Supported?  |
| :---------------------------- | :---------- |
| Full Refresh Sync             | Yes         |
| Incremental - Append Sync     | Yes         |
| Replicate Incremental Deletes | Coming soon |
| SSL connection                | Yes         |
| Namespaces                    | No          |

## Supported Streams

This connector outputs the following full refresh streams:

- [Assignees](https://docs.github.com/en/rest/reference/issues#list-assignees)
- [Branches](https://docs.github.com/en/rest/reference/repos#list-branches)
- [Collaborators](https://docs.github.com/en/rest/reference/repos#list-repository-collaborators)
- [Issue labels](https://docs.github.com/en/rest/issues/labels#list-labels-for-a-repository)
- [Organizations](https://docs.github.com/en/rest/reference/orgs#get-an-organization)
- [Pull request commits](https://docs.github.com/en/rest/reference/pulls#list-commits-on-a-pull-request)
- [Tags](https://docs.github.com/en/rest/reference/repos#list-repository-tags)
- [TeamMembers](https://docs.github.com/en/rest/teams/members#list-team-members)
- [TeamMemberships](https://docs.github.com/en/rest/reference/teams#get-team-membership-for-a-user)
- [Teams](https://docs.github.com/en/rest/reference/teams#list-teams)
- [Users](https://docs.github.com/en/rest/reference/orgs#list-organization-members)

This connector outputs the following incremental streams:

- [Comments](https://docs.github.com/en/rest/reference/issues#list-issue-comments-for-a-repository)
- [Commit comment reactions](https://docs.github.com/en/rest/reference/reactions#list-reactions-for-a-commit-comment)
- [Commit comments](https://docs.github.com/en/rest/reference/repos#list-commit-comments-for-a-repository)
- [Commits](https://docs.github.com/en/rest/reference/repos#list-commits)
- [Deployments](https://docs.github.com/en/rest/reference/deployments#list-deployments)
- [Events](https://docs.github.com/en/rest/reference/activity#list-repository-events)
- [Issue comment reactions](https://docs.github.com/en/rest/reference/reactions#list-reactions-for-an-issue-comment)
- [Issue events](https://docs.github.com/en/rest/reference/issues#list-issue-events-for-a-repository)
- [Issue milestones](https://docs.github.com/en/rest/reference/issues#list-milestones)
- [Issue reactions](https://docs.github.com/en/rest/reference/reactions#list-reactions-for-an-issue)
- [Issues](https://docs.github.com/en/rest/reference/issues#list-repository-issues)
- [Project cards](https://docs.github.com/en/rest/reference/projects#list-project-cards)
- [Project columns](https://docs.github.com/en/rest/reference/projects#list-project-columns)
- [Projects](https://docs.github.com/en/rest/reference/projects#list-repository-projects)
- [Pull request comment reactions](https://docs.github.com/en/rest/reference/reactions#list-reactions-for-a-pull-request-review-comment)
- [Pull request stats](https://docs.github.com/en/rest/reference/pulls#get-a-pull-request)
- [Pull requests](https://docs.github.com/en/rest/reference/pulls#list-pull-requests)
- [Releases](https://docs.github.com/en/rest/reference/repos#list-releases)
- [Repositories](https://docs.github.com/en/rest/reference/repos#list-organization-repositories)
- [Review comments](https://docs.github.com/en/rest/reference/pulls#list-review-comments-in-a-repository)
- [Reviews](https://docs.github.com/en/rest/reference/pulls#list-reviews-for-a-pull-request)
- [Stargazers](https://docs.github.com/en/rest/reference/activity#list-stargazers)
- [WorkflowRuns](https://docs.github.com/en/rest/actions/workflow-runs#list-workflow-runs-for-a-repository)
- [Workflows](https://docs.github.com/en/rest/reference/actions#workflows)

### Notes

1. Only 4 streams \(`comments`, `commits`, `issues` and `review comments`\) from the above 24 incremental streams are pure incremental meaning that they:

   - read only new records;
   - output only new records.

2. Streams `workflow_runs` and `worflow_jobs` is almost pure incremental:

   - read new records and some portion of old records (in past 30 days) [docs](https://docs.github.com/en/actions/managing-workflow-runs/re-running-workflows-and-jobs);
   - the `workflow_jobs` depends on the `workflow_runs` to read the data, so they both follow the same logic [docs](https://docs.github.com/pt/rest/actions/workflow-jobs#list-jobs-for-a-workflow-run);
   - output only new records.

3. Other 19 incremental streams are also incremental but with one difference, they:

   - read all records;
   - output only new records.
     Please, consider this behaviour when using those 19 incremental streams because it may affect you API call limits.

4. We are passing few parameters \(`since`, `sort` and `direction`\) to GitHub in order to filter records and sometimes for large streams specifying very distant `start_date` in the past may result in keep on getting error from GitHub instead of records \(respective `WARN` log message will be outputted\). In this case Specifying more recent `start_date` may help.
   **The "Start date" configuration option does not apply to the streams below, because the GitHub API does not include dates which can be used for filtering:**

- `assignees`
- `branches`
- `collaborators`
- `issue_labels`
- `organizations`
- `pull_request_commits`
- `pull_request_stats`
- `repositories`
- `tags`
- `teams`
- `users`

### Permissions and scopes

If you use OAuth authentication method, the oauth2.0 application requests the next list of [scopes](https://docs.github.com/en/developers/apps/building-oauth-apps/scopes-for-oauth-apps#available-scopes): **repo**, **read:org**, **read:repo_hook**, **read:user**, **read:discussion**, **workflow**. For [personal access token](https://github.com/settings/tokens) it need to manually select needed scopes.

Your token should have at least the `repo` scope. Depending on which streams you want to sync, the user generating the token needs more permissions:

- For syncing Collaborators, the user which generates the personal access token must be a collaborator. To become a collaborator, they must be invited by an owner. If there are no collaborators, no records will be synced. Read more about access permissions [here](https://docs.github.com/en/get-started/learning-about-github/access-permissions-on-github).
- Syncing [Teams](https://docs.github.com/en/organizations/organizing-members-into-teams/about-teams) is only available to authenticated members of a team's [organization](https://docs.github.com/en/rest/orgs). [Personal user accounts](https://docs.github.com/en/get-started/learning-about-github/types-of-github-accounts) and repositories belonging to them don't have access to Teams features. In this case no records will be synced.
- To sync the Projects stream, the repository must have the Projects feature enabled.

### Performance considerations

The GitHub connector should not run into GitHub API limitations under normal usage. Please [create an issue](https://github.com/airbytehq/airbyte/issues) if you see any rate limit issues that are not automatically retried successfully.

## Changelog

| Version | Date       | Pull Request                                                                                                      | Subject                                                                                                                                                             |
|:--------|:-----------|:------------------------------------------------------------------------------------------------------------------|:--------------------------------------------------------------------------------------------------------------------------------------------------------------------|
<<<<<<< HEAD
| 0.4.9   | 2023-05-05 | [25838](https://github.com/airbytehq/airbyte/pull/25838)                                                          | Deprecate "page size" input parameter                                                                                                                               |
=======
| 0.5.0   | 2023-05-16 | [25793](https://github.com/airbytehq/airbyte/pull/25793)                                                          | Implement client-side throttling of requests                                                                                                                        |
| 0.4.11  | 2023-05-12 | [26025](https://github.com/airbytehq/airbyte/pull/26025)                                                          | Added more transparent depiction of the personal access token expired                                                                                               |
| 0.4.10  | 2023-05-15 | [26075](https://github.com/airbytehq/airbyte/pull/26075)                                                          | Add more specific error message description for no repos case.                                                                                                      |
| 0.4.9   | 2023-05-01 | [24523](https://github.com/airbytehq/airbyte/pull/24523)                                                          | Add undeclared columns to spec                                                                                                                                      |
>>>>>>> 80032f73
| 0.4.8   | 2023-04-19 | [00000](https://github.com/airbytehq/airbyte/pull/25312)                                                          | Fix repo name validation                                                                                                                                            |
| 0.4.7   | 2023-03-24 | [24457](https://github.com/airbytehq/airbyte/pull/24457)                                                          | Add validation and transformation for repositories config                                                                                                           |
| 0.4.6   | 2023-03-24 | [24398](https://github.com/airbytehq/airbyte/pull/24398)                                                          | Fix caching for `get_starting_point` in stream "Commits"                                                                                                            |
| 0.4.5   | 2023-03-23 | [24417](https://github.com/airbytehq/airbyte/pull/24417)                                                          | Add pattern_descriptors to fields with an expected format                                                                                                           |
| 0.4.4   | 2023-03-17 | [24255](https://github.com/airbytehq/airbyte/pull/24255)                                                          | Add field groups and titles to improve display of connector setup form                                                                                              |
| 0.4.3   | 2023-03-04 | [22993](https://github.com/airbytehq/airbyte/pull/22993)                                                          | Specified date formatting in specification                                                                                                                          |
| 0.4.2   | 2023-03-03 | [23467](https://github.com/airbytehq/airbyte/pull/23467)                                                          | added user friendly messages, added AirbyteTracedException config_error, updated SAT                                                                                |
| 0.4.1   | 2023-01-27 | [22039](https://github.com/airbytehq/airbyte/pull/22039)                                                          | Set `AvailabilityStrategy` for streams explicitly to `None`                                                                                                         |
| 0.4.0   | 2023-01-20 | [21457](https://github.com/airbytehq/airbyte/pull/21457)                                                          | Use GraphQL for `issue_reactions` stream                                                                                                                            |
| 0.3.12  | 2023-01-18 | [21481](https://github.com/airbytehq/airbyte/pull/21481)                                                          | Handle 502 Bad Gateway error with proper log message                                                                                                                |
| 0.3.11  | 2023-01-06 | [21084](https://github.com/airbytehq/airbyte/pull/21084)                                                          | Raise Error if no organizations or repos are available during read                                                                                                  |
| 0.3.10  | 2022-12-15 | [20523](https://github.com/airbytehq/airbyte/pull/20523)                                                          | Revert changes from 0.3.9                                                                                                                                           |
| 0.3.9   | 2022-12-14 | [19978](https://github.com/airbytehq/airbyte/pull/19978)                                                          | Update CDK dependency; move custom HTTPError handling into `AvailabilityStrategy` classes                                                                           |
| 0.3.8   | 2022-11-10 | [19299](https://github.com/airbytehq/airbyte/pull/19299)                                                          | Fix events and workflow_runs datetimes                                                                                                                              |
| 0.3.7   | 2022-10-20 | [18213](https://github.com/airbytehq/airbyte/pull/18213)                                                          | Skip retry on HTTP 200                                                                                                                                              |
| 0.3.6   | 2022-10-11 | [17852](https://github.com/airbytehq/airbyte/pull/17852)                                                          | Use default behaviour, retry on 429 and all 5XX errors                                                                                                              |
| 0.3.5   | 2022-10-07 | [17715](https://github.com/airbytehq/airbyte/pull/17715)                                                          | Improve 502 handling for `comments` stream                                                                                                                          |
| 0.3.4   | 2022-10-04 | [17555](https://github.com/airbytehq/airbyte/pull/17555)                                                          | Skip repository if got HTTP 500 for WorkflowRuns stream                                                                                                             |
| 0.3.3   | 2022-09-28 | [17287](https://github.com/airbytehq/airbyte/pull/17287)                                                          | Fix problem with "null" `cursor_field` for WorkflowJobs stream                                                                                                      |
| 0.3.2   | 2022-09-28 | [17304](https://github.com/airbytehq/airbyte/pull/17304)                                                          | Migrate to per-stream state.                                                                                                                                        |
| 0.3.1   | 2022-09-21 | [16947](https://github.com/airbytehq/airbyte/pull/16947)                                                          | Improve error logging when handling HTTP 500 error                                                                                                                  |
| 0.3.0   | 2022-09-09 | [16534](https://github.com/airbytehq/airbyte/pull/16534)                                                          | Add new stream `WorkflowJobs`                                                                                                                                       |
| 0.2.46  | 2022-08-17 | [15730](https://github.com/airbytehq/airbyte/pull/15730)                                                          | Validate input organizations and repositories                                                                                                                       |
| 0.2.45  | 2022-08-11 | [15420](https://github.com/airbytehq/airbyte/pull/15420)                                                          | "User" object can be "null"                                                                                                                                         |
| 0.2.44  | 2022-08-01 | [14795](https://github.com/airbytehq/airbyte/pull/14795)                                                          | Use GraphQL for `pull_request_comment_reactions` stream                                                                                                             |
| 0.2.43  | 2022-07-26 | [15049](https://github.com/airbytehq/airbyte/pull/15049)                                                          | Bugfix schemas for streams `deployments`, `workflow_runs`, `teams`                                                                                                  |
| 0.2.42  | 2022-07-12 | [14613](https://github.com/airbytehq/airbyte/pull/14613)                                                          | Improve schema for stream `pull_request_commits` added "null"                                                                                                       |
| 0.2.41  | 2022-07-03 | [14376](https://github.com/airbytehq/airbyte/pull/14376)                                                          | Add Retry for GraphQL API Resource limitations                                                                                                                      |
| 0.2.40  | 2022-07-01 | [14338](https://github.com/airbytehq/airbyte/pull/14338)                                                          | Revert: "Rename field `mergeable` to `is_mergeable`"                                                                                                                |
| 0.2.39  | 2022-06-30 | [14274](https://github.com/airbytehq/airbyte/pull/14274)                                                          | Rename field `mergeable` to `is_mergeable`                                                                                                                          |
| 0.2.38  | 2022-06-27 | [13989](https://github.com/airbytehq/airbyte/pull/13989)                                                          | Use GraphQL for `reviews` stream                                                                                                                                    |
| 0.2.37  | 2022-06-21 | [13955](https://github.com/airbytehq/airbyte/pull/13955)                                                          | Fix "secondary rate limit" not retrying                                                                                                                             |
| 0.2.36  | 2022-06-20 | [13926](https://github.com/airbytehq/airbyte/pull/13926)                                                          | Break point added for `workflows_runs` stream                                                                                                                       |
| 0.2.35  | 2022-06-16 | [13763](https://github.com/airbytehq/airbyte/pull/13763)                                                          | Use GraphQL for `pull_request_stats` stream                                                                                                                         |
| 0.2.34  | 2022-06-14 | [13707](https://github.com/airbytehq/airbyte/pull/13707)                                                          | Fix API sorting, fix `get_starting_point` caching                                                                                                                   |
| 0.2.33  | 2022-06-08 | [13558](https://github.com/airbytehq/airbyte/pull/13558)                                                          | Enable caching only for parent streams                                                                                                                              |
| 0.2.32  | 2022-06-07 | [13531](https://github.com/airbytehq/airbyte/pull/13531)                                                          | Fix different result from `get_starting_point` when reading by pages                                                                                                |
| 0.2.31  | 2022-05-24 | [13115](https://github.com/airbytehq/airbyte/pull/13115)                                                          | Add incremental support for streams `WorkflowRuns`                                                                                                                  |
| 0.2.30  | 2022-05-09 | [12294](https://github.com/airbytehq/airbyte/pull/12294)                                                          | Add incremental support for streams `CommitCommentReactions`, `IssueCommentReactions`, `IssueReactions`, `PullRequestCommentReactions`, `Repositories`, `Workflows` |
| 0.2.29  | 2022-05-04 | [12482](https://github.com/airbytehq/airbyte/pull/12482)                                                          | Update input configuration copy                                                                                                                                     |
| 0.2.28  | 2022-04-21 | [11893](https://github.com/airbytehq/airbyte/pull/11893)                                                          | Add new streams `TeamMembers`, `TeamMemberships`                                                                                                                    |
| 0.2.27  | 2022-04-02 | [11678](https://github.com/airbytehq/airbyte/pull/11678)                                                          | Fix "PAT Credentials" in spec                                                                                                                                       |
| 0.2.26  | 2022-03-31 | [11623](https://github.com/airbytehq/airbyte/pull/11623)                                                          | Re-factored incremental sync for `Reviews` stream                                                                                                                   |
| 0.2.25  | 2022-03-31 | [11567](https://github.com/airbytehq/airbyte/pull/11567)                                                          | Improve code for better error handling                                                                                                                              |
| 0.2.24  | 2022-03-30 | [9251](https://github.com/airbytehq/airbyte/pull/9251)                                                            | Add Streams Workflow and WorkflowRuns                                                                                                                               |
| 0.2.23  | 2022-03-17 | [11212](https://github.com/airbytehq/airbyte/pull/11212)                                                          | Improve documentation and spec for Beta                                                                                                                             |
| 0.2.22  | 2022-03-10 | [10878](https://github.com/airbytehq/airbyte/pull/10878)                                                          | Fix error handling for unavailable streams with 404 status code                                                                                                     |
| 0.2.21  | 2022-03-04 | [10749](https://github.com/airbytehq/airbyte/pull/10749)                                                          | Add new stream `ProjectCards`                                                                                                                                       |
| 0.2.20  | 2022-02-16 | [10385](https://github.com/airbytehq/airbyte/pull/10385)                                                          | Add new stream `Deployments`, `ProjectColumns`, `PullRequestCommits`                                                                                                |
| 0.2.19  | 2022-02-07 | [10211](https://github.com/airbytehq/airbyte/pull/10211)                                                          | Add human-readable error in case of incorrect organization or repo name                                                                                             |
| 0.2.18  | 2021-02-09 | [10193](https://github.com/airbytehq/airbyte/pull/10193)                                                          | Add handling secondary rate limits                                                                                                                                  |
| 0.2.17  | 2021-02-02 | [9999](https://github.com/airbytehq/airbyte/pull/9999)                                                            | Remove BAD_GATEWAY code from backoff_time                                                                                                                           |
| 0.2.16  | 2021-02-02 | [9868](https://github.com/airbytehq/airbyte/pull/9868)                                                            | Add log message for streams that are restricted for OAuth. Update oauth scopes.                                                                                     |
| 0.2.15  | 2021-01-26 | [9802](https://github.com/airbytehq/airbyte/pull/9802)                                                            | Add missing fields for auto_merge in pull request stream                                                                                                            |
| 0.2.14  | 2021-01-21 | [9664](https://github.com/airbytehq/airbyte/pull/9664)                                                            | Add custom pagination size for large streams                                                                                                                        |
| 0.2.13  | 2021-01-20 | [9619](https://github.com/airbytehq/airbyte/pull/9619)                                                            | Fix logging for function `should_retry`                                                                                                                             |
| 0.2.11  | 2021-01-17 | [9492](https://github.com/airbytehq/airbyte/pull/9492)                                                            | Remove optional parameter `Accept` for reaction`s streams to fix error with 502 HTTP status code in response                                                        |
| 0.2.10  | 2021-01-03 | [7250](https://github.com/airbytehq/airbyte/pull/7250)                                                            | Use CDK caching and convert PR-related streams to incremental                                                                                                       |
| 0.2.9   | 2021-12-29 | [9179](https://github.com/airbytehq/airbyte/pull/9179)                                                            | Use default retry delays on server error responses                                                                                                                  |
| 0.2.8   | 2021-12-07 | [8524](https://github.com/airbytehq/airbyte/pull/8524)                                                            | Update connector fields title/description                                                                                                                           |
| 0.2.7   | 2021-12-06 | [8518](https://github.com/airbytehq/airbyte/pull/8518)                                                            | Add connection retry with GitHub                                                                                                                                    |
| 0.2.6   | 2021-11-24 | [8030](https://github.com/airbytehq/airbyte/pull/8030)                                                            | Support start date property for PullRequestStats and Reviews streams                                                                                                |
| 0.2.5   | 2021-11-21 | [8170](https://github.com/airbytehq/airbyte/pull/8170)                                                            | Fix slow check connection for organizations with a lot of repos                                                                                                     |
| 0.2.4   | 2021-11-11 | [7856](https://github.com/airbytehq/airbyte/pull/7856)                                                            | Resolve $ref fields in some stream schemas                                                                                                                          |
| 0.2.3   | 2021-10-06 | [6833](https://github.com/airbytehq/airbyte/pull/6833)                                                            | Fix config backward compatability                                                                                                                                   |
| 0.2.2   | 2021-10-05 | [6761](https://github.com/airbytehq/airbyte/pull/6761)                                                            | Add oauth worflow specification                                                                                                                                     |
| 0.2.1   | 2021-09-22 | [6223](https://github.com/airbytehq/airbyte/pull/6223)                                                            | Add option to pull commits from user-specified branches                                                                                                             |
| 0.2.0   | 2021-09-19 | [5898](https://github.com/airbytehq/airbyte/pull/5898) and [6227](https://github.com/airbytehq/airbyte/pull/6227) | Don't minimize any output fields & add better error handling                                                                                                        |
| 0.1.11  | 2021-09-15 | [5949](https://github.com/airbytehq/airbyte/pull/5949)                                                            | Add caching for all streams                                                                                                                                         |
| 0.1.10  | 2021-09-09 | [5860](https://github.com/airbytehq/airbyte/pull/5860)                                                            | Add reaction streams                                                                                                                                                |
| 0.1.9   | 2021-09-02 | [5788](https://github.com/airbytehq/airbyte/pull/5788)                                                            | Handling empty repository, check method using RepositoryStats stream                                                                                                |
| 0.1.8   | 2021-09-01 | [5757](https://github.com/airbytehq/airbyte/pull/5757)                                                            | Add more streams                                                                                                                                                    |
| 0.1.7   | 2021-08-27 | [5696](https://github.com/airbytehq/airbyte/pull/5696)                                                            | Handle negative backoff values                                                                                                                                      |
| 0.1.6   | 2021-08-18 | [5456](https://github.com/airbytehq/airbyte/pull/5223)                                                            | Add MultipleTokenAuthenticator                                                                                                                                      |
| 0.1.5   | 2021-08-18 | [5456](https://github.com/airbytehq/airbyte/pull/5456)                                                            | Fix set up validation                                                                                                                                               |
| 0.1.4   | 2021-08-13 | [5136](https://github.com/airbytehq/airbyte/pull/5136)                                                            | Support syncing multiple repositories/organizations                                                                                                                 |
| 0.1.3   | 2021-08-03 | [5156](https://github.com/airbytehq/airbyte/pull/5156)                                                            | Extended existing schemas with `users` property for certain streams                                                                                                 |
| 0.1.2   | 2021-07-13 | [4708](https://github.com/airbytehq/airbyte/pull/4708)                                                            | Fix bug with IssueEvents stream and add handling for rate limiting                                                                                                  |
| 0.1.1   | 2021-07-07 | [4590](https://github.com/airbytehq/airbyte/pull/4590)                                                            | Fix schema in the `pull_request` stream                                                                                                                             |
| 0.1.0   | 2021-07-06 | [4174](https://github.com/airbytehq/airbyte/pull/4174)                                                            | New Source: GitHub                                                                                                                                                  |<|MERGE_RESOLUTION|>--- conflicted
+++ resolved
@@ -47,11 +47,7 @@
 6. **Start date** - The date from which you'd like to replicate data for streams: `comments`, `commit_comment_reactions`, `commit_comments`, `commits`, `deployments`, `events`, `issue_comment_reactions`, `issue_events`, `issue_milestones`, `issue_reactions`, `issues`, `project_cards`, `project_columns`, `projects`, `pull_request_comment_reactions`, `pull_requests`, `pull_requeststats`, `releases`, `review_comments`, `reviews`, `stargazers`, `workflow_runs`, `workflows`.
 7. **GitHub Repositories** - Space-delimited list of GitHub organizations/repositories, e.g. `airbytehq/airbyte` for single repository, `airbytehq/airbyte airbytehq/another-repo` for multiple repositories. If you want to specify the organization to receive data from all its repositories, then you should specify it according to the following example: `airbytehq/*`. Repositories with the wrong name, or repositories that do not exist, or have the wrong name format are not allowed.
 8. **Branch (Optional)** - Space-delimited list of GitHub repository branches to pull commits for, e.g. `airbytehq/airbyte/master`. If no branches are specified for a repository, the default branch will be pulled. (e.g. `airbytehq/airbyte/master airbytehq/airbyte/my-branch`).
-<<<<<<< HEAD
-=======
-9. **Page size for large streams (Optional)** - The GitHub connector contains several streams with a large load. The page size of such streams depends on the size of your repository. Recommended to specify values between 10 and 30.
-10. **Max requests per hour (Optional)** - The GitHub API allows for a maximum of 5000 requests per hour (15000 for Github Enterprise). You can specify a lower value to limit your use of the API quota.
->>>>>>> 80032f73
+9. **Max requests per hour (Optional)** - The GitHub API allows for a maximum of 5000 requests per hour (15000 for Github Enterprise). You can specify a lower value to limit your use of the API quota.
 <!-- /env:cloud -->
 
 <!-- env:oss -->
@@ -167,14 +163,11 @@
 
 | Version | Date       | Pull Request                                                                                                      | Subject                                                                                                                                                             |
 |:--------|:-----------|:------------------------------------------------------------------------------------------------------------------|:--------------------------------------------------------------------------------------------------------------------------------------------------------------------|
-<<<<<<< HEAD
-| 0.4.9   | 2023-05-05 | [25838](https://github.com/airbytehq/airbyte/pull/25838)                                                          | Deprecate "page size" input parameter                                                                                                                               |
-=======
+| 0.5.1   | 2023-05-22 | [25838](https://github.com/airbytehq/airbyte/pull/25838)                                                          | Deprecate "page size" input parameter                                                                                                                               |
 | 0.5.0   | 2023-05-16 | [25793](https://github.com/airbytehq/airbyte/pull/25793)                                                          | Implement client-side throttling of requests                                                                                                                        |
 | 0.4.11  | 2023-05-12 | [26025](https://github.com/airbytehq/airbyte/pull/26025)                                                          | Added more transparent depiction of the personal access token expired                                                                                               |
 | 0.4.10  | 2023-05-15 | [26075](https://github.com/airbytehq/airbyte/pull/26075)                                                          | Add more specific error message description for no repos case.                                                                                                      |
 | 0.4.9   | 2023-05-01 | [24523](https://github.com/airbytehq/airbyte/pull/24523)                                                          | Add undeclared columns to spec                                                                                                                                      |
->>>>>>> 80032f73
 | 0.4.8   | 2023-04-19 | [00000](https://github.com/airbytehq/airbyte/pull/25312)                                                          | Fix repo name validation                                                                                                                                            |
 | 0.4.7   | 2023-03-24 | [24457](https://github.com/airbytehq/airbyte/pull/24457)                                                          | Add validation and transformation for repositories config                                                                                                           |
 | 0.4.6   | 2023-03-24 | [24398](https://github.com/airbytehq/airbyte/pull/24398)                                                          | Fix caching for `get_starting_point` in stream "Commits"                                                                                                            |
