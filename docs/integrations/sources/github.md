# GitHub
This page contains the setup guide and reference information for the GitHub source connector.

## Prerequisites
* Start date
* GitHub Repositories
* Branch (Optional)
* Page size for large streams (Optional)

For Airbyte Cloud:
* Access Token

For Airbyte OSS:
* Personal Access Token

## Setup guide
### Step 1: Set up GitHub

Create a [GitHub Account](https://github.com).

### Airbyte Open Source additional setup steps

Log into [GitHub](https://github.com) and then generate a [personal access token](https://github.com/settings/tokens). To load balance your API quota consumption across multiple API tokens, input multiple tokens separated with `,`.

### Step 2: Set up the GitHub connector in Airbyte
**For Airbyte Cloud:**

1. [Log into your Airbyte Cloud](https://cloud.airbyte.io/workspaces) account.
2. In the left navigation bar, click **Sources**. In the top-right corner, click **+ new source**.
3. On the source setup page, select **GitHub** from the Source type dropdown and enter a name for this connector.
4. Click `Authenticate your GitHub account`.
5. Log in and Authorize to the GitHub account.
6. **Start date** - The date from which you'd like to replicate data for streams: `comments`, `commit_comment_reactions`, `commit_comments`, `commits`, `deployments`, `events`, `issue_comment_reactions`, `issue_events`, `issue_milestones`, `issue_reactions`, `issues`, `project_cards`, `project_columns`, `projects`, `pull_request_comment_reactions`, `pull_requests`, `pull_requeststats`, `releases`, `review_comments`, `reviews`, `stargazers`, `workflow_runs`, `workflows`.
7. **GitHub Repositories** - Space-delimited list of GitHub organizations/repositories, e.g. `airbytehq/airbyte` for single repository, `airbytehq/airbyte airbytehq/another-repo` for multiple repositories. If you want to specify the organization to receive data from all its repositories, then you should specify it according to the following example: `airbytehq/*`.
8. **Branch (Optional)** - Space-delimited list of GitHub repository branches to pull commits for, e.g. `airbytehq/airbyte/master`. If no branches are specified for a repository, the default branch will be pulled. (e.g. `airbytehq/airbyte/master airbytehq/airbyte/my-branch`).
9. **Page size for large streams (Optional)** - The GitHub connector contains several streams with a large load. The page size of such streams depends on the size of your repository. Recommended to specify values between 10 and 30.

**For Airbyte OSS:**
1. Authenticate with **Personal Access Token**.

## Supported sync modes

The GitHub source connector supports the following [sync modes](https://docs.airbyte.com/cloud/core-concepts/#connection-sync-modes):

| Feature | Supported? |
| :--- | :--- |
| Full Refresh Sync | Yes |
| Incremental - Append Sync | Yes |
| Replicate Incremental Deletes | Coming soon |
| SSL connection | Yes |
| Namespaces | No |

## Supported Streams

This connector outputs the following full refresh streams:

* [Assignees](https://docs.github.com/en/rest/reference/issues#list-assignees)
* [Branches](https://docs.github.com/en/rest/reference/repos#list-branches)
* [Collaborators](https://docs.github.com/en/rest/reference/repos#list-repository-collaborators)
* [Issue labels](https://docs.github.com/en/rest/issues/labels#list-labels-for-a-repository)
* [Organizations](https://docs.github.com/en/rest/reference/orgs#get-an-organization)
* [Pull request commits](https://docs.github.com/en/rest/reference/pulls#list-commits-on-a-pull-request)
* [Tags](https://docs.github.com/en/rest/reference/repos#list-repository-tags)
* [TeamMembers](https://docs.github.com/en/rest/teams/members#list-team-members)
* [TeamMemberships](https://docs.github.com/en/rest/reference/teams#get-team-membership-for-a-user)
* [Teams](https://docs.github.com/en/rest/reference/teams#list-teams)
* [Users](https://docs.github.com/en/rest/reference/orgs#list-organization-members)

This connector outputs the following incremental streams:

* [Comments](https://docs.github.com/en/rest/reference/issues#list-issue-comments-for-a-repository)
* [Commit comment reactions](https://docs.github.com/en/rest/reference/reactions#list-reactions-for-a-commit-comment)
* [Commit comments](https://docs.github.com/en/rest/reference/repos#list-commit-comments-for-a-repository)
* [Commits](https://docs.github.com/en/rest/reference/repos#list-commits)
* [Deployments](https://docs.github.com/en/rest/reference/deployments#list-deployments)
* [Events](https://docs.github.com/en/rest/reference/activity#list-repository-events)
* [Issue comment reactions](https://docs.github.com/en/rest/reference/reactions#list-reactions-for-an-issue-comment)
* [Issue events](https://docs.github.com/en/rest/reference/issues#list-issue-events-for-a-repository)
* [Issue milestones](https://docs.github.com/en/rest/reference/issues#list-milestones)
* [Issue reactions](https://docs.github.com/en/rest/reference/reactions#list-reactions-for-an-issue)
* [Issues](https://docs.github.com/en/rest/reference/issues#list-repository-issues)
* [Project cards](https://docs.github.com/en/rest/reference/projects#list-project-cards)
* [Project columns](https://docs.github.com/en/rest/reference/projects#list-project-columns)
* [Projects](https://docs.github.com/en/rest/reference/projects#list-repository-projects)
* [Pull request comment reactions](https://docs.github.com/en/rest/reference/reactions#list-reactions-for-a-pull-request-review-comment)
* [Pull request stats](https://docs.github.com/en/rest/reference/pulls#get-a-pull-request)
* [Pull requests](https://docs.github.com/en/rest/reference/pulls#list-pull-requests)
* [Releases](https://docs.github.com/en/rest/reference/repos#list-releases)
* [Repositories](https://docs.github.com/en/rest/reference/repos#list-organization-repositories)
* [Review comments](https://docs.github.com/en/rest/reference/pulls#list-review-comments-in-a-repository)
* [Reviews](https://docs.github.com/en/rest/reference/pulls#list-reviews-for-a-pull-request)
* [Stargazers](https://docs.github.com/en/rest/reference/activity#list-stargazers)
* [WorkflowRuns](https://docs.github.com/en/rest/reference/actions#list-workflow-runs-for-a-repository)
* [Workflows](https://docs.github.com/en/rest/reference/actions#workflows)

### Notes

1. Only 4 streams \(`comments`, `commits`, `issues` and `review comments`\) from the above 24 incremental streams are pure incremental meaning that they:
   * read only new records;
   * output only new records.

2. Other 20 incremental streams are also incremental but with one difference, they:
   * read all records;
   * output only new records.
   Please, consider this behaviour when using those 20 incremental streams because it may affect you API call limits.

3. We are passing few parameters \(`since`, `sort` and `direction`\) to GitHub in order to filter records and sometimes for large streams specifying very distant `start_date` in the past may result in keep on getting error from GitHub instead of records \(respective `WARN` log message will be outputted\). In this case Specifying more recent `start_date` may help.
**The "Start date" configuration option does not apply to the streams below, because the GitHub API does not include dates which can be used for filtering:**

* `assignees`
* `branches`
* `collaborators`
* `issue_labels`
* `organizations`
* `pull_request_commits`
* `pull_request_stats`
* `repositories`
* `tags`
* `teams`
* `users`

### Permissions and scopes

If you use OAuth authentication method, the oauth2.0 application requests the next list of [scopes](https://docs.github.com/en/developers/apps/building-oauth-apps/scopes-for-oauth-apps#available-scopes): **repo**, **read:org**, **read:repo_hook**, **read:user**, **read:discussion**, **workflow**. For [personal access token](https://github.com/settings/tokens) it need to manually select needed scopes.

Your token should have at least the `repo` scope. Depending on which streams you want to sync, the user generating the token needs more permissions:

* For syncing Collaborators, the user which generates the personal access token must be a collaborator. To become a collaborator, they must be invited by an owner. If there are no collaborators, no records will be synced. Read more about access permissions [here](https://docs.github.com/en/get-started/learning-about-github/access-permissions-on-github).
* Syncing [Teams](https://docs.github.com/en/organizations/organizing-members-into-teams/about-teams) is only available to authenticated members of a team's [organization](https://docs.github.com/en/rest/orgs). [Personal user accounts](https://docs.github.com/en/get-started/learning-about-github/types-of-github-accounts) and repositories belonging to them don't have access to Teams features. In this case no records will be synced.
* To sync the Projects stream, the repository must have the Projects feature enabled.

### Performance considerations

The GitHub connector should not run into GitHub API limitations under normal usage. Please [create an issue](https://github.com/airbytehq/airbyte/issues) if you see any rate limit issues that are not automatically retried successfully.

## Changelog

| Version | Date       | Pull Request | Subject                                                                                                      |
|:--------|:-----------| :--- |:-------------------------------------------------------------------------------------------------------------|
<<<<<<< HEAD
| 0.2.32  | 2022-06-07 | [13558](https://github.com/airbytehq/airbyte/pull/13558) | Enable caching only parent streams                                                                         |
=======
| 0.2.32  | 2022-06-07 | [13531](https://github.com/airbytehq/airbyte/pull/13531) | Fix different result from `get_starting_point` when reading by pages `                                     |
>>>>>>> 38fa0fa8
| 0.2.31  | 2022-05-24 | [13115](https://github.com/airbytehq/airbyte/pull/13115) | Add incremental support for streams `WorkflowRuns`                                                         |
| 0.2.30  | 2022-05-09 | [12294](https://github.com/airbytehq/airbyte/pull/12294) | Add incremental support for streams `CommitCommentReactions`, `IssueCommentReactions`, `IssueReactions`, `PullRequestCommentReactions`, `Repositories`, `Workflows` |
| 0.2.29  | 2022-05-04 | [\#12482](https://github.com/airbytehq/airbyte/pull/12482) | Update input configuration copy |
| 0.2.28  | 2022-04-21 | [11893](https://github.com/airbytehq/airbyte/pull/11893) | Add new streams `TeamMembers`, `TeamMemberships`                                                           |
| 0.2.27  | 2022-04-02 | [11678](https://github.com/airbytehq/airbyte/pull/11678) | Fix "PAT Credentials" in spec                                                                              |
| 0.2.26  | 2022-03-31 | [11623](https://github.com/airbytehq/airbyte/pull/11623) | Re-factored incremental sync for `Reviews` stream                                                          |
| 0.2.25  | 2022-03-31 | [11567](https://github.com/airbytehq/airbyte/pull/11567) | Improve code for better error handling                                                                     |
| 0.2.24  | 2022-03-30 | [9251](https://github.com/airbytehq/airbyte/pull/9251) | Add Streams Workflow and WorkflowRuns                                                                        |
| 0.2.23  | 2022-03-17 | [11212](https://github.com/airbytehq/airbyte/pull/11212) | Improve documentation and spec for Beta                                                                    |
| 0.2.22  | 2022-03-10 | [10878](https://github.com/airbytehq/airbyte/pull/10878) | Fix error handling for unavailable streams with 404 status code                                            |
| 0.2.21  | 2022-03-04 | [10749](https://github.com/airbytehq/airbyte/pull/10749) | Add new stream `ProjectCards`                                                                              |
| 0.2.20  | 2022-02-16 | [10385](https://github.com/airbytehq/airbyte/pull/10385) | Add new stream `Deployments`, `ProjectColumns`, `PullRequestCommits`                                       |
| 0.2.19  | 2022-02-07 | [10211](https://github.com/airbytehq/airbyte/pull/10211) | Add human-readable error in case of incorrect organization or repo name                                    |
| 0.2.18  | 2021-02-09 | [10193](https://github.com/airbytehq/airbyte/pull/10193) | Add handling secondary rate limits                                                                         |
| 0.2.17  | 2021-02-02 | [9999](https://github.com/airbytehq/airbyte/pull/9999) | Remove BAD_GATEWAY code from backoff_time                                                                    |
| 0.2.16  | 2021-02-02 | [9868](https://github.com/airbytehq/airbyte/pull/9868) | Add log message for streams that are restricted for OAuth. Update oauth scopes.                              |
| 0.2.15  | 2021-01-26 | [9802](https://github.com/airbytehq/airbyte/pull/9802) | Add missing fields for auto_merge in pull request stream                                                     |
| 0.2.14  | 2021-01-21 | [9664](https://github.com/airbytehq/airbyte/pull/9664) | Add custom pagination size for large streams                                                                 |
| 0.2.13  | 2021-01-20 | [9619](https://github.com/airbytehq/airbyte/pull/9619) | Fix logging for function `should_retry`                                                                      |
| 0.2.11  | 2021-01-17 | [9492](https://github.com/airbytehq/airbyte/pull/9492) | Remove optional parameter `Accept` for reaction`s streams to fix error with 502 HTTP status code in response |
| 0.2.10  | 2021-01-03 | [7250](https://github.com/airbytehq/airbyte/pull/7250) | Use CDK caching and convert PR-related streams to incremental                                                |
| 0.2.9   | 2021-12-29 | [9179](https://github.com/airbytehq/airbyte/pull/9179) | Use default retry delays on server error responses                                                           |
| 0.2.8   | 2021-12-07 | [8524](https://github.com/airbytehq/airbyte/pull/8524) | Update connector fields title/description                                                                    |
| 0.2.7   | 2021-12-06 | [8518](https://github.com/airbytehq/airbyte/pull/8518) | Add connection retry with GitHub                                                                             |
| 0.2.6   | 2021-11-24 | [8030](https://github.com/airbytehq/airbyte/pull/8030) | Support start date property for PullRequestStats and Reviews streams                                         |
| 0.2.5   | 2021-11-21 | [8170](https://github.com/airbytehq/airbyte/pull/8170) | Fix slow check connection for organizations with a lot of repos                                              |
| 0.2.4   | 2021-11-11 | [7856](https://github.com/airbytehq/airbyte/pull/7856) | Resolve $ref fields in some stream schemas                                                                   |
| 0.2.3   | 2021-10-06 | [6833](https://github.com/airbytehq/airbyte/pull/6833) | Fix config backward compatability                                                                            |
| 0.2.2   | 2021-10-05 | [6761](https://github.com/airbytehq/airbyte/pull/6761) | Add oauth worflow specification                                                                              |
| 0.2.1   | 2021-09-22 | [6223](https://github.com/airbytehq/airbyte/pull/6223) | Add option to pull commits from user-specified branches                                                      |
| 0.2.0   | 2021-09-19 | [5898](https://github.com/airbytehq/airbyte/pull/5898) and [6227](https://github.com/airbytehq/airbyte/pull/6227) | Don't minimize any output fields & add better error handling                                                 |
| 0.1.11  | 2021-09-15 | [5949](https://github.com/airbytehq/airbyte/pull/5949) | Add caching for all streams                                                                                  |
| 0.1.10  | 2021-09-09 | [5860](https://github.com/airbytehq/airbyte/pull/5860) | Add reaction streams                                                                                         |
| 0.1.9   | 2021-09-02 | [5788](https://github.com/airbytehq/airbyte/pull/5788) | Handling empty repository, check method using RepositoryStats stream                                         |
| 0.1.8   | 2021-09-01 | [5757](https://github.com/airbytehq/airbyte/pull/5757) | Add more streams                                                                                             |
| 0.1.7   | 2021-08-27 | [5696](https://github.com/airbytehq/airbyte/pull/5696) | Handle negative backoff values                                                                               |
| 0.1.6   | 2021-08-18 | [5456](https://github.com/airbytehq/airbyte/pull/5223) | Add MultipleTokenAuthenticator                                                                               |
| 0.1.5   | 2021-08-18 | [5456](https://github.com/airbytehq/airbyte/pull/5456) | Fix set up validation                                                                                        |
| 0.1.4   | 2021-08-13 | [5136](https://github.com/airbytehq/airbyte/pull/5136) | Support syncing multiple repositories/organizations                                                          |
| 0.1.3   | 2021-08-03 | [5156](https://github.com/airbytehq/airbyte/pull/5156) | Extended existing schemas with `users` property for certain streams                                          |
| 0.1.2   | 2021-07-13 | [4708](https://github.com/airbytehq/airbyte/pull/4708) | Fix bug with IssueEvents stream and add handling for rate limiting                                           |
| 0.1.1   | 2021-07-07 | [4590](https://github.com/airbytehq/airbyte/pull/4590) | Fix schema in the `pull_request` stream                                                                      |
| 0.1.0   | 2021-07-06 | [4174](https://github.com/airbytehq/airbyte/pull/4174) | New Source: GitHub                                                                                           |
<|MERGE_RESOLUTION|>--- conflicted
+++ resolved
@@ -137,11 +137,8 @@
 
 | Version | Date       | Pull Request | Subject                                                                                                      |
 |:--------|:-----------| :--- |:-------------------------------------------------------------------------------------------------------------|
-<<<<<<< HEAD
-| 0.2.32  | 2022-06-07 | [13558](https://github.com/airbytehq/airbyte/pull/13558) | Enable caching only parent streams                                                                         |
-=======
-| 0.2.32  | 2022-06-07 | [13531](https://github.com/airbytehq/airbyte/pull/13531) | Fix different result from `get_starting_point` when reading by pages `                                     |
->>>>>>> 38fa0fa8
+| 0.2.33  | 2022-06-08 | [13558](https://github.com/airbytehq/airbyte/pull/13558) | Enable caching only parent streams                                                                         |
+| 0.2.32  | 2022-06-07 | [13531](https://github.com/airbytehq/airbyte/pull/13531) | Fix different result from `get_starting_point` when reading by pages                                       |
 | 0.2.31  | 2022-05-24 | [13115](https://github.com/airbytehq/airbyte/pull/13115) | Add incremental support for streams `WorkflowRuns`                                                         |
 | 0.2.30  | 2022-05-09 | [12294](https://github.com/airbytehq/airbyte/pull/12294) | Add incremental support for streams `CommitCommentReactions`, `IssueCommentReactions`, `IssueReactions`, `PullRequestCommentReactions`, `Repositories`, `Workflows` |
 | 0.2.29  | 2022-05-04 | [\#12482](https://github.com/airbytehq/airbyte/pull/12482) | Update input configuration copy |
