--- conflicted
+++ resolved
@@ -4,34 +4,23 @@
 
 ## Prerequisites
 
-<<<<<<< HEAD
-<!-- env:cloud -->
-**For Airbyte Cloud:**
-
-* Personal Access Token (see [Permissions and scopes](https://docs.airbyte.com/integrations/sources/github#permissions-and-scopes))
-* OAuth
-<!-- /env:cloud -->
-
-<!-- env:oss -->
-**For Airbyte Open Source:**
-
-* Personal Access Token (see [Permissions and scopes](https://docs.airbyte.com/integrations/sources/github#permissions-and-scopes))
-<!-- /env:oss -->
-=======
 - Start date
 - GitHub Repositories
 - Branch (Optional)
 - Page size for large streams (Optional)
 
+<!-- env:cloud -->
 **For Airbyte Cloud:**
 
 - Personal Access Token (see [Permissions and scopes](https://docs.airbyte.com/integrations/sources/github#permissions-and-scopes))
 - OAuth
-
+<!-- /env:cloud -->
+
+<!-- env:oss -->
 **For Airbyte Open Source:**
 
 - Personal Access Token (see [Permissions and scopes](https://docs.airbyte.com/integrations/sources/github#permissions-and-scopes))
->>>>>>> f0d331c5
+<!-- /env:oss -->
 
 ## Setup guide
 
