# GitHub

## Overview

The GitHub source supports both Full Refresh and Incremental syncs. You can choose if this connector will copy only the new or updated data, or all rows in the tables and columns you set up for replication, every time a sync is run.

### Output schema

This connector outputs the following full refresh streams:

* [Assignees](https://docs.github.com/en/rest/reference/issues#list-assignees)
* [Branches](https://docs.github.com/en/rest/reference/repos#list-branches)
* [Collaborators](https://docs.github.com/en/rest/reference/repos#list-repository-collaborators)
* [Commit comment reactions](https://docs.github.com/en/rest/reference/reactions#list-reactions-for-a-commit-comment)
* [Issue comment reactions](https://docs.github.com/en/rest/reference/reactions#list-reactions-for-an-issue-comment)
* [Issue labels](https://docs.github.com/en/free-pro-team@latest/rest/reference/issues#list-labels-for-a-repository)
* [Issue reactions](https://docs.github.com/en/rest/reference/reactions#list-reactions-for-an-issue)
* [Organizations](https://docs.github.com/en/rest/reference/orgs#get-an-organization)
* [Pull request comment reactions](https://docs.github.com/en/rest/reference/reactions#list-reactions-for-a-pull-request-review-comment)
* [Pull request commits](https://docs.github.com/en/rest/reference/pulls#list-commits-on-a-pull-request)
* [Repositories](https://docs.github.com/en/rest/reference/repos#list-organization-repositories)
* [Tags](https://docs.github.com/en/rest/reference/repos#list-repository-tags)
* [TeamMembers](https://docs.github.com/en/rest/teams/members#list-team-members)
* [TeamMemberships](https://docs.github.com/en/rest/reference/teams#get-team-membership-for-a-user)
* [Teams](https://docs.github.com/en/rest/reference/teams#list-teams)
* [Users](https://docs.github.com/en/rest/reference/orgs#list-organization-members)
* [Workflows](https://docs.github.com/en/rest/reference/actions#workflows)
* [WorkflowRuns](https://docs.github.com/en/rest/reference/actions#list-workflow-runs-for-a-repository)

This connector outputs the following incremental streams:

* [Comments](https://docs.github.com/en/rest/reference/issues#list-issue-comments-for-a-repository)
* [Commit comments](https://docs.github.com/en/rest/reference/repos#list-commit-comments-for-a-repository)
* [Commits](https://docs.github.com/en/rest/reference/repos#list-commits)
* [Deployments](https://docs.github.com/en/rest/reference/deployments#list-deployments)
* [Events](https://docs.github.com/en/rest/reference/activity#list-repository-events)
* [Issue events](https://docs.github.com/en/rest/reference/issues#list-issue-events-for-a-repository)
* [Issue milestones](https://docs.github.com/en/rest/reference/issues#list-milestones)
* [Issues](https://docs.github.com/en/rest/reference/issues#list-repository-issues)
* [Project cards](https://docs.github.com/en/rest/reference/projects#list-project-cards)
* [Project columns](https://docs.github.com/en/rest/reference/projects#list-project-columns)
* [Projects](https://docs.github.com/en/rest/reference/projects#list-repository-projects)
* [Pull request stats](https://docs.github.com/en/rest/reference/pulls#get-a-pull-request)
* [Pull requests](https://docs.github.com/en/rest/reference/pulls#list-pull-requests)
* [Releases](https://docs.github.com/en/rest/reference/repos#list-releases)
* [Review comments](https://docs.github.com/en/rest/reference/pulls#list-review-comments-in-a-repository)
* [Reviews](https://docs.github.com/en/rest/reference/pulls#list-reviews-for-a-pull-request)
* [Stargazers](https://docs.github.com/en/rest/reference/activity#list-stargazers)

### Notes

1. Only 4 streams \(`comments`, `commits`, `issues` and `review comments`\) from the above 17 incremental streams are pure incremental meaning that they:
   * read only new records;
   * output only new records.

2. Other 13 incremental streams are also incremental but with one difference, they:
   * read all records;
   * output only new records.
   Please, consider this behaviour when using those 13 incremental streams because it may affect you API call limits.

3. We are passing few parameters \(`since`, `sort` and `direction`\) to GitHub in order to filter records and sometimes for large streams specifying very distant `start_date` in the past may result in keep on getting error from GitHub instead of records \(respective `WARN` log message will be outputted\). In this case Specifying more recent `start_date` may help.
**The "Start Date" configuration option does not apply to the streams below, because the Github API does not include dates which can be used for filtering:**

* `assignees`
* `branches`
* `collaborators`
* `issue_labels`
* `organizations`
* `pull_request_commits`
* `pull_request_stats`
* `repositories`
* `tags`
* `teams`
* `users`
### Features

| Feature | Supported? |
| :--- | :--- |
| Full Refresh Sync | Yes |
| Incremental - Append Sync | Yes |
| Replicate Incremental Deletes | Coming soon |
| SSL connection | Yes |
| Namespaces | No |

### Performance considerations

The Github connector should not run into Github API limitations under normal usage. Please [create an issue](https://github.com/airbytehq/airbyte/issues) if you see any rate limit issues that are not automatically retried successfully.

## Getting started

### Requirements

* Github Account;
* **Authentication** - Select from 2 authentication methods:
    * **Authenticate via GitHub (OAuth)** - Only available in Airbyte Cloud. Authenticate by clicking the "Authenticate your account" button;
    * **Authenticate with Personal Access Token** - Use this method for Airbyte Open-Source. Log into GitHub and then generate a [personal access token](https://github.com/settings/tokens). To load balance your API quota consumption across multiple API tokens, input multiple tokens separated with `,`;
* **Start Date** - The date from which you'd like to replicate data for streams: `comments`, `commit_comment_reactions`, `commit_comments`, `commits`, `deployments`, `events`, `issue_comment_reactions`, `issue_events`, `issue_milestones`, `issue_reactions`, `issues`, `project_cards`, `project_columns`, `projects`, `pull_request_comment_reactions`, `pull_requests`, `pull_requeststats`, `releases`, `review_comments`, `reviews`, `stargazers`;
* **GitHub Repositories** - Space-delimited list of GitHub organizations/repositories, e.g. `airbytehq/airbyte` for single repository, `airbytehq/airbyte airbytehq/another-repo` for multiple repositories. If you want to specify the organization to receive data from all its repositories, then you should specify it according to the following example: `airbytehq/*`;
* **Branch (Optional)** - Space-delimited list of GitHub repository branches to pull commits for, e.g. `airbytehq/airbyte/master`. If no branches are specified for a repository, the default branch will be pulled. (e.g. `airbytehq/airbyte/master airbytehq/airbyte/my-branch`);
* **Page size for large streams (Optional)** - The Github connector contains several streams with a large load. The page size of such streams depends on the size of your repository. Recommended to specify values between 10 and 30.

### Permissions and scopes

If you use OAuth authentication method, the oauth2.0 application requests the next list of [scopes](https://docs.github.com/en/developers/apps/building-oauth-apps/scopes-for-oauth-apps#available-scopes): **repo**, **read:org**, **read:repo_hook**, **read:user**, **read:discussion**, **workflow**. For [personal access token](https://github.com/settings/tokens) it need to manually select needed scopes.

Your token should have at least the `repo` scope. Depending on which streams you want to sync, the user generating the token needs more permissions:

* For syncing Collaborators, the user which generates the personal access token must be a collaborator. To become a collaborator, they must be invited by an owner. If there are no collaborators, no records will be synced. Read more about access permissions [here](https://docs.github.com/en/free-pro-team@latest/github/getting-started-with-github/access-permissions-on-github).
* Syncing [Teams](https://docs.github.com/en/free-pro-team@latest/github/setting-up-and-managing-organizations-and-teams/about-teams) is only available to authenticated members of a team's [organization](https://docs.github.com/en/free-pro-team@latest/rest/reference/orgs). [Personal user accounts](https://docs.github.com/en/free-pro-team@latest/github/getting-started-with-github/types-of-github-accounts) and repositories belonging to them don't have access to Teams features. In this case no records will be synced.
* To sync the Projects stream, the repository must have the Projects feature enabled.

## Changelog

| Version | Date       | Pull Request | Subject                                                                                                      |
|:--------|:-----------| :--- |:-------------------------------------------------------------------------------------------------------------|
<<<<<<< HEAD
| 0.2.29  | 2022-04-27 | [12294](https://github.com/airbytehq/airbyte/pull/12294) | Add incremental support for streams `CommitCommentReactions`, `IssueCommentReactions`, `IssueReactions`, `PullRequestCommentReactions`, `Repositories`, `Workflows` |
=======
| 0.2.29  | 2022-05-04 | [\#12482](https://github.com/airbytehq/airbyte/pull/12482) | Update input configuration copy |
>>>>>>> 3e6151a3
| 0.2.28  | 2022-04-21 | [11893](https://github.com/airbytehq/airbyte/pull/11893) | Add new streams `TeamMembers`, `TeamMemberships`                                                           |
| 0.2.27  | 2022-04-02 | [11678](https://github.com/airbytehq/airbyte/pull/11678) | Fix "PAT Credentials" in spec                                                                              |
| 0.2.26  | 2022-03-31 | [11623](https://github.com/airbytehq/airbyte/pull/11623) | Re-factored incremental sync for `Reviews` stream                                                          |
| 0.2.25  | 2022-03-31 | [11567](https://github.com/airbytehq/airbyte/pull/11567) | Improve code for better error handling                                                                     |
| 0.2.24  | 2022-03-30 | [9251](https://github.com/airbytehq/airbyte/pull/9251) | Add Streams Workflow and WorkflowRuns                                                                        |
| 0.2.23  | 2022-03-17 | [11212](https://github.com/airbytehq/airbyte/pull/11212) | Improve documentation and spec for Beta                                                                    |
| 0.2.22  | 2022-03-10 | [10878](https://github.com/airbytehq/airbyte/pull/10878) | Fix error handling for unavailable streams with 404 status code                                            |
| 0.2.21  | 2022-03-04 | [10749](https://github.com/airbytehq/airbyte/pull/10749) | Add new stream `ProjectCards`                                                                              |
| 0.2.20  | 2022-02-16 | [10385](https://github.com/airbytehq/airbyte/pull/10385) | Add new stream `Deployments`, `ProjectColumns`, `PullRequestCommits`                                       |
| 0.2.19  | 2022-02-07 | [10211](https://github.com/airbytehq/airbyte/pull/10211) | Add human-readable error in case of incorrect organization or repo name                                    |
| 0.2.18  | 2021-02-09 | [10193](https://github.com/airbytehq/airbyte/pull/10193) | Add handling secondary rate limits                                                                         |
| 0.2.17  | 2021-02-02 | [9999](https://github.com/airbytehq/airbyte/pull/9999) | Remove BAD_GATEWAY code from backoff_time                                                                    |
| 0.2.16  | 2021-02-02 | [9868](https://github.com/airbytehq/airbyte/pull/9868) | Add log message for streams that are restricted for OAuth. Update oauth scopes.                              |
| 0.2.15  | 2021-01-26 | [9802](https://github.com/airbytehq/airbyte/pull/9802) | Add missing fields for auto_merge in pull request stream                                                     |
| 0.2.14  | 2021-01-21 | [9664](https://github.com/airbytehq/airbyte/pull/9664) | Add custom pagination size for large streams                                                                 |
| 0.2.13  | 2021-01-20 | [9619](https://github.com/airbytehq/airbyte/pull/9619) | Fix logging for function `should_retry`                                                                      |
| 0.2.11  | 2021-01-17 | [9492](https://github.com/airbytehq/airbyte/pull/9492) | Remove optional parameter `Accept` for reaction`s streams to fix error with 502 HTTP status code in response |
| 0.2.10  | 2021-01-03 | [7250](https://github.com/airbytehq/airbyte/pull/7250) | Use CDK caching and convert PR-related streams to incremental                                                |
| 0.2.9   | 2021-12-29 | [9179](https://github.com/airbytehq/airbyte/pull/9179) | Use default retry delays on server error responses                                                           |
| 0.2.8   | 2021-12-07 | [8524](https://github.com/airbytehq/airbyte/pull/8524) | Update connector fields title/description                                                                    |
| 0.2.7   | 2021-12-06 | [8518](https://github.com/airbytehq/airbyte/pull/8518) | Add connection retry with Github                                                                             |
| 0.2.6   | 2021-11-24 | [8030](https://github.com/airbytehq/airbyte/pull/8030) | Support start date property for PullRequestStats and Reviews streams                                         |
| 0.2.5   | 2021-11-21 | [8170](https://github.com/airbytehq/airbyte/pull/8170) | Fix slow check connection for organizations with a lot of repos                                              |
| 0.2.4   | 2021-11-11 | [7856](https://github.com/airbytehq/airbyte/pull/7856) | Resolve $ref fields in some stream schemas                                                                   |
| 0.2.3   | 2021-10-06 | [6833](https://github.com/airbytehq/airbyte/pull/6833) | Fix config backward compatability                                                                            |
| 0.2.2   | 2021-10-05 | [6761](https://github.com/airbytehq/airbyte/pull/6761) | Add oauth worflow specification                                                                              |
| 0.2.1   | 2021-09-22 | [6223](https://github.com/airbytehq/airbyte/pull/6223) | Add option to pull commits from user-specified branches                                                      |
| 0.2.0   | 2021-09-19 | [5898](https://github.com/airbytehq/airbyte/pull/5898) and [6227](https://github.com/airbytehq/airbyte/pull/6227) | Don't minimize any output fields & add better error handling                                                 |
| 0.1.11  | 2021-09-15 | [5949](https://github.com/airbytehq/airbyte/pull/5949) | Add caching for all streams                                                                                  |
| 0.1.10  | 2021-09-09 | [5860](https://github.com/airbytehq/airbyte/pull/5860) | Add reaction streams                                                                                         |
| 0.1.9   | 2021-09-02 | [5788](https://github.com/airbytehq/airbyte/pull/5788) | Handling empty repository, check method using RepositoryStats stream                                         |
| 0.1.8   | 2021-09-01 | [5757](https://github.com/airbytehq/airbyte/pull/5757) | Add more streams                                                                                             |
| 0.1.7   | 2021-08-27 | [5696](https://github.com/airbytehq/airbyte/pull/5696) | Handle negative backoff values                                                                               |
| 0.1.6   | 2021-08-18 | [5456](https://github.com/airbytehq/airbyte/pull/5223) | Add MultipleTokenAuthenticator                                                                               |
| 0.1.5   | 2021-08-18 | [5456](https://github.com/airbytehq/airbyte/pull/5456) | Fix set up validation                                                                                        |
| 0.1.4   | 2021-08-13 | [5136](https://github.com/airbytehq/airbyte/pull/5136) | Support syncing multiple repositories/organizations                                                          |
| 0.1.3   | 2021-08-03 | [5156](https://github.com/airbytehq/airbyte/pull/5156) | Extended existing schemas with `users` property for certain streams                                          |
| 0.1.2   | 2021-07-13 | [4708](https://github.com/airbytehq/airbyte/pull/4708) | Fix bug with IssueEvents stream and add handling for rate limiting                                           |
| 0.1.1   | 2021-07-07 | [4590](https://github.com/airbytehq/airbyte/pull/4590) | Fix schema in the `pull_request` stream                                                                      |
| 0.1.0   | 2021-07-06 | [4174](https://github.com/airbytehq/airbyte/pull/4174) | New Source: GitHub                                                                                           |
<|MERGE_RESOLUTION|>--- conflicted
+++ resolved
@@ -113,11 +113,8 @@
 
 | Version | Date       | Pull Request | Subject                                                                                                      |
 |:--------|:-----------| :--- |:-------------------------------------------------------------------------------------------------------------|
-<<<<<<< HEAD
-| 0.2.29  | 2022-04-27 | [12294](https://github.com/airbytehq/airbyte/pull/12294) | Add incremental support for streams `CommitCommentReactions`, `IssueCommentReactions`, `IssueReactions`, `PullRequestCommentReactions`, `Repositories`, `Workflows` |
-=======
+| 0.2.30  | 2022-05-09 | [12294](https://github.com/airbytehq/airbyte/pull/12294) | Add incremental support for streams `CommitCommentReactions`, `IssueCommentReactions`, `IssueReactions`, `PullRequestCommentReactions`, `Repositories`, `Workflows` |
 | 0.2.29  | 2022-05-04 | [\#12482](https://github.com/airbytehq/airbyte/pull/12482) | Update input configuration copy |
->>>>>>> 3e6151a3
 | 0.2.28  | 2022-04-21 | [11893](https://github.com/airbytehq/airbyte/pull/11893) | Add new streams `TeamMembers`, `TeamMemberships`                                                           |
 | 0.2.27  | 2022-04-02 | [11678](https://github.com/airbytehq/airbyte/pull/11678) | Fix "PAT Credentials" in spec                                                                              |
 | 0.2.26  | 2022-03-31 | [11623](https://github.com/airbytehq/airbyte/pull/11623) | Re-factored incremental sync for `Reviews` stream                                                          |
