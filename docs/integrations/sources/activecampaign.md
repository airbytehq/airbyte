# ActiveCampaign

## Sync overview

This source can sync data from the [ActiveCampaign API](https://developers.activecampaign.com/reference/overview). At present this connector only supports full refresh syncs meaning that each time you use the connector it will sync all available records from scratch. Please use cautiously if you expect your API to have a lot of records.

## This Source Supports the Following Streams

- campaigns
- contacts
- lists
- deals
- segments
- forms

### Features

| Feature           | Supported?\(Yes/No\) | Notes |
| :---------------- | :------------------- | :---- |
| Full Refresh Sync | Yes                  |       |
| Incremental Sync  | No                   |       |

### Performance considerations

The connector has a rate limit of 5 requests per second per account.

## Getting started

### Requirements

- ActiveCampaign account
- ActiveCampaign API Key

## Changelog

<<<<<<< HEAD
| Version | Date       | Pull Request                                             | Subject                                    |
| :------ | :--------- | :------------------------------------------------------- | :----------------------------------------- |
| 0.1.1   | 2024-05-17 | [38224](https://github.com/airbytehq/airbyte/pull/38224) | Make connector compatable with the builder |
| 0.1.0   | 2022-10-25 | [18335](https://github.com/airbytehq/airbyte/pull/18335) | Initial commit                             |
=======
<details>
  <summary>Expand to review</summary>

| Version | Date       | Pull Request                                             | Subject        |
| :------ | :--------- | :------------------------------------------------------- | :------------- |
| 0.1.4 | 2024-06-25 | [40327](https://github.com/airbytehq/airbyte/pull/40327) | Update dependencies |
| 0.1.3 | 2024-06-22 | [40046](https://github.com/airbytehq/airbyte/pull/40046) | Update dependencies |
| 0.1.2 | 2024-06-04 | [38989](https://github.com/airbytehq/airbyte/pull/38989) | [autopull] Upgrade base image to v1.2.1 |
| 0.1.1 | 2024-05-21 | [38511](https://github.com/airbytehq/airbyte/pull/38511) | [autopull] base image + poetry + up_to_date |
| 0.1.0 | 2022-10-25 | [18335](https://github.com/airbytehq/airbyte/pull/18335) | Initial commit |

</details>
>>>>>>> 4f6c29a9
<|MERGE_RESOLUTION|>--- conflicted
+++ resolved
@@ -33,22 +33,16 @@
 
 ## Changelog
 
-<<<<<<< HEAD
-| Version | Date       | Pull Request                                             | Subject                                    |
-| :------ | :--------- | :------------------------------------------------------- | :----------------------------------------- |
-| 0.1.1   | 2024-05-17 | [38224](https://github.com/airbytehq/airbyte/pull/38224) | Make connector compatable with the builder |
-| 0.1.0   | 2022-10-25 | [18335](https://github.com/airbytehq/airbyte/pull/18335) | Initial commit                             |
-=======
 <details>
   <summary>Expand to review</summary>
 
 | Version | Date       | Pull Request                                             | Subject        |
 | :------ | :--------- | :------------------------------------------------------- | :------------- |
+| 0.1.5 | 2024-06-27 | [38224](https://github.com/airbytehq/airbyte/pull/38224) | Make connector compatable with the builder |
 | 0.1.4 | 2024-06-25 | [40327](https://github.com/airbytehq/airbyte/pull/40327) | Update dependencies |
 | 0.1.3 | 2024-06-22 | [40046](https://github.com/airbytehq/airbyte/pull/40046) | Update dependencies |
 | 0.1.2 | 2024-06-04 | [38989](https://github.com/airbytehq/airbyte/pull/38989) | [autopull] Upgrade base image to v1.2.1 |
 | 0.1.1 | 2024-05-21 | [38511](https://github.com/airbytehq/airbyte/pull/38511) | [autopull] base image + poetry + up_to_date |
 | 0.1.0 | 2022-10-25 | [18335](https://github.com/airbytehq/airbyte/pull/18335) | Initial commit |
 
-</details>
->>>>>>> 4f6c29a9
+</details>