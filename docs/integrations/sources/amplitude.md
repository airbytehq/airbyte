# Amplitude

This page guides you through setting up the Amplitude source connector to sync data for the [Amplitude API](https://www.docs.developers.amplitude.com/analytics/apis/http-v2-api/).

## Prerequisite

To set up the Amplitude source connector, you'll need your Amplitude [`API Key` and `Secret Key`](https://help.amplitude.com/hc/en-us/articles/360058073772-Create-and-manage-organizations-and-projects#view-and-edit-your-project-information).

## Set up the Amplitude source connector

1. Log into your [Airbyte Cloud](https://cloud.airbyte.com/workspaces) or Airbyte Open Source account.
2. Click **Sources** and then click **+ New source**.
3. On the Set up the source page, select **Amplitude** from the Source type dropdown.
4. Enter a name for your source.
5. For **API Key** and **Secret Key**, enter the Amplitude [API key and secret key](https://help.amplitude.com/hc/en-us/articles/360058073772-Create-and-manage-organizations-and-projects#view-and-edit-your-project-information).
6. For **Replication Start Date**, enter the date in YYYY-MM-DDTHH:mm:ssZ format. The data added on and after this date will be replicated. If this field is blank, Airbyte will replicate all data.
7. Click **Set up source**.

## Supported Streams

The Amplitude source connector supports the following streams:

- [Active Users Counts](https://www.docs.developers.amplitude.com/analytics/apis/dashboard-rest-api/#get-active-and-new-user-counts) \(Incremental sync\)
- [Annotations](https://www.docs.developers.amplitude.com/analytics/apis/chart-annotations-api/#get-all-chart-annotations)
- [Average Session Length](https://www.docs.developers.amplitude.com/analytics/apis/dashboard-rest-api/#get-average-session-length) \(Incremental sync\)
- [Cohorts](https://www.docs.developers.amplitude.com/analytics/apis/behavioral-cohorts-api/#get-all-cohorts-response)
- [Events](https://www.docs.developers.amplitude.com/analytics/apis/export-api/#response-schema) \(Incremental sync\)

If there are more endpoints you'd like Airbyte to support, please [create an issue.](https://github.com/airbytehq/airbyte/issues/new/choose)

<!-- env:oss -->

## Supported sync modes

The Amplitude source connector supports the following [sync modes](https://docs.airbyte.com/cloud/core-concepts#connection-sync-modes):

- Full Refresh
- Incremental

## Connector-specific features

There are two data region servers supported by Airbyte:

- Standard Server
- EU Residency Server

The `Standard Server` will be the default option until you change it in the Optional fields.

## Performance considerations

The Amplitude connector ideally should gracefully handle Amplitude API limitations under normal usage. [Create an issue](https://github.com/airbytehq/airbyte/issues/new/choose) if you see any rate limit issues that are not automatically retried successfully.

## Changelog

<details>
  <summary>Expand to review</summary>

| Version | Date       | Pull Request                                             | Subject                                                                                      |
| :------ | :--------- | :------------------------------------------------------- | :------------------------------------------------------------------------------------------- |
<<<<<<< HEAD
| 0.3.11  | 2024-06-04 | [39103](https://github.com/airbytehq/airbyte/pull/39103) | Use `CheckpointMixin` for state management                                                   |
| 0.3.10  | 2024-04-19 | [36631](https://github.com/airbytehq/airbyte/pull/36631) | Updating to 0.80.0 CDK                                                                       |
| 0.3.9   | 2024-04-12 | [36631](https://github.com/airbytehq/airbyte/pull/36631) | schema descriptions                                                                          |
| 0.3.8   | 2024-03-12 | [35987](https://github.com/airbytehq/airbyte/pull/35987) | Unpin CDK version                                                                            |
| 0.3.7   | 2024-02-12 | [35162](https://github.com/airbytehq/airbyte/pull/35162) | Manage dependencies with Poetry.                                                             |
| 0.3.6   | 2023-10-23 | [31702](https://github.com/airbytehq/airbyte/pull/31702) | Base image migration: remove Dockerfile and use the python-connector-base image              |
| 0.3.5   | 2023-09-28 | [30846](https://github.com/airbytehq/airbyte/pull/30846) | Add support of multiple cursor date formats                                                  |
| 0.3.4   | 2023-09-28 | [30831](https://github.com/airbytehq/airbyte/pull/30831) | Add user friendly error description on 403 error                                             |
| 0.3.3   | 2023-09-21 | [30652](https://github.com/airbytehq/airbyte/pull/30652) | Update spec: declare `start_date` type as `date-time`                                        |
| 0.3.2   | 2023-09-18 | [30525](https://github.com/airbytehq/airbyte/pull/30525) | Fix `KeyError` while getting `data_region` from config                                       |
| 0.3.1   | 2023-09-15 | [30471](https://github.com/airbytehq/airbyte/pull/30471) | Fix `Event` stream: Use `start_time` instead of cursor in the case of more recent            |
| 0.3.0   | 2023-09-13 | [30378](https://github.com/airbytehq/airbyte/pull/30378) | Switch to latest CDK version                                                                 |
| 0.2.4   | 2023-05-05 | [25842](https://github.com/airbytehq/airbyte/pull/25842) | added missing attrs in events schema, enabled default availability strategy                  |
| 0.2.3   | 2023-04-20 | [25317](https://github.com/airbytehq/airbyte/pull/25317) | Refactor Events Stream, use pre-YAML version based on Python CDK                             |
| 0.2.2   | 2023-04-19 | [25315](https://github.com/airbytehq/airbyte/pull/25315) | Refactor to only fetch date_time_fields once per request                                     |
| 0.2.1   | 2023-02-03 | [25281](https://github.com/airbytehq/airbyte/pull/25281) | Reduce request_time_range to 4 hours                                                         |
| 0.2.0   | 2023-02-03 | [22362](https://github.com/airbytehq/airbyte/pull/22362) | Migrate to YAML                                                                              |
| 0.1.24  | 2023-03-28 | [21022](https://github.com/airbytehq/airbyte/pull/21022) | Enable event stream time interval selection                                                  |
| 0.1.23  | 2023-03-02 | [23087](https://github.com/airbytehq/airbyte/pull/23087) | Specified date formatting in specification                                                   |
| 0.1.22  | 2023-02-17 | [23192](https://github.com/airbytehq/airbyte/pull/23192) | Skip the stream if `start_date` is specified in the future.                                  |
| 0.1.21  | 2023-02-01 | [21888](https://github.com/airbytehq/airbyte/pull/21888) | Set `AvailabilityStrategy` for streams explicitly to `None`                                  |
| 0.1.20  | 2023-01-27 | [21957](https://github.com/airbytehq/airbyte/pull/21957) | Handle null values and empty strings in date-time fields                                     |
| 0.1.19  | 2022-12-09 | [19727](https://github.com/airbytehq/airbyte/pull/19727) | Remove `data_region` as required                                                             |
| 0.1.18  | 2022-12-08 | [19727](https://github.com/airbytehq/airbyte/pull/19727) | Add parameter to select region                                                               |
| 0.1.17  | 2022-10-31 | [18684](https://github.com/airbytehq/airbyte/pull/18684) | Add empty `series` validation for `AverageSessionLength` stream                              |
| 0.1.16  | 2022-10-11 | [17854](https://github.com/airbytehq/airbyte/pull/17854) | Add empty `series` validation for `ActtiveUsers` steam                                       |
| 0.1.15  | 2022-10-03 | [17320](https://github.com/airbytehq/airbyte/pull/17320) | Add validation `start_date` filed if it's in the future                                      |
| 0.1.14  | 2022-09-28 | [17326](https://github.com/airbytehq/airbyte/pull/17326) | Migrate to per-stream states.                                                                |
| 0.1.13  | 2022-08-31 | [16185](https://github.com/airbytehq/airbyte/pull/16185) | Re-release on new `airbyte_cdk==0.1.81`                                                      |
| 0.1.12  | 2022-08-11 | [15506](https://github.com/airbytehq/airbyte/pull/15506) | Changed slice day window to 1, instead of 3 for Events stream                                |
| 0.1.11  | 2022-07-21 | [14924](https://github.com/airbytehq/airbyte/pull/14924) | Remove `additionalProperties` field from spec                                                |
| 0.1.10  | 2022-06-16 | [13846](https://github.com/airbytehq/airbyte/pull/13846) | Try-catch the BadZipFile error                                                               |
| 0.1.9   | 2022-06-10 | [13638](https://github.com/airbytehq/airbyte/pull/13638) | Fixed an infinite loop when fetching Amplitude data                                          |
| 0.1.8   | 2022-06-01 | [13373](https://github.com/airbytehq/airbyte/pull/13373) | Fixed the issue when JSON Validator produces errors on `date-time` check                     |
| 0.1.7   | 2022-05-21 | [13074](https://github.com/airbytehq/airbyte/pull/13074) | Removed time offset for `Events` stream, which caused a lot of duplicated records            |
| 0.1.6   | 2022-04-30 | [12500](https://github.com/airbytehq/airbyte/pull/12500) | Improve input configuration copy                                                             |
| 0.1.5   | 2022-04-28 | [12430](https://github.com/airbytehq/airbyte/pull/12430) | Added HTTP error descriptions and fixed `Events` stream fail caused by `404` HTTP Error      |
| 0.1.4   | 2021-12-23 | [8434](https://github.com/airbytehq/airbyte/pull/8434)   | Update fields in source-connectors specifications                                            |
| 0.1.3   | 2021-10-12 | [6375](https://github.com/airbytehq/airbyte/pull/6375)   | Log Transient 404 Error in Events stream                                                     |
| 0.1.2   | 2021-09-21 | [6353](https://github.com/airbytehq/airbyte/pull/6353)   | Correct output schemas on cohorts, events, active_users, and average_session_lengths streams |
| 0.1.1   | 2021-06-09 | [3973](https://github.com/airbytehq/airbyte/pull/3973)   | Add AIRBYTE_ENTRYPOINT for kubernetes support                                                |
| 0.1.0   | 2021-06-08 | [3664](https://github.com/airbytehq/airbyte/pull/3664)   | New Source: Amplitude                                                                        |
=======
| 0.3.11 | 2024-06-04 | [38988](https://github.com/airbytehq/airbyte/pull/38988) | [autopull] Upgrade base image to v1.2.1 |
| 0.3.10 | 2024-04-19 | [36631](https://github.com/airbytehq/airbyte/pull/36631) | Updating to 0.80.0 CDK |
| 0.3.9 | 2024-04-12 | [36631](https://github.com/airbytehq/airbyte/pull/36631) | schema descriptions |
| 0.3.8 | 2024-03-12 | [35987](https://github.com/airbytehq/airbyte/pull/35987) | Unpin CDK version |
| 0.3.7 | 2024-02-12 | [35162](https://github.com/airbytehq/airbyte/pull/35162) | Manage dependencies with Poetry. |
| 0.3.6 | 2023-10-23 | [31702](https://github.com/airbytehq/airbyte/pull/31702) | Base image migration: remove Dockerfile and use the python-connector-base image |
| 0.3.5 | 2023-09-28 | [30846](https://github.com/airbytehq/airbyte/pull/30846) | Add support of multiple cursor date formats |
| 0.3.4 | 2023-09-28 | [30831](https://github.com/airbytehq/airbyte/pull/30831) | Add user friendly error description on 403 error |
| 0.3.3 | 2023-09-21 | [30652](https://github.com/airbytehq/airbyte/pull/30652) | Update spec: declare `start_date` type as `date-time` |
| 0.3.2 | 2023-09-18 | [30525](https://github.com/airbytehq/airbyte/pull/30525) | Fix `KeyError` while getting `data_region` from config |
| 0.3.1 | 2023-09-15 | [30471](https://github.com/airbytehq/airbyte/pull/30471) | Fix `Event` stream: Use `start_time` instead of cursor in the case of more recent |
| 0.3.0 | 2023-09-13 | [30378](https://github.com/airbytehq/airbyte/pull/30378) | Switch to latest CDK version |
| 0.2.4 | 2023-05-05 | [25842](https://github.com/airbytehq/airbyte/pull/25842) | added missing attrs in events schema, enabled default availability strategy |
| 0.2.3 | 2023-04-20 | [25317](https://github.com/airbytehq/airbyte/pull/25317) | Refactor Events Stream, use pre-YAML version based on Python CDK |
| 0.2.2 | 2023-04-19 | [25315](https://github.com/airbytehq/airbyte/pull/25315) | Refactor to only fetch date_time_fields once per request |
| 0.2.1 | 2023-02-03 | [25281](https://github.com/airbytehq/airbyte/pull/25281) | Reduce request_time_range to 4 hours |
| 0.2.0 | 2023-02-03 | [22362](https://github.com/airbytehq/airbyte/pull/22362) | Migrate to YAML |
| 0.1.24 | 2023-03-28 | [21022](https://github.com/airbytehq/airbyte/pull/21022) | Enable event stream time interval selection |
| 0.1.23 | 2023-03-02 | [23087](https://github.com/airbytehq/airbyte/pull/23087) | Specified date formatting in specification |
| 0.1.22 | 2023-02-17 | [23192](https://github.com/airbytehq/airbyte/pull/23192) | Skip the stream if `start_date` is specified in the future. |
| 0.1.21 | 2023-02-01 | [21888](https://github.com/airbytehq/airbyte/pull/21888) | Set `AvailabilityStrategy` for streams explicitly to `None` |
| 0.1.20 | 2023-01-27 | [21957](https://github.com/airbytehq/airbyte/pull/21957) | Handle null values and empty strings in date-time fields |
| 0.1.19 | 2022-12-09 | [19727](https://github.com/airbytehq/airbyte/pull/19727) | Remove `data_region` as required |
| 0.1.18 | 2022-12-08 | [19727](https://github.com/airbytehq/airbyte/pull/19727) | Add parameter to select region |
| 0.1.17 | 2022-10-31 | [18684](https://github.com/airbytehq/airbyte/pull/18684) | Add empty `series` validation for `AverageSessionLength` stream |
| 0.1.16 | 2022-10-11 | [17854](https://github.com/airbytehq/airbyte/pull/17854) | Add empty `series` validation for `ActtiveUsers` steam |
| 0.1.15 | 2022-10-03 | [17320](https://github.com/airbytehq/airbyte/pull/17320) | Add validation `start_date` filed if it's in the future |
| 0.1.14 | 2022-09-28 | [17326](https://github.com/airbytehq/airbyte/pull/17326) | Migrate to per-stream states. |
| 0.1.13 | 2022-08-31 | [16185](https://github.com/airbytehq/airbyte/pull/16185) | Re-release on new `airbyte_cdk==0.1.81` |
| 0.1.12 | 2022-08-11 | [15506](https://github.com/airbytehq/airbyte/pull/15506) | Changed slice day window to 1, instead of 3 for Events stream |
| 0.1.11 | 2022-07-21 | [14924](https://github.com/airbytehq/airbyte/pull/14924) | Remove `additionalProperties` field from spec |
| 0.1.10 | 2022-06-16 | [13846](https://github.com/airbytehq/airbyte/pull/13846) | Try-catch the BadZipFile error |
| 0.1.9 | 2022-06-10 | [13638](https://github.com/airbytehq/airbyte/pull/13638) | Fixed an infinite loop when fetching Amplitude data |
| 0.1.8 | 2022-06-01 | [13373](https://github.com/airbytehq/airbyte/pull/13373) | Fixed the issue when JSON Validator produces errors on `date-time` check |
| 0.1.7 | 2022-05-21 | [13074](https://github.com/airbytehq/airbyte/pull/13074) | Removed time offset for `Events` stream, which caused a lot of duplicated records |
| 0.1.6 | 2022-04-30 | [12500](https://github.com/airbytehq/airbyte/pull/12500) | Improve input configuration copy |
| 0.1.5 | 2022-04-28 | [12430](https://github.com/airbytehq/airbyte/pull/12430) | Added HTTP error descriptions and fixed `Events` stream fail caused by `404` HTTP Error |
| 0.1.4 | 2021-12-23 | [8434](https://github.com/airbytehq/airbyte/pull/8434) | Update fields in source-connectors specifications |
| 0.1.3 | 2021-10-12 | [6375](https://github.com/airbytehq/airbyte/pull/6375) | Log Transient 404 Error in Events stream |
| 0.1.2 | 2021-09-21 | [6353](https://github.com/airbytehq/airbyte/pull/6353) | Correct output schemas on cohorts, events, active_users, and average_session_lengths streams |
| 0.1.1 | 2021-06-09 | [3973](https://github.com/airbytehq/airbyte/pull/3973) | Add AIRBYTE_ENTRYPOINT for kubernetes support |
| 0.1.0 | 2021-06-08 | [3664](https://github.com/airbytehq/airbyte/pull/3664) | New Source: Amplitude |
>>>>>>> b8e3e8d1

</details>

<!-- /env:oss --><|MERGE_RESOLUTION|>--- conflicted
+++ resolved
@@ -57,8 +57,8 @@
 
 | Version | Date       | Pull Request                                             | Subject                                                                                      |
 | :------ | :--------- | :------------------------------------------------------- | :------------------------------------------------------------------------------------------- |
-<<<<<<< HEAD
-| 0.3.11  | 2024-06-04 | [39103](https://github.com/airbytehq/airbyte/pull/39103) | Use `CheckpointMixin` for state management                                                   |
+| 0.3.12  | 2024-06-06 | [39103](https://github.com/airbytehq/airbyte/pull/39103) | Use `CheckpointMixin` for state management                                                   |
+| 0.3.11  | 2024-06-04 | [38988](https://github.com/airbytehq/airbyte/pull/38988) | [autopull] Upgrade base image to v1.2.1                                                      |
 | 0.3.10  | 2024-04-19 | [36631](https://github.com/airbytehq/airbyte/pull/36631) | Updating to 0.80.0 CDK                                                                       |
 | 0.3.9   | 2024-04-12 | [36631](https://github.com/airbytehq/airbyte/pull/36631) | schema descriptions                                                                          |
 | 0.3.8   | 2024-03-12 | [35987](https://github.com/airbytehq/airbyte/pull/35987) | Unpin CDK version                                                                            |
@@ -100,50 +100,6 @@
 | 0.1.2   | 2021-09-21 | [6353](https://github.com/airbytehq/airbyte/pull/6353)   | Correct output schemas on cohorts, events, active_users, and average_session_lengths streams |
 | 0.1.1   | 2021-06-09 | [3973](https://github.com/airbytehq/airbyte/pull/3973)   | Add AIRBYTE_ENTRYPOINT for kubernetes support                                                |
 | 0.1.0   | 2021-06-08 | [3664](https://github.com/airbytehq/airbyte/pull/3664)   | New Source: Amplitude                                                                        |
-=======
-| 0.3.11 | 2024-06-04 | [38988](https://github.com/airbytehq/airbyte/pull/38988) | [autopull] Upgrade base image to v1.2.1 |
-| 0.3.10 | 2024-04-19 | [36631](https://github.com/airbytehq/airbyte/pull/36631) | Updating to 0.80.0 CDK |
-| 0.3.9 | 2024-04-12 | [36631](https://github.com/airbytehq/airbyte/pull/36631) | schema descriptions |
-| 0.3.8 | 2024-03-12 | [35987](https://github.com/airbytehq/airbyte/pull/35987) | Unpin CDK version |
-| 0.3.7 | 2024-02-12 | [35162](https://github.com/airbytehq/airbyte/pull/35162) | Manage dependencies with Poetry. |
-| 0.3.6 | 2023-10-23 | [31702](https://github.com/airbytehq/airbyte/pull/31702) | Base image migration: remove Dockerfile and use the python-connector-base image |
-| 0.3.5 | 2023-09-28 | [30846](https://github.com/airbytehq/airbyte/pull/30846) | Add support of multiple cursor date formats |
-| 0.3.4 | 2023-09-28 | [30831](https://github.com/airbytehq/airbyte/pull/30831) | Add user friendly error description on 403 error |
-| 0.3.3 | 2023-09-21 | [30652](https://github.com/airbytehq/airbyte/pull/30652) | Update spec: declare `start_date` type as `date-time` |
-| 0.3.2 | 2023-09-18 | [30525](https://github.com/airbytehq/airbyte/pull/30525) | Fix `KeyError` while getting `data_region` from config |
-| 0.3.1 | 2023-09-15 | [30471](https://github.com/airbytehq/airbyte/pull/30471) | Fix `Event` stream: Use `start_time` instead of cursor in the case of more recent |
-| 0.3.0 | 2023-09-13 | [30378](https://github.com/airbytehq/airbyte/pull/30378) | Switch to latest CDK version |
-| 0.2.4 | 2023-05-05 | [25842](https://github.com/airbytehq/airbyte/pull/25842) | added missing attrs in events schema, enabled default availability strategy |
-| 0.2.3 | 2023-04-20 | [25317](https://github.com/airbytehq/airbyte/pull/25317) | Refactor Events Stream, use pre-YAML version based on Python CDK |
-| 0.2.2 | 2023-04-19 | [25315](https://github.com/airbytehq/airbyte/pull/25315) | Refactor to only fetch date_time_fields once per request |
-| 0.2.1 | 2023-02-03 | [25281](https://github.com/airbytehq/airbyte/pull/25281) | Reduce request_time_range to 4 hours |
-| 0.2.0 | 2023-02-03 | [22362](https://github.com/airbytehq/airbyte/pull/22362) | Migrate to YAML |
-| 0.1.24 | 2023-03-28 | [21022](https://github.com/airbytehq/airbyte/pull/21022) | Enable event stream time interval selection |
-| 0.1.23 | 2023-03-02 | [23087](https://github.com/airbytehq/airbyte/pull/23087) | Specified date formatting in specification |
-| 0.1.22 | 2023-02-17 | [23192](https://github.com/airbytehq/airbyte/pull/23192) | Skip the stream if `start_date` is specified in the future. |
-| 0.1.21 | 2023-02-01 | [21888](https://github.com/airbytehq/airbyte/pull/21888) | Set `AvailabilityStrategy` for streams explicitly to `None` |
-| 0.1.20 | 2023-01-27 | [21957](https://github.com/airbytehq/airbyte/pull/21957) | Handle null values and empty strings in date-time fields |
-| 0.1.19 | 2022-12-09 | [19727](https://github.com/airbytehq/airbyte/pull/19727) | Remove `data_region` as required |
-| 0.1.18 | 2022-12-08 | [19727](https://github.com/airbytehq/airbyte/pull/19727) | Add parameter to select region |
-| 0.1.17 | 2022-10-31 | [18684](https://github.com/airbytehq/airbyte/pull/18684) | Add empty `series` validation for `AverageSessionLength` stream |
-| 0.1.16 | 2022-10-11 | [17854](https://github.com/airbytehq/airbyte/pull/17854) | Add empty `series` validation for `ActtiveUsers` steam |
-| 0.1.15 | 2022-10-03 | [17320](https://github.com/airbytehq/airbyte/pull/17320) | Add validation `start_date` filed if it's in the future |
-| 0.1.14 | 2022-09-28 | [17326](https://github.com/airbytehq/airbyte/pull/17326) | Migrate to per-stream states. |
-| 0.1.13 | 2022-08-31 | [16185](https://github.com/airbytehq/airbyte/pull/16185) | Re-release on new `airbyte_cdk==0.1.81` |
-| 0.1.12 | 2022-08-11 | [15506](https://github.com/airbytehq/airbyte/pull/15506) | Changed slice day window to 1, instead of 3 for Events stream |
-| 0.1.11 | 2022-07-21 | [14924](https://github.com/airbytehq/airbyte/pull/14924) | Remove `additionalProperties` field from spec |
-| 0.1.10 | 2022-06-16 | [13846](https://github.com/airbytehq/airbyte/pull/13846) | Try-catch the BadZipFile error |
-| 0.1.9 | 2022-06-10 | [13638](https://github.com/airbytehq/airbyte/pull/13638) | Fixed an infinite loop when fetching Amplitude data |
-| 0.1.8 | 2022-06-01 | [13373](https://github.com/airbytehq/airbyte/pull/13373) | Fixed the issue when JSON Validator produces errors on `date-time` check |
-| 0.1.7 | 2022-05-21 | [13074](https://github.com/airbytehq/airbyte/pull/13074) | Removed time offset for `Events` stream, which caused a lot of duplicated records |
-| 0.1.6 | 2022-04-30 | [12500](https://github.com/airbytehq/airbyte/pull/12500) | Improve input configuration copy |
-| 0.1.5 | 2022-04-28 | [12430](https://github.com/airbytehq/airbyte/pull/12430) | Added HTTP error descriptions and fixed `Events` stream fail caused by `404` HTTP Error |
-| 0.1.4 | 2021-12-23 | [8434](https://github.com/airbytehq/airbyte/pull/8434) | Update fields in source-connectors specifications |
-| 0.1.3 | 2021-10-12 | [6375](https://github.com/airbytehq/airbyte/pull/6375) | Log Transient 404 Error in Events stream |
-| 0.1.2 | 2021-09-21 | [6353](https://github.com/airbytehq/airbyte/pull/6353) | Correct output schemas on cohorts, events, active_users, and average_session_lengths streams |
-| 0.1.1 | 2021-06-09 | [3973](https://github.com/airbytehq/airbyte/pull/3973) | Add AIRBYTE_ENTRYPOINT for kubernetes support |
-| 0.1.0 | 2021-06-08 | [3664](https://github.com/airbytehq/airbyte/pull/3664) | New Source: Amplitude |
->>>>>>> b8e3e8d1
 
 </details>
 
