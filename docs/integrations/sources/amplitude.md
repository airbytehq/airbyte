--- conflicted
+++ resolved
@@ -57,11 +57,8 @@
 
 | Version | Date       | Pull Request                                             | Subject                                                                                      |
 | :------ | :--------- | :------------------------------------------------------- | :------------------------------------------------------------------------------------------- |
-<<<<<<< HEAD
-| 0.5.0 | 2024-07-26 | [42565](https://github.com/airbytehq/airbyte/pull/42565) | Migrate to CDK v3.9.4 |
-=======
+| 0.5.0 | 2024-07-31 | [42565](https://github.com/airbytehq/airbyte/pull/42565) | Migrate to CDK v3.9.4 |
 | 0.4.2 | 2024-07-27 | [42618](https://github.com/airbytehq/airbyte/pull/42618) | Update dependencies |
->>>>>>> 1d24db9b
 | 0.4.1 | 2024-07-20 | [42302](https://github.com/airbytehq/airbyte/pull/42302) | Update dependencies |
 | 0.4.0 | 2024-07-17 | [42074](https://github.com/airbytehq/airbyte/pull/42074) | Migrate to CDK v1.8.0 |
 | 0.3.18 | 2024-07-13 | [41767](https://github.com/airbytehq/airbyte/pull/41767) | Update dependencies |
