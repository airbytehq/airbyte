--- conflicted
+++ resolved
@@ -42,13 +42,9 @@
 ## Changelog
 
 | Version | Date       | Pull Request                                             | Subject                                                                                         |
-<<<<<<< HEAD
 |:--------|:-----------|:---------------------------------------------------------|:------------------------------------------------------------------------------------------------|
 | 0.1.14  | 2022-09-28 | [00000](https://github.com/airbytehq/airbyte/pull/00000) | Add validation `start_date` filed if it's in the future                                         |
-=======
-| :------ | :--------- | :------------------------------------------------------- | :---------------------------------------------------------------------------------------------- |
 | 0.1.14  | 2022-09-28 | [17326](https://github.com/airbytehq/airbyte/pull/17326) | Migrate to per-stream states.                                                                   |
->>>>>>> dc605889
 | 0.1.13  | 2022-08-31 | [16185](https://github.com/airbytehq/airbyte/pull/16185) | Re-release on new `airbyte_cdk==0.1.81`                                                         |
 | 0.1.12  | 2022-08-11 | [15506](https://github.com/airbytehq/airbyte/pull/15506) | Changed slice day window to 1, instead of 3 for Events stream                                   |
 | 0.1.11  | 2022-07-21 | [14924](https://github.com/airbytehq/airbyte/pull/14924) | Remove `additionalProperties` field from spec                                                   |
