# Amplitude

This page guides you through setting up the Amplitude source connector to sync data for the [Amplitude API](https://developers.amplitude.com/docs/http-api-v2).

## Prerequisite

To set up the Amplitude source connector, you'll need your Amplitude [`API Key` and `Secret Key`](https://help.amplitude.com/hc/en-us/articles/360058073772-Create-and-manage-organizations-and-projects#view-and-edit-your-project-information).

## Set up the Amplitude source connector

1. Log into your [Airbyte Cloud](https://cloud.airbyte.io/workspaces) or Airbyte Open Source account.
2. Click **Sources** and then click **+ New source**. 
3. On the Set up the source page, select **Amplitude** from the Source type dropdown.
4. Enter a name for your source.
5. For **API Key** and **Secret Key**, enter the Amplitude [API key and secret key](https://help.amplitude.com/hc/en-us/articles/360058073772-Create-and-manage-organizations-and-projects#view-and-edit-your-project-information).
6. For **Replication Start Date**, enter the date in YYYY-MM-DDTHH:mm:ssZ format. The data added on and after this date will be replicated. If this field is blank, Airbyte will replicate all data.
7. Click **Set up source**.

## Supported Streams

The Amplitude source connector supports the following streams:

* [Active Users Counts](https://developers.amplitude.com/docs/dashboard-rest-api#active-and-new-user-counts) \(Incremental sync\)
* [Annotations](https://developers.amplitude.com/docs/chart-annotations-api#get-all-annotations)
* [Average Session Length](https://developers.amplitude.com/docs/dashboard-rest-api#average-session-length) \(Incremental sync\)
* [Cohorts](https://developers.amplitude.com/docs/behavioral-cohorts-api#listing-all-cohorts)
* [Events](https://developers.amplitude.com/docs/export-api#export-api---export-your-projects-event-data) \(Incremental sync\)

If there are more endpoints you'd like Airbyte to support, please [create an issue.](https://github.com/airbytehq/airbyte/issues/new/choose)

## Supported sync modes

The Amplitude source connector supports the following [sync modes](https://docs.airbyte.com/cloud/core-concepts#connection-sync-modes):

- Full Refresh
- Incremental

## Performance considerations

The Amplitude connector ideally should gracefully handle Amplitude API limitations under normal usage. [Create an issue](https://github.com/airbytehq/airbyte/issues/new/choose) if you see any rate limit issues that are not automatically retried successfully.

## Changelog

| Version | Date       | Pull Request                                             | Subject                                                                                         |
|:--------|:-----------|:---------------------------------------------------------|:------------------------------------------------------------------------------------------------|
<<<<<<< HEAD
| 0.2.0   | 2023-02-03 | [22362](https://github.com/airbytehq/airbyte/pull/22362) | Migrate to YAML; enable high strictness                                                         |
| 0.1.21  | TODO       | [21888](https://github.com/airbytehq/airbyte/pull/21888) | Set `AvailabilityStrategy` for streams explicitly to `None`                                     |
=======
| 0.1.22  | 2023-02-17 | [23192](https://github.com/airbytehq/airbyte/pull/23192) | Skip the stream if `start_date` is specified in the future.
| 0.1.21  | 2023-02-01 | [21888](https://github.com/airbytehq/airbyte/pull/21888) | Set `AvailabilityStrategy` for streams explicitly to `None`                                                     |
>>>>>>> b5777068
| 0.1.20  | 2023-01-27 | [21957](https://github.com/airbytehq/airbyte/pull/21957) | Handle null values and empty strings in date-time fields                                        |
| 0.1.19  | 2022-12-09 | [19727](https://github.com/airbytehq/airbyte/pull/19727) | Remove `data_region` as required                                                                |
| 0.1.18  | 2022-12-08 | [19727](https://github.com/airbytehq/airbyte/pull/19727) | Add parameter to select region                                                                  |
| 0.1.17  | 2022-10-31 | [18684](https://github.com/airbytehq/airbyte/pull/18684) | Add empty `series` validation for `AverageSessionLength` stream                                 |
| 0.1.16  | 2022-10-11 | [17854](https://github.com/airbytehq/airbyte/pull/17854) | Add empty `series` validation for `ActtiveUsers` steam                                          |
| 0.1.15  | 2022-10-03 | [17320](https://github.com/airbytehq/airbyte/pull/17320) | Add validation `start_date` filed if it's in the future                                         |
| 0.1.14  | 2022-09-28 | [17326](https://github.com/airbytehq/airbyte/pull/17326) | Migrate to per-stream states.                                                                   |
| 0.1.13  | 2022-08-31 | [16185](https://github.com/airbytehq/airbyte/pull/16185) | Re-release on new `airbyte_cdk==0.1.81`                                                         |
| 0.1.12  | 2022-08-11 | [15506](https://github.com/airbytehq/airbyte/pull/15506) | Changed slice day window to 1, instead of 3 for Events stream                                   |
| 0.1.11  | 2022-07-21 | [14924](https://github.com/airbytehq/airbyte/pull/14924) | Remove `additionalProperties` field from spec                                                   |
| 0.1.10  | 2022-06-16 | [13846](https://github.com/airbytehq/airbyte/pull/13846) | Try-catch the BadZipFile error                                                                  |
| 0.1.9   | 2022-06-10 | [13638](https://github.com/airbytehq/airbyte/pull/13638) | Fixed an infinite loop when fetching Amplitude data                                             |
| 0.1.8   | 2022-06-01 | [13373](https://github.com/airbytehq/airbyte/pull/13373) | Fixed the issue when JSON Validator produces errors on `date-time` check                        |
| 0.1.7   | 2022-05-21 | [13074](https://github.com/airbytehq/airbyte/pull/13074) | Removed time offset for `Events` stream, which caused a lot of duplicated records               |
| 0.1.6   | 2022-04-30 | [12500](https://github.com/airbytehq/airbyte/pull/12500) | Improve input configuration copy                                                                |
| 0.1.5   | 2022-04-28 | [12430](https://github.com/airbytehq/airbyte/pull/12430) | Added HTTP error descriptions and fixed `Events` stream fail caused by `404` HTTP Error         |
| 0.1.4   | 2021-12-23 | [8434](https://github.com/airbytehq/airbyte/pull/8434)   | Update fields in source-connectors specifications                                               |
| 0.1.3   | 2021-10-12 | [6375](https://github.com/airbytehq/airbyte/pull/6375)   | Log Transient 404 Error in Events stream                                                        |
| 0.1.2   | 2021-09-21 | [6353](https://github.com/airbytehq/airbyte/pull/6353)   | Correct output schemas on cohorts, events, active\_users, and average\_session\_lengths streams |
| 0.1.1   | 2021-06-09 | [3973](https://github.com/airbytehq/airbyte/pull/3973)   | Add AIRBYTE\_ENTRYPOINT for kubernetes support                                                  |
| 0.1.0   | 2021-06-08 | [3664](https://github.com/airbytehq/airbyte/pull/3664)   | New Source: Amplitude                                                                           |<|MERGE_RESOLUTION|>--- conflicted
+++ resolved
@@ -43,13 +43,10 @@
 
 | Version | Date       | Pull Request                                             | Subject                                                                                         |
 |:--------|:-----------|:---------------------------------------------------------|:------------------------------------------------------------------------------------------------|
-<<<<<<< HEAD
-| 0.2.0   | 2023-02-03 | [22362](https://github.com/airbytehq/airbyte/pull/22362) | Migrate to YAML; enable high strictness                                                         |
-| 0.1.21  | TODO       | [21888](https://github.com/airbytehq/airbyte/pull/21888) | Set `AvailabilityStrategy` for streams explicitly to `None`                                     |
-=======
-| 0.1.22  | 2023-02-17 | [23192](https://github.com/airbytehq/airbyte/pull/23192) | Skip the stream if `start_date` is specified in the future.
-| 0.1.21  | 2023-02-01 | [21888](https://github.com/airbytehq/airbyte/pull/21888) | Set `AvailabilityStrategy` for streams explicitly to `None`                                                     |
->>>>>>> b5777068
+| 0.2.1   | 2023-02-23 | [22362](https://github.com/airbytehq/airbyte/pull/22362) | Migrate to YAML; lowcode Beta                                                                   |
+| 0.2.0   | 2023-02-03 | [22362](https://github.com/airbytehq/airbyte/pull/22362) | Migrate to YAML                                                                                 |
+| 0.1.22  | 2023-02-17 | [23192](https://github.com/airbytehq/airbyte/pull/23192) | Skip the stream if `start_date` is specified in the future.                                     
+| 0.1.21  | 2023-02-01 | [21888](https://github.com/airbytehq/airbyte/pull/21888) | Set `AvailabilityStrategy` for streams explicitly to `None`                                     |
 | 0.1.20  | 2023-01-27 | [21957](https://github.com/airbytehq/airbyte/pull/21957) | Handle null values and empty strings in date-time fields                                        |
 | 0.1.19  | 2022-12-09 | [19727](https://github.com/airbytehq/airbyte/pull/19727) | Remove `data_region` as required                                                                |
 | 0.1.18  | 2022-12-08 | [19727](https://github.com/airbytehq/airbyte/pull/19727) | Add parameter to select region                                                                  |
