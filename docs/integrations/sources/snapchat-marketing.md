--- conflicted
+++ resolved
@@ -143,13 +143,10 @@
 
 | Version | Date       | Pull Request                                             | Subject                                                                        |
 |:--------|:-----------|:---------------------------------------------------------|:-------------------------------------------------------------------------------|
-<<<<<<< HEAD
-| 1.4.0 | 2024-10-15 | [44170](https://github.com/airbytehq/airbyte/pull/44170) | Added Optional filters - Organization & Ad Account IDs  |
-=======
+| 1.4.0 | 2024-11-26 | [44170](https://github.com/airbytehq/airbyte/pull/44170) | Added Optional filters - Organization & Ad Account IDs  |
 | 1.3.2 | 2024-11-05 | [48375](https://github.com/airbytehq/airbyte/pull/48375) | Re-implement advanced_auth in connector spec |
 | 1.3.1 | 2024-10-29 | [47837](https://github.com/airbytehq/airbyte/pull/47837) | Update dependencies |
 | 1.3.0 | 2024-10-15 | [46927](https://github.com/airbytehq/airbyte/pull/46927) | Promoting release candidate 1.3.0-rc.1 to a main version. |
->>>>>>> b8faac7b
 | 1.3.0-rc.1  | 2024-10-08 | [46570](https://github.com/airbytehq/airbyte/pull/46570) | Migrate to Manifest-only |
 | 1.2.12 | 2024-10-12 | [46800](https://github.com/airbytehq/airbyte/pull/46800) | Update dependencies |
 | 1.2.11 | 2024-10-05 | [46419](https://github.com/airbytehq/airbyte/pull/46419) | Update dependencies |
