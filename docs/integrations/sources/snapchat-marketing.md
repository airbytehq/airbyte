# Snapchat Marketing

## Overview

The Snapchat Marketing source can sync data from the [Snapchat Marketing API](https://marketingapi.snapchat.com/docs/)

Useful links:

* [Snapchat Ads Manager](https://ads.snapchat.com/)  
* [Snapchat API Docs](https://marketingapi.snapchat.com/docs/)
* [Snapchat API FAQ](https://businesshelp.snapchat.com/s/article/api-faq?language=en_US)
* [Set up Snapchat Business account](https://businesshelp.snapchat.com/s/article/get-started?language=en_US)
* [Activate Access to the Snapchat Marketing API](https://businesshelp.snapchat.com/s/article/api-apply?language=en_US)

#### Output schema

This Source is capable of syncing the following Streams:

* [Organization](https://marketingapi.snapchat.com/docs/#organizations)
* [Ad Account](https://marketingapi.snapchat.com/docs/#get-all-ad-accounts) \(Incremental\)
* [Creative](https://marketingapi.snapchat.com/docs/#get-all-creatives) \(Incremental\)
* [Media](https://marketingapi.snapchat.com/docs/#get-all-media) \(Incremental\)
* [Campaign](https://marketingapi.snapchat.com/docs/#get-all-campaigns) \(Incremental\)
* [Ad](https://marketingapi.snapchat.com/docs/#get-all-ads-under-an-ad-account) \(Incremental\)
* [Ad Squad](https://marketingapi.snapchat.com/docs/#get-all-ad-squads-under-an-ad-account) \(Incremental\)
* [Segments](https://marketingapi.snapchat.com/docs/#get-all-audience-segments) \(Incremental\)

#### Data type mapping

| Integration Type | Airbyte Type | Notes |
| :--- | :--- | :--- |
| `string` | `string` |  |
| `integer` | `integer` |  |
| `number` | `number` |  |
| `array` | `array` |  |
| `object` | `object` |  |
| `boolean` | `boolean` |  |

#### Features

| Feature | Supported? |
| :--- | :--- |
| Full Refresh Sync | Yes |
| Incremental - Append Sync | Yes |
| Namespaces | No |

### Requirements

* client\_id - Snapchat account client ID
* client\_secret - Snapchat account client secret
* refresh\_token - Snapchat account refresh token 

### Setup guide

To get the required credentials you need to set up a snapchat business account. Follow this guide to set up one:

* [Set up Snapchat Business account](https://businesshelp.snapchat.com/s/article/get-started?language=en_US)
* After that - [Activate Access to the Snapchat Marketing API](https://businesshelp.snapchat.com/s/article/api-apply?language=en_US)  
* Adding the OAuth2 app requires the `redirect_url` parameter. If you have the API endpoint that will handle next OAuth process - write it to this parameter. 

  If not - just use some valid url. Here's the discussion about it: [Snapchat Redirect URL - Clarity in documentation please](https://github.com/Snap-Kit/bitmoji-sample/issues/3) 

* On this step you will retrieve **Client ID** and **Client Secret** carefully save **Client Secret** - you cannot view it in UI, only by regenerating

Snapchat uses OAuth2 authentication, so to get the refresh token the workflow in next: 1. Open the authorize link in a browser: [https://accounts.snapchat.com/login/oauth2/authorize?response\_type=code&client\_id={client\_id}&redirect\_uri={redirect\_uri}&scope=snapchat-marketing-api&state=wmKkg0TWgppW8PTBZ20sldUmF7hwvU](https://accounts.snapchat.com/login/oauth2/authorize?response_type=code&client_id={client_id}&redirect_uri={redirect_uri}&scope=snapchat-marketing-api&state=wmKkg0TWgppW8PTBZ20sldUmF7hwvU)

1. Login & Authorize via UI
2. Locate "code" query parameter in the redirect
3. Exchange code for access token + refresh token

   ```text
   curl -X POST \  
   -d "code={one_time_use_code}" \  
   -d "client_id={client_id}" \  
   -d "client_secret={client_secret}"  \  
   -d "grant_type=authorization_code"  \  
   -d "redirect_uri=redirect_uri"  
   https://accounts.snapchat.com/login/oauth2/access_token
   ```

You will receive the API key and refresh token in response. Use this refresh token in the connector specifications.  
The useful link to Authentication process is [here](https://marketingapi.snapchat.com/docs/#authentication)

## Performance considerations

Snapchat Marketing API has limitations to 1000 items per page

## Changelog

| Version | Date | Pull Request | Subject |
| :--- | :--- | :--- | :--- |
<<<<<<< HEAD
| 0.1.2 | 2021-11-10 | [7811](https://github.com/airbytehq/airbyte/pull/7811) | Add oauth2.0, fix stream_state |
=======
| 0.1.1 | 2021-11-08 | [7499](https://github.com/airbytehq/airbyte/pull/7499) | Remove base-python dependencies |
| 0.1.0 | 2021-07-26 | [4843](https://github.com/airbytehq/airbyte/pull/4843) | Initial release supporting the Snapchat Marketing API |
>>>>>>> 504580d8
| 0.1.1 | 2021-07-29 | [5072](https://github.com/airbytehq/airbyte/pull/5072) | Fix bug with incorrect stream\_state value |
| 0.1.0 | 2021-07-26 | [4843](https://github.com/airbytehq/airbyte/pull/4843) | Initial release supporting the Snapchat Marketing API |
<|MERGE_RESOLUTION|>--- conflicted
+++ resolved
@@ -89,11 +89,7 @@
 
 | Version | Date | Pull Request | Subject |
 | :--- | :--- | :--- | :--- |
-<<<<<<< HEAD
-| 0.1.2 | 2021-11-10 | [7811](https://github.com/airbytehq/airbyte/pull/7811) | Add oauth2.0, fix stream_state |
-=======
-| 0.1.1 | 2021-11-08 | [7499](https://github.com/airbytehq/airbyte/pull/7499) | Remove base-python dependencies |
-| 0.1.0 | 2021-07-26 | [4843](https://github.com/airbytehq/airbyte/pull/4843) | Initial release supporting the Snapchat Marketing API |
->>>>>>> 504580d8
+| 0.1.3 | 2021-11-10 | [7811](https://github.com/airbytehq/airbyte/pull/7811) | Add oauth2.0, fix stream_state |
+| 0.1.2 | 2021-11-08 | [7499](https://github.com/airbytehq/airbyte/pull/7499) | Remove base-python dependencies |
 | 0.1.1 | 2021-07-29 | [5072](https://github.com/airbytehq/airbyte/pull/5072) | Fix bug with incorrect stream\_state value |
 | 0.1.0 | 2021-07-26 | [4843](https://github.com/airbytehq/airbyte/pull/4843) | Initial release supporting the Snapchat Marketing API |
