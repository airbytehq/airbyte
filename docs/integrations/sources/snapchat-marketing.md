# Snapchat Marketing

This page guides you through the process of setting up the [Snapchat Marketing](https://marketingapi.snapchat.com/docs/) source connector.

## Prerequisites

<!-- env:cloud -->

**For Airbyte Cloud:**

- An existing Snapchat Marketing business account
<!-- /env:cloud -->

<!-- env:oss -->

**For Airbyte Open Source:**

- Client ID
- Client Secret
- Refresh Token

<!-- /env:oss -->

## Setup guide

### Step 1: Set up Snapchat

1. [Set up a Snapchat Business account](https://businesshelp.snapchat.com/s/article/get-started?language=en_US)

<!-- env:oss -->

**For Airbyte Open Source:**

2. [Activate Access to the Snapchat Marketing API](https://businesshelp.snapchat.com/s/article/api-apply?language=en_US)
3. Add the OAuth2 app:
   - Adding the OAuth2 app requires the `redirect_url` parameter.
     - If you have the API endpoint that will handle next OAuth process, write it to this parameter.
     - If you do not have the API endpoint, simply use a valid URL.Refer to the discussion here for more information: [Snapchat Redirect URL - Clarity in documentation please](https://github.com/Snap-Kit/bitmoji-sample/issues/3)
   - Save the **Client ID** and **Client Secret**
4. Obtain a refresh token using OAuth2 authentication workflow.
   - Open the authorize link in a browser. It will look similar to this:
   ```
   https://accounts.snapchat.com/login/oauth2/authorize?response_type=code&client_id=CLIENT_ID&redirect_uri=REDIRECT_URI&scope=snapchat-marketing-api&state=wmKkg0TWgppW8PTBZ20sldUwerf-m
   ```
   - Login & Authorize via UI
   - Locate the `code` query parameter in the redirect
   - Exchange the `code` for an access token and refresh token.

   Your request will appear similar to the following:

   ```text
      curl -X POST \
      -d "code={one_time_use_code}" \
      -d "client_id={client_id}" \
      -d "client_secret={client_secret}"  \
      -d "grant_type=authorization_code"  \
      -d "redirect_uri=redirect_uri"
      https://accounts.snapchat.com/login/oauth2/access_token`
   ```

For more information on authenticating into the Snapchat API, read their documentation [here](https://marketingapi.snapchat.com/docs/#authentication)
   You will receive the API key and refresh token in the response. Use this refresh token for the connector.
   <!-- /env:oss -->

### Step 2: Set up the source connector in Airbyte

<!-- env:cloud -->

**For Airbyte Cloud:**

1. [Log into your Airbyte Cloud](https://cloud.airbyte.com/workspaces) account.
2. In the left navigation bar, click **Sources**. In the top-right corner, click **+ new source**.
3. On the source setup page, select **Snapchat Marketing** from the Source type dropdown and enter a name for this connector.
4. Click `Authenticate your account`.
5. In the authentication window, log in and authorize access to your Snapchat account
6. (Optional) Choose a Start Date. All data created on or after this date will be synced. If left blank, all records will be synced.

:::tip
The `Start Date` is required for the all streams that use `start_time` as a key (see Supported Streams section below).
:::
7. (Optional) Choose an End Date. All data created on or before this date will be synced. If left blank, all records will be synced.
8. (Optional) Choose the `Action Report Time`, which specifies how conversions are reported. The default is set to `conversion`, and can be modified to `impression`.
9. (Optional) Choose the 'Swip Up Attribution Window', which specifies the length of the attribution window for swipe up actions. The default is 28 days and can be adjusted.
10. (Optional) Choose the `View Attribution Window`, which specifies the length of the attribution window for views. The default is 28 days and can be adjusted.
11. Click 'Set up source'
<!-- /env:cloud -->

<!-- env:oss -->

**For Airbyte Open Source:**

1. Open the Airbyte UI.
2. In the left navigation bar, click **Sources**. In the top-right corner, click **+ new source**.
3. On the source setup page, select **Snapchat Marketing** from the Source type dropdown and enter a name for this connector.
4. Add the **Client ID**, **Client Secret**, and **Refresh Token** obtained from the setup.
5. (Optional) Choose a Start Date. All data created on or after this date will be synced. If left blank, all records will be synced.

:::tip
The `Start Date` is required for the all streams that use `start_time` as a key (see Supported Streams section below).
:::
6. (Optional) Choose an End Date. All data created on or before this date will be synced.
7. (Optional) Choose the `Action Report Time`, which specifies how conversions are reported. The default is set to `conversion`, and can be modified to `impression`.
8. (Optional) Choose the 'Swip Up Attribution Window', which specifies the length of the attribution window for swipe up actions. The default is 28 days and can be adjusted.
9. (Optional) Choose the `View Attribution Window`, which specifies the length of the attribution window for views. The default is 28 days and can be adjusted.
10. Click 'Set up source'
<!-- /env:oss -->

## Supported streams and sync modes

| Stream                  | Incremental | Key                                 |
|:------------------------|:------------|-------------------------------------|
| AdAccounts              | Yes         | "id"                                |
| Ads                     | Yes         | "id"                                |
| AdSquads                | Yes         | "id"                                |
| Campaigns               | Yes         | "id"                                |
| Creatives               | Yes         | "id"                                |
| Media                   | Yes         | "id"                                |
| Organizations           | Yes         | "id"                                |
| Segments                | Yes         | "id"                                |
| AdAccounts_Stats_Hourly   | Yes         | ["id", "granularity", "start_time"] |
| AdAccounts_Stats_Daily    | Yes         | ["id", "granularity", "start_time"] |
| AdAccounts_Stats_Lifetime | No          | ["id", "granularity"]               |
| Ads_Stats_Hourly          | Yes         | ["id", "granularity", "start_time"] |
| Ads_Stats_Daily           | Yes         | ["id", "granularity", "start_time"] |
| Ads_Stats_Lifetime        | No          | ["id", "granularity"]               |
| AdSquads_Stats_Hourly     | Yes         | ["id", "granularity", "start_time"] |
| AdSquads_Stats_Daily      | Yes         | ["id", "granularity", "start_time"] |
| AdSquads_Stats_Lifetime   | No          | ["id", "granularity"]               |
| Campaigns_Stats_Hourly    | Yes         | ["id", "granularity", "start_time"] |
| Campaigns_Stats_Daily     | Yes         | ["id", "granularity", "start_time"] |
| Campaigns_Stats_Lifetime  | No          | ["id", "granularity"]               |

## Performance considerations

The Snapchat Marketing API limits requests to 1,000 items per page.

Syncing data with an hourly granularity often generates large data volumes and can take longer times to sync. We recommend syncing at a day granularity.

## Changelog

<details>
  <summary>Expand to review</summary>

| Version | Date       | Pull Request                                             | Subject                                                                        |
|:--------|:-----------|:---------------------------------------------------------|:-------------------------------------------------------------------------------|
<<<<<<< HEAD
| 1.2.0 | 2024-07-16 | [42010](https://github.com/airbytehq/airbyte/pull/42010) | Migrate to CDK v3.5.3 |
=======
| 1.1.2 | 2024-07-27 | [42680](https://github.com/airbytehq/airbyte/pull/42680) | Update dependencies |
>>>>>>> 2b6b9a8e
| 1.1.1 | 2024-07-20 | [42366](https://github.com/airbytehq/airbyte/pull/42366) | Update dependencies |
| 1.1.0 | 2024-07-16 | [42009](https://github.com/airbytehq/airbyte/pull/42009) | Migrate to CDK v2.4.0 |
| 1.0.3 | 2024-07-13 | [41855](https://github.com/airbytehq/airbyte/pull/41855) | Update dependencies |
| 1.0.2 | 2024-07-10 | [41547](https://github.com/airbytehq/airbyte/pull/41547) | Update dependencies |
| 1.0.1 | 2024-07-09 | [40132](https://github.com/airbytehq/airbyte/pull/40132) | Update dependencies |
| 1.0.0 | 2024-06-20 | [39507](https://github.com/airbytehq/airbyte/pull/39507) | Migrate to low-code CDK and add incremental functionality to `organizations` |
| 0.6.2 | 2024-05-22 | [38574](https://github.com/airbytehq/airbyte/pull/38574) | Update authenticator package |
| 0.6.1 | 2024-04-24 | [36662](https://github.com/airbytehq/airbyte/pull/36662) | Schema descriptions |
| 0.6.0 | 2024-04-10 | [30586](https://github.com/airbytehq/airbyte/pull/30586) | Add `attribution_windows`,`action_report_time` as optional configurable params |
| 0.5.0 | 2024-03-19 | [36267](https://github.com/airbytehq/airbyte/pull/36267) | Pin airbyte-cdk version to `^0` |
| 0.4.0 | 2024-02-27 | [35660](https://github.com/airbytehq/airbyte/pull/35660) | Add new fields to streams `ads`, `adsquads`, `creatives`, and `media` |
| 0.3.2 | 2024-02-12 | [35171](https://github.com/airbytehq/airbyte/pull/35171) | Manage dependencies with Poetry. |
| 0.3.0 | 2023-05-22 | [26358](https://github.com/airbytehq/airbyte/pull/26358) | Remove deprecated authSpecification in favour of advancedAuth |
| 0.2.0 | 2023-05-10 | [25948](https://github.com/airbytehq/airbyte/pull/25948) | Introduce new field in the `Campaigns` stream schema |
| 0.1.16 | 2023-04-20 | [20897](https://github.com/airbytehq/airbyte/pull/20897) | Add missing fields to Basic Stats schema |
| 0.1.15 | 2023-03-02 | [22869](https://github.com/airbytehq/airbyte/pull/22869) | Specified date formatting in specification |
| 0.1.14 | 2023-02-10 | [22808](https://github.com/airbytehq/airbyte/pull/22808) | Enable default `AvailabilityStrategy` |
| 0.1.13 | 2023-01-27 | [22023](https://github.com/airbytehq/airbyte/pull/22023) | Set `AvailabilityStrategy` for streams explicitly to `None` |
| 0.1.12 | 2023-01-11 | [21267](https://github.com/airbytehq/airbyte/pull/21267) | Fix parse empty error response |
| 0.1.11 | 2022-12-23 | [20865](https://github.com/airbytehq/airbyte/pull/20865) | Handle 403 permission error |
| 0.1.10 | 2022-12-15 | [20537](https://github.com/airbytehq/airbyte/pull/20537) | Run on CDK 0.15.0 |
| 0.1.9 | 2022-12-14 | [20498](https://github.com/airbytehq/airbyte/pull/20498) | Fix output state when no records are read |
| 0.1.8 | 2022-10-05 | [17596](https://github.com/airbytehq/airbyte/pull/17596) | Retry 429 and 5xx errors when refreshing access token |
| 0.1.6 | 2022-07-21 | [14924](https://github.com/airbytehq/airbyte/pull/14924) | Remove `additionalProperties` field from specs |
| 0.1.5 | 2022-07-13 | [14577](https://github.com/airbytehq/airbyte/pull/14577) | Added stats streams hourly, daily, lifetime |
| 0.1.4 | 2021-12-07 | [8429](https://github.com/airbytehq/airbyte/pull/8429) | Update titles and descriptions |
| 0.1.3 | 2021-11-10 | [7811](https://github.com/airbytehq/airbyte/pull/7811) | Add oauth2.0, fix stream_state |
| 0.1.2 | 2021-11-08 | [7499](https://github.com/airbytehq/airbyte/pull/7499) | Remove base-python dependencies |
| 0.1.1 | 2021-07-29 | [5072](https://github.com/airbytehq/airbyte/pull/5072) | Fix bug with incorrect stream_state value |
| 0.1.0 | 2021-07-26 | [4843](https://github.com/airbytehq/airbyte/pull/4843) | Initial release supporting the Snapchat Marketing API |

</details><|MERGE_RESOLUTION|>--- conflicted
+++ resolved
@@ -143,11 +143,8 @@
 
 | Version | Date       | Pull Request                                             | Subject                                                                        |
 |:--------|:-----------|:---------------------------------------------------------|:-------------------------------------------------------------------------------|
-<<<<<<< HEAD
-| 1.2.0 | 2024-07-16 | [42010](https://github.com/airbytehq/airbyte/pull/42010) | Migrate to CDK v3.5.3 |
-=======
+| 1.2.0 | 2024-07-31 | [42010](https://github.com/airbytehq/airbyte/pull/42010) | Migrate to CDK v4.1.0 |
 | 1.1.2 | 2024-07-27 | [42680](https://github.com/airbytehq/airbyte/pull/42680) | Update dependencies |
->>>>>>> 2b6b9a8e
 | 1.1.1 | 2024-07-20 | [42366](https://github.com/airbytehq/airbyte/pull/42366) | Update dependencies |
 | 1.1.0 | 2024-07-16 | [42009](https://github.com/airbytehq/airbyte/pull/42009) | Migrate to CDK v2.4.0 |
 | 1.0.3 | 2024-07-13 | [41855](https://github.com/airbytehq/airbyte/pull/41855) | Update dependencies |
