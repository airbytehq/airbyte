# Snapchat Marketing

This page guides you through the process of setting up the [Snapchat Marketing](https://marketingapi.snapchat.com/docs/) source connector.

## Prerequisites

<!-- env:cloud -->

**For Airbyte Cloud:**

- An existing Snapchat Marketing business account
<!-- /env:cloud -->

<!-- env:oss -->

**For Airbyte Open Source:**

- Client ID
- Client Secret
- Refresh Token

<!-- /env:oss -->

## Setup guide

### Step 1: Set up Snapchat

1. [Set up a Snapchat Business account](https://businesshelp.snapchat.com/s/article/get-started?language=en_US)

<!-- env:oss -->

**For Airbyte Open Source:**

2. [Activate Access to the Snapchat Marketing API](https://businesshelp.snapchat.com/s/article/api-apply?language=en_US)
3. Add the OAuth2 app:
   - Adding the OAuth2 app requires the `redirect_url` parameter.
     - If you have the API endpoint that will handle next OAuth process, write it to this parameter.
     - If you do not have the API endpoint, simply use a valid URL.Refer to the discussion here for more information: [Snapchat Redirect URL - Clarity in documentation please](https://github.com/Snap-Kit/bitmoji-sample/issues/3)
   - Save the **Client ID** and **Client Secret**
4. Obtain a refresh token using OAuth2 authentication workflow.
   - Open the authorize link in a browser. It will look similar to this:
   ```
   https://accounts.snapchat.com/login/oauth2/authorize?response_type=code&client_id=CLIENT_ID&redirect_uri=REDIRECT_URI&scope=snapchat-marketing-api&state=wmKkg0TWgppW8PTBZ20sldUwerf-m
   ```
   - Login & Authorize via UI
   - Locate the `code` query parameter in the redirect
   - Exchange the `code` for an access token and refresh token.

   Your request will appear similar to the following:

   ```text
      curl -X POST \
      -d "code={one_time_use_code}" \
      -d "client_id={client_id}" \
      -d "client_secret={client_secret}"  \
      -d "grant_type=authorization_code"  \
      -d "redirect_uri=redirect_uri"
      https://accounts.snapchat.com/login/oauth2/access_token`
   ```

For more information on authenticating into the Snapchat API, read their documentation [here](https://marketingapi.snapchat.com/docs/#authentication)
   You will receive the API key and refresh token in the response. Use this refresh token for the connector.
   <!-- /env:oss -->

### Step 2: Set up the source connector in Airbyte

<!-- env:cloud -->

**For Airbyte Cloud:**

1. [Log into your Airbyte Cloud](https://cloud.airbyte.com/workspaces) account.
2. In the left navigation bar, click **Sources**. In the top-right corner, click **+ new source**.
3. On the source setup page, select **Snapchat Marketing** from the Source type dropdown and enter a name for this connector.
4. Click `Authenticate your account`.
5. In the authentication window, log in and authorize access to your Snapchat account
6. (Optional) Choose a Start Date. All data created on or after this date will be synced. If left blank, all records will be synced.

:::tip
The `Start Date` is required for the all streams that use `start_time` as a key (see Supported Streams section below).
:::
7. (Optional) Choose an End Date. All data created on or before this date will be synced. If left blank, all records will be synced.
8. (Optional) Choose the `Action Report Time`, which specifies how conversions are reported. The default is set to `conversion`, and can be modified to `impression`.
9. (Optional) Choose the 'Swip Up Attribution Window', which specifies the length of the attribution window for swipe up actions. The default is 28 days and can be adjusted.
10. (Optional) Choose the `View Attribution Window`, which specifies the length of the attribution window for views. The default is 28 days and can be adjusted.
11. Click 'Set up source'
<!-- /env:cloud -->

<!-- env:oss -->

**For Airbyte Open Source:**

1. Open the Airbyte UI.
2. In the left navigation bar, click **Sources**. In the top-right corner, click **+ new source**.
3. On the source setup page, select **Snapchat Marketing** from the Source type dropdown and enter a name for this connector.
4. Add the **Client ID**, **Client Secret**, and **Refresh Token** obtained from the setup.
5. (Optional) Choose a Start Date. All data created on or after this date will be synced. If left blank, all records will be synced.

:::tip
The `Start Date` is required for the all streams that use `start_time` as a key (see Supported Streams section below).
:::
6. (Optional) Choose an End Date. All data created on or before this date will be synced.
7. (Optional) Choose the `Action Report Time`, which specifies how conversions are reported. The default is set to `conversion`, and can be modified to `impression`.
8. (Optional) Choose the 'Swip Up Attribution Window', which specifies the length of the attribution window for swipe up actions. The default is 28 days and can be adjusted.
9. (Optional) Choose the `View Attribution Window`, which specifies the length of the attribution window for views. The default is 28 days and can be adjusted.
10. Click 'Set up source'
<!-- /env:oss -->

## Supported streams and sync modes

| Stream                  | Incremental | Key                                 |
|:------------------------|:------------|-------------------------------------|
| AdAccounts              | Yes         | "id"                                |
| Ads                     | Yes         | "id"                                |
| AdSquads                | Yes         | "id"                                |
| Campaigns               | Yes         | "id"                                |
| Creatives               | Yes         | "id"                                |
| Media                   | Yes         | "id"                                |
| Organizations           | Yes         | "id"                                |
| Segments                | Yes         | "id"                                |
| AdAccounts_Stats_Hourly   | Yes         | ["id", "granularity", "start_time"] |
| AdAccounts_Stats_Daily    | Yes         | ["id", "granularity", "start_time"] |
| AdAccounts_Stats_Lifetime | No          | ["id", "granularity"]               |
| Ads_Stats_Hourly          | Yes         | ["id", "granularity", "start_time"] |
| Ads_Stats_Daily           | Yes         | ["id", "granularity", "start_time"] |
| Ads_Stats_Lifetime        | No          | ["id", "granularity"]               |
| AdSquads_Stats_Hourly     | Yes         | ["id", "granularity", "start_time"] |
| AdSquads_Stats_Daily      | Yes         | ["id", "granularity", "start_time"] |
| AdSquads_Stats_Lifetime   | No          | ["id", "granularity"]               |
| Campaigns_Stats_Hourly    | Yes         | ["id", "granularity", "start_time"] |
| Campaigns_Stats_Daily     | Yes         | ["id", "granularity", "start_time"] |
| Campaigns_Stats_Lifetime  | No          | ["id", "granularity"]               |

## Performance considerations

The Snapchat Marketing API limits requests to 1,000 items per page.

Syncing data with an hourly granularity often generates large data volumes and can take longer times to sync. We recommend syncing at a day granularity.

## Changelog

<details>
  <summary>Expand to review</summary>

| Version | Date       | Pull Request                                             | Subject                                                                        |
|:--------|:-----------|:---------------------------------------------------------|:-------------------------------------------------------------------------------|
<<<<<<< HEAD
| 1.3.0 | 2024-08-18 | [44170](https://github.com/airbytehq/airbyte/pull/44170) | Added Optional filters - Organization & Ad Account IDs  |
=======
| 1.2.5 | 2024-08-24 | [44735](https://github.com/airbytehq/airbyte/pull/44735) | Update dependencies |
>>>>>>> ff5c0f44
| 1.2.4 | 2024-08-17 | [43859](https://github.com/airbytehq/airbyte/pull/43859) | Update dependencies |
| 1.2.3 | 2024-08-12 | [43826](https://github.com/airbytehq/airbyte/pull/43826) | Fixed the bug with the missing `spend` field to supported `*_stats_*` streams |
| 1.2.2 | 2024-08-10 | [43539](https://github.com/airbytehq/airbyte/pull/43539) | Update dependencies |
| 1.2.1 | 2024-08-03 | [43174](https://github.com/airbytehq/airbyte/pull/43174) | Update dependencies |
| 1.2.0 | 2024-07-31 | [42010](https://github.com/airbytehq/airbyte/pull/42010) | Migrate to CDK v4.1.0 |
| 1.1.2 | 2024-07-27 | [42680](https://github.com/airbytehq/airbyte/pull/42680) | Update dependencies |
| 1.1.1 | 2024-07-20 | [42366](https://github.com/airbytehq/airbyte/pull/42366) | Update dependencies |
| 1.1.0 | 2024-07-16 | [42009](https://github.com/airbytehq/airbyte/pull/42009) | Migrate to CDK v2.4.0 |
| 1.0.3 | 2024-07-13 | [41855](https://github.com/airbytehq/airbyte/pull/41855) | Update dependencies |
| 1.0.2 | 2024-07-10 | [41547](https://github.com/airbytehq/airbyte/pull/41547) | Update dependencies |
| 1.0.1 | 2024-07-09 | [40132](https://github.com/airbytehq/airbyte/pull/40132) | Update dependencies |
| 1.0.0 | 2024-06-20 | [39507](https://github.com/airbytehq/airbyte/pull/39507) | Migrate to low-code CDK and add incremental functionality to `organizations` |
| 0.6.2 | 2024-05-22 | [38574](https://github.com/airbytehq/airbyte/pull/38574) | Update authenticator package |
| 0.6.1 | 2024-04-24 | [36662](https://github.com/airbytehq/airbyte/pull/36662) | Schema descriptions |
| 0.6.0 | 2024-04-10 | [30586](https://github.com/airbytehq/airbyte/pull/30586) | Add `attribution_windows`,`action_report_time` as optional configurable params |
| 0.5.0 | 2024-03-19 | [36267](https://github.com/airbytehq/airbyte/pull/36267) | Pin airbyte-cdk version to `^0` |
| 0.4.0 | 2024-02-27 | [35660](https://github.com/airbytehq/airbyte/pull/35660) | Add new fields to streams `ads`, `adsquads`, `creatives`, and `media` |
| 0.3.2 | 2024-02-12 | [35171](https://github.com/airbytehq/airbyte/pull/35171) | Manage dependencies with Poetry. |
| 0.3.0 | 2023-05-22 | [26358](https://github.com/airbytehq/airbyte/pull/26358) | Remove deprecated authSpecification in favour of advancedAuth |
| 0.2.0 | 2023-05-10 | [25948](https://github.com/airbytehq/airbyte/pull/25948) | Introduce new field in the `Campaigns` stream schema |
| 0.1.16 | 2023-04-20 | [20897](https://github.com/airbytehq/airbyte/pull/20897) | Add missing fields to Basic Stats schema |
| 0.1.15 | 2023-03-02 | [22869](https://github.com/airbytehq/airbyte/pull/22869) | Specified date formatting in specification |
| 0.1.14 | 2023-02-10 | [22808](https://github.com/airbytehq/airbyte/pull/22808) | Enable default `AvailabilityStrategy` |
| 0.1.13 | 2023-01-27 | [22023](https://github.com/airbytehq/airbyte/pull/22023) | Set `AvailabilityStrategy` for streams explicitly to `None` |
| 0.1.12 | 2023-01-11 | [21267](https://github.com/airbytehq/airbyte/pull/21267) | Fix parse empty error response |
| 0.1.11 | 2022-12-23 | [20865](https://github.com/airbytehq/airbyte/pull/20865) | Handle 403 permission error |
| 0.1.10 | 2022-12-15 | [20537](https://github.com/airbytehq/airbyte/pull/20537) | Run on CDK 0.15.0 |
| 0.1.9 | 2022-12-14 | [20498](https://github.com/airbytehq/airbyte/pull/20498) | Fix output state when no records are read |
| 0.1.8 | 2022-10-05 | [17596](https://github.com/airbytehq/airbyte/pull/17596) | Retry 429 and 5xx errors when refreshing access token |
| 0.1.6 | 2022-07-21 | [14924](https://github.com/airbytehq/airbyte/pull/14924) | Remove `additionalProperties` field from specs |
| 0.1.5 | 2022-07-13 | [14577](https://github.com/airbytehq/airbyte/pull/14577) | Added stats streams hourly, daily, lifetime |
| 0.1.4 | 2021-12-07 | [8429](https://github.com/airbytehq/airbyte/pull/8429) | Update titles and descriptions |
| 0.1.3 | 2021-11-10 | [7811](https://github.com/airbytehq/airbyte/pull/7811) | Add oauth2.0, fix stream_state |
| 0.1.2 | 2021-11-08 | [7499](https://github.com/airbytehq/airbyte/pull/7499) | Remove base-python dependencies |
| 0.1.1 | 2021-07-29 | [5072](https://github.com/airbytehq/airbyte/pull/5072) | Fix bug with incorrect stream_state value |
| 0.1.0 | 2021-07-26 | [4843](https://github.com/airbytehq/airbyte/pull/4843) | Initial release supporting the Snapchat Marketing API |

</details><|MERGE_RESOLUTION|>--- conflicted
+++ resolved
@@ -143,11 +143,8 @@
 
 | Version | Date       | Pull Request                                             | Subject                                                                        |
 |:--------|:-----------|:---------------------------------------------------------|:-------------------------------------------------------------------------------|
-<<<<<<< HEAD
-| 1.3.0 | 2024-08-18 | [44170](https://github.com/airbytehq/airbyte/pull/44170) | Added Optional filters - Organization & Ad Account IDs  |
-=======
+| 1.3.0 | 2024-08-25 | [44170](https://github.com/airbytehq/airbyte/pull/44170) | Added Optional filters - Organization & Ad Account IDs  |
 | 1.2.5 | 2024-08-24 | [44735](https://github.com/airbytehq/airbyte/pull/44735) | Update dependencies |
->>>>>>> ff5c0f44
 | 1.2.4 | 2024-08-17 | [43859](https://github.com/airbytehq/airbyte/pull/43859) | Update dependencies |
 | 1.2.3 | 2024-08-12 | [43826](https://github.com/airbytehq/airbyte/pull/43826) | Fixed the bug with the missing `spend` field to supported `*_stats_*` streams |
 | 1.2.2 | 2024-08-10 | [43539](https://github.com/airbytehq/airbyte/pull/43539) | Update dependencies |
