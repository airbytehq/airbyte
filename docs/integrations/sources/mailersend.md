# Mailersend

## Sync overview

This source can sync data from the [Mailersend](https://developers.mailersend.com/#mailersend-api). At present this connector only supports full refresh syncs meaning that each time you use the connector it will sync all available records from scratch.

## This Source Supports the Following Streams

- [activity](https://developers.mailersend.com/api/v1/activity.html#get-a-list-of-activities)

### Features

| Feature           | Supported?\(Yes/No\) | Notes |
| :---------------- | :------------------- | :---- |
| Full Refresh Sync | Yes                  |       |
| Incremental Sync  | No                   |       |

### Performance considerations

MailerSend has a default [rate limit](https://developers.mailersend.com/general.html#api-response) of 60 requests per minute on general API endpoints.

## Getting started

## Changelog

<details>
  <summary>Expand to review</summary>

| Version | Date       | Pull Request                                             | Subject                                  |
| :------ | :--------- | :------------------------------------------------------- | :--------------------------------------- |
<<<<<<< HEAD
| 0.1.0   | 2022-11-13 | [18669](https://github.com/airbytehq/airbyte/pull/18669) | 🎉 New Source: Mailersend [low-code CDK] |

</details>
=======
| 0.1.1 | 2024-05-31 | [38811](https://github.com/airbytehq/airbyte/pull/38811) | [autopull] Migrate to base image and poetry |
| 0.1.0 | 2022-11-13 | [18669](https://github.com/airbytehq/airbyte/pull/18669) | 🎉 New Source: Mailersend [low-code CDK] |
>>>>>>> 9a1663a2
<|MERGE_RESOLUTION|>--- conflicted
+++ resolved
@@ -28,11 +28,7 @@
 
 | Version | Date       | Pull Request                                             | Subject                                  |
 | :------ | :--------- | :------------------------------------------------------- | :--------------------------------------- |
-<<<<<<< HEAD
-| 0.1.0   | 2022-11-13 | [18669](https://github.com/airbytehq/airbyte/pull/18669) | 🎉 New Source: Mailersend [low-code CDK] |
-
-</details>
-=======
 | 0.1.1 | 2024-05-31 | [38811](https://github.com/airbytehq/airbyte/pull/38811) | [autopull] Migrate to base image and poetry |
 | 0.1.0 | 2022-11-13 | [18669](https://github.com/airbytehq/airbyte/pull/18669) | 🎉 New Source: Mailersend [low-code CDK] |
->>>>>>> 9a1663a2
+
+</details>