# Survicate
This page contains the setup guide and reference information for the [Survicate](https://survicate.com/) source connector.

## Prerequisites
To set up the Survicate source connector with Airbyte, you'll need to create your API keys from theie settings page. Please refer `https://developers.survicate.com/data-export/setup/` for getting your api_key.

## Documentation reference:
Visit `https://developers.survicate.com/data-export/setup/` for API documentation

## Authentication setup
Refer `https://developers.survicate.com/data-export/setup/#authentication` for more details.

## Configuration

| Input | Type | Description | Default Value |
|-------|------|-------------|---------------|
| `api_key` | `string` | API Key.  |  |
| `start_date` | `string` | Start date.  |  |

## Streams
| Stream Name | Primary Key | Pagination | Supports Full Sync | Supports Incremental |
|-------------|-------------|------------|---------------------|----------------------|
| surveys | id | DefaultPaginator | ✅ |  ✅  |
| surveys_questions | id | DefaultPaginator | ✅ |  ❌  |
| surveys_responses | uuid | DefaultPaginator | ✅ |  ✅  |
| respondents_attributes |  | DefaultPaginator | ✅ |  ❌  |
| respondents_responses |  | DefaultPaginator | ✅ |  ❌  |

## Changelog

<details>
  <summary>Expand to review</summary>

| Version | Date | Pull Request | Subject |
| ------------------ | ------------ | -- | ---------------- |
<<<<<<< HEAD
| 0.0.22 | 2025-04-24 | [58084](https://github.com/airbytehq/airbyte/pull/58084) | Fix respondents_attributes stream |
=======
| 0.0.22 | 2025-04-27 | [58981](https://github.com/airbytehq/airbyte/pull/58981) | Update dependencies |
>>>>>>> 1d85fa0d
| 0.0.21 | 2025-04-19 | [58424](https://github.com/airbytehq/airbyte/pull/58424) | Update dependencies |
| 0.0.20 | 2025-04-12 | [57949](https://github.com/airbytehq/airbyte/pull/57949) | Update dependencies |
| 0.0.19 | 2025-04-05 | [57436](https://github.com/airbytehq/airbyte/pull/57436) | Update dependencies |
| 0.0.18 | 2025-03-29 | [56865](https://github.com/airbytehq/airbyte/pull/56865) | Update dependencies |
| 0.0.17 | 2025-03-22 | [56307](https://github.com/airbytehq/airbyte/pull/56307) | Update dependencies |
| 0.0.16 | 2025-03-08 | [55581](https://github.com/airbytehq/airbyte/pull/55581) | Update dependencies |
| 0.0.15 | 2025-03-01 | [54545](https://github.com/airbytehq/airbyte/pull/54545) | Update dependencies |
| 0.0.14 | 2025-02-15 | [54052](https://github.com/airbytehq/airbyte/pull/54052) | Update dependencies |
| 0.0.13 | 2025-02-08 | [53565](https://github.com/airbytehq/airbyte/pull/53565) | Update dependencies |
| 0.0.12 | 2025-02-01 | [53101](https://github.com/airbytehq/airbyte/pull/53101) | Update dependencies |
| 0.0.11 | 2025-01-25 | [52397](https://github.com/airbytehq/airbyte/pull/52397) | Update dependencies |
| 0.0.10 | 2025-01-18 | [51954](https://github.com/airbytehq/airbyte/pull/51954) | Update dependencies |
| 0.0.9 | 2025-01-11 | [51457](https://github.com/airbytehq/airbyte/pull/51457) | Update dependencies |
| 0.0.8 | 2024-12-28 | [50801](https://github.com/airbytehq/airbyte/pull/50801) | Update dependencies |
| 0.0.7 | 2024-12-21 | [50313](https://github.com/airbytehq/airbyte/pull/50313) | Update dependencies |
| 0.0.6 | 2024-12-14 | [49747](https://github.com/airbytehq/airbyte/pull/49747) | Update dependencies |
| 0.0.5 | 2024-12-12 | [49420](https://github.com/airbytehq/airbyte/pull/49420) | Update dependencies |
| 0.0.4 | 2024-11-04 | [48278](https://github.com/airbytehq/airbyte/pull/48278) | Update dependencies |
| 0.0.3 | 2024-10-29 | [47884](https://github.com/airbytehq/airbyte/pull/47884) | Update dependencies |
| 0.0.2 | 2024-10-28 | [47494](https://github.com/airbytehq/airbyte/pull/47494) | Update dependencies |
| 0.0.1 | 2024-09-05 | [45163](https://github.com/airbytehq/airbyte/pull/45163) | Initial release by [@btkcodedev](https://github.com/btkcodedev) via Connector Builder |

</details><|MERGE_RESOLUTION|>--- conflicted
+++ resolved
@@ -33,11 +33,8 @@
 
 | Version | Date | Pull Request | Subject |
 | ------------------ | ------------ | -- | ---------------- |
-<<<<<<< HEAD
-| 0.0.22 | 2025-04-24 | [58084](https://github.com/airbytehq/airbyte/pull/58084) | Fix respondents_attributes stream |
-=======
+| 0.0.23 | 2025-04-24 | [58084](https://github.com/airbytehq/airbyte/pull/58084) | Fix `respondents_attributes` stream |
 | 0.0.22 | 2025-04-27 | [58981](https://github.com/airbytehq/airbyte/pull/58981) | Update dependencies |
->>>>>>> 1d85fa0d
 | 0.0.21 | 2025-04-19 | [58424](https://github.com/airbytehq/airbyte/pull/58424) | Update dependencies |
 | 0.0.20 | 2025-04-12 | [57949](https://github.com/airbytehq/airbyte/pull/57949) | Update dependencies |
 | 0.0.19 | 2025-04-05 | [57436](https://github.com/airbytehq/airbyte/pull/57436) | Update dependencies |
