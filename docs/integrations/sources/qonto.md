# Qonto

The Airbyte Source for [Qonto](https://qonto.com)

## Changelog

<details>
  <summary>Expand to review</summary>

| Version | Date       | Pull Request                                             | Subject                           |
| :------ | :--------- | :------------------------------------------------------- | :-------------------------------- |
<<<<<<< HEAD
| 0.2.0   | 2023-10-25 | [31603](https://github.com/airbytehq/airbyte/pull/31603) | Migrate to low-code framework     |
| 0.1.0   | 2022-11-14 | [17452](https://github.com/airbytehq/airbyte/pull/17452) | 🎉 New Source: Qonto [python cdk] |

</details>
=======
| 0.2.1 | 2024-05-20 | [38408](https://github.com/airbytehq/airbyte/pull/38408) | [autopull] base image + poetry + up_to_date |
| 0.2.0 | 2023-10-25 | [31603](https://github.com/airbytehq/airbyte/pull/31603) | Migrate to low-code framework |
| 0.1.0 | 2022-11-14 | [17452](https://github.com/airbytehq/airbyte/pull/17452) | 🎉 New Source: Qonto [python cdk] |
>>>>>>> 9a1663a2
<|MERGE_RESOLUTION|>--- conflicted
+++ resolved
@@ -9,13 +9,8 @@
 
 | Version | Date       | Pull Request                                             | Subject                           |
 | :------ | :--------- | :------------------------------------------------------- | :-------------------------------- |
-<<<<<<< HEAD
-| 0.2.0   | 2023-10-25 | [31603](https://github.com/airbytehq/airbyte/pull/31603) | Migrate to low-code framework     |
-| 0.1.0   | 2022-11-14 | [17452](https://github.com/airbytehq/airbyte/pull/17452) | 🎉 New Source: Qonto [python cdk] |
-
-</details>
-=======
 | 0.2.1 | 2024-05-20 | [38408](https://github.com/airbytehq/airbyte/pull/38408) | [autopull] base image + poetry + up_to_date |
 | 0.2.0 | 2023-10-25 | [31603](https://github.com/airbytehq/airbyte/pull/31603) | Migrate to low-code framework |
 | 0.1.0 | 2022-11-14 | [17452](https://github.com/airbytehq/airbyte/pull/17452) | 🎉 New Source: Qonto [python cdk] |
->>>>>>> 9a1663a2
+
+</details>