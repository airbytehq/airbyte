--- conflicted
+++ resolved
@@ -71,11 +71,8 @@
 
 | Version | Date       | Pull Request                                             | Subject                                              |
 | :------ | :--------- | :------------------------------------------------------- | :--------------------------------------------------- |
-<<<<<<< HEAD
 | 1.3.0 | 2025-10-07 | [66533](https://github.com/airbytehq/airbyte/pull/66533) | Add streams: `past_meeting_participants`, `past_webinar_participants` |
-=======
 | 1.2.33 | 2025-10-07 | [67477](https://github.com/airbytehq/airbyte/pull/67477) | Update dependencies |
->>>>>>> 1116db68
 | 1.2.32 | 2025-09-30 | [66942](https://github.com/airbytehq/airbyte/pull/66942) | Update dependencies |
 | 1.2.31 | 2025-09-24 | [66312](https://github.com/airbytehq/airbyte/pull/66312) | Update dependencies |
 | 1.2.30 | 2025-09-09 | [65697](https://github.com/airbytehq/airbyte/pull/65697) | Update dependencies |
