--- conflicted
+++ resolved
@@ -32,11 +32,8 @@
 
 | Version | Date       | Pull Request                                             | Subject                           |
 | :------ | :--------- | :------------------------------------------------------- | :-------------------------------- |
-<<<<<<< HEAD
 | 0.2.0  | 2024-10-06 | [x](https://github.com/airbytehq/airbyte/pull/x) | Migrate to Manifest-only |
-=======
 | 0.1.21 | 2024-10-05 | [46407](https://github.com/airbytehq/airbyte/pull/46407) | Update dependencies |
->>>>>>> 917e1fc7
 | 0.1.20 | 2024-09-28 | [46125](https://github.com/airbytehq/airbyte/pull/46125) | Update dependencies |
 | 0.1.19 | 2024-09-21 | [45745](https://github.com/airbytehq/airbyte/pull/45745) | Update dependencies |
 | 0.1.18 | 2024-09-14 | [45507](https://github.com/airbytehq/airbyte/pull/45507) | Update dependencies |
