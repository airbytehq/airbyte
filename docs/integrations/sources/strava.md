--- conflicted
+++ resolved
@@ -132,11 +132,8 @@
 
 | Version | Date       | Pull Request                                             | Subject                                                                         |
 | :------ | :--------- | :------------------------------------------------------- | :------------------------------------------------------------------------------ |
-<<<<<<< HEAD
-| 0.4.0 | 2025-10-23 | [*PR_NUMBER_PLACEHOLDER*](https://github.com/airbytehq/airbyte/pull/*PR_NUMBER_PLACEHOLDER*) | Adds new streams: clubs, routes, gear, segments |
-=======
+| 0.4.0 | 2025-10-23 | [68609](https://github.com/airbytehq/airbyte/pull/*PR_NUMBER_PLACEHOLDER*) | Adds new streams: clubs, routes, gear, segments |
 | 0.3.34 | 2025-10-21 | [68515](https://github.com/airbytehq/airbyte/pull/68515) | Update dependencies |
->>>>>>> fe0fee46
 | 0.3.33 | 2025-10-14 | [67918](https://github.com/airbytehq/airbyte/pull/67918) | Update dependencies |
 | 0.3.32 | 2025-10-07 | [67456](https://github.com/airbytehq/airbyte/pull/67456) | Update dependencies |
 | 0.3.31 | 2025-09-30 | [66893](https://github.com/airbytehq/airbyte/pull/66893) | Update dependencies |
