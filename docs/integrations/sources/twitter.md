--- conflicted
+++ resolved
@@ -42,16 +42,13 @@
 
 | Version | Date       | Pull Request                                             | Subject                                           |
 | :------ | :--------- | :------------------------------------------------------- | :------------------------------------------------ |
-<<<<<<< HEAD
 | 0.3.0 | 2024-12-10 | [48870](https://github.com/airbytehq/airbyte/pull/48870) | Add new stream `authors` |
-=======
 | 0.2.8 | 2025-02-08 | [53515](https://github.com/airbytehq/airbyte/pull/53515) | Update dependencies |
 | 0.2.7 | 2025-02-01 | [53037](https://github.com/airbytehq/airbyte/pull/53037) | Update dependencies |
 | 0.2.6 | 2025-01-25 | [52432](https://github.com/airbytehq/airbyte/pull/52432) | Update dependencies |
 | 0.2.5 | 2025-01-18 | [51975](https://github.com/airbytehq/airbyte/pull/51975) | Update dependencies |
 | 0.2.4 | 2025-01-11 | [51426](https://github.com/airbytehq/airbyte/pull/51426) | Update dependencies |
 | 0.2.3 | 2025-01-04 | [50378](https://github.com/airbytehq/airbyte/pull/50378) | Update dependencies |
->>>>>>> b792c5ed
 | 0.2.2 | 2024-12-14 | [48192](https://github.com/airbytehq/airbyte/pull/48192) | Update dependencies |
 | 0.2.1 | 2024-10-29 | [44710](https://github.com/airbytehq/airbyte/pull/44710) | Update dependencies |
 | 0.2.0 | 2024-08-26 | [44777](https://github.com/airbytehq/airbyte/pull/44777) | Refactor connector to manifest-only format |
