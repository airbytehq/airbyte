# PagerDuty

## Overview

The PagerDuty source is maintained by [Faros
AI](https://github.com/faros-ai/airbyte-connectors/tree/main/sources/pagerduty-source).
Please file any support requests on that repo to minimize response time from the
maintainers. The source supports both Full Refresh and Incremental syncs. You
can choose if this source will copy only the new or updated data, or all rows in
the tables and columns you set up for replication, every time a sync is run.

### Output schema

Several output streams are available from this source:

- [Incidents](https://developer.pagerduty.com/api-reference/b3A6Mjc0ODEzOA-list-incidents) \(Incremental\)
- [Incident Log Entries](https://developer.pagerduty.com/api-reference/b3A6Mjc0ODE1NA-list-log-entries) \(Incremental\)
- [Priorities](https://developer.pagerduty.com/api-reference/b3A6Mjc0ODE2NA-list-priorities)
- [Users](https://developer.pagerduty.com/api-reference/b3A6Mjc0ODIzMw-list-users)

If there are more endpoints you'd like Faros AI to support, please [create an
issue.](https://github.com/faros-ai/airbyte-connectors/issues/new)

### Features

| Feature           | Supported? |
| :---------------- | :--------- |
| Full Refresh Sync | Yes        |
| Incremental Sync  | Yes        |
| SSL connection    | Yes        |
| Namespaces        | No         |

### Performance considerations

The PagerDuty source should not run into PagerDuty API limitations under normal
usage. Please [create an
issue](https://github.com/faros-ai/airbyte-connectors/issues/new) if you see any
rate limit issues that are not automatically retried successfully.

## Getting started

### Requirements

- PagerDuty API Key

Please follow the [their documentation for generating a PagerDuty API
Key](https://support.pagerduty.com/docs/generating-api-keys#section-generating-a-general-access-rest-api-key).

## Changelog

<details>
  <summary>Expand to review</summary>

| Version | Date       | Pull Request                                                   | Subject                              |
| :------ | :--------- | :------------------------------------------------------------- | :----------------------------------- |
<<<<<<< HEAD
| 0.2.2 | 2024-06-06 | [39115](https://github.com/airbytehq/airbyte/pull/39115) | Make compatible with builder |
=======
| 0.2.2 | 2024-06-06 | [39169](https://github.com/airbytehq/airbyte/pull/39169) | [autopull] Upgrade base image to v1.2.2 |
>>>>>>> 4e91046a
| 0.2.1 | 2024-05-20 | [38429](https://github.com/airbytehq/airbyte/pull/38429) | [autopull] base image + poetry + up_to_date |
| 0.2.0 | 2023-10-20 | [31160](https://github.com/airbytehq/airbyte/pull/31160) | Migrate to low code |
| 0.1.23  | 2021-11-12 | [125](https://github.com/faros-ai/airbyte-connectors/pull/125) | Add Pagerduty source and destination |

</details><|MERGE_RESOLUTION|>--- conflicted
+++ resolved
@@ -53,11 +53,8 @@
 
 | Version | Date       | Pull Request                                                   | Subject                              |
 | :------ | :--------- | :------------------------------------------------------------- | :----------------------------------- |
-<<<<<<< HEAD
-| 0.2.2 | 2024-06-06 | [39115](https://github.com/airbytehq/airbyte/pull/39115) | Make compatible with builder |
-=======
+| 0.2.3 | 2024-06-12 | [39115](https://github.com/airbytehq/airbyte/pull/39115) | Make compatible with builder |
 | 0.2.2 | 2024-06-06 | [39169](https://github.com/airbytehq/airbyte/pull/39169) | [autopull] Upgrade base image to v1.2.2 |
->>>>>>> 4e91046a
 | 0.2.1 | 2024-05-20 | [38429](https://github.com/airbytehq/airbyte/pull/38429) | [autopull] base image + poetry + up_to_date |
 | 0.2.0 | 2023-10-20 | [31160](https://github.com/airbytehq/airbyte/pull/31160) | Migrate to low code |
 | 0.1.23  | 2021-11-12 | [125](https://github.com/faros-ai/airbyte-connectors/pull/125) | Add Pagerduty source and destination |
