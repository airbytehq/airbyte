--- conflicted
+++ resolved
@@ -56,13 +56,8 @@
 
 | Version | Date       | Pull Request                                             | Subject                             |
 | :------ | :--------- | :------------------------------------------------------- | :---------------------------------- |
-<<<<<<< HEAD
-| 0.2.0   | 2023-08-19 | [29490](https://github.com/airbytehq/airbyte/pull/29490) | Migrate CDK from Python to Low Code |
-| 0.1.0   | 2022-01-14 | [8461](https://github.com/airbytehq/airbyte/pull/8461)   | 🎉 New Source: Hellobaton           |
-
-</details>
-=======
 | 0.2.1 | 2024-05-21 | [38507](https://github.com/airbytehq/airbyte/pull/38507) | [autopull] base image + poetry + up_to_date |
 | 0.2.0 | 2023-08-19 | [29490](https://github.com/airbytehq/airbyte/pull/29490) | Migrate CDK from Python to Low Code |
 | 0.1.0 | 2022-01-14 | [8461](https://github.com/airbytehq/airbyte/pull/8461) | 🎉 New Source: Hellobaton |
->>>>>>> 9a1663a2
+
+</details>