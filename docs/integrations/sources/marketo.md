# Marketo

This page contains the setup guide and reference information for the Marketo source connector.

## Prerequisites

* \(Optional\) Whitelist Airbyte's IP address if needed
* An API-only Marketo User Role
* An Airbyte Marketo API-only user
* A Marketo API Custom Service
* Marketo Client ID & Client Secret
* Marketo Base URL

## Setup guide
### Step 1: Set up Marketo

#### Step 1.1: \(Optional\) whitelist Airbyte's IP address

If you don't have IP Restriction enabled in Marketo, skip this step.

If you have IP Restriction enabled in Marketo, you'll need to whitelist the IP address of the machine running your Airbyte instance. To obtain your IP address, run `curl ifconfig.io` from the node running Airbyte. You might need to enlist an engineer to help with this. Copy the IP address returned and keep it on hand.

Once you have the IP address, whitelist it by following the Marketo documentation for [allowlisting IP addresses](https://docs.marketo.com/display/public/DOCS/Create+an+Allowlist+for+IP-Based+API+Access) for API based access.

#### Step 1.2: Create an API-only Marketo User Role

Follow the [Marketo documentation for creating an API-only Marketo User Role](https://docs.marketo.com/display/public/DOCS/Create+an+API+Only+User+Role).

#### Step 1.3: Create an Airbyte Marketo API-only user

Follow the [Marketo documentation to create an API only user](https://docs.marketo.com/display/public/DOCS/Create+an+API+Only+User)

#### Step 1.4: Create a Marketo API custom service

Follow the [Marketo documentation for creating a custom service for use with a REST API](https://docs.marketo.com/display/public/DOCS/Create+a+Custom+Service+for+Use+with+ReST+API).

Make sure to follow the "**Credentials for API Access"** section in the Marketo docs to generate a **Client ID** and **Client Secret.** Once generated, copy those credentials and keep them handy for use in the Airbyte UI later.

#### Step 1.5: Obtain your Endpoint and Identity URLs provided by Marketo

Follow the [Marketo documentation for obtaining your base URL](https://developers.marketo.com/rest-api/base-url/). Specifically, copy your **Endpoint** without "/rest" and keep them handy for use in the Airbyte UI.

We're almost there! Armed with your Endpoint & Identity URLs and your Client ID and Secret, head over to the Airbyte UI to setup Marketo as a source.

## Step 2: Set up the Marketo connector in Airbyte

<!-- env:cloud -->
**For Airbyte Cloud:**

1. [Log into your Airbyte Cloud](https://cloud.airbyte.io/workspaces) account.
2. In the left navigation bar, click Sources. In the top-right corner, click **+new source**.
3. On the Set up the source page, enter the name for the Marketo connector and select **Marketo** from the Source type dropdown.
4. Enter the start date, domain URL, client ID and secret
5. Submit the form
<!-- /env:cloud -->

<!-- env:oss -->
**For Airbyte Open Source:**

1. Navigate to the Airbyte Open Source dashboard
2. Set the name for your source
3. Enter the start date
4. Enter the domain URL
5. Enter client ID and secret
6. Click **Set up source**
<!-- /env:oss -->

## Supported sync modes

The Marketo source connector supports the following[ sync modes](https://docs.airbyte.com/cloud/core-concepts#connection-sync-modes):
 - Full Refresh | Overwrite
 - Full Refresh | Append
 - Incremental  | Append
 - Incremental  | Deduped

## Supported Streams

This connector can be used to sync the following tables from Marketo:

* **activities\_X** where X is an activity type contains information about lead activities of the type X. For example, activities\_send\_email contains information about lead activities related to the activity type `send_email`. See the [Marketo docs](https://developers.marketo.com/rest-api/endpoint-reference/lead-database-endpoint-reference/#!/Activities/getLeadActivitiesUsingGET) for a detailed explanation of what each column means.
* **activity\_types.** Contains metadata about activity types. See the [Marketo docs](https://developers.marketo.com/rest-api/endpoint-reference/lead-database-endpoint-reference/#!/Activities/getAllActivityTypesUsingGET) for a detailed explanation of columns.
* **campaigns.** Contains info about your Marketo campaigns. [Marketo docs](https://developers.marketo.com/rest-api/endpoint-reference/lead-database-endpoint-reference/#!/Campaigns/getCampaignsUsingGET).
* **leads.** Contains info about your Marketo leads. [Marketo docs](https://developers.marketo.com/rest-api/endpoint-reference/lead-database-endpoint-reference/#!/Leads/getLeadByIdUsingGET).
* **lists.** Contains info about your Marketo static lists. [Marketo docs](https://developers.marketo.com/rest-api/endpoint-reference/lead-database-endpoint-reference/#!/Static_Lists/getListByIdUsingGET).
* **programs.** Contains info about your Marketo programs. [Marketo docs](https://developers.marketo.com/rest-api/endpoint-reference/asset-endpoint-reference/#!/Programs/browseProgramsUsingGET).

## Performance considerations

By default, Marketo caps all accounts to 50,000 API calls per day.

By default, this connector caps itself to 40,000 API calls per day. But you can also customize the maximum number of API calls this source connector makes per day to Marketo \(which may be helpful if you have for example other applications which are also hitting the Marketo API\). If this source connector reaches the maximum number you configured, it will not replicate any data until the next day.

If the 50,000 limit is too stringent, contact Marketo support for a quota increase.

## Data type map

| Integration Type | Airbyte Type | Notes                                                                           |
|:-----------------|:-------------|:--------------------------------------------------------------------------------|
| `array`          | `array`      | primitive arrays are converted into arrays of the types described in this table |
| `int`, `long`    | `number`     |                                                                                 |
| `object`         | `object`     |                                                                                 |
| `string`         | `string`     | \`\`                                                                            |
| Namespaces       | No           |                                                                                 |

## Changelog

| Version  | Date       | Pull Request                                             | Subject                                                                                       |
|:---------|:-----------|:---------------------------------------------------------|:----------------------------------------------------------------------------------------------|
<<<<<<< HEAD
| `0.1.12` | 2023-01-27 | [22015](https://github.com/airbytehq/airbyte/pull/22015) | Set `AvailabilityStrategy` for streams explicitly to `None`                                                     |
=======
| `1.0.0`  | 2023-01-25 | [21790](https://github.com/airbytehq/airbyte/pull/21790) | Fix `activities_*` stream schemas                                                             |
| `0.1.12` | 2023-01-19 | [20973](https://github.com/airbytehq/airbyte/pull/20973) | Fix encoding error (note: this change is not in version 1.0.0, but is in later versions       |
>>>>>>> 1ebd9130
| `0.1.11` | 2022-09-30 | [17445](https://github.com/airbytehq/airbyte/pull/17445) | Do not use temporary files for memory optimization                                            |
| `0.1.10` | 2022-09-30 | [17445](https://github.com/airbytehq/airbyte/pull/17445) | Optimize memory consumption                                                                   |
| `0.1.9`  | 2022-09-28 | [17304](https://github.com/airbytehq/airbyte/pull/17304) | Migrate to per-stream sate.                                                                   |
| `0.1.7`  | 2022-08-23 | [15817](https://github.com/airbytehq/airbyte/pull/15817) | Improved unit test coverage                                                                   |
| `0.1.6`  | 2022-08-21 | [15824](https://github.com/airbytehq/airbyte/pull/15824) | Fix semi incremental streams: do not ignore start date, make one api call instead of multiple |
| `0.1.5`  | 2022-08-16 | [15683](https://github.com/airbytehq/airbyte/pull/15683) | Retry failed creation of a job instead of skipping it                                         |
| `0.1.4`  | 2022-06-20 | [13930](https://github.com/airbytehq/airbyte/pull/13930) | Process failing creation of export jobs                                                       |
| `0.1.3`  | 2021-12-10 | [8429](https://github.com/airbytehq/airbyte/pull/8578)   | Updated titles and descriptions                                                               |
| `0.1.2`  | 2021-12-03 | [8483](https://github.com/airbytehq/airbyte/pull/8483)   | Improve field conversion to conform schema                                                    |
| `0.1.1`  | 2021-11-29 | [0000](https://github.com/airbytehq/airbyte/pull/0000)   | Fix timestamp value format issue                                                              |
| `0.1.0`  | 2021-09-06 | [5863](https://github.com/airbytehq/airbyte/pull/5863)   | Release Marketo CDK Connector                                                                 |<|MERGE_RESOLUTION|>--- conflicted
+++ resolved
@@ -106,12 +106,9 @@
 
 | Version  | Date       | Pull Request                                             | Subject                                                                                       |
 |:---------|:-----------|:---------------------------------------------------------|:----------------------------------------------------------------------------------------------|
-<<<<<<< HEAD
-| `0.1.12` | 2023-01-27 | [22015](https://github.com/airbytehq/airbyte/pull/22015) | Set `AvailabilityStrategy` for streams explicitly to `None`                                                     |
-=======
+| `1.0.1`  | 2023-01-31 | [22015](https://github.com/airbytehq/airbyte/pull/22015) | Set `AvailabilityStrategy` for streams explicitly to `None`                                                     |
 | `1.0.0`  | 2023-01-25 | [21790](https://github.com/airbytehq/airbyte/pull/21790) | Fix `activities_*` stream schemas                                                             |
 | `0.1.12` | 2023-01-19 | [20973](https://github.com/airbytehq/airbyte/pull/20973) | Fix encoding error (note: this change is not in version 1.0.0, but is in later versions       |
->>>>>>> 1ebd9130
 | `0.1.11` | 2022-09-30 | [17445](https://github.com/airbytehq/airbyte/pull/17445) | Do not use temporary files for memory optimization                                            |
 | `0.1.10` | 2022-09-30 | [17445](https://github.com/airbytehq/airbyte/pull/17445) | Optimize memory consumption                                                                   |
 | `0.1.9`  | 2022-09-28 | [17304](https://github.com/airbytehq/airbyte/pull/17304) | Migrate to per-stream sate.                                                                   |
