# Marketo

This page contains the setup guide and reference information for the Marketo source connector.

## Prerequisites

- \(Optional\) Whitelist Airbyte's IP address if needed
- An API-only Marketo User Role
- An Airbyte Marketo API-only user
- A Marketo API Custom Service
- Marketo Client ID & Client Secret
- Marketo Base URL

## Setup guide

### Step 1: Set up Marketo

#### Step 1.1: \(Optional\) whitelist Airbyte's IP address

If you don't have IP Restriction enabled in Marketo, skip this step.

If you have IP Restriction enabled in Marketo, you'll need to whitelist the IP address of the machine running your Airbyte instance. To obtain your IP address, run `curl ifconfig.io` from the node running Airbyte. You might need to enlist an engineer to help with this. Copy the IP address returned and keep it on hand.

Once you have the IP address, whitelist it by following the Marketo documentation for [allowlisting IP addresses](https://docs.marketo.com/display/public/DOCS/Create+an+Allowlist+for+IP-Based+API+Access) for API based access.

#### Step 1.2: Create an API-only Marketo User Role

Follow the [Marketo documentation for creating an API-only Marketo User Role](https://docs.marketo.com/display/public/DOCS/Create+an+API+Only+User+Role).

#### Step 1.3: Create an Airbyte Marketo API-only user

Follow the [Marketo documentation to create an API only user](https://docs.marketo.com/display/public/DOCS/Create+an+API+Only+User)

#### Step 1.4: Create a Marketo API custom service

Follow the [Marketo documentation for creating a custom service for use with a REST API](https://docs.marketo.com/display/public/DOCS/Create+a+Custom+Service+for+Use+with+ReST+API).

Make sure to follow the "**Credentials for API Access"** section in the Marketo docs to generate a **Client ID** and **Client Secret.** Once generated, copy those credentials and keep them handy for use in the Airbyte UI later.

#### Step 1.5: Obtain your Endpoint and Identity URLs provided by Marketo

Follow the [Marketo documentation for obtaining your base URL](https://developers.marketo.com/rest-api/base-url/). Specifically, copy your **Endpoint** without "/rest" and keep them handy for use in the Airbyte UI.

We're almost there! Armed with your Endpoint & Identity URLs and your Client ID and Secret, head over to the Airbyte UI to setup Marketo as a source.

## Step 2: Set up the Marketo connector in Airbyte

<!-- env:cloud -->

**For Airbyte Cloud:**

1. [Log into your Airbyte Cloud](https://cloud.airbyte.com/workspaces) account.
2. In the left navigation bar, click Sources. In the top-right corner, click **+new source**.
3. On the Set up the source page, enter the name for the Marketo connector and select **Marketo** from the Source type dropdown.
4. Enter the start date, domain URL, client ID and secret
5. Submit the form
<!-- /env:cloud -->

<!-- env:oss -->

**For Airbyte Open Source:**

1. Navigate to the Airbyte Open Source dashboard
2. Set the name for your source
3. Enter the start date
4. Enter the domain URL
5. Enter client ID and secret
6. Click **Set up source**
<!-- /env:oss -->

## Supported sync modes

The Marketo source connector supports the following[ sync modes](https://docs.airbyte.com/cloud/core-concepts#connection-sync-modes):

- Full Refresh | Overwrite
- Full Refresh | Append
- Incremental | Append
- Incremental | Deduped

## Supported Streams

This connector can be used to sync the following tables from Marketo:

- **Activities_X** where X is an activity type contains information about lead activities of the type X. For example, activities_send_email contains information about lead activities related to the activity type `send_email`. See the [Marketo docs](https://developers.marketo.com/rest-api/endpoint-reference/lead-database-endpoint-reference/#!/Activities/getLeadActivitiesUsingGET) for a detailed explanation of what each column means.
- **Activity types** Contains metadata about activity types. See the [Marketo docs](https://developers.marketo.com/rest-api/endpoint-reference/lead-database-endpoint-reference/#!/Activities/getAllActivityTypesUsingGET) for a detailed explanation of columns.
- **[Campaigns](https://developers.marketo.com/rest-api/endpoint-reference/lead-database-endpoint-reference/#!/Campaigns/getCampaignsUsingGET)**: Contains info about your Marketo campaigns.
- **[Leads](https://developers.marketo.com/rest-api/endpoint-reference/lead-database-endpoint-reference/#!/Leads/getLeadByIdUsingGET)**: Contains info about your Marketo leads.

:::caution

Available fields are limited by what is presented in the static schema.

:::

- **[Lists](https://developers.marketo.com/rest-api/endpoint-reference/lead-database-endpoint-reference/#!/Static_Lists/getListByIdUsingGET)**: Contains info about your Marketo static lists.
- **[Programs](https://developers.marketo.com/rest-api/endpoint-reference/asset-endpoint-reference/#!/Programs/browseProgramsUsingGET)**: Contains info about your Marketo programs.
- **[Segmentations](https://developers.marketo.com/rest-api/endpoint-reference/asset-endpoint-reference/#!/Segments/getSegmentationUsingGET)**: Contains info about your Marketo programs.

## Performance considerations

By default, Marketo caps all accounts to 50,000 API calls per day.

By default, this connector caps itself to 40,000 API calls per day. But you can also customize the maximum number of API calls this source connector makes per day to Marketo \(which may be helpful if you have for example other applications which are also hitting the Marketo API\). If this source connector reaches the maximum number you configured, it will not replicate any data until the next day.

If the 50,000 limit is too stringent, contact Marketo support for a quota increase.

## Data type map

| Integration Type | Airbyte Type | Notes                                                                           |
| :--------------- | :----------- | :------------------------------------------------------------------------------ |
| `array`          | `array`      | primitive arrays are converted into arrays of the types described in this table |
| `int`, `long`    | `number`     |                                                                                 |
| `object`         | `object`     |                                                                                 |
| `string`         | `string`     | \`\`                                                                            |
| Namespaces       | No           |                                                                                 |

## Changelog

<details>
  <summary>Expand to review</summary>

| Version  | Date       | Pull Request                                             | Subject                                                                                          |
|:---------|:-----------|:---------------------------------------------------------|:-------------------------------------------------------------------------------------------------|
<<<<<<< HEAD
| 1.4.25 | 2025-05-27 | [60823](https://github.com/airbytehq/airbyte/pull/60823) | Fix Attribute Errors on `Leads` stream |
=======
| 1.4.25 | 2025-05-24 | [60693](https://github.com/airbytehq/airbyte/pull/60693) | Update dependencies |
>>>>>>> 762638e8
| 1.4.24 | 2025-05-10 | [59770](https://github.com/airbytehq/airbyte/pull/59770) | Update dependencies |
| 1.4.23 | 2025-05-03 | [58788](https://github.com/airbytehq/airbyte/pull/58788) | Update dependencies |
| 1.4.22 | 2025-04-12 | [57702](https://github.com/airbytehq/airbyte/pull/57702) | Update dependencies |
| 1.4.21 | 2025-04-05 | [57071](https://github.com/airbytehq/airbyte/pull/57071) | Update dependencies |
| 1.4.20 | 2025-03-29 | [56674](https://github.com/airbytehq/airbyte/pull/56674) | Update dependencies |
| 1.4.19 | 2025-03-22 | [56016](https://github.com/airbytehq/airbyte/pull/56016) | Update dependencies |
| 1.4.18 | 2025-03-08 | [55426](https://github.com/airbytehq/airbyte/pull/55426) | Update dependencies |
| 1.4.17 | 2025-03-01 | [54761](https://github.com/airbytehq/airbyte/pull/54761) | Update dependencies |
| 1.4.16 | 2025-02-22 | [54321](https://github.com/airbytehq/airbyte/pull/54321) | Update dependencies |
| 1.4.15 | 2025-02-15 | [53790](https://github.com/airbytehq/airbyte/pull/53790) | Update dependencies |
| 1.4.14 | 2025-02-01 | [52711](https://github.com/airbytehq/airbyte/pull/52711) | Update dependencies |
| 1.4.13 | 2025-01-25 | [52278](https://github.com/airbytehq/airbyte/pull/52278) | Update dependencies |
| 1.4.12 | 2025-01-11 | [51165](https://github.com/airbytehq/airbyte/pull/51165) | Update dependencies |
| 1.4.11 | 2025-01-04 | [50890](https://github.com/airbytehq/airbyte/pull/50890) | Update dependencies |
| 1.4.10 | 2024-12-28 | [50655](https://github.com/airbytehq/airbyte/pull/50655) | Update dependencies |
| 1.4.9 | 2024-12-21 | [43736](https://github.com/airbytehq/airbyte/pull/43736) | Starting with this version, the Docker image is now rootless. Please note that this and future versions will not be compatible with Airbyte versions earlier than 0.64 |
| 1.4.8 | 2024-12-20 | [49972](https://github.com/airbytehq/airbyte/pull/49972) | Pin CDK due to breaking changes in newer versions. |
| 1.4.7 | 2024-07-06 | [40629](https://github.com/airbytehq/airbyte/pull/40629) | Update dependencies |
| 1.4.6 | 2024-06-26 | [40530](https://github.com/airbytehq/airbyte/pull/40530) | Update dependencies |
| 1.4.5 | 2024-06-25 | [40318](https://github.com/airbytehq/airbyte/pull/40318) | Update dependencies |
| 1.4.4 | 2024-06-23 | [40001](https://github.com/airbytehq/airbyte/pull/40001) | Update dependencies |
| `1.4.3`  | 2024-06-18 | [39549](https://github.com/airbytehq/airbyte/pull/39549) | Refactor: use `client_side_incremental` feature                                                  |
| `1.4.2`  | 2024-06-06 | [39297](https://github.com/airbytehq/airbyte/pull/39297) | [autopull] Upgrade base image to v1.2.2                                                          |
| `1.4.1`  | 2024-05-23 | [38631](https://github.com/airbytehq/airbyte/pull/38631) | Update deprecated authenticator package                                                          |
| `1.4.0`  | 2024-04-15 | [36854](https://github.com/airbytehq/airbyte/pull/36854) | Migrate to low-code                                                                              |
| `1.3.2`  | 2024-04-19 | [36650](https://github.com/airbytehq/airbyte/pull/36650) | Updating to 0.80.0 CDK                                                                           |
| `1.3.1`  | 2024-04-12 | [36650](https://github.com/airbytehq/airbyte/pull/36650) | schema descriptions                                                                              |
| `1.3.0`  | 2024-03-19 | [36267](https://github.com/airbytehq/airbyte/pull/36267) | Pin airbyte-cdk version to `^0`                                                                  |
| `1.2.6`  | 2024-02-09 | [35078](https://github.com/airbytehq/airbyte/pull/35078) | Manage dependencies with Poetry.                                                                 |
| `1.2.5`  | 2024-01-15 | [34246](https://github.com/airbytehq/airbyte/pull/34246) | prepare for airbyte-lib                                                                          |
| `1.2.4`  | 2024-01-08 | [33999](https://github.com/airbytehq/airbyte/pull/33999) | Fix for `Export daily quota exceeded`                                                            |
| `1.2.3`  | 2023-08-02 | [28999](https://github.com/airbytehq/airbyte/pull/28999) | Fix for ` _csv.Error: line contains NUL`                                                         |
| `1.2.2`  | 2023-10-19 | [31599](https://github.com/airbytehq/airbyte/pull/31599) | Base image migration: remove Dockerfile and use the python-connector-base image                  |
| `1.2.1`  | 2023-09-18 | [30533](https://github.com/airbytehq/airbyte/pull/30533) | Fix `json_schema` for stream `Leads`                                                             |
| `1.2.0`  | 2023-06-26 | [27726](https://github.com/airbytehq/airbyte/pull/27726) | License Update: Elv2                                                                             |
| `1.1.0`  | 2023-04-18 | [23956](https://github.com/airbytehq/airbyte/pull/23956) | Add `Segmentations` Stream                                                                       |
| `1.0.4`  | 2023-04-25 | [25481](https://github.com/airbytehq/airbyte/pull/25481) | Minor fix for bug caused by `<=` producing additional API call when there is a single date slice |
| `1.0.3`  | 2023-02-13 | [22938](https://github.com/airbytehq/airbyte/pull/22938) | Specified date formatting in specification                                                       |
| `1.0.2`  | 2023-02-01 | [22203](https://github.com/airbytehq/airbyte/pull/22203) | Handle Null cursor values                                                                        |
| `1.0.1`  | 2023-01-31 | [22015](https://github.com/airbytehq/airbyte/pull/22015) | Set `AvailabilityStrategy` for streams explicitly to `None`                                      |
| `1.0.0`  | 2023-01-25 | [21790](https://github.com/airbytehq/airbyte/pull/21790) | Fix `activities_*` stream schemas                                                                |
| `0.1.12` | 2023-01-19 | [20973](https://github.com/airbytehq/airbyte/pull/20973) | Fix encoding error (note: this change is not in version 1.0.0, but is in later versions          |
| `0.1.11` | 2022-09-30 | [17445](https://github.com/airbytehq/airbyte/pull/17445) | Do not use temporary files for memory optimization                                               |
| `0.1.10` | 2022-09-30 | [17445](https://github.com/airbytehq/airbyte/pull/17445) | Optimize memory consumption                                                                      |
| `0.1.9`  | 2022-09-28 | [17304](https://github.com/airbytehq/airbyte/pull/17304) | Migrate to per-stream sate.                                                                      |
| `0.1.7`  | 2022-08-23 | [15817](https://github.com/airbytehq/airbyte/pull/15817) | Improved unit test coverage                                                                      |
| `0.1.6`  | 2022-08-21 | [15824](https://github.com/airbytehq/airbyte/pull/15824) | Fix semi incremental streams: do not ignore start date, make one api call instead of multiple    |
| `0.1.5`  | 2022-08-16 | [15683](https://github.com/airbytehq/airbyte/pull/15683) | Retry failed creation of a job instead of skipping it                                            |
| `0.1.4`  | 2022-06-20 | [13930](https://github.com/airbytehq/airbyte/pull/13930) | Process failing creation of export jobs                                                          |
| `0.1.3`  | 2021-12-10 | [8429](https://github.com/airbytehq/airbyte/pull/8578)   | Updated titles and descriptions                                                                  |
| `0.1.2`  | 2021-12-03 | [8483](https://github.com/airbytehq/airbyte/pull/8483)   | Improve field conversion to conform schema                                                       |
| `0.1.1`  | 2021-11-29 | [0000](https://github.com/airbytehq/airbyte/pull/0000)   | Fix timestamp value format issue                                                                 |
| `0.1.0`  | 2021-09-06 | [5863](https://github.com/airbytehq/airbyte/pull/5863)   | Release Marketo CDK Connector                                                                    |

</details><|MERGE_RESOLUTION|>--- conflicted
+++ resolved
@@ -121,11 +121,8 @@
 
 | Version  | Date       | Pull Request                                             | Subject                                                                                          |
 |:---------|:-----------|:---------------------------------------------------------|:-------------------------------------------------------------------------------------------------|
-<<<<<<< HEAD
-| 1.4.25 | 2025-05-27 | [60823](https://github.com/airbytehq/airbyte/pull/60823) | Fix Attribute Errors on `Leads` stream |
-=======
+| 1.4.26 | 2025-05-27 | [60823](https://github.com/airbytehq/airbyte/pull/60823) | Fix Attribute Errors on `Leads` stream |
 | 1.4.25 | 2025-05-24 | [60693](https://github.com/airbytehq/airbyte/pull/60693) | Update dependencies |
->>>>>>> 762638e8
 | 1.4.24 | 2025-05-10 | [59770](https://github.com/airbytehq/airbyte/pull/59770) | Update dependencies |
 | 1.4.23 | 2025-05-03 | [58788](https://github.com/airbytehq/airbyte/pull/58788) | Update dependencies |
 | 1.4.22 | 2025-04-12 | [57702](https://github.com/airbytehq/airbyte/pull/57702) | Update dependencies |
