--- conflicted
+++ resolved
@@ -100,24 +100,13 @@
 
 ## Changelog
 
-<<<<<<< HEAD
-| Version | Date       | Pull Request                                             | Subject                                               |
-|:--------|:-----------|:---------------------------------------------------------|:------------------------------------------------------|
-| `0.1.6` | 2022-08-20 | [15817](https://github.com/airbytehq/airbyte/pull/15817) | Improved unit test coverage                           |
-| `0.1.5` | 2022-08-16 | [15683](https://github.com/airbytehq/airbyte/pull/15683) | Retry failed creation of a job instead of skipping it |
-| `0.1.4` | 2022-06-20 | [13930](https://github.com/airbytehq/airbyte/pull/13930) | Process failing creation of export jobs               |
-| `0.1.3` | 2021-12-10 | [8429](https://github.com/airbytehq/airbyte/pull/8578)   | Updated titles and descriptions                       |
-| `0.1.2` | 2021-12-03 | [8483](https://github.com/airbytehq/airbyte/pull/8483)   | Improve field conversion to conform schema            |
-| `0.1.1` | 2021-11-29 | [0000](https://github.com/airbytehq/airbyte/pull/0000)   | Fix timestamp value format issue                      |
-| `0.1.0` | 2021-09-06 | [5863](https://github.com/airbytehq/airbyte/pull/5863)   | Release Marketo CDK Connector                         |
-=======
 | Version | Date       | Pull Request                                             | Subject                                                                                       |
 |:--------|:-----------|:---------------------------------------------------------|:----------------------------------------------------------------------------------------------|
+| `0.1.7` | 2022-08-23 | [15817](https://github.com/airbytehq/airbyte/pull/15817) | Improved unit test coverage                                                                   |
 | `0.1.6` | 2022-08-21 | [15824](https://github.com/airbytehq/airbyte/pull/15824) | Fix semi incremental streams: do not ignore start date, make one api call instead of multiple |
 | `0.1.5` | 2022-08-16 | [15683](https://github.com/airbytehq/airbyte/pull/15683) | Retry failed creation of a job instead of skipping it                                         |
 | `0.1.4` | 2022-06-20 | [13930](https://github.com/airbytehq/airbyte/pull/13930) | Process failing creation of export jobs                                                       |
 | `0.1.3` | 2021-12-10 | [8429](https://github.com/airbytehq/airbyte/pull/8578)   | Updated titles and descriptions                                                               |
 | `0.1.2` | 2021-12-03 | [8483](https://github.com/airbytehq/airbyte/pull/8483)   | Improve field conversion to conform schema                                                    |
 | `0.1.1` | 2021-11-29 | [0000](https://github.com/airbytehq/airbyte/pull/0000)   | Fix timestamp value format issue                                                              |
-| `0.1.0` | 2021-09-06 | [5863](https://github.com/airbytehq/airbyte/pull/5863)   | Release Marketo CDK Connector                                                                 |
->>>>>>> 43beec33
+| `0.1.0` | 2021-09-06 | [5863](https://github.com/airbytehq/airbyte/pull/5863)   | Release Marketo CDK Connector                                                                 |