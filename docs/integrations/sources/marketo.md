# Marketo

This page contains the setup guide and reference information for the Marketo source connector.

## Prerequisites

* \(Optional\) Whitelist Airbyte's IP address if needed
* An API-only Marketo User Role
* An Airbyte Marketo API-only user
* A Marketo API Custom Service
* Marketo Client ID & Client Secret
* Marketo Base URL

## Setup guide
### Step 1: Set up Marketo

#### Step 1.1: \(Optional\) whitelist Airbyte's IP address

If you don't have IP Restriction enabled in Marketo, skip this step.

If you have IP Restriction enabled in Marketo, you'll need to whitelist the IP address of the machine running your Airbyte instance. To obtain your IP address, run `curl ifconfig.io` from the node running Airbyte. You might need to enlist an engineer to help with this. Copy the IP address returned and keep it on hand.

Once you have the IP address, whitelist it by following the Marketo documentation for [allowlisting IP addresses](https://docs.marketo.com/display/public/DOCS/Create+an+Allowlist+for+IP-Based+API+Access) for API based access.

#### Step 1.2: Create an API-only Marketo User Role

Follow the [Marketo documentation for creating an API-only Marketo User Role](https://docs.marketo.com/display/public/DOCS/Create+an+API+Only+User+Role).

#### Step 1.3: Create an Airbyte Marketo API-only user

Follow the [Marketo documentation to create an API only user](https://docs.marketo.com/display/public/DOCS/Create+an+API+Only+User)

#### Step 1.4: Create a Marketo API custom service

Follow the [Marketo documentation for creating a custom service for use with a REST API](https://docs.marketo.com/display/public/DOCS/Create+a+Custom+Service+for+Use+with+ReST+API).

Make sure to follow the "**Credentials for API Access"** section in the Marketo docs to generate a **Client ID** and **Client Secret.** Once generated, copy those credentials and keep them handy for use in the Airbyte UI later.

#### Step 1.5: Obtain your Endpoint and Identity URLs provided by Marketo

Follow the [Marketo documentation for obtaining your base URL](https://developers.marketo.com/rest-api/base-url/). Specifically, copy your **Endpoint** without "/rest" and keep them handy for use in the Airbyte UI.

We're almost there! Armed with your Endpoint & Identity URLs and your Client ID and Secret, head over to the Airbyte UI to setup Marketo as a source.

## Step 2: Set up the Marketo connector in Airbyte

<!-- env:cloud -->
**For Airbyte Cloud:**

1. [Log into your Airbyte Cloud](https://cloud.airbyte.io/workspaces) account.
2. In the left navigation bar, click Sources. In the top-right corner, click **+new source**.
3. On the Set up the source page, enter the name for the Marketo connector and select **Marketo** from the Source type dropdown.
4. Enter the start date, domain URL, client ID and secret
5. Submit the form
<!-- /env:cloud -->

<!-- env:oss -->
**For Airbyte Open Source:**

1. Navigate to the Airbyte Open Source dashboard
2. Set the name for your source
3. Enter the start date
4. Enter the domain URL
5. Enter client ID and secret
6. Click **Set up source**
<!-- /env:oss -->

## Supported sync modes

The Marketo source connector supports the following[ sync modes](https://docs.airbyte.com/cloud/core-concepts#connection-sync-modes):
 - Full Refresh | Overwrite
 - Full Refresh | Append
 - Incremental  | Append
 - Incremental  | Deduped

## Supported Streams

This connector can be used to sync the following tables from Marketo:

* **activities\_X** where X is an activity type contains information about lead activities of the type X. For example, activities\_send\_email contains information about lead activities related to the activity type `send_email`. See the [Marketo docs](https://developers.marketo.com/rest-api/endpoint-reference/lead-database-endpoint-reference/#!/Activities/getLeadActivitiesUsingGET) for a detailed explanation of what each column means.
* **activity\_types.** Contains metadata about activity types. See the [Marketo docs](https://developers.marketo.com/rest-api/endpoint-reference/lead-database-endpoint-reference/#!/Activities/getAllActivityTypesUsingGET) for a detailed explanation of columns.
* **campaigns.** Contains info about your Marketo campaigns. [Marketo docs](https://developers.marketo.com/rest-api/endpoint-reference/lead-database-endpoint-reference/#!/Campaigns/getCampaignsUsingGET).
* **leads.** Contains info about your Marketo leads. [Marketo docs](https://developers.marketo.com/rest-api/endpoint-reference/lead-database-endpoint-reference/#!/Leads/getLeadByIdUsingGET).
* **lists.** Contains info about your Marketo static lists. [Marketo docs](https://developers.marketo.com/rest-api/endpoint-reference/lead-database-endpoint-reference/#!/Static_Lists/getListByIdUsingGET).
* **programs.** Contains info about your Marketo programs. [Marketo docs](https://developers.marketo.com/rest-api/endpoint-reference/asset-endpoint-reference/#!/Programs/browseProgramsUsingGET).

## Performance considerations

By default, Marketo caps all accounts to 50,000 API calls per day.

By default, this connector caps itself to 40,000 API calls per day. But you can also customize the maximum number of API calls this source connector makes per day to Marketo \(which may be helpful if you have for example other applications which are also hitting the Marketo API\). If this source connector reaches the maximum number you configured, it will not replicate any data until the next day.

If the 50,000 limit is too stringent, contact Marketo support for a quota increase.

## Data type map

| Integration Type | Airbyte Type | Notes                                                                           |
|:-----------------|:-------------|:--------------------------------------------------------------------------------|
| `array`          | `array`      | primitive arrays are converted into arrays of the types described in this table |
| `int`, `long`    | `number`     |                                                                                 |
| `object`         | `object`     |                                                                                 |
| `string`         | `string`     | \`\`                                                                            |
| Namespaces       | No           |                                                                                 |

## Changelog

| Version  | Date       | Pull Request                                             | Subject                                                                                       |
|:---------|:-----------|:---------------------------------------------------------|:----------------------------------------------------------------------------------------------|
<<<<<<< HEAD
| `0.1.12` | 2023-01-19 | [20973](https://github.com/airbytehq/airbyte/pull/20973) | Fix encoding error                                            |
=======
| `1.0.0`  | 2023-01-25 | [21790](https://github.com/airbytehq/airbyte/pull/21790) | Fix `activities_*` stream schemas                                                             |
>>>>>>> 76eceb89
| `0.1.11` | 2022-09-30 | [17445](https://github.com/airbytehq/airbyte/pull/17445) | Do not use temporary files for memory optimization                                            |
| `0.1.10` | 2022-09-30 | [17445](https://github.com/airbytehq/airbyte/pull/17445) | Optimize memory consumption                                                                   |
| `0.1.9`  | 2022-09-28 | [17304](https://github.com/airbytehq/airbyte/pull/17304) | Migrate to per-stream sate.                                                                   |
| `0.1.7`  | 2022-08-23 | [15817](https://github.com/airbytehq/airbyte/pull/15817) | Improved unit test coverage                                                                   |
| `0.1.6`  | 2022-08-21 | [15824](https://github.com/airbytehq/airbyte/pull/15824) | Fix semi incremental streams: do not ignore start date, make one api call instead of multiple |
| `0.1.5`  | 2022-08-16 | [15683](https://github.com/airbytehq/airbyte/pull/15683) | Retry failed creation of a job instead of skipping it                                         |
| `0.1.4`  | 2022-06-20 | [13930](https://github.com/airbytehq/airbyte/pull/13930) | Process failing creation of export jobs                                                       |
| `0.1.3`  | 2021-12-10 | [8429](https://github.com/airbytehq/airbyte/pull/8578)   | Updated titles and descriptions                                                               |
| `0.1.2`  | 2021-12-03 | [8483](https://github.com/airbytehq/airbyte/pull/8483)   | Improve field conversion to conform schema                                                    |
| `0.1.1`  | 2021-11-29 | [0000](https://github.com/airbytehq/airbyte/pull/0000)   | Fix timestamp value format issue                                                              |
| `0.1.0`  | 2021-09-06 | [5863](https://github.com/airbytehq/airbyte/pull/5863)   | Release Marketo CDK Connector                                                                 |<|MERGE_RESOLUTION|>--- conflicted
+++ resolved
@@ -106,11 +106,8 @@
 
 | Version  | Date       | Pull Request                                             | Subject                                                                                       |
 |:---------|:-----------|:---------------------------------------------------------|:----------------------------------------------------------------------------------------------|
-<<<<<<< HEAD
-| `0.1.12` | 2023-01-19 | [20973](https://github.com/airbytehq/airbyte/pull/20973) | Fix encoding error                                            |
-=======
 | `1.0.0`  | 2023-01-25 | [21790](https://github.com/airbytehq/airbyte/pull/21790) | Fix `activities_*` stream schemas                                                             |
->>>>>>> 76eceb89
+| `0.1.12` | 2023-01-19 | [20973](https://github.com/airbytehq/airbyte/pull/20973) | Fix encoding error (note: this change is not in version 1.0.0, but is in later versions       |
 | `0.1.11` | 2022-09-30 | [17445](https://github.com/airbytehq/airbyte/pull/17445) | Do not use temporary files for memory optimization                                            |
 | `0.1.10` | 2022-09-30 | [17445](https://github.com/airbytehq/airbyte/pull/17445) | Optimize memory consumption                                                                   |
 | `0.1.9`  | 2022-09-28 | [17304](https://github.com/airbytehq/airbyte/pull/17304) | Migrate to per-stream sate.                                                                   |
