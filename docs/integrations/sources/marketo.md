--- conflicted
+++ resolved
@@ -106,11 +106,8 @@
 
 | Version  | Date       | Pull Request                                             | Subject                                                                                       |
 |:---------|:-----------|:---------------------------------------------------------|:----------------------------------------------------------------------------------------------|
-<<<<<<< HEAD
 | `1.1.0`  | 2023-04-18 | [23956](https://github.com/airbytehq/airbyte/pull/23956) | Add `Segmentations` Stream                                                                     |
-=======
 | `1.0.4`  | 2023-04-25 | [25481](https://github.com/airbytehq/airbyte/pull/25481) | Minor fix for bug caused  by `<=` producing additional API call when there is a single date slice                                                                     |
->>>>>>> bf16b5a9
 | `1.0.3`  | 2023-02-13 | [22938](https://github.com/airbytehq/airbyte/pull/22938) | Specified date formatting in specification                                                                     |
 | `1.0.2`  | 2023-02-01 | [22203](https://github.com/airbytehq/airbyte/pull/22203) | Handle Null cursor values                                                                     |
 | `1.0.1`  | 2023-01-31 | [22015](https://github.com/airbytehq/airbyte/pull/22015) | Set `AvailabilityStrategy` for streams explicitly to `None`                                   |
