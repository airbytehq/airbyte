# Marketo

This page contains the setup guide and reference information for the Marketo source connector.

## Prerequisites

- \(Optional\) Whitelist Airbyte's IP address if needed
- An API-only Marketo User Role
- An Airbyte Marketo API-only user
- A Marketo API Custom Service
- Marketo Client ID & Client Secret
- Marketo Base URL

## Setup guide

### Step 1: Set up Marketo

#### Step 1.1: \(Optional\) whitelist Airbyte's IP address

If you don't have IP Restriction enabled in Marketo, skip this step.

If you have IP Restriction enabled in Marketo, you'll need to whitelist the IP address of the machine running your Airbyte instance. To obtain your IP address, run `curl ifconfig.io` from the node running Airbyte. You might need to enlist an engineer to help with this. Copy the IP address returned and keep it on hand.

Once you have the IP address, whitelist it by following the Marketo documentation for [allowlisting IP addresses](https://docs.marketo.com/display/public/DOCS/Create+an+Allowlist+for+IP-Based+API+Access) for API based access.

#### Step 1.2: Create an API-only Marketo User Role

Follow the [Marketo documentation for creating an API-only Marketo User Role](https://docs.marketo.com/display/public/DOCS/Create+an+API+Only+User+Role).

#### Step 1.3: Create an Airbyte Marketo API-only user

Follow the [Marketo documentation to create an API only user](https://docs.marketo.com/display/public/DOCS/Create+an+API+Only+User)

#### Step 1.4: Create a Marketo API custom service

Follow the [Marketo documentation for creating a custom service for use with a REST API](https://docs.marketo.com/display/public/DOCS/Create+a+Custom+Service+for+Use+with+ReST+API).

Make sure to follow the "**Credentials for API Access"** section in the Marketo docs to generate a **Client ID** and **Client Secret.** Once generated, copy those credentials and keep them handy for use in the Airbyte UI later.

#### Step 1.5: Obtain your Endpoint and Identity URLs provided by Marketo

Follow the [Marketo documentation for obtaining your base URL](https://developers.marketo.com/rest-api/base-url/). Specifically, copy your **Endpoint** without "/rest" and keep them handy for use in the Airbyte UI.

We're almost there! Armed with your Endpoint & Identity URLs and your Client ID and Secret, head over to the Airbyte UI to setup Marketo as a source.

## Step 2: Set up the Marketo connector in Airbyte

<!-- env:cloud -->

**For Airbyte Cloud:**

1. [Log into your Airbyte Cloud](https://cloud.airbyte.com/workspaces) account.
2. In the left navigation bar, click Sources. In the top-right corner, click **+new source**.
3. On the Set up the source page, enter the name for the Marketo connector and select **Marketo** from the Source type dropdown.
4. Enter the start date, domain URL, client ID and secret
5. Submit the form
<!-- /env:cloud -->

<!-- env:oss -->

**For Airbyte Open Source:**

1. Navigate to the Airbyte Open Source dashboard
2. Set the name for your source
3. Enter the start date
4. Enter the domain URL
5. Enter client ID and secret
6. Click **Set up source**
<!-- /env:oss -->

## Supported sync modes

The Marketo source connector supports the following[ sync modes](https://docs.airbyte.com/cloud/core-concepts#connection-sync-modes):

- Full Refresh | Overwrite
- Full Refresh | Append
- Incremental | Append
- Incremental | Deduped

## Supported Streams

This connector can be used to sync the following tables from Marketo:

- **Activities_X** where X is an activity type contains information about lead activities of the type X. For example, activities_send_email contains information about lead activities related to the activity type `send_email`. See the [Marketo docs](https://developers.marketo.com/rest-api/endpoint-reference/lead-database-endpoint-reference/#!/Activities/getLeadActivitiesUsingGET) for a detailed explanation of what each column means.
- **Activity types** Contains metadata about activity types. See the [Marketo docs](https://developers.marketo.com/rest-api/endpoint-reference/lead-database-endpoint-reference/#!/Activities/getAllActivityTypesUsingGET) for a detailed explanation of columns.
- **[Campaigns](https://developers.marketo.com/rest-api/endpoint-reference/lead-database-endpoint-reference/#!/Campaigns/getCampaignsUsingGET)**: Contains info about your Marketo campaigns.
- **[Leads](https://developers.marketo.com/rest-api/endpoint-reference/lead-database-endpoint-reference/#!/Leads/getLeadByIdUsingGET)**: Contains info about your Marketo leads.

:::caution

Available fields are limited by what is presented in the static schema.

:::
- **[Lists](https://developers.marketo.com/rest-api/endpoint-reference/lead-database-endpoint-reference/#!/Static_Lists/getListByIdUsingGET)**: Contains info about your Marketo static lists.
- **[Programs](https://developers.marketo.com/rest-api/endpoint-reference/asset-endpoint-reference/#!/Programs/browseProgramsUsingGET)**: Contains info about your Marketo programs.
- **[Opportunities](https://developers.marketo.com/rest-api/lead-database/opportunities/)**: Contains info about your Marketo opportunities.
- **[Segmentations](https://developers.marketo.com/rest-api/endpoint-reference/asset-endpoint-reference/#!/Segments/getSegmentationUsingGET)**: Contains info about your Marketo programs.

## Performance considerations

By default, Marketo caps all accounts to 50,000 API calls per day.

By default, this connector caps itself to 40,000 API calls per day. But you can also customize the maximum number of API calls this source connector makes per day to Marketo \(which may be helpful if you have for example other applications which are also hitting the Marketo API\). If this source connector reaches the maximum number you configured, it will not replicate any data until the next day.

If the 50,000 limit is too stringent, contact Marketo support for a quota increase.

## Data type map

| Integration Type | Airbyte Type | Notes                                                                           |
|:-----------------|:-------------|:--------------------------------------------------------------------------------|
| `array`          | `array`      | primitive arrays are converted into arrays of the types described in this table |
| `int`, `long`    | `number`     |                                                                                 |
| `object`         | `object`     |                                                                                 |
| `string`         | `string`     | \`\`                                                                            |
| Namespaces       | No           |                                                                                 |

## Changelog

<<<<<<< HEAD
| Version  | Date       | Pull Request                                             | Subject                                                                                          |
|:---------|:-----------|:---------------------------------------------------------|:-------------------------------------------------------------------------------------------------|
| `1.2.3`  | 2023-12-10 | [*****](https://github.com/airbytehq/airbyte/pull/*****) | Add `Oppurtunities` Stream                                                                       |
| `1.2.2`  | 2023-10-19 | [31599](https://github.com/airbytehq/airbyte/pull/31599) | Base image migration: remove Dockerfile and use the python-connector-base image                  |
| `1.2.1`  | 2023-09-18 | [30533](https://github.com/airbytehq/airbyte/pull/30533) | Fix `json_schema` for stream `Leads`                                                             |
| `1.2.0`  | 2023-06-26 | [27726](https://github.com/airbytehq/airbyte/pull/27726) | License Update: Elv2                                                                             |
| `1.1.0`  | 2023-04-18 | [23956](https://github.com/airbytehq/airbyte/pull/23956) | Add `Segmentations` Stream                                                                       |
| `1.0.4`  | 2023-04-25 | [25481](https://github.com/airbytehq/airbyte/pull/25481) | Minor fix for bug caused by `<=` producing additional API call when there is a single date slice |
| `1.0.3`  | 2023-02-13 | [22938](https://github.com/airbytehq/airbyte/pull/22938) | Specified date formatting in specification                                                       |
| `1.0.2`  | 2023-02-01 | [22203](https://github.com/airbytehq/airbyte/pull/22203) | Handle Null cursor values                                                                        |
| `1.0.1`  | 2023-01-31 | [22015](https://github.com/airbytehq/airbyte/pull/22015) | Set `AvailabilityStrategy` for streams explicitly to `None`                                      |
| `1.0.0`  | 2023-01-25 | [21790](https://github.com/airbytehq/airbyte/pull/21790) | Fix `activities_*` stream schemas                                                                |
| `0.1.12` | 2023-01-19 | [20973](https://github.com/airbytehq/airbyte/pull/20973) | Fix encoding error (note: this change is not in version 1.0.0, but is in later versions          |
| `0.1.11` | 2022-09-30 | [17445](https://github.com/airbytehq/airbyte/pull/17445) | Do not use temporary files for memory optimization                                               |
| `0.1.10` | 2022-09-30 | [17445](https://github.com/airbytehq/airbyte/pull/17445) | Optimize memory consumption                                                                      |
| `0.1.9`  | 2022-09-28 | [17304](https://github.com/airbytehq/airbyte/pull/17304) | Migrate to per-stream sate.                                                                      |
| `0.1.7`  | 2022-08-23 | [15817](https://github.com/airbytehq/airbyte/pull/15817) | Improved unit test coverage                                                                      |
| `0.1.6`  | 2022-08-21 | [15824](https://github.com/airbytehq/airbyte/pull/15824) | Fix semi incremental streams: do not ignore start date, make one api call instead of multiple    |
| `0.1.5`  | 2022-08-16 | [15683](https://github.com/airbytehq/airbyte/pull/15683) | Retry failed creation of a job instead of skipping it                                            |
| `0.1.4`  | 2022-06-20 | [13930](https://github.com/airbytehq/airbyte/pull/13930) | Process failing creation of export jobs                                                          |
| `0.1.3`  | 2021-12-10 | [8429](https://github.com/airbytehq/airbyte/pull/8578)   | Updated titles and descriptions                                                                  |
| `0.1.2`  | 2021-12-03 | [8483](https://github.com/airbytehq/airbyte/pull/8483)   | Improve field conversion to conform schema                                                       |
| `0.1.1`  | 2021-11-29 | [0000](https://github.com/airbytehq/airbyte/pull/0000)   | Fix timestamp value format issue                                                                 |
| `0.1.0`  | 2021-09-06 | [5863](https://github.com/airbytehq/airbyte/pull/5863)   | Release Marketo CDK Connector                                                                    |
=======
| Version  | Date       | Pull Request                                             | Subject                                                                                                                         |
|:---------|:-----------|:---------------------------------------------------------|:--------------------------------------------------------------------------------------------------------------------------------|
| `1.2.4`  | 2024-01-08 | [33999](https://github.com/airbytehq/airbyte/pull/33999) | Fix for `Export daily quota exceeded`                                                                                           |
| `1.2.3`  | 2023-08-02 | [28999](https://github.com/airbytehq/airbyte/pull/28999) | Fix for ` _csv.Error: line contains NUL`                                                                                        |
| `1.2.2`  | 2023-10-19 | [31599](https://github.com/airbytehq/airbyte/pull/31599) | Base image migration: remove Dockerfile and use the python-connector-base image                                                 |
| `1.2.1`  | 2023-09-18 | [30533](https://github.com/airbytehq/airbyte/pull/30533) | Fix `json_schema` for stream `Leads`                                                                                            |
| `1.2.0`  | 2023-06-26 | [27726](https://github.com/airbytehq/airbyte/pull/27726) | License Update: Elv2                                                                                                            |
| `1.1.0`  | 2023-04-18 | [23956](https://github.com/airbytehq/airbyte/pull/23956) | Add `Segmentations` Stream                                                                                                      |
| `1.0.4`  | 2023-04-25 | [25481](https://github.com/airbytehq/airbyte/pull/25481) | Minor fix for bug caused by `<=` producing additional API call when there is a single date slice                                |
| `1.0.3`  | 2023-02-13 | [22938](https://github.com/airbytehq/airbyte/pull/22938) | Specified date formatting in specification                                                                                      |
| `1.0.2`  | 2023-02-01 | [22203](https://github.com/airbytehq/airbyte/pull/22203) | Handle Null cursor values                                                                                                       |
| `1.0.1`  | 2023-01-31 | [22015](https://github.com/airbytehq/airbyte/pull/22015) | Set `AvailabilityStrategy` for streams explicitly to `None`                                                                     |
| `1.0.0`  | 2023-01-25 | [21790](https://github.com/airbytehq/airbyte/pull/21790) | Fix `activities_*` stream schemas                                                                                               |
| `0.1.12` | 2023-01-19 | [20973](https://github.com/airbytehq/airbyte/pull/20973) | Fix encoding error (note: this change is not in version 1.0.0, but is in later versions                                         |
| `0.1.11` | 2022-09-30 | [17445](https://github.com/airbytehq/airbyte/pull/17445) | Do not use temporary files for memory optimization                                                                              |
| `0.1.10` | 2022-09-30 | [17445](https://github.com/airbytehq/airbyte/pull/17445) | Optimize memory consumption                                                                                                     |
| `0.1.9`  | 2022-09-28 | [17304](https://github.com/airbytehq/airbyte/pull/17304) | Migrate to per-stream sate.                                                                                                     |
| `0.1.7`  | 2022-08-23 | [15817](https://github.com/airbytehq/airbyte/pull/15817) | Improved unit test coverage                                                                                                     |
| `0.1.6`  | 2022-08-21 | [15824](https://github.com/airbytehq/airbyte/pull/15824) | Fix semi incremental streams: do not ignore start date, make one api call instead of multiple                                   |
| `0.1.5`  | 2022-08-16 | [15683](https://github.com/airbytehq/airbyte/pull/15683) | Retry failed creation of a job instead of skipping it                                                                           |
| `0.1.4`  | 2022-06-20 | [13930](https://github.com/airbytehq/airbyte/pull/13930) | Process failing creation of export jobs                                                                                         |
| `0.1.3`  | 2021-12-10 | [8429](https://github.com/airbytehq/airbyte/pull/8578)   | Updated titles and descriptions                                                                                                 |
| `0.1.2`  | 2021-12-03 | [8483](https://github.com/airbytehq/airbyte/pull/8483)   | Improve field conversion to conform schema                                                                                      |
| `0.1.1`  | 2021-11-29 | [0000](https://github.com/airbytehq/airbyte/pull/0000)   | Fix timestamp value format issue                                                                                                |
| `0.1.0`  | 2021-09-06 | [5863](https://github.com/airbytehq/airbyte/pull/5863)   | Release Marketo CDK Connector                                                                                                   |
>>>>>>> 29852cf0
<|MERGE_RESOLUTION|>--- conflicted
+++ resolved
@@ -116,34 +116,9 @@
 
 ## Changelog
 
-<<<<<<< HEAD
-| Version  | Date       | Pull Request                                             | Subject                                                                                          |
-|:---------|:-----------|:---------------------------------------------------------|:-------------------------------------------------------------------------------------------------|
-| `1.2.3`  | 2023-12-10 | [*****](https://github.com/airbytehq/airbyte/pull/*****) | Add `Oppurtunities` Stream                                                                       |
-| `1.2.2`  | 2023-10-19 | [31599](https://github.com/airbytehq/airbyte/pull/31599) | Base image migration: remove Dockerfile and use the python-connector-base image                  |
-| `1.2.1`  | 2023-09-18 | [30533](https://github.com/airbytehq/airbyte/pull/30533) | Fix `json_schema` for stream `Leads`                                                             |
-| `1.2.0`  | 2023-06-26 | [27726](https://github.com/airbytehq/airbyte/pull/27726) | License Update: Elv2                                                                             |
-| `1.1.0`  | 2023-04-18 | [23956](https://github.com/airbytehq/airbyte/pull/23956) | Add `Segmentations` Stream                                                                       |
-| `1.0.4`  | 2023-04-25 | [25481](https://github.com/airbytehq/airbyte/pull/25481) | Minor fix for bug caused by `<=` producing additional API call when there is a single date slice |
-| `1.0.3`  | 2023-02-13 | [22938](https://github.com/airbytehq/airbyte/pull/22938) | Specified date formatting in specification                                                       |
-| `1.0.2`  | 2023-02-01 | [22203](https://github.com/airbytehq/airbyte/pull/22203) | Handle Null cursor values                                                                        |
-| `1.0.1`  | 2023-01-31 | [22015](https://github.com/airbytehq/airbyte/pull/22015) | Set `AvailabilityStrategy` for streams explicitly to `None`                                      |
-| `1.0.0`  | 2023-01-25 | [21790](https://github.com/airbytehq/airbyte/pull/21790) | Fix `activities_*` stream schemas                                                                |
-| `0.1.12` | 2023-01-19 | [20973](https://github.com/airbytehq/airbyte/pull/20973) | Fix encoding error (note: this change is not in version 1.0.0, but is in later versions          |
-| `0.1.11` | 2022-09-30 | [17445](https://github.com/airbytehq/airbyte/pull/17445) | Do not use temporary files for memory optimization                                               |
-| `0.1.10` | 2022-09-30 | [17445](https://github.com/airbytehq/airbyte/pull/17445) | Optimize memory consumption                                                                      |
-| `0.1.9`  | 2022-09-28 | [17304](https://github.com/airbytehq/airbyte/pull/17304) | Migrate to per-stream sate.                                                                      |
-| `0.1.7`  | 2022-08-23 | [15817](https://github.com/airbytehq/airbyte/pull/15817) | Improved unit test coverage                                                                      |
-| `0.1.6`  | 2022-08-21 | [15824](https://github.com/airbytehq/airbyte/pull/15824) | Fix semi incremental streams: do not ignore start date, make one api call instead of multiple    |
-| `0.1.5`  | 2022-08-16 | [15683](https://github.com/airbytehq/airbyte/pull/15683) | Retry failed creation of a job instead of skipping it                                            |
-| `0.1.4`  | 2022-06-20 | [13930](https://github.com/airbytehq/airbyte/pull/13930) | Process failing creation of export jobs                                                          |
-| `0.1.3`  | 2021-12-10 | [8429](https://github.com/airbytehq/airbyte/pull/8578)   | Updated titles and descriptions                                                                  |
-| `0.1.2`  | 2021-12-03 | [8483](https://github.com/airbytehq/airbyte/pull/8483)   | Improve field conversion to conform schema                                                       |
-| `0.1.1`  | 2021-11-29 | [0000](https://github.com/airbytehq/airbyte/pull/0000)   | Fix timestamp value format issue                                                                 |
-| `0.1.0`  | 2021-09-06 | [5863](https://github.com/airbytehq/airbyte/pull/5863)   | Release Marketo CDK Connector                                                                    |
-=======
 | Version  | Date       | Pull Request                                             | Subject                                                                                                                         |
 |:---------|:-----------|:---------------------------------------------------------|:--------------------------------------------------------------------------------------------------------------------------------|
+| `1.2.5`  | 2023-12-10 | [33064](https://github.com/airbytehq/airbyte/pull/33064) | Add `Oppurtunities` Stream                                                                       |
 | `1.2.4`  | 2024-01-08 | [33999](https://github.com/airbytehq/airbyte/pull/33999) | Fix for `Export daily quota exceeded`                                                                                           |
 | `1.2.3`  | 2023-08-02 | [28999](https://github.com/airbytehq/airbyte/pull/28999) | Fix for ` _csv.Error: line contains NUL`                                                                                        |
 | `1.2.2`  | 2023-10-19 | [31599](https://github.com/airbytehq/airbyte/pull/31599) | Base image migration: remove Dockerfile and use the python-connector-base image                                                 |
@@ -166,5 +141,4 @@
 | `0.1.3`  | 2021-12-10 | [8429](https://github.com/airbytehq/airbyte/pull/8578)   | Updated titles and descriptions                                                                                                 |
 | `0.1.2`  | 2021-12-03 | [8483](https://github.com/airbytehq/airbyte/pull/8483)   | Improve field conversion to conform schema                                                                                      |
 | `0.1.1`  | 2021-11-29 | [0000](https://github.com/airbytehq/airbyte/pull/0000)   | Fix timestamp value format issue                                                                                                |
-| `0.1.0`  | 2021-09-06 | [5863](https://github.com/airbytehq/airbyte/pull/5863)   | Release Marketo CDK Connector                                                                                                   |
->>>>>>> 29852cf0
+| `0.1.0`  | 2021-09-06 | [5863](https://github.com/airbytehq/airbyte/pull/5863)   | Release Marketo CDK Connector                                                                                                   |