# Klaviyo

<HideInUI>

This page contains the setup guide and reference information for the [Klaviyo](https://www.klaviyo.com) source connector.

</HideInUI>

## Prerequisites

- Klaviyo [account](https://www.klaviyo.com)
- [Klaviyo Private API key](https://help.klaviyo.com/hc/en-us/articles/115005062267-How-to-Manage-Your-Account-s-API-Keys#your-private-api-keys3)

## Setup guide

### Step 1: Set up Klaviyo

1. Create a [Klaviyo account](https://www.klaviyo.com)
2. Create a [Private API key](https://help.klaviyo.com/hc/en-us/articles/115005062267-How-to-Manage-Your-Account-s-API-Keys#your-private-api-keys3). Make sure you selected all [scopes](https://help.klaviyo.com/hc/en-us/articles/7423954176283) corresponding to the streams you would like to replicate. You can find which scope is required for a specific stream by navigating to the relevant API documentation for the streams Airbyte supports.

### Step 2: Set up the Klaviyo connector in Airbyte

### For Airbyte Cloud:

1. [Log into your Airbyte Cloud](https://cloud.airbyte.com/workspaces) account.
2. Click Sources and then click + New source.
3. On the Set up the source page, select Klaviyo from the Source type dropdown.
4. Enter a name for the Klaviyo connector.
5. For **Api Key**, enter the Klaviyo [Private API key](https://help.klaviyo.com/hc/en-us/articles/115005062267-How-to-Manage-Your-Account-s-API-Keys#your-private-api-keys3).
6. For **Start Date**, enter the date in YYYY-MM-DD format. The data added on and after this date will be replicated. This field is optional - if not provided, all data will be replicated.
7. Click **Set up source**.

### For Airbyte Open Source:

1. Navigate to the Airbyte Open Source dashboard.
2. Click Sources and then click + New source.
3. On the Set up the source page, select Klaviyo from the Source type dropdown.
4. Enter a name for the Klaviyo connector.

## Supported sync modes

The Klaviyo source connector supports the following [sync modes](https://docs.airbyte.com/cloud/core-concepts/#connection-sync-modes):

- [Full Refresh - Overwrite](https://docs.airbyte.com/understanding-airbyte/connections/full-refresh-overwrite/)
- [Full Refresh - Append](https://docs.airbyte.com/understanding-airbyte/connections/full-refresh-append)
- [Incremental - Append](https://docs.airbyte.com/understanding-airbyte/connections/incremental-append)
- [Incremental - Append + Deduped](https://docs.airbyte.com/understanding-airbyte/connections/incremental-append-deduped)

## Supported Streams

- [Campaigns](https://developers.klaviyo.com/en/v2023-06-15/reference/get_campaigns)
- [Campaigns Detailed](https://developers.klaviyo.com/en/v2023-06-15/reference/get_campaigns)
- [Email Templates](https://developers.klaviyo.com/en/reference/get_templates)
- [Events](https://developers.klaviyo.com/en/reference/get_events)
- [Events Detailed](https://developers.klaviyo.com/en/reference/get_event)
- [Flows](https://developers.klaviyo.com/en/reference/get_flows)
- [GlobalExclusions](https://developers.klaviyo.com/en/v2023-02-22/reference/get_profiles)
- [Lists](https://developers.klaviyo.com/en/reference/get_lists)
- [Lists Detailed](https://developers.klaviyo.com/en/reference/get_lists)
- [Metrics](https://developers.klaviyo.com/en/reference/get_metrics)
- [Profiles](https://developers.klaviyo.com/en/v2023-02-22/reference/get_profiles)

## Performance considerations

The connector is restricted by Klaviyo [requests limitation](https://apidocs.klaviyo.com/reference/api-overview#rate-limits).

The Klaviyo connector should not run into Klaviyo API limitations under normal usage. [Create an issue](https://github.com/airbytehq/airbyte/issues) if you encounter any rate limit issues that are not automatically retried successfully.

The `Campaigns Detailed` stream contains fields `estimated_recipient_count` and `campaign_message` in addition to info from the `Campaigns` stream. Additional time is needed to fetch extra data.

The `Lists Detailed` stream contains field `profile_count` in addition to info from the `Lists` stream. Additional time is needed to fetch extra data due to Klaviyo API [limitation](https://developers.klaviyo.com/en/reference/get_list).

The `Events Detailed` stream contains field `name` for `metric` relationship - addition to [info](https://developers.klaviyo.com/en/reference/get_event).

The `Profiles` stream can experience transient API errors under heavy load. In order to mitigate this, you can use the "Disable Fetching Predictive Analytics" setting to improve the success rate of syncs.

:::warning
Using the "Disable Fetching Predictive Analytics" will stop records on the Profiles stream will no longer
contain the `predictive_analytics` field and workflows depending on this field will stop working.
:::

## Data type map

| Integration Type | Airbyte Type |
|:-----------------|:-------------|
| `string`         | `string`     |
| `number`         | `number`     |
| `array`          | `array`      |
| `object`         | `object`     |

## Changelog

<details>
  <summary>Expand to review</summary>

| Version | Date       | Pull Request                                               | Subject                                                                                                                       |
|:--------|:-----------|:-----------------------------------------------------------|:------------------------------------------------------------------------------------------------------------------------------|
<<<<<<< HEAD
| 2.10.9 | 2024-10-13 | [46741](https://github.com/airbytehq/airbyte/pull/46741) | Improve slow sync of historical data in events stream with monthly checkpointing |
=======
| 2.10.9 | 2024-10-12 | [46787](https://github.com/airbytehq/airbyte/pull/46787) | Update dependencies |
>>>>>>> e6458f53
| 2.10.8 | 2024-10-05 | [46503](https://github.com/airbytehq/airbyte/pull/46503) | Update dependencies |
| 2.10.7 | 2024-09-28 | [46174](https://github.com/airbytehq/airbyte/pull/46174) | Update dependencies |
| 2.10.6 | 2024-09-21 | [45813](https://github.com/airbytehq/airbyte/pull/45813) | Update dependencies |
| 2.10.5 | 2024-09-14 | [45530](https://github.com/airbytehq/airbyte/pull/45530) | Update dependencies |
| 2.10.4 | 2024-09-07 | [45244](https://github.com/airbytehq/airbyte/pull/45244) | Update dependencies |
| 2.10.3 | 2024-08-31 | [45064](https://github.com/airbytehq/airbyte/pull/45064) | Update dependencies |
| 2.10.2 | 2024-08-30 | [44930](https://github.com/airbytehq/airbyte/pull/44930) | Fix typing in profiles stream for field `attributes.location.region` |
| 2.10.1 | 2024-08-24 | [44628](https://github.com/airbytehq/airbyte/pull/44628) | Update dependencies |
| 2.10.0 | 2024-08-18 | [44366](https://github.com/airbytehq/airbyte/pull/44366) | Add field[metrics] to events stream |
| 2.9.4 | 2024-08-17 | [44317](https://github.com/airbytehq/airbyte/pull/44317) | Update dependencies |
| 2.9.3 | 2024-08-12 | [43806](https://github.com/airbytehq/airbyte/pull/43806) | Update dependencies |
| 2.9.2 | 2024-08-10 | [43613](https://github.com/airbytehq/airbyte/pull/43613) | Update dependencies |
| 2.9.1 | 2024-08-03 | [43247](https://github.com/airbytehq/airbyte/pull/43247) | Update dependencies |
| 2.9.0 | 2024-08-01 | [42891](https://github.com/airbytehq/airbyte/pull/42891) | Migrate to CDK v4.X and remove custom BackoffStrategy implementation |
| 2.8.2 | 2024-07-31 | [42895](https://github.com/airbytehq/airbyte/pull/42895) | Add config option disable_fetching_predictive_analytics to prevent 503 Service Unavailable errors |
| 2.8.1 | 2024-07-27 | [42664](https://github.com/airbytehq/airbyte/pull/42664) | Update dependencies |
| 2.8.0 | 2024-07-19 | [42121](https://github.com/airbytehq/airbyte/pull/42121) | Migrate to CDK v3.9.0 |
| 2.7.8 | 2024-07-20 | [42185](https://github.com/airbytehq/airbyte/pull/42185) | Update dependencies |
| 2.7.7 | 2024-07-08 | [40608](https://github.com/airbytehq/airbyte/pull/40608) | Update the `events_detailed` stream to improve efficiency using the events API |
| 2.7.6 | 2024-07-13 | [41903](https://github.com/airbytehq/airbyte/pull/41903) | Update dependencies |
| 2.7.5 | 2024-07-10 | [41548](https://github.com/airbytehq/airbyte/pull/41548) | Update dependencies |
| 2.7.4 | 2024-07-09 | [41211](https://github.com/airbytehq/airbyte/pull/41211) | Update dependencies |
| 2.7.3 | 2024-07-06 | [40770](https://github.com/airbytehq/airbyte/pull/40770) | Update dependencies |
| 2.7.2 | 2024-06-26 | [40401](https://github.com/airbytehq/airbyte/pull/40401) | Update dependencies |
| 2.7.1 | 2024-06-22 | [40032](https://github.com/airbytehq/airbyte/pull/40032) | Update dependencies |
| 2.7.0 | 2024-06-08 | [39350](https://github.com/airbytehq/airbyte/pull/39350) | Add `events_detailed` stream |
| 2.6.4 | 2024-06-06 | [38879](https://github.com/airbytehq/airbyte/pull/38879) | Implement `CheckpointMixin` for handling state in Python streams |
| 2.6.3 | 2024-06-04 | [38935](https://github.com/airbytehq/airbyte/pull/38935) | [autopull] Upgrade base image to v1.2.1 |
| 2.6.2 | 2024-05-08 | [37789](https://github.com/airbytehq/airbyte/pull/37789) | Move stream schemas and spec to manifest |
| 2.6.1 | 2024-05-07 | [38010](https://github.com/airbytehq/airbyte/pull/38010) | Add error handler for `5XX` status codes |
| 2.6.0 | 2024-04-19 | [37370](https://github.com/airbytehq/airbyte/pull/37370) | Add streams `campaigns_detailed` and `lists_detailed` |
| 2.5.0 | 2024-04-15 | [36264](https://github.com/airbytehq/airbyte/pull/36264) | Migrate to low-code |
| 2.4.0 | 2024-04-11 | [36989](https://github.com/airbytehq/airbyte/pull/36989) | Update `Campaigns` schema |
| 2.3.0 | 2024-03-19 | [36267](https://github.com/airbytehq/airbyte/pull/36267) | Pin airbyte-cdk version to `^0` |
| 2.2.0 | 2024-02-27 | [35637](https://github.com/airbytehq/airbyte/pull/35637) | Fix `predictive_analytics` field in stream `profiles` |
| 2.1.3 | 2024-02-15 | [35336](https://github.com/airbytehq/airbyte/pull/35336) | Added type transformer for the `profiles` stream. |
| 2.1.2 | 2024-02-09 | [35088](https://github.com/airbytehq/airbyte/pull/35088) | Manage dependencies with Poetry. |
| 2.1.1 | 2024-02-07 | [34998](https://github.com/airbytehq/airbyte/pull/34998) | Add missing fields to stream schemas |
| 2.1.0 | 2023-12-07 | [33237](https://github.com/airbytehq/airbyte/pull/33237) | Continue syncing streams even when one of the stream fails |
| 2.0.2 | 2023-12-05 | [33099](https://github.com/airbytehq/airbyte/pull/33099) | Fix filtering for archived records stream |
| 2.0.1 | 2023-11-08 | [32291](https://github.com/airbytehq/airbyte/pull/32291) | Add logic to have regular checkpointing schedule |
| 2.0.0 | 2023-11-03 | [32128](https://github.com/airbytehq/airbyte/pull/32128) | Use the latest API for streams `campaigns`, `email_templates`, `events`, `flows`, `global_exclusions`, `lists`, and `metrics` |
| 1.1.0 | 2023-10-23 | [31710](https://github.com/airbytehq/airbyte/pull/31710) | Make `start_date` config field optional |
| 1.0.0 | 2023-10-18 | [31565](https://github.com/airbytehq/airbyte/pull/31565) | Add new known fields for 'events' stream |
| 0.5.0 | 2023-10-19 | [31611](https://github.com/airbytehq/airbyte/pull/31611) | Add `date-time` format for `datetime` field in `Events` stream |
| 0.4.0 | 2023-10-18 | [31562](https://github.com/airbytehq/airbyte/pull/31562) | Add `archived` field to `Flows` stream |
| 0.3.3 | 2023-10-13 | [31379](https://github.com/airbytehq/airbyte/pull/31379) | Skip streams that the connector no longer has access to |
| 0.3.2 | 2023-06-20 | [27498](https://github.com/airbytehq/airbyte/pull/27498) | Do not store state in the future |
| 0.3.1 | 2023-06-08 | [27162](https://github.com/airbytehq/airbyte/pull/27162) | Anonymize check connection error message |
| 0.3.0 | 2023-02-18 | [23236](https://github.com/airbytehq/airbyte/pull/23236) | Add ` Email Templates` stream |
| 0.2.0   | 2023-03-13 | [22942](https://github.com/airbytehq/airbyte/pull/23968)   | Add `Profiles` stream                                                                                                         |
| 0.1.13  | 2023-02-13 | [22942](https://github.com/airbytehq/airbyte/pull/22942)   | Specified date formatting in specification                                                                                    |
| 0.1.12  | 2023-01-30 | [22071](https://github.com/airbytehq/airbyte/pull/22071)   | Fix `Events` stream schema                                                                                                    |
| 0.1.11  | 2023-01-27 | [22012](https://github.com/airbytehq/airbyte/pull/22012)   | Set `AvailabilityStrategy` for streams explicitly to `None`                                                                   |
| 0.1.10  | 2022-09-29 | [17422](https://github.com/airbytehq/airbyte/issues/17422) | Update CDK dependency                                                                                                         |
| 0.1.9   | 2022-09-28 | [17304](https://github.com/airbytehq/airbyte/issues/17304) | Migrate to per-stream state.                                                                                                  |
| 0.1.6   | 2022-07-20 | [14872](https://github.com/airbytehq/airbyte/issues/14872) | Increase test coverage                                                                                                        |
| 0.1.5   | 2022-07-12 | [14617](https://github.com/airbytehq/airbyte/issues/14617) | Set max_retries = 10 for `lists` stream.                                                                                      |
| 0.1.4   | 2022-04-15 | [11723](https://github.com/airbytehq/airbyte/issues/11723) | Enhance klaviyo source for flows stream and update to events stream.                                                          |
| 0.1.3   | 2021-12-09 | [8592](https://github.com/airbytehq/airbyte/pull/8592)     | Improve performance, make Global Exclusions stream incremental and enable Metrics stream.                                     |
| 0.1.2   | 2021-10-19 | [6952](https://github.com/airbytehq/airbyte/pull/6952)     | Update schema validation in SAT                                                                                               |

</details><|MERGE_RESOLUTION|>--- conflicted
+++ resolved
@@ -95,11 +95,7 @@
 
 | Version | Date       | Pull Request                                               | Subject                                                                                                                       |
 |:--------|:-----------|:-----------------------------------------------------------|:------------------------------------------------------------------------------------------------------------------------------|
-<<<<<<< HEAD
-| 2.10.9 | 2024-10-13 | [46741](https://github.com/airbytehq/airbyte/pull/46741) | Improve slow sync of historical data in events stream with monthly checkpointing |
-=======
 | 2.10.9 | 2024-10-12 | [46787](https://github.com/airbytehq/airbyte/pull/46787) | Update dependencies |
->>>>>>> e6458f53
 | 2.10.8 | 2024-10-05 | [46503](https://github.com/airbytehq/airbyte/pull/46503) | Update dependencies |
 | 2.10.7 | 2024-09-28 | [46174](https://github.com/airbytehq/airbyte/pull/46174) | Update dependencies |
 | 2.10.6 | 2024-09-21 | [45813](https://github.com/airbytehq/airbyte/pull/45813) | Update dependencies |
