# Klaviyo

<HideInUI>

This page contains the setup guide and reference information for the [Klaviyo](https://www.klaviyo.com) source connector.

</HideInUI>

## Prerequisites

- Klaviyo [account](https://www.klaviyo.com)
- [Klaviyo Private API key](https://help.klaviyo.com/hc/en-us/articles/115005062267-How-to-Manage-Your-Account-s-API-Keys#your-private-api-keys3)

## Setup guide

### Step 1: Set up Klaviyo

1. Create a [Klaviyo account](https://www.klaviyo.com)
2. Create a [Private API key](https://help.klaviyo.com/hc/en-us/articles/115005062267-How-to-Manage-Your-Account-s-API-Keys#your-private-api-keys3). Make sure you selected all [scopes](https://help.klaviyo.com/hc/en-us/articles/7423954176283) corresponding to the streams you would like to replicate. You can find which scope is required for a specific stream by navigating to the relevant API documentation for the streams Airbyte supports.

### Step 2: Set up the Klaviyo connector in Airbyte

### For Airbyte Cloud:

1. [Log into your Airbyte Cloud](https://cloud.airbyte.com/workspaces) account.
2. Click Sources and then click + New source.
3. On the Set up the source page, select Klaviyo from the Source type dropdown.
4. Enter a name for the Klaviyo connector.
5. For **Api Key**, enter the Klaviyo [Private API key](https://help.klaviyo.com/hc/en-us/articles/115005062267-How-to-Manage-Your-Account-s-API-Keys#your-private-api-keys3).
6. For **Start Date**, enter the date in YYYY-MM-DD format. The data added on and after this date will be replicated. This field is optional - if not provided, all data will be replicated.
7. Click **Set up source**.

### For Airbyte Open Source:

1. Navigate to the Airbyte Open Source dashboard.
2. Click Sources and then click + New source.
3. On the Set up the source page, select Klaviyo from the Source type dropdown.
4. Enter a name for the Klaviyo connector.

## Supported sync modes

The Klaviyo source connector supports the following [sync modes](https://docs.airbyte.com/cloud/core-concepts/#connection-sync-modes):

- [Full Refresh - Overwrite](https://docs.airbyte.com/understanding-airbyte/connections/full-refresh-overwrite/)
- [Full Refresh - Append](https://docs.airbyte.com/understanding-airbyte/connections/full-refresh-append)
- [Incremental - Append](https://docs.airbyte.com/understanding-airbyte/connections/incremental-append)
- [Incremental - Append + Deduped](https://docs.airbyte.com/understanding-airbyte/connections/incremental-append-deduped)

## Supported Streams

- [Campaigns](https://developers.klaviyo.com/en/v2023-06-15/reference/get_campaigns)
- [Campaigns Detailed](https://developers.klaviyo.com/en/v2023-06-15/reference/get_campaigns)
- [Email Templates](https://developers.klaviyo.com/en/reference/get_templates)
- [Events](https://developers.klaviyo.com/en/reference/get_events)
- [Events Detailed](https://developers.klaviyo.com/en/reference/get_event)
- [Flows](https://developers.klaviyo.com/en/reference/get_flows)
- [GlobalExclusions](https://developers.klaviyo.com/en/v2023-02-22/reference/get_profiles)
- [Lists](https://developers.klaviyo.com/en/reference/get_lists)
- [Lists Detailed](https://developers.klaviyo.com/en/reference/get_lists)
- [Metrics](https://developers.klaviyo.com/en/reference/get_metrics)
- [Profiles](https://developers.klaviyo.com/en/v2023-02-22/reference/get_profiles)

## Performance considerations

The connector is restricted by Klaviyo [requests limitation](https://apidocs.klaviyo.com/reference/api-overview#rate-limits).

The Klaviyo connector should not run into Klaviyo API limitations under normal usage. [Create an issue](https://github.com/airbytehq/airbyte/issues) if you encounter any rate limit issues that are not automatically retried successfully.

The `Campaigns Detailed` stream contains fields `estimated_recipient_count` and `campaign_message` in addition to info from the `Campaigns` stream. Additional time is needed to fetch extra data.

The `Lists Detailed` stream contains field `profile_count` in addition to info from the `Lists` stream. Additional time is needed to fetch extra data due to Klaviyo API [limitation](https://developers.klaviyo.com/en/reference/get_list).

The `Events Detailed` stream contains field `name` for `metric` relationship - addition to [info](https://developers.klaviyo.com/en/reference/get_event).

The `Profiles` stream can experience transient API errors under heavy load. In order to mitigate this, you can use the "Disable Fetching Predictive Analytics" setting to improve the success rate of syncs.

:::warning
Using the "Disable Fetching Predictive Analytics" will stop records on the Profiles stream will no longer
contain the `predictive_analytics` field and workflows depending on this field will stop working.
:::

## Data type map

| Integration Type | Airbyte Type |
|:-----------------|:-------------|
| `string`         | `string`     |
| `number`         | `number`     |
| `array`          | `array`      |
| `object`         | `object`     |

## Changelog

<details>
  <summary>Expand to review</summary>

| Version | Date       | Pull Request                                               | Subject                                                                                                                                                                |
|:--------|:-----------|:-----------------------------------------------------------|:-----------------------------------------------------------------------------------------------------------------------------------------------------------------------|
<<<<<<< HEAD
| 2.17.0 | 2025-10-12 | [68090](https://github.com/airbytehq/airbyte/pull/68090) | Added support for segments and segments_detailed streams
=======
| 2.16.8 | 2025-11-25 | [70028](https://github.com/airbytehq/airbyte/pull/70028) | Update dependencies |
| 2.16.7 | 2025-11-18 | [69457](https://github.com/airbytehq/airbyte/pull/69457) | Update dependencies |
| 2.16.6 | 2025-10-29 | [68983](https://github.com/airbytehq/airbyte/pull/68983) | Update dependencies |
>>>>>>> 5fb70f1b
| 2.16.5 | 2025-10-21 | [68298](https://github.com/airbytehq/airbyte/pull/68298) | Update dependencies |
| 2.16.4 | 2025-10-14 | [68028](https://github.com/airbytehq/airbyte/pull/68028) | Update dependencies |
| 2.16.3 | 2025-10-07 | [67517](https://github.com/airbytehq/airbyte/pull/67517) | Update dependencies |
| 2.16.2 | 2025-09-30 | [66643](https://github.com/airbytehq/airbyte/pull/66643) | Update dependencies |
| 2.16.1 | 2025-09-09 | [66070](https://github.com/airbytehq/airbyte/pull/66070) | Update dependencies |
| 2.15.0 | 2025-09-04 | [65935](https://github.com/airbytehq/airbyte/pull/65935)    | Fix profile subscriptions
| 2.14.22 | 2025-08-25 | [65509](https://github.com/airbytehq/airbyte/pull/65509)       | Fix custom migrations to reference DeclarativeStream Pydantic model instead of runtime component                                                                       |\
| 2.14.21 | 2025-08-23 | [65317](https://github.com/airbytehq/airbyte/pull/65317)   | Update dependencies                                                                                                                                                    |
| 2.14.20 | 2025-08-09 | [64618](https://github.com/airbytehq/airbyte/pull/64618)   | Update dependencies                                                                                                                                                    |
| 2.14.19 | 2025-08-02 | [64210](https://github.com/airbytehq/airbyte/pull/64210)   | Update dependencies                                                                                                                                                    |
| 2.14.18 | 2025-07-26 | [63815](https://github.com/airbytehq/airbyte/pull/63815)   | Update dependencies                                                                                                                                                    |
| 2.14.17 | 2025-07-19 | [63482](https://github.com/airbytehq/airbyte/pull/63482)   | Update dependencies                                                                                                                                                    |
| 2.14.16 | 2025-07-12 | [63154](https://github.com/airbytehq/airbyte/pull/63154)   | Update dependencies                                                                                                                                                    |
| 2.14.15 | 2025-07-05 | [62631](https://github.com/airbytehq/airbyte/pull/62631)   | Update dependencies                                                                                                                                                    |
| 2.14.14 | 2025-06-28 | [62167](https://github.com/airbytehq/airbyte/pull/62167)   | Update dependencies                                                                                                                                                    |
| 2.14.13 | 2025-06-21 | [61858](https://github.com/airbytehq/airbyte/pull/61858)   | Update dependencies                                                                                                                                                    |
| 2.14.12 | 2025-06-14 | [60653](https://github.com/airbytehq/airbyte/pull/60653)   | Update dependencies                                                                                                                                                    |
| 2.14.11 | 2025-05-10 | [59260](https://github.com/airbytehq/airbyte/pull/59260)   | Update dependencies                                                                                                                                                    |
| 2.14.10 | 2025-04-29 | [58123](https://github.com/airbytehq/airbyte/pull/58123)   | Add missing fields for `events_detailed` stream for attributions                                                                                                       |
| 2.14.9  | 2025-04-26 | [58192](https://github.com/airbytehq/airbyte/pull/58192)   | Update dependencies                                                                                                                                                    |
| 2.14.8  | 2025-04-12 | [57751](https://github.com/airbytehq/airbyte/pull/57751)   | Update dependencies                                                                                                                                                    |
| 2.14.7  | 2025-04-05 | [57033](https://github.com/airbytehq/airbyte/pull/57033)   | Update dependencies                                                                                                                                                    |
| 2.14.6  | 2025-03-29 | [56634](https://github.com/airbytehq/airbyte/pull/56634)   | Update dependencies                                                                                                                                                    |
| 2.14.5  | 2025-03-22 | [56017](https://github.com/airbytehq/airbyte/pull/56017)   | Update dependencies                                                                                                                                                    |
| 2.14.4  | 2025-03-14 | [tbd](https://github.com/airbytehq/airbyte/pull/tbd)       | Add back step to streams that can process date ranges in parallel                                                                                                      |
| 2.14.3  | 2025-03-08 | [55479](https://github.com/airbytehq/airbyte/pull/55479)   | Update dependencies                                                                                                                                                    |
| 2.14.2  | 2025-03-03 | [54720](https://github.com/airbytehq/airbyte/pull/54720)   | Add event_properties option to events request                                                                                                                          |
| 2.14.1  | 2025-03-01 | [54770](https://github.com/airbytehq/airbyte/pull/54770)   | Update dependencies                                                                                                                                                    |
| 2.14.0  | 2025-02-26 | [54166](https://github.com/airbytehq/airbyte/pull/54166)   | Migrate to Manifest-only                                                                                                                                               |
| 2.13.1  | 2025-02-22 | [54369](https://github.com/airbytehq/airbyte/pull/54369)   | Update dependencies                                                                                                                                                    |
| 2.13.0  | 2025-02-18 | [51551](https://github.com/airbytehq/airbyte/pull/51551)   | Upgrade to API v2024-10-15                                                                                                                                             |
| 2.12.1  | 2025-02-15 | [52710](https://github.com/airbytehq/airbyte/pull/52710)   | Update dependencies                                                                                                                                                    |
| 2.12.0  | 2025-02-11 | [53223](https://github.com/airbytehq/airbyte/pull/53223)   | Add API Budget                                                                                                                                                         |
| 2.11.11 | 2025-01-27 | [52563](https://github.com/airbytehq/airbyte/pull/52563)   | Fix `lists_detailed` incremental sync                                                                                                                                  |
| 2.11.10 | 2025-01-25 | [52285](https://github.com/airbytehq/airbyte/pull/52285)   | Update dependencies                                                                                                                                                    |
| 2.11.9  | 2025-01-11 | [51198](https://github.com/airbytehq/airbyte/pull/51198)   | Update dependencies                                                                                                                                                    |
| 2.11.8  | 2025-01-09 | [51010](https://github.com/airbytehq/airbyte/pull/51010)   | Fix AirbyteMessage serialization with integers bigger than 64 bits                                                                                                     |
| 2.11.7  | 2025-01-04 | [50893](https://github.com/airbytehq/airbyte/pull/50893)   | Update dependencies                                                                                                                                                    |
| 2.11.6  | 2024-12-28 | [50653](https://github.com/airbytehq/airbyte/pull/50653)   | Update dependencies                                                                                                                                                    |
| 2.11.5  | 2024-12-21 | [50088](https://github.com/airbytehq/airbyte/pull/50088)   | Update dependencies                                                                                                                                                    |
| 2.11.4  | 2024-12-14 | [49250](https://github.com/airbytehq/airbyte/pull/49250)   | Starting with this version, the Docker image is now rootless. Please note that this and future versions will not be compatible with Airbyte versions earlier than 0.64 |
| 2.11.3  | 2024-12-12 | [49144](https://github.com/airbytehq/airbyte/pull/49144)   | Update dependencies                                                                                                                                                    |
| 2.11.2  | 2024-12-02 | [48748](https://github.com/airbytehq/airbyte/pull/48748)   | Bump CDK to evict non retriable requests to avoid high memory usage                                                                                                    |
| 2.11.1  | 2024-11-26 | [48710](https://github.com/airbytehq/airbyte/pull/48710)   | Retry on "Temporary failure in name resolution"                                                                                                                        |
| 2.11.0  | 2024-11-18 | [48452](https://github.com/airbytehq/airbyte/pull/48452)   | Enable concurrency for syncs that don't have client-side filtering                                                                                                     |
| 2.10.14 | 2024-11-07 | [48391](https://github.com/airbytehq/airbyte/pull/48391)   | Remove custom datetime cursor dependency                                                                                                                               |
| 2.10.13 | 2024-11-05 | [48331](https://github.com/airbytehq/airbyte/pull/48331)   | Update dependencies                                                                                                                                                    |
| 2.10.12 | 2024-10-29 | [47797](https://github.com/airbytehq/airbyte/pull/47797)   | Update dependencies                                                                                                                                                    |
| 2.10.11 | 2024-10-28 | [47043](https://github.com/airbytehq/airbyte/pull/47043)   | Update dependencies                                                                                                                                                    |
| 2.10.10 | 2024-10-14 | [46741](https://github.com/airbytehq/airbyte/pull/46741)   | Add checkpointing to events stream to improve large syncs after clear data                                                                                             |
| 2.10.9  | 2024-10-12 | [46787](https://github.com/airbytehq/airbyte/pull/46787)   | Update dependencies                                                                                                                                                    |
| 2.10.8  | 2024-10-05 | [46503](https://github.com/airbytehq/airbyte/pull/46503)   | Update dependencies                                                                                                                                                    |
| 2.10.7  | 2024-09-28 | [46174](https://github.com/airbytehq/airbyte/pull/46174)   | Update dependencies                                                                                                                                                    |
| 2.10.6  | 2024-09-21 | [45813](https://github.com/airbytehq/airbyte/pull/45813)   | Update dependencies                                                                                                                                                    |
| 2.10.5  | 2024-09-14 | [45530](https://github.com/airbytehq/airbyte/pull/45530)   | Update dependencies                                                                                                                                                    |
| 2.10.4  | 2024-09-07 | [45244](https://github.com/airbytehq/airbyte/pull/45244)   | Update dependencies                                                                                                                                                    |
| 2.10.3  | 2024-08-31 | [45064](https://github.com/airbytehq/airbyte/pull/45064)   | Update dependencies                                                                                                                                                    |
| 2.10.2  | 2024-08-30 | [44930](https://github.com/airbytehq/airbyte/pull/44930)   | Fix typing in profiles stream for field `attributes.location.region`                                                                                                   |
| 2.10.1  | 2024-08-24 | [44628](https://github.com/airbytehq/airbyte/pull/44628)   | Update dependencies                                                                                                                                                    |
| 2.10.0  | 2024-08-18 | [44366](https://github.com/airbytehq/airbyte/pull/44366)   | Add field[metrics] to events stream                                                                                                                                    |
| 2.9.4   | 2024-08-17 | [44317](https://github.com/airbytehq/airbyte/pull/44317)   | Update dependencies                                                                                                                                                    |
| 2.9.3   | 2024-08-12 | [43806](https://github.com/airbytehq/airbyte/pull/43806)   | Update dependencies                                                                                                                                                    |
| 2.9.2   | 2024-08-10 | [43613](https://github.com/airbytehq/airbyte/pull/43613)   | Update dependencies                                                                                                                                                    |
| 2.9.1   | 2024-08-03 | [43247](https://github.com/airbytehq/airbyte/pull/43247)   | Update dependencies                                                                                                                                                    |
| 2.9.0   | 2024-08-01 | [42891](https://github.com/airbytehq/airbyte/pull/42891)   | Migrate to CDK v4.X and remove custom BackoffStrategy implementation                                                                                                   |
| 2.8.2   | 2024-07-31 | [42895](https://github.com/airbytehq/airbyte/pull/42895)   | Add config option disable_fetching_predictive_analytics to prevent 503 Service Unavailable errors                                                                      |
| 2.8.1   | 2024-07-27 | [42664](https://github.com/airbytehq/airbyte/pull/42664)   | Update dependencies                                                                                                                                                    |
| 2.8.0   | 2024-07-19 | [42121](https://github.com/airbytehq/airbyte/pull/42121)   | Migrate to CDK v3.9.0                                                                                                                                                  |
| 2.7.8   | 2024-07-20 | [42185](https://github.com/airbytehq/airbyte/pull/42185)   | Update dependencies                                                                                                                                                    |
| 2.7.7   | 2024-07-08 | [40608](https://github.com/airbytehq/airbyte/pull/40608)   | Update the `events_detailed` stream to improve efficiency using the events API                                                                                         |
| 2.7.6   | 2024-07-13 | [41903](https://github.com/airbytehq/airbyte/pull/41903)   | Update dependencies                                                                                                                                                    |
| 2.7.5   | 2024-07-10 | [41548](https://github.com/airbytehq/airbyte/pull/41548)   | Update dependencies                                                                                                                                                    |
| 2.7.4   | 2024-07-09 | [41211](https://github.com/airbytehq/airbyte/pull/41211)   | Update dependencies                                                                                                                                                    |
| 2.7.3   | 2024-07-06 | [40770](https://github.com/airbytehq/airbyte/pull/40770)   | Update dependencies                                                                                                                                                    |
| 2.7.2   | 2024-06-26 | [40401](https://github.com/airbytehq/airbyte/pull/40401)   | Update dependencies                                                                                                                                                    |
| 2.7.1   | 2024-06-22 | [40032](https://github.com/airbytehq/airbyte/pull/40032)   | Update dependencies                                                                                                                                                    |
| 2.7.0   | 2024-06-08 | [39350](https://github.com/airbytehq/airbyte/pull/39350)   | Add `events_detailed` stream                                                                                                                                           |
| 2.6.4   | 2024-06-06 | [38879](https://github.com/airbytehq/airbyte/pull/38879)   | Implement `CheckpointMixin` for handling state in Python streams                                                                                                       |
| 2.6.3   | 2024-06-04 | [38935](https://github.com/airbytehq/airbyte/pull/38935)   | [autopull] Upgrade base image to v1.2.1                                                                                                                                |
| 2.6.2   | 2024-05-08 | [37789](https://github.com/airbytehq/airbyte/pull/37789)   | Move stream schemas and spec to manifest                                                                                                                               |
| 2.6.1   | 2024-05-07 | [38010](https://github.com/airbytehq/airbyte/pull/38010)   | Add error handler for `5XX` status codes                                                                                                                               |
| 2.6.0   | 2024-04-19 | [37370](https://github.com/airbytehq/airbyte/pull/37370)   | Add streams `campaigns_detailed` and `lists_detailed`                                                                                                                  |
| 2.5.0   | 2024-04-15 | [36264](https://github.com/airbytehq/airbyte/pull/36264)   | Migrate to low-code                                                                                                                                                    |
| 2.4.0   | 2024-04-11 | [36989](https://github.com/airbytehq/airbyte/pull/36989)   | Update `Campaigns` schema                                                                                                                                              |
| 2.3.0   | 2024-03-19 | [36267](https://github.com/airbytehq/airbyte/pull/36267)   | Pin airbyte-cdk version to `^0`                                                                                                                                        |
| 2.2.0   | 2024-02-27 | [35637](https://github.com/airbytehq/airbyte/pull/35637)   | Fix `predictive_analytics` field in stream `profiles`                                                                                                                  |
| 2.1.3   | 2024-02-15 | [35336](https://github.com/airbytehq/airbyte/pull/35336)   | Added type transformer for the `profiles` stream.                                                                                                                      |
| 2.1.2   | 2024-02-09 | [35088](https://github.com/airbytehq/airbyte/pull/35088)   | Manage dependencies with Poetry.                                                                                                                                       |
| 2.1.1   | 2024-02-07 | [34998](https://github.com/airbytehq/airbyte/pull/34998)   | Add missing fields to stream schemas                                                                                                                                   |
| 2.1.0   | 2023-12-07 | [33237](https://github.com/airbytehq/airbyte/pull/33237)   | Continue syncing streams even when one of the stream fails                                                                                                             |
| 2.0.2   | 2023-12-05 | [33099](https://github.com/airbytehq/airbyte/pull/33099)   | Fix filtering for archived records stream                                                                                                                              |
| 2.0.1   | 2023-11-08 | [32291](https://github.com/airbytehq/airbyte/pull/32291)   | Add logic to have regular checkpointing schedule                                                                                                                       |
| 2.0.0   | 2023-11-03 | [32128](https://github.com/airbytehq/airbyte/pull/32128)   | Use the latest API for streams `campaigns`, `email_templates`, `events`, `flows`, `global_exclusions`, `lists`, and `metrics`                                          |
| 1.1.0   | 2023-10-23 | [31710](https://github.com/airbytehq/airbyte/pull/31710)   | Make `start_date` config field optional                                                                                                                                |
| 1.0.0   | 2023-10-18 | [31565](https://github.com/airbytehq/airbyte/pull/31565)   | Add new known fields for 'events' stream                                                                                                                               |
| 0.5.0   | 2023-10-19 | [31611](https://github.com/airbytehq/airbyte/pull/31611)   | Add `date-time` format for `datetime` field in `Events` stream                                                                                                         |
| 0.4.0   | 2023-10-18 | [31562](https://github.com/airbytehq/airbyte/pull/31562)   | Add `archived` field to `Flows` stream                                                                                                                                 |
| 0.3.3   | 2023-10-13 | [31379](https://github.com/airbytehq/airbyte/pull/31379)   | Skip streams that the connector no longer has access to                                                                                                                |
| 0.3.2   | 2023-06-20 | [27498](https://github.com/airbytehq/airbyte/pull/27498)   | Do not store state in the future                                                                                                                                       |
| 0.3.1   | 2023-06-08 | [27162](https://github.com/airbytehq/airbyte/pull/27162)   | Anonymize check connection error message                                                                                                                               |
| 0.3.0   | 2023-02-18 | [23236](https://github.com/airbytehq/airbyte/pull/23236)   | Add ` Email Templates` stream                                                                                                                                          |
| 0.2.0   | 2023-03-13 | [22942](https://github.com/airbytehq/airbyte/pull/23968)   | Add `Profiles` stream                                                                                                                                                  |
| 0.1.13  | 2023-02-13 | [22942](https://github.com/airbytehq/airbyte/pull/22942)   | Specified date formatting in specification                                                                                                                             |
| 0.1.12  | 2023-01-30 | [22071](https://github.com/airbytehq/airbyte/pull/22071)   | Fix `Events` stream schema                                                                                                                                             |
| 0.1.11  | 2023-01-27 | [22012](https://github.com/airbytehq/airbyte/pull/22012)   | Set `AvailabilityStrategy` for streams explicitly to `None`                                                                                                            |
| 0.1.10  | 2022-09-29 | [17422](https://github.com/airbytehq/airbyte/issues/17422) | Update CDK dependency                                                                                                                                                  |
| 0.1.9   | 2022-09-28 | [17304](https://github.com/airbytehq/airbyte/issues/17304) | Migrate to per-stream state.                                                                                                                                           |
| 0.1.6   | 2022-07-20 | [14872](https://github.com/airbytehq/airbyte/issues/14872) | Increase test coverage                                                                                                                                                 |
| 0.1.5   | 2022-07-12 | [14617](https://github.com/airbytehq/airbyte/issues/14617) | Set max_retries = 10 for `lists` stream.                                                                                                                               |
| 0.1.4   | 2022-04-15 | [11723](https://github.com/airbytehq/airbyte/issues/11723) | Enhance klaviyo source for flows stream and update to events stream.                                                                                                   |
| 0.1.3   | 2021-12-09 | [8592](https://github.com/airbytehq/airbyte/pull/8592)     | Improve performance, make Global Exclusions stream incremental and enable Metrics stream.                                                                              |
| 0.1.2   | 2021-10-19 | [6952](https://github.com/airbytehq/airbyte/pull/6952)     | Update schema validation in SAT                                                                                                                                        |

</details><|MERGE_RESOLUTION|>--- conflicted
+++ resolved
@@ -95,13 +95,10 @@
 
 | Version | Date       | Pull Request                                               | Subject                                                                                                                                                                |
 |:--------|:-----------|:-----------------------------------------------------------|:-----------------------------------------------------------------------------------------------------------------------------------------------------------------------|
-<<<<<<< HEAD
-| 2.17.0 | 2025-10-12 | [68090](https://github.com/airbytehq/airbyte/pull/68090) | Added support for segments and segments_detailed streams
-=======
+| 2.17.0 | 2025-12-02 | [68090](https://github.com/airbytehq/airbyte/pull/68090) | Added support for segments and segments_detailed streams
 | 2.16.8 | 2025-11-25 | [70028](https://github.com/airbytehq/airbyte/pull/70028) | Update dependencies |
 | 2.16.7 | 2025-11-18 | [69457](https://github.com/airbytehq/airbyte/pull/69457) | Update dependencies |
 | 2.16.6 | 2025-10-29 | [68983](https://github.com/airbytehq/airbyte/pull/68983) | Update dependencies |
->>>>>>> 5fb70f1b
 | 2.16.5 | 2025-10-21 | [68298](https://github.com/airbytehq/airbyte/pull/68298) | Update dependencies |
 | 2.16.4 | 2025-10-14 | [68028](https://github.com/airbytehq/airbyte/pull/68028) | Update dependencies |
 | 2.16.3 | 2025-10-07 | [67517](https://github.com/airbytehq/airbyte/pull/67517) | Update dependencies |
