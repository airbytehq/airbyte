--- conflicted
+++ resolved
@@ -82,45 +82,7 @@
 
 | Version | Date       | Pull Request                                               | Subject                                                                                                                       |
 |:--------|:-----------|:-----------------------------------------------------------|:------------------------------------------------------------------------------------------------------------------------------|
-<<<<<<< HEAD
-| 2.9.0 | 2024-07-30 | [42891](https://github.com/airbytehq/airbyte/pull/42891) | Migrate to CDK v4.X and remove custom BackoffStrategy implementation |
-| 2.8.1 | 2024-07-27 | [42664](https://github.com/airbytehq/airbyte/pull/42664) | Update dependencies |
-| 2.8.1 | 2024-07-27 | [42664](https://github.com/airbytehq/airbyte/pull/42664) | Update dependencies |
-| 2.8.0   | 2024-07-19 | [XXXXX](https://github.com/airbytehq/airbyte/pull/XXXXX)   | Migrate to CDK v3.9.0 |
-| 2.7.8 | 2024-07-20 | [42185](https://github.com/airbytehq/airbyte/pull/42185) | Update dependencies |
-| 2.7.7 | 2024-07-08 | [40608](https://github.com/airbytehq/airbyte/pull/40608) | Update the `events_detailed` stream to improve efficiency using the events API |
-| 2.7.6 | 2024-07-13 | [41903](https://github.com/airbytehq/airbyte/pull/41903) | Update dependencies |
-| 2.7.5 | 2024-07-10 | [41548](https://github.com/airbytehq/airbyte/pull/41548) | Update dependencies |
-| 2.7.4 | 2024-07-09 | [41211](https://github.com/airbytehq/airbyte/pull/41211) | Update dependencies |
-| 2.7.3 | 2024-07-06 | [40770](https://github.com/airbytehq/airbyte/pull/40770) | Update dependencies |
-| 2.7.2 | 2024-06-26 | [40401](https://github.com/airbytehq/airbyte/pull/40401) | Update dependencies |
-| 2.7.1 | 2024-06-22 | [40032](https://github.com/airbytehq/airbyte/pull/40032) | Update dependencies |
-| 2.7.0 | 2024-06-08 | [39350](https://github.com/airbytehq/airbyte/pull/39350) | Add `events_detailed` stream |
-| 2.6.4 | 2024-06-06 | [38879](https://github.com/airbytehq/airbyte/pull/38879) | Implement `CheckpointMixin` for handling state in Python streams |
-| 2.6.3 | 2024-06-04 | [38935](https://github.com/airbytehq/airbyte/pull/38935) | [autopull] Upgrade base image to v1.2.1 |
-| 2.6.2 | 2024-05-08 | [37789](https://github.com/airbytehq/airbyte/pull/37789) | Move stream schemas and spec to manifest |
-| 2.6.1 | 2024-05-07 | [38010](https://github.com/airbytehq/airbyte/pull/38010) | Add error handler for `5XX` status codes |
-| 2.6.0 | 2024-04-19 | [37370](https://github.com/airbytehq/airbyte/pull/37370) | Add streams `campaigns_detailed` and `lists_detailed` |
-| 2.5.0 | 2024-04-15 | [36264](https://github.com/airbytehq/airbyte/pull/36264) | Migrate to low-code |
-| 2.4.0 | 2024-04-11 | [36989](https://github.com/airbytehq/airbyte/pull/36989) | Update `Campaigns` schema |
-| 2.3.0 | 2024-03-19 | [36267](https://github.com/airbytehq/airbyte/pull/36267) | Pin airbyte-cdk version to `^0` |
-| 2.2.0 | 2024-02-27 | [35637](https://github.com/airbytehq/airbyte/pull/35637) | Fix `predictive_analytics` field in stream `profiles` |
-| 2.1.3 | 2024-02-15 | [35336](https://github.com/airbytehq/airbyte/pull/35336) | Added type transformer for the `profiles` stream. |
-| 2.1.2 | 2024-02-09 | [35088](https://github.com/airbytehq/airbyte/pull/35088) | Manage dependencies with Poetry. |
-| 2.1.1 | 2024-02-07 | [34998](https://github.com/airbytehq/airbyte/pull/34998) | Add missing fields to stream schemas |
-| 2.1.0 | 2023-12-07 | [33237](https://github.com/airbytehq/airbyte/pull/33237) | Continue syncing streams even when one of the stream fails |
-| 2.0.2 | 2023-12-05 | [33099](https://github.com/airbytehq/airbyte/pull/33099) | Fix filtering for archived records stream |
-| 2.0.1 | 2023-11-08 | [32291](https://github.com/airbytehq/airbyte/pull/32291) | Add logic to have regular checkpointing schedule |
-| 2.0.0 | 2023-11-03 | [32128](https://github.com/airbytehq/airbyte/pull/32128) | Use the latest API for streams `campaigns`, `email_templates`, `events`, `flows`, `global_exclusions`, `lists`, and `metrics` |
-| 1.1.0 | 2023-10-23 | [31710](https://github.com/airbytehq/airbyte/pull/31710) | Make `start_date` config field optional |
-| 1.0.0 | 2023-10-18 | [31565](https://github.com/airbytehq/airbyte/pull/31565) | Add new known fields for 'events' stream |
-| 0.5.0 | 2023-10-19 | [31611](https://github.com/airbytehq/airbyte/pull/31611) | Add `date-time` format for `datetime` field in `Events` stream |
-| 0.4.0 | 2023-10-18 | [31562](https://github.com/airbytehq/airbyte/pull/31562) | Add `archived` field to `Flows` stream |
-| 0.3.3 | 2023-10-13 | [31379](https://github.com/airbytehq/airbyte/pull/31379) | Skip streams that the connector no longer has access to |
-| 0.3.2 | 2023-06-20 | [27498](https://github.com/airbytehq/airbyte/pull/27498) | Do not store state in the future |
-| 0.3.1 | 2023-06-08 | [27162](https://github.com/airbytehq/airbyte/pull/27162) | Anonymize check connection error message |
-| 0.3.0 | 2023-02-18 | [23236](https://github.com/airbytehq/airbyte/pull/23236) | Add ` Email Templates` stream |
-=======
+| 2.9.0   | 2024-08-01 | [42891](https://github.com/airbytehq/airbyte/pull/42891)   | Migrate to CDK v4.X and remove custom BackoffStrategy implementation                                                          |
 | 2.8.2   | 2024-07-31 | [42895](https://github.com/airbytehq/airbyte/pull/42895)   | Add config option disable_fetching_predictive_analytics to prevent 503 Service Unavailable errors                             |
 | 2.8.1   | 2024-07-27 | [42664](https://github.com/airbytehq/airbyte/pull/42664)   | Update dependencies                                                                                                           |
 | 2.8.0   | 2024-07-19 | [XXXXX](https://github.com/airbytehq/airbyte/pull/XXXXX)   | Migrate to CDK v3.9.0                                                                                                         |
@@ -157,7 +119,6 @@
 | 0.3.2   | 2023-06-20 | [27498](https://github.com/airbytehq/airbyte/pull/27498)   | Do not store state in the future                                                                                              |
 | 0.3.1   | 2023-06-08 | [27162](https://github.com/airbytehq/airbyte/pull/27162)   | Anonymize check connection error message                                                                                      |
 | 0.3.0   | 2023-02-18 | [23236](https://github.com/airbytehq/airbyte/pull/23236)   | Add ` Email Templates` stream                                                                                                 |
->>>>>>> 83d6ce85
 | 0.2.0   | 2023-03-13 | [22942](https://github.com/airbytehq/airbyte/pull/23968)   | Add `Profiles` stream                                                                                                         |
 | 0.1.13  | 2023-02-13 | [22942](https://github.com/airbytehq/airbyte/pull/22942)   | Specified date formatting in specification                                                                                    |
 | 0.1.12  | 2023-01-30 | [22071](https://github.com/airbytehq/airbyte/pull/22071)   | Fix `Events` stream schema                                                                                                    |
