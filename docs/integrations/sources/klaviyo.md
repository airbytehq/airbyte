--- conflicted
+++ resolved
@@ -95,11 +95,8 @@
 
 | Version | Date       | Pull Request                                               | Subject                                                                                                                                                                |
 |:--------|:-----------|:-----------------------------------------------------------|:-----------------------------------------------------------------------------------------------------------------------------------------------------------------------|
-<<<<<<< HEAD
-| 2.12.0 | 2025-01-14 | [51551](https://github.com/airbytehq/airbyte/pull/51551) | Upgrade to API v2024-10-15 |
-=======
+| 2.13.0 | 2025-01-14 | [51551](https://github.com/airbytehq/airbyte/pull/51551) | Upgrade to API v2024-10-15 |
 | 2.12.0 | 2025-02-11 | [53223](https://github.com/airbytehq/airbyte/pull/53223) | Add API Budget |
->>>>>>> 0bf8b983
 | 2.11.11 | 2025-01-27 | [52563](https://github.com/airbytehq/airbyte/pull/52563) | Fix `lists_detailed` incremental sync |
 | 2.11.10 | 2025-01-25 | [52285](https://github.com/airbytehq/airbyte/pull/52285) | Update dependencies |
 | 2.11.9 | 2025-01-11 | [51198](https://github.com/airbytehq/airbyte/pull/51198) | Update dependencies |
