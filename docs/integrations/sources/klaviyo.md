# Klaviyo

This page contains the setup guide and reference information for the Klaviyo source connector.

## Prerequisites

- Klaviyo [account](https://www.klaviyo.com)
- [Klaviyo Private API key](https://help.klaviyo.com/hc/en-us/articles/115005062267-How-to-Manage-Your-Account-s-API-Keys#your-private-api-keys3)

## Setup guide

### Step 1: Set up Klaviyo

1. Create a [Klaviyo account](https://www.klaviyo.com)
2. Create a [Private API key](https://help.klaviyo.com/hc/en-us/articles/115005062267-How-to-Manage-Your-Account-s-API-Keys#your-private-api-keys3). Make sure you selected all [scopes](https://help.klaviyo.com/hc/en-us/articles/7423954176283) corresponding to the streams you would like to replicate. You can find which scope is required for a specific stream by navigating to the relevant API documentation for the streams Airbyte supports.

### Step 2: Set up the Klaviyo connector in Airbyte

1. [Log into your Airbyte Cloud](https://cloud.airbyte.io/workspaces) account.
2. Click **Sources** and then click **+ new source**.
3. On the Set up the source page, select **Klaviyo** from the **Source type** dropdown.
4. Enter a name for the Klaviyo connector.
5. For **Api Key**, enter the Klaviyo [Private API key](https://help.klaviyo.com/hc/en-us/articles/115005062267-How-to-Manage-Your-Account-s-API-Keys#your-private-api-keys3).
6. For **Start Date**, enter the date in YYYY-MM-DD format. The data added on and after this date will be replicated. This field is optional - if not provided, all data will be replicated.
7. Click **Set up source**.

## Supported sync modes

The Klaviyo source connector supports the following [sync modes](https://docs.airbyte.com/cloud/core-concepts#connection-sync-modes):

- [Full Refresh - Overwrite](https://docs.airbyte.com/understanding-airbyte/connections/full-refresh-overwrite/)
- [Full Refresh - Append](https://docs.airbyte.com/understanding-airbyte/connections/full-refresh-append)
- [Incremental - Append](https://docs.airbyte.com/understanding-airbyte/connections/incremental-append)
- [Incremental - Append + Deduped](https://docs.airbyte.com/understanding-airbyte/connections/incremental-append-deduped)

## Supported Streams

- [Campaigns](https://developers.klaviyo.com/en/v2023-06-15/reference/get_campaigns)
- [Campaigns Detailed](https://developers.klaviyo.com/en/v2023-06-15/reference/get_campaigns)
- [Email Templates](https://developers.klaviyo.com/en/reference/get_templates)
- [Events](https://developers.klaviyo.com/en/reference/get_events)
- [Flows](https://developers.klaviyo.com/en/reference/get_flows)
- [GlobalExclusions](https://developers.klaviyo.com/en/v2023-02-22/reference/get_profiles)
- [Lists](https://developers.klaviyo.com/en/reference/get_lists)
- [Lists Detailed](https://developers.klaviyo.com/en/reference/get_lists)
- [Metrics](https://developers.klaviyo.com/en/reference/get_metrics)
- [Profiles](https://developers.klaviyo.com/en/v2023-02-22/reference/get_profiles)

## Performance considerations

The connector is restricted by Klaviyo [requests limitation](https://apidocs.klaviyo.com/reference/api-overview#rate-limits).

The Klaviyo connector should not run into Klaviyo API limitations under normal usage. [Create an issue](https://github.com/airbytehq/airbyte/issues) if you encounter any rate limit issues that are not automatically retried successfully.

Stream `Campaigns Detailed` contains fields `estimated_recipient_count` and `campaign_message` in addition to info from the `Campaigns` stream. Additional time is needed to fetch extra data.

Stream `Lists Detailed` contains field `profile_count` in addition to info from the `Lists` stream. Additional time is needed to fetch extra data due to Klaviyo API [limitation](https://developers.klaviyo.com/en/reference/get_list).

## Data type map

| Integration Type | Airbyte Type | Notes |
| :--------------- | :----------- | :---- |
| `string`         | `string`     |       |
| `number`         | `number`     |       |
| `array`          | `array`      |       |
| `object`         | `object`     |       |

## Changelog

| Version  | Date       | Pull Request                                               | Subject                                                                                                                       |
<<<<<<< HEAD
|:---------|:-----------|:-----------------------------------------------------------|:------------------------------------------------------------------------------------------------------------------------------|
| `2.6.2`  | 2024-05-08 | [37789](https://github.com/airbytehq/airbyte/pull/37789)   | Move stream schemas and spec to manifest                                                                                      |
=======
| :------- | :--------- | :--------------------------------------------------------- | :---------------------------------------------------------------------------------------------------------------------------- |
>>>>>>> ef0ecc3f
| `2.6.1`  | 2024-05-07 | [38010](https://github.com/airbytehq/airbyte/pull/38010)   | Add error handler for `5XX` status codes                                                                                      |
| `2.6.0`  | 2024-04-19 | [37370](https://github.com/airbytehq/airbyte/pull/37370)   | Add streams `campaigns_detailed` and `lists_detailed`                                                                         |
| `2.5.0`  | 2024-04-15 | [36264](https://github.com/airbytehq/airbyte/pull/36264)   | Migrate to low-code                                                                                                           |
| `2.4.0`  | 2024-04-11 | [36989](https://github.com/airbytehq/airbyte/pull/36989)   | Update `Campaigns` schema                                                                                                     |
| `2.3.0`  | 2024-03-19 | [36267](https://github.com/airbytehq/airbyte/pull/36267)   | Pin airbyte-cdk version to `^0`                                                                                               |
| `2.2.0`  | 2024-02-27 | [35637](https://github.com/airbytehq/airbyte/pull/35637)   | Fix `predictive_analytics` field in stream `profiles`                                                                         |
| `2.1.3`  | 2024-02-15 | [35336](https://github.com/airbytehq/airbyte/pull/35336)   | Added type transformer for the `profiles` stream.                                                                             |
| `2.1.2`  | 2024-02-09 | [35088](https://github.com/airbytehq/airbyte/pull/35088)   | Manage dependencies with Poetry.                                                                                              |
| `2.1.1`  | 2024-02-07 | [34998](https://github.com/airbytehq/airbyte/pull/34998)   | Add missing fields to stream schemas                                                                                          |
| `2.1.0`  | 2023-12-07 | [33237](https://github.com/airbytehq/airbyte/pull/33237)   | Continue syncing streams even when one of the stream fails                                                                    |
| `2.0.2`  | 2023-12-05 | [33099](https://github.com/airbytehq/airbyte/pull/33099)   | Fix filtering for archived records stream                                                                                     |
| `2.0.1`  | 2023-11-08 | [32291](https://github.com/airbytehq/airbyte/pull/32291)   | Add logic to have regular checkpointing schedule                                                                              |
| `2.0.0`  | 2023-11-03 | [32128](https://github.com/airbytehq/airbyte/pull/32128)   | Use the latest API for streams `campaigns`, `email_templates`, `events`, `flows`, `global_exclusions`, `lists`, and `metrics` |
| `1.1.0`  | 2023-10-23 | [31710](https://github.com/airbytehq/airbyte/pull/31710)   | Make `start_date` config field optional                                                                                       |
| `1.0.0`  | 2023-10-18 | [31565](https://github.com/airbytehq/airbyte/pull/31565)   | added new known fields for 'events' stream                                                                                    |
| `0.5.0`  | 2023-10-19 | [31611](https://github.com/airbytehq/airbyte/pull/31611)   | Add `date-time` format for `datetime` field in `Events` stream                                                                |
| `0.4.0`  | 2023-10-18 | [31562](https://github.com/airbytehq/airbyte/pull/31562)   | Add `archived` field to `Flows` stream                                                                                        |
| `0.3.3`  | 2023-10-13 | [31379](https://github.com/airbytehq/airbyte/pull/31379)   | Skip streams that the connector no longer has access to                                                                       |
| `0.3.2`  | 2023-06-20 | [27498](https://github.com/airbytehq/airbyte/pull/27498)   | Do not store state in the future                                                                                              |
| `0.3.1`  | 2023-06-08 | [27162](https://github.com/airbytehq/airbyte/pull/27162)   | Anonymize check connection error message                                                                                      |
| `0.3.0`  | 2023-02-18 | [23236](https://github.com/airbytehq/airbyte/pull/23236)   | Add ` Email Templates` stream                                                                                                 |
| `0.2.0`  | 2023-03-13 | [22942](https://github.com/airbytehq/airbyte/pull/23968)   | Add `Profiles` stream                                                                                                         |
| `0.1.13` | 2023-02-13 | [22942](https://github.com/airbytehq/airbyte/pull/22942)   | Specified date formatting in specification                                                                                    |
| `0.1.12` | 2023-01-30 | [22071](https://github.com/airbytehq/airbyte/pull/22071)   | Fix `Events` stream schema                                                                                                    |
| `0.1.11` | 2023-01-27 | [22012](https://github.com/airbytehq/airbyte/pull/22012)   | Set `AvailabilityStrategy` for streams explicitly to `None`                                                                   |
| `0.1.10` | 2022-09-29 | [17422](https://github.com/airbytehq/airbyte/issues/17422) | Update CDK dependency                                                                                                         |
| `0.1.9`  | 2022-09-28 | [17304](https://github.com/airbytehq/airbyte/issues/17304) | Migrate to per-stream state.                                                                                                  |
| `0.1.6`  | 2022-07-20 | [14872](https://github.com/airbytehq/airbyte/issues/14872) | Increase test coverage                                                                                                        |
| `0.1.5`  | 2022-07-12 | [14617](https://github.com/airbytehq/airbyte/issues/14617) | Set max_retries = 10 for `lists` stream.                                                                                      |
| `0.1.4`  | 2022-04-15 | [11723](https://github.com/airbytehq/airbyte/issues/11723) | Enhance klaviyo source for flows stream and update to events stream.                                                          |
| `0.1.3`  | 2021-12-09 | [8592](https://github.com/airbytehq/airbyte/pull/8592)     | Improve performance, make Global Exclusions stream incremental and enable Metrics stream.                                     |
| `0.1.2`  | 2021-10-19 | [6952](https://github.com/airbytehq/airbyte/pull/6952)     | Update schema validation in SAT                                                                                               |<|MERGE_RESOLUTION|>--- conflicted
+++ resolved
@@ -68,12 +68,8 @@
 ## Changelog
 
 | Version  | Date       | Pull Request                                               | Subject                                                                                                                       |
-<<<<<<< HEAD
 |:---------|:-----------|:-----------------------------------------------------------|:------------------------------------------------------------------------------------------------------------------------------|
 | `2.6.2`  | 2024-05-08 | [37789](https://github.com/airbytehq/airbyte/pull/37789)   | Move stream schemas and spec to manifest                                                                                      |
-=======
-| :------- | :--------- | :--------------------------------------------------------- | :---------------------------------------------------------------------------------------------------------------------------- |
->>>>>>> ef0ecc3f
 | `2.6.1`  | 2024-05-07 | [38010](https://github.com/airbytehq/airbyte/pull/38010)   | Add error handler for `5XX` status codes                                                                                      |
 | `2.6.0`  | 2024-04-19 | [37370](https://github.com/airbytehq/airbyte/pull/37370)   | Add streams `campaigns_detailed` and `lists_detailed`                                                                         |
 | `2.5.0`  | 2024-04-15 | [36264](https://github.com/airbytehq/airbyte/pull/36264)   | Migrate to low-code                                                                                                           |
