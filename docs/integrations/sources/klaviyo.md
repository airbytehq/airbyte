--- conflicted
+++ resolved
@@ -95,11 +95,8 @@
 
 | Version | Date       | Pull Request                                               | Subject                                                                                                                                                                |
 |:--------|:-----------|:-----------------------------------------------------------|:-----------------------------------------------------------------------------------------------------------------------------------------------------------------------|
-<<<<<<< HEAD
-| 2.17.0 | 2025-09-25 | [61338](https://github.com/airbytehq/airbyte/pull/61338) | Fetch all metric definitions |
-=======
+| 2.16.3 | 2025-10-06 | [61338](https://github.com/airbytehq/airbyte/pull/61338) | Fetch all metric definitions |
 | 2.16.2 | 2025-09-30 | [66643](https://github.com/airbytehq/airbyte/pull/66643) | Update dependencies |
->>>>>>> 36a1f95a
 | 2.16.1 | 2025-09-09 | [66070](https://github.com/airbytehq/airbyte/pull/66070) | Update dependencies |
 | 2.15.0 | 2025-09-04 | [65935](https://github.com/airbytehq/airbyte/pull/65935)    | Fix profile subscriptions
 | 2.14.22 | 2025-08-25 | [65509](https://github.com/airbytehq/airbyte/pull/65509)       | Fix custom migrations to reference DeclarativeStream Pydantic model instead of runtime component                                                                       |\
