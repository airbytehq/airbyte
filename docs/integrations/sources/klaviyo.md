# Klaviyo

<HideInUI>

This page contains the setup guide and reference information for the [Klaviyo](https://www.klaviyo.com) source connector.

</HideInUI>

## Prerequisites

- Klaviyo [account](https://www.klaviyo.com)
- [Klaviyo Private API key](https://help.klaviyo.com/hc/en-us/articles/115005062267-How-to-Manage-Your-Account-s-API-Keys#your-private-api-keys3)

## Setup guide

### Step 1: Set up Klaviyo

1. Create a [Klaviyo account](https://www.klaviyo.com)
2. Create a [Private API key](https://help.klaviyo.com/hc/en-us/articles/115005062267-How-to-Manage-Your-Account-s-API-Keys#your-private-api-keys3). Make sure you selected all [scopes](https://help.klaviyo.com/hc/en-us/articles/7423954176283) corresponding to the streams you would like to replicate. You can find which scope is required for a specific stream by navigating to the relevant API documentation for the streams Airbyte supports.

### Step 2: Set up the Klaviyo connector in Airbyte

### For Airbyte Cloud:

1. [Log into your Airbyte Cloud](https://cloud.airbyte.com/workspaces) account.
2. Click Sources and then click + New source.
3. On the Set up the source page, select Klaviyo from the Source type dropdown.
4. Enter a name for the Klaviyo connector.
5. For **Api Key**, enter the Klaviyo [Private API key](https://help.klaviyo.com/hc/en-us/articles/115005062267-How-to-Manage-Your-Account-s-API-Keys#your-private-api-keys3).
6. For **Start Date**, enter the date in YYYY-MM-DD format. The data added on and after this date will be replicated. This field is optional - if not provided, all data will be replicated.
7. Click **Set up source**.

### For Airbyte Open Source:

1. Navigate to the Airbyte Open Source dashboard.
2. Click Sources and then click + New source.
3. On the Set up the source page, select Klaviyo from the Source type dropdown.
4. Enter a name for the Klaviyo connector.

## Supported sync modes

The Klaviyo source connector supports the following [sync modes](https://docs.airbyte.com/cloud/core-concepts/#connection-sync-modes):

- [Full Refresh - Overwrite](https://docs.airbyte.com/understanding-airbyte/connections/full-refresh-overwrite/)
- [Full Refresh - Append](https://docs.airbyte.com/understanding-airbyte/connections/full-refresh-append)
- [Incremental - Append](https://docs.airbyte.com/understanding-airbyte/connections/incremental-append)
- [Incremental - Append + Deduped](https://docs.airbyte.com/understanding-airbyte/connections/incremental-append-deduped)

## Supported Streams

- [Campaigns](https://developers.klaviyo.com/en/v2023-06-15/reference/get_campaigns)
- [Campaigns Detailed](https://developers.klaviyo.com/en/v2023-06-15/reference/get_campaigns)
- [Email Templates](https://developers.klaviyo.com/en/reference/get_templates)
- [Events](https://developers.klaviyo.com/en/reference/get_events)
- [Events Detailed](https://developers.klaviyo.com/en/reference/get_event)
- [Flows](https://developers.klaviyo.com/en/reference/get_flows)
- [GlobalExclusions](https://developers.klaviyo.com/en/v2023-02-22/reference/get_profiles)
- [Lists](https://developers.klaviyo.com/en/reference/get_lists)
- [Lists Detailed](https://developers.klaviyo.com/en/reference/get_lists)
- [Metrics](https://developers.klaviyo.com/en/reference/get_metrics)
- [Profiles](https://developers.klaviyo.com/en/v2023-02-22/reference/get_profiles)

## Performance considerations

The connector is restricted by Klaviyo [requests limitation](https://apidocs.klaviyo.com/reference/api-overview#rate-limits).

The Klaviyo connector should not run into Klaviyo API limitations under normal usage. [Create an issue](https://github.com/airbytehq/airbyte/issues) if you encounter any rate limit issues that are not automatically retried successfully.

The `Campaigns Detailed` stream contains fields `estimated_recipient_count` and `campaign_message` in addition to info from the `Campaigns` stream. Additional time is needed to fetch extra data.

The `Lists Detailed` stream contains field `profile_count` in addition to info from the `Lists` stream. Additional time is needed to fetch extra data due to Klaviyo API [limitation](https://developers.klaviyo.com/en/reference/get_list).

The `Events Detailed` stream contains field `name` for `metric` relationship - addition to [info](https://developers.klaviyo.com/en/reference/get_event).

The `Profiles` stream can experience transient API errors under heavy load. In order to mitigate this, you can use the "Disable Fetching Predictive Analytics" setting to improve the success rate of syncs.

:::warning
Using the "Disable Fetching Predictive Analytics" will stop records on the Profiles stream will no longer
contain the `predictive_analytics` field and workflows depending on this field will stop working.
:::

## Data type map

| Integration Type | Airbyte Type |
|:-----------------|:-------------|
| `string`         | `string`     |
| `number`         | `number`     |
| `array`          | `array`      |
| `object`         | `object`     |

## Changelog

<details>
  <summary>Expand to review</summary>

| Version | Date       | Pull Request                                               | Subject                                                                                                                                                                |
|:--------|:-----------|:-----------------------------------------------------------|:-----------------------------------------------------------------------------------------------------------------------------------------------------------------------|
<<<<<<< HEAD
| 2.14.9 | 2025-04-24 | [58123](https://github.com/airbytehq/airbyte/pull/58123) | Add missing fields for `events_detailed` stream for attributions|
=======
| 2.14.9 | 2025-04-26 | [58192](https://github.com/airbytehq/airbyte/pull/58192) | Update dependencies |
>>>>>>> b4532b29
| 2.14.8 | 2025-04-12 | [57751](https://github.com/airbytehq/airbyte/pull/57751) | Update dependencies |
| 2.14.7 | 2025-04-05 | [57033](https://github.com/airbytehq/airbyte/pull/57033) | Update dependencies |
| 2.14.6 | 2025-03-29 | [56634](https://github.com/airbytehq/airbyte/pull/56634) | Update dependencies |
| 2.14.5 | 2025-03-22 | [56017](https://github.com/airbytehq/airbyte/pull/56017) | Update dependencies |
| 2.14.4  | 2025-03-14 | [tbd](https://github.com/airbytehq/airbyte/pull/tbd)       | Add back step to streams that can process date ranges in parallel                                                                                                      |
| 2.14.3  | 2025-03-08 | [55479](https://github.com/airbytehq/airbyte/pull/55479)   | Update dependencies                                                                                                                                                    |
| 2.14.2  | 2025-03-03 | [54720](https://github.com/airbytehq/airbyte/pull/54720)   | Add event_properties option to events request                                                                                                                          |
| 2.14.1  | 2025-03-01 | [54770](https://github.com/airbytehq/airbyte/pull/54770)   | Update dependencies                                                                                                                                                    |
| 2.14.0  | 2025-02-26 | [54166](https://github.com/airbytehq/airbyte/pull/54166)   | Migrate to Manifest-only                                                                                                                                               |
| 2.13.1  | 2025-02-22 | [54369](https://github.com/airbytehq/airbyte/pull/54369)   | Update dependencies                                                                                                                                                    |
| 2.13.0  | 2025-02-18 | [51551](https://github.com/airbytehq/airbyte/pull/51551)   | Upgrade to API v2024-10-15                                                                                                                                             |
| 2.12.1  | 2025-02-15 | [52710](https://github.com/airbytehq/airbyte/pull/52710)   | Update dependencies                                                                                                                                                    |
| 2.12.0  | 2025-02-11 | [53223](https://github.com/airbytehq/airbyte/pull/53223)   | Add API Budget                                                                                                                                                         |
| 2.11.11 | 2025-01-27 | [52563](https://github.com/airbytehq/airbyte/pull/52563)   | Fix `lists_detailed` incremental sync                                                                                                                                  |
| 2.11.10 | 2025-01-25 | [52285](https://github.com/airbytehq/airbyte/pull/52285)   | Update dependencies                                                                                                                                                    |
| 2.11.9  | 2025-01-11 | [51198](https://github.com/airbytehq/airbyte/pull/51198)   | Update dependencies                                                                                                                                                    |
| 2.11.8  | 2025-01-09 | [51010](https://github.com/airbytehq/airbyte/pull/51010)   | Fix AirbyteMessage serialization with integers bigger than 64 bits                                                                                                     |
| 2.11.7  | 2025-01-04 | [50893](https://github.com/airbytehq/airbyte/pull/50893)   | Update dependencies                                                                                                                                                    |
| 2.11.6  | 2024-12-28 | [50653](https://github.com/airbytehq/airbyte/pull/50653)   | Update dependencies                                                                                                                                                    |
| 2.11.5  | 2024-12-21 | [50088](https://github.com/airbytehq/airbyte/pull/50088)   | Update dependencies                                                                                                                                                    |
| 2.11.4  | 2024-12-14 | [49250](https://github.com/airbytehq/airbyte/pull/49250)   | Starting with this version, the Docker image is now rootless. Please note that this and future versions will not be compatible with Airbyte versions earlier than 0.64 |
| 2.11.3  | 2024-12-12 | [49144](https://github.com/airbytehq/airbyte/pull/49144)   | Update dependencies                                                                                                                                                    |
| 2.11.2  | 2024-12-02 | [48748](https://github.com/airbytehq/airbyte/pull/48748)   | Bump CDK to evict non retriable requests to avoid high memory usage                                                                                                    |
| 2.11.1  | 2024-11-26 | [48710](https://github.com/airbytehq/airbyte/pull/48710)   | Retry on "Temporary failure in name resolution"                                                                                                                        |
| 2.11.0  | 2024-11-18 | [48452](https://github.com/airbytehq/airbyte/pull/48452)   | Enable concurrency for syncs that don't have client-side filtering                                                                                                     |
| 2.10.14 | 2024-11-07 | [48391](https://github.com/airbytehq/airbyte/pull/48391)   | Remove custom datetime cursor dependency                                                                                                                               |
| 2.10.13 | 2024-11-05 | [48331](https://github.com/airbytehq/airbyte/pull/48331)   | Update dependencies                                                                                                                                                    |
| 2.10.12 | 2024-10-29 | [47797](https://github.com/airbytehq/airbyte/pull/47797)   | Update dependencies                                                                                                                                                    |
| 2.10.11 | 2024-10-28 | [47043](https://github.com/airbytehq/airbyte/pull/47043)   | Update dependencies                                                                                                                                                    |
| 2.10.10 | 2024-10-14 | [46741](https://github.com/airbytehq/airbyte/pull/46741)   | Add checkpointing to events stream to improve large syncs after clear data                                                                                             |
| 2.10.9  | 2024-10-12 | [46787](https://github.com/airbytehq/airbyte/pull/46787)   | Update dependencies                                                                                                                                                    |
| 2.10.8  | 2024-10-05 | [46503](https://github.com/airbytehq/airbyte/pull/46503)   | Update dependencies                                                                                                                                                    |
| 2.10.7  | 2024-09-28 | [46174](https://github.com/airbytehq/airbyte/pull/46174)   | Update dependencies                                                                                                                                                    |
| 2.10.6  | 2024-09-21 | [45813](https://github.com/airbytehq/airbyte/pull/45813)   | Update dependencies                                                                                                                                                    |
| 2.10.5  | 2024-09-14 | [45530](https://github.com/airbytehq/airbyte/pull/45530)   | Update dependencies                                                                                                                                                    |
| 2.10.4  | 2024-09-07 | [45244](https://github.com/airbytehq/airbyte/pull/45244)   | Update dependencies                                                                                                                                                    |
| 2.10.3  | 2024-08-31 | [45064](https://github.com/airbytehq/airbyte/pull/45064)   | Update dependencies                                                                                                                                                    |
| 2.10.2  | 2024-08-30 | [44930](https://github.com/airbytehq/airbyte/pull/44930)   | Fix typing in profiles stream for field `attributes.location.region`                                                                                                   |
| 2.10.1  | 2024-08-24 | [44628](https://github.com/airbytehq/airbyte/pull/44628)   | Update dependencies                                                                                                                                                    |
| 2.10.0  | 2024-08-18 | [44366](https://github.com/airbytehq/airbyte/pull/44366)   | Add field[metrics] to events stream                                                                                                                                    |
| 2.9.4   | 2024-08-17 | [44317](https://github.com/airbytehq/airbyte/pull/44317)   | Update dependencies                                                                                                                                                    |
| 2.9.3   | 2024-08-12 | [43806](https://github.com/airbytehq/airbyte/pull/43806)   | Update dependencies                                                                                                                                                    |
| 2.9.2   | 2024-08-10 | [43613](https://github.com/airbytehq/airbyte/pull/43613)   | Update dependencies                                                                                                                                                    |
| 2.9.1   | 2024-08-03 | [43247](https://github.com/airbytehq/airbyte/pull/43247)   | Update dependencies                                                                                                                                                    |
| 2.9.0   | 2024-08-01 | [42891](https://github.com/airbytehq/airbyte/pull/42891)   | Migrate to CDK v4.X and remove custom BackoffStrategy implementation                                                                                                   |
| 2.8.2   | 2024-07-31 | [42895](https://github.com/airbytehq/airbyte/pull/42895)   | Add config option disable_fetching_predictive_analytics to prevent 503 Service Unavailable errors                                                                      |
| 2.8.1   | 2024-07-27 | [42664](https://github.com/airbytehq/airbyte/pull/42664)   | Update dependencies                                                                                                                                                    |
| 2.8.0   | 2024-07-19 | [42121](https://github.com/airbytehq/airbyte/pull/42121)   | Migrate to CDK v3.9.0                                                                                                                                                  |
| 2.7.8   | 2024-07-20 | [42185](https://github.com/airbytehq/airbyte/pull/42185)   | Update dependencies                                                                                                                                                    |
| 2.7.7   | 2024-07-08 | [40608](https://github.com/airbytehq/airbyte/pull/40608)   | Update the `events_detailed` stream to improve efficiency using the events API                                                                                         |
| 2.7.6   | 2024-07-13 | [41903](https://github.com/airbytehq/airbyte/pull/41903)   | Update dependencies                                                                                                                                                    |
| 2.7.5   | 2024-07-10 | [41548](https://github.com/airbytehq/airbyte/pull/41548)   | Update dependencies                                                                                                                                                    |
| 2.7.4   | 2024-07-09 | [41211](https://github.com/airbytehq/airbyte/pull/41211)   | Update dependencies                                                                                                                                                    |
| 2.7.3   | 2024-07-06 | [40770](https://github.com/airbytehq/airbyte/pull/40770)   | Update dependencies                                                                                                                                                    |
| 2.7.2   | 2024-06-26 | [40401](https://github.com/airbytehq/airbyte/pull/40401)   | Update dependencies                                                                                                                                                    |
| 2.7.1   | 2024-06-22 | [40032](https://github.com/airbytehq/airbyte/pull/40032)   | Update dependencies                                                                                                                                                    |
| 2.7.0   | 2024-06-08 | [39350](https://github.com/airbytehq/airbyte/pull/39350)   | Add `events_detailed` stream                                                                                                                                           |
| 2.6.4   | 2024-06-06 | [38879](https://github.com/airbytehq/airbyte/pull/38879)   | Implement `CheckpointMixin` for handling state in Python streams                                                                                                       |
| 2.6.3   | 2024-06-04 | [38935](https://github.com/airbytehq/airbyte/pull/38935)   | [autopull] Upgrade base image to v1.2.1                                                                                                                                |
| 2.6.2   | 2024-05-08 | [37789](https://github.com/airbytehq/airbyte/pull/37789)   | Move stream schemas and spec to manifest                                                                                                                               |
| 2.6.1   | 2024-05-07 | [38010](https://github.com/airbytehq/airbyte/pull/38010)   | Add error handler for `5XX` status codes                                                                                                                               |
| 2.6.0   | 2024-04-19 | [37370](https://github.com/airbytehq/airbyte/pull/37370)   | Add streams `campaigns_detailed` and `lists_detailed`                                                                                                                  |
| 2.5.0   | 2024-04-15 | [36264](https://github.com/airbytehq/airbyte/pull/36264)   | Migrate to low-code                                                                                                                                                    |
| 2.4.0   | 2024-04-11 | [36989](https://github.com/airbytehq/airbyte/pull/36989)   | Update `Campaigns` schema                                                                                                                                              |
| 2.3.0   | 2024-03-19 | [36267](https://github.com/airbytehq/airbyte/pull/36267)   | Pin airbyte-cdk version to `^0`                                                                                                                                        |
| 2.2.0   | 2024-02-27 | [35637](https://github.com/airbytehq/airbyte/pull/35637)   | Fix `predictive_analytics` field in stream `profiles`                                                                                                                  |
| 2.1.3   | 2024-02-15 | [35336](https://github.com/airbytehq/airbyte/pull/35336)   | Added type transformer for the `profiles` stream.                                                                                                                      |
| 2.1.2   | 2024-02-09 | [35088](https://github.com/airbytehq/airbyte/pull/35088)   | Manage dependencies with Poetry.                                                                                                                                       |
| 2.1.1   | 2024-02-07 | [34998](https://github.com/airbytehq/airbyte/pull/34998)   | Add missing fields to stream schemas                                                                                                                                   |
| 2.1.0   | 2023-12-07 | [33237](https://github.com/airbytehq/airbyte/pull/33237)   | Continue syncing streams even when one of the stream fails                                                                                                             |
| 2.0.2   | 2023-12-05 | [33099](https://github.com/airbytehq/airbyte/pull/33099)   | Fix filtering for archived records stream                                                                                                                              |
| 2.0.1   | 2023-11-08 | [32291](https://github.com/airbytehq/airbyte/pull/32291)   | Add logic to have regular checkpointing schedule                                                                                                                       |
| 2.0.0   | 2023-11-03 | [32128](https://github.com/airbytehq/airbyte/pull/32128)   | Use the latest API for streams `campaigns`, `email_templates`, `events`, `flows`, `global_exclusions`, `lists`, and `metrics`                                          |
| 1.1.0   | 2023-10-23 | [31710](https://github.com/airbytehq/airbyte/pull/31710)   | Make `start_date` config field optional                                                                                                                                |
| 1.0.0   | 2023-10-18 | [31565](https://github.com/airbytehq/airbyte/pull/31565)   | Add new known fields for 'events' stream                                                                                                                               |
| 0.5.0   | 2023-10-19 | [31611](https://github.com/airbytehq/airbyte/pull/31611)   | Add `date-time` format for `datetime` field in `Events` stream                                                                                                         |
| 0.4.0   | 2023-10-18 | [31562](https://github.com/airbytehq/airbyte/pull/31562)   | Add `archived` field to `Flows` stream                                                                                                                                 |
| 0.3.3   | 2023-10-13 | [31379](https://github.com/airbytehq/airbyte/pull/31379)   | Skip streams that the connector no longer has access to                                                                                                                |
| 0.3.2   | 2023-06-20 | [27498](https://github.com/airbytehq/airbyte/pull/27498)   | Do not store state in the future                                                                                                                                       |
| 0.3.1   | 2023-06-08 | [27162](https://github.com/airbytehq/airbyte/pull/27162)   | Anonymize check connection error message                                                                                                                               |
| 0.3.0   | 2023-02-18 | [23236](https://github.com/airbytehq/airbyte/pull/23236)   | Add ` Email Templates` stream                                                                                                                                          |
| 0.2.0   | 2023-03-13 | [22942](https://github.com/airbytehq/airbyte/pull/23968)   | Add `Profiles` stream                                                                                                                                                  |
| 0.1.13  | 2023-02-13 | [22942](https://github.com/airbytehq/airbyte/pull/22942)   | Specified date formatting in specification                                                                                                                             |
| 0.1.12  | 2023-01-30 | [22071](https://github.com/airbytehq/airbyte/pull/22071)   | Fix `Events` stream schema                                                                                                                                             |
| 0.1.11  | 2023-01-27 | [22012](https://github.com/airbytehq/airbyte/pull/22012)   | Set `AvailabilityStrategy` for streams explicitly to `None`                                                                                                            |
| 0.1.10  | 2022-09-29 | [17422](https://github.com/airbytehq/airbyte/issues/17422) | Update CDK dependency                                                                                                                                                  |
| 0.1.9   | 2022-09-28 | [17304](https://github.com/airbytehq/airbyte/issues/17304) | Migrate to per-stream state.                                                                                                                                           |
| 0.1.6   | 2022-07-20 | [14872](https://github.com/airbytehq/airbyte/issues/14872) | Increase test coverage                                                                                                                                                 |
| 0.1.5   | 2022-07-12 | [14617](https://github.com/airbytehq/airbyte/issues/14617) | Set max_retries = 10 for `lists` stream.                                                                                                                               |
| 0.1.4   | 2022-04-15 | [11723](https://github.com/airbytehq/airbyte/issues/11723) | Enhance klaviyo source for flows stream and update to events stream.                                                                                                   |
| 0.1.3   | 2021-12-09 | [8592](https://github.com/airbytehq/airbyte/pull/8592)     | Improve performance, make Global Exclusions stream incremental and enable Metrics stream.                                                                              |
| 0.1.2   | 2021-10-19 | [6952](https://github.com/airbytehq/airbyte/pull/6952)     | Update schema validation in SAT                                                                                                                                        |

</details><|MERGE_RESOLUTION|>--- conflicted
+++ resolved
@@ -95,11 +95,8 @@
 
 | Version | Date       | Pull Request                                               | Subject                                                                                                                                                                |
 |:--------|:-----------|:-----------------------------------------------------------|:-----------------------------------------------------------------------------------------------------------------------------------------------------------------------|
-<<<<<<< HEAD
 | 2.14.9 | 2025-04-24 | [58123](https://github.com/airbytehq/airbyte/pull/58123) | Add missing fields for `events_detailed` stream for attributions|
-=======
 | 2.14.9 | 2025-04-26 | [58192](https://github.com/airbytehq/airbyte/pull/58192) | Update dependencies |
->>>>>>> b4532b29
 | 2.14.8 | 2025-04-12 | [57751](https://github.com/airbytehq/airbyte/pull/57751) | Update dependencies |
 | 2.14.7 | 2025-04-05 | [57033](https://github.com/airbytehq/airbyte/pull/57033) | Update dependencies |
 | 2.14.6 | 2025-03-29 | [56634](https://github.com/airbytehq/airbyte/pull/56634) | Update dependencies |
