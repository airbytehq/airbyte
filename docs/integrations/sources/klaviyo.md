--- conflicted
+++ resolved
@@ -95,12 +95,9 @@
 
 | Version | Date       | Pull Request                                               | Subject                                                                                                                                                                |
 |:--------|:-----------|:-----------------------------------------------------------|:-----------------------------------------------------------------------------------------------------------------------------------------------------------------------|
-<<<<<<< HEAD
 | 2.12.0 | 2025-01-14 | [51551](https://github.com/airbytehq/airbyte/pull/51551) | Upgrade to API v2024-10-15 |
-=======
 | 2.11.11 | 2025-01-27 | [52563](https://github.com/airbytehq/airbyte/pull/52563) | Fix `lists_detailed` incremental sync |
 | 2.11.10 | 2025-01-25 | [52285](https://github.com/airbytehq/airbyte/pull/52285) | Update dependencies |
->>>>>>> bdfc3c2c
 | 2.11.9 | 2025-01-11 | [51198](https://github.com/airbytehq/airbyte/pull/51198) | Update dependencies |
 | 2.11.8 | 2025-01-09 | [51010](https://github.com/airbytehq/airbyte/pull/51010) | Fix AirbyteMessage serialization with integers bigger than 64 bits |
 | 2.11.7 | 2025-01-04 | [50893](https://github.com/airbytehq/airbyte/pull/50893) | Update dependencies |
