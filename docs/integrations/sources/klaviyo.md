--- conflicted
+++ resolved
@@ -69,11 +69,8 @@
 
 | Version  | Date       | Pull Request                                               | Subject                                                                                                                       |
 |:---------|:-----------|:-----------------------------------------------------------|:------------------------------------------------------------------------------------------------------------------------------|
-<<<<<<< HEAD
-| `2.6.1`  | 2024-05-03 | [37789](https://github.com/airbytehq/airbyte/pull/37789)   | Move stream schemas and spec to manifest                                                                                      |
-=======
+| `2.6.2`  | 2024-05-08 | [37789](https://github.com/airbytehq/airbyte/pull/37789)   | Move stream schemas and spec to manifest                                                                                      |
 | `2.6.1`  | 2024-05-07 | [38010](https://github.com/airbytehq/airbyte/pull/38010)   | Add error handler for `5XX` status codes                                                                                      |
->>>>>>> f9b39060
 | `2.6.0`  | 2024-04-19 | [37370](https://github.com/airbytehq/airbyte/pull/37370)   | Add streams `campaigns_detailed` and `lists_detailed`                                                                         |
 | `2.5.0`  | 2024-04-15 | [36264](https://github.com/airbytehq/airbyte/pull/36264)   | Migrate to low-code                                                                                                           |
 | `2.4.0`  | 2024-04-11 | [36989](https://github.com/airbytehq/airbyte/pull/36989)   | Update `Campaigns` schema                                                                                                     |
