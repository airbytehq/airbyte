# Klaviyo

This page contains the setup guide and reference information for the Klaviyo source connector.

## Prerequisites

To set up the Klaviyo source connector, you'll need the [Klaviyo Private API key](https://help.klaviyo.com/hc/en-us/articles/115005062267-How-to-Manage-Your-Account-s-API-Keys#your-private-api-keys3).

## Set up the Klaviyo connector in Airbyte

1. [Log into your Airbyte Cloud](https://cloud.airbyte.com/workspaces) or navigate to the Airbyte Open Source dashboard.
2. Click **Sources** and then click **+ New source**.
3. On the Set up the source page, select **Klaviyo** from the Source type dropdown.
4. Enter the name for the Klaviyo connector.
5. For **Api Key**, enter the Klaviyo [Private API key](https://help.klaviyo.com/hc/en-us/articles/115005062267-How-to-Manage-Your-Account-s-API-Keys#your-private-api-keys3).
6. For **Start Date**, enter the date in YYYY-MM-DD format. The data added on and after this date will be replicated.
7. Click **Set up source**.

## Supported sync modes

The Klaviyo source connector supports the following [sync modes](https://docs.airbyte.com/cloud/core-concepts#connection-sync-modes):

- [Full Refresh - Overwrite](https://docs.airbyte.com/understanding-airbyte/connections/full-refresh-overwrite/)
- [Full Refresh - Append](https://docs.airbyte.com/understanding-airbyte/connections/full-refresh-append)
- [Incremental - Append](https://docs.airbyte.com/understanding-airbyte/connections/incremental-append)
- [Incremental - Append + Deduped](https://docs.airbyte.com/understanding-airbyte/connections/incremental-append-deduped)

## Supported Streams

- [Campaigns](https://developers.klaviyo.com/en/v1-2/reference/get-campaigns#get-campaigns)
- [Events](https://developers.klaviyo.com/en/v1-2/reference/metrics-timeline)
- [GlobalExclusions](https://developers.klaviyo.com/en/v1-2/reference/get-global-exclusions)
- [Lists](https://developers.klaviyo.com/en/v1-2/reference/get-lists)
- [Metrics](https://developers.klaviyo.com/en/v1-2/reference/get-metrics)
- [Flows](https://developers.klaviyo.com/en/reference/get_flows)
- [Profiles](https://developers.klaviyo.com/en/reference/get_profiles)

## Performance considerations

The connector is restricted by Klaviyo [requests limitation](https://apidocs.klaviyo.com/reference/api-overview#rate-limits).

The Klaviyo connector should not run into Klaviyo API limitations under normal usage. [Create an issue](https://github.com/airbytehq/airbyte/issues) if you encounter any rate limit issues that are not automatically retried successfully.

## Data type map

| Integration Type | Airbyte Type | Notes |
| :--------------- | :----------- | :---- |
| `string`         | `string`     |       |
| `number`         | `number`     |       |
| `array`          | `array`      |       |
| `object`         | `object`     |       |

## Changelog

<<<<<<< HEAD
| Version  | Date       | Pull Request                                               | Subject                                                                                      |
|:---------|:-----------| :--------------------------------------------------------- |:---------------------------------------------------------------------------------------------|
| `1.0.0`  | 2023-10-18 | [31565](https://github.com/airbytehq/airbyte/pull/31565)   | added new known fields for 'events' stream                                                   | 
| `0.3.3`  | 2023-10-13 | [31379](https://github.com/airbytehq/airbyte/pull/31379)   | Skip streams that the connector no longer has access to                                      |
| `0.3.2`  | 2023-06-20 | [27498](https://github.com/airbytehq/airbyte/pull/27498)   | Do not store state in the future                                                             |
| `0.3.1`  | 2023-06-08 | [27162](https://github.com/airbytehq/airbyte/pull/27162)   | Anonymize check connection error message                                                     |
| `0.3.0`  | 2023-02-18 | [23236](https://github.com/airbytehq/airbyte/pull/23236)   | Add ` Email Templates` stream                                                                |
| `0.2.0`  | 2023-03-13 | [22942](https://github.com/airbytehq/airbyte/pull/23968)   | Add `Profiles` stream                                                                        |
| `0.1.13` | 2023-02-13 | [22942](https://github.com/airbytehq/airbyte/pull/22942)   | Specified date formatting in specification                                                   |
| `0.1.12` | 2023-01-30 | [22071](https://github.com/airbytehq/airbyte/pull/22071)   | Fix `Events` stream schema                                                                   |
| `0.1.11` | 2023-01-27 | [22012](https://github.com/airbytehq/airbyte/pull/22012)   | Set `AvailabilityStrategy` for streams explicitly to `None`                                  |
| `0.1.10` | 2022-09-29 | [17422](https://github.com/airbytehq/airbyte/issues/17422) | Update CDK dependency                                                                        |
| `0.1.9`  | 2022-09-28 | [17304](https://github.com/airbytehq/airbyte/issues/17304) | Migrate to per-stream state.                                                                 |
| `0.1.6`  | 2022-07-20 | [14872](https://github.com/airbytehq/airbyte/issues/14872) | Increase test coverage                                                                       |
| `0.1.5`  | 2022-07-12 | [14617](https://github.com/airbytehq/airbyte/issues/14617) | Set max_retries = 10 for `lists` stream.                                                     |
| `0.1.4`  | 2022-04-15 | [11723](https://github.com/airbytehq/airbyte/issues/11723) | Enhance klaviyo source for flows stream and update to events stream.                         |
| `0.1.3`  | 2021-12-09 | [8592](https://github.com/airbytehq/airbyte/pull/8592)     | Improve performance, make Global Exclusions stream incremental and enable Metrics stream.    |
| `0.1.2`  | 2021-10-19 | [6952](https://github.com/airbytehq/airbyte/pull/6952)     | Update schema validation in SAT                                                              |
=======
| Version  | Date       | Pull Request                                               | Subject                                                                                   |
|:---------|:-----------| :--------------------------------------------------------- |:------------------------------------------------------------------------------------------|
| `0.4.0`  | 2023-10-18 | [31562](https://github.com/airbytehq/airbyte/pull/31562)   | Add `archived` field to `Flows` stream                                                    |
| `0.3.3`  | 2023-10-13 | [31379](https://github.com/airbytehq/airbyte/pull/31379)   | Skip streams that the connector no longer has access to                                   |
| `0.3.2`  | 2023-06-20 | [27498](https://github.com/airbytehq/airbyte/pull/27498)   | Do not store state in the future                                                          |
| `0.3.1`  | 2023-06-08 | [27162](https://github.com/airbytehq/airbyte/pull/27162)   | Anonymize check connection error message                                                  |
| `0.3.0`  | 2023-02-18 | [23236](https://github.com/airbytehq/airbyte/pull/23236)   | Add ` Email Templates` stream                                                             |
| `0.2.0`  | 2023-03-13 | [22942](https://github.com/airbytehq/airbyte/pull/23968)   | Add `Profiles` stream                                                                     |
| `0.1.13` | 2023-02-13 | [22942](https://github.com/airbytehq/airbyte/pull/22942)   | Specified date formatting in specification                                                |
| `0.1.12` | 2023-01-30 | [22071](https://github.com/airbytehq/airbyte/pull/22071)   | Fix `Events` stream schema                                                                |
| `0.1.11` | 2023-01-27 | [22012](https://github.com/airbytehq/airbyte/pull/22012)   | Set `AvailabilityStrategy` for streams explicitly to `None`                               |
| `0.1.10` | 2022-09-29 | [17422](https://github.com/airbytehq/airbyte/issues/17422) | Update CDK dependency                                                                     |
| `0.1.9`  | 2022-09-28 | [17304](https://github.com/airbytehq/airbyte/issues/17304) | Migrate to per-stream state.                                                              |
| `0.1.6`  | 2022-07-20 | [14872](https://github.com/airbytehq/airbyte/issues/14872) | Increase test coverage                                                                    |
| `0.1.5`  | 2022-07-12 | [14617](https://github.com/airbytehq/airbyte/issues/14617) | Set max_retries = 10 for `lists` stream.                                                  |
| `0.1.4`  | 2022-04-15 | [11723](https://github.com/airbytehq/airbyte/issues/11723) | Enhance klaviyo source for flows stream and update to events stream.                      |
| `0.1.3`  | 2021-12-09 | [8592](https://github.com/airbytehq/airbyte/pull/8592)     | Improve performance, make Global Exclusions stream incremental and enable Metrics stream. |
| `0.1.2`  | 2021-10-19 | [6952](https://github.com/airbytehq/airbyte/pull/6952)     | Update schema validation in SAT                                                           |
>>>>>>> 6aae53d1
<|MERGE_RESOLUTION|>--- conflicted
+++ resolved
@@ -52,42 +52,22 @@
 
 ## Changelog
 
-<<<<<<< HEAD
-| Version  | Date       | Pull Request                                               | Subject                                                                                      |
-|:---------|:-----------| :--------------------------------------------------------- |:---------------------------------------------------------------------------------------------|
-| `1.0.0`  | 2023-10-18 | [31565](https://github.com/airbytehq/airbyte/pull/31565)   | added new known fields for 'events' stream                                                   | 
-| `0.3.3`  | 2023-10-13 | [31379](https://github.com/airbytehq/airbyte/pull/31379)   | Skip streams that the connector no longer has access to                                      |
-| `0.3.2`  | 2023-06-20 | [27498](https://github.com/airbytehq/airbyte/pull/27498)   | Do not store state in the future                                                             |
-| `0.3.1`  | 2023-06-08 | [27162](https://github.com/airbytehq/airbyte/pull/27162)   | Anonymize check connection error message                                                     |
-| `0.3.0`  | 2023-02-18 | [23236](https://github.com/airbytehq/airbyte/pull/23236)   | Add ` Email Templates` stream                                                                |
-| `0.2.0`  | 2023-03-13 | [22942](https://github.com/airbytehq/airbyte/pull/23968)   | Add `Profiles` stream                                                                        |
-| `0.1.13` | 2023-02-13 | [22942](https://github.com/airbytehq/airbyte/pull/22942)   | Specified date formatting in specification                                                   |
-| `0.1.12` | 2023-01-30 | [22071](https://github.com/airbytehq/airbyte/pull/22071)   | Fix `Events` stream schema                                                                   |
-| `0.1.11` | 2023-01-27 | [22012](https://github.com/airbytehq/airbyte/pull/22012)   | Set `AvailabilityStrategy` for streams explicitly to `None`                                  |
-| `0.1.10` | 2022-09-29 | [17422](https://github.com/airbytehq/airbyte/issues/17422) | Update CDK dependency                                                                        |
-| `0.1.9`  | 2022-09-28 | [17304](https://github.com/airbytehq/airbyte/issues/17304) | Migrate to per-stream state.                                                                 |
-| `0.1.6`  | 2022-07-20 | [14872](https://github.com/airbytehq/airbyte/issues/14872) | Increase test coverage                                                                       |
-| `0.1.5`  | 2022-07-12 | [14617](https://github.com/airbytehq/airbyte/issues/14617) | Set max_retries = 10 for `lists` stream.                                                     |
-| `0.1.4`  | 2022-04-15 | [11723](https://github.com/airbytehq/airbyte/issues/11723) | Enhance klaviyo source for flows stream and update to events stream.                         |
-| `0.1.3`  | 2021-12-09 | [8592](https://github.com/airbytehq/airbyte/pull/8592)     | Improve performance, make Global Exclusions stream incremental and enable Metrics stream.    |
-| `0.1.2`  | 2021-10-19 | [6952](https://github.com/airbytehq/airbyte/pull/6952)     | Update schema validation in SAT                                                              |
-=======
-| Version  | Date       | Pull Request                                               | Subject                                                                                   |
-|:---------|:-----------| :--------------------------------------------------------- |:------------------------------------------------------------------------------------------|
-| `0.4.0`  | 2023-10-18 | [31562](https://github.com/airbytehq/airbyte/pull/31562)   | Add `archived` field to `Flows` stream                                                    |
-| `0.3.3`  | 2023-10-13 | [31379](https://github.com/airbytehq/airbyte/pull/31379)   | Skip streams that the connector no longer has access to                                   |
-| `0.3.2`  | 2023-06-20 | [27498](https://github.com/airbytehq/airbyte/pull/27498)   | Do not store state in the future                                                          |
-| `0.3.1`  | 2023-06-08 | [27162](https://github.com/airbytehq/airbyte/pull/27162)   | Anonymize check connection error message                                                  |
-| `0.3.0`  | 2023-02-18 | [23236](https://github.com/airbytehq/airbyte/pull/23236)   | Add ` Email Templates` stream                                                             |
-| `0.2.0`  | 2023-03-13 | [22942](https://github.com/airbytehq/airbyte/pull/23968)   | Add `Profiles` stream                                                                     |
-| `0.1.13` | 2023-02-13 | [22942](https://github.com/airbytehq/airbyte/pull/22942)   | Specified date formatting in specification                                                |
-| `0.1.12` | 2023-01-30 | [22071](https://github.com/airbytehq/airbyte/pull/22071)   | Fix `Events` stream schema                                                                |
-| `0.1.11` | 2023-01-27 | [22012](https://github.com/airbytehq/airbyte/pull/22012)   | Set `AvailabilityStrategy` for streams explicitly to `None`                               |
-| `0.1.10` | 2022-09-29 | [17422](https://github.com/airbytehq/airbyte/issues/17422) | Update CDK dependency                                                                     |
-| `0.1.9`  | 2022-09-28 | [17304](https://github.com/airbytehq/airbyte/issues/17304) | Migrate to per-stream state.                                                              |
-| `0.1.6`  | 2022-07-20 | [14872](https://github.com/airbytehq/airbyte/issues/14872) | Increase test coverage                                                                    |
-| `0.1.5`  | 2022-07-12 | [14617](https://github.com/airbytehq/airbyte/issues/14617) | Set max_retries = 10 for `lists` stream.                                                  |
-| `0.1.4`  | 2022-04-15 | [11723](https://github.com/airbytehq/airbyte/issues/11723) | Enhance klaviyo source for flows stream and update to events stream.                      |
-| `0.1.3`  | 2021-12-09 | [8592](https://github.com/airbytehq/airbyte/pull/8592)     | Improve performance, make Global Exclusions stream incremental and enable Metrics stream. |
-| `0.1.2`  | 2021-10-19 | [6952](https://github.com/airbytehq/airbyte/pull/6952)     | Update schema validation in SAT                                                           |
->>>>>>> 6aae53d1
+| Version  | Date       | Pull Request                                               | Subject                                                                                     |
+|:---------|:-----------| :--------------------------------------------------------- |:--------------------------------------------------------------------------------------------|
+| `1.0.0`  | 2023-10-18 | [31565](https://github.com/airbytehq/airbyte/pull/31565)   | added new known fields for 'events' stream                                                  |
+| `0.4.0`  | 2023-10-18 | [31562](https://github.com/airbytehq/airbyte/pull/31562)   | Add `archived` field to `Flows` stream                                                      |
+| `0.3.3`  | 2023-10-13 | [31379](https://github.com/airbytehq/airbyte/pull/31379)   | Skip streams that the connector no longer has access to                                     |
+| `0.3.2`  | 2023-06-20 | [27498](https://github.com/airbytehq/airbyte/pull/27498)   | Do not store state in the future                                                            |
+| `0.3.1`  | 2023-06-08 | [27162](https://github.com/airbytehq/airbyte/pull/27162)   | Anonymize check connection error message                                                    |
+| `0.3.0`  | 2023-02-18 | [23236](https://github.com/airbytehq/airbyte/pull/23236)   | Add ` Email Templates` stream                                                               |
+| `0.2.0`  | 2023-03-13 | [22942](https://github.com/airbytehq/airbyte/pull/23968)   | Add `Profiles` stream                                                                       |
+| `0.1.13` | 2023-02-13 | [22942](https://github.com/airbytehq/airbyte/pull/22942)   | Specified date formatting in specification                                                  |
+| `0.1.12` | 2023-01-30 | [22071](https://github.com/airbytehq/airbyte/pull/22071)   | Fix `Events` stream schema                                                                  |
+| `0.1.11` | 2023-01-27 | [22012](https://github.com/airbytehq/airbyte/pull/22012)   | Set `AvailabilityStrategy` for streams explicitly to `None`                                 |
+| `0.1.10` | 2022-09-29 | [17422](https://github.com/airbytehq/airbyte/issues/17422) | Update CDK dependency                                                                       |
+| `0.1.9`  | 2022-09-28 | [17304](https://github.com/airbytehq/airbyte/issues/17304) | Migrate to per-stream state.                                                                |
+| `0.1.6`  | 2022-07-20 | [14872](https://github.com/airbytehq/airbyte/issues/14872) | Increase test coverage                                                                      |
+| `0.1.5`  | 2022-07-12 | [14617](https://github.com/airbytehq/airbyte/issues/14617) | Set max_retries = 10 for `lists` stream.                                                    |
+| `0.1.4`  | 2022-04-15 | [11723](https://github.com/airbytehq/airbyte/issues/11723) | Enhance klaviyo source for flows stream and update to events stream.                        |
+| `0.1.3`  | 2021-12-09 | [8592](https://github.com/airbytehq/airbyte/pull/8592)     | Improve performance, make Global Exclusions stream incremental and enable Metrics stream.   |
+| `0.1.2`  | 2021-10-19 | [6952](https://github.com/airbytehq/airbyte/pull/6952)     | Update schema validation in SAT                                                             |