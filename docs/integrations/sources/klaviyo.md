# Klaviyo

<HideInUI>

This page contains the setup guide and reference information for the [Klaviyo](https://www.klaviyo.com) source connector.

</HideInUI>

## Prerequisites

- Klaviyo [account](https://www.klaviyo.com)
- [Klaviyo Private API key](https://help.klaviyo.com/hc/en-us/articles/115005062267-How-to-Manage-Your-Account-s-API-Keys#your-private-api-keys3)

## Setup guide

### Step 1: Set up Klaviyo

1. Create a [Klaviyo account](https://www.klaviyo.com)
2. Create a [Private API key](https://help.klaviyo.com/hc/en-us/articles/115005062267-How-to-Manage-Your-Account-s-API-Keys#your-private-api-keys3). Make sure you selected all [scopes](https://help.klaviyo.com/hc/en-us/articles/7423954176283) corresponding to the streams you would like to replicate. You can find which scope is required for a specific stream by navigating to the relevant API documentation for the streams Airbyte supports.

### Step 2: Set up the Klaviyo connector in Airbyte

### For Airbyte Cloud:

1. [Log into your Airbyte Cloud](https://cloud.airbyte.com/workspaces) account.
2. Click Sources and then click + New source.
3. On the Set up the source page, select Klaviyo from the Source type dropdown.
4. Enter a name for the Klaviyo connector.
5. For **Api Key**, enter the Klaviyo [Private API key](https://help.klaviyo.com/hc/en-us/articles/115005062267-How-to-Manage-Your-Account-s-API-Keys#your-private-api-keys3).
6. For **Start Date**, enter the date in YYYY-MM-DD format. The data added on and after this date will be replicated. This field is optional - if not provided, all data will be replicated.
7. Click **Set up source**.

### For Airbyte Open Source:

1. Navigate to the Airbyte Open Source dashboard.
2. Click Sources and then click + New source.
3. On the Set up the source page, select Klaviyo from the Source type dropdown.
4. Enter a name for the Klaviyo connector.

## Supported sync modes

The Klaviyo source connector supports the following [sync modes](https://docs.airbyte.com/cloud/core-concepts/#connection-sync-modes):

- [Full Refresh - Overwrite](https://docs.airbyte.com/understanding-airbyte/connections/full-refresh-overwrite/)
- [Full Refresh - Append](https://docs.airbyte.com/understanding-airbyte/connections/full-refresh-append)
- [Incremental - Append](https://docs.airbyte.com/understanding-airbyte/connections/incremental-append)
- [Incremental - Append + Deduped](https://docs.airbyte.com/understanding-airbyte/connections/incremental-append-deduped)

## Supported Streams

- [Campaigns](https://developers.klaviyo.com/en/v2023-06-15/reference/get_campaigns)
- [Campaigns Detailed](https://developers.klaviyo.com/en/v2023-06-15/reference/get_campaigns)
- [Email Templates](https://developers.klaviyo.com/en/reference/get_templates)
- [Events](https://developers.klaviyo.com/en/reference/get_events)
- [Events Detailed](https://developers.klaviyo.com/en/reference/get_event)
- [Flows](https://developers.klaviyo.com/en/reference/get_flows)
- [GlobalExclusions](https://developers.klaviyo.com/en/v2023-02-22/reference/get_profiles)
- [Lists](https://developers.klaviyo.com/en/reference/get_lists)
- [Lists Detailed](https://developers.klaviyo.com/en/reference/get_lists)
- [Metrics](https://developers.klaviyo.com/en/reference/get_metrics)
- [Profiles](https://developers.klaviyo.com/en/v2023-02-22/reference/get_profiles)

## Performance considerations

The connector is restricted by Klaviyo [requests limitation](https://apidocs.klaviyo.com/reference/api-overview#rate-limits).

The Klaviyo connector should not run into Klaviyo API limitations under normal usage. [Create an issue](https://github.com/airbytehq/airbyte/issues) if you encounter any rate limit issues that are not automatically retried successfully.

The `Campaigns Detailed` stream contains fields `estimated_recipient_count` and `campaign_message` in addition to info from the `Campaigns` stream. Additional time is needed to fetch extra data.

The `Lists Detailed` stream contains field `profile_count` in addition to info from the `Lists` stream. Additional time is needed to fetch extra data due to Klaviyo API [limitation](https://developers.klaviyo.com/en/reference/get_list).

The `Events Detailed` stream contains field `name` for `metric` relationship - addition to [info](https://developers.klaviyo.com/en/reference/get_event).

The `Profiles` stream can experience transient API errors under heavy load. In order to mitigate this, you can use the "Disable Fetching Predictive Analytics" setting to improve the success rate of syncs.

:::warning
Using the "Disable Fetching Predictive Analytics" will stop records on the Profiles stream will no longer
contain the `predictive_analytics` field and workflows depending on this field will stop working.
:::

## Data type map

| Integration Type | Airbyte Type |
|:-----------------|:-------------|
| `string`         | `string`     |
| `number`         | `number`     |
| `array`          | `array`      |
| `object`         | `object`     |

## Changelog

<details>
  <summary>Expand to review</summary>

| Version | Date       | Pull Request                                               | Subject                                                                                                                                                                |
|:--------|:-----------|:-----------------------------------------------------------|:-----------------------------------------------------------------------------------------------------------------------------------------------------------------------|
<<<<<<< HEAD
| 2.17.0 | 2025-10-14 | [68090](https://github.com/airbytehq/airbyte/pull/68090) | Added support for segments and segments_detailed streams
=======
| 2.16.5 | 2025-10-21 | [68298](https://github.com/airbytehq/airbyte/pull/68298) | Update dependencies |
>>>>>>> 9989bf20
| 2.16.4 | 2025-10-14 | [68028](https://github.com/airbytehq/airbyte/pull/68028) | Update dependencies |
| 2.16.3 | 2025-10-07 | [67517](https://github.com/airbytehq/airbyte/pull/67517) | Update dependencies |
| 2.16.2 | 2025-09-30 | [66643](https://github.com/airbytehq/airbyte/pull/66643) | Update dependencies |
| 2.16.1 | 2025-09-09 | [66070](https://github.com/airbytehq/airbyte/pull/66070) | Update dependencies |
| 2.15.0 | 2025-09-04 | [65935](https://github.com/airbytehq/airbyte/pull/65935)    | Fix profile subscriptions
| 2.14.22 | 2025-08-25 | [65509](https://github.com/airbytehq/airbyte/pull/65509)       | Fix custom migrations to reference DeclarativeStream Pydantic model instead of runtime component                                                                       |\
| 2.14.21 | 2025-08-23 | [65317](https://github.com/airbytehq/airbyte/pull/65317)   | Update dependencies                                                                                                                                                    |
| 2.14.20 | 2025-08-09 | [64618](https://github.com/airbytehq/airbyte/pull/64618)   | Update dependencies                                                                                                                                                    |
| 2.14.19 | 2025-08-02 | [64210](https://github.com/airbytehq/airbyte/pull/64210)   | Update dependencies                                                                                                                                                    |
| 2.14.18 | 2025-07-26 | [63815](https://github.com/airbytehq/airbyte/pull/63815)   | Update dependencies                                                                                                                                                    |
| 2.14.17 | 2025-07-19 | [63482](https://github.com/airbytehq/airbyte/pull/63482)   | Update dependencies                                                                                                                                                    |
| 2.14.16 | 2025-07-12 | [63154](https://github.com/airbytehq/airbyte/pull/63154)   | Update dependencies                                                                                                                                                    |
| 2.14.15 | 2025-07-05 | [62631](https://github.com/airbytehq/airbyte/pull/62631)   | Update dependencies                                                                                                                                                    |
| 2.14.14 | 2025-06-28 | [62167](https://github.com/airbytehq/airbyte/pull/62167)   | Update dependencies                                                                                                                                                    |
| 2.14.13 | 2025-06-21 | [61858](https://github.com/airbytehq/airbyte/pull/61858)   | Update dependencies                                                                                                                                                    |
| 2.14.12 | 2025-06-14 | [60653](https://github.com/airbytehq/airbyte/pull/60653)   | Update dependencies                                                                                                                                                    |
| 2.14.11 | 2025-05-10 | [59260](https://github.com/airbytehq/airbyte/pull/59260)   | Update dependencies                                                                                                                                                    |
| 2.14.10 | 2025-04-29 | [58123](https://github.com/airbytehq/airbyte/pull/58123)   | Add missing fields for `events_detailed` stream for attributions                                                                                                       |
| 2.14.9  | 2025-04-26 | [58192](https://github.com/airbytehq/airbyte/pull/58192)   | Update dependencies                                                                                                                                                    |
| 2.14.8  | 2025-04-12 | [57751](https://github.com/airbytehq/airbyte/pull/57751)   | Update dependencies                                                                                                                                                    |
| 2.14.7  | 2025-04-05 | [57033](https://github.com/airbytehq/airbyte/pull/57033)   | Update dependencies                                                                                                                                                    |
| 2.14.6  | 2025-03-29 | [56634](https://github.com/airbytehq/airbyte/pull/56634)   | Update dependencies                                                                                                                                                    |
| 2.14.5  | 2025-03-22 | [56017](https://github.com/airbytehq/airbyte/pull/56017)   | Update dependencies                                                                                                                                                    |
| 2.14.4  | 2025-03-14 | [tbd](https://github.com/airbytehq/airbyte/pull/tbd)       | Add back step to streams that can process date ranges in parallel                                                                                                      |
| 2.14.3  | 2025-03-08 | [55479](https://github.com/airbytehq/airbyte/pull/55479)   | Update dependencies                                                                                                                                                    |
| 2.14.2  | 2025-03-03 | [54720](https://github.com/airbytehq/airbyte/pull/54720)   | Add event_properties option to events request                                                                                                                          |
| 2.14.1  | 2025-03-01 | [54770](https://github.com/airbytehq/airbyte/pull/54770)   | Update dependencies                                                                                                                                                    |
| 2.14.0  | 2025-02-26 | [54166](https://github.com/airbytehq/airbyte/pull/54166)   | Migrate to Manifest-only                                                                                                                                               |
| 2.13.1  | 2025-02-22 | [54369](https://github.com/airbytehq/airbyte/pull/54369)   | Update dependencies                                                                                                                                                    |
| 2.13.0  | 2025-02-18 | [51551](https://github.com/airbytehq/airbyte/pull/51551)   | Upgrade to API v2024-10-15                                                                                                                                             |
| 2.12.1  | 2025-02-15 | [52710](https://github.com/airbytehq/airbyte/pull/52710)   | Update dependencies                                                                                                                                                    |
| 2.12.0  | 2025-02-11 | [53223](https://github.com/airbytehq/airbyte/pull/53223)   | Add API Budget                                                                                                                                                         |
| 2.11.11 | 2025-01-27 | [52563](https://github.com/airbytehq/airbyte/pull/52563)   | Fix `lists_detailed` incremental sync                                                                                                                                  |
| 2.11.10 | 2025-01-25 | [52285](https://github.com/airbytehq/airbyte/pull/52285)   | Update dependencies                                                                                                                                                    |
| 2.11.9  | 2025-01-11 | [51198](https://github.com/airbytehq/airbyte/pull/51198)   | Update dependencies                                                                                                                                                    |
| 2.11.8  | 2025-01-09 | [51010](https://github.com/airbytehq/airbyte/pull/51010)   | Fix AirbyteMessage serialization with integers bigger than 64 bits                                                                                                     |
| 2.11.7  | 2025-01-04 | [50893](https://github.com/airbytehq/airbyte/pull/50893)   | Update dependencies                                                                                                                                                    |
| 2.11.6  | 2024-12-28 | [50653](https://github.com/airbytehq/airbyte/pull/50653)   | Update dependencies                                                                                                                                                    |
| 2.11.5  | 2024-12-21 | [50088](https://github.com/airbytehq/airbyte/pull/50088)   | Update dependencies                                                                                                                                                    |
| 2.11.4  | 2024-12-14 | [49250](https://github.com/airbytehq/airbyte/pull/49250)   | Starting with this version, the Docker image is now rootless. Please note that this and future versions will not be compatible with Airbyte versions earlier than 0.64 |
| 2.11.3  | 2024-12-12 | [49144](https://github.com/airbytehq/airbyte/pull/49144)   | Update dependencies                                                                                                                                                    |
| 2.11.2  | 2024-12-02 | [48748](https://github.com/airbytehq/airbyte/pull/48748)   | Bump CDK to evict non retriable requests to avoid high memory usage                                                                                                    |
| 2.11.1  | 2024-11-26 | [48710](https://github.com/airbytehq/airbyte/pull/48710)   | Retry on "Temporary failure in name resolution"                                                                                                                        |
| 2.11.0  | 2024-11-18 | [48452](https://github.com/airbytehq/airbyte/pull/48452)   | Enable concurrency for syncs that don't have client-side filtering                                                                                                     |
| 2.10.14 | 2024-11-07 | [48391](https://github.com/airbytehq/airbyte/pull/48391)   | Remove custom datetime cursor dependency                                                                                                                               |
| 2.10.13 | 2024-11-05 | [48331](https://github.com/airbytehq/airbyte/pull/48331)   | Update dependencies                                                                                                                                                    |
| 2.10.12 | 2024-10-29 | [47797](https://github.com/airbytehq/airbyte/pull/47797)   | Update dependencies                                                                                                                                                    |
| 2.10.11 | 2024-10-28 | [47043](https://github.com/airbytehq/airbyte/pull/47043)   | Update dependencies                                                                                                                                                    |
| 2.10.10 | 2024-10-14 | [46741](https://github.com/airbytehq/airbyte/pull/46741)   | Add checkpointing to events stream to improve large syncs after clear data                                                                                             |
| 2.10.9  | 2024-10-12 | [46787](https://github.com/airbytehq/airbyte/pull/46787)   | Update dependencies                                                                                                                                                    |
| 2.10.8  | 2024-10-05 | [46503](https://github.com/airbytehq/airbyte/pull/46503)   | Update dependencies                                                                                                                                                    |
| 2.10.7  | 2024-09-28 | [46174](https://github.com/airbytehq/airbyte/pull/46174)   | Update dependencies                                                                                                                                                    |
| 2.10.6  | 2024-09-21 | [45813](https://github.com/airbytehq/airbyte/pull/45813)   | Update dependencies                                                                                                                                                    |
| 2.10.5  | 2024-09-14 | [45530](https://github.com/airbytehq/airbyte/pull/45530)   | Update dependencies                                                                                                                                                    |
| 2.10.4  | 2024-09-07 | [45244](https://github.com/airbytehq/airbyte/pull/45244)   | Update dependencies                                                                                                                                                    |
| 2.10.3  | 2024-08-31 | [45064](https://github.com/airbytehq/airbyte/pull/45064)   | Update dependencies                                                                                                                                                    |
| 2.10.2  | 2024-08-30 | [44930](https://github.com/airbytehq/airbyte/pull/44930)   | Fix typing in profiles stream for field `attributes.location.region`                                                                                                   |
| 2.10.1  | 2024-08-24 | [44628](https://github.com/airbytehq/airbyte/pull/44628)   | Update dependencies                                                                                                                                                    |
| 2.10.0  | 2024-08-18 | [44366](https://github.com/airbytehq/airbyte/pull/44366)   | Add field[metrics] to events stream                                                                                                                                    |
| 2.9.4   | 2024-08-17 | [44317](https://github.com/airbytehq/airbyte/pull/44317)   | Update dependencies                                                                                                                                                    |
| 2.9.3   | 2024-08-12 | [43806](https://github.com/airbytehq/airbyte/pull/43806)   | Update dependencies                                                                                                                                                    |
| 2.9.2   | 2024-08-10 | [43613](https://github.com/airbytehq/airbyte/pull/43613)   | Update dependencies                                                                                                                                                    |
| 2.9.1   | 2024-08-03 | [43247](https://github.com/airbytehq/airbyte/pull/43247)   | Update dependencies                                                                                                                                                    |
| 2.9.0   | 2024-08-01 | [42891](https://github.com/airbytehq/airbyte/pull/42891)   | Migrate to CDK v4.X and remove custom BackoffStrategy implementation                                                                                                   |
| 2.8.2   | 2024-07-31 | [42895](https://github.com/airbytehq/airbyte/pull/42895)   | Add config option disable_fetching_predictive_analytics to prevent 503 Service Unavailable errors                                                                      |
| 2.8.1   | 2024-07-27 | [42664](https://github.com/airbytehq/airbyte/pull/42664)   | Update dependencies                                                                                                                                                    |
| 2.8.0   | 2024-07-19 | [42121](https://github.com/airbytehq/airbyte/pull/42121)   | Migrate to CDK v3.9.0                                                                                                                                                  |
| 2.7.8   | 2024-07-20 | [42185](https://github.com/airbytehq/airbyte/pull/42185)   | Update dependencies                                                                                                                                                    |
| 2.7.7   | 2024-07-08 | [40608](https://github.com/airbytehq/airbyte/pull/40608)   | Update the `events_detailed` stream to improve efficiency using the events API                                                                                         |
| 2.7.6   | 2024-07-13 | [41903](https://github.com/airbytehq/airbyte/pull/41903)   | Update dependencies                                                                                                                                                    |
| 2.7.5   | 2024-07-10 | [41548](https://github.com/airbytehq/airbyte/pull/41548)   | Update dependencies                                                                                                                                                    |
| 2.7.4   | 2024-07-09 | [41211](https://github.com/airbytehq/airbyte/pull/41211)   | Update dependencies                                                                                                                                                    |
| 2.7.3   | 2024-07-06 | [40770](https://github.com/airbytehq/airbyte/pull/40770)   | Update dependencies                                                                                                                                                    |
| 2.7.2   | 2024-06-26 | [40401](https://github.com/airbytehq/airbyte/pull/40401)   | Update dependencies                                                                                                                                                    |
| 2.7.1   | 2024-06-22 | [40032](https://github.com/airbytehq/airbyte/pull/40032)   | Update dependencies                                                                                                                                                    |
| 2.7.0   | 2024-06-08 | [39350](https://github.com/airbytehq/airbyte/pull/39350)   | Add `events_detailed` stream                                                                                                                                           |
| 2.6.4   | 2024-06-06 | [38879](https://github.com/airbytehq/airbyte/pull/38879)   | Implement `CheckpointMixin` for handling state in Python streams                                                                                                       |
| 2.6.3   | 2024-06-04 | [38935](https://github.com/airbytehq/airbyte/pull/38935)   | [autopull] Upgrade base image to v1.2.1                                                                                                                                |
| 2.6.2   | 2024-05-08 | [37789](https://github.com/airbytehq/airbyte/pull/37789)   | Move stream schemas and spec to manifest                                                                                                                               |
| 2.6.1   | 2024-05-07 | [38010](https://github.com/airbytehq/airbyte/pull/38010)   | Add error handler for `5XX` status codes                                                                                                                               |
| 2.6.0   | 2024-04-19 | [37370](https://github.com/airbytehq/airbyte/pull/37370)   | Add streams `campaigns_detailed` and `lists_detailed`                                                                                                                  |
| 2.5.0   | 2024-04-15 | [36264](https://github.com/airbytehq/airbyte/pull/36264)   | Migrate to low-code                                                                                                                                                    |
| 2.4.0   | 2024-04-11 | [36989](https://github.com/airbytehq/airbyte/pull/36989)   | Update `Campaigns` schema                                                                                                                                              |
| 2.3.0   | 2024-03-19 | [36267](https://github.com/airbytehq/airbyte/pull/36267)   | Pin airbyte-cdk version to `^0`                                                                                                                                        |
| 2.2.0   | 2024-02-27 | [35637](https://github.com/airbytehq/airbyte/pull/35637)   | Fix `predictive_analytics` field in stream `profiles`                                                                                                                  |
| 2.1.3   | 2024-02-15 | [35336](https://github.com/airbytehq/airbyte/pull/35336)   | Added type transformer for the `profiles` stream.                                                                                                                      |
| 2.1.2   | 2024-02-09 | [35088](https://github.com/airbytehq/airbyte/pull/35088)   | Manage dependencies with Poetry.                                                                                                                                       |
| 2.1.1   | 2024-02-07 | [34998](https://github.com/airbytehq/airbyte/pull/34998)   | Add missing fields to stream schemas                                                                                                                                   |
| 2.1.0   | 2023-12-07 | [33237](https://github.com/airbytehq/airbyte/pull/33237)   | Continue syncing streams even when one of the stream fails                                                                                                             |
| 2.0.2   | 2023-12-05 | [33099](https://github.com/airbytehq/airbyte/pull/33099)   | Fix filtering for archived records stream                                                                                                                              |
| 2.0.1   | 2023-11-08 | [32291](https://github.com/airbytehq/airbyte/pull/32291)   | Add logic to have regular checkpointing schedule                                                                                                                       |
| 2.0.0   | 2023-11-03 | [32128](https://github.com/airbytehq/airbyte/pull/32128)   | Use the latest API for streams `campaigns`, `email_templates`, `events`, `flows`, `global_exclusions`, `lists`, and `metrics`                                          |
| 1.1.0   | 2023-10-23 | [31710](https://github.com/airbytehq/airbyte/pull/31710)   | Make `start_date` config field optional                                                                                                                                |
| 1.0.0   | 2023-10-18 | [31565](https://github.com/airbytehq/airbyte/pull/31565)   | Add new known fields for 'events' stream                                                                                                                               |
| 0.5.0   | 2023-10-19 | [31611](https://github.com/airbytehq/airbyte/pull/31611)   | Add `date-time` format for `datetime` field in `Events` stream                                                                                                         |
| 0.4.0   | 2023-10-18 | [31562](https://github.com/airbytehq/airbyte/pull/31562)   | Add `archived` field to `Flows` stream                                                                                                                                 |
| 0.3.3   | 2023-10-13 | [31379](https://github.com/airbytehq/airbyte/pull/31379)   | Skip streams that the connector no longer has access to                                                                                                                |
| 0.3.2   | 2023-06-20 | [27498](https://github.com/airbytehq/airbyte/pull/27498)   | Do not store state in the future                                                                                                                                       |
| 0.3.1   | 2023-06-08 | [27162](https://github.com/airbytehq/airbyte/pull/27162)   | Anonymize check connection error message                                                                                                                               |
| 0.3.0   | 2023-02-18 | [23236](https://github.com/airbytehq/airbyte/pull/23236)   | Add ` Email Templates` stream                                                                                                                                          |
| 0.2.0   | 2023-03-13 | [22942](https://github.com/airbytehq/airbyte/pull/23968)   | Add `Profiles` stream                                                                                                                                                  |
| 0.1.13  | 2023-02-13 | [22942](https://github.com/airbytehq/airbyte/pull/22942)   | Specified date formatting in specification                                                                                                                             |
| 0.1.12  | 2023-01-30 | [22071](https://github.com/airbytehq/airbyte/pull/22071)   | Fix `Events` stream schema                                                                                                                                             |
| 0.1.11  | 2023-01-27 | [22012](https://github.com/airbytehq/airbyte/pull/22012)   | Set `AvailabilityStrategy` for streams explicitly to `None`                                                                                                            |
| 0.1.10  | 2022-09-29 | [17422](https://github.com/airbytehq/airbyte/issues/17422) | Update CDK dependency                                                                                                                                                  |
| 0.1.9   | 2022-09-28 | [17304](https://github.com/airbytehq/airbyte/issues/17304) | Migrate to per-stream state.                                                                                                                                           |
| 0.1.6   | 2022-07-20 | [14872](https://github.com/airbytehq/airbyte/issues/14872) | Increase test coverage                                                                                                                                                 |
| 0.1.5   | 2022-07-12 | [14617](https://github.com/airbytehq/airbyte/issues/14617) | Set max_retries = 10 for `lists` stream.                                                                                                                               |
| 0.1.4   | 2022-04-15 | [11723](https://github.com/airbytehq/airbyte/issues/11723) | Enhance klaviyo source for flows stream and update to events stream.                                                                                                   |
| 0.1.3   | 2021-12-09 | [8592](https://github.com/airbytehq/airbyte/pull/8592)     | Improve performance, make Global Exclusions stream incremental and enable Metrics stream.                                                                              |
| 0.1.2   | 2021-10-19 | [6952](https://github.com/airbytehq/airbyte/pull/6952)     | Update schema validation in SAT                                                                                                                                        |

</details><|MERGE_RESOLUTION|>--- conflicted
+++ resolved
@@ -95,11 +95,8 @@
 
 | Version | Date       | Pull Request                                               | Subject                                                                                                                                                                |
 |:--------|:-----------|:-----------------------------------------------------------|:-----------------------------------------------------------------------------------------------------------------------------------------------------------------------|
-<<<<<<< HEAD
-| 2.17.0 | 2025-10-14 | [68090](https://github.com/airbytehq/airbyte/pull/68090) | Added support for segments and segments_detailed streams
-=======
+| 2.17.0 | 2025-10-12 | [68090](https://github.com/airbytehq/airbyte/pull/68090) | Added support for segments and segments_detailed streams
 | 2.16.5 | 2025-10-21 | [68298](https://github.com/airbytehq/airbyte/pull/68298) | Update dependencies |
->>>>>>> 9989bf20
 | 2.16.4 | 2025-10-14 | [68028](https://github.com/airbytehq/airbyte/pull/68028) | Update dependencies |
 | 2.16.3 | 2025-10-07 | [67517](https://github.com/airbytehq/airbyte/pull/67517) | Update dependencies |
 | 2.16.2 | 2025-09-30 | [66643](https://github.com/airbytehq/airbyte/pull/66643) | Update dependencies |
