--- conflicted
+++ resolved
@@ -72,11 +72,8 @@
 
 | Version  | Date       | Pull Request                                               | Subject                                                                                                                       |
 |:---------|:-----------|:-----------------------------------------------------------|:------------------------------------------------------------------------------------------------------------------------------|
-<<<<<<< HEAD
-| `2.6.3`  | 2024-06-04 | [38879](https://github.com/airbytehq/airbyte/pull/38879)   | Implement `CheckpointMixin` for handling state in Python streams                                                              |
-=======
-| 2.6.3 | 2024-06-04 | [38935](https://github.com/airbytehq/airbyte/pull/38935) | [autopull] Upgrade base image to v1.2.1 |
->>>>>>> f1d12954
+| `2.6.4`  | 2024-06-06 | [38879](https://github.com/airbytehq/airbyte/pull/38879)   | Implement `CheckpointMixin` for handling state in Python streams                                                              |
+| 2.6.3    | 2024-06-04 | [38935](https://github.com/airbytehq/airbyte/pull/38935)   | [autopull] Upgrade base image to v1.2.1                                                                                       |
 | `2.6.2`  | 2024-05-08 | [37789](https://github.com/airbytehq/airbyte/pull/37789)   | Move stream schemas and spec to manifest                                                                                      |
 | `2.6.1`  | 2024-05-07 | [38010](https://github.com/airbytehq/airbyte/pull/38010)   | Add error handler for `5XX` status codes                                                                                      |
 | `2.6.0`  | 2024-04-19 | [37370](https://github.com/airbytehq/airbyte/pull/37370)   | Add streams `campaigns_detailed` and `lists_detailed`                                                                         |
