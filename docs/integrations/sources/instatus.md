# Instatus

This page contains the setup guide and reference information for the Instatus source connector.

## Prerequisites

To set up Metabase you need:

- `api_key` - Requests to Instatus API must provide an API token.

## Setup guide

### Step 1: Set up Instatus account

### Step 2: Generate an API key

You can get your API key from [User settings](https://dashboard.instatus.com/developer)
Make sure that you are an owner of the pages you want to sync because if you are not this data will be skipped.

### Step 2: Set up the Instatus connector in Airbyte

## Supported sync modes

The Instatus source connector supports the following [sync modes](https://docs.airbyte.com/cloud/core-concepts#connection-sync-modes):

- [Full Refresh - Overwrite](https://docs.airbyte.com/understanding-airbyte/connections/full-refresh-overwrite)

## Supported Streams

- [Status pages](https://instatus.com/help/api/status-pages)
- [Components](https://instatus.com/help/api/components)
- [Incidents](https://instatus.com/help/api/incidents)
- [Incident updates](https://instatus.com/help/api/incident-updates)
- [Maintenances](https://instatus.com/help/api/maintenances)
- [Maintenance updates](https://instatus.com/help/api/maintenance-updates)
- [Templates](https://instatus.com/help/api/templates)
- [Team](https://instatus.com/help/api/teammates)
- [Subscribers](https://instatus.com/help/api/subscribers)
- [Metrics](https://instatus.com/help/api/metrics)
- [User](https://instatus.com/help/api/user-profile)
- [Public data](https://instatus.com/help/api/public-data)

## Tutorials

### Data type mapping

| Integration Type    | Airbyte Type | Notes |
| :------------------ | :----------- | :---- |
| `string`            | `string`     |       |
| `integer`, `number` | `number`     |       |
| `array`             | `array`      |       |
| `object`            | `object`     |       |

### Features

| Feature           | Supported?\(Yes/No\) | Notes |
| :---------------- | :------------------- | :---- |
| Full Refresh Sync | Yes                  |       |
| Incremental Sync  | No                   |       |
| SSL connection    | Yes                  |
| Namespaces        | No                   |       |

## Changelog

<details>
  <summary>Expand to review</summary>

| Version | Date       | Pull Request                                             | Subject                 |
| :------ | :--------- | :------------------------------------------------------- | :---------------------- |
<<<<<<< HEAD
| 0.2.0 | 2024-11-08 | [47242](https://github.com/airbytehq/airbyte/pull/47242) | Migrate to manifest-only format |
=======
| 0.1.29 | 2025-01-11 | [51197](https://github.com/airbytehq/airbyte/pull/51197) | Update dependencies |
| 0.1.28 | 2025-01-04 | [50887](https://github.com/airbytehq/airbyte/pull/50887) | Update dependencies |
| 0.1.27 | 2024-12-28 | [50609](https://github.com/airbytehq/airbyte/pull/50609) | Update dependencies |
| 0.1.26 | 2024-12-21 | [50076](https://github.com/airbytehq/airbyte/pull/50076) | Update dependencies |
| 0.1.25 | 2024-12-14 | [49268](https://github.com/airbytehq/airbyte/pull/49268) | Starting with this version, the Docker image is now rootless. Please note that this and future versions will not be compatible with Airbyte versions earlier than 0.64 |
| 0.1.24 | 2024-12-12 | [49147](https://github.com/airbytehq/airbyte/pull/49147) | Update dependencies |
>>>>>>> daf2d71b
| 0.1.23 | 2024-10-28 | [47027](https://github.com/airbytehq/airbyte/pull/47027) | Update dependencies |
| 0.1.22 | 2024-10-12 | [46843](https://github.com/airbytehq/airbyte/pull/46843) | Update dependencies |
| 0.1.21 | 2024-10-05 | [46484](https://github.com/airbytehq/airbyte/pull/46484) | Update dependencies |
| 0.1.20 | 2024-09-28 | [46115](https://github.com/airbytehq/airbyte/pull/46115) | Update dependencies |
| 0.1.19 | 2024-09-21 | [45731](https://github.com/airbytehq/airbyte/pull/45731) | Update dependencies |
| 0.1.18 | 2024-09-14 | [45514](https://github.com/airbytehq/airbyte/pull/45514) | Update dependencies |
| 0.1.17 | 2024-09-07 | [45275](https://github.com/airbytehq/airbyte/pull/45275) | Update dependencies |
| 0.1.16 | 2024-08-31 | [44990](https://github.com/airbytehq/airbyte/pull/44990) | Update dependencies |
| 0.1.15 | 2024-08-24 | [44634](https://github.com/airbytehq/airbyte/pull/44634) | Update dependencies |
| 0.1.14 | 2024-08-17 | [44241](https://github.com/airbytehq/airbyte/pull/44241) | Update dependencies |
| 0.1.13 | 2024-08-12 | [43747](https://github.com/airbytehq/airbyte/pull/43747) | Update dependencies |
| 0.1.12 | 2024-08-10 | [43495](https://github.com/airbytehq/airbyte/pull/43495) | Update dependencies |
| 0.1.11 | 2024-08-03 | [43135](https://github.com/airbytehq/airbyte/pull/43135) | Update dependencies |
| 0.1.10 | 2024-07-27 | [42724](https://github.com/airbytehq/airbyte/pull/42724) | Update dependencies |
| 0.1.9 | 2024-07-20 | [42208](https://github.com/airbytehq/airbyte/pull/42208) | Update dependencies |
| 0.1.8 | 2024-07-13 | [41779](https://github.com/airbytehq/airbyte/pull/41779) | Update dependencies |
| 0.1.7 | 2024-07-10 | [41549](https://github.com/airbytehq/airbyte/pull/41549) | Update dependencies |
| 0.1.6 | 2024-07-09 | [41115](https://github.com/airbytehq/airbyte/pull/41115) | Update dependencies |
| 0.1.5 | 2024-07-06 | [40872](https://github.com/airbytehq/airbyte/pull/40872) | Update dependencies |
| 0.1.4 | 2024-06-25 | [40425](https://github.com/airbytehq/airbyte/pull/40425) | Update dependencies |
| 0.1.3 | 2024-06-22 | [40179](https://github.com/airbytehq/airbyte/pull/40179) | Update dependencies |
| 0.1.2 | 2024-06-06 | [39167](https://github.com/airbytehq/airbyte/pull/39167) | [autopull] Upgrade base image to v1.2.2 |
| 0.1.1 | 2024-05-21 | [38506](https://github.com/airbytehq/airbyte/pull/38506) | [autopull] base image + poetry + up_to_date |
| 0.1.0 | 2023-04-01 | [21008](https://github.com/airbytehq/airbyte/pull/21008) | Initial (alpha) release |

</details><|MERGE_RESOLUTION|>--- conflicted
+++ resolved
@@ -67,16 +67,13 @@
 
 | Version | Date       | Pull Request                                             | Subject                 |
 | :------ | :--------- | :------------------------------------------------------- | :---------------------- |
-<<<<<<< HEAD
-| 0.2.0 | 2024-11-08 | [47242](https://github.com/airbytehq/airbyte/pull/47242) | Migrate to manifest-only format |
-=======
+| 0.2.0 | 2025-01-14 | [47242](https://github.com/airbytehq/airbyte/pull/47242) | Migrate to manifest-only format |
 | 0.1.29 | 2025-01-11 | [51197](https://github.com/airbytehq/airbyte/pull/51197) | Update dependencies |
 | 0.1.28 | 2025-01-04 | [50887](https://github.com/airbytehq/airbyte/pull/50887) | Update dependencies |
 | 0.1.27 | 2024-12-28 | [50609](https://github.com/airbytehq/airbyte/pull/50609) | Update dependencies |
 | 0.1.26 | 2024-12-21 | [50076](https://github.com/airbytehq/airbyte/pull/50076) | Update dependencies |
 | 0.1.25 | 2024-12-14 | [49268](https://github.com/airbytehq/airbyte/pull/49268) | Starting with this version, the Docker image is now rootless. Please note that this and future versions will not be compatible with Airbyte versions earlier than 0.64 |
 | 0.1.24 | 2024-12-12 | [49147](https://github.com/airbytehq/airbyte/pull/49147) | Update dependencies |
->>>>>>> daf2d71b
 | 0.1.23 | 2024-10-28 | [47027](https://github.com/airbytehq/airbyte/pull/47027) | Update dependencies |
 | 0.1.22 | 2024-10-12 | [46843](https://github.com/airbytehq/airbyte/pull/46843) | Update dependencies |
 | 0.1.21 | 2024-10-05 | [46484](https://github.com/airbytehq/airbyte/pull/46484) | Update dependencies |
