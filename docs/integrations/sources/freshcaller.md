# Freshcaller

## Overview

The Freshcaller source supports full refresh and incremental sync. Depending on your needs, one could choose appropriate sync mode - `full refresh` replicates all records every time a sync happens where as `incremental` replicates net-new records since the last successful sync.

### Output schema

The following endpoints are supported from this source:

- [Users](https://developers.freshcaller.com/api/#users)
- [Teams](https://developers.freshcaller.com/api/#teams)
- [Calls](https://developers.freshcaller.com/api/#calls)
- [Call Metrics](https://developers.freshcaller.com/api/#call-metrics)

If there are more endpoints you'd like Airbyte to support, please [create an issue.](https://github.com/airbytehq/airbyte/issues/new/choose)

### Features

| Feature           | Supported? |
| :---------------- | :--------- |
| Full Refresh Sync | Yes        |
| Incremental Sync  | Yes        |
| SSL connection    | Yes        |
| Namespaces        | No         |

### Performance considerations

The Freshcaller connector should not run into Freshcaller API limitations under normal usage. Please [create an issue](https://github.com/airbytehq/airbyte/issues) if you see any rate limit issues that are not automatically retried successfully.

## Getting started

### Requirements

- Freshcaller Account
- Freshcaller API Key

### Setup guide

Please read [How to find your API key](https://support.freshdesk.com/en/support/solutions/articles/225435-where-can-i-find-my-api-key-).

## Changelog

<<<<<<< HEAD
| Version | Date       | Pull Request                                             | Subject                                                     |
| :------ | :--------- | :------------------------------------------------------- | :---------------------------------------------------------- |
| 0.4.0   | 2024-03-07 | [35892](https://github.com/airbytehq/airbyte/pull/35892) | ✨ Source: add `life_cycle` to `call_metrics` stream        |
| 0.3.1   | 2023-11-28 | [32874](https://github.com/airbytehq/airbyte/pull/32874) | 🐛 Source: fix page_size_option parameter in spec           |
| 0.3.0   | 2023-10-24 | [31102](https://github.com/airbytehq/airbyte/pull/14759) | ✨ Source: Migrate to Low Code CDK                          |
| 0.2.0   | 2023-05-15 | [26065](https://github.com/airbytehq/airbyte/pull/26065) | Fix spec type check for `start_date`                        |
| 0.1.0   | 2022-08-11 | [14759](https://github.com/airbytehq/airbyte/pull/14759) | 🎉 New Source: Freshcaller                                  |
=======
| Version | Date       | Pull Request                                             | Subject                                           |
| :------ | :--------- | :------------------------------------------------------- | :------------------------------------------------ |
| 0.3.1   | 2023-11-28 | [32874](https://github.com/airbytehq/airbyte/pull/32874) | 🐛 Source: fix page_size_option parameter in spec |
| 0.3.0   | 2023-10-24 | [31102](https://github.com/airbytehq/airbyte/pull/14759) | ✨ Source: Migrate to Low Code CDK                |
| 0.2.0   | 2023-05-15 | [26065](https://github.com/airbytehq/airbyte/pull/26065) | Fix spec type check for `start_date`              |
| 0.1.0   | 2022-08-11 | [14759](https://github.com/airbytehq/airbyte/pull/14759) | 🎉 New Source: Freshcaller                        |
>>>>>>> 5b64af09
<|MERGE_RESOLUTION|>--- conflicted
+++ resolved
@@ -41,19 +41,10 @@
 
 ## Changelog
 
-<<<<<<< HEAD
-| Version | Date       | Pull Request                                             | Subject                                                     |
-| :------ | :--------- | :------------------------------------------------------- | :---------------------------------------------------------- |
-| 0.4.0   | 2024-03-07 | [35892](https://github.com/airbytehq/airbyte/pull/35892) | ✨ Source: add `life_cycle` to `call_metrics` stream        |
-| 0.3.1   | 2023-11-28 | [32874](https://github.com/airbytehq/airbyte/pull/32874) | 🐛 Source: fix page_size_option parameter in spec           |
-| 0.3.0   | 2023-10-24 | [31102](https://github.com/airbytehq/airbyte/pull/14759) | ✨ Source: Migrate to Low Code CDK                          |
-| 0.2.0   | 2023-05-15 | [26065](https://github.com/airbytehq/airbyte/pull/26065) | Fix spec type check for `start_date`                        |
-| 0.1.0   | 2022-08-11 | [14759](https://github.com/airbytehq/airbyte/pull/14759) | 🎉 New Source: Freshcaller                                  |
-=======
 | Version | Date       | Pull Request                                             | Subject                                           |
 | :------ | :--------- | :------------------------------------------------------- | :------------------------------------------------ |
+| 0.4.0   | 2024-03-07 | [35892](https://github.com/airbytehq/airbyte/pull/35892) | ✨ Source: add `life_cycle` to `call_metrics` stream        |
 | 0.3.1   | 2023-11-28 | [32874](https://github.com/airbytehq/airbyte/pull/32874) | 🐛 Source: fix page_size_option parameter in spec |
 | 0.3.0   | 2023-10-24 | [31102](https://github.com/airbytehq/airbyte/pull/14759) | ✨ Source: Migrate to Low Code CDK                |
 | 0.2.0   | 2023-05-15 | [26065](https://github.com/airbytehq/airbyte/pull/26065) | Fix spec type check for `start_date`              |
-| 0.1.0   | 2022-08-11 | [14759](https://github.com/airbytehq/airbyte/pull/14759) | 🎉 New Source: Freshcaller                        |
->>>>>>> 5b64af09
+| 0.1.0   | 2022-08-11 | [14759](https://github.com/airbytehq/airbyte/pull/14759) | 🎉 New Source: Freshcaller                        |