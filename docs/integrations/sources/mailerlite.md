--- conflicted
+++ resolved
@@ -34,20 +34,10 @@
 
 ## Changelog
 
-<<<<<<< HEAD
-<details>
-  <summary>Expand to review</summary>
-
-| Version | Date       | Pull Request                                             | Subject                         |
-| :------ | :--------- | :------------------------------------------------------- | :------------------------------ |
-| 1.0.0   | 2024-05-28 | [38342](https://github.com/airbytehq/airbyte/pull/38342) | Make compatability with builder |
-| 0.1.0   | 2022-10-25 | [18336](https://github.com/airbytehq/airbyte/pull/18336) | Initial commit                  |
-
-</details>
-=======
 | Version | Date       | Pull Request                                             | Subject                                     |
 |:--------|:-----------|:---------------------------------------------------------|:--------------------------------------------|
 | 1.0.1   | 2024-05-30 | [38385](https://github.com/airbytehq/airbyte/pull/38385) | [autopull] base image + poetry + up_to_date |
 | 1.0.0   | 2024-05-28 | [38342](https://github.com/airbytehq/airbyte/pull/38342) | Make compatability with builder             |
 | 0.1.0   | 2022-10-25 | [18336](https://github.com/airbytehq/airbyte/pull/18336) | Initial commit                              |
->>>>>>> 9a1663a2
+
+</details>