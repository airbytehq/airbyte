# Klarna

This page contains the setup guide and reference information for the Klarna source connector.

## Prerequisites

The [Klarna Settlements API](https://developers.klarna.com/api/#settlements-api) is used to get the payouts and transactions for a Klarna account.

## Setup guide

### Step 1: Set up Klarna

In order to get an `Username (UID)` and `Password` please go to [this](https://docs.klarna.com/) page here you should find **Merchant Portal** button. Using this button you could log in to your production / playground in proper region. After registration / login you may find and create `Username (UID)` and `Password` in settings tab.

:::note

Klarna Source Connector does not support OAuth at this time due to limitations outside of control.

:::

## Step 2: Set up the Klarna connector in Airbyte

### For Airbyte Open Source:

1. Navigate to the Airbyte Open Source dashboard
2. Set the name for your source
3. Choose if your account is sandbox
4. Enter your username
5. Enter your password
6. Enter the date you want your sync to start from
7. Click **Set up source**

## Supported sync modes

The Klarna source connector supports the following [sync modes](https://docs.airbyte.com/cloud/core-concepts#connection-sync-modes):

| Feature                   | Supported? |
| :------------------------ | :--------- |
| Full Refresh Sync         | Yes        |
| Incremental - Append Sync | No         |

## Supported Streams

This Source is capable of syncing the following Klarna Settlements Streams:

- [Payouts](https://developers.klarna.com/api/#settlements-api-get-all-payouts)
- [Transactions](https://developers.klarna.com/api/#settlements-api-get-transactions)

## Performance considerations

Klarna API has [rate limiting](https://developers.klarna.com/api/#api-rate-limiting)

**Production environments**: the API rate limit is 20 create-sessions per second on average measured over a 1-minute period. For the other operations, the API limit is 200 requests per second on average, measured over a 1 minute period
**Playground environments**: the API rate limit is one quarter (1/4th) of the rate limits of production environments.

Connector will handle an issue with rate limiting as Klarna returns 429 status code when limits are reached

## Changelog

<details>
  <summary>Expand to review</summary>

| Version | Date       | Pull Request                                             | Subject                                                                         |
| :------ | :--------- | :------------------------------------------------------- | :------------------------------------------------------------------------------ |
<<<<<<< HEAD
| 0.2.5 | 2024-06-04 | [39045](https://github.com/airbytehq/airbyte/pull/39045) | [autopull] Upgrade base image to v1.2.1 |
| 0.2.4 | 2024-04-19 | [37182](https://github.com/airbytehq/airbyte/pull/37182) | Updating to 0.80.0 CDK |
| 0.2.3 | 2024-04-18 | [37182](https://github.com/airbytehq/airbyte/pull/37182) | Manage dependencies with Poetry. |
| 0.2.2 | 2024-04-15 | [37182](https://github.com/airbytehq/airbyte/pull/37182) | Base image migration: remove Dockerfile and use the python-connector-base image |
| 0.2.1 | 2024-04-12 | [37182](https://github.com/airbytehq/airbyte/pull/37182) | schema descriptions |
| 0.2.0 | 2023-10-23 | [31003](https://github.com/airbytehq/airbyte/pull/31003) | Migrate to low-code |
| 0.1.0 | 2022-10-24 | [18385](https://github.com/airbytehq/airbyte/pull/18385) | Klarna Settlements Payout and Transactions API |
=======
| 0.2.4   | 2024-04-19 | [37182](https://github.com/airbytehq/airbyte/pull/37182) | Updating to 0.80.0 CDK                                                          |
| 0.2.3   | 2024-04-18 | [37182](https://github.com/airbytehq/airbyte/pull/37182) | Manage dependencies with Poetry.                                                |
| 0.2.2   | 2024-04-15 | [37182](https://github.com/airbytehq/airbyte/pull/37182) | Base image migration: remove Dockerfile and use the python-connector-base image |
| 0.2.1   | 2024-04-12 | [37182](https://github.com/airbytehq/airbyte/pull/37182) | schema descriptions                                                             |
| 0.2.0   | 2023-10-23 | [31003](https://github.com/airbytehq/airbyte/pull/31003) | Migrate to low-code                                                             |
| 0.1.0   | 2022-10-24 | [18385](https://github.com/airbytehq/airbyte/pull/18385) | Klarna Settlements Payout and Transactions API                                  |

</details>
>>>>>>> 2914cad5
<|MERGE_RESOLUTION|>--- conflicted
+++ resolved
@@ -62,7 +62,6 @@
 
 | Version | Date       | Pull Request                                             | Subject                                                                         |
 | :------ | :--------- | :------------------------------------------------------- | :------------------------------------------------------------------------------ |
-<<<<<<< HEAD
 | 0.2.5 | 2024-06-04 | [39045](https://github.com/airbytehq/airbyte/pull/39045) | [autopull] Upgrade base image to v1.2.1 |
 | 0.2.4 | 2024-04-19 | [37182](https://github.com/airbytehq/airbyte/pull/37182) | Updating to 0.80.0 CDK |
 | 0.2.3 | 2024-04-18 | [37182](https://github.com/airbytehq/airbyte/pull/37182) | Manage dependencies with Poetry. |
@@ -70,13 +69,5 @@
 | 0.2.1 | 2024-04-12 | [37182](https://github.com/airbytehq/airbyte/pull/37182) | schema descriptions |
 | 0.2.0 | 2023-10-23 | [31003](https://github.com/airbytehq/airbyte/pull/31003) | Migrate to low-code |
 | 0.1.0 | 2022-10-24 | [18385](https://github.com/airbytehq/airbyte/pull/18385) | Klarna Settlements Payout and Transactions API |
-=======
-| 0.2.4   | 2024-04-19 | [37182](https://github.com/airbytehq/airbyte/pull/37182) | Updating to 0.80.0 CDK                                                          |
-| 0.2.3   | 2024-04-18 | [37182](https://github.com/airbytehq/airbyte/pull/37182) | Manage dependencies with Poetry.                                                |
-| 0.2.2   | 2024-04-15 | [37182](https://github.com/airbytehq/airbyte/pull/37182) | Base image migration: remove Dockerfile and use the python-connector-base image |
-| 0.2.1   | 2024-04-12 | [37182](https://github.com/airbytehq/airbyte/pull/37182) | schema descriptions                                                             |
-| 0.2.0   | 2023-10-23 | [31003](https://github.com/airbytehq/airbyte/pull/31003) | Migrate to low-code                                                             |
-| 0.1.0   | 2022-10-24 | [18385](https://github.com/airbytehq/airbyte/pull/18385) | Klarna Settlements Payout and Transactions API                                  |
 
-</details>
->>>>>>> 2914cad5
+</details>