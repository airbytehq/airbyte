--- conflicted
+++ resolved
@@ -23,20 +23,14 @@
 
 ## Changelog
 
-<<<<<<< HEAD
-| Version | Date       | Pull Request                                             | Subject                                |
-| :------ | :--------- | :------------------------------------------------------- |:---------------------------------------|
-| 0.1.1   | 2024-05-24 | [38633](https://github.com/airbytehq/airbyte/pull/38633) | Make connector compatible with Builder |
-| 0.1.0   | 2023-02-28 | [23593](https://github.com/airbytehq/airbyte/pull/23593) | Initial Release                        |
-=======
 <details>
   <summary>Expand to review</summary>
 
 | Version | Date       | Pull Request                                             | Subject         |
-| :------ | :--------- | :------------------------------------------------------- | :-------------- |
-| 0.1.2 | 2024-06-04 | [39079](https://github.com/airbytehq/airbyte/pull/39079) | [autopull] Upgrade base image to v1.2.1 |
-| 0.1.1 | 2024-05-20 | [38410](https://github.com/airbytehq/airbyte/pull/38410) | [autopull] base image + poetry + up_to_date |
-| 0.1.0 | 2023-02-28 | [23593](https://github.com/airbytehq/airbyte/pull/23593) | Initial Release |
+|:--------|:-----------| :------------------------------------------------------- | :-------------- |
+| 0.1.3   | 2024-06-19 | [38633](https://github.com/airbytehq/airbyte/pull/38633) | Make connector compatible with Builder |
+| 0.1.2   | 2024-06-04 | [39079](https://github.com/airbytehq/airbyte/pull/39079) | [autopull] Upgrade base image to v1.2.1 |
+| 0.1.1   | 2024-05-20 | [38410](https://github.com/airbytehq/airbyte/pull/38410) | [autopull] base image + poetry + up_to_date |
+| 0.1.0   | 2023-02-28 | [23593](https://github.com/airbytehq/airbyte/pull/23593) | Initial Release |
 
-</details>
->>>>>>> 23fd80aa
+</details>