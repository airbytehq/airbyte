# Facebook Pages

This page contains the setup guide and reference information for the Facebook Pages source connector.

## Prerequisites

To set up the Facebook Pages source connector with Airbyte, you'll need to create your Facebook Application and use both long-lived Page access token and Facebook Page ID.

:::note
The Facebook Pages souce connector is currently only compatible with v15 of the Facebook Graph API.
:::

## Setup guide
### Step 1: Set up Facebook Pages

1. Create Facebook Developer Account. Follow [instruction](https://developers.facebook.com/async/registration/) to create one.
2. Create [Facebook App](https://developers.facebook.com/apps/). Choose "Company" as the purpose of the app. Fill out the remaining fields to create your app, then follow along the "Connect a User Page" section.
3. Connect a User [Page](https://developers.facebook.com/tools/explorer/). Choose your app at `Meta App` field. Choose your Page at `User or Page` field. Add next permission:
   * pages\_read\_engagement
   * pages\_read\_user\_content 
   * pages\_show\_list
   * read\_insights
4. Click Generate Access Token and follow instructions.

After all the steps, it should look something like this

![](../../.gitbook/assets/facebook-pages-1.png)

5. [Generate](https://developers.facebook.com/docs/facebook-login/guides/access-tokens/get-long-lived#get-a-long-lived-user-access-token) Long-Lived User Access Token.
6. [Generate](https://developers.facebook.com/docs/facebook-login/guides/access-tokens/get-long-lived#long-lived-page-token) Long-Lived Page Token.

### Step 2: Set up the Facebook Pages connector in Airbyte

### For Airbyte Cloud:

1. [Log into your Airbyte Cloud](https://cloud.airbyte.com/workspaces) account.
2. In the left navigation bar, click **Sources**. In the top-right corner, click **+ New source**.
3. On the Set up the source page, enter the name for the Facebook Pages connector and select **Facebook Pages** from the Source type dropdown.
4. Fill in Page Access Token with Long-Lived Page Token
5. Fill in Page ID (if you have a page URL such as `https://www.facebook.com/Test-1111111111`, the ID would be`Test-1111111111`)

### For Airbyte OSS:
1. Navigate to the Airbyte Open Source dashboard.
2. Set the name for your source. 
3. On the Set up the source page, enter the name for the Facebook Pages connector and select **Facebook Pages** from the Source type dropdown.
4. Fill in Page Access Token with Long-Lived Page Token
5. Fill in Page ID (if you have a page URL such as `https://www.facebook.com/Test-1111111111`, the ID would be`Test-1111111111`)

## Supported sync modes

The Facebook Pages source connector supports the following [sync modes](https://docs.airbyte.com/cloud/core-concepts#connection-sync-modes):
* [Full Refresh - Overwrite](https://docs.airbyte.com/understanding-airbyte/connections/full-refresh-overwrite/)
* [Full Refresh - Append](https://docs.airbyte.com/understanding-airbyte/connections/full-refresh-append)


## Supported Streams

* [Page](https://developers.facebook.com/docs/graph-api/reference/v15.0/page/#overview)
* [Post](https://developers.facebook.com/docs/graph-api/reference/v15.0/page/feed)
* [Page Insights](https://developers.facebook.com/docs/graph-api/reference/v15.0/page/insights)
* [Post Insights](https://developers.facebook.com/docs/graph-api/reference/v15.0/insights)

## Data type map

| Integration Type | Airbyte Type | Notes |
|:-----------------|:-------------|:------|
| `string`         | `string`     |       |
| `number`         | `number`     |       |
| `array`          | `array`      |       |
| `object`         | `object`     |       |



## Performance considerations

Facebook heavily throttles API tokens generated from Facebook Apps by default, making it infeasible to use such a token for syncs with Airbyte. To be able to use this connector without your syncs taking days due to rate limiting follow the instructions in the Setup Guide below to access better rate limits.

See Facebook's [documentation on rate limiting](https://developers.facebook.com/docs/graph-api/overview/rate-limiting) for more information on requesting a quota upgrade.


## Changelog

| Version | Date       | Pull Request                                             | Subject                                                                   |
|:--------|:-----------|:---------------------------------------------------------|:--------------------------------------------------------------------------|
<<<<<<< HEAD
| 0.2.4   | 2023-04-13 | [25143](https://github.com/airbytehq/airbyte/pull/25143) | Update insight metrics request params                                                 |
=======
| 0.2.5   | 2023-04-13 | [26939](https://github.com/airbytehq/airbyte/pull/26939) | Add advancedAuth to the connector spec                                    |
| 0.2.4   | 2023-04-13 | [25143](https://github.com/airbytehq/airbyte/pull/25143) | Update insight metrics request params                                     |
>>>>>>> 0fc11c51
| 0.2.3   | 2023-02-23 | [23395](https://github.com/airbytehq/airbyte/pull/23395) | Parse datetime to rfc3339                                                 |
| 0.2.2   | 2023-02-10 | [22804](https://github.com/airbytehq/airbyte/pull/22804) | Retry 500 errors                                                          |
| 0.2.1   | 2022-12-29 | [20925](https://github.com/airbytehq/airbyte/pull/20925) | Fix tests; modify expected records                                        |
| 0.2.0   | 2022-11-24 | [19788](https://github.com/airbytehq/airbyte/pull/19788) | Migrate lo low-code; Beta certification; Upgrade Facebook API to v.15     |
| 0.1.6   | 2021-12-22 | [9032](https://github.com/airbytehq/airbyte/pull/9032)   | Remove deprecated field `live_encoders` from Page stream                  |
| 0.1.5   | 2021-11-26 | [8267](https://github.com/airbytehq/airbyte/pull/8267)   | updated all empty objects in schemas for Page and Post streams            |
| 0.1.4   | 2021-11-26 | [](https://github.com/airbytehq/airbyte/pull/)           | Remove unsupported insights_export field from Pages request               |
| 0.1.3   | 2021-10-28 | [7440](https://github.com/airbytehq/airbyte/pull/7440)   | Generate Page token from config access token                              |
| 0.1.2   | 2021-10-18 | [7128](https://github.com/airbytehq/airbyte/pull/7128)   | Upgrade Facebook API to v.12                                              |
| 0.1.1   | 2021-09-30 | [6438](https://github.com/airbytehq/airbyte/pull/6438)   | Annotate Oauth2 flow initialization parameters in connector specification |
| 0.1.0   | 2021-09-01 | [5158](https://github.com/airbytehq/airbyte/pull/5158)   | Initial Release                                                           |<|MERGE_RESOLUTION|>--- conflicted
+++ resolved
@@ -82,12 +82,8 @@
 
 | Version | Date       | Pull Request                                             | Subject                                                                   |
 |:--------|:-----------|:---------------------------------------------------------|:--------------------------------------------------------------------------|
-<<<<<<< HEAD
-| 0.2.4   | 2023-04-13 | [25143](https://github.com/airbytehq/airbyte/pull/25143) | Update insight metrics request params                                                 |
-=======
 | 0.2.5   | 2023-04-13 | [26939](https://github.com/airbytehq/airbyte/pull/26939) | Add advancedAuth to the connector spec                                    |
 | 0.2.4   | 2023-04-13 | [25143](https://github.com/airbytehq/airbyte/pull/25143) | Update insight metrics request params                                     |
->>>>>>> 0fc11c51
 | 0.2.3   | 2023-02-23 | [23395](https://github.com/airbytehq/airbyte/pull/23395) | Parse datetime to rfc3339                                                 |
 | 0.2.2   | 2023-02-10 | [22804](https://github.com/airbytehq/airbyte/pull/22804) | Retry 500 errors                                                          |
 | 0.2.1   | 2022-12-29 | [20925](https://github.com/airbytehq/airbyte/pull/20925) | Fix tests; modify expected records                                        |
