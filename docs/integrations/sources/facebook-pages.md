--- conflicted
+++ resolved
@@ -84,14 +84,11 @@
 
 | Version | Date       | Pull Request                                             | Subject                                                                                                                                                                |
 |:--------|:-----------| :------------------------------------------------------- |:-----------------------------------------------------------------------------------------------------------------------------------------------------------------------|
-<<<<<<< HEAD
-| 1.1.0  | 2024-10-23 | [47325](https://github.com/airbytehq/airbyte/pull/47325) | Migrate to Manifest-only |
-=======
+| 1.2.0  | 2024-10-23 | [47325](https://github.com/airbytehq/airbyte/pull/47325) | Migrate to Manifest-only |
 | 1.1.3 | 2025-07-12 | [60391](https://github.com/airbytehq/airbyte/pull/60391) | Update dependencies |
 | 1.1.2 | 2025-05-10 | [60043](https://github.com/airbytehq/airbyte/pull/60043) | Update dependencies |
 | 1.1.1 | 2025-05-03 | [53787](https://github.com/airbytehq/airbyte/pull/53787) | Update dependencies |
 | 1.1.0 | 2025-04-30 | [59126](https://github.com/airbytehq/airbyte/pull/59126) | Re-enable in cloud and update versions |
->>>>>>> 646c2fd5
 | 1.0.32 | 2025-02-01 | [52793](https://github.com/airbytehq/airbyte/pull/52793) | Update dependencies |
 | 1.0.31  | 2025-01-27 | [52122](https://github.com/airbytehq/airbyte/pull/52122/files) | Upgrade Facebook API to v21.0                                                                                                                                          |
 | 1.0.30  | 2025-01-25 | [52373](https://github.com/airbytehq/airbyte/pull/52373) | Update dependencies                                                                                                                                                    |
