--- conflicted
+++ resolved
@@ -241,11 +241,8 @@
 
 | Version | Date       | Pull Request                                               | Subject                                                                                                                                       |
 |:--------|:-----------|:-----------------------------------------------------------|:----------------------------------------------------------------------------------------------------------------------------------------------|
-<<<<<<< HEAD
-| 0.6.16  | 2022-09-29 | [17170](https://github.com/airbytehq/airbyte/pull/17170)   | Make Debezium timeout configurable                                                                                                            |
-=======
+| 1.0.1  | 2022-09-29 | [17170](https://github.com/airbytehq/airbyte/pull/17170)   | Make Debezium timeout configurable                                                                                                            |
 | 1.0.0   | 2022-09-27 | [17164](https://github.com/airbytehq/airbyte/pull/17164)   | Certify MySQL Source as Beta                                                                                                                  |
->>>>>>> 434833ca
 | 0.6.15  | 2022-09-27 | [17299](https://github.com/airbytehq/airbyte/pull/17299)   | Improve error handling for strict-encrypt mysql source                                                                                        |
 | 0.6.14  | 2022-09-26 | [16954](https://github.com/airbytehq/airbyte/pull/16954)   | Implement support for snapshot of new tables in CDC mode                                                                                      |
 | 0.6.13  | 2022-09-14 | [15668](https://github.com/airbytehq/airbyte/pull/15668)   | Wrap logs in AirbyteLogMessage                                                                                                                |
