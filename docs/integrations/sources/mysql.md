# MySQL

Airbyte's certified MySQL connector offers the following features:
* Multiple methods of keeping your data fresh, including [Change Data Capture (CDC)](https://docs.airbyte.com/understanding-airbyte/cdc) using the [binlog](https://dev.mysql.com/doc/refman/8.0/en/binary-log.html).
* All available [sync modes](https://docs.airbyte.com/cloud/core-concepts#connection-sync-modes), providing flexibility in how data is delivered to your destination.
* Reliable replication at any table size with [checkpointing](https://docs.airbyte.com/understanding-airbyte/airbyte-protocol/#state--checkpointing) and chunking of database reads.

The contents below include a 'Quick Start' guide, advanced setup steps, and reference information (data type mapping and changelogs).

![Airbyte MySQL Connection](https://raw.githubusercontent.com/airbytehq/airbyte/3a9264666b7b9b9d10ef8d174b8454a6c7e57560/docs/integrations/sources/mysql/assets/airbyte_mysql_source.png)

## Quick Start

Here is an outline of the minimum required steps to configure a MySQL connector:
1. Create a dedicated read-only MySQL user with permissions for replicating data
2. Create a new MySQL source in the Airbyte UI using CDC logical replication
3. (Airbyte Cloud Only) Allow inbound traffic from Airbyte IPs

Once this is complete, you will be able to select MySQL as a source for replicating data.

<FieldAnchor field="username,password">

#### Step 1: Create a dedicated read-only MySQL user

These steps create a dedicated read-only user for replicating data. Alternatively, you can use an existing MySQL user in your database.

The following commands will create a new user:

```roomsql
CREATE USER <user_name> IDENTIFIED BY 'your_password_here';
```

Now, provide this user with read-only access to relevant schemas and tables:

```roomsql
GRANT SELECT, RELOAD, SHOW DATABASES, REPLICATION SLAVE, REPLICATION CLIENT ON *.* TO <user_name>;
```

If choosing to run using the `STANDARD` replication method (not recommended), only the `SELECT` permission is required.

</FieldAnchor>

<FieldAnchor field="replication_method[CDC]">

#### Step 2: Enable binary logging on your MySQL server

You must enable binary logging for MySQL replication using CDC. Most cloud providers (AWS, GCP, etc.) provide easy one-click options for enabling the binlog on your source MySQL database.

If you are self-managing your MySQL server, configure your MySQL server configuration file with the following properties:

<details>
  <summary>Configuring MySQL server config files to enable binlog</summary>

```text
server-id                  = 223344
log_bin                    = mysql-bin
binlog_format              = ROW
binlog_row_image           = FULL
binlog_expire_logs_seconds  = 864000
```

- server-id : The value for the server-id must be unique for each server and replication client in the MySQL cluster. The `server-id` should be a non-zero value. If the `server-id` is already set to a non-zero value, you don't need to make any change. You can set the `server-id` to any value between 1 and 4294967295. For more information refer [mysql doc](https://dev.mysql.com/doc/refman/8.0/en/replication-options.html#sysvar_server_id)
- log_bin : The value of log_bin is the base name of the sequence of binlog files. If the `log_bin` is already set, you don't need to make any change. For more information refer [mysql doc](https://dev.mysql.com/doc/refman/8.0/en/replication-options-binary-log.html#option_mysqld_log-bin)
- binlog_format : The `binlog_format` must be set to `ROW`. For more information refer [mysql doc](https://dev.mysql.com/doc/refman/8.0/en/replication-options-binary-log.html#sysvar_binlog_format)
- binlog_row_image : The `binlog_row_image` must be set to `FULL`. It determines how row images are written to the binary log. For more information refer [mysql doc](https://dev.mysql.com/doc/refman/5.7/en/replication-options-binary-log.html#sysvar_binlog_row_image)
- binlog_expire_logs_seconds : This is the number of seconds for automatic binlog file removal. We recommend 864000 seconds (10 days) so that in case of a failure in sync or if the sync is paused, we still have some bandwidth to start from the last point in incremental sync. We also recommend setting frequent syncs for CDC.

</details>

</FieldAnchor>

<FieldAnchor field="host, port, database">

#### Step 3: Create a new MySQL source in Airbyte UI

From your [Airbyte Cloud](https://cloud.airbyte.com/workspaces) or Airbyte Open Source account, select `Sources` from the left navigation bar, search for `MySQL`, then create a new MySQL source.

<HideInUI>

![Create an Airbyte source](https://github.com/airbytehq/airbyte/blob/c078e8ed6703020a584d9362efa5665fbe8db77f/docs/integrations/sources/postgres/assets/airbyte_source_selection.png?raw=true)

</HideInUI>

To fill out the required information:
1. Enter the hostname, port number, and name for your MySQL database.
2. Enter the username and password you created in [Step 1](#step-1-create-a-dedicated-read-only-mysql-user).
3. Select an SSL mode. You will most frequently choose `require` or `verify-ca`. Both of these always require encryption. `verify-ca` also requires certificates from your MySQL database. See [here](#ssl-modes) to learn about other SSL modes and SSH tunneling.
4. Select `Read Changes using Binary Log (CDC)` from available replication methods.

<!-- env:cloud -->
#### Step 4: (Airbyte Cloud Only) Allow inbound traffic from Airbyte IPs.

If you are on Airbyte Cloud, you will always need to modify your database configuration to allow inbound traffic from Airbyte IPs. You can find a list of all IPs that need to be allowlisted in
our [Airbyte Security docs](../../operating-airbyte/security#network-security-1).

Now, click `Set up source` in the Airbyte UI. Airbyte will now test connecting to your database. Once this succeeds, you've configured an Airbyte MySQL source!
<!-- /env:cloud -->

</FieldAnchor>

## MySQL Replication Modes

### Change Data Capture \(CDC\)

Airbyte uses logical replication of the [MySQL binlog](https://dev.mysql.com/doc/refman/8.0/en/binary-log.html) to incrementally capture deletes. To learn more how Airbyte implements CDC, refer to [Change Data Capture (CDC)](https://docs.airbyte.com/understanding-airbyte/cdc/). We generally recommend configure your MySQL source with CDC whenever possible, as it provides:
- A record of deletions, if needed.
- Scalable replication to large tables (1 TB and more).
- A reliable cursor not reliant on the nature of your data. For example, if your table has a primary key but doesn't have a reasonable cursor field for incremental syncing \(i.e. `updated_at`\), CDC allows you to sync your table incrementally.

<FieldAnchor field="replication_method[STANDARD]">

### Standard

Airbyte offers incremental replication using a custom cursor available in your source tables (e.g. `updated_at`). We generally recommend against this replication method, but it is well suited for the following cases:
- Your MySQL server does not expose the binlog.
- Your data set is small, and you just want snapshot of your table in the destination.

</FieldAnchor>

## Connecting with SSL or SSH Tunneling

<FieldAnchor field="ssl">

### SSL Modes

Airbyte Cloud uses SSL by default. You are not permitted to `disable` SSL while using Airbyte Cloud.

Here is a breakdown of available SSL connection modes:
- `disable` to disable encrypted communication between Airbyte and the source
- `allow` to enable encrypted communication only when required by the source
- `prefer` to allow unencrypted communication only when the source doesn't support encryption
- `require` to always require encryption. Note: The connection will fail if the source doesn't support encryption.
- `verify-ca` to always require encryption and verify that the source has a valid SSL certificate
- `verify-full` to always require encryption and verify the identity of the source

</FieldAnchor>

### Connection via SSH Tunnel

You can connect to a MySQL server via an SSH tunnel.

When using an SSH tunnel, you are configuring Airbyte to connect to an intermediate server (also called a bastion or a jump server) that has direct access to the database. Airbyte connects to the bastion and then asks the bastion to connect directly to the server.

To connect to a MySQL server via an SSH tunnel:

1. While setting up the MySQL source connector, from the SSH tunnel dropdown, select:
    - SSH Key Authentication to use a private as your secret for establishing the SSH tunnel
    - Password Authentication to use a password as your secret for establishing the SSH Tunnel
2. For **SSH Tunnel Jump Server Host**, enter the hostname or IP address for the intermediate (bastion) server that Airbyte will connect to.
3. For **SSH Connection Port**, enter the port on the bastion server. The default port for SSH connections is 22.
4. For **SSH Login Username**, enter the username to use when connecting to the bastion server. **Note:** This is the operating system username and not the MySQL username.
5. For authentication:
    - If you selected **SSH Key Authentication**, set the **SSH Private Key** to the [private Key](#generating-a-private-key-for-ssh-tunneling) that you are using to create the SSH connection.
    - If you selected **Password Authentication**, enter the password for the operating system user to connect to the bastion server. **Note:** This is the operating system password and not the MySQL password.

#### Generating a private key for SSH Tunneling

The connector expects an RSA key in PEM format. To generate this key:

```text
ssh-keygen -t rsa -m PEM -f myuser_rsa
```

This produces the private key in pem format, and the public key remains in the standard format used by the `authorized_keys` file on your bastion host. The public key should be added to your bastion host to whichever user you want to use with Airbyte. The private key is provided via copy-and-paste to the Airbyte connector configuration screen, so it may log in to the bastion.

## Limitations & Troubleshooting

To see connector limitations, or troubleshoot your MySQL connector, see more [in our MySQL troubleshooting guide](https://docs.airbyte.com/integrations/sources/mysql/mysql-troubleshooting).

## Data Type Mapping

MySQL data types are mapped to the following data types when synchronizing data. You can check test example values [here](https://github.com/airbytehq/airbyte/blob/master/airbyte-integrations/connectors/source-mysql/src/test-integration/java/io/airbyte/integrations/io/airbyte/integration_tests/sources/MySqlSourceDatatypeTest.java). If you can't find the data type you are looking for, feel free to add a new test.
If you do not see a type in this list, assume that it is coerced into a string. We are happy to take feedback on preferred mappings.

Any database or table encoding combination of charset and collation is supported. Charset setting however will not be carried over to destination and data will be encoded with whatever is configured by the destination. Please note that byte arrays are not yet supported.

<details>
    <summary>MySQL Data Type Mapping</summary>


| MySQL Type                                | Resulting Type         | Notes                                                                                                          |
| :---------------------------------------- | :--------------------- | :------------------------------------------------------------------------------------------------------------- |
| `bit(1)`                                  | boolean                |                                                                                                                |
| `bit(>1)`                                 | base64 binary string   |                                                                                                                |
| `boolean`                                 | boolean                |                                                                                                                |
| `tinyint(1)`                              | boolean                |                                                                                                                |
| `tinyint(>1)`                             | number                 |                                                                                                                |
| `tinyint(>=1) unsigned`                   | number                 |                                                                                                                |
| `smallint`                                | number                 |                                                                                                                |
| `mediumint`                               | number                 |                                                                                                                |
| `int`                                     | number                 |                                                                                                                |
| `bigint`                                  | number                 |                                                                                                                |
| `float`                                   | number                 |                                                                                                                |
| `double`                                  | number                 |                                                                                                                |
| `decimal`                                 | number                 |                                                                                                                |
| `binary`                                  | string                 |                                                                                                                |
| `blob`                                    | string                 |                                                                                                                |
| `date`                                    | string                 | ISO 8601 date string. ZERO-DATE value will be converted to NULL. If column is mandatory, convert to EPOCH.     |
| `datetime`, `timestamp`                   | string                 | ISO 8601 datetime string. ZERO-DATE value will be converted to NULL. If column is mandatory, convert to EPOCH. |
| `time`                                    | string                 | ISO 8601 time string. Values are in range between 00:00:00 and 23:59:59.                                       |
| `year`                                    | year string            | [Doc](https://dev.mysql.com/doc/refman/8.0/en/year.html)                                                       |
| `char`, `varchar` with non-binary charset | string                 |                                                                                                                |
| `tinyblob`                                | base64 binary string   |                                                                                                                |
| `blob`                                    | base64 binary string   |                                                                                                                |
| `mediumblob`                              | base64 binary string   |                                                                                                                |
| `longblob`                                | base64 binary string   |                                                                                                                |
| `binary`                                  | base64 binary string   |                                                                                                                |
| `varbinary`                               | base64 binary string   |                                                                                                                |
| `tinytext`                                | string                 |                                                                                                                |
| `text`                                    | string                 |                                                                                                                |
| `mediumtext`                              | string                 |                                                                                                                |
| `longtext`                                | string                 |                                                                                                                |
| `json`                                    | serialized json string | E.g. `{"a": 10, "b": 15}`                                                                                      |
| `enum`                                    | string                 |                                                                                                                |
| `set`                                     | string                 | E.g. `blue,green,yellow`                                                                                       |
| `geometry`                                | base64 binary string   |                                                                                                                |


</details>

## Changelog


| Version | Date       | Pull Request                                               | Subject                                                                                                                                         |
|:--------|:-----------|:-----------------------------------------------------------|:------------------------------------------------------------------------------------------------------------------------------------------------|
<<<<<<< HEAD
| 3.3.4   | 2024-02-05 | [34580](https://github.com/airbytehq/airbyte/pull/34580)   | Support irregular db name.                                                                                                                        |
| 3.3.3   | 2024-01-26 | [34573](https://github.com/airbytehq/airbyte/pull/34573)   | Adopt CDK v0.16.0.                                                                                                                              |
| 3.3.2   | 2024-01-08 | [33005](https://github.com/airbytehq/airbyte/pull/33005)   | Adding count stats for incremental sync in AirbyteStateMessage                                                                                  
| 3.3.1   | 2024-01-03 | [33312](https://github.com/airbytehq/airbyte/pull/33312)   | Adding count stats in AirbyteStateMessage                                                                                                       |
=======
| 3.3.4 | 2024-02-08 | [34750](https://github.com/airbytehq/airbyte/pull/34750) | Adopt CDK 0.19.0 |
| 3.3.3 | 2024-01-26 | [34573](https://github.com/airbytehq/airbyte/pull/34573) | Adopt CDK v0.16.0. |
| 3.3.2   | 2024-01-08 | [33005](https://github.com/airbytehq/airbyte/pull/33005)   | Adding count stats for incremental sync in AirbyteStateMessage
| 3.3.1   | 2024-01-03 | [33312](https://github.com/airbytehq/airbyte/pull/33312)   | Adding count stats in AirbyteStateMessage |
>>>>>>> b85f9994
| 3.3.0   | 2023-12-19 | [33436](https://github.com/airbytehq/airbyte/pull/33436)   | Remove LEGACY state flag                                                                                                                        |
| 3.2.4   | 2023-12-12 | [33356](https://github.com/airbytehq/airbyte/pull/33210)   | Support for better debugging tools..                                                                                                            |
| 3.2.3   | 2023-12-08 | [33210](https://github.com/airbytehq/airbyte/pull/33210)   | Update MySql driver property value for zero date handling.                                                                                      |
| 3.2.2   | 2023-12-06 | [33082](https://github.com/airbytehq/airbyte/pull/33082)   | Improvements to MySQL schema snapshot error handling.                                                                                           |
| 3.2.1   | 2023-11-28 | [32610](https://github.com/airbytehq/airbyte/pull/32610)   | Support initial syncs using binary as primary key.                                                                                              |
| 3.2.0   | 2023-11-29 | [31062](https://github.com/airbytehq/airbyte/pull/31062)   | enforce SSL on Airbyte Cloud                                                                                                                    |
| 3.1.9   | 2023-11-27 | [32662](https://github.com/airbytehq/airbyte/pull/32662)   | Apply initial setup time to debezium engine warmup time.                                                                                        |
| 3.1.8   | 2023-11-22 | [32656](https://github.com/airbytehq/airbyte/pull/32656)   | Adopt java CDK version 0.5.0.                                                                                                                   |
| 3.1.7   | 2023-11-08 | [32125](https://github.com/airbytehq/airbyte/pull/32125)   | fix compilation warnings                                                                                                                        |
| 3.1.6   | 2023-11-06 | [32193](https://github.com/airbytehq/airbyte/pull/32193)   | Adopt java CDK version 0.4.1.                                                                                                                   |
| 3.1.5   | 2023-10-31 | [32024](https://github.com/airbytehq/airbyte/pull/32024)   | Upgrade to Debezium version 2.4.0.                                                                                                              |
| 3.1.4   | 2023-10-30 | [31960](https://github.com/airbytehq/airbyte/pull/31960)   | Adopt java CDK version 0.2.0.                                                                                                                   |
| 3.1.3   | 2023-10-11 | [31322](https://github.com/airbytehq/airbyte/pull/31322)   | Correct pevious release                                                                                                                         |
| 3.1.2   | 2023-09-29 | [30806](https://github.com/airbytehq/airbyte/pull/30806)   | Cap log line length to 32KB to prevent loss of records                                                                                          |
| 3.1.1   | 2023-09-26 | [30744](https://github.com/airbytehq/airbyte/pull/30744)   | Update MySQL JDBC connection configs to keep default auto-commit behavior                                                                       |
| 3.1.0   | 2023-09-21 | [30270](https://github.com/airbytehq/airbyte/pull/30270)   | Enhanced Standard Sync with initial load via Primary Key with a switch to cursor for incremental syncs                                          |
| 3.0.9   | 2023-09-20 | [30620](https://github.com/airbytehq/airbyte/pull/30620)   | Airbyte Certified MySQL Source connector                                                                                                        |
| 3.0.8   | 2023-09-14 | [30333](https://github.com/airbytehq/airbyte/pull/30333)   | CDC : Update the correct timezone parameter passed to Debezium to `database.connectionTimezone`                                                 |
| 3.0.7   | 2023-09-13 | [30375](https://github.com/airbytehq/airbyte/pull/30375)   | Fix a bug causing a failure when DB views are included in sync                                                                                  |
| 3.0.6   | 2023-09-12 | [30308](https://github.com/airbytehq/airbyte/pull/30308)   | CDC : Enable compression of schema history blob in state                                                                                        |
| 3.0.5   | 2023-09-12 | [30289](https://github.com/airbytehq/airbyte/pull/30289)   | CDC : Introduce logic for compression of schema history blob in state                                                                           |
| 3.0.4   | 2023-09-06 | [30213](https://github.com/airbytehq/airbyte/pull/30213)   | CDC : Checkpointable initial snapshot                                                                                                           |
| 3.0.3   | 2023-08-31 | [29821](https://github.com/airbytehq/airbyte/pull/29821)   | Set replication_method display_type to radio                                                                                                    |
| 3.0.2   | 2023-08-30 | [30015](https://github.com/airbytehq/airbyte/pull/30015)   | Logging : Log storage engines associated with tables in the sync                                                                                |
| 3.0.1   | 2023-08-21 | [29308](https://github.com/airbytehq/airbyte/pull/29308)   | CDC: Enable frequent state emissions during incremental runs                                                                                    |
| 3.0.0   | 2023-08-08 | [28756](https://github.com/airbytehq/airbyte/pull/28756)   | CDC: Set a default cursor                                                                                                                       |
| 2.1.2   | 2023-08-08 | [29220](https://github.com/airbytehq/airbyte/pull/29220)   | Add indicator that CDC is the recommended update method                                                                                         |
| 2.1.1   | 2023-07-31 | [28882](https://github.com/airbytehq/airbyte/pull/28882)   | Improve replication method labels and descriptions                                                                                              |
| 2.1.0   | 2023-06-26 | [27737](https://github.com/airbytehq/airbyte/pull/27737)   | License Update: Elv2                                                                                                                            |
| 2.0.25  | 2023-06-20 | [27212](https://github.com/airbytehq/airbyte/pull/27212)   | Fix silent exception swallowing in StreamingJdbcDatabase                                                                                        |
| 2.0.24  | 2023-05-25 | [26473](https://github.com/airbytehq/airbyte/pull/26473)   | CDC : Limit queue size                                                                                                                          |
| 2.0.23  | 2023-05-24 | [25586](https://github.com/airbytehq/airbyte/pull/25586)   | No need to base64 encode strings on databases sorted with binary collation                                                                      |
| 2.0.22  | 2023-05-22 | [25859](https://github.com/airbytehq/airbyte/pull/25859)   | Allow adding sessionVariables JDBC parameters                                                                                                   |
| 2.0.21  | 2023-05-10 | [25460](https://github.com/airbytehq/airbyte/pull/25460)   | Handle a decimal number with 0 decimal points as an integer                                                                                     |
| 2.0.20  | 2023-05-01 | [25740](https://github.com/airbytehq/airbyte/pull/25740)   | Disable index logging                                                                                                                           |
| 2.0.19  | 2023-04-26 | [25401](https://github.com/airbytehq/airbyte/pull/25401)   | CDC : Upgrade Debezium to version 2.2.0                                                                                                         |
| 2.0.18  | 2023-04-19 | [25345](https://github.com/airbytehq/airbyte/pull/25345)   | Logging : Log database indexes per stream                                                                                                       |
| 2.0.17  | 2023-04-19 | [24582](https://github.com/airbytehq/airbyte/pull/24582)   | CDC : refactor for performance improvement                                                                                                      |
| 2.0.16  | 2023-04-17 | [25220](https://github.com/airbytehq/airbyte/pull/25220)   | Logging changes : Log additional metadata & clean up noisy logs                                                                                 |
| 2.0.15  | 2023-04-12 | [25131](https://github.com/airbytehq/airbyte/pull/25131)   | Make Client Certificate and Client Key always show                                                                                              |
| 2.0.14  | 2023-04-11 | [24656](https://github.com/airbytehq/airbyte/pull/24656)   | CDC minor refactor                                                                                                                              |
| 2.0.13  | 2023-04-06 | [24820](https://github.com/airbytehq/airbyte/pull/24820)   | Fix data loss bug during an initial failed non-CDC incremental sync                                                                             |
| 2.0.12  | 2023-04-04 | [24833](https://github.com/airbytehq/airbyte/pull/24833)   | Fix Debezium retry policy configuration                                                                                                         |
| 2.0.11  | 2023-03-28 | [24166](https://github.com/airbytehq/airbyte/pull/24166)   | Fix InterruptedException bug during Debezium shutdown                                                                                           |
| 2.0.10  | 2023-03-27 | [24529](https://github.com/airbytehq/airbyte/pull/24373)   | Preparing the connector for CDC checkpointing                                                                                                   |
| 2.0.9   | 2023-03-24 | [24529](https://github.com/airbytehq/airbyte/pull/24529)   | Set SSL Mode to required on strict-encrypt variant                                                                                              |
| 2.0.8   | 2023-03-22 | [20760](https://github.com/airbytehq/airbyte/pull/20760)   | Removed redundant date-time datatypes formatting                                                                                                |
| 2.0.7   | 2023-03-21 | [24207](https://github.com/airbytehq/airbyte/pull/24207)   | Fix incorrect schema change warning in CDC mode                                                                                                 |
| 2.0.6   | 2023-03-21 | [23984](https://github.com/airbytehq/airbyte/pull/23984)   | Support CDC heartbeats                                                                                                                          |
| 2.0.5   | 2023-03-21 | [24147](https://github.com/airbytehq/airbyte/pull/24275)   | Fix error with CDC checkpointing                                                                                                                |
| 2.0.4   | 2023-03-20 | [24147](https://github.com/airbytehq/airbyte/pull/24147)   | Support different table structure during "DESCRIBE" query                                                                                       |
| 2.0.3   | 2023-03-15 | [24082](https://github.com/airbytehq/airbyte/pull/24082)   | Fixed NPE during cursor values validation                                                                                                       |
| 2.0.2   | 2023-03-14 | [23908](https://github.com/airbytehq/airbyte/pull/23908)   | Log warning on null cursor values                                                                                                               |
| 2.0.1   | 2023-03-10 | [23939](https://github.com/airbytehq/airbyte/pull/23939)   | For network isolation, source connector accepts a list of hosts it is allowed to connect                                                        |
| 2.0.0   | 2023-03-06 | [23112](https://github.com/airbytehq/airbyte/pull/23112)   | Upgrade Debezium version to 2.1.2                                                                                                               |
| 1.0.21  | 2023-01-25 | [20939](https://github.com/airbytehq/airbyte/pull/20939)   | Adjust batch selection memory limits databases.                                                                                                 |
| 1.0.20  | 2023-01-24 | [20593](https://github.com/airbytehq/airbyte/pull/20593)   | Handle ssh time out exception                                                                                                                   |
| 1.0.19  | 2022-12-14 | [20436](https://github.com/airbytehq/airbyte/pull/20346)   | Consolidate date/time values mapping for JDBC sources                                                                                           |
| 1.0.18  | 2022-12-14 | [20378](https://github.com/airbytehq/airbyte/pull/20378)   | Improve descriptions                                                                                                                            |
| 1.0.17  | 2022-12-13 | [20289](https://github.com/airbytehq/airbyte/pull/20289)   | Mark unknown column exception as config error                                                                                                   |
| 1.0.16  | 2022-12-12 | [18959](https://github.com/airbytehq/airbyte/pull/18959)   | CDC : Don't timeout if snapshot is not complete.                                                                                                |
| 1.0.15  | 2022-12-06 | [20000](https://github.com/airbytehq/airbyte/pull/20000)   | Add check and better messaging when user does not have permission to access binary log in CDC mode                                              |
| 1.0.14  | 2022-11-22 | [19514](https://github.com/airbytehq/airbyte/pull/19514)   | Adjust batch selection memory limits databases.                                                                                                 |
| 1.0.13  | 2022-11-14 | [18956](https://github.com/airbytehq/airbyte/pull/18956)   | Clean up Tinyint Unsigned data type identification                                                                                              |
| 1.0.12  | 2022-11-07 | [19025](https://github.com/airbytehq/airbyte/pull/19025)   | Stop enforce SSL if ssl mode is disabled                                                                                                        |
| 1.0.11  | 2022-11-03 | [18851](https://github.com/airbytehq/airbyte/pull/18851)   | Fix bug with unencrypted CDC connections                                                                                                        |
| 1.0.10  | 2022-11-02 | [18619](https://github.com/airbytehq/airbyte/pull/18619)   | Fix bug with handling Tinyint(1) Unsigned values as boolean                                                                                     |
| 1.0.9   | 2022-10-31 | [18538](https://github.com/airbytehq/airbyte/pull/18538)   | Encode database name                                                                                                                            |
| 1.0.8   | 2022-10-25 | [18383](https://github.com/airbytehq/airbyte/pull/18383)   | Better SSH error handling + messages                                                                                                            |
| 1.0.7   | 2022-10-21 | [18263](https://github.com/airbytehq/airbyte/pull/18263)   | Fixes bug introduced in [15833](https://github.com/airbytehq/airbyte/pull/15833) and adds better error messaging for SSH tunnel in Destinations |
| 1.0.6   | 2022-10-19 | [18087](https://github.com/airbytehq/airbyte/pull/18087)   | Better error messaging for configuration errors (SSH configs, choosing an invalid cursor)                                                       |
| 1.0.5   | 2022-10-17 | [18041](https://github.com/airbytehq/airbyte/pull/18041)   | Fixes bug introduced 2022-09-12 with SshTunnel, handles iterator exception properly                                                             |
|         | 2022-10-13 | [15535](https://github.com/airbytehq/airbyte/pull/16238)   | Update incremental query to avoid data missing when new data is inserted at the same time as a sync starts under non-CDC incremental mode       |
| 1.0.4   | 2022-10-11 | [17815](https://github.com/airbytehq/airbyte/pull/17815)   | Expose setting server timezone for CDC syncs                                                                                                    |
| 1.0.3   | 2022-10-07 | [17236](https://github.com/airbytehq/airbyte/pull/17236)   | Fix large table issue by fetch size                                                                                                             |
| 1.0.2   | 2022-10-03 | [17170](https://github.com/airbytehq/airbyte/pull/17170)   | Make initial CDC waiting time configurable                                                                                                      |
| 1.0.1   | 2022-10-01 | [17459](https://github.com/airbytehq/airbyte/pull/17459)   | Upgrade debezium version to 1.9.6 from 1.9.2                                                                                                    |
| 1.0.0   | 2022-09-27 | [17164](https://github.com/airbytehq/airbyte/pull/17164)   | Certify MySQL Source as Beta                                                                                                                    |
| 0.6.15  | 2022-09-27 | [17299](https://github.com/airbytehq/airbyte/pull/17299)   | Improve error handling for strict-encrypt mysql source                                                                                          |
| 0.6.14  | 2022-09-26 | [16954](https://github.com/airbytehq/airbyte/pull/16954)   | Implement support for snapshot of new tables in CDC mode                                                                                        |
| 0.6.13  | 2022-09-14 | [15668](https://github.com/airbytehq/airbyte/pull/15668)   | Wrap logs in AirbyteLogMessage                                                                                                                  |
| 0.6.12  | 2022-09-13 | [16657](https://github.com/airbytehq/airbyte/pull/16657)   | Improve CDC record queueing performance                                                                                                         |
| 0.6.11  | 2022-09-08 | [16202](https://github.com/airbytehq/airbyte/pull/16202)   | Adds error messaging factory to UI                                                                                                              |
| 0.6.10  | 2022-09-08 | [16007](https://github.com/airbytehq/airbyte/pull/16007)   | Implement per stream state support.                                                                                                             |
| 0.6.9   | 2022-09-03 | [16216](https://github.com/airbytehq/airbyte/pull/16216)   | Standardize spec for CDC replication. See upgrade instructions [above](#upgrading-from-0.6.8-and-older-versions-to-0.6.9-and-later-versions).   |
| 0.6.8   | 2022-09-01 | [16259](https://github.com/airbytehq/airbyte/pull/16259)   | Emit state messages more frequently                                                                                                             |
| 0.6.7   | 2022-08-30 | [16114](https://github.com/airbytehq/airbyte/pull/16114)   | Prevent traffic going on an unsecured channel in strict-encryption version of source mysql                                                      |
| 0.6.6   | 2022-08-25 | [15993](https://github.com/airbytehq/airbyte/pull/15993)   | Improved support for connecting over SSL                                                                                                        |
| 0.6.5   | 2022-08-25 | [15917](https://github.com/airbytehq/airbyte/pull/15917)   | Fix temporal data type default value bug                                                                                                        |
| 0.6.4   | 2022-08-18 | [14356](https://github.com/airbytehq/airbyte/pull/14356)   | DB Sources: only show a table can sync incrementally if at least one column can be used as a cursor field                                       |
| 0.6.3   | 2022-08-12 | [15044](https://github.com/airbytehq/airbyte/pull/15044)   | Added the ability to connect using different SSL modes and SSL certificates                                                                     |
| 0.6.2   | 2022-08-11 | [15538](https://github.com/airbytehq/airbyte/pull/15538)   | Allow additional properties in db stream state                                                                                                  |
| 0.6.1   | 2022-08-02 | [14801](https://github.com/airbytehq/airbyte/pull/14801)   | Fix multiple log bindings                                                                                                                       |
| 0.6.0   | 2022-07-26 | [14362](https://github.com/airbytehq/airbyte/pull/14362)   | Integral columns are now discovered as int64 fields.                                                                                            |
| 0.5.17  | 2022-07-22 | [14714](https://github.com/airbytehq/airbyte/pull/14714)   | Clarified error message when invalid cursor column selected                                                                                     |
| 0.5.16  | 2022-07-14 | [14574](https://github.com/airbytehq/airbyte/pull/14574)   | Removed additionalProperties:false from JDBC source connectors                                                                                  |
| 0.5.15  | 2022-06-23 | [14077](https://github.com/airbytehq/airbyte/pull/14077)   | Use the new state management                                                                                                                    |
| 0.5.13  | 2022-06-21 | [13945](https://github.com/airbytehq/airbyte/pull/13945)   | Aligned datatype test                                                                                                                           |
| 0.5.12  | 2022-06-17 | [13864](https://github.com/airbytehq/airbyte/pull/13864)   | Updated stacktrace format for any trace message errors                                                                                          |
| 0.5.11  | 2022-05-03 | [12544](https://github.com/airbytehq/airbyte/pull/12544)   | Prevent source from hanging under certain circumstances by adding a watcher for orphaned threads.                                               |
| 0.5.10  | 2022-04-29 | [12480](https://github.com/airbytehq/airbyte/pull/12480)   | Query tables with adaptive fetch size to optimize JDBC memory consumption                                                                       |
| 0.5.9   | 2022-04-06 | [11729](https://github.com/airbytehq/airbyte/pull/11729)   | Bump mina-sshd from 2.7.0 to 2.8.0                                                                                                              |
| 0.5.6   | 2022-02-21 | [10242](https://github.com/airbytehq/airbyte/pull/10242)   | Fixed cursor for old connectors that use non-microsecond format. Now connectors work with both formats                                          |
| 0.5.5   | 2022-02-18 | [10242](https://github.com/airbytehq/airbyte/pull/10242)   | Updated timestamp transformation with microseconds                                                                                              |
| 0.5.4   | 2022-02-11 | [10251](https://github.com/airbytehq/airbyte/issues/10251) | bug Source MySQL CDC: sync failed when has Zero-date value in mandatory column                                                                  |
| 0.5.2   | 2021-12-14 | [6425](https://github.com/airbytehq/airbyte/issues/6425)   | MySQL CDC sync fails because starting binlog position not found in DB                                                                           |
| 0.5.1   | 2021-12-13 | [8582](https://github.com/airbytehq/airbyte/pull/8582)     | Update connector fields title/description                                                                                                       |
| 0.5.0   | 2021-12-11 | [7970](https://github.com/airbytehq/airbyte/pull/7970)     | Support all MySQL types                                                                                                                         |
| 0.4.13  | 2021-12-03 | [8335](https://github.com/airbytehq/airbyte/pull/8335)     | Source-MySql: do not check cdc required param binlog_row_image for standard replication                                                         |
| 0.4.12  | 2021-12-01 | [8371](https://github.com/airbytehq/airbyte/pull/8371)     | Fixed incorrect handling "\n" in ssh key                                                                                                        |
| 0.4.11  | 2021-11-19 | [8047](https://github.com/airbytehq/airbyte/pull/8047)     | Source MySQL: transform binary data base64 format                                                                                               |
| 0.4.10  | 2021-11-15 | [7820](https://github.com/airbytehq/airbyte/pull/7820)     | Added basic performance test                                                                                                                    |
| 0.4.9   | 2021-11-02 | [7559](https://github.com/airbytehq/airbyte/pull/7559)     | Correctly process large unsigned short integer values which may fall outside java's `Short` data type capability                                |
| 0.4.8   | 2021-09-16 | [6093](https://github.com/airbytehq/airbyte/pull/6093)     | Improve reliability of processing various data types like decimals, dates, datetime, binary, and text                                           |
| 0.4.7   | 2021-09-30 | [6585](https://github.com/airbytehq/airbyte/pull/6585)     | Improved SSH Tunnel key generation steps                                                                                                        |
| 0.4.6   | 2021-09-29 | [6510](https://github.com/airbytehq/airbyte/pull/6510)     | Support SSL connection                                                                                                                          |
| 0.4.5   | 2021-09-17 | [6146](https://github.com/airbytehq/airbyte/pull/6146)     | Added option to connect to DB via SSH                                                                                                           |
| 0.4.1   | 2021-07-23 | [4956](https://github.com/airbytehq/airbyte/pull/4956)     | Fix log link                                                                                                                                    |
| 0.3.7   | 2021-06-09 | [3179](https://github.com/airbytehq/airbyte/pull/3973)     | Add AIRBYTE_ENTRYPOINT for Kubernetes support                                                                                                   |
| 0.3.6   | 2021-06-09 | [3966](https://github.com/airbytehq/airbyte/pull/3966)     | Fix excessive logging for CDC method                                                                                                            |
| 0.3.5   | 2021-06-07 | [3890](https://github.com/airbytehq/airbyte/pull/3890)     | Fix CDC handle tinyint\(1\) and boolean types                                                                                                   |
| 0.3.4   | 2021-06-04 | [3846](https://github.com/airbytehq/airbyte/pull/3846)     | Fix max integer value failure                                                                                                                   |
| 0.3.3   | 2021-06-02 | [3789](https://github.com/airbytehq/airbyte/pull/3789)     | MySQL CDC poll wait 5 minutes when not received a single record                                                                                 |
| 0.3.2   | 2021-06-01 | [3757](https://github.com/airbytehq/airbyte/pull/3757)     | MySQL CDC poll 5s to 5 min                                                                                                                      |
| 0.3.1   | 2021-06-01 | [3505](https://github.com/airbytehq/airbyte/pull/3505)     | Implemented MySQL CDC                                                                                                                           |
| 0.3.0   | 2021-04-21 | [2990](https://github.com/airbytehq/airbyte/pull/2990)     | Support namespaces                                                                                                                              |
| 0.2.5   | 2021-04-15 | [2899](https://github.com/airbytehq/airbyte/pull/2899)     | Fix bug in tests                                                                                                                                |
| 0.2.4   | 2021-03-28 | [2600](https://github.com/airbytehq/airbyte/pull/2600)     | Add NCHAR and NVCHAR support to DB and cursor type casting                                                                                      |
| 0.2.3   | 2021-03-26 | [2611](https://github.com/airbytehq/airbyte/pull/2611)     | Add an optional `jdbc_url_params` in parameters                                                                                                 |
| 0.2.2   | 2021-03-26 | [2460](https://github.com/airbytehq/airbyte/pull/2460)     | Destination supports destination sync mode                                                                                                      |
| 0.2.1   | 2021-03-18 | [2488](https://github.com/airbytehq/airbyte/pull/2488)     | Sources support primary keys                                                                                                                    |
| 0.2.0   | 2021-03-09 | [2238](https://github.com/airbytehq/airbyte/pull/2238)     | Protocol allows future/unknown properties                                                                                                       |
| 0.1.10  | 2021-02-02 | [1887](https://github.com/airbytehq/airbyte/pull/1887)     | Migrate AbstractJdbcSource to use iterators                                                                                                     |
| 0.1.9   | 2021-01-25 | [1746](https://github.com/airbytehq/airbyte/pull/1746)     | Fix NPE in State Decorator                                                                                                                      |
| 0.1.8   | 2021-01-19 | [1724](https://github.com/airbytehq/airbyte/pull/1724)     | Fix JdbcSource handling of tables with same names in different schemas                                                                          |
| 0.1.7   | 2021-01-14 | [1655](https://github.com/airbytehq/airbyte/pull/1655)     | Fix JdbcSource OOM                                                                                                                              |
| 0.1.6   | 2021-01-08 | [1307](https://github.com/airbytehq/airbyte/pull/1307)     | Migrate Postgres and MySQL to use new JdbcSource                                                                                                |
| 0.1.5   | 2020-12-11 | [1267](https://github.com/airbytehq/airbyte/pull/1267)     | Support incremental sync                                                                                                                        |
| 0.1.4   | 2020-11-30 | [1046](https://github.com/airbytehq/airbyte/pull/1046)     | Add connectors using an index YAML file                                                                                                         |<|MERGE_RESOLUTION|>--- conflicted
+++ resolved
@@ -223,17 +223,10 @@
 
 | Version | Date       | Pull Request                                               | Subject                                                                                                                                         |
 |:--------|:-----------|:-----------------------------------------------------------|:------------------------------------------------------------------------------------------------------------------------------------------------|
-<<<<<<< HEAD
-| 3.3.4   | 2024-02-05 | [34580](https://github.com/airbytehq/airbyte/pull/34580)   | Support irregular db name.                                                                                                                        |
-| 3.3.3   | 2024-01-26 | [34573](https://github.com/airbytehq/airbyte/pull/34573)   | Adopt CDK v0.16.0.                                                                                                                              |
-| 3.3.2   | 2024-01-08 | [33005](https://github.com/airbytehq/airbyte/pull/33005)   | Adding count stats for incremental sync in AirbyteStateMessage                                                                                  
-| 3.3.1   | 2024-01-03 | [33312](https://github.com/airbytehq/airbyte/pull/33312)   | Adding count stats in AirbyteStateMessage                                                                                                       |
-=======
 | 3.3.4 | 2024-02-08 | [34750](https://github.com/airbytehq/airbyte/pull/34750) | Adopt CDK 0.19.0 |
 | 3.3.3 | 2024-01-26 | [34573](https://github.com/airbytehq/airbyte/pull/34573) | Adopt CDK v0.16.0. |
 | 3.3.2   | 2024-01-08 | [33005](https://github.com/airbytehq/airbyte/pull/33005)   | Adding count stats for incremental sync in AirbyteStateMessage
 | 3.3.1   | 2024-01-03 | [33312](https://github.com/airbytehq/airbyte/pull/33312)   | Adding count stats in AirbyteStateMessage |
->>>>>>> b85f9994
 | 3.3.0   | 2023-12-19 | [33436](https://github.com/airbytehq/airbyte/pull/33436)   | Remove LEGACY state flag                                                                                                                        |
 | 3.2.4   | 2023-12-12 | [33356](https://github.com/airbytehq/airbyte/pull/33210)   | Support for better debugging tools..                                                                                                            |
 | 3.2.3   | 2023-12-08 | [33210](https://github.com/airbytehq/airbyte/pull/33210)   | Update MySql driver property value for zero date handling.                                                                                      |
