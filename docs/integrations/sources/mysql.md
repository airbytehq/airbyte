--- conflicted
+++ resolved
@@ -226,13 +226,9 @@
 
 | Version     | Date       | Pull Request                                               | Subject                                                                                                                                         |
 |:------------|:-----------|:-----------------------------------------------------------|:------------------------------------------------------------------------------------------------------------------------------------------------|
-<<<<<<< HEAD
 | 3.11.0      | 2025-01-09 | [51029](https://github.com/airbytehq/airbyte/pull/51029) | Fix unnecessary schema change when upgrading from legacy mysql source.                                                                          |
-| 3.10.0      | 2025-01-09 | [51008](https://github.com/airbytehq/airbyte/pull/51008) | Promoting release candidate 3.10.0-rc.9 to a main version.                                                                                      |
-=======
 | 3.10.1 | 2025-01-10 | [51510](https://github.com/airbytehq/airbyte/pull/51510) | Use a non root base image |
 | 3.10.0 | 2025-01-09 | [51008](https://github.com/airbytehq/airbyte/pull/51008) | Promoting release candidate 3.10.0-rc.9 to a main version. |
->>>>>>> 6dc84f79
 | 3.10.0-rc.9 | 2025-01-08 | [50987](https://github.com/airbytehq/airbyte/pull/50987)   | Increase Debezium shutdown timeout.                                                                                                             |
 | 3.10.0-rc.8 | 2025-01-07 | [50965](https://github.com/airbytehq/airbyte/pull/50965)   | Fix bug introduced in 3.10.0-rc.3.                                                                                                              |
 | 3.10.0-rc.7 | 2024-12-27 | [50437](https://github.com/airbytehq/airbyte/pull/50437)   | Compatibility with MySQL Views.                                                                                                                 |
