--- conflicted
+++ resolved
@@ -230,11 +230,7 @@
 
 | Version | Date       | Pull Request                                               | Subject                                                                                                                                         |
 |:--------|:-----------| :--------------------------------------------------------- |:------------------------------------------------------------------------------------------------------------------------------------------------|
-<<<<<<< HEAD
-| 3.4.5   | 2024-05-20 | [38198](https://github.com/airbytehq/airbyte/pull/38198)   | Sync sending trace status messages indicating progress.                                                                                         |
-=======
 | 3.4.5   | 2024-05-23 | [38198](https://github.com/airbytehq/airbyte/pull/38198)   | Sync sending trace status messages indicating progress.                                                                                         |
->>>>>>> 503b819b
 | 3.4.4   | 2024-05-15 | [38208](https://github.com/airbytehq/airbyte/pull/38208)   | disable counts in full refresh stream in state message.                                                                                         |
 | 3.4.3   | 2024-05-13 | [38104](https://github.com/airbytehq/airbyte/pull/38104)   | Handle transient error messages.                                                                                                                |
 | 3.4.2   | 2024-05-07 | [38046](https://github.com/airbytehq/airbyte/pull/38046)   | Resumeable refresh should run only if there is source defined pk.                                                                               |
