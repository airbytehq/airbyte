--- conflicted
+++ resolved
@@ -185,11 +185,8 @@
 
 | Version | Date       | Pull Request                                               | Subject                                                                                                          |
 |:--------|:-----------|:-----------------------------------------------------------|:-----------------------------------------------------------------------------------------------------------------|
-<<<<<<< HEAD
-| 0.6.2   | 2022-08-10 | [15044](https://github.com/airbytehq/airbyte/pull/15044) | Added the ability to connect using different SSL modes and SSL certificates                                        |
-=======
+| 0.6.3   | 2022-08-12 | [15044](https://github.com/airbytehq/airbyte/pull/15044) | Added the ability to connect using different SSL modes and SSL certificates                                        |
 | 0.6.2   | 2022-08-11 | [15538](https://github.com/airbytehq/airbyte/pull/15538) | Allow additional properties in db stream state |
->>>>>>> 288c3cab
 | 0.6.1   | 2022-08-02 | [14801](https://github.com/airbytehq/airbyte/pull/14801) | Fix multiple log bindings                                                                                        |
 | 0.6.0   | 2022-07-26 | [14362](https://github.com/airbytehq/airbyte/pull/14362) | Integral columns are now discovered as int64 fields.                                                             |
 | 0.5.17  | 2022-07-22 | [14714](https://github.com/airbytehq/airbyte/pull/14714) | Clarified error message when invalid cursor column selected                                                      |
