# MySQL

## Overview

The MySQL source supports both Full Refresh and Incremental syncs. You can choose if this connector will copy only the new or updated data, or all rows in the tables and columns you set up for replication, every time a sync is run.

### Resulting schema

The MySQL source does not alter the schema present in your database. Depending on the destination connected to this source, however, the schema may be altered. See the destination's documentation for more details.

### Data type mapping

MySQL data types are mapped to the following data types when synchronizing data.
You can check the test values examples [here](https://github.com/airbytehq/airbyte/blob/master/airbyte-integrations/connectors/source-mysql/src/test-integration/java/io/airbyte/integrations/source/mysql/MySqlSourceComprehensiveTest.java).
If you can't find the data type you are looking for or have any problems feel free to add a new test!

| MySQL Type | Resulting Type | Notes |
| :--- | :--- | :--- |
| `array` | array |  |
| `bigint` | number |  |
| `binary` | string |  |
| `blob` | string |  |
| `date` | string | MySql JDBC driver has limitation. ZERO-DATE value will be converted to NULL. |
| `datetime` | string | MySql JDBC driver has limitation. ZERO-DATE value will be converted to NULL. |
| `decimal` | number |  |
| `decimal(19, 2)` | number |  |
| `double` | number |  |
| `enum` | string |  |
| `float` | number |  |
| `int` | number |  |
| `int unsigned` | number |  |
| `int zerofill` | number |  |
| `json` | text |  |
| `mediumint` | number |  |
| `mediumint zerofill` | number |  |
| `mediumint` | number |  |
| `numeric` | number |  |
| `point` | object |  |
| `smallint` | number |  |
| `smallint zerofill` | number |  |
| `string` | string |  |
| `tinyint` | number |  |
| `text` | string |  |
| `time` | string | MySql JDBC driver has limitation. Value should be in range between 00:00:00 and 23:59:59. |
| `timestamp` | string | MySql JDBC driver has limitation. ZERO-DATE value will be converted to NULL. |
| `tinytext` | string |  |
| `varbinary(256)` | string |  |
| `varchar` | string |  |
| `varchar(256) character set cp1251` | string |  |
| `varchar(256) character set utf16` | string |  |

If you do not see a type in this list, assume that it is coerced into a string. We are happy to take feedback on preferred mappings.

**Note:** arrays for all the above types as well as custom types are supported, although they may be de-nested depending on the destination. Byte arrays are currently unsupported.

### Features

| Feature | Supported | Notes |
| :--- | :--- | :--- |
| Full Refresh Sync | Yes |  |
| Incremental - Append Sync | Yes |  |
| Replicate Incremental Deletes | Yes |  |
| CDC | Yes |  |
| SSL Support | Yes |  |
| SSH Tunnel Connection | Yes |  |
| Namespaces | Yes | Enabled by default |
| Arrays | Yes | Byte arrays are not supported yet |

The MySQL source does not alter the schema present in your database. Depending on the destination connected to this source, however, the schema may be altered. See the destination's documentation for more details.

## Troubleshooting

There may be problems with mapping values in MySQL's datetime field to other relational data stores. MySQL permits zero values for date/time instead of NULL which may not be accepted by other data stores. To work around this problem, you can pass the following key value pair in the JDBC connector of the source setting `zerodatetimebehavior=Converttonull`.

## Getting Started \(Airbyte Cloud\)

On Airbyte Cloud, only TLS connections to your MySQL instance are supported. Other than that, you can proceed with the open-source instructions below.

## Getting Started \(Airbyte Open-Source\)

#### Requirements

1. MySQL Server `8.0`, `5.7`, or `5.6`.
2. Create a dedicated read-only Airbyte user with access to all tables needed for replication.

**1. Make sure your database is accessible from the machine running Airbyte**

This is dependent on your networking setup. The easiest way to verify if Airbyte is able to connect to your MySQL instance is via the check connection tool in the UI.

**2. Create a dedicated read-only user with access to the relevant tables \(Recommended but optional\)**

This step is optional but highly recommended to allow for better permission control and auditing. Alternatively, you can use Airbyte with an existing user in your database.

To create a dedicated database user, run the following commands against your database:

```sql
CREATE USER 'airbyte'@'%' IDENTIFIED BY 'your_password_here';
```

The right set of permissions differ between the `STANDARD` and `CDC` replication method. For `STANDARD` replication method, only `SELECT` permission is required.

```sql
GRANT SELECT ON <database name>.* TO 'airbyte'@'%';
```

For `CDC` replication method, `SELECT, RELOAD, SHOW DATABASES, REPLICATION SLAVE, REPLICATION CLIENT` permissions are required.

```sql
GRANT SELECT, RELOAD, SHOW DATABASES, REPLICATION SLAVE, REPLICATION CLIENT ON *.* TO 'airbyte'@'%';
```

Your database user should now be ready for use with Airbyte.

**3. Set up CDC**

For `STANDARD` replication method this is not applicable. If you select the `CDC` replication method then only this is required. Please read [the section on CDC below](mysql.md#setting-up-cdc-for-mysql) for more information.

**4. That's it!**

Your database user should now be ready for use with Airbyte.

## Change Data Capture \(CDC\)

* If you need a record of deletions and can accept the limitations posted below, you should be able to use CDC for MySQL.
* If your data set is small, and you just want snapshot of your table in the destination, consider using Full Refresh replication for your table instead of CDC.
* If the limitations prevent you from using CDC and your goal is to maintain a snapshot of your table in the destination, consider using non-CDC incremental and occasionally reset the data and re-sync.
* If your table has a primary key but doesn't have a reasonable cursor field for incremental syncing \(i.e. `updated_at`\), CDC allows you to sync your table incrementally.

#### CDC Limitations

* Make sure to read our [CDC docs](../../understanding-airbyte/cdc.md) to see limitations that impact all databases using CDC replication.
* Our CDC implementation uses at least once delivery for all change records.

**1. Enable binary logging**

You must enable binary logging for MySQL replication. The binary logs record transaction updates for replication tools to propagate changes. You can configure your MySQL server configuration file with the following properties, which are described in below:

```text
server-id         = 223344
log_bin           = mysql-bin
binlog_format     = ROW
binlog_row_image  = FULL
expire_logs_days  = 10
```

* server-id : The value for the server-id must be unique for each server and replication client in the MySQL cluster. The `server-id` should be a non-zero value. If the `server-id` is already set to a non-zero value, you don't need to make any change. You can set the `server-id` to any value between 1 and 4294967295. For more information refer [mysql doc](https://dev.mysql.com/doc/refman/8.0/en/replication-options.html#sysvar_server_id) 
* log\_bin :  The value of log\_bin is the base name of the sequence of binlog files. If the `log_bin` is already set, you don't need to make any change. For more information refer [mysql doc](https://dev.mysql.com/doc/refman/8.0/en/replication-options-binary-log.html#option_mysqld_log-bin)
* binlog\_format : The `binlog_format` must be set to `ROW`. For more information refer [mysql doc](https://dev.mysql.com/doc/refman/8.0/en/replication-options-binary-log.html#sysvar_binlog_format)
* binlog\_row\_image : The `binlog_row_image` must be set to `FULL`. It determines how row images are written to the binary log. For more information refer [mysql doc](https://dev.mysql.com/doc/refman/5.7/en/replication-options-binary-log.html#sysvar_binlog_row_image)
* expire\_logs\_days : This is the number of days for automatic binlog file removal. We recommend 10 days so that in case of a failure in sync or if the sync is paused, we still have some bandwidth to start from the last point in incremental sync. We also recommend setting frequent syncs for CDC.

**2. Enable GTIDs \(Optional\)**

Global transaction identifiers \(GTIDs\) uniquely identify transactions that occur on a server within a cluster. Though not required for a Airbyte MySQL connector, using GTIDs simplifies replication and enables you to more easily confirm if primary and replica servers are consistent. For more information refer [mysql doc](https://dev.mysql.com/doc/refman/8.0/en/replication-options-gtids.html#option_mysqld_gtid-mode)

* Enable gtid\_mode : Boolean that specifies whether GTID mode of the MySQL server is enabled or not. Enable it via `mysql> gtid_mode=ON`
* Enable enforce\_gtid\_consistency : Boolean that specifies whether the server enforces GTID consistency by allowing the execution of statements that can be logged in a transactionally safe manner. Required when using GTIDs. Enable it via `mysql> enforce_gtid_consistency=ON`

**Note**

When a sync runs for the first time using CDC, Airbyte performs an initial consistent snapshot of your database. Airbyte doesn't acquire any table locks \(for tables defined with MyISAM engine, the tables would still be locked\) while creating the snapshot to allow writes by other database clients. But in order for the sync to work without any error/unexpected behaviour, it is assumed that no schema changes are happening while the snapshot is running.

## Connection via SSH Tunnel

Airbyte has the ability to connect to a MySQl instance via an SSH Tunnel. The reason you might want to do this because it is not possible \(or against security policy\) to connect to the database directly \(e.g. it does not have a public IP address\).

When using an SSH tunnel, you are configuring Airbyte to connect to an intermediate server \(a.k.a. a bastion sever\) that _does_ have direct access to the database. Airbyte connects to the bastion and then asks the bastion to connect directly to the server.

Using this feature requires additional configuration, when creating the source. We will talk through what each piece of configuration means.

1. Configure all fields for the source as you normally would, except `SSH Tunnel Method`.
2. `SSH Tunnel Method` defaults to `No Tunnel` \(meaning a direct connection\). If you want to use an SSH Tunnel choose `SSH Key Authentication` or `Password Authentication`.
   1. Choose `Key Authentication` if you will be using an RSA private key as your secret for establishing the SSH Tunnel \(see below for more information on generating this key\).
   2. Choose `Password Authentication` if you will be using a password as your secret for establishing the SSH Tunnel.
3. `SSH Tunnel Jump Server Host` refers to the intermediate \(bastion\) server that Airbyte will connect to. This should be a hostname or an IP Address.
4. `SSH Connection Port` is the port on the bastion server with which to make the SSH connection. The default port for SSH connections is `22`, so unless you have explicitly changed something, go with the default.
5. `SSH Login Username` is the username that Airbyte should use when connection to the bastion server. This is NOT the MySQl username.
6. If you are using `Password Authentication`, then `SSH Login Username` should be set to the password of the User from the previous step. If you are using `SSH Key Authentication` leave this blank. Again, this is not the MySQl password, but the password for the OS-user that Airbyte is using to perform commands on the bastion.
7. If you are using `SSH Key Authentication`, then `SSH Private Key` should be set to the RSA Private Key that you are using to create the SSH connection. This should be the full contents of the key file starting with `-----BEGIN RSA PRIVATE KEY-----` and ending with `-----END RSA PRIVATE KEY-----`.

### Generating an SSH Key Pair

The connector expects an RSA key in PEM format. To generate this key:

```text
ssh-keygen -t rsa -m PEM -f myuser_rsa
```

This produces the private key in pem format, and the public key remains in the standard format used by the `authorized_keys` file on your bastion host. The public key should be added to your bastion host to whichever user you want to use with Airbyte. The private key is provided via copy-and-paste to the Airbyte connector configuration screen, so it may log in to the bastion.

## Data Type Mapping

MySQL data types are mapped to the following data types when synchronizing data. You can check the test values examples [here](https://github.com/airbytehq/airbyte/blob/master/airbyte-integrations/connectors/source-mysql/src/test-integration/java/io/airbyte/integrations/source/mysql/MySqlSourceComprehensiveTest.java). If you can't find the data type you are looking for or have any problems feel free to add a new test!

| MySQL Type | Resulting Type | Notes |
| :--- | :--- | :--- |
| `array` | array |  |
| `bigint` | number |  |
| `binary` | string |  |
| `blob` | string |  |
| `date` | string |  |
| `datetime` | string |  |
| `decimal` | number |  |
| `decimal(19, 2)` | number |  |
| `double` | number |  |
| `enum` | string |  |
| `float` | number |  |
| `int` | number |  |
| `int unsigned` | number |  |
| `int zerofill` | number |  |
| `json` | text |  |
| `mediumint` | number |  |
| `mediumint zerofill` | number |  |
| `mediumint` | number |  |
| `numeric` | number |  |
| `point` | object |  |
| `smallint` | number |  |
| `smallint zerofill` | number |  |
| `string` | string |  |
| `tinyint` | number |  |
| `text` | string |  |
| `time` | string |  |
| `timestamp` | string |  |
| `tinytext` | string |  |
| `varbinary(256)` | string |  |
| `varchar` | string |  |
| `varchar(256) character set cp1251` | string |  |
| `varchar(256) character set utf16` | string |  |

If you do not see a type in this list, assume that it is coerced into a string. We are happy to take feedback on preferred mappings.

## Changelog

<<<<<<< HEAD
| Version | Date       | Pull Request | Subject |
| :------ | :--------  | :-----       | :------ |
| 0.4.7   | 2021-09-16 | [6093](https://github.com/airbytehq/airbyte/pull/6093) | MySql Source: Fix data processing |
| 0.4.6   | 2021-09-29 | [6510](https://github.com/airbytehq/airbyte/pull/6510) | Support SSL connection |
| 0.4.5   | 2021-09-17 | [6146](https://github.com/airbytehq/airbyte/pull/6146) | Added option to connect to DB via SSH|
| 0.4.1   | 2021-07-23 | [4956](https://github.com/airbytehq/airbyte/pull/4956) | Fix log link |
| 0.3.7   | 2021-06-09 | [3179](https://github.com/airbytehq/airbyte/pull/3973) | Add AIRBYTE_ENTRYPOINT for Kubernetes support |
| 0.3.6   | 2021-06-09 | [3966](https://github.com/airbytehq/airbyte/pull/3966) | Fix excessive logging for CDC method |
| 0.3.5   | 2021-06-07 | [3890](https://github.com/airbytehq/airbyte/pull/3890) | Fix CDC handle tinyint(1) and boolean types |
| 0.3.4   | 2021-06-04 | [3846](https://github.com/airbytehq/airbyte/pull/3846) | Fix max integer value failure |
| 0.3.3   | 2021-06-02 | [3789](https://github.com/airbytehq/airbyte/pull/3789) | MySQL CDC poll wait 5 minutes when not received a single record |
| 0.3.2   | 2021-06-01 | [3757](https://github.com/airbytehq/airbyte/pull/3757) | MySQL CDC poll 5s to 5 min |
| 0.3.1   | 2021-06-01 | [3505](https://github.com/airbytehq/airbyte/pull/3505) | Implemented MySQL CDC |
| 0.3.0   | 2021-04-21 | [2990](https://github.com/airbytehq/airbyte/pull/2990) | Support namespaces |
| 0.2.5   | 2021-04-15 | [2899](https://github.com/airbytehq/airbyte/pull/2899) | Fix bug in tests |
| 0.2.4   | 2021-03-28 | [2600](https://github.com/airbytehq/airbyte/pull/2600) | Add NCHAR and NVCHAR support to DB and cursor type casting |
| 0.2.3   | 2021-03-26 | [2611](https://github.com/airbytehq/airbyte/pull/2611) | Add an optional `jdbc_url_params` in parameters |
| 0.2.2   | 2021-03-26 | [2460](https://github.com/airbytehq/airbyte/pull/2460) | Destination supports destination sync mode |
| 0.2.1   | 2021-03-18 | [2488](https://github.com/airbytehq/airbyte/pull/2488) | Sources support primary keys |
| 0.2.0   | 2021-03-09 | [2238](https://github.com/airbytehq/airbyte/pull/2238) | Protocol allows future/unknown properties |
| 0.1.10  | 2021-02-02 | [1887](https://github.com/airbytehq/airbyte/pull/1887) | Migrate AbstractJdbcSource to use iterators |
| 0.1.9  | 2021-01-25 | [1746](https://github.com/airbytehq/airbyte/pull/1746) | Fix NPE in State Decorator |
| 0.1.8  | 2021-01-19 | [1724](https://github.com/airbytehq/airbyte/pull/1724) | Fix JdbcSource handling of tables with same names in different schemas |
| 0.1.7   | 2021-01-14 | [1655](https://github.com/airbytehq/airbyte/pull/1655) | Fix JdbcSource OOM |
| 0.1.6   | 2021-01-08 | [1307](https://github.com/airbytehq/airbyte/pull/1307) | Migrate Postgres and MySQL to use new JdbcSource |
| 0.1.5   | 2020-12-11 | [1267](https://github.com/airbytehq/airbyte/pull/1267) | Support incremental sync |
| 0.1.4   | 2020-11-30 | [1046](https://github.com/airbytehq/airbyte/pull/1046) | Add connectors using an index YAML file |
=======
| Version | Date | Pull Request | Subject |
| :--- | :--- | :--- | :--- |
| 0.4.7 | 2021-09-30 | [6585](https://github.com/airbytehq/airbyte/pull/6585) | Improved SSH Tunnel key generation steps |
| 0.4.6 | 2021-09-29 | [6510](https://github.com/airbytehq/airbyte/pull/6510) | Support SSL connection |
| 0.4.5 | 2021-09-17 | [6146](https://github.com/airbytehq/airbyte/pull/6146) | Added option to connect to DB via SSH |
| 0.4.1 | 2021-07-23 | [4956](https://github.com/airbytehq/airbyte/pull/4956) | Fix log link |
| 0.3.7 | 2021-06-09 | [3179](https://github.com/airbytehq/airbyte/pull/3973) | Add AIRBYTE\_ENTRYPOINT for Kubernetes support |
| 0.3.6 | 2021-06-09 | [3966](https://github.com/airbytehq/airbyte/pull/3966) | Fix excessive logging for CDC method |
| 0.3.5 | 2021-06-07 | [3890](https://github.com/airbytehq/airbyte/pull/3890) | Fix CDC handle tinyint\(1\) and boolean types |
| 0.3.4 | 2021-06-04 | [3846](https://github.com/airbytehq/airbyte/pull/3846) | Fix max integer value failure |
| 0.3.3 | 2021-06-02 | [3789](https://github.com/airbytehq/airbyte/pull/3789) | MySQL CDC poll wait 5 minutes when not received a single record |
| 0.3.2 | 2021-06-01 | [3757](https://github.com/airbytehq/airbyte/pull/3757) | MySQL CDC poll 5s to 5 min |
| 0.3.1 | 2021-06-01 | [3505](https://github.com/airbytehq/airbyte/pull/3505) | Implemented MySQL CDC |
| 0.3.0 | 2021-04-21 | [2990](https://github.com/airbytehq/airbyte/pull/2990) | Support namespaces |
| 0.2.5 | 2021-04-15 | [2899](https://github.com/airbytehq/airbyte/pull/2899) | Fix bug in tests |
| 0.2.4 | 2021-03-28 | [2600](https://github.com/airbytehq/airbyte/pull/2600) | Add NCHAR and NVCHAR support to DB and cursor type casting |
| 0.2.3 | 2021-03-26 | [2611](https://github.com/airbytehq/airbyte/pull/2611) | Add an optional `jdbc_url_params` in parameters |
| 0.2.2 | 2021-03-26 | [2460](https://github.com/airbytehq/airbyte/pull/2460) | Destination supports destination sync mode |
| 0.2.1 | 2021-03-18 | [2488](https://github.com/airbytehq/airbyte/pull/2488) | Sources support primary keys |
| 0.2.0 | 2021-03-09 | [2238](https://github.com/airbytehq/airbyte/pull/2238) | Protocol allows future/unknown properties |
| 0.1.10 | 2021-02-02 | [1887](https://github.com/airbytehq/airbyte/pull/1887) | Migrate AbstractJdbcSource to use iterators |
| 0.1.9 | 2021-01-25 | [1746](https://github.com/airbytehq/airbyte/pull/1746) | Fix NPE in State Decorator |
| 0.1.8 | 2021-01-19 | [1724](https://github.com/airbytehq/airbyte/pull/1724) | Fix JdbcSource handling of tables with same names in different schemas |
| 0.1.7 | 2021-01-14 | [1655](https://github.com/airbytehq/airbyte/pull/1655) | Fix JdbcSource OOM |
| 0.1.6 | 2021-01-08 | [1307](https://github.com/airbytehq/airbyte/pull/1307) | Migrate Postgres and MySQL to use new JdbcSource |
| 0.1.5 | 2020-12-11 | [1267](https://github.com/airbytehq/airbyte/pull/1267) | Support incremental sync |
| 0.1.4 | 2020-11-30 | [1046](https://github.com/airbytehq/airbyte/pull/1046) | Add connectors using an index YAML file |
>>>>>>> 22c3a9e0
<|MERGE_RESOLUTION|>--- conflicted
+++ resolved
@@ -1,59 +1,6 @@
 # MySQL
 
-## Overview
-
-The MySQL source supports both Full Refresh and Incremental syncs. You can choose if this connector will copy only the new or updated data, or all rows in the tables and columns you set up for replication, every time a sync is run.
-
-### Resulting schema
-
-The MySQL source does not alter the schema present in your database. Depending on the destination connected to this source, however, the schema may be altered. See the destination's documentation for more details.
-
-### Data type mapping
-
-MySQL data types are mapped to the following data types when synchronizing data.
-You can check the test values examples [here](https://github.com/airbytehq/airbyte/blob/master/airbyte-integrations/connectors/source-mysql/src/test-integration/java/io/airbyte/integrations/source/mysql/MySqlSourceComprehensiveTest.java).
-If you can't find the data type you are looking for or have any problems feel free to add a new test!
-
-| MySQL Type | Resulting Type | Notes |
-| :--- | :--- | :--- |
-| `array` | array |  |
-| `bigint` | number |  |
-| `binary` | string |  |
-| `blob` | string |  |
-| `date` | string | MySql JDBC driver has limitation. ZERO-DATE value will be converted to NULL. |
-| `datetime` | string | MySql JDBC driver has limitation. ZERO-DATE value will be converted to NULL. |
-| `decimal` | number |  |
-| `decimal(19, 2)` | number |  |
-| `double` | number |  |
-| `enum` | string |  |
-| `float` | number |  |
-| `int` | number |  |
-| `int unsigned` | number |  |
-| `int zerofill` | number |  |
-| `json` | text |  |
-| `mediumint` | number |  |
-| `mediumint zerofill` | number |  |
-| `mediumint` | number |  |
-| `numeric` | number |  |
-| `point` | object |  |
-| `smallint` | number |  |
-| `smallint zerofill` | number |  |
-| `string` | string |  |
-| `tinyint` | number |  |
-| `text` | string |  |
-| `time` | string | MySql JDBC driver has limitation. Value should be in range between 00:00:00 and 23:59:59. |
-| `timestamp` | string | MySql JDBC driver has limitation. ZERO-DATE value will be converted to NULL. |
-| `tinytext` | string |  |
-| `varbinary(256)` | string |  |
-| `varchar` | string |  |
-| `varchar(256) character set cp1251` | string |  |
-| `varchar(256) character set utf16` | string |  |
-
-If you do not see a type in this list, assume that it is coerced into a string. We are happy to take feedback on preferred mappings.
-
-**Note:** arrays for all the above types as well as custom types are supported, although they may be de-nested depending on the destination. Byte arrays are currently unsupported.
-
-### Features
+## Features
 
 | Feature | Supported | Notes |
 | :--- | :--- | :--- |
@@ -231,37 +178,9 @@
 
 ## Changelog
 
-<<<<<<< HEAD
-| Version | Date       | Pull Request | Subject |
-| :------ | :--------  | :-----       | :------ |
-| 0.4.7   | 2021-09-16 | [6093](https://github.com/airbytehq/airbyte/pull/6093) | MySql Source: Fix data processing |
-| 0.4.6   | 2021-09-29 | [6510](https://github.com/airbytehq/airbyte/pull/6510) | Support SSL connection |
-| 0.4.5   | 2021-09-17 | [6146](https://github.com/airbytehq/airbyte/pull/6146) | Added option to connect to DB via SSH|
-| 0.4.1   | 2021-07-23 | [4956](https://github.com/airbytehq/airbyte/pull/4956) | Fix log link |
-| 0.3.7   | 2021-06-09 | [3179](https://github.com/airbytehq/airbyte/pull/3973) | Add AIRBYTE_ENTRYPOINT for Kubernetes support |
-| 0.3.6   | 2021-06-09 | [3966](https://github.com/airbytehq/airbyte/pull/3966) | Fix excessive logging for CDC method |
-| 0.3.5   | 2021-06-07 | [3890](https://github.com/airbytehq/airbyte/pull/3890) | Fix CDC handle tinyint(1) and boolean types |
-| 0.3.4   | 2021-06-04 | [3846](https://github.com/airbytehq/airbyte/pull/3846) | Fix max integer value failure |
-| 0.3.3   | 2021-06-02 | [3789](https://github.com/airbytehq/airbyte/pull/3789) | MySQL CDC poll wait 5 minutes when not received a single record |
-| 0.3.2   | 2021-06-01 | [3757](https://github.com/airbytehq/airbyte/pull/3757) | MySQL CDC poll 5s to 5 min |
-| 0.3.1   | 2021-06-01 | [3505](https://github.com/airbytehq/airbyte/pull/3505) | Implemented MySQL CDC |
-| 0.3.0   | 2021-04-21 | [2990](https://github.com/airbytehq/airbyte/pull/2990) | Support namespaces |
-| 0.2.5   | 2021-04-15 | [2899](https://github.com/airbytehq/airbyte/pull/2899) | Fix bug in tests |
-| 0.2.4   | 2021-03-28 | [2600](https://github.com/airbytehq/airbyte/pull/2600) | Add NCHAR and NVCHAR support to DB and cursor type casting |
-| 0.2.3   | 2021-03-26 | [2611](https://github.com/airbytehq/airbyte/pull/2611) | Add an optional `jdbc_url_params` in parameters |
-| 0.2.2   | 2021-03-26 | [2460](https://github.com/airbytehq/airbyte/pull/2460) | Destination supports destination sync mode |
-| 0.2.1   | 2021-03-18 | [2488](https://github.com/airbytehq/airbyte/pull/2488) | Sources support primary keys |
-| 0.2.0   | 2021-03-09 | [2238](https://github.com/airbytehq/airbyte/pull/2238) | Protocol allows future/unknown properties |
-| 0.1.10  | 2021-02-02 | [1887](https://github.com/airbytehq/airbyte/pull/1887) | Migrate AbstractJdbcSource to use iterators |
-| 0.1.9  | 2021-01-25 | [1746](https://github.com/airbytehq/airbyte/pull/1746) | Fix NPE in State Decorator |
-| 0.1.8  | 2021-01-19 | [1724](https://github.com/airbytehq/airbyte/pull/1724) | Fix JdbcSource handling of tables with same names in different schemas |
-| 0.1.7   | 2021-01-14 | [1655](https://github.com/airbytehq/airbyte/pull/1655) | Fix JdbcSource OOM |
-| 0.1.6   | 2021-01-08 | [1307](https://github.com/airbytehq/airbyte/pull/1307) | Migrate Postgres and MySQL to use new JdbcSource |
-| 0.1.5   | 2020-12-11 | [1267](https://github.com/airbytehq/airbyte/pull/1267) | Support incremental sync |
-| 0.1.4   | 2020-11-30 | [1046](https://github.com/airbytehq/airbyte/pull/1046) | Add connectors using an index YAML file |
-=======
 | Version | Date | Pull Request | Subject |
 | :--- | :--- | :--- | :--- |
+| 0.4.8 | 2021-09-16 | [6093](https://github.com/airbytehq/airbyte/pull/6093) | MySql Source: Fix data processing |
 | 0.4.7 | 2021-09-30 | [6585](https://github.com/airbytehq/airbyte/pull/6585) | Improved SSH Tunnel key generation steps |
 | 0.4.6 | 2021-09-29 | [6510](https://github.com/airbytehq/airbyte/pull/6510) | Support SSL connection |
 | 0.4.5 | 2021-09-17 | [6146](https://github.com/airbytehq/airbyte/pull/6146) | Added option to connect to DB via SSH |
@@ -287,4 +206,3 @@
 | 0.1.6 | 2021-01-08 | [1307](https://github.com/airbytehq/airbyte/pull/1307) | Migrate Postgres and MySQL to use new JdbcSource |
 | 0.1.5 | 2020-12-11 | [1267](https://github.com/airbytehq/airbyte/pull/1267) | Support incremental sync |
 | 0.1.4 | 2020-11-30 | [1046](https://github.com/airbytehq/airbyte/pull/1046) | Add connectors using an index YAML file |
->>>>>>> 22c3a9e0
