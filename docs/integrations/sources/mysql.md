# MySQL

## Overview

The MySQL source supports both Full Refresh and Incremental syncs. You can choose if this connector will copy only the new or updated data, or all rows in the tables and columns you set up for replication, every time a sync is run.

### Resulting schema

The MySQL source does not alter the schema present in your database. Depending on the destination connected to this source, however, the schema may be altered. See the destination's documentation for more details.

### Data type mapping

MySQL data types are mapped to the following data types when synchronizing data.
You can check the test values examples [here](https://github.com/airbytehq/airbyte/blob/master/airbyte-integrations/connectors/source-mysql/src/test-integration/java/io/airbyte/integrations/source/mysql/MySqlSourceComprehensiveTest.java).
If you can't find the data type you are looking for or have any problems feel free to add a new test!

| MySQL Type | Resulting Type | Notes |
| :--- | :--- | :--- |
| `array` | array |  |
| `bigint` | number |  |
| `binary` | string |  |
| `blob` | string |  |
| `date` | string |  |
| `datetime` | string |  |
| `decimal` | number |  |
| `decimal(19, 2)` | number |  |
| `double` | number |  |
| `enum` | string |  |
| `float` | number |  |
| `int` | number |  |
| `int unsigned` | number |  |
| `int zerofill` | number |  |
| `json` | text |  |
| `mediumint` | number |  |
| `mediumint zerofill` | number |  |
| `mediumint` | number |  |
| `numeric` | number |  |
| `point` | object |  |
| `smallint` | number |  |
| `smallint zerofill` | number |  |
| `string` | string |  |
| `tinyint` | number |  |
| `text` | string |  |
| `time` | string |  |
| `timestamp` | string |  |
| `tinytext` | string |  |
| `varbinary(256)` | string |  |
| `varchar` | string |  |
| `varchar(256) character set cp1251` | string |  |
| `varchar(256) character set utf16` | string |  |

If you do not see a type in this list, assume that it is coerced into a string. We are happy to take feedback on preferred mappings.

**Note:** arrays for all the above types as well as custom types are supported, although they may be de-nested depending on the destination. Byte arrays are currently unsupported.

### Features

| Feature | Supported | Notes |
| :--- | :--- | :--- |
| Full Refresh Sync | Yes |  |
| Incremental - Append Sync | Yes |  |
| Replicate Incremental Deletes | Yes |  |
| CDC | Yes |  |
| SSL Support | Yes |  |
| SSH Tunnel Connection | Coming soon |  |
| Namespaces | Yes | Enabled by default |

## Getting started

### Requirements

1. MySQL Server `8.0`, `5.7`, or `5.6`.
2. Create a dedicated read-only Airbyte user with access to all tables needed for replication

### Setup guide

#### 1. Make sure your database is accessible from the machine running Airbyte

This is dependent on your networking setup. The easiest way to verify if Airbyte is able to connect to your MySQL instance is via the check connection tool in the UI.

#### 2. Create a dedicated read-only user with access to the relevant tables \(Recommended but optional\)

This step is optional but highly recommended to allow for better permission control and auditing. Alternatively, you can use Airbyte with an existing user in your database.

To create a dedicated database user, run the following commands against your database:

```sql
CREATE USER 'airbyte'@'%' IDENTIFIED BY 'your_password_here';
```

The right set of permissions differ between the `STANDARD` and `CDC` replication method. 
For `STANDARD` replication method, only `SELECT` permission is required.

```sql
GRANT SELECT ON <database name>.* TO 'airbyte'@'%';
```
For `CDC` replication method, `SELECT, RELOAD, SHOW DATABASES, REPLICATION SLAVE, REPLICATION CLIENT` permissions are required.
```sql
GRANT SELECT, RELOAD, SHOW DATABASES, REPLICATION SLAVE, REPLICATION CLIENT ON *.* TO 'airbyte'@'%';
```

Your database user should now be ready for use with Airbyte.

#### 3. Set up CDC

For `STANDARD` replication method this is not applicable. If you select the `CDC` replication method then only this is required. Please read [the section on CDC below](mysql.md#setting-up-cdc-for-mysql) for more information.

#### 4. That's it!

Your database user should now be ready for use with Airbyte.


## Change Data Capture \(CDC\)

* If you need a record of deletions and can accept the limitations posted below, you should be able to use CDC for MySQL.
* If your data set is small, and you just want snapshot of your table in the destination, consider using Full Refresh replication for your table instead of CDC.
* If the limitations prevent you from using CDC and your goal is to maintain a snapshot of your table in the destination, consider using non-CDC incremental and occasionally reset the data and re-sync.
* If your table has a primary key but doesn't have a reasonable cursor field for incremental syncing \(i.e. `updated_at`\), CDC allows you to sync your table incrementally.

### CDC Limitations

* Make sure to read our [CDC docs](../../understanding-airbyte/cdc.md) to see limitations that impact all databases using CDC replication.
* Our CDC implementation uses at least once delivery for all change records.

### Setting up CDC for MySQL

You must enable binary logging for MySQL replication. The binary logs record transaction updates for replication tools to propagate changes.

#### Enable binary logging

You must enable binary logging for MySQL replication. The binary logs record transaction updates for replication tools to propagate changes. You can configure your MySQL server configuration file with the following properties, which are described in below:
```
server-id         = 223344
log_bin           = mysql-bin
binlog_format     = ROW
binlog_row_image  = FULL
expire_logs_days  = 10
```
* server-id : The value for the server-id must be unique for each server and replication client in the MySQL cluster. The `server-id` should be a non-zero value. If the `server-id` is already set to a non-zero value, you don't need to make any change. You can set the `server-id` to any value between 1 and 4294967295. For more information refer [mysql doc](https://dev.mysql.com/doc/refman/8.0/en/replication-options.html#sysvar_server_id) 
* log_bin :  The value of log_bin is the base name of the sequence of binlog files. If the `log_bin` is already set, you don't need to make any change. For more information refer [mysql doc](https://dev.mysql.com/doc/refman/8.0/en/replication-options-binary-log.html#option_mysqld_log-bin)
* binlog_format : The `binlog_format` must be set to `ROW`. For more information refer [mysql doc](https://dev.mysql.com/doc/refman/8.0/en/replication-options-binary-log.html#sysvar_binlog_format)
* binlog_row_image : The `binlog_row_image` must be set to `FULL`. It determines how row images are written to the binary log. For more information refer [mysql doc](https://dev.mysql.com/doc/refman/5.7/en/replication-options-binary-log.html#sysvar_binlog_row_image)
* expire_logs_days : This is the number of days for automatic binlog file removal. We recommend 10 days so that in case of a failure in sync or if the sync is paused, we still have some bandwidth to start from the last point in incremental sync. We also recommend setting frequent syncs for CDC.

#### Enable GTIDs \(Optional\)

Global transaction identifiers (GTIDs) uniquely identify transactions that occur on a server within a cluster. 
Though not required for a Airbyte MySQL connector, using GTIDs simplifies replication and enables you to more easily confirm if primary and replica servers are consistent.
For more information refer [mysql doc](https://dev.mysql.com/doc/refman/8.0/en/replication-options-gtids.html#option_mysqld_gtid-mode)
* Enable gtid_mode : Boolean that specifies whether GTID mode of the MySQL server is enabled or not. Enable it via `mysql> gtid_mode=ON`
* Enable enforce_gtid_consistency : Boolean that specifies whether the server enforces GTID consistency by allowing the execution of statements that can be logged in a transactionally safe manner. Required when using GTIDs. Enable it via `mysql> enforce_gtid_consistency=ON`

#### Note 

When a sync runs for the first time using CDC, Airbyte performs an initial consistent snapshot of your database. 
Airbyte doesn't acquire any table locks (for tables defined with MyISAM engine, the tables would still be locked) while creating the snapshot to allow writes by other database clients. 
But in order for the sync to work without any error/unexpected behaviour, it is assumed that no schema changes are happening while the snapshot is running.

## Troubleshooting

There may be problems with mapping values in MySQL's datetime field to other relational data stores. MySQL permits zero values for date/time instead of NULL which may not be accepted by other data stores. To work around this problem, you can pass the following key value pair in the JDBC connector of the source setting `zerodatetimebehavior=Converttonull`.

## Connection to MySQL via an SSH Tunnel

Airbyte has the ability to connect to a MySQl instance via an SSH Tunnel. The reason you might want to do this because it is not possible (or against security policy) to connect to the database directly (e.g. it does not have a public IP address).

When using an SSH tunnel, you are configuring Airbyte to connect to an intermediate server (a.k.a. a bastion sever) that _does_ have direct access to the database. Airbyte connects to the bastion and then asks the bastion to connect directly to the server.

Using this feature requires additional configuration, when creating the source. We will talk through what each piece of configuration means.

1. Configure all fields for the source as you normally would, except `SSH Tunnel Method`.
2. `SSH Tunnel Method` defaults to `No Tunnel` (meaning a direct connection). If you want to use an SSH Tunnel choose `SSH Key Authentication` or `Password Authentication`.
   1. Choose `Key Authentication` if you will be using an RSA private key as your secret for establishing the SSH Tunnel (see below for more information on generating this key).
   2. Choose `Password Authentication` if you will be using a password as your secret for establishing the SSH Tunnel.
3. `SSH Tunnel Jump Server Host` refers to the intermediate (bastion) server that Airbyte will connect to. This should be a hostname or an IP Address.
4. `SSH Connection Port` is the port on the bastion server with which to make the SSH connection. The default port for SSH connections is `22`, so unless you have explicitly changed something, go with the default.
5. `SSH Login Username` is the username that Airbyte should use when connection to the bastion server. This is NOT the MySQl username.
6. If you are using `Password Authentication`, then `SSH Login Username` should be set to the password of the User from the previous step. If you are using `SSH Key Authentication` leave this blank. Again, this is not the MySQl password, but the password for the OS-user that Airbyte is using to perform commands on the bastion.
7. If you are using `SSH Key Authentication`, then `SSH Private Key` should be set to the RSA Private Key that you are using to create the SSH connection. This should be the full contents of the key file starting with `-----BEGIN RSA PRIVATE KEY-----` and ending with `-----END RSA PRIVATE KEY-----`.

### Generating an SSH Key Pair

The app expects an RSA key in PEM format.  To generate this key:

    ssh-keygen -t rsa -m PEM -f myuser_rsa

This produces the private key in pem format, and the public key remains in the standard format used by the `authorized_keys` file on 
your bastion host.  The public key should be added to your bastion host to whichever user you want to use with Airbyte.  The private
key is provided via copy-and-paste to the Airbyte connector configuration screen, so it may log in to the bastion.

## Changelog

| Version | Date       | Pull Request | Subject |
| :------ | :--------  | :-----       | :------ |
<<<<<<< HEAD
| 0.4.6   | 2021-09-30 | [6585](https://github.com/airbytehq/airbyte/pull/6585) | Improved SSH Tunnel key generation steps |
=======
| 0.4.6   | 2021-09-29 | [6510](https://github.com/airbytehq/airbyte/pull/6510) | Support SSL connection |
>>>>>>> 153c003e
| 0.4.5   | 2021-09-17 | [6146](https://github.com/airbytehq/airbyte/pull/6146) | Added option to connect to DB via SSH|
| 0.4.1   | 2021-07-23 | [4956](https://github.com/airbytehq/airbyte/pull/4956) | Fix log link |
| 0.3.7   | 2021-06-09 | [3179](https://github.com/airbytehq/airbyte/pull/3973) | Add AIRBYTE_ENTRYPOINT for Kubernetes support |
| 0.3.6   | 2021-06-09 | [3966](https://github.com/airbytehq/airbyte/pull/3966) | Fix excessive logging for CDC method |
| 0.3.5   | 2021-06-07 | [3890](https://github.com/airbytehq/airbyte/pull/3890) | Fix CDC handle tinyint(1) and boolean types |
| 0.3.4   | 2021-06-04 | [3846](https://github.com/airbytehq/airbyte/pull/3846) | Fix max integer value failure |
| 0.3.3   | 2021-06-02 | [3789](https://github.com/airbytehq/airbyte/pull/3789) | MySQL CDC poll wait 5 minutes when not received a single record |
| 0.3.2   | 2021-06-01 | [3757](https://github.com/airbytehq/airbyte/pull/3757) | MySQL CDC poll 5s to 5 min |
| 0.3.1   | 2021-06-01 | [3505](https://github.com/airbytehq/airbyte/pull/3505) | Implemented MySQL CDC |
| 0.3.0   | 2021-04-21 | [2990](https://github.com/airbytehq/airbyte/pull/2990) | Support namespaces |
| 0.2.5   | 2021-04-15 | [2899](https://github.com/airbytehq/airbyte/pull/2899) | Fix bug in tests |
| 0.2.4   | 2021-03-28 | [2600](https://github.com/airbytehq/airbyte/pull/2600) | Add NCHAR and NVCHAR support to DB and cursor type casting |
| 0.2.3   | 2021-03-26 | [2611](https://github.com/airbytehq/airbyte/pull/2611) | Add an optional `jdbc_url_params` in parameters |
| 0.2.2   | 2021-03-26 | [2460](https://github.com/airbytehq/airbyte/pull/2460) | Destination supports destination sync mode |
| 0.2.1   | 2021-03-18 | [2488](https://github.com/airbytehq/airbyte/pull/2488) | Sources support primary keys |
| 0.2.0   | 2021-03-09 | [2238](https://github.com/airbytehq/airbyte/pull/2238) | Protocol allows future/unknown properties |
| 0.1.10  | 2021-02-02 | [1887](https://github.com/airbytehq/airbyte/pull/1887) | Migrate AbstractJdbcSource to use iterators |
| 0.1.9  | 2021-01-25 | [1746](https://github.com/airbytehq/airbyte/pull/1746) | Fix NPE in State Decorator |
| 0.1.8  | 2021-01-19 | [1724](https://github.com/airbytehq/airbyte/pull/1724) | Fix JdbcSource handling of tables with same names in different schemas |
| 0.1.7   | 2021-01-14 | [1655](https://github.com/airbytehq/airbyte/pull/1655) | Fix JdbcSource OOM |
| 0.1.6   | 2021-01-08 | [1307](https://github.com/airbytehq/airbyte/pull/1307) | Migrate Postgres and MySQL to use new JdbcSource |
| 0.1.5   | 2020-12-11 | [1267](https://github.com/airbytehq/airbyte/pull/1267) | Support incremental sync |
| 0.1.4   | 2020-11-30 | [1046](https://github.com/airbytehq/airbyte/pull/1046) | Add connectors using an index YAML file |<|MERGE_RESOLUTION|>--- conflicted
+++ resolved
@@ -192,11 +192,8 @@
 
 | Version | Date       | Pull Request | Subject |
 | :------ | :--------  | :-----       | :------ |
-<<<<<<< HEAD
-| 0.4.6   | 2021-09-30 | [6585](https://github.com/airbytehq/airbyte/pull/6585) | Improved SSH Tunnel key generation steps |
-=======
+| 0.4.7   | 2021-09-30 | [6585](https://github.com/airbytehq/airbyte/pull/6585) | Improved SSH Tunnel key generation steps |
 | 0.4.6   | 2021-09-29 | [6510](https://github.com/airbytehq/airbyte/pull/6510) | Support SSL connection |
->>>>>>> 153c003e
 | 0.4.5   | 2021-09-17 | [6146](https://github.com/airbytehq/airbyte/pull/6146) | Added option to connect to DB via SSH|
 | 0.4.1   | 2021-07-23 | [4956](https://github.com/airbytehq/airbyte/pull/4956) | Fix log link |
 | 0.3.7   | 2021-06-09 | [3179](https://github.com/airbytehq/airbyte/pull/3973) | Add AIRBYTE_ENTRYPOINT for Kubernetes support |
