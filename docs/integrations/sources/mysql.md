# MySQL

## Overview

The MySQL source supports both Full Refresh and Incremental syncs. You can choose if this connector will copy only the new or updated data, or all rows in the tables and columns you set up for replication, every time a sync is run.

### Resulting schema

The MySQL source does not alter the schema present in your database. Depending on the destination connected to this source, however, the schema may be altered. See the destination's documentation for more details.

### Data type mapping

MySQL data types are mapped to the following data types when synchronizing data.
You can check the test values examples [here](https://github.com/airbytehq/airbyte/blob/master/airbyte-integrations/connectors/source-mysql/src/test-integration/java/io/airbyte/integrations/source/mysql/MySqlSourceComprehensiveTest.java).
If you can't find the data type you are looking for or have any problems feel free to add a new test!

| MySQL Type | Resulting Type | Notes |
| :--- | :--- | :--- |
| `array` | array |  |
| `bigint` | number |  |
| `binary` | string |  |
| `blob` | string |  |
| `date` | string | MySql JDBC driver has limitation. ZERO-DATE value is forbidden. |
| `datetime` | string | MySql JDBC driver has limitation. ZERO-DATE value is forbidden. |
| `decimal` | number |  |
| `decimal(19, 2)` | number |  |
| `double` | number |  |
| `enum` | string |  |
| `float` | number |  |
| `int` | number |  |
| `int unsigned` | number |  |
| `int zerofill` | number |  |
| `json` | text |  |
| `mediumint` | number |  |
| `mediumint zerofill` | number |  |
| `mediumint` | number |  |
| `numeric` | number |  |
| `point` | object |  |
| `smallint` | number |  |
| `smallint zerofill` | number |  |
| `string` | string |  |
| `tinyint` | number |  |
| `text` | string |  |
| `time` | string | MySql JDBC driver has limitation. Value should be in range between 00:00:00 and 23:59:59. |
| `timestamp` | string | MySql JDBC driver has limitation. ZERO-DATE value is forbidden. |
| `tinytext` | string |  |
| `varbinary(256)` | string |  |
| `varchar` | string |  |
| `varchar(256) character set cp1251` | string |  |
| `varchar(256) character set utf16` | string |  |

If you do not see a type in this list, assume that it is coerced into a string. We are happy to take feedback on preferred mappings.

**Note:** arrays for all the above types as well as custom types are supported, although they may be de-nested depending on the destination. Byte arrays are currently unsupported.

### Features

| Feature | Supported | Notes |
| :--- | :--- | :--- |
| Full Refresh Sync | Yes |  |
| Incremental - Append Sync | Yes |  |
| Replicate Incremental Deletes | Yes |  |
| CDC | Yes |  |
| SSL Support | Yes |  |
| SSH Tunnel Connection | Coming soon |  |
| Namespaces | Yes | Enabled by default |

## Getting started

### Requirements

1. MySQL Server `8.0`, `5.7`, or `5.6`.
2. Create a dedicated read-only Airbyte user with access to all tables needed for replication

### Setup guide

#### 1. Make sure your database is accessible from the machine running Airbyte

This is dependent on your networking setup. The easiest way to verify if Airbyte is able to connect to your MySQL instance is via the check connection tool in the UI.

#### 2. Create a dedicated read-only user with access to the relevant tables \(Recommended but optional\)

This step is optional but highly recommended to allow for better permission control and auditing. Alternatively, you can use Airbyte with an existing user in your database.

To create a dedicated database user, run the following commands against your database:

```sql
CREATE USER 'airbyte'@'%' IDENTIFIED BY 'your_password_here';
```

The right set of permissions differ between the `STANDARD` and `CDC` replication method. 
For `STANDARD` replication method, only `SELECT` permission is required.

```sql
GRANT SELECT ON <database name>.* TO 'airbyte'@'%';
```
For `CDC` replication method, `SELECT, RELOAD, SHOW DATABASES, REPLICATION SLAVE, REPLICATION CLIENT` permissions are required.
```sql
GRANT SELECT, RELOAD, SHOW DATABASES, REPLICATION SLAVE, REPLICATION CLIENT ON *.* TO 'airbyte'@'%';
```

Your database user should now be ready for use with Airbyte.

#### 3. Set up CDC

For `STANDARD` replication method this is not applicable. If you select the `CDC` replication method then only this is required. Please read [the section on CDC below](mysql.md#setting-up-cdc-for-mysql) for more information.

#### 4. That's it!

Your database user should now be ready for use with Airbyte.


## Change Data Capture \(CDC\)

* If you need a record of deletions and can accept the limitations posted below, you should be able to use CDC for MySQL.
* If your data set is small, and you just want snapshot of your table in the destination, consider using Full Refresh replication for your table instead of CDC.
* If the limitations prevent you from using CDC and your goal is to maintain a snapshot of your table in the destination, consider using non-CDC incremental and occasionally reset the data and re-sync.
* If your table has a primary key but doesn't have a reasonable cursor field for incremental syncing \(i.e. `updated_at`\), CDC allows you to sync your table incrementally.

### CDC Limitations

* Make sure to read our [CDC docs](../../understanding-airbyte/cdc.md) to see limitations that impact all databases using CDC replication.
* Our CDC implementation uses at least once delivery for all change records.

### Setting up CDC for MySQL

You must enable binary logging for MySQL replication. The binary logs record transaction updates for replication tools to propagate changes.

#### Enable binary logging

You must enable binary logging for MySQL replication. The binary logs record transaction updates for replication tools to propagate changes. You can configure your MySQL server configuration file with the following properties, which are described in below:
```
server-id         = 223344
log_bin           = mysql-bin
binlog_format     = ROW
binlog_row_image  = FULL
expire_logs_days  = 10
```
* server-id : The value for the server-id must be unique for each server and replication client in the MySQL cluster. The `server-id` should be a non-zero value. If the `server-id` is already set to a non-zero value, you don't need to make any change. You can set the `server-id` to any value between 1 and 4294967295. For more information refer [mysql doc](https://dev.mysql.com/doc/refman/8.0/en/replication-options.html#sysvar_server_id) 
* log_bin :  The value of log_bin is the base name of the sequence of binlog files. If the `log_bin` is already set, you don't need to make any change. For more information refer [mysql doc](https://dev.mysql.com/doc/refman/8.0/en/replication-options-binary-log.html#option_mysqld_log-bin)
* binlog_format : The `binlog_format` must be set to `ROW`. For more information refer [mysql doc](https://dev.mysql.com/doc/refman/8.0/en/replication-options-binary-log.html#sysvar_binlog_format)
* binlog_row_image : The `binlog_row_image` must be set to `FULL`. It determines how row images are written to the binary log. For more information refer [mysql doc](https://dev.mysql.com/doc/refman/5.7/en/replication-options-binary-log.html#sysvar_binlog_row_image)
* expire_logs_days : This is the number of days for automatic binlog file removal. We recommend 10 days so that in case of a failure in sync or if the sync is paused, we still have some bandwidth to start from the last point in incremental sync. We also recommend setting frequent syncs for CDC.

#### Enable GTIDs \(Optional\)

Global transaction identifiers (GTIDs) uniquely identify transactions that occur on a server within a cluster. 
Though not required for a Airbyte MySQL connector, using GTIDs simplifies replication and enables you to more easily confirm if primary and replica servers are consistent.
For more information refer [mysql doc](https://dev.mysql.com/doc/refman/8.0/en/replication-options-gtids.html#option_mysqld_gtid-mode)
* Enable gtid_mode : Boolean that specifies whether GTID mode of the MySQL server is enabled or not. Enable it via `mysql> gtid_mode=ON`
* Enable enforce_gtid_consistency : Boolean that specifies whether the server enforces GTID consistency by allowing the execution of statements that can be logged in a transactionally safe manner. Required when using GTIDs. Enable it via `mysql> enforce_gtid_consistency=ON`

#### Note 

When a sync runs for the first time using CDC, Airbyte performs an initial consistent snapshot of your database. 
Airbyte doesn't acquire any table locks (for tables defined with MyISAM engine, the tables would still be locked) while creating the snapshot to allow writes by other database clients. 
But in order for the sync to work without any error/unexpected behaviour, it is assumed that no schema changes are happening while the snapshot is running.

## Troubleshooting

There may be problems with mapping values in MySQL's datetime field to other relational data stores. MySQL permits zero values for date/time instead of NULL which may not be accepted by other data stores. To work around this problem, you can pass the following key value pair in the JDBC connector of the source setting `zerodatetimebehavior=Converttonull`.

## Connection to MySQL via an SSH Tunnel

Airbyte has the ability to connect to a MySQl instance via an SSH Tunnel. The reason you might want to do this because it is not possible (or against security policy) to connect to the database directly (e.g. it does not have a public IP address).

When using an SSH tunnel, you are configuring Airbyte to connect to an intermediate server (a.k.a. a bastion sever) that _does_ have direct access to the database. Airbyte connects to the bastion and then asks the bastion to connect directly to the server.

Using this feature requires additional configuration, when creating the source. We will talk through what each piece of configuration means.
1. Configure all fields for the source as you normally would, except `SSH Tunnel Method`.
2. `SSH Tunnel Method` defaults to `No Tunnel` (meaning a direct connection). If you want to use an SSH Tunnel choose `SSH Key Authentication` or `Password Authentication`.
   1. Choose `Key Authentication` if you will be using an RSA private key as your secret for establishing the SSH Tunnel (see below for more information on generating this key).
   2. Choose `Password Authentication` if you will be using a password as your secret for establishing the SSH Tunnel.
3. `SSH Tunnel Jump Server Host` refers to the intermediate (bastion) server that Airbyte will connect to. This should be a hostname or an IP Address.
4. `SSH Connection Port` is the port on the bastion server with which to make the SSH connection. The default port for SSH connections is `22`, so unless you have explicitly changed something, go with the default.
5. `SSH Login Username` is the username that Airbyte should use when connection to the bastion server. This is NOT the MySQl username.
6. If you are using `Password Authentication`, then `SSH Login Username` should be set to the password of the User from the previous step. If you are using `SSH Key Authentication` leave this blank. Again, this is not the MySQl password, but the password for the OS-user that Airbyte is using to perform commands on the bastion.
7. If you are using `SSH Key Authentication`, then `SSH Private Key` should be set to the RSA Private Key that you are using to create the SSH connection. This should be the full contents of the key file starting with `-----BEGIN RSA PRIVATE KEY-----` and ending with `-----END RSA PRIVATE KEY-----`.


## Changelog

| Version | Date       | Pull Request | Subject |
| :------ | :--------  | :-----       | :------ |
<<<<<<< HEAD
| 0.4.5   | 2021-09-16 | [6093](https://github.com/airbytehq/airbyte/pull/6093) | MySql Source: Fix data processing |
=======
| 0.4.5   | 2021-09-17 | [6146](https://github.com/airbytehq/airbyte/pull/6146) | Added option to connect to DB via SSH|
>>>>>>> aac98b9b
| 0.4.1   | 2021-07-23 | [4956](https://github.com/airbytehq/airbyte/pull/4956) | Fix log link |
| 0.3.7   | 2021-06-09 | [3179](https://github.com/airbytehq/airbyte/pull/3973) | Add AIRBYTE_ENTRYPOINT for Kubernetes support |
| 0.3.6   | 2021-06-09 | [3966](https://github.com/airbytehq/airbyte/pull/3966) | Fix excessive logging for CDC method |
| 0.3.5   | 2021-06-07 | [3890](https://github.com/airbytehq/airbyte/pull/3890) | Fix CDC handle tinyint(1) and boolean types |
| 0.3.4   | 2021-06-04 | [3846](https://github.com/airbytehq/airbyte/pull/3846) | Fix max integer value failure |
| 0.3.3   | 2021-06-02 | [3789](https://github.com/airbytehq/airbyte/pull/3789) | MySQL CDC poll wait 5 minutes when not received a single record |
| 0.3.2   | 2021-06-01 | [3757](https://github.com/airbytehq/airbyte/pull/3757) | MySQL CDC poll 5s to 5 min |
| 0.3.1   | 2021-06-01 | [3505](https://github.com/airbytehq/airbyte/pull/3505) | Implemented MySQL CDC |
| 0.3.0   | 2021-04-21 | [2990](https://github.com/airbytehq/airbyte/pull/2990) | Support namespaces |
| 0.2.5   | 2021-04-15 | [2899](https://github.com/airbytehq/airbyte/pull/2899) | Fix bug in tests |
| 0.2.4   | 2021-03-28 | [2600](https://github.com/airbytehq/airbyte/pull/2600) | Add NCHAR and NVCHAR support to DB and cursor type casting |
| 0.2.3   | 2021-03-26 | [2611](https://github.com/airbytehq/airbyte/pull/2611) | Add an optional `jdbc_url_params` in parameters |
| 0.2.2   | 2021-03-26 | [2460](https://github.com/airbytehq/airbyte/pull/2460) | Destination supports destination sync mode |
| 0.2.1   | 2021-03-18 | [2488](https://github.com/airbytehq/airbyte/pull/2488) | Sources support primary keys |
| 0.2.0   | 2021-03-09 | [2238](https://github.com/airbytehq/airbyte/pull/2238) | Protocol allows future/unknown properties |
| 0.1.10  | 2021-02-02 | [1887](https://github.com/airbytehq/airbyte/pull/1887) | Migrate AbstractJdbcSource to use iterators |
| 0.1.9  | 2021-01-25 | [1746](https://github.com/airbytehq/airbyte/pull/1746) | Fix NPE in State Decorator |
| 0.1.8  | 2021-01-19 | [1724](https://github.com/airbytehq/airbyte/pull/1724) | Fix JdbcSource handling of tables with same names in different schemas |
| 0.1.7   | 2021-01-14 | [1655](https://github.com/airbytehq/airbyte/pull/1655) | Fix JdbcSource OOM |
| 0.1.6   | 2021-01-08 | [1307](https://github.com/airbytehq/airbyte/pull/1307) | Migrate Postgres and MySQL to use new JdbcSource |
| 0.1.5   | 2020-12-11 | [1267](https://github.com/airbytehq/airbyte/pull/1267) | Support incremental sync |
| 0.1.4   | 2020-11-30 | [1046](https://github.com/airbytehq/airbyte/pull/1046) | Add connectors using an index YAML file |<|MERGE_RESOLUTION|>--- conflicted
+++ resolved
@@ -182,11 +182,8 @@
 
 | Version | Date       | Pull Request | Subject |
 | :------ | :--------  | :-----       | :------ |
-<<<<<<< HEAD
-| 0.4.5   | 2021-09-16 | [6093](https://github.com/airbytehq/airbyte/pull/6093) | MySql Source: Fix data processing |
-=======
+| 0.4.6   | 2021-09-16 | [6093](https://github.com/airbytehq/airbyte/pull/6093) | MySql Source: Fix data processing |
 | 0.4.5   | 2021-09-17 | [6146](https://github.com/airbytehq/airbyte/pull/6146) | Added option to connect to DB via SSH|
->>>>>>> aac98b9b
 | 0.4.1   | 2021-07-23 | [4956](https://github.com/airbytehq/airbyte/pull/4956) | Fix log link |
 | 0.3.7   | 2021-06-09 | [3179](https://github.com/airbytehq/airbyte/pull/3973) | Add AIRBYTE_ENTRYPOINT for Kubernetes support |
 | 0.3.6   | 2021-06-09 | [3966](https://github.com/airbytehq/airbyte/pull/3966) | Fix excessive logging for CDC method |
