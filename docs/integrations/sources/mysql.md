# MySQL

## Features

| Feature                       | Supported | Notes                             |
| :---------------------------- | :-------- | :-------------------------------- |
| Full Refresh Sync             | Yes       |                                   |
| Incremental - Append Sync     | Yes       |                                   |
| Replicate Incremental Deletes | Yes       |                                   |
| CDC                           | Yes       |                                   |
| SSL Support                   | Yes       |                                   |
| SSH Tunnel Connection         | Yes       |                                   |
| Namespaces                    | Yes       | Enabled by default                |
| Arrays                        | Yes       | Byte arrays are not supported yet |

The MySQL source does not alter the schema present in your database. Depending on the destination connected to this source, however, the schema may be altered. See the destination's documentation for more details.

## Troubleshooting

There may be problems with mapping values in MySQL's datetime field to other relational data stores. MySQL permits zero values for date/time instead of NULL which may not be accepted by other data stores. To work around this problem, you can pass the following key value pair in the JDBC connector of the source setting `zerodatetimebehavior=Converttonull`.

Some users reported that they could not connect to Amazon RDS MySQL or MariaDB. This can be diagnosed with the error message: `Cannot create a PoolableConnectionFactory`.
To solve this issue add `enabledTLSProtocols=TLSv1.2` in the JDBC parameters.

Another error that users have reported when trying to connect to Amazon RDS MySQL is `Error: HikariPool-1 - Connection is not available, request timed out after 30001ms.`. Many times this is can be due to the VPC not allowing public traffic, however, we recommend going through [this AWS troubleshooting checklist](https://aws.amazon.com/premiumsupport/knowledge-center/rds-cannot-connect/) to the correct permissions/settings have been granted to allow connection to your database.

## Getting Started \(Airbyte Cloud\)

On Airbyte Cloud, only TLS connections to your MySQL instance are supported. Other than that, you can proceed with the open-source instructions below.

## Getting Started \(Airbyte Open-Source\)

#### Requirements

1. MySQL Server `8.0`, `5.7`, or `5.6`.
2. Create a dedicated read-only Airbyte user with access to all tables needed for replication.

**1. Make sure your database is accessible from the machine running Airbyte**

This is dependent on your networking setup. The easiest way to verify if Airbyte is able to connect to your MySQL instance is via the check connection tool in the UI.

**2. Create a dedicated read-only user with access to the relevant tables \(Recommended but optional\)**

This step is optional but highly recommended to allow for better permission control and auditing. Alternatively, you can use Airbyte with an existing user in your database.

To create a dedicated database user, run the following commands against your database:

```sql
CREATE USER 'airbyte'@'%' IDENTIFIED BY 'your_password_here';
```

The right set of permissions differ between the `STANDARD` and `CDC` replication method. For `STANDARD` replication method, only `SELECT` permission is required.

```sql
GRANT SELECT ON <database name>.* TO 'airbyte'@'%';
```

For `CDC` replication method, `SELECT, RELOAD, SHOW DATABASES, REPLICATION SLAVE, REPLICATION CLIENT` permissions are required.

```sql
GRANT SELECT, RELOAD, SHOW DATABASES, REPLICATION SLAVE, REPLICATION CLIENT ON *.* TO 'airbyte'@'%';
```

Your database user should now be ready for use with Airbyte.

**3. Set up CDC**

For `STANDARD` replication method this is not applicable. If you select the `CDC` replication method then only this is required. Please read the section on [CDC below](#change-data-capture-cdc) for more information.

**4. That's it!**

Your database user should now be ready for use with Airbyte.

## Change Data Capture \(CDC\)

- If you need a record of deletions and can accept the limitations posted below, you should be able to use CDC for MySQL.
- If your data set is small, and you just want snapshot of your table in the destination, consider using Full Refresh replication for your table instead of CDC.
- If the limitations prevent you from using CDC and your goal is to maintain a snapshot of your table in the destination, consider using non-CDC incremental and occasionally reset the data and re-sync.
- If your table has a primary key but doesn't have a reasonable cursor field for incremental syncing \(i.e. `updated_at`\), CDC allows you to sync your table incrementally.

#### CDC Limitations

- Make sure to read our [CDC docs](../../understanding-airbyte/cdc.md) to see limitations that impact all databases using CDC replication.
- Our CDC implementation uses at least once delivery for all change records.

**1. Enable binary logging**

You must enable binary logging for MySQL replication. The binary logs record transaction updates for replication tools to propagate changes. You can configure your MySQL server configuration file with the following properties, which are described in below:

```text
server-id                  = 223344
log_bin                    = mysql-bin
binlog_format              = ROW
binlog_row_image           = FULL
binlog_expire_logs_seconds  = 864000
```

- server-id : The value for the server-id must be unique for each server and replication client in the MySQL cluster. The `server-id` should be a non-zero value. If the `server-id` is already set to a non-zero value, you don't need to make any change. You can set the `server-id` to any value between 1 and 4294967295. For more information refer [mysql doc](https://dev.mysql.com/doc/refman/8.0/en/replication-options.html#sysvar_server_id)
- log_bin : The value of log_bin is the base name of the sequence of binlog files. If the `log_bin` is already set, you don't need to make any change. For more information refer [mysql doc](https://dev.mysql.com/doc/refman/8.0/en/replication-options-binary-log.html#option_mysqld_log-bin)
- binlog_format : The `binlog_format` must be set to `ROW`. For more information refer [mysql doc](https://dev.mysql.com/doc/refman/8.0/en/replication-options-binary-log.html#sysvar_binlog_format)
- binlog_row_image : The `binlog_row_image` must be set to `FULL`. It determines how row images are written to the binary log. For more information refer [mysql doc](https://dev.mysql.com/doc/refman/5.7/en/replication-options-binary-log.html#sysvar_binlog_row_image)
- binlog_expire_logs_seconds : This is the number of seconds for automatic binlog file removal. We recommend 864000 seconds (10 days) so that in case of a failure in sync or if the sync is paused, we still have some bandwidth to start from the last point in incremental sync. We also recommend setting frequent syncs for CDC.

**2. Enable GTIDs \(Optional\)**

Global transaction identifiers \(GTIDs\) uniquely identify transactions that occur on a server within a cluster. Though not required for a Airbyte MySQL connector, using GTIDs simplifies replication and enables you to more easily confirm if primary and replica servers are consistent. For more information refer [mysql doc](https://dev.mysql.com/doc/refman/8.0/en/replication-options-gtids.html#option_mysqld_gtid-mode)

- Enable gtid_mode : Boolean that specifies whether GTID mode of the MySQL server is enabled or not. Enable it via `mysql> gtid_mode=ON`
- Enable enforce_gtid_consistency : Boolean that specifies whether the server enforces GTID consistency by allowing the execution of statements that can be logged in a transactionally safe manner. Required when using GTIDs. Enable it via `mysql> enforce_gtid_consistency=ON`

**3. Set up initial waiting time\(Optional\)**

:::warning
This is an advanced feature. Use it if absolutely necessary.
:::

The MySQl connector may need some time to start processing the data in the CDC mode in the following scenarios:

- When the connection is set up for the first time and a snapshot is needed
- When the connector has a lot of change logs to process

The connector waits for the default initial wait time of 5 minutes (300 seconds). Setting the parameter to a longer duration will result in slower syncs, while setting it to a shorter duration may cause the connector to not have enough time to create the initial snapshot or read through the change logs. The valid range is 300 seconds to 1200 seconds.

If you know there are database changes to be synced, but the connector cannot read those changes, the root cause may be insufficient waiting time. In that case, you can increase the waiting time (example: set to 600 seconds) to test if it is indeed the root cause. On the other hand, if you know there are no database changes, you can decrease the wait time to speed up the zero record syncs.

**4. Set up server timezone\(Optional\)**

:::warning
This is an advanced feature. Use it if absolutely necessary.
:::

In CDC mode, the MySQl connector may need a timezone configured if the existing MySQL database been set up with a system timezone that is not recognized by the [IANA Timezone Database](https://www.iana.org/time-zones).

In this case, you can configure the server timezone to the equivalent IANA timezone compliant timezone. (e.g. CEST -> Europe/Berlin).

**Note**

When a sync runs for the first time using CDC, Airbyte performs an initial consistent snapshot of your database. Airbyte doesn't acquire any table locks \(for tables defined with MyISAM engine, the tables would still be locked\) while creating the snapshot to allow writes by other database clients. But in order for the sync to work without any error/unexpected behaviour, it is assumed that no schema changes are happening while the snapshot is running.

If seeing `EventDataDeserializationException` errors intermittently with root cause `EOFException` or `SocketException`, you may need to extend the following _MySql server_ timeout values by running:

```
set global slave_net_timeout = 120;
set global thread_pool_idle_timeout = 120;
```

## Connection via SSH Tunnel

Airbyte has the ability to connect to a MySQl instance via an SSH Tunnel. The reason you might want to do this because it is not possible \(or against security policy\) to connect to the database directly \(e.g. it does not have a public IP address\).

When using an SSH tunnel, you are configuring Airbyte to connect to an intermediate server \(a.k.a. a bastion sever\) that _does_ have direct access to the database. Airbyte connects to the bastion and then asks the bastion to connect directly to the server.

Using this feature requires additional configuration, when creating the source. We will talk through what each piece of configuration means.

1. Configure all fields for the source as you normally would, except `SSH Tunnel Method`.
2. `SSH Tunnel Method` defaults to `No Tunnel` \(meaning a direct connection\). If you want to use an SSH Tunnel choose `SSH Key Authentication` or `Password Authentication`.

   1. Choose `Key Authentication` if you will be using an RSA private key as your secret for establishing the SSH Tunnel \(see below for more information on generating this key\).
   2. Choose `Password Authentication` if you will be using a password as your secret for establishing the SSH Tunnel.

   :::warning
   Since Airbyte Cloud requires encrypted communication, select **SSH Key Authentication** or **Password Authentication** if you selected **preferred** as the **SSL Mode**; otherwise, the connection will fail.
   :::

3. `SSH Tunnel Jump Server Host` refers to the intermediate \(bastion\) server that Airbyte will connect to. This should be a hostname or an IP Address.
4. `SSH Connection Port` is the port on the bastion server with which to make the SSH connection. The default port for SSH connections is `22`, so unless you have explicitly changed something, go with the default.
5. `SSH Login Username` is the username that Airbyte should use when connection to the bastion server. This is NOT the MySQl username.
6. If you are using `Password Authentication`, then `SSH Login Username` should be set to the password of the User from the previous step. If you are using `SSH Key Authentication` leave this blank. Again, this is not the MySQl password, but the password for the OS-user that Airbyte is using to perform commands on the bastion.
7. If you are using `SSH Key Authentication`, then `SSH Private Key` should be set to the RSA Private Key that you are using to create the SSH connection. This should be the full contents of the key file starting with `-----BEGIN RSA PRIVATE KEY-----` and ending with `-----END RSA PRIVATE KEY-----`.

### Generating an SSH Key Pair

The connector expects an RSA key in PEM format. To generate this key:

```text
ssh-keygen -t rsa -m PEM -f myuser_rsa
```

This produces the private key in pem format, and the public key remains in the standard format used by the `authorized_keys` file on your bastion host. The public key should be added to your bastion host to whichever user you want to use with Airbyte. The private key is provided via copy-and-paste to the Airbyte connector configuration screen, so it may log in to the bastion.

## Data Type Mapping

MySQL data types are mapped to the following data types when synchronizing data. You can check the test values examples [here](https://github.com/airbytehq/airbyte/blob/master/airbyte-integrations/connectors/source-mysql/src/test-integration/java/io/airbyte/integrations/io/airbyte/integration_tests/sources/MySqlSourceDatatypeTest.java). If you can't find the data type you are looking for or have any problems feel free to add a new test!

Any database or table encoding combination of charset and collation is supported. Charset setting however will not be carried over to destination and data will be encoded with whatever is configured by the destination.

| MySQL Type                                | Resulting Type         | Notes                                                                                                          |
| :---------------------------------------- | :--------------------- | :------------------------------------------------------------------------------------------------------------- |
| `bit(1)`                                  | boolean                |                                                                                                                |
| `bit(>1)`                                 | base64 binary string   |                                                                                                                |
| `boolean`                                 | boolean                |                                                                                                                |
| `tinyint(1)`                              | boolean                |                                                                                                                |
| `tinyint(>1)`                             | number                 |                                                                                                                |
| `tinyint(>=1) unsigned`                   | number                 |                                                                                                                |
| `smallint`                                | number                 |                                                                                                                |
| `mediumint`                               | number                 |                                                                                                                |
| `int`                                     | number                 |                                                                                                                |
| `bigint`                                  | number                 |                                                                                                                |
| `float`                                   | number                 |                                                                                                                |
| `double`                                  | number                 |                                                                                                                |
| `decimal`                                 | number                 |                                                                                                                |
| `binary`                                  | string                 |                                                                                                                |
| `blob`                                    | string                 |                                                                                                                |
| `date`                                    | string                 | ISO 8601 date string. ZERO-DATE value will be converted to NULL. If column is mandatory, convert to EPOCH.     |
| `datetime`, `timestamp`                   | string                 | ISO 8601 datetime string. ZERO-DATE value will be converted to NULL. If column is mandatory, convert to EPOCH. |
| `time`                                    | string                 | ISO 8601 time string. Values are in range between 00:00:00 and 23:59:59.                                       |
| `year`                                    | year string            | [Doc](https://dev.mysql.com/doc/refman/8.0/en/year.html)                                                       |
| `char`, `varchar` with non-binary charset | string                 |                                                                                                                |
| `tinyblob`                                | base64 binary string   |                                                                                                                |
| `blob`                                    | base64 binary string   |                                                                                                                |
| `mediumblob`                              | base64 binary string   |                                                                                                                |
| `longblob`                                | base64 binary string   |                                                                                                                |
| `binary`                                  | base64 binary string   |                                                                                                                |
| `varbinary`                               | base64 binary string   |                                                                                                                |
| `tinytext`                                | string                 |                                                                                                                |
| `text`                                    | string                 |                                                                                                                |
| `mediumtext`                              | string                 |                                                                                                                |
| `longtext`                                | string                 |                                                                                                                |
| `json`                                    | serialized json string | E.g. `{"a": 10, "b": 15}`                                                                                      |
| `enum`                                    | string                 |                                                                                                                |
| `set`                                     | string                 | E.g. `blue,green,yellow`                                                                                       |
| `geometry`                                | base64 binary string   |                                                                                                                |

If you do not see a type in this list, assume that it is coerced into a string. We are happy to take feedback on preferred mappings.

## Upgrading from 0.6.8 and older versions to 0.6.9 and later versions

There is a backwards incompatible spec change between MySQL Source connector versions 0.6.8 and 0.6.9. As part of that spec change
`replication_method` configuration parameter was changed to `object` from `string`.

In MySQL source connector versions 0.6.8 and older, `replication_method` configuration parameter was saved in the configuration database as follows:

```
"replication_method": "STANDARD"
```

Starting with version 0.6.9, `replication_method` configuration parameter is saved as follows:

```
"replication_method": {
    "method": "STANDARD"
}
```

After upgrading MySQL Source connector from 0.6.8 or older version to 0.6.9 or newer version you need to fix source configurations in the `actor` table
in Airbyte database. To do so, you need to run the following two SQL queries. Follow the instructions in [Airbyte documentation](https://docs.airbyte.com/operator-guides/configuring-airbyte-db/#accessing-the-default-database-located-in-docker-airbyte-db) to
run SQL queries on Airbyte database.

If you have connections with MySQL Source using _Standard_ replication method, run this SQL:

```sql
update public.actor set configuration =jsonb_set(configuration, '{replication_method}', '{"method": "STANDARD"}', true)
WHERE actor_definition_id ='435bb9a5-7887-4809-aa58-28c27df0d7ad' AND (configuration->>'replication_method' = 'STANDARD');
```

If you have connections with MySQL Source using _Logical Replication (CDC)_ method, run this SQL:

```sql
update public.actor set configuration =jsonb_set(configuration, '{replication_method}', '{"method": "CDC"}', true)
WHERE actor_definition_id ='435bb9a5-7887-4809-aa58-28c27df0d7ad' AND (configuration->>'replication_method' = 'CDC');
```

## Changelog

| Version | Date       | Pull Request                                               | Subject                                                                                                                                         |
|:--------|:-----------|:-----------------------------------------------------------|:------------------------------------------------------------------------------------------------------------------------------------------------|
<<<<<<< HEAD
| 3.0.6   | 2023-09-13 | [30375](https://github.com/airbytehq/airbyte/pull/30375)   | Fix a bug causing a failure when DB views are included in sync                                                                                  |
=======
| 3.0.6   | 2023-09-12 | [30308](https://github.com/airbytehq/airbyte/pull/30308)   | CDC : Enable compression of schema history blob in state                                                                                        |
>>>>>>> 62fa1aba
| 3.0.5   | 2023-09-12 | [30289](https://github.com/airbytehq/airbyte/pull/30289)   | CDC : Introduce logic for compression of schema history blob in state                                                                           |
| 3.0.4   | 2023-09-06 | [30213](https://github.com/airbytehq/airbyte/pull/30213)   | CDC : Checkpointable initial snapshot                                                                                                           |
| 3.0.3   | 2023-08-31 | [29821](https://github.com/airbytehq/airbyte/pull/29821)   | Set replication_method display_type to radio                                                                                                    |
| 3.0.2   | 2023-08-30 | [30015](https://github.com/airbytehq/airbyte/pull/30015)   | Logging : Log storage engines associated with tables in the sync                                                                                |
| 3.0.1   | 2023-08-21 | [29308](https://github.com/airbytehq/airbyte/pull/29308)   | CDC: Enable frequent state emissions during incremental runs                                                                                    |
| 3.0.0   | 2023-08-08 | [28756](https://github.com/airbytehq/airbyte/pull/28756)   | CDC: Set a default cursor                                                                                                                       |
| 2.1.2   | 2023-08-08 | [29220](https://github.com/airbytehq/airbyte/pull/29220)   | Add indicator that CDC is the recommended update method                                                                                         |
| 2.1.1   | 2023-07-31 | [28882](https://github.com/airbytehq/airbyte/pull/28882)   | Improve replication method labels and descriptions                                                                                              |
| 2.1.0   | 2023-06-26 | [27737](https://github.com/airbytehq/airbyte/pull/27737)   | License Update: Elv2                                                                                                                            |
| 2.0.25  | 2023-06-20 | [27212](https://github.com/airbytehq/airbyte/pull/27212)   | Fix silent exception swallowing in StreamingJdbcDatabase                                                                                        |
| 2.0.24  | 2023-05-25 | [26473](https://github.com/airbytehq/airbyte/pull/26473)   | CDC : Limit queue size                                                                                                                          |
| 2.0.23  | 2023-05-24 | [25586](https://github.com/airbytehq/airbyte/pull/25586)   | No need to base64 encode strings on databases sorted with binary collation                                                                      |
| 2.0.22  | 2023-05-22 | [25859](https://github.com/airbytehq/airbyte/pull/25859)   | Allow adding sessionVariables JDBC parameters                                                                                                   |
| 2.0.21  | 2023-05-10 | [25460](https://github.com/airbytehq/airbyte/pull/25460)   | Handle a decimal number with 0 decimal points as an integer                                                                                     |
| 2.0.20  | 2023-05-01 | [25740](https://github.com/airbytehq/airbyte/pull/25740)   | Disable index logging                                                                                                                           |
| 2.0.19  | 2023-04-26 | [25401](https://github.com/airbytehq/airbyte/pull/25401)   | CDC : Upgrade Debezium to version 2.2.0                                                                                                         |
| 2.0.18  | 2023-04-19 | [25345](https://github.com/airbytehq/airbyte/pull/25345)   | Logging : Log database indexes per stream                                                                                                       |
| 2.0.17  | 2023-04-19 | [24582](https://github.com/airbytehq/airbyte/pull/24582)   | CDC : refactor for performance improvement                                                                                                      |
| 2.0.16  | 2023-04-17 | [25220](https://github.com/airbytehq/airbyte/pull/25220)   | Logging changes : Log additional metadata & clean up noisy logs                                                                                 |
| 2.0.15  | 2023-04-12 | [25131](https://github.com/airbytehq/airbyte/pull/25131)   | Make Client Certificate and Client Key always show                                                                                              |
| 2.0.14  | 2023-04-11 | [24656](https://github.com/airbytehq/airbyte/pull/24656)   | CDC minor refactor                                                                                                                              |
| 2.0.13  | 2023-04-06 | [24820](https://github.com/airbytehq/airbyte/pull/24820)   | Fix data loss bug during an initial failed non-CDC incremental sync                                                                             |
| 2.0.12  | 2023-04-04 | [24833](https://github.com/airbytehq/airbyte/pull/24833)   | Fix Debezium retry policy configuration                                                                                                         |
| 2.0.11  | 2023-03-28 | [24166](https://github.com/airbytehq/airbyte/pull/24166)   | Fix InterruptedException bug during Debezium shutdown                                                                                           |
| 2.0.10  | 2023-03-27 | [24529](https://github.com/airbytehq/airbyte/pull/24373)   | Preparing the connector for CDC checkpointing                                                                                                   |
| 2.0.9   | 2023-03-24 | [24529](https://github.com/airbytehq/airbyte/pull/24529)   | Set SSL Mode to required on strict-encrypt variant                                                                                              |
| 2.0.8   | 2023-03-22 | [20760](https://github.com/airbytehq/airbyte/pull/20760)   | Removed redundant date-time datatypes formatting                                                                                                |
| 2.0.7   | 2023-03-21 | [24207](https://github.com/airbytehq/airbyte/pull/24207)   | Fix incorrect schema change warning in CDC mode                                                                                                 |
| 2.0.6   | 2023-03-21 | [23984](https://github.com/airbytehq/airbyte/pull/23984)   | Support CDC heartbeats                                                                                                                          |
| 2.0.5   | 2023-03-21 | [24147](https://github.com/airbytehq/airbyte/pull/24275)   | Fix error with CDC checkpointing                                                                                                                |
| 2.0.4   | 2023-03-20 | [24147](https://github.com/airbytehq/airbyte/pull/24147)   | Support different table structure during "DESCRIBE" query                                                                                       |
| 2.0.3   | 2023-03-15 | [24082](https://github.com/airbytehq/airbyte/pull/24082)   | Fixed NPE during cursor values validation                                                                                                       |
| 2.0.2   | 2023-03-14 | [23908](https://github.com/airbytehq/airbyte/pull/23908)   | Log warning on null cursor values                                                                                                               |
| 2.0.1   | 2023-03-10 | [23939](https://github.com/airbytehq/airbyte/pull/23939)   | For network isolation, source connector accepts a list of hosts it is allowed to connect                                                        |
| 2.0.0   | 2023-03-06 | [23112](https://github.com/airbytehq/airbyte/pull/23112)   | Upgrade Debezium version to 2.1.2                                                                                                               |
| 1.0.21  | 2023-01-25 | [20939](https://github.com/airbytehq/airbyte/pull/20939)   | Adjust batch selection memory limits databases.                                                                                                 |
| 1.0.20  | 2023-01-24 | [20593](https://github.com/airbytehq/airbyte/pull/20593)   | Handle ssh time out exception                                                                                                                   |
| 1.0.19  | 2022-12-14 | [20436](https://github.com/airbytehq/airbyte/pull/20346)   | Consolidate date/time values mapping for JDBC sources                                                                                           |
| 1.0.18  | 2022-12-14 | [20378](https://github.com/airbytehq/airbyte/pull/20378)   | Improve descriptions                                                                                                                            |
| 1.0.17  | 2022-12-13 | [20289](https://github.com/airbytehq/airbyte/pull/20289)   | Mark unknown column exception as config error                                                                                                   |
| 1.0.16  | 2022-12-12 | [18959](https://github.com/airbytehq/airbyte/pull/18959)   | CDC : Don't timeout if snapshot is not complete.                                                                                                |
| 1.0.15  | 2022-12-06 | [20000](https://github.com/airbytehq/airbyte/pull/20000)   | Add check and better messaging when user does not have permission to access binary log in CDC mode                                              |
| 1.0.14  | 2022-11-22 | [19514](https://github.com/airbytehq/airbyte/pull/19514)   | Adjust batch selection memory limits databases.                                                                                                 |
| 1.0.13  | 2022-11-14 | [18956](https://github.com/airbytehq/airbyte/pull/18956)   | Clean up Tinyint Unsigned data type identification                                                                                              |
| 1.0.12  | 2022-11-07 | [19025](https://github.com/airbytehq/airbyte/pull/19025)   | Stop enforce SSL if ssl mode is disabled                                                                                                        |
| 1.0.11  | 2022-11-03 | [18851](https://github.com/airbytehq/airbyte/pull/18851)   | Fix bug with unencrypted CDC connections                                                                                                        |
| 1.0.10  | 2022-11-02 | [18619](https://github.com/airbytehq/airbyte/pull/18619)   | Fix bug with handling Tinyint(1) Unsigned values as boolean                                                                                     |
| 1.0.9   | 2022-10-31 | [18538](https://github.com/airbytehq/airbyte/pull/18538)   | Encode database name                                                                                                                            |
| 1.0.8   | 2022-10-25 | [18383](https://github.com/airbytehq/airbyte/pull/18383)   | Better SSH error handling + messages                                                                                                            |
| 1.0.7   | 2022-10-21 | [18263](https://github.com/airbytehq/airbyte/pull/18263)   | Fixes bug introduced in [15833](https://github.com/airbytehq/airbyte/pull/15833) and adds better error messaging for SSH tunnel in Destinations |
| 1.0.6   | 2022-10-19 | [18087](https://github.com/airbytehq/airbyte/pull/18087)   | Better error messaging for configuration errors (SSH configs, choosing an invalid cursor)                                                       |
| 1.0.5   | 2022-10-17 | [18041](https://github.com/airbytehq/airbyte/pull/18041)   | Fixes bug introduced 2022-09-12 with SshTunnel, handles iterator exception properly                                                             |
|         | 2022-10-13 | [15535](https://github.com/airbytehq/airbyte/pull/16238)   | Update incremental query to avoid data missing when new data is inserted at the same time as a sync starts under non-CDC incremental mode       |
| 1.0.4   | 2022-10-11 | [17815](https://github.com/airbytehq/airbyte/pull/17815)   | Expose setting server timezone for CDC syncs                                                                                                    |
| 1.0.3   | 2022-10-07 | [17236](https://github.com/airbytehq/airbyte/pull/17236)   | Fix large table issue by fetch size                                                                                                             |
| 1.0.2   | 2022-10-03 | [17170](https://github.com/airbytehq/airbyte/pull/17170)   | Make initial CDC waiting time configurable                                                                                                      |
| 1.0.1   | 2022-10-01 | [17459](https://github.com/airbytehq/airbyte/pull/17459)   | Upgrade debezium version to 1.9.6 from 1.9.2                                                                                                    |
| 1.0.0   | 2022-09-27 | [17164](https://github.com/airbytehq/airbyte/pull/17164)   | Certify MySQL Source as Beta                                                                                                                    |
| 0.6.15  | 2022-09-27 | [17299](https://github.com/airbytehq/airbyte/pull/17299)   | Improve error handling for strict-encrypt mysql source                                                                                          |
| 0.6.14  | 2022-09-26 | [16954](https://github.com/airbytehq/airbyte/pull/16954)   | Implement support for snapshot of new tables in CDC mode                                                                                        |
| 0.6.13  | 2022-09-14 | [15668](https://github.com/airbytehq/airbyte/pull/15668)   | Wrap logs in AirbyteLogMessage                                                                                                                  |
| 0.6.12  | 2022-09-13 | [16657](https://github.com/airbytehq/airbyte/pull/16657)   | Improve CDC record queueing performance                                                                                                         |
| 0.6.11  | 2022-09-08 | [16202](https://github.com/airbytehq/airbyte/pull/16202)   | Adds error messaging factory to UI                                                                                                              |
| 0.6.10  | 2022-09-08 | [16007](https://github.com/airbytehq/airbyte/pull/16007)   | Implement per stream state support.                                                                                                             |
| 0.6.9   | 2022-09-03 | [16216](https://github.com/airbytehq/airbyte/pull/16216)   | Standardize spec for CDC replication. See upgrade instructions [above](#upgrading-from-0.6.8-and-older-versions-to-0.6.9-and-later-versions).   |
| 0.6.8   | 2022-09-01 | [16259](https://github.com/airbytehq/airbyte/pull/16259)   | Emit state messages more frequently                                                                                                             |
| 0.6.7   | 2022-08-30 | [16114](https://github.com/airbytehq/airbyte/pull/16114)   | Prevent traffic going on an unsecured channel in strict-encryption version of source mysql                                                      |
| 0.6.6   | 2022-08-25 | [15993](https://github.com/airbytehq/airbyte/pull/15993)   | Improved support for connecting over SSL                                                                                                        |
| 0.6.5   | 2022-08-25 | [15917](https://github.com/airbytehq/airbyte/pull/15917)   | Fix temporal data type default value bug                                                                                                        |
| 0.6.4   | 2022-08-18 | [14356](https://github.com/airbytehq/airbyte/pull/14356)   | DB Sources: only show a table can sync incrementally if at least one column can be used as a cursor field                                       |
| 0.6.3   | 2022-08-12 | [15044](https://github.com/airbytehq/airbyte/pull/15044)   | Added the ability to connect using different SSL modes and SSL certificates                                                                     |
| 0.6.2   | 2022-08-11 | [15538](https://github.com/airbytehq/airbyte/pull/15538)   | Allow additional properties in db stream state                                                                                                  |
| 0.6.1   | 2022-08-02 | [14801](https://github.com/airbytehq/airbyte/pull/14801)   | Fix multiple log bindings                                                                                                                       |
| 0.6.0   | 2022-07-26 | [14362](https://github.com/airbytehq/airbyte/pull/14362)   | Integral columns are now discovered as int64 fields.                                                                                            |
| 0.5.17  | 2022-07-22 | [14714](https://github.com/airbytehq/airbyte/pull/14714)   | Clarified error message when invalid cursor column selected                                                                                     |
| 0.5.16  | 2022-07-14 | [14574](https://github.com/airbytehq/airbyte/pull/14574)   | Removed additionalProperties:false from JDBC source connectors                                                                                  |
| 0.5.15  | 2022-06-23 | [14077](https://github.com/airbytehq/airbyte/pull/14077)   | Use the new state management                                                                                                                    |
| 0.5.13  | 2022-06-21 | [13945](https://github.com/airbytehq/airbyte/pull/13945)   | Aligned datatype test                                                                                                                           |
| 0.5.12  | 2022-06-17 | [13864](https://github.com/airbytehq/airbyte/pull/13864)   | Updated stacktrace format for any trace message errors                                                                                          |
| 0.5.11  | 2022-05-03 | [12544](https://github.com/airbytehq/airbyte/pull/12544)   | Prevent source from hanging under certain circumstances by adding a watcher for orphaned threads.                                               |
| 0.5.10  | 2022-04-29 | [12480](https://github.com/airbytehq/airbyte/pull/12480)   | Query tables with adaptive fetch size to optimize JDBC memory consumption                                                                       |
| 0.5.9   | 2022-04-06 | [11729](https://github.com/airbytehq/airbyte/pull/11729)   | Bump mina-sshd from 2.7.0 to 2.8.0                                                                                                              |
| 0.5.6   | 2022-02-21 | [10242](https://github.com/airbytehq/airbyte/pull/10242)   | Fixed cursor for old connectors that use non-microsecond format. Now connectors work with both formats                                          |
| 0.5.5   | 2022-02-18 | [10242](https://github.com/airbytehq/airbyte/pull/10242)   | Updated timestamp transformation with microseconds                                                                                              |
| 0.5.4   | 2022-02-11 | [10251](https://github.com/airbytehq/airbyte/issues/10251) | bug Source MySQL CDC: sync failed when has Zero-date value in mandatory column                                                                  |
| 0.5.2   | 2021-12-14 | [6425](https://github.com/airbytehq/airbyte/issues/6425)   | MySQL CDC sync fails because starting binlog position not found in DB                                                                           |
| 0.5.1   | 2021-12-13 | [8582](https://github.com/airbytehq/airbyte/pull/8582)     | Update connector fields title/description                                                                                                       |
| 0.5.0   | 2021-12-11 | [7970](https://github.com/airbytehq/airbyte/pull/7970)     | Support all MySQL types                                                                                                                         |
| 0.4.13  | 2021-12-03 | [8335](https://github.com/airbytehq/airbyte/pull/8335)     | Source-MySql: do not check cdc required param binlog_row_image for standard replication                                                         |
| 0.4.12  | 2021-12-01 | [8371](https://github.com/airbytehq/airbyte/pull/8371)     | Fixed incorrect handling "\n" in ssh key                                                                                                        |
| 0.4.11  | 2021-11-19 | [8047](https://github.com/airbytehq/airbyte/pull/8047)     | Source MySQL: transform binary data base64 format                                                                                               |
| 0.4.10  | 2021-11-15 | [7820](https://github.com/airbytehq/airbyte/pull/7820)     | Added basic performance test                                                                                                                    |
| 0.4.9   | 2021-11-02 | [7559](https://github.com/airbytehq/airbyte/pull/7559)     | Correctly process large unsigned short integer values which may fall outside java's `Short` data type capability                                |
| 0.4.8   | 2021-09-16 | [6093](https://github.com/airbytehq/airbyte/pull/6093)     | Improve reliability of processing various data types like decimals, dates, datetime, binary, and text                                           |
| 0.4.7   | 2021-09-30 | [6585](https://github.com/airbytehq/airbyte/pull/6585)     | Improved SSH Tunnel key generation steps                                                                                                        |
| 0.4.6   | 2021-09-29 | [6510](https://github.com/airbytehq/airbyte/pull/6510)     | Support SSL connection                                                                                                                          |
| 0.4.5   | 2021-09-17 | [6146](https://github.com/airbytehq/airbyte/pull/6146)     | Added option to connect to DB via SSH                                                                                                           |
| 0.4.1   | 2021-07-23 | [4956](https://github.com/airbytehq/airbyte/pull/4956)     | Fix log link                                                                                                                                    |
| 0.3.7   | 2021-06-09 | [3179](https://github.com/airbytehq/airbyte/pull/3973)     | Add AIRBYTE_ENTRYPOINT for Kubernetes support                                                                                                   |
| 0.3.6   | 2021-06-09 | [3966](https://github.com/airbytehq/airbyte/pull/3966)     | Fix excessive logging for CDC method                                                                                                            |
| 0.3.5   | 2021-06-07 | [3890](https://github.com/airbytehq/airbyte/pull/3890)     | Fix CDC handle tinyint\(1\) and boolean types                                                                                                   |
| 0.3.4   | 2021-06-04 | [3846](https://github.com/airbytehq/airbyte/pull/3846)     | Fix max integer value failure                                                                                                                   |
| 0.3.3   | 2021-06-02 | [3789](https://github.com/airbytehq/airbyte/pull/3789)     | MySQL CDC poll wait 5 minutes when not received a single record                                                                                 |
| 0.3.2   | 2021-06-01 | [3757](https://github.com/airbytehq/airbyte/pull/3757)     | MySQL CDC poll 5s to 5 min                                                                                                                      |
| 0.3.1   | 2021-06-01 | [3505](https://github.com/airbytehq/airbyte/pull/3505)     | Implemented MySQL CDC                                                                                                                           |
| 0.3.0   | 2021-04-21 | [2990](https://github.com/airbytehq/airbyte/pull/2990)     | Support namespaces                                                                                                                              |
| 0.2.5   | 2021-04-15 | [2899](https://github.com/airbytehq/airbyte/pull/2899)     | Fix bug in tests                                                                                                                                |
| 0.2.4   | 2021-03-28 | [2600](https://github.com/airbytehq/airbyte/pull/2600)     | Add NCHAR and NVCHAR support to DB and cursor type casting                                                                                      |
| 0.2.3   | 2021-03-26 | [2611](https://github.com/airbytehq/airbyte/pull/2611)     | Add an optional `jdbc_url_params` in parameters                                                                                                 |
| 0.2.2   | 2021-03-26 | [2460](https://github.com/airbytehq/airbyte/pull/2460)     | Destination supports destination sync mode                                                                                                      |
| 0.2.1   | 2021-03-18 | [2488](https://github.com/airbytehq/airbyte/pull/2488)     | Sources support primary keys                                                                                                                    |
| 0.2.0   | 2021-03-09 | [2238](https://github.com/airbytehq/airbyte/pull/2238)     | Protocol allows future/unknown properties                                                                                                       |
| 0.1.10  | 2021-02-02 | [1887](https://github.com/airbytehq/airbyte/pull/1887)     | Migrate AbstractJdbcSource to use iterators                                                                                                     |
| 0.1.9   | 2021-01-25 | [1746](https://github.com/airbytehq/airbyte/pull/1746)     | Fix NPE in State Decorator                                                                                                                      |
| 0.1.8   | 2021-01-19 | [1724](https://github.com/airbytehq/airbyte/pull/1724)     | Fix JdbcSource handling of tables with same names in different schemas                                                                          |
| 0.1.7   | 2021-01-14 | [1655](https://github.com/airbytehq/airbyte/pull/1655)     | Fix JdbcSource OOM                                                                                                                              |
| 0.1.6   | 2021-01-08 | [1307](https://github.com/airbytehq/airbyte/pull/1307)     | Migrate Postgres and MySQL to use new JdbcSource                                                                                                |
| 0.1.5   | 2020-12-11 | [1267](https://github.com/airbytehq/airbyte/pull/1267)     | Support incremental sync                                                                                                                        |
| 0.1.4   | 2020-11-30 | [1046](https://github.com/airbytehq/airbyte/pull/1046)     | Add connectors using an index YAML file                                                                                                         |<|MERGE_RESOLUTION|>--- conflicted
+++ resolved
@@ -264,11 +264,8 @@
 
 | Version | Date       | Pull Request                                               | Subject                                                                                                                                         |
 |:--------|:-----------|:-----------------------------------------------------------|:------------------------------------------------------------------------------------------------------------------------------------------------|
-<<<<<<< HEAD
-| 3.0.6   | 2023-09-13 | [30375](https://github.com/airbytehq/airbyte/pull/30375)   | Fix a bug causing a failure when DB views are included in sync                                                                                  |
-=======
+| 3.0.7   | 2023-09-13 | [30375](https://github.com/airbytehq/airbyte/pull/30375)   | Fix a bug causing a failure when DB views are included in sync                                                                                  |
 | 3.0.6   | 2023-09-12 | [30308](https://github.com/airbytehq/airbyte/pull/30308)   | CDC : Enable compression of schema history blob in state                                                                                        |
->>>>>>> 62fa1aba
 | 3.0.5   | 2023-09-12 | [30289](https://github.com/airbytehq/airbyte/pull/30289)   | CDC : Introduce logic for compression of schema history blob in state                                                                           |
 | 3.0.4   | 2023-09-06 | [30213](https://github.com/airbytehq/airbyte/pull/30213)   | CDC : Checkpointable initial snapshot                                                                                                           |
 | 3.0.3   | 2023-08-31 | [29821](https://github.com/airbytehq/airbyte/pull/29821)   | Set replication_method display_type to radio                                                                                                    |
