# MySQL

Airbyte's certified MySQL connector offers the following features:

- Multiple methods of keeping your data fresh, including [Change Data Capture (CDC)](https://docs.airbyte.com/understanding-airbyte/cdc) using the [binlog](https://dev.mysql.com/doc/refman/8.0/en/binary-log.html).
- All available [sync modes](https://docs.airbyte.com/cloud/core-concepts#connection-sync-modes), providing flexibility in how data is delivered to your destination.
- Reliable replication at any table size with [checkpointing](https://docs.airbyte.com/understanding-airbyte/airbyte-protocol/#state--checkpointing) and chunking of database reads.

The contents below include a 'Quick Start' guide, advanced setup steps, and reference information (data type mapping and changelogs).

**Please note the minimum required platform version is v0.58.0 to run source-mysql 3.4.0.**

![Airbyte MySQL Connection](https://raw.githubusercontent.com/airbytehq/airbyte/3a9264666b7b9b9d10ef8d174b8454a6c7e57560/docs/integrations/sources/mysql/assets/airbyte_mysql_source.png)

## Quick Start

Here is an outline of the minimum required steps to configure a MySQL connector:

1. Create a dedicated read-only MySQL user with permissions for replicating data
2. Create a new MySQL source in the Airbyte UI using CDC logical replication
3. (Airbyte Cloud Only) Allow inbound traffic from Airbyte IPs

Once this is complete, you will be able to select MySQL as a source for replicating data.

<FieldAnchor field="username,password">

#### Step 1: Create a dedicated read-only MySQL user

These steps create a dedicated read-only user for replicating data. Alternatively, you can use an existing MySQL user in your database.

The following commands will create a new user:

```roomsql
CREATE USER <user_name> IDENTIFIED BY 'your_password_here';
```

Now, provide this user with read-only access to relevant schemas and tables:

```roomsql
GRANT SELECT, RELOAD, SHOW DATABASES, REPLICATION SLAVE, REPLICATION CLIENT ON *.* TO <user_name>;
```

If choosing to run using the `STANDARD` replication method (not recommended), only the `SELECT` permission is required.

</FieldAnchor>

<FieldAnchor field="replication_method[CDC]">

#### Step 2: Enable binary logging on your MySQL server

You must enable binary logging for MySQL replication using CDC. Most cloud providers (AWS, GCP, etc.) provide easy one-click options for enabling the binlog on your source MySQL database.

If you are self-managing your MySQL server, configure your MySQL server configuration file with the following properties:

<details>
  <summary>Configuring MySQL server config files to enable binlog</summary>

```text
server-id                  = 223344
log_bin                    = mysql-bin
binlog_format              = ROW
binlog_row_image           = FULL
binlog_expire_logs_seconds  = 864000
```

- server-id : The value for the server-id must be unique for each server and replication client in the MySQL cluster. The `server-id` should be a non-zero value. If the `server-id` is already set to a non-zero value, you don't need to make any change. You can set the `server-id` to any value between 1 and 4294967295. For more information refer [mysql doc](https://dev.mysql.com/doc/refman/8.0/en/replication-options.html#sysvar_server_id)
- log_bin : The value of log_bin is the base name of the sequence of binlog files. If the `log_bin` is already set, you don't need to make any change. For more information refer [mysql doc](https://dev.mysql.com/doc/refman/8.0/en/replication-options-binary-log.html#option_mysqld_log-bin)
- binlog_format : The `binlog_format` must be set to `ROW`. For more information refer [mysql doc](https://dev.mysql.com/doc/refman/8.0/en/replication-options-binary-log.html#sysvar_binlog_format)
- binlog_row_image : The `binlog_row_image` must be set to `FULL`. It determines how row images are written to the binary log. For more information refer [mysql doc](https://dev.mysql.com/doc/refman/5.7/en/replication-options-binary-log.html#sysvar_binlog_row_image)
- binlog_expire_logs_seconds : This is the number of seconds for automatic binlog file removal. We recommend 864000 seconds (10 days) so that in case of a failure in sync or if the sync is paused, we still have some bandwidth to start from the last point in incremental sync. We also recommend setting frequent syncs for CDC.

</details>

</FieldAnchor>

<FieldAnchor field="host, port, database">

#### Step 3: Create a new MySQL source in Airbyte UI

From your [Airbyte Cloud](https://cloud.airbyte.com/workspaces) or Airbyte Open Source account, select `Sources` from the left navigation bar, search for `MySQL`, then create a new MySQL source.

<HideInUI>

![Create an Airbyte source](https://github.com/airbytehq/airbyte/blob/c078e8ed6703020a584d9362efa5665fbe8db77f/docs/integrations/sources/postgres/assets/airbyte_source_selection.png?raw=true)

</HideInUI>

To fill out the required information:

1. Enter the hostname, port number, and name for your MySQL database.
2. Enter the username and password you created in [Step 1](#step-1-create-a-dedicated-read-only-mysql-user).
3. Select an SSL mode. You will most frequently choose `require` or `verify-ca`. Both of these always require encryption. `verify-ca` also requires certificates from your MySQL database. See [here](#ssl-modes) to learn about other SSL modes and SSH tunneling.
4. Select `Read Changes using Binary Log (CDC)` from available replication methods.

<!-- env:cloud -->

#### Step 4: (Airbyte Cloud Only) Allow inbound traffic from Airbyte IPs.

If you are on Airbyte Cloud, you will always need to modify your database configuration to allow inbound traffic from Airbyte IPs. You can find a list of all IPs that need to be allowlisted in
our [Airbyte Security docs](../../operating-airbyte/security#network-security-1).

Now, click `Set up source` in the Airbyte UI. Airbyte will now test connecting to your database. Once this succeeds, you've configured an Airbyte MySQL source!

<!-- /env:cloud -->

</FieldAnchor>

## MySQL Replication Modes

### Change Data Capture \(CDC\)

Airbyte uses logical replication of the [MySQL binlog](https://dev.mysql.com/doc/refman/8.0/en/binary-log.html) to incrementally capture deletes. To learn more how Airbyte implements CDC, refer to [Change Data Capture (CDC)](https://docs.airbyte.com/understanding-airbyte/cdc/). We generally recommend configure your MySQL source with CDC whenever possible, as it provides:

- A record of deletions, if needed.
- Scalable replication to large tables (1 TB and more).
- A reliable cursor not reliant on the nature of your data. For example, if your table has a primary key but doesn't have a reasonable cursor field for incremental syncing \(i.e. `updated_at`\), CDC allows you to sync your table incrementally.

<FieldAnchor field="replication_method[STANDARD]">

### Standard

Airbyte offers incremental replication using a custom cursor available in your source tables (e.g. `updated_at`). We generally recommend against this replication method, but it is well suited for the following cases:

- Your MySQL server does not expose the binlog.
- Your data set is small, and you just want snapshot of your table in the destination.

</FieldAnchor>

## Connecting with SSL or SSH Tunneling

<FieldAnchor field="ssl">

### SSL Modes

Airbyte Cloud uses SSL by default. You are not permitted to `disable` SSL while using Airbyte Cloud.

Here is a breakdown of available SSL connection modes:

- `disable` to disable encrypted communication between Airbyte and the source
- `allow` to enable encrypted communication only when required by the source
- `prefer` to allow unencrypted communication only when the source doesn't support encryption
- `require` to always require encryption. Note: The connection will fail if the source doesn't support encryption.
- `verify-ca` to always require encryption and verify that the source has a valid SSL certificate
- `verify-full` to always require encryption and verify the identity of the source

</FieldAnchor>

### Connection via SSH Tunnel

You can connect to a MySQL server via an SSH tunnel.

When using an SSH tunnel, you are configuring Airbyte to connect to an intermediate server (also called a bastion or a jump server) that has direct access to the database. Airbyte connects to the bastion and then asks the bastion to connect directly to the server.

To connect to a MySQL server via an SSH tunnel:

1. While setting up the MySQL source connector, from the SSH tunnel dropdown, select:
   - SSH Key Authentication to use a private as your secret for establishing the SSH tunnel
   - Password Authentication to use a password as your secret for establishing the SSH Tunnel
2. For **SSH Tunnel Jump Server Host**, enter the hostname or IP address for the intermediate (bastion) server that Airbyte will connect to.
3. For **SSH Connection Port**, enter the port on the bastion server. The default port for SSH connections is 22.
4. For **SSH Login Username**, enter the username to use when connecting to the bastion server. **Note:** This is the operating system username and not the MySQL username.
5. For authentication:
   - If you selected **SSH Key Authentication**, set the **SSH Private Key** to the [private Key](#generating-a-private-key-for-ssh-tunneling) that you are using to create the SSH connection.
   - If you selected **Password Authentication**, enter the password for the operating system user to connect to the bastion server. **Note:** This is the operating system password and not the MySQL password.

#### Generating a private key for SSH Tunneling

The connector expects an RSA key in PEM format. To generate this key:

```text
ssh-keygen -t rsa -m PEM -f myuser_rsa
```

This produces the private key in pem format, and the public key remains in the standard format used by the `authorized_keys` file on your bastion host. The public key should be added to your bastion host to whichever user you want to use with Airbyte. The private key is provided via copy-and-paste to the Airbyte connector configuration screen, so it may log in to the bastion.

## Limitations & Troubleshooting

To see connector limitations, or troubleshoot your MySQL connector, see more [in our MySQL troubleshooting guide](/integrations/sources/mysql/mysql-troubleshooting).

## Data Type Mapping

MySQL data types are mapped to the following data types when synchronizing data. You can check test example values [here](https://github.com/airbytehq/airbyte/blob/master/airbyte-integrations/connectors/source-mysql/src/test-integration/java/io/airbyte/integrations/io/airbyte/integration_tests/sources/MySqlSourceDatatypeTest.java). If you can't find the data type you are looking for, feel free to add a new test.
If you do not see a type in this list, assume that it is coerced into a string. We are happy to take feedback on preferred mappings.

Any database or table encoding combination of charset and collation is supported. Charset setting however will not be carried over to destination and data will be encoded with whatever is configured by the destination. Please note that byte arrays are not yet supported.

<details>
    <summary>MySQL Data Type Mapping</summary>

| MySQL Type                                | Resulting Type         | Notes                                                                                                          |
| :---------------------------------------- | :--------------------- | :------------------------------------------------------------------------------------------------------------- |
| `bit(1)`                                  | boolean                |                                                                                                                |
| `bit(>1)`                                 | base64 binary string   |                                                                                                                |
| `boolean`                                 | boolean                |                                                                                                                |
| `tinyint(1)`                              | boolean                |                                                                                                                |
| `tinyint(>1)`                             | number                 |                                                                                                                |
| `tinyint(>=1) unsigned`                   | number                 |                                                                                                                |
| `smallint`                                | number                 |                                                                                                                |
| `mediumint`                               | number                 |                                                                                                                |
| `int`                                     | number                 |                                                                                                                |
| `bigint`                                  | number                 |                                                                                                                |
| `float`                                   | number                 |                                                                                                                |
| `double`                                  | number                 |                                                                                                                |
| `decimal`                                 | number                 |                                                                                                                |
| `binary`                                  | string                 |                                                                                                                |
| `blob`                                    | string                 |                                                                                                                |
| `date`                                    | string                 | ISO 8601 date string. ZERO-DATE value will be converted to NULL. If column is mandatory, convert to EPOCH.     |
| `datetime`, `timestamp`                   | string                 | ISO 8601 datetime string. ZERO-DATE value will be converted to NULL. If column is mandatory, convert to EPOCH. |
| `time`                                    | string                 | ISO 8601 time string. Values are in range between 00:00:00 and 23:59:59.                                       |
| `year`                                    | year string            | [Doc](https://dev.mysql.com/doc/refman/8.0/en/year.html)                                                       |
| `char`, `varchar` with non-binary charset | string                 |                                                                                                                |
| `tinyblob`                                | base64 binary string   |                                                                                                                |
| `blob`                                    | base64 binary string   |                                                                                                                |
| `mediumblob`                              | base64 binary string   |                                                                                                                |
| `longblob`                                | base64 binary string   |                                                                                                                |
| `binary`                                  | base64 binary string   |                                                                                                                |
| `varbinary`                               | base64 binary string   |                                                                                                                |
| `tinytext`                                | string                 |                                                                                                                |
| `text`                                    | string                 |                                                                                                                |
| `mediumtext`                              | string                 |                                                                                                                |
| `longtext`                                | string                 |                                                                                                                |
| `json`                                    | serialized json string | E.g. `{"a": 10, "b": 15}`                                                                                      |
| `enum`                                    | string                 |                                                                                                                |
| `set`                                     | string                 | E.g. `blue,green,yellow`                                                                                       |
| `geometry`                                | base64 binary string   |                                                                                                                |

</details>

## Changelog

<details>
  <summary>Expand to review</summary>

| Version | Date       | Pull Request                                               | Subject                                                                                                                                         |
|:--------|:-----------|:-----------------------------------------------------------|:------------------------------------------------------------------------------------------------------------------------------------------------|
<<<<<<< HEAD
| 3.6.1 | 2024-07-17 | [42087](https://github.com/airbytehq/airbyte/pull/42087) | Adding more error translations for MySql source.                                                                                                |
=======
| 3.6.1   | 2024-07-19 | [42122](https://github.com/airbytehq/airbyte/pull/42122) | Improve wass error message + logging.                                                                                                           |
>>>>>>> 000dc477
| 3.6.0   | 2024-07-17 | [40208](https://github.com/airbytehq/airbyte/pull/40208) | Start using the new error MySql source error handler that comes with a new error translation layer.                                             | 
| 3.5.1   | 2024-07-17 | [42043](https://github.com/airbytehq/airbyte/pull/42043) | Adopt latest CDK + fixes.                                                                                                                       |
| 3.5.0   | 2024-07-11 | [38240](https://github.com/airbytehq/airbyte/pull/38240) | Implement WASS.                                                                                                                                 |
| 3.4.12  | 2024-07-01 | [40516](https://github.com/airbytehq/airbyte/pull/40516) | Remove dbz heartbeat.                                                                                                                           |
| 3.4.11  | 2024-06-26 | [40561](https://github.com/airbytehq/airbyte/pull/40561)   | Support PlanetScale MySQL's per-query row limit.                                                                                                |
| 3.4.10  | 2024-06-14 | [39349](https://github.com/airbytehq/airbyte/pull/39349)   | Full refresh stream sending internal count metadata.                                                                                            |
| 3.4.9   | 2024-06-11 | [39405](https://github.com/airbytehq/airbyte/pull/39405)   | Adopt latest CDK.                                                                                                                               |
| 3.4.8   | 2024-06-05 | [39144](https://github.com/airbytehq/airbyte/pull/39144)   | Upgrade Debezium to 2.5.4                                                                                                                       |
| 3.4.7   | 2024-05-29 | [38584](https://github.com/airbytehq/airbyte/pull/38584)   | Set is_resumable flag in discover.                                                                                                              |
| 3.4.6   | 2024-05-29 | [38538](https://github.com/airbytehq/airbyte/pull/38538)   | Exit connector when encountering a config error.                                                                                                |
| 3.4.5   | 2024-05-23 | [38198](https://github.com/airbytehq/airbyte/pull/38198)   | Sync sending trace status messages indicating progress.                                                                                         |
| 3.4.4   | 2024-05-15 | [38208](https://github.com/airbytehq/airbyte/pull/38208)   | disable counts in full refresh stream in state message.                                                                                         |
| 3.4.3   | 2024-05-13 | [38104](https://github.com/airbytehq/airbyte/pull/38104)   | Handle transient error messages.                                                                                                                |
| 3.4.2   | 2024-05-07 | [38046](https://github.com/airbytehq/airbyte/pull/38046)   | Resumeable refresh should run only if there is source defined pk.                                                                               |
| 3.4.1   | 2024-05-03 | [37824](https://github.com/airbytehq/airbyte/pull/37824)   | Fixed a bug on Resumeable full refresh where cursor based source throw NPE.                                                                     |
| 3.4.0   | 2024-05-02 | [36932](https://github.com/airbytehq/airbyte/pull/36932)   | Resumeable full refresh. Note please upgrade your platform - minimum platform version is 0.58.0.                                                |
| 3.3.25  | 2024-05-02 | [37781](https://github.com/airbytehq/airbyte/pull/37781)   | Adopt latest CDK.                                                                                                                               |
| 3.3.24  | 2024-05-01 | [37742](https://github.com/airbytehq/airbyte/pull/37742)   | Adopt latest CDK. Remove Debezium retries.                                                                                                      |
| 3.3.23  | 2024-04-23 | [37507](https://github.com/airbytehq/airbyte/pull/37507)   | Better errors when user switches from CDC to non-CDC mode.                                                                                      |
| 3.3.22  | 2024-04-22 | [37541](https://github.com/airbytehq/airbyte/pull/37541)   | Adopt latest CDK. reduce excessive logs.                                                                                                        |
| 3.3.21  | 2024-04-22 | [37476](https://github.com/airbytehq/airbyte/pull/37476)   | Adopt latest CDK.                                                                                                                               |
| 3.3.20  | 2024-04-16 | [37111](https://github.com/airbytehq/airbyte/pull/37111)   | Populate null values in record message.                                                                                                         |
| 3.3.19  | 2024-04-15 | [37328](https://github.com/airbytehq/airbyte/pull/37328)   | Populate airbyte_meta.changes                                                                                                                   |
| 3.3.18  | 2024-04-15 | [37324](https://github.com/airbytehq/airbyte/pull/37324)   | Refactor source operations.                                                                                                                     |
| 3.3.17  | 2024-04-10 | [36919](https://github.com/airbytehq/airbyte/pull/36919)   | Fix a bug in conversion of null values.                                                                                                         |
| 3.3.16  | 2024-04-05 | [36872](https://github.com/airbytehq/airbyte/pull/36872)   | Update to connector's metadat definition.                                                                                                       |
| 3.3.15  | 2024-04-05 | [36577](https://github.com/airbytehq/airbyte/pull/36577)   | Config error will not send out system trace message                                                                                             |
| 3.3.14  | 2024-04-04 | [36742](https://github.com/airbytehq/airbyte/pull/36742)   | To use new kotlin CDK                                                                                                                           |
| 3.3.13  | 2024-02-29 | [35529](https://github.com/airbytehq/airbyte/pull/35529)   | Refactor state iterator messages.                                                                                                               |
| 3.3.12  | 2024-02-27 | [35675](https://github.com/airbytehq/airbyte/pull/35675)   | Fix invalid cdc error message.                                                                                                                  |
| 3.3.11  | 2024-02-23 | [35527](https://github.com/airbytehq/airbyte/pull/35527)   | Adopt 0.23.1 and shutdown timeouts.                                                                                                             |
| 3.3.10  | 2024-02-22 | [35569](https://github.com/airbytehq/airbyte/pull/35569)   | Fix logging bug.                                                                                                                                |
| 3.3.9   | 2024-02-21 | [35525](https://github.com/airbytehq/airbyte/pull/35338)   | Adopt 0.21.4 and reduce cdc state compression threshold to 1MB.                                                                                 |
| 3.3.8   | 2024-02-20 | [35338](https://github.com/airbytehq/airbyte/pull/35338)   | Add config to throw an error on invalid CDC position.                                                                                           |
| 3.3.7   | 2024-02-13 | [35036](https://github.com/airbytehq/airbyte/pull/34751)   | Emit analytics message for invalid CDC cursor.                                                                                                  |
| 3.3.6   | 2024-02-13 | [34869](https://github.com/airbytehq/airbyte/pull/34573)   | Don't emit state in SourceStateIterator when there is an underlying stream failure.                                                             |
| 3.3.5   | 2024-02-12 | [34580](https://github.com/airbytehq/airbyte/pull/34580)   | Support special chars in db name                                                                                                                |
| 3.3.4   | 2024-02-08 | [34750](https://github.com/airbytehq/airbyte/pull/34750)   | Adopt CDK 0.19.0                                                                                                                                |
| 3.3.3   | 2024-01-26 | [34573](https://github.com/airbytehq/airbyte/pull/34573)   | Adopt CDK v0.16.0.                                                                                                                              |
| 3.3.2   | 2024-01-08 | [33005](https://github.com/airbytehq/airbyte/pull/33005)   | Adding count stats for incremental sync in AirbyteStateMessage                                                                                  |
| 3.3.1   | 2024-01-03 | [33312](https://github.com/airbytehq/airbyte/pull/33312)   | Adding count stats in AirbyteStateMessage                                                                                                       |
| 3.3.0   | 2023-12-19 | [33436](https://github.com/airbytehq/airbyte/pull/33436)   | Remove LEGACY state flag                                                                                                                        |
| 3.2.4   | 2023-12-12 | [33356](https://github.com/airbytehq/airbyte/pull/33210)   | Support for better debugging tools..                                                                                                            |
| 3.2.3   | 2023-12-08 | [33210](https://github.com/airbytehq/airbyte/pull/33210)   | Update MySql driver property value for zero date handling.                                                                                      |
| 3.2.2   | 2023-12-06 | [33082](https://github.com/airbytehq/airbyte/pull/33082)   | Improvements to MySQL schema snapshot error handling.                                                                                           |
| 3.2.1   | 2023-11-28 | [32610](https://github.com/airbytehq/airbyte/pull/32610)   | Support initial syncs using binary as primary key.                                                                                              |
| 3.2.0   | 2023-11-29 | [31062](https://github.com/airbytehq/airbyte/pull/31062)   | enforce SSL on Airbyte Cloud                                                                                                                    |
| 3.1.9   | 2023-11-27 | [32662](https://github.com/airbytehq/airbyte/pull/32662)   | Apply initial setup time to debezium engine warmup time.                                                                                        |
| 3.1.8   | 2023-11-22 | [32656](https://github.com/airbytehq/airbyte/pull/32656)   | Adopt java CDK version 0.5.0.                                                                                                                   |
| 3.1.7   | 2023-11-08 | [32125](https://github.com/airbytehq/airbyte/pull/32125)   | fix compilation warnings                                                                                                                        |
| 3.1.6   | 2023-11-06 | [32193](https://github.com/airbytehq/airbyte/pull/32193)   | Adopt java CDK version 0.4.1.                                                                                                                   |
| 3.1.5   | 2023-10-31 | [32024](https://github.com/airbytehq/airbyte/pull/32024)   | Upgrade to Debezium version 2.4.0.                                                                                                              |
| 3.1.4   | 2023-10-30 | [31960](https://github.com/airbytehq/airbyte/pull/31960)   | Adopt java CDK version 0.2.0.                                                                                                                   |
| 3.1.3   | 2023-10-11 | [31322](https://github.com/airbytehq/airbyte/pull/31322)   | Correct pevious release                                                                                                                         |
| 3.1.2   | 2023-09-29 | [30806](https://github.com/airbytehq/airbyte/pull/30806)   | Cap log line length to 32KB to prevent loss of records                                                                                          |
| 3.1.1   | 2023-09-26 | [30744](https://github.com/airbytehq/airbyte/pull/30744)   | Update MySQL JDBC connection configs to keep default auto-commit behavior                                                                       |
| 3.1.0   | 2023-09-21 | [30270](https://github.com/airbytehq/airbyte/pull/30270)   | Enhanced Standard Sync with initial load via Primary Key with a switch to cursor for incremental syncs                                          |
| 3.0.9   | 2023-09-20 | [30620](https://github.com/airbytehq/airbyte/pull/30620)   | Airbyte Certified MySQL Source connector                                                                                                        |
| 3.0.8   | 2023-09-14 | [30333](https://github.com/airbytehq/airbyte/pull/30333)   | CDC : Update the correct timezone parameter passed to Debezium to `database.connectionTimezone`                                                 |
| 3.0.7   | 2023-09-13 | [30375](https://github.com/airbytehq/airbyte/pull/30375)   | Fix a bug causing a failure when DB views are included in sync                                                                                  |
| 3.0.6   | 2023-09-12 | [30308](https://github.com/airbytehq/airbyte/pull/30308)   | CDC : Enable compression of schema history blob in state                                                                                        |
| 3.0.5   | 2023-09-12 | [30289](https://github.com/airbytehq/airbyte/pull/30289)   | CDC : Introduce logic for compression of schema history blob in state                                                                           |
| 3.0.4   | 2023-09-06 | [30213](https://github.com/airbytehq/airbyte/pull/30213)   | CDC : Checkpointable initial snapshot                                                                                                           |
| 3.0.3   | 2023-08-31 | [29821](https://github.com/airbytehq/airbyte/pull/29821)   | Set replication_method display_type to radio                                                                                                    |
| 3.0.2   | 2023-08-30 | [30015](https://github.com/airbytehq/airbyte/pull/30015)   | Logging : Log storage engines associated with tables in the sync                                                                                |
| 3.0.1   | 2023-08-21 | [29308](https://github.com/airbytehq/airbyte/pull/29308)   | CDC: Enable frequent state emissions during incremental runs                                                                                    |
| 3.0.0   | 2023-08-08 | [28756](https://github.com/airbytehq/airbyte/pull/28756)   | CDC: Set a default cursor                                                                                                                       |
| 2.1.2   | 2023-08-08 | [29220](https://github.com/airbytehq/airbyte/pull/29220)   | Add indicator that CDC is the recommended update method                                                                                         |
| 2.1.1   | 2023-07-31 | [28882](https://github.com/airbytehq/airbyte/pull/28882)   | Improve replication method labels and descriptions                                                                                              |
| 2.1.0   | 2023-06-26 | [27737](https://github.com/airbytehq/airbyte/pull/27737)   | License Update: Elv2                                                                                                                            |
| 2.0.25  | 2023-06-20 | [27212](https://github.com/airbytehq/airbyte/pull/27212)   | Fix silent exception swallowing in StreamingJdbcDatabase                                                                                        |
| 2.0.24  | 2023-05-25 | [26473](https://github.com/airbytehq/airbyte/pull/26473)   | CDC : Limit queue size                                                                                                                          |
| 2.0.23  | 2023-05-24 | [25586](https://github.com/airbytehq/airbyte/pull/25586)   | No need to base64 encode strings on databases sorted with binary collation                                                                      |
| 2.0.22  | 2023-05-22 | [25859](https://github.com/airbytehq/airbyte/pull/25859)   | Allow adding sessionVariables JDBC parameters                                                                                                   |
| 2.0.21  | 2023-05-10 | [25460](https://github.com/airbytehq/airbyte/pull/25460)   | Handle a decimal number with 0 decimal points as an integer                                                                                     |
| 2.0.20  | 2023-05-01 | [25740](https://github.com/airbytehq/airbyte/pull/25740)   | Disable index logging                                                                                                                           |
| 2.0.19  | 2023-04-26 | [25401](https://github.com/airbytehq/airbyte/pull/25401)   | CDC : Upgrade Debezium to version 2.2.0                                                                                                         |
| 2.0.18  | 2023-04-19 | [25345](https://github.com/airbytehq/airbyte/pull/25345)   | Logging : Log database indexes per stream                                                                                                       |
| 2.0.17  | 2023-04-19 | [24582](https://github.com/airbytehq/airbyte/pull/24582)   | CDC : refactor for performance improvement                                                                                                      |
| 2.0.16  | 2023-04-17 | [25220](https://github.com/airbytehq/airbyte/pull/25220)   | Logging changes : Log additional metadata & clean up noisy logs                                                                                 |
| 2.0.15  | 2023-04-12 | [25131](https://github.com/airbytehq/airbyte/pull/25131)   | Make Client Certificate and Client Key always show                                                                                              |
| 2.0.14  | 2023-04-11 | [24656](https://github.com/airbytehq/airbyte/pull/24656)   | CDC minor refactor                                                                                                                              |
| 2.0.13  | 2023-04-06 | [24820](https://github.com/airbytehq/airbyte/pull/24820)   | Fix data loss bug during an initial failed non-CDC incremental sync                                                                             |
| 2.0.12  | 2023-04-04 | [24833](https://github.com/airbytehq/airbyte/pull/24833)   | Fix Debezium retry policy configuration                                                                                                         |
| 2.0.11  | 2023-03-28 | [24166](https://github.com/airbytehq/airbyte/pull/24166)   | Fix InterruptedException bug during Debezium shutdown                                                                                           |
| 2.0.10  | 2023-03-27 | [24529](https://github.com/airbytehq/airbyte/pull/24373)   | Preparing the connector for CDC checkpointing                                                                                                   |
| 2.0.9   | 2023-03-24 | [24529](https://github.com/airbytehq/airbyte/pull/24529)   | Set SSL Mode to required on strict-encrypt variant                                                                                              |
| 2.0.8   | 2023-03-22 | [20760](https://github.com/airbytehq/airbyte/pull/20760)   | Removed redundant date-time datatypes formatting                                                                                                |
| 2.0.7   | 2023-03-21 | [24207](https://github.com/airbytehq/airbyte/pull/24207)   | Fix incorrect schema change warning in CDC mode                                                                                                 |
| 2.0.6   | 2023-03-21 | [23984](https://github.com/airbytehq/airbyte/pull/23984)   | Support CDC heartbeats                                                                                                                          |
| 2.0.5   | 2023-03-21 | [24147](https://github.com/airbytehq/airbyte/pull/24275)   | Fix error with CDC checkpointing                                                                                                                |
| 2.0.4   | 2023-03-20 | [24147](https://github.com/airbytehq/airbyte/pull/24147)   | Support different table structure during "DESCRIBE" query                                                                                       |
| 2.0.3   | 2023-03-15 | [24082](https://github.com/airbytehq/airbyte/pull/24082)   | Fixed NPE during cursor values validation                                                                                                       |
| 2.0.2   | 2023-03-14 | [23908](https://github.com/airbytehq/airbyte/pull/23908)   | Log warning on null cursor values                                                                                                               |
| 2.0.1   | 2023-03-10 | [23939](https://github.com/airbytehq/airbyte/pull/23939)   | For network isolation, source connector accepts a list of hosts it is allowed to connect                                                        |
| 2.0.0   | 2023-03-06 | [23112](https://github.com/airbytehq/airbyte/pull/23112)   | Upgrade Debezium version to 2.1.2                                                                                                               |
| 1.0.21  | 2023-01-25 | [20939](https://github.com/airbytehq/airbyte/pull/20939)   | Adjust batch selection memory limits databases.                                                                                                 |
| 1.0.20  | 2023-01-24 | [20593](https://github.com/airbytehq/airbyte/pull/20593)   | Handle ssh time out exception                                                                                                                   |
| 1.0.19  | 2022-12-14 | [20436](https://github.com/airbytehq/airbyte/pull/20346)   | Consolidate date/time values mapping for JDBC sources                                                                                           |
| 1.0.18  | 2022-12-14 | [20378](https://github.com/airbytehq/airbyte/pull/20378)   | Improve descriptions                                                                                                                            |
| 1.0.17  | 2022-12-13 | [20289](https://github.com/airbytehq/airbyte/pull/20289)   | Mark unknown column exception as config error                                                                                                   |
| 1.0.16  | 2022-12-12 | [18959](https://github.com/airbytehq/airbyte/pull/18959)   | CDC : Don't timeout if snapshot is not complete.                                                                                                |
| 1.0.15  | 2022-12-06 | [20000](https://github.com/airbytehq/airbyte/pull/20000)   | Add check and better messaging when user does not have permission to access binary log in CDC mode                                              |
| 1.0.14  | 2022-11-22 | [19514](https://github.com/airbytehq/airbyte/pull/19514)   | Adjust batch selection memory limits databases.                                                                                                 |
| 1.0.13  | 2022-11-14 | [18956](https://github.com/airbytehq/airbyte/pull/18956)   | Clean up Tinyint Unsigned data type identification                                                                                              |
| 1.0.12  | 2022-11-07 | [19025](https://github.com/airbytehq/airbyte/pull/19025)   | Stop enforce SSL if ssl mode is disabled                                                                                                        |
| 1.0.11  | 2022-11-03 | [18851](https://github.com/airbytehq/airbyte/pull/18851)   | Fix bug with unencrypted CDC connections                                                                                                        |
| 1.0.10  | 2022-11-02 | [18619](https://github.com/airbytehq/airbyte/pull/18619)   | Fix bug with handling Tinyint(1) Unsigned values as boolean                                                                                     |
| 1.0.9   | 2022-10-31 | [18538](https://github.com/airbytehq/airbyte/pull/18538)   | Encode database name                                                                                                                            |
| 1.0.8   | 2022-10-25 | [18383](https://github.com/airbytehq/airbyte/pull/18383)   | Better SSH error handling + messages                                                                                                            |
| 1.0.7   | 2022-10-21 | [18263](https://github.com/airbytehq/airbyte/pull/18263)   | Fixes bug introduced in [15833](https://github.com/airbytehq/airbyte/pull/15833) and adds better error messaging for SSH tunnel in Destinations |
| 1.0.6   | 2022-10-19 | [18087](https://github.com/airbytehq/airbyte/pull/18087)   | Better error messaging for configuration errors (SSH configs, choosing an invalid cursor)                                                       |
| 1.0.5   | 2022-10-17 | [18041](https://github.com/airbytehq/airbyte/pull/18041)   | Fixes bug introduced 2022-09-12 with SshTunnel, handles iterator exception properly                                                             |
|         | 2022-10-13 | [15535](https://github.com/airbytehq/airbyte/pull/16238)   | Update incremental query to avoid data missing when new data is inserted at the same time as a sync starts under non-CDC incremental mode       |
| 1.0.4   | 2022-10-11 | [17815](https://github.com/airbytehq/airbyte/pull/17815)   | Expose setting server timezone for CDC syncs                                                                                                    |
| 1.0.3   | 2022-10-07 | [17236](https://github.com/airbytehq/airbyte/pull/17236)   | Fix large table issue by fetch size                                                                                                             |
| 1.0.2   | 2022-10-03 | [17170](https://github.com/airbytehq/airbyte/pull/17170)   | Make initial CDC waiting time configurable                                                                                                      |
| 1.0.1   | 2022-10-01 | [17459](https://github.com/airbytehq/airbyte/pull/17459)   | Upgrade debezium version to 1.9.6 from 1.9.2                                                                                                    |
| 1.0.0   | 2022-09-27 | [17164](https://github.com/airbytehq/airbyte/pull/17164)   | Certify MySQL Source as Beta                                                                                                                    |
| 0.6.15  | 2022-09-27 | [17299](https://github.com/airbytehq/airbyte/pull/17299)   | Improve error handling for strict-encrypt mysql source                                                                                          |
| 0.6.14  | 2022-09-26 | [16954](https://github.com/airbytehq/airbyte/pull/16954)   | Implement support for snapshot of new tables in CDC mode                                                                                        |
| 0.6.13  | 2022-09-14 | [15668](https://github.com/airbytehq/airbyte/pull/15668)   | Wrap logs in AirbyteLogMessage                                                                                                                  |
| 0.6.12  | 2022-09-13 | [16657](https://github.com/airbytehq/airbyte/pull/16657)   | Improve CDC record queueing performance                                                                                                         |
| 0.6.11  | 2022-09-08 | [16202](https://github.com/airbytehq/airbyte/pull/16202)   | Adds error messaging factory to UI                                                                                                              |
| 0.6.10  | 2022-09-08 | [16007](https://github.com/airbytehq/airbyte/pull/16007)   | Implement per stream state support.                                                                                                             |
| 0.6.9   | 2022-09-03 | [16216](https://github.com/airbytehq/airbyte/pull/16216)   | Standardize spec for CDC replication. See upgrade instructions [above](#upgrading-from-0.6.8-and-older-versions-to-0.6.9-and-later-versions).   |
| 0.6.8   | 2022-09-01 | [16259](https://github.com/airbytehq/airbyte/pull/16259)   | Emit state messages more frequently                                                                                                             |
| 0.6.7   | 2022-08-30 | [16114](https://github.com/airbytehq/airbyte/pull/16114)   | Prevent traffic going on an unsecured channel in strict-encryption version of source mysql                                                      |
| 0.6.6   | 2022-08-25 | [15993](https://github.com/airbytehq/airbyte/pull/15993)   | Improved support for connecting over SSL                                                                                                        |
| 0.6.5   | 2022-08-25 | [15917](https://github.com/airbytehq/airbyte/pull/15917)   | Fix temporal data type default value bug                                                                                                        |
| 0.6.4   | 2022-08-18 | [14356](https://github.com/airbytehq/airbyte/pull/14356)   | DB Sources: only show a table can sync incrementally if at least one column can be used as a cursor field                                       |
| 0.6.3   | 2022-08-12 | [15044](https://github.com/airbytehq/airbyte/pull/15044)   | Added the ability to connect using different SSL modes and SSL certificates                                                                     |
| 0.6.2   | 2022-08-11 | [15538](https://github.com/airbytehq/airbyte/pull/15538)   | Allow additional properties in db stream state                                                                                                  |
| 0.6.1   | 2022-08-02 | [14801](https://github.com/airbytehq/airbyte/pull/14801)   | Fix multiple log bindings                                                                                                                       |
| 0.6.0   | 2022-07-26 | [14362](https://github.com/airbytehq/airbyte/pull/14362)   | Integral columns are now discovered as int64 fields.                                                                                            |
| 0.5.17  | 2022-07-22 | [14714](https://github.com/airbytehq/airbyte/pull/14714)   | Clarified error message when invalid cursor column selected                                                                                     |
| 0.5.16  | 2022-07-14 | [14574](https://github.com/airbytehq/airbyte/pull/14574)   | Removed additionalProperties:false from JDBC source connectors                                                                                  |
| 0.5.15  | 2022-06-23 | [14077](https://github.com/airbytehq/airbyte/pull/14077)   | Use the new state management                                                                                                                    |
| 0.5.13  | 2022-06-21 | [13945](https://github.com/airbytehq/airbyte/pull/13945)   | Aligned datatype test                                                                                                                           |
| 0.5.12  | 2022-06-17 | [13864](https://github.com/airbytehq/airbyte/pull/13864)   | Updated stacktrace format for any trace message errors                                                                                          |
| 0.5.11  | 2022-05-03 | [12544](https://github.com/airbytehq/airbyte/pull/12544)   | Prevent source from hanging under certain circumstances by adding a watcher for orphaned threads.                                               |
| 0.5.10  | 2022-04-29 | [12480](https://github.com/airbytehq/airbyte/pull/12480)   | Query tables with adaptive fetch size to optimize JDBC memory consumption                                                                       |
| 0.5.9   | 2022-04-06 | [11729](https://github.com/airbytehq/airbyte/pull/11729)   | Bump mina-sshd from 2.7.0 to 2.8.0                                                                                                              |
| 0.5.6   | 2022-02-21 | [10242](https://github.com/airbytehq/airbyte/pull/10242)   | Fixed cursor for old connectors that use non-microsecond format. Now connectors work with both formats                                          |
| 0.5.5   | 2022-02-18 | [10242](https://github.com/airbytehq/airbyte/pull/10242)   | Updated timestamp transformation with microseconds                                                                                              |
| 0.5.4   | 2022-02-11 | [10251](https://github.com/airbytehq/airbyte/issues/10251) | bug Source MySQL CDC: sync failed when has Zero-date value in mandatory column                                                                  |
| 0.5.2   | 2021-12-14 | [6425](https://github.com/airbytehq/airbyte/issues/6425)   | MySQL CDC sync fails because starting binlog position not found in DB                                                                           |
| 0.5.1   | 2021-12-13 | [8582](https://github.com/airbytehq/airbyte/pull/8582)     | Update connector fields title/description                                                                                                       |
| 0.5.0   | 2021-12-11 | [7970](https://github.com/airbytehq/airbyte/pull/7970)     | Support all MySQL types                                                                                                                         |
| 0.4.13  | 2021-12-03 | [8335](https://github.com/airbytehq/airbyte/pull/8335)     | Source-MySql: do not check cdc required param binlog_row_image for standard replication                                                         |
| 0.4.12  | 2021-12-01 | [8371](https://github.com/airbytehq/airbyte/pull/8371)     | Fixed incorrect handling "\n" in ssh key                                                                                                        |
| 0.4.11  | 2021-11-19 | [8047](https://github.com/airbytehq/airbyte/pull/8047)     | Source MySQL: transform binary data base64 format                                                                                               |
| 0.4.10  | 2021-11-15 | [7820](https://github.com/airbytehq/airbyte/pull/7820)     | Added basic performance test                                                                                                                    |
| 0.4.9   | 2021-11-02 | [7559](https://github.com/airbytehq/airbyte/pull/7559)     | Correctly process large unsigned short integer values which may fall outside java's `Short` data type capability                                |
| 0.4.8   | 2021-09-16 | [6093](https://github.com/airbytehq/airbyte/pull/6093)     | Improve reliability of processing various data types like decimals, dates, datetime, binary, and text                                           |
| 0.4.7   | 2021-09-30 | [6585](https://github.com/airbytehq/airbyte/pull/6585)     | Improved SSH Tunnel key generation steps                                                                                                        |
| 0.4.6   | 2021-09-29 | [6510](https://github.com/airbytehq/airbyte/pull/6510)     | Support SSL connection                                                                                                                          |
| 0.4.5   | 2021-09-17 | [6146](https://github.com/airbytehq/airbyte/pull/6146)     | Added option to connect to DB via SSH                                                                                                           |
| 0.4.1   | 2021-07-23 | [4956](https://github.com/airbytehq/airbyte/pull/4956)     | Fix log link                                                                                                                                    |
| 0.3.7   | 2021-06-09 | [3179](https://github.com/airbytehq/airbyte/pull/3973)     | Add AIRBYTE_ENTRYPOINT for Kubernetes support                                                                                                   |
| 0.3.6   | 2021-06-09 | [3966](https://github.com/airbytehq/airbyte/pull/3966)     | Fix excessive logging for CDC method                                                                                                            |
| 0.3.5   | 2021-06-07 | [3890](https://github.com/airbytehq/airbyte/pull/3890)     | Fix CDC handle tinyint\(1\) and boolean types                                                                                                   |
| 0.3.4   | 2021-06-04 | [3846](https://github.com/airbytehq/airbyte/pull/3846)     | Fix max integer value failure                                                                                                                   |
| 0.3.3   | 2021-06-02 | [3789](https://github.com/airbytehq/airbyte/pull/3789)     | MySQL CDC poll wait 5 minutes when not received a single record                                                                                 |
| 0.3.2   | 2021-06-01 | [3757](https://github.com/airbytehq/airbyte/pull/3757)     | MySQL CDC poll 5s to 5 min                                                                                                                      |
| 0.3.1   | 2021-06-01 | [3505](https://github.com/airbytehq/airbyte/pull/3505)     | Implemented MySQL CDC                                                                                                                           |
| 0.3.0   | 2021-04-21 | [2990](https://github.com/airbytehq/airbyte/pull/2990)     | Support namespaces                                                                                                                              |
| 0.2.5   | 2021-04-15 | [2899](https://github.com/airbytehq/airbyte/pull/2899)     | Fix bug in tests                                                                                                                                |
| 0.2.4   | 2021-03-28 | [2600](https://github.com/airbytehq/airbyte/pull/2600)     | Add NCHAR and NVCHAR support to DB and cursor type casting                                                                                      |
| 0.2.3   | 2021-03-26 | [2611](https://github.com/airbytehq/airbyte/pull/2611)     | Add an optional `jdbc_url_params` in parameters                                                                                                 |
| 0.2.2   | 2021-03-26 | [2460](https://github.com/airbytehq/airbyte/pull/2460)     | Destination supports destination sync mode                                                                                                      |
| 0.2.1   | 2021-03-18 | [2488](https://github.com/airbytehq/airbyte/pull/2488)     | Sources support primary keys                                                                                                                    |
| 0.2.0   | 2021-03-09 | [2238](https://github.com/airbytehq/airbyte/pull/2238)     | Protocol allows future/unknown properties                                                                                                       |
| 0.1.10  | 2021-02-02 | [1887](https://github.com/airbytehq/airbyte/pull/1887)     | Migrate AbstractJdbcSource to use iterators                                                                                                     |
| 0.1.9   | 2021-01-25 | [1746](https://github.com/airbytehq/airbyte/pull/1746)     | Fix NPE in State Decorator                                                                                                                      |
| 0.1.8   | 2021-01-19 | [1724](https://github.com/airbytehq/airbyte/pull/1724)     | Fix JdbcSource handling of tables with same names in different schemas                                                                          |
| 0.1.7   | 2021-01-14 | [1655](https://github.com/airbytehq/airbyte/pull/1655)     | Fix JdbcSource OOM                                                                                                                              |
| 0.1.6   | 2021-01-08 | [1307](https://github.com/airbytehq/airbyte/pull/1307)     | Migrate Postgres and MySQL to use new JdbcSource                                                                                                |
| 0.1.5   | 2020-12-11 | [1267](https://github.com/airbytehq/airbyte/pull/1267)     | Support incremental sync                                                                                                                        |
| 0.1.4   | 2020-11-30 | [1046](https://github.com/airbytehq/airbyte/pull/1046)     | Add connectors using an index YAML file                                                                                                         |

</details><|MERGE_RESOLUTION|>--- conflicted
+++ resolved
@@ -233,11 +233,8 @@
 
 | Version | Date       | Pull Request                                               | Subject                                                                                                                                         |
 |:--------|:-----------|:-----------------------------------------------------------|:------------------------------------------------------------------------------------------------------------------------------------------------|
-<<<<<<< HEAD
-| 3.6.1 | 2024-07-17 | [42087](https://github.com/airbytehq/airbyte/pull/42087) | Adding more error translations for MySql source.                                                                                                |
-=======
+| 3.6.2   | 2024-07-17 | [42087](https://github.com/airbytehq/airbyte/pull/42087) | Adding more error translations for MySql source.                                                                                                |
 | 3.6.1   | 2024-07-19 | [42122](https://github.com/airbytehq/airbyte/pull/42122) | Improve wass error message + logging.                                                                                                           |
->>>>>>> 000dc477
 | 3.6.0   | 2024-07-17 | [40208](https://github.com/airbytehq/airbyte/pull/40208) | Start using the new error MySql source error handler that comes with a new error translation layer.                                             | 
 | 3.5.1   | 2024-07-17 | [42043](https://github.com/airbytehq/airbyte/pull/42043) | Adopt latest CDK + fixes.                                                                                                                       |
 | 3.5.0   | 2024-07-11 | [38240](https://github.com/airbytehq/airbyte/pull/38240) | Implement WASS.                                                                                                                                 |
