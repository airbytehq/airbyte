--- conflicted
+++ resolved
@@ -182,11 +182,8 @@
 
 | Version | Date | Pull Request | Subject |
 |:--------| :--- | :--- | :--- |
-<<<<<<< HEAD
-| 0.4.14  | 2021-12-07 | [8582](https://github.com/airbytehq/airbyte/pull/8582) | Update connector fields title/description |
-=======
+| 0.5.1   | 2021-12-13 | [8582](https://github.com/airbytehq/airbyte/pull/8582) | Update connector fields title/description |
 | 0.5.0   | 2021-12-11 | [7970](https://github.com/airbytehq/airbyte/pull/7970) | Support all MySQL types |
->>>>>>> 4276b2f3
 | 0.4.13  | 2021-12-03 | [8335](https://github.com/airbytehq/airbyte/pull/8335) | Source-MySql: do not check cdc required param binlog_row_image for standard replication |
 | 0.4.12  | 2021-12-01 | [8371](https://github.com/airbytehq/airbyte/pull/8371) | Fixed incorrect handling "\n" in ssh key |
 | 0.4.11  | 2021-11-19 | [8047](https://github.com/airbytehq/airbyte/pull/8047) | Source MySQL: transform binary data base64 format |
