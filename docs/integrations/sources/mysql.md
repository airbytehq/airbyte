# MySQL

## Features

| Feature                       | Supported | Notes                             |
| :---------------------------- | :-------- | :-------------------------------- |
| Full Refresh Sync             | Yes       |                                   |
| Incremental - Append Sync     | Yes       |                                   |
| Replicate Incremental Deletes | Yes       |                                   |
| CDC                           | Yes       |                                   |
| SSL Support                   | Yes       |                                   |
| SSH Tunnel Connection         | Yes       |                                   |
| Namespaces                    | Yes       | Enabled by default                |
| Arrays                        | Yes       | Byte arrays are not supported yet |

The MySQL source does not alter the schema present in your database. Depending on the destination connected to this source, however, the schema may be altered. See the destination's documentation for more details.

## Troubleshooting

There may be problems with mapping values in MySQL's datetime field to other relational data stores. MySQL permits zero values for date/time instead of NULL which may not be accepted by other data stores. To work around this problem, you can pass the following key value pair in the JDBC connector of the source setting `zerodatetimebehavior=Converttonull`.

Some users reported that they could not connect to Amazon RDS MySQL or MariaDB. This can be diagnosed with the error message: `Cannot create a PoolableConnectionFactory`.
To solve this issue add `enabledTLSProtocols=TLSv1.2` in the JDBC parameters.

Another error that users have reported when trying to connect to Amazon RDS MySQL is `Error: HikariPool-1 - Connection is not available, request timed out after 30001ms.`. Many times this is can be due to the VPC not allowing public traffic, however, we recommend going through [this AWS troubleshooting checklist](https://aws.amazon.com/premiumsupport/knowledge-center/rds-cannot-connect/) to the correct permissions/settings have been granted to allow connection to your database.

## Getting Started \(Airbyte Cloud\)

On Airbyte Cloud, only TLS connections to your MySQL instance are supported. Other than that, you can proceed with the open-source instructions below.

## Getting Started \(Airbyte Open-Source\)

#### Requirements

1. MySQL Server `8.0`, `5.7`, or `5.6`.
2. Create a dedicated read-only Airbyte user with access to all tables needed for replication.

**1. Make sure your database is accessible from the machine running Airbyte**

This is dependent on your networking setup. The easiest way to verify if Airbyte is able to connect to your MySQL instance is via the check connection tool in the UI.

**2. Create a dedicated read-only user with access to the relevant tables \(Recommended but optional\)**

This step is optional but highly recommended to allow for better permission control and auditing. Alternatively, you can use Airbyte with an existing user in your database.

To create a dedicated database user, run the following commands against your database:

```sql
CREATE USER 'airbyte'@'%' IDENTIFIED BY 'your_password_here';
```

The right set of permissions differ between the `STANDARD` and `CDC` replication method. For `STANDARD` replication method, only `SELECT` permission is required.

```sql
GRANT SELECT ON <database name>.* TO 'airbyte'@'%';
```

For `CDC` replication method, `SELECT, RELOAD, SHOW DATABASES, REPLICATION SLAVE, REPLICATION CLIENT` permissions are required.

```sql
GRANT SELECT, RELOAD, SHOW DATABASES, REPLICATION SLAVE, REPLICATION CLIENT ON *.* TO 'airbyte'@'%';
```

Your database user should now be ready for use with Airbyte.

**3. Set up CDC**

For `STANDARD` replication method this is not applicable. If you select the `CDC` replication method then only this is required. Please read the section on [CDC below](#change-data-capture-cdc) for more information.

**4. That's it!**

Your database user should now be ready for use with Airbyte.

## Change Data Capture \(CDC\)

- If you need a record of deletions and can accept the limitations posted below, you should be able to use CDC for MySQL.
- If your data set is small, and you just want snapshot of your table in the destination, consider using Full Refresh replication for your table instead of CDC.
- If the limitations prevent you from using CDC and your goal is to maintain a snapshot of your table in the destination, consider using non-CDC incremental and occasionally reset the data and re-sync.
- If your table has a primary key but doesn't have a reasonable cursor field for incremental syncing \(i.e. `updated_at`\), CDC allows you to sync your table incrementally.

#### CDC Limitations

- Make sure to read our [CDC docs](../../understanding-airbyte/cdc.md) to see limitations that impact all databases using CDC replication.
- Our CDC implementation uses at least once delivery for all change records.

**1. Enable binary logging**

You must enable binary logging for MySQL replication. The binary logs record transaction updates for replication tools to propagate changes. You can configure your MySQL server configuration file with the following properties, which are described in below:

```text
server-id                  = 223344
log_bin                    = mysql-bin
binlog_format              = ROW
binlog_row_image           = FULL
binlog_expire_log_seconds  = 864000
```

- server-id : The value for the server-id must be unique for each server and replication client in the MySQL cluster. The `server-id` should be a non-zero value. If the `server-id` is already set to a non-zero value, you don't need to make any change. You can set the `server-id` to any value between 1 and 4294967295. For more information refer [mysql doc](https://dev.mysql.com/doc/refman/8.0/en/replication-options.html#sysvar_server_id)
- log_bin : The value of log_bin is the base name of the sequence of binlog files. If the `log_bin` is already set, you don't need to make any change. For more information refer [mysql doc](https://dev.mysql.com/doc/refman/8.0/en/replication-options-binary-log.html#option_mysqld_log-bin)
- binlog_format : The `binlog_format` must be set to `ROW`. For more information refer [mysql doc](https://dev.mysql.com/doc/refman/8.0/en/replication-options-binary-log.html#sysvar_binlog_format)
- binlog_row_image : The `binlog_row_image` must be set to `FULL`. It determines how row images are written to the binary log. For more information refer [mysql doc](https://dev.mysql.com/doc/refman/5.7/en/replication-options-binary-log.html#sysvar_binlog_row_image)
- binlog_expire_log_seconds : This is the number of seconds for automatic binlog file removal. We recommend 864000 seconds (10 days) so that in case of a failure in sync or if the sync is paused, we still have some bandwidth to start from the last point in incremental sync. We also recommend setting frequent syncs for CDC.

**2. Enable GTIDs \(Optional\)**

Global transaction identifiers \(GTIDs\) uniquely identify transactions that occur on a server within a cluster. Though not required for a Airbyte MySQL connector, using GTIDs simplifies replication and enables you to more easily confirm if primary and replica servers are consistent. For more information refer [mysql doc](https://dev.mysql.com/doc/refman/8.0/en/replication-options-gtids.html#option_mysqld_gtid-mode)

- Enable gtid_mode : Boolean that specifies whether GTID mode of the MySQL server is enabled or not. Enable it via `mysql> gtid_mode=ON`
- Enable enforce_gtid_consistency : Boolean that specifies whether the server enforces GTID consistency by allowing the execution of statements that can be logged in a transactionally safe manner. Required when using GTIDs. Enable it via `mysql> enforce_gtid_consistency=ON`

**3. Set up initial waiting time\(Optional\)**

:::warning
This is an advanced feature. Use it if absolutely necessary.
:::

The MySQl connector may need some time to start processing the data in the CDC mode in the following scenarios:

- When the connection is set up for the first time and a snapshot is needed
- When the connector has a lot of change logs to process

The connector waits for the default initial wait time of 5 minutes (300 seconds). Setting the parameter to a longer duration will result in slower syncs, while setting it to a shorter duration may cause the connector to not have enough time to create the initial snapshot or read through the change logs. The valid range is 300 seconds to 1200 seconds.

If you know there are database changes to be synced, but the connector cannot read those changes, the root cause may be insufficient waiting time. In that case, you can increase the waiting time (example: set to 600 seconds) to test if it is indeed the root cause. On the other hand, if you know there are no database changes, you can decrease the wait time to speed up the zero record syncs.

**4. Set up server timezone\(Optional\)**

:::warning
This is an advanced feature. Use it if absolutely necessary.
:::

In CDC mode, the MySQl connector may need a timezone configured if the existing MySQL database been set up with a system timezone that is not recognized by the [IANA Timezone Database](https://www.iana.org/time-zones).

In this case, you can configure the server timezone to the equivalent IANA timezone compliant timezone. (e.g. CEST -> Europe/Berlin).

**Note**

When a sync runs for the first time using CDC, Airbyte performs an initial consistent snapshot of your database. Airbyte doesn't acquire any table locks \(for tables defined with MyISAM engine, the tables would still be locked\) while creating the snapshot to allow writes by other database clients. But in order for the sync to work without any error/unexpected behaviour, it is assumed that no schema changes are happening while the snapshot is running.

If seeing `EventDataDeserializationException` errors intermittently with root cause `EOFException` or `SocketException`, you may need to extend the following _MySql server_ timeout values by running:

```
set global slave_net_timeout = 120;
set global thread_pool_idle_timeout = 120;
```

## Connection via SSH Tunnel

Airbyte has the ability to connect to a MySQl instance via an SSH Tunnel. The reason you might want to do this because it is not possible \(or against security policy\) to connect to the database directly \(e.g. it does not have a public IP address\).

When using an SSH tunnel, you are configuring Airbyte to connect to an intermediate server \(a.k.a. a bastion sever\) that _does_ have direct access to the database. Airbyte connects to the bastion and then asks the bastion to connect directly to the server.

Using this feature requires additional configuration, when creating the source. We will talk through what each piece of configuration means.

1. Configure all fields for the source as you normally would, except `SSH Tunnel Method`.
2. `SSH Tunnel Method` defaults to `No Tunnel` \(meaning a direct connection\). If you want to use an SSH Tunnel choose `SSH Key Authentication` or `Password Authentication`.

   1. Choose `Key Authentication` if you will be using an RSA private key as your secret for establishing the SSH Tunnel \(see below for more information on generating this key\).
   2. Choose `Password Authentication` if you will be using a password as your secret for establishing the SSH Tunnel.

   :::warning
   Since Airbyte Cloud requires encrypted communication, select **SSH Key Authentication** or **Password Authentication** if you selected **preferred** as the **SSL Mode**; otherwise, the connection will fail.
   :::

3. `SSH Tunnel Jump Server Host` refers to the intermediate \(bastion\) server that Airbyte will connect to. This should be a hostname or an IP Address.
4. `SSH Connection Port` is the port on the bastion server with which to make the SSH connection. The default port for SSH connections is `22`, so unless you have explicitly changed something, go with the default.
5. `SSH Login Username` is the username that Airbyte should use when connection to the bastion server. This is NOT the MySQl username.
6. If you are using `Password Authentication`, then `SSH Login Username` should be set to the password of the User from the previous step. If you are using `SSH Key Authentication` leave this blank. Again, this is not the MySQl password, but the password for the OS-user that Airbyte is using to perform commands on the bastion.
7. If you are using `SSH Key Authentication`, then `SSH Private Key` should be set to the RSA Private Key that you are using to create the SSH connection. This should be the full contents of the key file starting with `-----BEGIN RSA PRIVATE KEY-----` and ending with `-----END RSA PRIVATE KEY-----`.

### Generating an SSH Key Pair

The connector expects an RSA key in PEM format. To generate this key:

```text
ssh-keygen -t rsa -m PEM -f myuser_rsa
```

This produces the private key in pem format, and the public key remains in the standard format used by the `authorized_keys` file on your bastion host. The public key should be added to your bastion host to whichever user you want to use with Airbyte. The private key is provided via copy-and-paste to the Airbyte connector configuration screen, so it may log in to the bastion.

## Data Type Mapping

MySQL data types are mapped to the following data types when synchronizing data. You can check the test values examples [here](https://github.com/airbytehq/airbyte/blob/master/airbyte-integrations/connectors/source-mysql/src/test-integration/java/io/airbyte/integrations/io/airbyte/integration_tests/sources/MySqlSourceDatatypeTest.java). If you can't find the data type you are looking for or have any problems feel free to add a new test!

Any database or table encoding combination of charset and collation is supported. Charset setting however will not be carried over to destination and data will be encoded with whatever is configured by the destination.

| MySQL Type                                | Resulting Type         | Notes                                                                                                          |
| :---------------------------------------- | :--------------------- | :------------------------------------------------------------------------------------------------------------- |
| `bit(1)`                                  | boolean                |                                                                                                                |
| `bit(>1)`                                 | base64 binary string   |                                                                                                                |
| `boolean`                                 | boolean                |                                                                                                                |
| `tinyint(1)`                              | boolean                |                                                                                                                |
| `tinyint(>1)`                             | number                 |                                                                                                                |
| `tinyint(>=1) unsigned`                   | number                 |                                                                                                                |
| `smallint`                                | number                 |                                                                                                                |
| `mediumint`                               | number                 |                                                                                                                |
| `int`                                     | number                 |                                                                                                                |
| `bigint`                                  | number                 |                                                                                                                |
| `float`                                   | number                 |                                                                                                                |
| `double`                                  | number                 |                                                                                                                |
| `decimal`                                 | number                 |                                                                                                                |
| `binary`                                  | string                 |                                                                                                                |
| `blob`                                    | string                 |                                                                                                                |
| `date`                                    | string                 | ISO 8601 date string. ZERO-DATE value will be converted to NULL. If column is mandatory, convert to EPOCH.     |
| `datetime`, `timestamp`                   | string                 | ISO 8601 datetime string. ZERO-DATE value will be converted to NULL. If column is mandatory, convert to EPOCH. |
| `time`                                    | string                 | ISO 8601 time string. Values are in range between 00:00:00 and 23:59:59.                                       |
| `year`                                    | year string            | [Doc](https://dev.mysql.com/doc/refman/8.0/en/year.html)                                                       |
| `char`, `varchar` with non-binary charset | string                 |                                                                                                                |
| `tinyblob`                                | base64 binary string   |                                                                                                                |
| `blob`                                    | base64 binary string   |                                                                                                                |
| `mediumblob`                              | base64 binary string   |                                                                                                                |
| `longblob`                                | base64 binary string   |                                                                                                                |
| `binary`                                  | base64 binary string   |                                                                                                                |
| `varbinary`                               | base64 binary string   |                                                                                                                |
| `tinytext`                                | string                 |                                                                                                                |
| `text`                                    | string                 |                                                                                                                |
| `mediumtext`                              | string                 |                                                                                                                |
| `longtext`                                | string                 |                                                                                                                |
| `json`                                    | serialized json string | E.g. `{"a": 10, "b": 15}`                                                                                      |
| `enum`                                    | string                 |                                                                                                                |
| `set`                                     | string                 | E.g. `blue,green,yellow`                                                                                       |
| `geometry`                                | base64 binary string   |                                                                                                                |

If you do not see a type in this list, assume that it is coerced into a string. We are happy to take feedback on preferred mappings.

## Upgrading from 0.6.8 and older versions to 0.6.9 and later versions

There is a backwards incompatible spec change between MySQL Source connector versions 0.6.8 and 0.6.9. As part of that spec change
`replication_method` configuration parameter was changed to `object` from `string`.

In MySQL source connector versions 0.6.8 and older, `replication_method` configuration parameter was saved in the configuration database as follows:

```
"replication_method": "STANDARD"
```

Starting with version 0.6.9, `replication_method` configuration parameter is saved as follows:

```
"replication_method": {
    "method": "STANDARD"
}
```

After upgrading MySQL Source connector from 0.6.8 or older version to 0.6.9 or newer version you need to fix source configurations in the `actor` table
in Airbyte database. To do so, you need to run the following two SQL queries. Follow the instructions in [Airbyte documentation](https://docs.airbyte.com/operator-guides/configuring-airbyte-db/#accessing-the-default-database-located-in-docker-airbyte-db) to
run SQL queries on Airbyte database.

If you have connections with MySQL Source using _Standard_ replication method, run this SQL:

```sql
update public.actor set configuration =jsonb_set(configuration, '{replication_method}', '{"method": "STANDARD"}', true)
WHERE actor_definition_id ='435bb9a5-7887-4809-aa58-28c27df0d7ad' AND (configuration->>'replication_method' = 'STANDARD');
```

If you have connections with MySQL Source using _Logical Replication (CDC)_ method, run this SQL:

```sql
update public.actor set configuration =jsonb_set(configuration, '{replication_method}', '{"method": "CDC"}', true)
WHERE actor_definition_id ='435bb9a5-7887-4809-aa58-28c27df0d7ad' AND (configuration->>'replication_method' = 'CDC');
```

## Changelog

| Version | Date       | Pull Request                                               | Subject                                                                                                                                         |
|:--------|:-----------|:-----------------------------------------------------------|:------------------------------------------------------------------------------------------------------------------------------------------------|
<<<<<<< HEAD
| 3.0.2   | 2023-08-24 | [29821](https://github.com/airbytehq/airbyte/pull/29821)   | Set replication_method display_type to radio                                                                                                    |
=======
| 3.0.2   | 2023-08-30 | [30015](https://github.com/airbytehq/airbyte/pull/30015)   | Logging : Log storage engines associated with tables in the sync                                                                                |
>>>>>>> da80408a
| 3.0.1   | 2023-08-21 | [29308](https://github.com/airbytehq/airbyte/pull/29308)   | CDC: Enable frequent state emissions during incremental runs                                                                                    |
| 3.0.0   | 2023-08-08 | [28756](https://github.com/airbytehq/airbyte/pull/28756)   | CDC: Set a default cursor                                                                                                                       |
| 2.1.2   | 2023-08-08 | [29220](https://github.com/airbytehq/airbyte/pull/29220)   | Add indicator that CDC is the recommended update method                                                                                         |
| 2.1.1   | 2023-07-31 | [28882](https://github.com/airbytehq/airbyte/pull/28882)   | Improve replication method labels and descriptions                                                                                              |
| 2.1.0   | 2023-06-26 | [27737](https://github.com/airbytehq/airbyte/pull/27737)   | License Update: Elv2                                                                                                                            |
| 2.0.25  | 2023-06-20 | [27212](https://github.com/airbytehq/airbyte/pull/27212)   | Fix silent exception swallowing in StreamingJdbcDatabase                                                                                        |
| 2.0.24  | 2023-05-25 | [26473](https://github.com/airbytehq/airbyte/pull/26473)   | CDC : Limit queue size                                                                                                                          |
| 2.0.23  | 2023-05-24 | [25586](https://github.com/airbytehq/airbyte/pull/25586)   | No need to base64 encode strings on databases sorted with binary collation                                                                      |
| 2.0.22  | 2023-05-22 | [25859](https://github.com/airbytehq/airbyte/pull/25859)   | Allow adding sessionVariables JDBC parameters                                                                                                   |
| 2.0.21  | 2023-05-10 | [25460](https://github.com/airbytehq/airbyte/pull/25460)   | Handle a decimal number with 0 decimal points as an integer                                                                                     |
| 2.0.20  | 2023-05-01 | [25740](https://github.com/airbytehq/airbyte/pull/25740)   | Disable index logging                                                                                                                           |
| 2.0.19  | 2023-04-26 | [25401](https://github.com/airbytehq/airbyte/pull/25401)   | CDC : Upgrade Debezium to version 2.2.0                                                                                                         |
| 2.0.18  | 2023-04-19 | [25345](https://github.com/airbytehq/airbyte/pull/25345)   | Logging : Log database indexes per stream                                                                                                       |
| 2.0.17  | 2023-04-19 | [24582](https://github.com/airbytehq/airbyte/pull/24582)   | CDC : refactor for performance improvement                                                                                                      |
| 2.0.16  | 2023-04-17 | [25220](https://github.com/airbytehq/airbyte/pull/25220)   | Logging changes : Log additional metadata & clean up noisy logs                                                                                 |
| 2.0.15  | 2023-04-12 | [25131](https://github.com/airbytehq/airbyte/pull/25131)   | Make Client Certificate and Client Key always show                                                                                              |
| 2.0.14  | 2023-04-11 | [24656](https://github.com/airbytehq/airbyte/pull/24656)   | CDC minor refactor                                                                                                                              |
| 2.0.13  | 2023-04-06 | [24820](https://github.com/airbytehq/airbyte/pull/24820)   | Fix data loss bug during an initial failed non-CDC incremental sync                                                                             |
| 2.0.12  | 2023-04-04 | [24833](https://github.com/airbytehq/airbyte/pull/24833)   | Fix Debezium retry policy configuration                                                                                                         |
| 2.0.11  | 2023-03-28 | [24166](https://github.com/airbytehq/airbyte/pull/24166)   | Fix InterruptedException bug during Debezium shutdown                                                                                           |
| 2.0.10  | 2023-03-27 | [24529](https://github.com/airbytehq/airbyte/pull/24373)   | Preparing the connector for CDC checkpointing                                                                                                   |
| 2.0.9   | 2023-03-24 | [24529](https://github.com/airbytehq/airbyte/pull/24529)   | Set SSL Mode to required on strict-encrypt variant                                                                                              |
| 2.0.8   | 2023-03-22 | [20760](https://github.com/airbytehq/airbyte/pull/20760)   | Removed redundant date-time datatypes formatting                                                                                                |
| 2.0.7   | 2023-03-21 | [24207](https://github.com/airbytehq/airbyte/pull/24207)   | Fix incorrect schema change warning in CDC mode                                                                                                 |
| 2.0.6   | 2023-03-21 | [23984](https://github.com/airbytehq/airbyte/pull/23984)   | Support CDC heartbeats                                                                                                                          |
| 2.0.5   | 2023-03-21 | [24147](https://github.com/airbytehq/airbyte/pull/24275)   | Fix error with CDC checkpointing                                                                                                                |
| 2.0.4   | 2023-03-20 | [24147](https://github.com/airbytehq/airbyte/pull/24147)   | Support different table structure during "DESCRIBE" query                                                                                       |
| 2.0.3   | 2023-03-15 | [24082](https://github.com/airbytehq/airbyte/pull/24082)   | Fixed NPE during cursor values validation                                                                                                       |
| 2.0.2   | 2023-03-14 | [23908](https://github.com/airbytehq/airbyte/pull/23908)   | Log warning on null cursor values                                                                                                               |
| 2.0.1   | 2023-03-10 | [23939](https://github.com/airbytehq/airbyte/pull/23939)   | For network isolation, source connector accepts a list of hosts it is allowed to connect                                                        |
| 2.0.0   | 2023-03-06 | [23112](https://github.com/airbytehq/airbyte/pull/23112)   | Upgrade Debezium version to 2.1.2                                                                                                               |
| 1.0.21  | 2023-01-25 | [20939](https://github.com/airbytehq/airbyte/pull/20939)   | Adjust batch selection memory limits databases.                                                                                                 |
| 1.0.20  | 2023-01-24 | [20593](https://github.com/airbytehq/airbyte/pull/20593)   | Handle ssh time out exception                                                                                                                   |
| 1.0.19  | 2022-12-14 | [20436](https://github.com/airbytehq/airbyte/pull/20346)   | Consolidate date/time values mapping for JDBC sources                                                                                           |
| 1.0.18  | 2022-12-14 | [20378](https://github.com/airbytehq/airbyte/pull/20378)   | Improve descriptions                                                                                                                            |
| 1.0.17  | 2022-12-13 | [20289](https://github.com/airbytehq/airbyte/pull/20289)   | Mark unknown column exception as config error                                                                                                   |
| 1.0.16  | 2022-12-12 | [18959](https://github.com/airbytehq/airbyte/pull/18959)   | CDC : Don't timeout if snapshot is not complete.                                                                                                |
| 1.0.15  | 2022-12-06 | [20000](https://github.com/airbytehq/airbyte/pull/20000)   | Add check and better messaging when user does not have permission to access binary log in CDC mode                                              |
| 1.0.14  | 2022-11-22 | [19514](https://github.com/airbytehq/airbyte/pull/19514)   | Adjust batch selection memory limits databases.                                                                                                 |
| 1.0.13  | 2022-11-14 | [18956](https://github.com/airbytehq/airbyte/pull/18956)   | Clean up Tinyint Unsigned data type identification                                                                                              |
| 1.0.12  | 2022-11-07 | [19025](https://github.com/airbytehq/airbyte/pull/19025)   | Stop enforce SSL if ssl mode is disabled                                                                                                        |
| 1.0.11  | 2022-11-03 | [18851](https://github.com/airbytehq/airbyte/pull/18851)   | Fix bug with unencrypted CDC connections                                                                                                        |
| 1.0.10  | 2022-11-02 | [18619](https://github.com/airbytehq/airbyte/pull/18619)   | Fix bug with handling Tinyint(1) Unsigned values as boolean                                                                                     |
| 1.0.9   | 2022-10-31 | [18538](https://github.com/airbytehq/airbyte/pull/18538)   | Encode database name                                                                                                                            |
| 1.0.8   | 2022-10-25 | [18383](https://github.com/airbytehq/airbyte/pull/18383)   | Better SSH error handling + messages                                                                                                            |
| 1.0.7   | 2022-10-21 | [18263](https://github.com/airbytehq/airbyte/pull/18263)   | Fixes bug introduced in [15833](https://github.com/airbytehq/airbyte/pull/15833) and adds better error messaging for SSH tunnel in Destinations |
| 1.0.6   | 2022-10-19 | [18087](https://github.com/airbytehq/airbyte/pull/18087)   | Better error messaging for configuration errors (SSH configs, choosing an invalid cursor)                                                       |
| 1.0.5   | 2022-10-17 | [18041](https://github.com/airbytehq/airbyte/pull/18041)   | Fixes bug introduced 2022-09-12 with SshTunnel, handles iterator exception properly                                                             |
|         | 2022-10-13 | [15535](https://github.com/airbytehq/airbyte/pull/16238)   | Update incremental query to avoid data missing when new data is inserted at the same time as a sync starts under non-CDC incremental mode       |
| 1.0.4   | 2022-10-11 | [17815](https://github.com/airbytehq/airbyte/pull/17815)   | Expose setting server timezone for CDC syncs                                                                                                    |
| 1.0.3   | 2022-10-07 | [17236](https://github.com/airbytehq/airbyte/pull/17236)   | Fix large table issue by fetch size                                                                                                             |
| 1.0.2   | 2022-10-03 | [17170](https://github.com/airbytehq/airbyte/pull/17170)   | Make initial CDC waiting time configurable                                                                                                      |
| 1.0.1   | 2022-10-01 | [17459](https://github.com/airbytehq/airbyte/pull/17459)   | Upgrade debezium version to 1.9.6 from 1.9.2                                                                                                    |
| 1.0.0   | 2022-09-27 | [17164](https://github.com/airbytehq/airbyte/pull/17164)   | Certify MySQL Source as Beta                                                                                                                    |
| 0.6.15  | 2022-09-27 | [17299](https://github.com/airbytehq/airbyte/pull/17299)   | Improve error handling for strict-encrypt mysql source                                                                                          |
| 0.6.14  | 2022-09-26 | [16954](https://github.com/airbytehq/airbyte/pull/16954)   | Implement support for snapshot of new tables in CDC mode                                                                                        |
| 0.6.13  | 2022-09-14 | [15668](https://github.com/airbytehq/airbyte/pull/15668)   | Wrap logs in AirbyteLogMessage                                                                                                                  |
| 0.6.12  | 2022-09-13 | [16657](https://github.com/airbytehq/airbyte/pull/16657)   | Improve CDC record queueing performance                                                                                                         |
| 0.6.11  | 2022-09-08 | [16202](https://github.com/airbytehq/airbyte/pull/16202)   | Adds error messaging factory to UI                                                                                                              |
| 0.6.10  | 2022-09-08 | [16007](https://github.com/airbytehq/airbyte/pull/16007)   | Implement per stream state support.                                                                                                             |
| 0.6.9   | 2022-09-03 | [16216](https://github.com/airbytehq/airbyte/pull/16216)   | Standardize spec for CDC replication. See upgrade instructions [above](#upgrading-from-0.6.8-and-older-versions-to-0.6.9-and-later-versions).   |
| 0.6.8   | 2022-09-01 | [16259](https://github.com/airbytehq/airbyte/pull/16259)   | Emit state messages more frequently                                                                                                             |
| 0.6.7   | 2022-08-30 | [16114](https://github.com/airbytehq/airbyte/pull/16114)   | Prevent traffic going on an unsecured channel in strict-encryption version of source mysql                                                      |
| 0.6.6   | 2022-08-25 | [15993](https://github.com/airbytehq/airbyte/pull/15993)   | Improved support for connecting over SSL                                                                                                        |
| 0.6.5   | 2022-08-25 | [15917](https://github.com/airbytehq/airbyte/pull/15917)   | Fix temporal data type default value bug                                                                                                        |
| 0.6.4   | 2022-08-18 | [14356](https://github.com/airbytehq/airbyte/pull/14356)   | DB Sources: only show a table can sync incrementally if at least one column can be used as a cursor field                                       |
| 0.6.3   | 2022-08-12 | [15044](https://github.com/airbytehq/airbyte/pull/15044)   | Added the ability to connect using different SSL modes and SSL certificates                                                                     |
| 0.6.2   | 2022-08-11 | [15538](https://github.com/airbytehq/airbyte/pull/15538)   | Allow additional properties in db stream state                                                                                                  |
| 0.6.1   | 2022-08-02 | [14801](https://github.com/airbytehq/airbyte/pull/14801)   | Fix multiple log bindings                                                                                                                       |
| 0.6.0   | 2022-07-26 | [14362](https://github.com/airbytehq/airbyte/pull/14362)   | Integral columns are now discovered as int64 fields.                                                                                            |
| 0.5.17  | 2022-07-22 | [14714](https://github.com/airbytehq/airbyte/pull/14714)   | Clarified error message when invalid cursor column selected                                                                                     |
| 0.5.16  | 2022-07-14 | [14574](https://github.com/airbytehq/airbyte/pull/14574)   | Removed additionalProperties:false from JDBC source connectors                                                                                  |
| 0.5.15  | 2022-06-23 | [14077](https://github.com/airbytehq/airbyte/pull/14077)   | Use the new state management                                                                                                                    |
| 0.5.13  | 2022-06-21 | [13945](https://github.com/airbytehq/airbyte/pull/13945)   | Aligned datatype test                                                                                                                           |
| 0.5.12  | 2022-06-17 | [13864](https://github.com/airbytehq/airbyte/pull/13864)   | Updated stacktrace format for any trace message errors                                                                                          |
| 0.5.11  | 2022-05-03 | [12544](https://github.com/airbytehq/airbyte/pull/12544)   | Prevent source from hanging under certain circumstances by adding a watcher for orphaned threads.                                               |
| 0.5.10  | 2022-04-29 | [12480](https://github.com/airbytehq/airbyte/pull/12480)   | Query tables with adaptive fetch size to optimize JDBC memory consumption                                                                       |
| 0.5.9   | 2022-04-06 | [11729](https://github.com/airbytehq/airbyte/pull/11729)   | Bump mina-sshd from 2.7.0 to 2.8.0                                                                                                              |
| 0.5.6   | 2022-02-21 | [10242](https://github.com/airbytehq/airbyte/pull/10242)   | Fixed cursor for old connectors that use non-microsecond format. Now connectors work with both formats                                          |
| 0.5.5   | 2022-02-18 | [10242](https://github.com/airbytehq/airbyte/pull/10242)   | Updated timestamp transformation with microseconds                                                                                              |
| 0.5.4   | 2022-02-11 | [10251](https://github.com/airbytehq/airbyte/issues/10251) | bug Source MySQL CDC: sync failed when has Zero-date value in mandatory column                                                                  |
| 0.5.2   | 2021-12-14 | [6425](https://github.com/airbytehq/airbyte/issues/6425)   | MySQL CDC sync fails because starting binlog position not found in DB                                                                           |
| 0.5.1   | 2021-12-13 | [8582](https://github.com/airbytehq/airbyte/pull/8582)     | Update connector fields title/description                                                                                                       |
| 0.5.0   | 2021-12-11 | [7970](https://github.com/airbytehq/airbyte/pull/7970)     | Support all MySQL types                                                                                                                         |
| 0.4.13  | 2021-12-03 | [8335](https://github.com/airbytehq/airbyte/pull/8335)     | Source-MySql: do not check cdc required param binlog_row_image for standard replication                                                         |
| 0.4.12  | 2021-12-01 | [8371](https://github.com/airbytehq/airbyte/pull/8371)     | Fixed incorrect handling "\n" in ssh key                                                                                                        |
| 0.4.11  | 2021-11-19 | [8047](https://github.com/airbytehq/airbyte/pull/8047)     | Source MySQL: transform binary data base64 format                                                                                               |
| 0.4.10  | 2021-11-15 | [7820](https://github.com/airbytehq/airbyte/pull/7820)     | Added basic performance test                                                                                                                    |
| 0.4.9   | 2021-11-02 | [7559](https://github.com/airbytehq/airbyte/pull/7559)     | Correctly process large unsigned short integer values which may fall outside java's `Short` data type capability                                |
| 0.4.8   | 2021-09-16 | [6093](https://github.com/airbytehq/airbyte/pull/6093)     | Improve reliability of processing various data types like decimals, dates, datetime, binary, and text                                           |
| 0.4.7   | 2021-09-30 | [6585](https://github.com/airbytehq/airbyte/pull/6585)     | Improved SSH Tunnel key generation steps                                                                                                        |
| 0.4.6   | 2021-09-29 | [6510](https://github.com/airbytehq/airbyte/pull/6510)     | Support SSL connection                                                                                                                          |
| 0.4.5   | 2021-09-17 | [6146](https://github.com/airbytehq/airbyte/pull/6146)     | Added option to connect to DB via SSH                                                                                                           |
| 0.4.1   | 2021-07-23 | [4956](https://github.com/airbytehq/airbyte/pull/4956)     | Fix log link                                                                                                                                    |
| 0.3.7   | 2021-06-09 | [3179](https://github.com/airbytehq/airbyte/pull/3973)     | Add AIRBYTE_ENTRYPOINT for Kubernetes support                                                                                                   |
| 0.3.6   | 2021-06-09 | [3966](https://github.com/airbytehq/airbyte/pull/3966)     | Fix excessive logging for CDC method                                                                                                            |
| 0.3.5   | 2021-06-07 | [3890](https://github.com/airbytehq/airbyte/pull/3890)     | Fix CDC handle tinyint\(1\) and boolean types                                                                                                   |
| 0.3.4   | 2021-06-04 | [3846](https://github.com/airbytehq/airbyte/pull/3846)     | Fix max integer value failure                                                                                                                   |
| 0.3.3   | 2021-06-02 | [3789](https://github.com/airbytehq/airbyte/pull/3789)     | MySQL CDC poll wait 5 minutes when not received a single record                                                                                 |
| 0.3.2   | 2021-06-01 | [3757](https://github.com/airbytehq/airbyte/pull/3757)     | MySQL CDC poll 5s to 5 min                                                                                                                      |
| 0.3.1   | 2021-06-01 | [3505](https://github.com/airbytehq/airbyte/pull/3505)     | Implemented MySQL CDC                                                                                                                           |
| 0.3.0   | 2021-04-21 | [2990](https://github.com/airbytehq/airbyte/pull/2990)     | Support namespaces                                                                                                                              |
| 0.2.5   | 2021-04-15 | [2899](https://github.com/airbytehq/airbyte/pull/2899)     | Fix bug in tests                                                                                                                                |
| 0.2.4   | 2021-03-28 | [2600](https://github.com/airbytehq/airbyte/pull/2600)     | Add NCHAR and NVCHAR support to DB and cursor type casting                                                                                      |
| 0.2.3   | 2021-03-26 | [2611](https://github.com/airbytehq/airbyte/pull/2611)     | Add an optional `jdbc_url_params` in parameters                                                                                                 |
| 0.2.2   | 2021-03-26 | [2460](https://github.com/airbytehq/airbyte/pull/2460)     | Destination supports destination sync mode                                                                                                      |
| 0.2.1   | 2021-03-18 | [2488](https://github.com/airbytehq/airbyte/pull/2488)     | Sources support primary keys                                                                                                                    |
| 0.2.0   | 2021-03-09 | [2238](https://github.com/airbytehq/airbyte/pull/2238)     | Protocol allows future/unknown properties                                                                                                       |
| 0.1.10  | 2021-02-02 | [1887](https://github.com/airbytehq/airbyte/pull/1887)     | Migrate AbstractJdbcSource to use iterators                                                                                                     |
| 0.1.9   | 2021-01-25 | [1746](https://github.com/airbytehq/airbyte/pull/1746)     | Fix NPE in State Decorator                                                                                                                      |
| 0.1.8   | 2021-01-19 | [1724](https://github.com/airbytehq/airbyte/pull/1724)     | Fix JdbcSource handling of tables with same names in different schemas                                                                          |
| 0.1.7   | 2021-01-14 | [1655](https://github.com/airbytehq/airbyte/pull/1655)     | Fix JdbcSource OOM                                                                                                                              |
| 0.1.6   | 2021-01-08 | [1307](https://github.com/airbytehq/airbyte/pull/1307)     | Migrate Postgres and MySQL to use new JdbcSource                                                                                                |
| 0.1.5   | 2020-12-11 | [1267](https://github.com/airbytehq/airbyte/pull/1267)     | Support incremental sync                                                                                                                        |
| 0.1.4   | 2020-11-30 | [1046](https://github.com/airbytehq/airbyte/pull/1046)     | Add connectors using an index YAML file                                                                                                         |<|MERGE_RESOLUTION|>--- conflicted
+++ resolved
@@ -264,11 +264,8 @@
 
 | Version | Date       | Pull Request                                               | Subject                                                                                                                                         |
 |:--------|:-----------|:-----------------------------------------------------------|:------------------------------------------------------------------------------------------------------------------------------------------------|
-<<<<<<< HEAD
-| 3.0.2   | 2023-08-24 | [29821](https://github.com/airbytehq/airbyte/pull/29821)   | Set replication_method display_type to radio                                                                                                    |
-=======
+| 3.0.3   | 2023-08-31 | [29821](https://github.com/airbytehq/airbyte/pull/29821)   | Set replication_method display_type to radio                                                                                                    |
 | 3.0.2   | 2023-08-30 | [30015](https://github.com/airbytehq/airbyte/pull/30015)   | Logging : Log storage engines associated with tables in the sync                                                                                |
->>>>>>> da80408a
 | 3.0.1   | 2023-08-21 | [29308](https://github.com/airbytehq/airbyte/pull/29308)   | CDC: Enable frequent state emissions during incremental runs                                                                                    |
 | 3.0.0   | 2023-08-08 | [28756](https://github.com/airbytehq/airbyte/pull/28756)   | CDC: Set a default cursor                                                                                                                       |
 | 2.1.2   | 2023-08-08 | [29220](https://github.com/airbytehq/airbyte/pull/29220)   | Add indicator that CDC is the recommended update method                                                                                         |
