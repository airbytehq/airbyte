--- conflicted
+++ resolved
@@ -64,12 +64,9 @@
 
 | Version | Date       | Pull Request                                              | Subject        |
 | :------ | :--------- | :-------------------------------------------------------- | :------------- |
-<<<<<<< HEAD
-| 0.1.2 | 2024-06-05 | [38844](https://github.com/airbytehq/airbyte/pull/38844) | Make compatible with builder |
-=======
-| 0.1.2 | 2024-06-06 | [39254](https://github.com/airbytehq/airbyte/pull/39254) | [autopull] Upgrade base image to v1.2.2 |
->>>>>>> 4e91046a
-| 0.1.1 | 2024-05-20 | [38440](https://github.com/airbytehq/airbyte/pull/38440) | [autopull] base image + poetry + up_to_date |
+| 0.1.3   | 2024-06-15 | [38844](https://github.com/airbytehq/airbyte/pull/38844)  | Make compatible with builder |
+| 0.1.2   | 2024-06-06 | [39254](https://github.com/airbytehq/airbyte/pull/39254)  | [autopull] Upgrade base image to v1.2.2 |
+| 0.1.1   | 2024-05-20 | [38440](https://github.com/airbytehq/airbyte/pull/38440)  | [autopull] base image + poetry + up_to_date |
 | 0.1.0   | 2022-10-31 | [#18725](https://github.com/airbytehq/airbyte/pull/18725) | Initial commit |
 
 </details>