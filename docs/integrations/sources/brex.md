--- conflicted
+++ resolved
@@ -25,11 +25,8 @@
 
 | Version          | Date              | Pull Request | Subject        |
 |------------------|-------------------|--------------|----------------|
-<<<<<<< HEAD
-| 0.0.32 | 2025-11-21 | [69822](https://github.com/airbytehq/airbyte/pull/69822) | Add schemas for users, departments, vendors, expenses, and budgets |
-=======
+| 0.0.33 | 2025-12-02 | [69822](https://github.com/airbytehq/airbyte/pull/69822) | Add schemas for users, departments, vendors, expenses, and budgets |
 | 0.0.32 | 2025-11-25 | [69989](https://github.com/airbytehq/airbyte/pull/69989) | Update dependencies |
->>>>>>> 5fb70f1b
 | 0.0.31 | 2025-11-18 | [69466](https://github.com/airbytehq/airbyte/pull/69466) | Update dependencies |
 | 0.0.30 | 2025-10-29 | [68729](https://github.com/airbytehq/airbyte/pull/68729) | Update dependencies |
 | 0.0.29 | 2025-10-21 | [68228](https://github.com/airbytehq/airbyte/pull/68228) | Update dependencies |
