# BigCommerce

## Sync overview

The BigCommerce source supports both Full Refresh and Incremental syncs. You can choose if this connector will copy only the new or updated data, or all rows in the tables and columns you set up for replication, every time a sync is run.

This source can sync data for the [BigCommerce API](https://developer.bigcommerce.com/api-docs/getting-started/making-requests).

### Output schema

This Source is capable of syncing the following core Streams:

- [Customers](https://developer.bigcommerce.com/api-reference/store-management/customers-v3/customers/customersget)
- [Orders](https://developer.bigcommerce.com/api-reference/store-management/orders/orders/getallorders)
- [Transactions](https://developer.bigcommerce.com/docs/rest-management/transactions#get-transactions)
- [Pages](https://developer.bigcommerce.com/api-reference/store-management/store-content/pages/getallpages)
- [Products](https://developer.bigcommerce.com/api-reference/store-management/catalog/products/getproducts)
- [Channels](https://developer.bigcommerce.com/api-reference/d2298071793d6-get-all-channels)
- [Store](https://developer.bigcommerce.com/docs/rest-management/store-information#get-store-information)
- [OrderProducts](https://developer.bigcommerce.com/api-reference/3b4dfef625708-list-order-products)
- [Brands](https://developer.bigcommerce.com/api-reference/c2610608c20c8-get-all-brands)
- [Categories](https://developer.bigcommerce.com/api-reference/9cc3a53863922-get-all-categories)

### Data type mapping

| Integration Type | Airbyte Type | Notes |
| :--------------- | :----------- | :---- |
| `string`         | `string`     |       |
| `number`         | `number`     |       |
| `array`          | `array`      |       |
| `object`         | `object`     |       |

### Features

| Feature                   | Supported?\(Yes/No\) | Notes |
| :------------------------ | :------------------- | :---- |
| Full Refresh Sync         | Yes                  |       |
| Incremental - Append Sync | Yes                  |       |
| Namespaces                | No                   |       |

### Performance considerations

BigCommerce has some [rate limit restrictions](https://developer.bigcommerce.com/api-docs/getting-started/best-practices).

## Getting started

1. Navigate to your store’s control panel \(Advanced Settings &gt; API Accounts &gt; Create API Account\)
2. Create an API account.
3. Select the resources you want to allow access to. Airbyte only needs read-level access.
   - Note: The UI will show all possible data sources and will show errors when syncing if it doesn't have permissions to access a resource.
4. The generated `Access Token` is what you'll use as the `access_token` for the integration.
5. You're ready to set up BigCommerce in Airbyte!

## Changelog

<details>
  <summary>Expand to review</summary>

| Version | Date       | Pull Request                                             | Subject                                                     |
| :------ | :--------- | :------------------------------------------------------- | :---------------------------------------------------------- |
<<<<<<< HEAD
| 0.3.0  | 2024-10-23 | [47277](https://github.com/airbytehq/airbyte/pull/47277) | Migrate to Manifest-only |
=======
| 0.2.22 | 2024-10-28 | [47117](https://github.com/airbytehq/airbyte/pull/47117) | Update dependencies |
>>>>>>> b868e753
| 0.2.21 | 2024-10-12 | [46840](https://github.com/airbytehq/airbyte/pull/46840) | Update dependencies |
| 0.2.20 | 2024-10-05 | [46453](https://github.com/airbytehq/airbyte/pull/46453) | Update dependencies |
| 0.2.19 | 2024-09-28 | [46206](https://github.com/airbytehq/airbyte/pull/46206) | Update dependencies |
| 0.2.18 | 2024-09-21 | [45725](https://github.com/airbytehq/airbyte/pull/45725) | Update dependencies |
| 0.2.17 | 2024-09-14 | [45539](https://github.com/airbytehq/airbyte/pull/45539) | Update dependencies |
| 0.2.16 | 2024-09-07 | [45292](https://github.com/airbytehq/airbyte/pull/45292) | Update dependencies |
| 0.2.15 | 2024-08-31 | [44979](https://github.com/airbytehq/airbyte/pull/44979) | Update dependencies |
| 0.2.14 | 2024-08-24 | [44693](https://github.com/airbytehq/airbyte/pull/44693) | Update dependencies |
| 0.2.13 | 2024-08-17 | [43827](https://github.com/airbytehq/airbyte/pull/43827) | Update dependencies |
| 0.2.12 | 2024-08-10 | [43630](https://github.com/airbytehq/airbyte/pull/43630) | Update dependencies |
| 0.2.11 | 2024-08-03 | [43124](https://github.com/airbytehq/airbyte/pull/43124) | Update dependencies |
| 0.2.10 | 2024-07-27 | [42773](https://github.com/airbytehq/airbyte/pull/42773) | Update dependencies |
| 0.2.9 | 2024-07-20 | [42192](https://github.com/airbytehq/airbyte/pull/42192) | Update dependencies |
| 0.2.8 | 2024-07-13 | [41883](https://github.com/airbytehq/airbyte/pull/41883) | Update dependencies |
| 0.2.7 | 2024-07-10 | [41540](https://github.com/airbytehq/airbyte/pull/41540) | Update dependencies |
| 0.2.6 | 2024-07-09 | [41256](https://github.com/airbytehq/airbyte/pull/41256) | Update dependencies |
| 0.2.5 | 2024-07-06 | [40997](https://github.com/airbytehq/airbyte/pull/40997) | Update dependencies |
| 0.2.4 | 2024-06-25 | [40334](https://github.com/airbytehq/airbyte/pull/40334) | Update dependencies |
| 0.2.3 | 2024-06-22 | [40113](https://github.com/airbytehq/airbyte/pull/40113) | Update dependencies |
| 0.2.2 | 2024-06-06 | [39251](https://github.com/airbytehq/airbyte/pull/39251) | [autopull] Upgrade base image to v1.2.2 |
| 0.2.1 | 2024-05-21 | [38528](https://github.com/airbytehq/airbyte/pull/38528) | [autopull] base image + poetry + up_to_date |
| 0.2.0 | 2023-08-16 | [29469](https://github.com/airbytehq/airbyte/pull/29469) | Migrate Python CDK to Low Code |
| 0.1.10 | 2022-12-16 | [20518](https://github.com/airbytehq/airbyte/pull/20518) | Add brands and categories streams |
| 0.1.9 | 2022-12-15 | [20540](https://github.com/airbytehq/airbyte/pull/20540) | Rebuild on CDK 0.15.0 |
| 0.1.8 | 2022-12-15 | [20090](https://github.com/airbytehq/airbyte/pull/20090) | Add order_products stream |
| 0.1.7 | 2022-09-13 | [16647](https://github.com/airbytehq/airbyte/pull/16647) | Add channel and store stream goes beyond |
| 0.1.6 | 2022-07-27 | [14940](https://github.com/airbytehq/airbyte/pull/14940) | Fix infinite loop when the page stream goes beyond one page |
| 0.1.5 | 2022-01-31 | [9935](https://github.com/airbytehq/airbyte/pull/9935) | Correct date-time columns for `orders` (v2 stream) |
| 0.1.4 | 2022-01-13 | [9516](https://github.com/airbytehq/airbyte/pull/9516) | Add Catalog Products Stream and fix date-time parsing |
| 0.1.3 | 2021-12-23 | [8434](https://github.com/airbytehq/airbyte/pull/8434) | Update fields in source-connectors specifications |
| 0.1.2 | 2021-12-07 | [8416](https://github.com/airbytehq/airbyte/pull/8416) | Correct Incremental Function |
| 0.1.1 | 2021-11-08 | [7499](https://github.com/airbytehq/airbyte/pull/7499) | Remove base-python dependencies |
| 0.1.0 | 2021-08-19 | [5521](https://github.com/airbytehq/airbyte/pull/5521) | Initial Release. Source BigCommerce |

</details><|MERGE_RESOLUTION|>--- conflicted
+++ resolved
@@ -58,11 +58,8 @@
 
 | Version | Date       | Pull Request                                             | Subject                                                     |
 | :------ | :--------- | :------------------------------------------------------- | :---------------------------------------------------------- |
-<<<<<<< HEAD
-| 0.3.0  | 2024-10-23 | [47277](https://github.com/airbytehq/airbyte/pull/47277) | Migrate to Manifest-only |
-=======
+| 0.3.0  | 2024-10-30 | [47277](https://github.com/airbytehq/airbyte/pull/47277) | Migrate to Manifest-only |
 | 0.2.22 | 2024-10-28 | [47117](https://github.com/airbytehq/airbyte/pull/47117) | Update dependencies |
->>>>>>> b868e753
 | 0.2.21 | 2024-10-12 | [46840](https://github.com/airbytehq/airbyte/pull/46840) | Update dependencies |
 | 0.2.20 | 2024-10-05 | [46453](https://github.com/airbytehq/airbyte/pull/46453) | Update dependencies |
 | 0.2.19 | 2024-09-28 | [46206](https://github.com/airbytehq/airbyte/pull/46206) | Update dependencies |
