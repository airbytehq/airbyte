# Bing Ads

<HideInUI>

This page contains the setup guide and reference information for the [Bing Ads](https://learn.microsoft.com/en-us/advertising/guides/?view=bingads-13) source connector.

</HideInUI>

## Prerequisites

- Microsoft Advertising account
- Microsoft Developer Token

## Setup guide

<!-- env:oss -->

For Airbyte Open Source set up your application to get **Client ID**, **Client Secret**, **Refresh Token**

1. [Register your application](https://docs.microsoft.com/en-us/advertising/guides/authentication-oauth-register?view=bingads-13) in the Azure portal.
2. [Request user consent](https://docs.microsoft.com/en-us/advertising/guides/authentication-oauth-consent?view=bingads-13l) to get the authorization code.
3. Use the authorization code to [get a refresh token](https://docs.microsoft.com/en-us/advertising/guides/authentication-oauth-get-tokens?view=bingads-13).

:::note

The refresh token expires in 90 days. Repeat the authorization process to get a new refresh token. The full authentication process described [here](https://docs.microsoft.com/en-us/advertising/guides/get-started?view=bingads-13#access-token).
Please be sure to authenticate with the email (personal or work) that you used to sign in to the Bing ads/Microsoft ads platform.
:::

<!-- /env:oss -->

### Step 1: Set up Bing Ads

1. Get your [Microsoft developer token](https://docs.microsoft.com/en-us/advertising/guides/get-started?view=bingads-13#get-developer-token). To use Bing Ads APIs, you must have a developer token and valid user credentials. See [Microsoft Advertising docs](https://docs.microsoft.com/en-us/advertising/guides/get-started?view=bingads-13#get-developer-token) for more info.

   1. Sign in with [Super Admin](https://learn.microsoft.com/en-us/advertising/guides/account-hierarchy-permissions?view=bingads-13#user-roles-permissions) credentials at the [Microsoft Advertising Developer Portal](https://developers.ads.microsoft.com/Account) account tab.
   2. Choose the user that you want associated with the developer token. Typically an application only needs one universal token regardless how many users will be supported.
   3. Click on the Request Token button.

2. If your OAuth app has a custom tenant, and you cannot use Microsoft’s recommended common tenant, use the custom tenant in the **Tenant ID** field when you set up the connector.

:::info

The tenant is used in the authentication URL, for example: `https://login.microsoftonline.com/<tenant>/oauth2/v2.0/authorize`

:::

### Step 2: Set up the source connector in Airbyte

<!-- env:cloud -->

#### For Airbyte Cloud:

1. [Log into your Airbyte Cloud](https://cloud.airbyte.com/workspaces) account.
2. Click Sources and then click + New source.
3. On the Set up the source page, select Bing Ads from the Source type dropdown.
4. Enter a name for the Bing Ads connector.
5. For **Tenant ID**, enter the custom tenant or use the common tenant.
6. Add the developer token from [Step 1](#step-1-set-up-bing-ads).
7. For **Account Names Predicates** - see [predicates](https://learn.microsoft.com/en-us/advertising/customer-management-service/predicate?view=bingads-13) in bing ads docs. Will be used to filter your accounts by specified operator and account name. You can use multiple predicates pairs. The **Operator** is a one of Contains or Equals. The **Account Name** is a value to compare Accounts Name field in rows by specified operator. For example, for operator=Contains and name=Dev, all accounts where name contains dev will be replicated. And for operator=Equals and name=Airbyte, all accounts where name is equal to Airbyte will be replicated. Account Name value is not case-sensitive.
8. For **Reports Replication Start Date**, enter the date in YYYY-MM-DD format. The data added on and after this date will be replicated. If this field is blank, Airbyte will replicate all data from previous and current calendar years.
9. For **Lookback window** (also known as attribution or conversion window) enter the number of **days** to look into the past. If your conversion window has an hours/minutes granularity, round it up to the number of days exceeding. If you're not using performance report streams in incremental mode and Reports Start Date is not provided, let it with 0 default value.
10. For _Custom Reports_ - see [custom reports](#custom-reports) section, list of custom reports object:
11. For _Report Name_ enter the name that you want for your custom report.
12. For _Reporting Data Object_ add the Bing Ads Reporting Object that you want to sync in the custom report.
13. For _Columns_ add list columns of Reporting Data Object that you want to see in the custom report.
14. For _Aggregation_ add time aggregation. See [report aggregation](#report-aggregation) section.
15. Click **Authenticate your Bing Ads account**.
16. Log in and authorize the Bing Ads account.
17. Click **Set up source**.
<!-- /env:cloud -->

<!-- env:oss -->

#### For Airbyte Open Source:

1. Navigate to the Airbyte Open Source dashboard.
2. Click Sources and then click + New source.
3. On the Set up the source page, select Bing Ads from the Source type dropdown.
4. Enter a name for the Bing Ads connector.
5. For **Tenant ID**, enter the custom tenant or use the common tenant.
6. Enter the **Client ID**, **Client Secret**, **Refresh Token**, and **Developer Token** from [Step 1](#step-1-set-up-bing-ads).
7. For **Account Names Predicates** - see [predicates](https://learn.microsoft.com/en-us/advertising/customer-management-service/predicate?view=bingads-13) in bing ads docs. Will be used to filter your accounts by specified operator and account name. You can use multiple predicates pairs. The **Operator** is a one of Contains or Equals. The **Account Name** is a value to compare Accounts Name field in rows by specified operator. For example, for operator=Contains and name=Dev, all accounts where name contains dev will be replicated. And for operator=Equals and name=Airbyte, all accounts where name is equal to Airbyte will be replicated. Account Name value is not case-sensitive.
8. For **Reports Replication Start Date**, enter the date in YYYY-MM-DD format. The data added on and after this date will be replicated. If this field is blank, Airbyte will replicate all data from previous and current calendar years.
9. For **Lookback window** (also known as attribution or conversion window) enter the number of **days** to look into the past. If your conversion window has an hours/minutes granularity, round it up to the number of days exceeding. If you're not using performance report streams in incremental mode and Reports Start Date is not provided, let it with 0 default value.
10. For _Custom Reports_ - see [custom reports](#custom-reports) section:
11. For _Report Name_ enter the name that you want for your custom report.
12. For _Reporting Data Object_ add the Bing Ads Reporting Object that you want to sync in the custom report.
13. For _Columns_ add columns of Reporting Data Object that you want to see in the custom report.
14. For _Aggregation_ select time aggregation. See [report aggregation](#report-aggregation) section.

15. Click **Set up source**.
<!-- /env:oss -->

<HideInUI>

## Supported sync modes

The Bing Ads source connector supports the following [sync modes](https://docs.airbyte.com/cloud/core-concepts/#connection-sync-modes):

- [Full Refresh - Overwrite](https://docs.airbyte.com/understanding-airbyte/connections/full-refresh-overwrite/)
- [Full Refresh - Append](https://docs.airbyte.com/understanding-airbyte/connections/full-refresh-append)
- [Incremental - Append](https://docs.airbyte.com/understanding-airbyte/connections/incremental-append)
- [Incremental - Append + Deduped](https://docs.airbyte.com/understanding-airbyte/connections/incremental-append-deduped)

## Supported Streams

The Bing Ads source connector supports the following streams. For more information, see the [Bing Ads API](https://docs.microsoft.com/en-us/advertising/guides/?view=bingads-13).

### Basic streams

- [Accounts](https://docs.microsoft.com/en-us/advertising/customer-management-service/searchaccounts?view=bingads-13) (Full Refresh)
- [Ad Groups](https://docs.microsoft.com/en-us/advertising/campaign-management-service/getadgroupsbycampaignid?view=bingads-13) (Full Refresh)
- [Ad Group Labels](https://learn.microsoft.com/en-us/advertising/bulk-service/ad-group-label?view=bingads-13)
- [Ads](https://docs.microsoft.com/en-us/advertising/campaign-management-service/getadsbyadgroupid?view=bingads-13) (Full Refresh)
- [App Install Ads](https://learn.microsoft.com/en-us/advertising/bulk-service/app-install-ad?view=bingads-13)
- [App Install Ad Labels](https://learn.microsoft.com/en-us/advertising/bulk-service/app-install-ad-label?view=bingads-13)
- [Budget](https://learn.microsoft.com/en-us/advertising/bulk-service/budget?view=bingads-13&viewFallbackFrom=bingads-13)
- [Campaigns](https://docs.microsoft.com/en-us/advertising/campaign-management-service/getcampaignsbyaccountid?view=bingads-13) (Full Refresh)
- [Campaign Labels](https://learn.microsoft.com/en-us/advertising/bulk-service/campaign-label?view=bingads-13)
- [Keywords](https://learn.microsoft.com/en-us/advertising/bulk-service/keyword?view=bingads-13)
- [Keyword Labels](https://learn.microsoft.com/en-us/advertising/bulk-service/keyword-label?view=bingads-13)
- [Labels](https://learn.microsoft.com/en-us/advertising/bulk-service/label?view=bingads-13)

### Report Streams

:::note

Be careful with removing fields that you don't want to sync in the Replication Stream Settings.
Report will be generated by request with all fields in the Stream Schema. Removing fields from in the setting does not affect actual request for the report.
The results of such a report can be not accurate due to not visible values in removed fields.
If you faced this issue please use custom report, where you can define only that fields that you want to see in the report, and no other fields will be used in the request.
:::

- [Account Performance Report Hourly](https://docs.microsoft.com/en-us/advertising/reporting-service/accountperformancereportrequest?view=bingads-13)
- [Account Performance Report Daily](https://docs.microsoft.com/en-us/advertising/reporting-service/accountperformancereportrequest?view=bingads-13)
- [Account Performance Report Weekly](https://docs.microsoft.com/en-us/advertising/reporting-service/accountperformancereportrequest?view=bingads-13)
- [Account Performance Report Monthly](https://docs.microsoft.com/en-us/advertising/reporting-service/accountperformancereportrequest?view=bingads-13)
- [Account Impression Performance Report Hourly](https://docs.microsoft.com/en-us/advertising/reporting-service/accountperformancereportrequest?view=bingads-13)
- [Account Impression Performance Report Daily](https://docs.microsoft.com/en-us/advertising/reporting-service/accountperformancereportrequest?view=bingads-13)
- [Account Impression Performance Report Weekly](https://docs.microsoft.com/en-us/advertising/reporting-service/accountperformancereportrequest?view=bingads-13)
- [Account Impression Performance Report Monthly](https://docs.microsoft.com/en-us/advertising/reporting-service/accountperformancereportrequest?view=bingads-13)
- [Ad Group Performance Report Hourly](https://docs.microsoft.com/en-us/advertising/reporting-service/adgroupperformancereportrequest?view=bingads-13)
- [Ad Group Performance Report Daily](https://docs.microsoft.com/en-us/advertising/reporting-service/adgroupperformancereportrequest?view=bingads-13)
- [Ad Group Performance Report Weekly](https://docs.microsoft.com/en-us/advertising/reporting-service/adgroupperformancereportrequest?view=bingads-13)
- [Ad Group Performance Report Monthly](https://docs.microsoft.com/en-us/advertising/reporting-service/adgroupperformancereportrequest?view=bingads-13)
- [Ad Group Impression Performance Report Hourly](https://learn.microsoft.com/en-us/advertising/reporting-service/adgroupperformancereportrequest?view=bingads-13)
- [Ad Group Impression Performance Report Daily](https://learn.microsoft.com/en-us/advertising/reporting-service/adgroupperformancereportrequest?view=bingads-13)
- [Ad Group Impression Performance Report Weekly](https://learn.microsoft.com/en-us/advertising/reporting-service/adgroupperformancereportrequest?view=bingads-13)
- [Ad Group Impression Performance Report Monthly](https://learn.microsoft.com/en-us/advertising/reporting-service/adgroupperformancereportrequest?view=bingads-13)
- [Ad Performance Report Hourly](https://docs.microsoft.com/en-us/advertising/reporting-service/adperformancereportrequest?view=bingads-13)
- [Ad Performance Report Daily](https://docs.microsoft.com/en-us/advertising/reporting-service/adperformancereportrequest?view=bingads-13)
- [Ad Performance Report Weekly](https://docs.microsoft.com/en-us/advertising/reporting-service/adperformancereportrequest?view=bingads-13)
- [Ad Performance Report Monthly](https://docs.microsoft.com/en-us/advertising/reporting-service/adperformancereportrequest?view=bingads-13)
- [Age Gender Audience Report Hourly](https://learn.microsoft.com/en-us/advertising/reporting-service/agegenderaudiencereportrequest?view=bingads-13)
- [Age Gender Audience Report Daily](https://learn.microsoft.com/en-us/advertising/reporting-service/agegenderaudiencereportrequest?view=bingads-13)
- [Age Gender Audience Report Weekly](https://learn.microsoft.com/en-us/advertising/reporting-service/agegenderaudiencereportrequest?view=bingads-13)
- [Age Gender Audience Report Monthly](https://learn.microsoft.com/en-us/advertising/reporting-service/agegenderaudiencereportrequest?view=bingads-13)
- [Audience Performance Report Hourly](https://learn.microsoft.com/en-us/advertising/reporting-service/audienceperformancereportrequest?view=bingads-13)
- [Audience Performance Report Daily](https://learn.microsoft.com/en-us/advertising/reporting-service/audienceperformancereportrequest?view=bingads-13)
- [Audience Performance Report Weekly](https://learn.microsoft.com/en-us/advertising/reporting-service/audienceperformancereportrequest?view=bingads-13)
- [Audience Performance Report Monthly](https://learn.microsoft.com/en-us/advertising/reporting-service/audienceperformancereportrequest?view=bingads-13)
- [Geographic Performance Report Hourly](https://learn.microsoft.com/en-us/advertising/reporting-service/geographicperformancereportrequest?view=bingads-13)
- [Geographic Performance Report Daily](https://learn.microsoft.com/en-us/advertising/reporting-service/geographicperformancereportrequest?view=bingads-13)
- [Geographic Performance Report Weekly](https://learn.microsoft.com/en-us/advertising/reporting-service/geographicperformancereportrequest?view=bingads-13)
- [Geographic Performance Report Monthly](https://learn.microsoft.com/en-us/advertising/reporting-service/geographicperformancereportrequest?view=bingads-13)
- [Goals And Funnels Report Hourly](https://learn.microsoft.com/en-us/advertising/reporting-service/goalsandfunnelsreportrequest?view=bingads-13)
- [Goals And Funnels Report Daily](https://learn.microsoft.com/en-us/advertising/reporting-service/goalsandfunnelsreportrequest?view=bingads-13)
- [Goals And Funnels Report Weekly](https://learn.microsoft.com/en-us/advertising/reporting-service/goalsandfunnelsreportrequest?view=bingads-13)
- [Goals And Funnels Report Monthly](https://learn.microsoft.com/en-us/advertising/reporting-service/goalsandfunnelsreportrequest?view=bingads-13)
- [Budget Summary Report](https://docs.microsoft.com/en-us/advertising/reporting-service/budgetsummaryreportrequest?view=bingads-13)
- [Campaign Performance Report Hourly](https://docs.microsoft.com/en-us/advertising/reporting-service/campaignperformancereportrequest?view=bingads-13)
- [Campaign Performance Report Daily](https://docs.microsoft.com/en-us/advertising/reporting-service/campaignperformancereportrequest?view=bingads-13)
- [Campaign Performance Report Weekly](https://docs.microsoft.com/en-us/advertising/reporting-service/campaignperformancereportrequest?view=bingads-13)
- [Campaign Performance Report Monthly](https://docs.microsoft.com/en-us/advertising/reporting-service/campaignperformancereportrequest?view=bingads-13)
- [Campaign Impression Performance Report Hourly](https://learn.microsoft.com/en-us/advertising/reporting-service/campaignperformancereportrequest?view=bingads-13)
- [Campaign Impression Performance Report Daily](https://learn.microsoft.com/en-us/advertising/reporting-service/campaignperformancereportrequest?view=bingads-13)
- [Campaign Impression Performance Report Weekly](https://learn.microsoft.com/en-us/advertising/reporting-service/campaignperformancereportrequest?view=bingads-13)
- [Campaign Impression Performance Report Monthly](https://learn.microsoft.com/en-us/advertising/reporting-service/campaignperformancereportrequest?view=bingads-13)
- [Keyword Performance Report Hourly](https://docs.microsoft.com/en-us/advertising/reporting-service/keywordperformancereportrequest?view=bingads-13)
- [Keyword Performance Report Daily](https://docs.microsoft.com/en-us/advertising/reporting-service/keywordperformancereportrequest?view=bingads-13)
- [Keyword Performance Report Weekly](https://docs.microsoft.com/en-us/advertising/reporting-service/keywordperformancereportrequest?view=bingads-13)
- [Keyword Performance Report Monthly](https://docs.microsoft.com/en-us/advertising/reporting-service/keywordperformancereportrequest?view=bingads-13)
- [User Location Performance Report Hourly](https://learn.microsoft.com/en-us/advertising/reporting-service/userlocationperformancereportrequest?view=bingads-13)
- [User Location Performance Report Daily](https://learn.microsoft.com/en-us/advertising/reporting-service/userlocationperformancereportrequest?view=bingads-13)
- [User Location Performance Report Weekly](https://learn.microsoft.com/en-us/advertising/reporting-service/userlocationperformancereportrequest?view=bingads-13)
- [User Location Performance Report Monthly](https://learn.microsoft.com/en-us/advertising/reporting-service/userlocationperformancereportrequest?view=bingads-13)
- [Product Dimension Performance Report Hourly](https://learn.microsoft.com/en-us/advertising/reporting-service/productdimensionperformancereportrequest?view=bingads-13)
- [Product Dimension Performance Report Daily](https://learn.microsoft.com/en-us/advertising/reporting-service/productdimensionperformancereportrequest?view=bingads-13)
- [Product Dimension Performance Report Weekly](https://learn.microsoft.com/en-us/advertising/reporting-service/productdimensionperformancereportrequest?view=bingads-13)
- [Product Dimension Performance Report Monthly](https://learn.microsoft.com/en-us/advertising/reporting-service/productdimensionperformancereportrequest?view=bingads-13)
- [Product Search Query Performance Report Hourly](https://learn.microsoft.com/en-us/advertising/reporting-service/productsearchqueryperformancereportrequest?view=bingads-13)
- [Product Search Query Performance Report Daily](https://learn.microsoft.com/en-us/advertising/reporting-service/productsearchqueryperformancereportrequest?view=bingads-13)
- [Product Search Query Performance Report Weekly](https://learn.microsoft.com/en-us/advertising/reporting-service/productsearchqueryperformancereportrequest?view=bingads-13)
- [Product Search Query Performance Report Monthly](https://learn.microsoft.com/en-us/advertising/reporting-service/productsearchqueryperformancereportrequest?view=bingads-13)
- [Search Query Performance Report Hourly](https://learn.microsoft.com/en-us/advertising/reporting-service/searchqueryperformancereportrequest?view=bingads-13)
- [Search Query Performance Report Daily](https://learn.microsoft.com/en-us/advertising/reporting-service/searchqueryperformancereportrequest?view=bingads-13)
- [Search Query Performance Report Weekly](https://learn.microsoft.com/en-us/advertising/reporting-service/searchqueryperformancereportrequest?view=bingads-13)
- [Search Query Performance Report Monthly](https://learn.microsoft.com/en-us/advertising/reporting-service/searchqueryperformancereportrequest?view=bingads-13)

:::info

Ad Group Impression Performance Report, Geographic Performance Report, Account Impression Performance Report have user-defined primary key.
This means that you can define your own primary key in Replication tab in your connection for these streams.

Example pk:
Ad Group Impression Performance Report: composite pk - [AdGroupId, Status, TimePeriod, AccountId]
Geographic Performance Report: composite pk - [AdGroupId, Country, State, MetroArea, City]
Account Impression Performance Report: composite pk - [AccountName, AccountNumber, AccountId, TimePeriod]

Note: These are just examples, and you should consider your own data and needs in order to correctly define the primary key.

See more info about user-defined pk [here](https://docs.airbyte.com/understanding-airbyte/connections/incremental-append-deduped#user-defined-primary-key).

:::

### Entity-Relationship Diagram (ERD)
<EntityRelationshipDiagram></EntityRelationshipDiagram>

### Custom Reports

You can build your own report by providing:

- _Report Name_ - name of the stream
- _Reporting Data Object_ - Bing Ads reporting data object that you can find [here](https://learn.microsoft.com/en-us/advertising/reporting-service/reporting-data-objects?view=bingads-13). All data object with ending ReportRequest can be used as data object in custom reports.
- _Columns_ - Reporting object columns that you want to sync. You can find it on ReportRequest data object page by clicking the ...ReportColumn link in [Bing Ads docs](https://learn.microsoft.com/en-us/advertising/reporting-service/reporting-value-sets?view=bingads-13).
  The report must include the Required Columns (you can find it under list of all columns of reporting object) at a minimum. As a general rule, each report must include at least one attribute column and at least one non-impression share performance statistics column. Be careful you can't add extra columns that not specified in Bing Ads docs and not all fields can be skipped.
- _Aggregation_ - Hourly, Daily, Weekly, Monthly, DayOfWeek, HourOfDay, WeeklyStartingMonday, Summary. See [report aggregation](#report-aggregation).

### Report aggregation

All reports synced by this connector can be [aggregated](https://docs.microsoft.com/en-us/advertising/reporting-service/reportaggregation?view=bingads-13) using hourly, daily, weekly, or monthly time windows.

For example, if you select a report with daily aggregation, the report will contain a row for each day for the duration of the report. Each row will indicate the number of impressions recorded on that day.

A report's aggregation window is indicated in its name. For example, `account_performance_report_hourly` is the Account Performance Reported aggregated using an hourly window.

## Limitations & Troubleshooting

<details>
<summary>
Expand to see details about Bing Ads connector limitations and troubleshooting.
</summary>

### Connector limitations

#### Rate limiting

The Bing Ads API limits the number of requests for all Microsoft Advertising clients. You can find detailed info [here](https://docs.microsoft.com/en-us/advertising/guides/services-protocol?view=bingads-13#throttling).

### Troubleshooting

- Check out common troubleshooting issues for the Bing Ads source connector on our [Airbyte Forum](https://github.com/airbytehq/airbyte/discussions).

</details>

## Changelog

<details>
  <summary>Expand to review</summary>

| Version | Date       | Pull Request                                                                                                                     | Subject                                                                                                                                        |
|:--------|:-----------|:---------------------------------------------------------------------------------------------------------------------------------|:-----------------------------------------------------------------------------------------------------------------------------------------------|
<<<<<<< HEAD
| 2.11.0 | 2025-06-04 | [61325](https://github.com/airbytehq/airbyte/pull/61325) | Migrate `account_performance_report` streams to manifest |
=======
| 2.10.0 | 2025-06-02 | [61329](https://github.com/airbytehq/airbyte/pull/61329) | Promoting release candidate 2.10.0-rc.1 to a main version. |
>>>>>>> af91843c
| 2.10.0-rc.1 | 2025-06-01 | [59750](https://github.com/airbytehq/airbyte/pull/59750) | Migrate `ad_performance_reports` and `campaigns` streams to manifest |
| 2.9.4 | 2025-05-29 | [60909](https://github.com/airbytehq/airbyte/pull/60909) | Remove account records if duplicated caused by predicate |
| 2.9.3 | 2025-05-28 | [60929](https://github.com/airbytehq/airbyte/pull/60929) | Fix duplicated slices/jobs when reports_start_date is not set |
| 2.9.2 | 2025-05-22 | [60832](https://github.com/airbytehq/airbyte/pull/60832) | Fix handling of account_names predicate in declarative stream |
| 2.9.1 | 2025-05-10 | [54233](https://github.com/airbytehq/airbyte/pull/54233) | Update dependencies |
| 2.9.0 | 2025-05-07 | [59719](https://github.com/airbytehq/airbyte/pull/59719) | Promoting release candidate 2.9.0-rc.1 to a main version. |
| 2.9.0-rc.1 | 2025-05-06 | [59136](https://github.com/airbytehq/airbyte/pull/59136) | Bump CDK v6 and migrate Accounts stream to low-code |
| 2.8.13 | 2025-02-15 | [53882](https://github.com/airbytehq/airbyte/pull/53882) | Update dependencies |
| 2.8.12 | 2025-02-01 | [52930](https://github.com/airbytehq/airbyte/pull/52930) | Update dependencies |
| 2.8.11 | 2025-01-25 | [52198](https://github.com/airbytehq/airbyte/pull/52198) | Update dependencies |
| 2.8.10 | 2025-01-18 | [51735](https://github.com/airbytehq/airbyte/pull/51735) | Update dependencies |
| 2.8.9 | 2025-01-11 | [51230](https://github.com/airbytehq/airbyte/pull/51230) | Update dependencies |
| 2.8.8 | 2025-01-04 | [50905](https://github.com/airbytehq/airbyte/pull/50905) | Update dependencies |
| 2.8.7 | 2024-12-28 | [50443](https://github.com/airbytehq/airbyte/pull/50443) | Update dependencies |
| 2.8.6 | 2024-12-21 | [50181](https://github.com/airbytehq/airbyte/pull/50181) | Update dependencies |
| 2.8.5 | 2024-12-14 | [49283](https://github.com/airbytehq/airbyte/pull/49283) | Update dependencies |
| 2.8.4 | 2024-11-25 | [48650](https://github.com/airbytehq/airbyte/pull/48650) | Starting with this version, the Docker image is now rootless. Please note that this and future versions will not be compatible with Airbyte versions earlier than 0.64 |
| 2.8.3 | 2024-11-04 | [48169](https://github.com/airbytehq/airbyte/pull/48169) | Update dependencies |
| 2.8.2 | 2024-10-29 | [47850](https://github.com/airbytehq/airbyte/pull/47850) | Update dependencies |
| 2.8.1 | 2024-10-28 | [47093](https://github.com/airbytehq/airbyte/pull/47093) | Update dependencies |
| 2.8.0 | 2024-10-21 | [46991](https://github.com/airbytehq/airbyte/pull/46991) | Update CDK to v5 |
| 2.7.9 | 2024-10-12 | [46847](https://github.com/airbytehq/airbyte/pull/46847) | Update dependencies |
| 2.7.8 | 2024-10-05 | [46504](https://github.com/airbytehq/airbyte/pull/46504) | Update dependencies |
| 2.7.7 | 2024-09-28 | [46151](https://github.com/airbytehq/airbyte/pull/46151) | Update dependencies |
| 2.7.6 | 2024-09-21 | [45512](https://github.com/airbytehq/airbyte/pull/45512) | Update dependencies |
| 2.7.5 | 2024-09-07 | [45246](https://github.com/airbytehq/airbyte/pull/45246) | Update dependencies |
| 2.7.4 | 2024-08-31 | [44276](https://github.com/airbytehq/airbyte/pull/44276) | Update dependencies |
| 2.7.3 | 2024-08-12 | [43742](https://github.com/airbytehq/airbyte/pull/43742) | Update dependencies |
| 2.7.2 | 2024-08-10 | [43591](https://github.com/airbytehq/airbyte/pull/43591) | Update dependencies |
| 2.7.1 | 2024-08-03 | [43245](https://github.com/airbytehq/airbyte/pull/43245) | Update dependencies |
| 2.7.0 | 2024-07-31 | [42548](https://github.com/airbytehq/airbyte/pull/42548) | Migrate to CDK v4.1.0 |
| 2.6.12 | 2024-07-27 | [42812](https://github.com/airbytehq/airbyte/pull/42812) | Update dependencies |
| 2.6.11 | 2024-07-20 | [42360](https://github.com/airbytehq/airbyte/pull/42360) | Update dependencies |
| 2.6.10 | 2024-07-13 | [41875](https://github.com/airbytehq/airbyte/pull/41875) | Update dependencies |
| 2.6.9 | 2024-07-10 | [41383](https://github.com/airbytehq/airbyte/pull/41383) | Update dependencies |
| 2.6.8 | 2024-07-09 | [41314](https://github.com/airbytehq/airbyte/pull/41314) | Update dependencies |
| 2.6.7 | 2024-07-06 | [40906](https://github.com/airbytehq/airbyte/pull/40906) | Update dependencies |
| 2.6.6 | 2024-07-05 | [34966](https://github.com/airbytehq/airbyte/pull/34966) | Add support for Performance Max campaigns. |
| 2.6.5 | 2024-06-27 | [40585](https://github.com/airbytehq/airbyte/pull/40585) | Replaced deprecated AirbyteLogger with logging.Logger |
| 2.6.4 | 2024-06-25 | [40457](https://github.com/airbytehq/airbyte/pull/40457) | Update dependencies |
| 2.6.3 | 2024-06-22 | [40006](https://github.com/airbytehq/airbyte/pull/40006) | Update dependencies |
| 2.6.2 | 2024-06-06 | [39177](https://github.com/airbytehq/airbyte/pull/39177) | [autopull] Upgrade base image to v1.2.2 |
| 2.6.1 | 2024-05-02 | [36632](https://github.com/airbytehq/airbyte/pull/36632) | Schema descriptions |
| 2.6.0 | 2024-04-25 | [35878](https://github.com/airbytehq/airbyte/pull/35878) | Add missing fields in keyword_performance_report |
| 2.5.0 | 2024-03-21 | [35891](https://github.com/airbytehq/airbyte/pull/35891) | Accounts stream: add TaxCertificate field to schema |
| 2.4.0 | 2024-03-19 | [36267](https://github.com/airbytehq/airbyte/pull/36267) | Pin airbyte-cdk version to `^0` |
| 2.3.0 | 2024-03-05 | [35812](https://github.com/airbytehq/airbyte/pull/35812) | New streams: Audience Performance Report, Goals And Funnels Report, Product Dimension Performance Report. |
| 2.2.0 | 2024-02-13 | [35201](https://github.com/airbytehq/airbyte/pull/35201) | New streams: Budget and Product Dimension Performance. |
| 2.1.4 | 2024-02-12 | [35179](https://github.com/airbytehq/airbyte/pull/35179) | Manage dependencies with Poetry |
| 2.1.3 | 2024-01-31 | [34712](https://github.com/airbytehq/airbyte/pull/34712) | Fix duplicated records for report-based streams |
| 2.1.2 | 2024-01-09 | [34045](https://github.com/airbytehq/airbyte/pull/34045) | Speed up record transformation |
| 2.1.1 | 2023-12-15 | [33500](https://github.com/airbytehq/airbyte/pull/33500) | Fix state setter when state was provided |
| 2.1.0 | 2023-12-05 | [33095](https://github.com/airbytehq/airbyte/pull/33095) | Add account filtering |
| 2.0.1 | 2023-11-16 | [32597](https://github.com/airbytehq/airbyte/pull/32597) | Fix start date parsing from stream state |
| 2.0.0 | 2023-11-07 | [31995](https://github.com/airbytehq/airbyte/pull/31995) | Schema update for Accounts, Campaigns and Search Query Performance Report streams. Convert `date` and `date-time` fields to standard `RFC3339` |
| 1.13.0 | 2023-11-13 | [32306](https://github.com/airbytehq/airbyte/pull/32306) | Add Custom reports and decrease backoff max tries number |
| 1.12.1 | 2023-11-10 | [32422](https://github.com/airbytehq/airbyte/pull/32422) | Normalize numeric values in reports |
| 1.12.0 | 2023-11-09 | [32340](https://github.com/airbytehq/airbyte/pull/32340) | Remove default start date in favor of Time Period - Last Year and This Year, if start date is not provided |
| 1.11.0 | 2023-11-06 | [32201](https://github.com/airbytehq/airbyte/pull/32201) | Skip broken CSV report files |
| 1.10.0 | 2023-11-06 | [32148](https://github.com/airbytehq/airbyte/pull/32148) | Add new fields to stream Ads: "BusinessName", "CallToAction", "Headline", "Images", "Videos", "Text" |
| 1.9.0 | 2023-11-03 | [32131](https://github.com/airbytehq/airbyte/pull/32131) | Add "CampaignId", "AccountId", "CustomerId" fields to Ad Groups, Ads and Campaigns streams. |
| 1.8.0 | 2023-11-02 | [32059](https://github.com/airbytehq/airbyte/pull/32059) | Add new streams `CampaignImpressionPerformanceReport` (daily, hourly, weekly, monthly) |
| 1.7.1 | 2023-11-02 | [32088](https://github.com/airbytehq/airbyte/pull/32088) | Raise config error when user does not have accounts |
| 1.7.0 | 2023-11-01 | [32027](https://github.com/airbytehq/airbyte/pull/32027) | Add new streams `AdGroupImpressionPerformanceReport` |
| 1.6.0 | 2023-10-31 | [32008](https://github.com/airbytehq/airbyte/pull/32008) | Add new streams `Keywords` |
| 1.5.0 | 2023-10-30 | [31952](https://github.com/airbytehq/airbyte/pull/31952) | Add new streams `Labels`, `App install ads`, `Keyword Labels`, `Campaign Labels`, `App Install Ad Labels`, `Ad Group Labels` |
| 1.4.0 | 2023-10-27 | [31885](https://github.com/airbytehq/airbyte/pull/31885) | Add new stream: `AccountImpressionPerformanceReport` (daily, hourly, weekly, monthly) |
| 1.3.0 | 2023-10-26 | [31837](https://github.com/airbytehq/airbyte/pull/31837) | Add new stream: `UserLocationPerformanceReport` (daily, hourly, weekly, monthly) |
| 1.2.0 | 2023-10-24 | [31783](https://github.com/airbytehq/airbyte/pull/31783) | Add new stream: `SearchQueryPerformanceReport` (daily, hourly, weekly, monthly) |
| 1.1.0 | 2023-10-24 | [31712](https://github.com/airbytehq/airbyte/pull/31712) | Add new stream: `AgeGenderAudienceReport` (daily, hourly, weekly, monthly) |
| 1.0.2 | 2023-10-19 | [31599](https://github.com/airbytehq/airbyte/pull/31599) | Base image migration: remove Dockerfile and use the python-connector-base image |
| 1.0.1 | 2023-10-16 | [31432](https://github.com/airbytehq/airbyte/pull/31432) | Remove primary keys from the geographic performance reports - complete what was missed in version 1.0.0 |
| 1.0.0 | 2023-10-11 | [31277](https://github.com/airbytehq/airbyte/pull/31277) | Remove primary keys from the geographic performance reports |
| 0.2.3 | 2023-09-28 | [30834](https://github.com/airbytehq/airbyte/pull/30834) | Wrap auth error with the config error |
| 0.2.2 | 2023-09-27 | [30791](https://github.com/airbytehq/airbyte/pull/30791) | Fix missing fields for geographic performance reports |
| 0.2.1 | 2023-09-04 | [30128](https://github.com/airbytehq/airbyte/pull/30128) | Add increasing download timeout if ReportingDownloadException occurs |
| 0.2.0 | 2023-08-17 | [27619](https://github.com/airbytehq/airbyte/pull/27619) | Add Geographic Performance Report |
| 0.1.24 | 2023-06-22 | [27619](https://github.com/airbytehq/airbyte/pull/27619) | Retry request after facing temporary name resolution error |
| 0.1.23 | 2023-05-11 | [25996](https://github.com/airbytehq/airbyte/pull/25996) | Implement a retry logic if SSL certificate validation fails |
| 0.1.22 | 2023-05-08 | [24223](https://github.com/airbytehq/airbyte/pull/24223) | Add CampaignLabels report column in campaign performance report |
| 0.1.21 | 2023-04-28 | [25668](https://github.com/airbytehq/airbyte/pull/25668) | Add undeclared fields to accounts, campaigns, campaign_performance_report, keyword_performance_report and account_performance_report streams |
| 0.1.20 | 2023-03-09 | [23663](https://github.com/airbytehq/airbyte/pull/23663) | Add lookback window for performance reports in incremental mode |
| 0.1.19 | 2023-03-08 | [23868](https://github.com/airbytehq/airbyte/pull/23868) | Add dimensional-type columns for reports |
| 0.1.18 | 2023-01-30 | [22073](https://github.com/airbytehq/airbyte/pull/22073) | Fix null values in the `Keyword` column of `keyword_performance_report` streams |
| 0.1.17 | 2022-12-10 | [20005](https://github.com/airbytehq/airbyte/pull/20005) | Add `Keyword` to `keyword_performance_report` stream |
| 0.1.16 | 2022-10-12 | [17873](https://github.com/airbytehq/airbyte/pull/17873) | Fix: added missing campaign types in (Audience, Shopping and DynamicSearchAds) in campaigns stream |
| 0.1.15 | 2022-10-03 | [17505](https://github.com/airbytehq/airbyte/pull/17505) | Fix: limit cache size for ServiceClient instances |
| 0.1.14 | 2022-09-29 | [17403](https://github.com/airbytehq/airbyte/pull/17403) | Fix: limit cache size for ReportingServiceManager instances |
| 0.1.13 | 2022-09-29 | [17386](https://github.com/airbytehq/airbyte/pull/17386) | Migrate to per-stream states |
| 0.1.12 | 2022-09-05 | [16335](https://github.com/airbytehq/airbyte/pull/16335) | Added backoff for socket.timeout |
| 0.1.11  | 2022-08-25 | [15684](https://github.com/airbytehq/airbyte/pull/15684) (published in [15987](https://github.com/airbytehq/airbyte/pull/15987)) | Fixed log messages being unreadable                                                                                                            |
| 0.1.10  | 2022-08-12 | [15602](https://github.com/airbytehq/airbyte/pull/15602)                                                                         | Fixed bug caused Hourly Reports to crash due to invalid fields set                                                                             |
| 0.1.9   | 2022-08-02 | [14862](https://github.com/airbytehq/airbyte/pull/14862)                                                                         | Added missing columns                                                                                                                          |
| 0.1.8   | 2022-06-15 | [13801](https://github.com/airbytehq/airbyte/pull/13801)                                                                         | All reports `hourly/daily/weekly/monthly` will be generated by default, these options are removed from input configuration                     |
| 0.1.7   | 2022-05-17 | [12937](https://github.com/airbytehq/airbyte/pull/12937)                                                                         | Added OAuth2.0 authentication method, removed `redirect_uri` from input configuration                                                          |
| 0.1.6   | 2022-04-30 | [12500](https://github.com/airbytehq/airbyte/pull/12500)                                                                         | Improve input configuration copy                                                                                                               |
| 0.1.5   | 2022-01-01 | [11652](https://github.com/airbytehq/airbyte/pull/11652)                                                                         | Rebump attempt after DockerHub failure at registring the 0.1.4                                                                                 |
| 0.1.4   | 2022-03-22 | [11311](https://github.com/airbytehq/airbyte/pull/11311)                                                                         | Added optional Redirect URI & Tenant ID to spec                                                                                                |
| 0.1.3   | 2022-01-14 | [9510](https://github.com/airbytehq/airbyte/pull/9510)                                                                           | Fixed broken dependency that blocked connector's operations                                                                                    |
| 0.1.2   | 2021-12-14 | [8429](https://github.com/airbytehq/airbyte/pull/8429)                                                                           | Update titles and descriptions                                                                                                                 |
| 0.1.1   | 2021-08-31 | [5750](https://github.com/airbytehq/airbyte/pull/5750)                                                                           | Added reporting streams                                                                                                                        |
| 0.1.0   | 2021-07-22 | [4911](https://github.com/airbytehq/airbyte/pull/4911)                                                                           | Initial release supported core streams \(Accounts, Campaigns, Ads, AdGroups\)                                                                  |

</details>

</HideInUI><|MERGE_RESOLUTION|>--- conflicted
+++ resolved
@@ -261,11 +261,8 @@
 
 | Version | Date       | Pull Request                                                                                                                     | Subject                                                                                                                                        |
 |:--------|:-----------|:---------------------------------------------------------------------------------------------------------------------------------|:-----------------------------------------------------------------------------------------------------------------------------------------------|
-<<<<<<< HEAD
-| 2.11.0 | 2025-06-04 | [61325](https://github.com/airbytehq/airbyte/pull/61325) | Migrate `account_performance_report` streams to manifest |
-=======
+| 2.11.0-rc.1 | 2025-06-04 | [61325](https://github.com/airbytehq/airbyte/pull/61325) | Migrate `account_performance_report` streams to manifest |
 | 2.10.0 | 2025-06-02 | [61329](https://github.com/airbytehq/airbyte/pull/61329) | Promoting release candidate 2.10.0-rc.1 to a main version. |
->>>>>>> af91843c
 | 2.10.0-rc.1 | 2025-06-01 | [59750](https://github.com/airbytehq/airbyte/pull/59750) | Migrate `ad_performance_reports` and `campaigns` streams to manifest |
 | 2.9.4 | 2025-05-29 | [60909](https://github.com/airbytehq/airbyte/pull/60909) | Remove account records if duplicated caused by predicate |
 | 2.9.3 | 2025-05-28 | [60929](https://github.com/airbytehq/airbyte/pull/60929) | Fix duplicated slices/jobs when reports_start_date is not set |
