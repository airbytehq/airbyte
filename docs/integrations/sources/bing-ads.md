# Bing Ads

<HideInUI>

This page contains the setup guide and reference information for the Bing Ads source connector.

</HideInUI>

## Prerequisites
- Microsoft Advertising account
- Microsoft Developer Token

## Setup guide

<!-- env:oss -->

For Airbyte Open Source set up your application to get **Client ID**, **Client Secret**, **Refresh Token** 

1. [Register your application](https://docs.microsoft.com/en-us/advertising/guides/authentication-oauth-register?view=bingads-13) in the Azure portal.
2. [Request user consent](https://docs.microsoft.com/en-us/advertising/guides/authentication-oauth-consent?view=bingads-13l) to get the authorization code.
3. Use the authorization code to [get a refresh token](https://docs.microsoft.com/en-us/advertising/guides/authentication-oauth-get-tokens?view=bingads-13).

:::note

The refresh token expires in 90 days. Repeat the authorization process to get a new refresh token. The full authentication process described [here](https://docs.microsoft.com/en-us/advertising/guides/get-started?view=bingads-13#access-token).
Please be sure to authenticate with the email (personal or work) that you used to sign in to the Bing ads/Microsoft ads platform.
:::

<!-- /env:oss -->

### Step 1: Set up Bing Ads

1. Get your [Microsoft developer token](https://docs.microsoft.com/en-us/advertising/guides/get-started?view=bingads-13#get-developer-token). To use Bing Ads APIs, you must have a developer token and valid user credentials. See [Microsoft Advertising docs](https://docs.microsoft.com/en-us/advertising/guides/get-started?view=bingads-13#get-developer-token) for more info.
   1. Sign in with [Super Admin](https://learn.microsoft.com/en-us/advertising/guides/account-hierarchy-permissions?view=bingads-13#user-roles-permissions) credentials at the [Microsoft Advertising Developer Portal](https://developers.ads.microsoft.com/Account) account tab. 
   2. Choose the user that you want associated with the developer token. Typically an application only needs one universal token regardless how many users will be supported. 
   3. Click on the Request Token button.

2. If your OAuth app has a custom tenant, and you cannot use Microsoft’s recommended common tenant, use the custom tenant in the **Tenant ID** field when you set up the connector.

:::info

The tenant is used in the authentication URL, for example: `https://login.microsoftonline.com/<tenant>/oauth2/v2.0/authorize`

:::

### Step 2: Set up the source connector in Airbyte

<!-- env:cloud -->

**For Airbyte Cloud:**

1. Log in to your [Airbyte Cloud](https://cloud.airbyte.com/workspaces) account.
2. Click **Sources** and then click **+ New source**.
3. On the Set up the source page, select **Bing Ads** from the **Source type** dropdown.
4. Enter a name for your source.
5. For **Tenant ID**, enter the custom tenant or use the common tenant.
6. Add the developer token from [Step 1](#step-1-set-up-bing-ads).
7. For **Account Names Predicates** - see [predicates](https://learn.microsoft.com/en-us/advertising/customer-management-service/predicate?view=bingads-13) in bing ads docs. Will be used to filter your accounts by specified operator and account name. You can use multiple predicates pairs. The **Operator** is a one of Contains or Equals. The **Account Name** is a value to compare Accounts Name field in rows by specified operator. For example, for operator=Contains and name=Dev, all accounts where name contains dev will be replicated. And for operator=Equals and name=Airbyte, all accounts where name is equal to Airbyte will be replicated. Account Name value is not case-sensitive.
8. For **Reports Replication Start Date**,  enter the date in YYYY-MM-DD format. The data added on and after this date will be replicated. If this field is blank, Airbyte will replicate all data from previous and current calendar years.
9. For **Lookback window** (also known as attribution or conversion window) enter the number of **days** to look into the past. If your conversion window has an hours/minutes granularity, round it up to the number of days exceeding. If you're not using performance report streams in incremental mode and Reports Start Date is not provided, let it with 0 default value.
10. For *Custom Reports* - see [custom reports](#custom-reports) section, list of custom reports object:
   1. For *Report Name* enter the name that you want for your custom report.
   2. For *Reporting Data Object* add the Bing Ads Reporting Object that you want to sync in the custom report.
   3. For *Columns* add list columns of Reporting Data Object that you want to see in the custom report.
   4. For *Aggregation* add time aggregation. See [report aggregation](#report-aggregation) section.
11. Click **Authenticate your Bing Ads account**.
12. Log in and authorize the Bing Ads account.
13. Click **Set up source**.
<!-- /env:cloud -->

<!-- env:oss -->

**For Airbyte Open Source:**

1. Log in to your Airbyte Open Source account.
2. Click **Sources** and then click **+ New source**.
3. On the Set up the source page, select **Bing Ads** from the **Source type** dropdown.
4. Enter a name for your source.
5. For **Tenant ID**, enter the custom tenant or use the common tenant.
6. Enter the **Client ID**, **Client Secret**, **Refresh Token**, and **Developer Token** from [Step 1](#step-1-set-up-bing-ads).
7. For **Account Names Predicates** - see [predicates](https://learn.microsoft.com/en-us/advertising/customer-management-service/predicate?view=bingads-13) in bing ads docs. Will be used to filter your accounts by specified operator and account name. You can use multiple predicates pairs. The **Operator** is a one of Contains or Equals. The **Account Name** is a value to compare Accounts Name field in rows by specified operator. For example, for operator=Contains and name=Dev, all accounts where name contains dev will be replicated. And for operator=Equals and name=Airbyte, all accounts where name is equal to Airbyte will be replicated. Account Name value is not case-sensitive.
8. For **Reports Replication Start Date**, enter the date in YYYY-MM-DD format. The data added on and after this date will be replicated. If this field is blank, Airbyte will replicate all data from previous and current calendar years.
9. For **Lookback window** (also known as attribution or conversion window) enter the number of **days** to look into the past. If your conversion window has an hours/minutes granularity, round it up to the number of days exceeding. If you're not using performance report streams in incremental mode and Reports Start Date is not provided, let it with 0 default value.
10. For *Custom Reports* - see [custom reports](#custom-reports) section:
   1. For *Report Name* enter the name that you want for your custom report.
   2. For *Reporting Data Object* add the Bing Ads Reporting Object that you want to sync in the custom report.
   3. For *Columns* add columns of Reporting Data Object that you want to see in the custom report.
   4. For *Aggregation* select time aggregation. See [report aggregation](#report-aggregation) section.

11. Click **Set up source**.
<!-- /env:oss -->

<HideInUI>

## Supported sync modes

The Bing Ads source connector supports the following [sync modes](https://docs.airbyte.com/cloud/core-concepts#connection-sync-modes):

- [Full Refresh - Overwrite](https://docs.airbyte.com/understanding-airbyte/connections/full-refresh-overwrite/)
- [Full Refresh - Append](https://docs.airbyte.com/understanding-airbyte/connections/full-refresh-append)
- [Incremental - Append](https://docs.airbyte.com/understanding-airbyte/connections/incremental-append)
- [Incremental - Append + Deduped](https://docs.airbyte.com/understanding-airbyte/connections/incremental-append-deduped)

## Supported Streams

The Bing Ads source connector supports the following streams. For more information, see the [Bing Ads API](https://docs.microsoft.com/en-us/advertising/guides/?view=bingads-13).

### Basic streams

- [Accounts](https://docs.microsoft.com/en-us/advertising/customer-management-service/searchaccounts?view=bingads-13)
- [Ad Groups](https://docs.microsoft.com/en-us/advertising/campaign-management-service/getadgroupsbycampaignid?view=bingads-13)
- [Ad Group Labels](https://learn.microsoft.com/en-us/advertising/bulk-service/ad-group-label?view=bingads-13)
- [Ads](https://docs.microsoft.com/en-us/advertising/campaign-management-service/getadsbyadgroupid?view=bingads-13)
- [App Install Ads](https://learn.microsoft.com/en-us/advertising/bulk-service/app-install-ad?view=bingads-13)
- [App Install Ad Labels](https://learn.microsoft.com/en-us/advertising/bulk-service/app-install-ad-label?view=bingads-13)
- [Budget](https://learn.microsoft.com/en-us/advertising/bulk-service/budget?view=bingads-13&viewFallbackFrom=bingads-13)
- [Campaigns](https://docs.microsoft.com/en-us/advertising/campaign-management-service/getcampaignsbyaccountid?view=bingads-13)
- [Campaign Labels](https://learn.microsoft.com/en-us/advertising/bulk-service/campaign-label?view=bingads-13)
- [Keywords](https://learn.microsoft.com/en-us/advertising/bulk-service/keyword?view=bingads-13)
- [Keyword Labels](https://learn.microsoft.com/en-us/advertising/bulk-service/keyword-label?view=bingads-13)
- [Labels](https://learn.microsoft.com/en-us/advertising/bulk-service/label?view=bingads-13)

### Report Streams

:::note

Be careful with removing fields that you don't want to sync in the Replication Stream Settings.
Report will be generated by request with all fields in the Stream Schema. Removing fields from in the setting does not affect actual request for the report.
The results of such a report can be not accurate due to not visible values in removed fields.
If you faced this issue please use custom report, where you can define only that fields that you want to see in the report, and no other fields will be used in the request.
:::

- [Account Performance Report Hourly](https://docs.microsoft.com/en-us/advertising/reporting-service/accountperformancereportrequest?view=bingads-13)
- [Account Performance Report Daily](https://docs.microsoft.com/en-us/advertising/reporting-service/accountperformancereportrequest?view=bingads-13)
- [Account Performance Report Weekly](https://docs.microsoft.com/en-us/advertising/reporting-service/accountperformancereportrequest?view=bingads-13)
- [Account Performance Report Monthly](https://docs.microsoft.com/en-us/advertising/reporting-service/accountperformancereportrequest?view=bingads-13)
- [Account Impression Performance Report Hourly](https://docs.microsoft.com/en-us/advertising/reporting-service/accountperformancereportrequest?view=bingads-13)
- [Account Impression Performance Report Daily](https://docs.microsoft.com/en-us/advertising/reporting-service/accountperformancereportrequest?view=bingads-13)
- [Account Impression Performance Report Weekly](https://docs.microsoft.com/en-us/advertising/reporting-service/accountperformancereportrequest?view=bingads-13)
- [Account Impression Performance Report Monthly](https://docs.microsoft.com/en-us/advertising/reporting-service/accountperformancereportrequest?view=bingads-13)
- [Ad Group Performance Report Hourly](https://docs.microsoft.com/en-us/advertising/reporting-service/adgroupperformancereportrequest?view=bingads-13)
- [Ad Group Performance Report Daily](https://docs.microsoft.com/en-us/advertising/reporting-service/adgroupperformancereportrequest?view=bingads-13)
- [Ad Group Performance Report Weekly](https://docs.microsoft.com/en-us/advertising/reporting-service/adgroupperformancereportrequest?view=bingads-13)
- [Ad Group Performance Report Monthly](https://docs.microsoft.com/en-us/advertising/reporting-service/adgroupperformancereportrequest?view=bingads-13)
- [Ad Group Impression Performance Report Hourly](https://learn.microsoft.com/en-us/advertising/reporting-service/adgroupperformancereportrequest?view=bingads-13)
- [Ad Group Impression Performance Report Daily](https://learn.microsoft.com/en-us/advertising/reporting-service/adgroupperformancereportrequest?view=bingads-13)
- [Ad Group Impression Performance Report Weekly](https://learn.microsoft.com/en-us/advertising/reporting-service/adgroupperformancereportrequest?view=bingads-13)
- [Ad Group Impression Performance Report Monthly](https://learn.microsoft.com/en-us/advertising/reporting-service/adgroupperformancereportrequest?view=bingads-13)
- [Ad Performance Report Hourly](https://docs.microsoft.com/en-us/advertising/reporting-service/adperformancereportrequest?view=bingads-13)
- [Ad Performance Report Daily](https://docs.microsoft.com/en-us/advertising/reporting-service/adperformancereportrequest?view=bingads-13)
- [Ad Performance Report Weekly](https://docs.microsoft.com/en-us/advertising/reporting-service/adperformancereportrequest?view=bingads-13)
- [Ad Performance Report Monthly](https://docs.microsoft.com/en-us/advertising/reporting-service/adperformancereportrequest?view=bingads-13)
- [Age Gender Audience Report Hourly](https://learn.microsoft.com/en-us/advertising/reporting-service/agegenderaudiencereportrequest?view=bingads-13)
- [Age Gender Audience Report Daily](https://learn.microsoft.com/en-us/advertising/reporting-service/agegenderaudiencereportrequest?view=bingads-13)
- [Age Gender Audience Report Weekly](https://learn.microsoft.com/en-us/advertising/reporting-service/agegenderaudiencereportrequest?view=bingads-13)
- [Age Gender Audience Report Monthly](https://learn.microsoft.com/en-us/advertising/reporting-service/agegenderaudiencereportrequest?view=bingads-13)
- [Audience Performance Report Hourly](https://learn.microsoft.com/en-us/advertising/reporting-service/audienceperformancereportrequest?view=bingads-13)
- [Audience Performance Report Daily](https://learn.microsoft.com/en-us/advertising/reporting-service/audienceperformancereportrequest?view=bingads-13)
- [Audience Performance Report Weekly](https://learn.microsoft.com/en-us/advertising/reporting-service/audienceperformancereportrequest?view=bingads-13)
- [Audience Performance Report Monthly](https://learn.microsoft.com/en-us/advertising/reporting-service/audienceperformancereportrequest?view=bingads-13)
- [Geographic Performance Report Hourly](https://learn.microsoft.com/en-us/advertising/reporting-service/geographicperformancereportrequest?view=bingads-13)
- [Geographic Performance Report Daily](https://learn.microsoft.com/en-us/advertising/reporting-service/geographicperformancereportrequest?view=bingads-13)
- [Geographic Performance Report Weekly](https://learn.microsoft.com/en-us/advertising/reporting-service/geographicperformancereportrequest?view=bingads-13)
- [Geographic Performance Report Monthly](https://learn.microsoft.com/en-us/advertising/reporting-service/geographicperformancereportrequest?view=bingads-13)
- [Goals And Funnels Report Hourly](https://learn.microsoft.com/en-us/advertising/reporting-service/goalsandfunnelsreportrequest?view=bingads-13)
- [Goals And Funnels Report Daily](https://learn.microsoft.com/en-us/advertising/reporting-service/goalsandfunnelsreportrequest?view=bingads-13)
- [Goals And Funnels Report Weekly](https://learn.microsoft.com/en-us/advertising/reporting-service/goalsandfunnelsreportrequest?view=bingads-13)
- [Goals And Funnels Report Monthly](https://learn.microsoft.com/en-us/advertising/reporting-service/goalsandfunnelsreportrequest?view=bingads-13)
- [Budget Summary Report](https://docs.microsoft.com/en-us/advertising/reporting-service/budgetsummaryreportrequest?view=bingads-13)
- [Campaign Performance Report Hourly](https://docs.microsoft.com/en-us/advertising/reporting-service/campaignperformancereportrequest?view=bingads-13)
- [Campaign Performance Report Daily](https://docs.microsoft.com/en-us/advertising/reporting-service/campaignperformancereportrequest?view=bingads-13)
- [Campaign Performance Report Weekly](https://docs.microsoft.com/en-us/advertising/reporting-service/campaignperformancereportrequest?view=bingads-13)
- [Campaign Performance Report Monthly](https://docs.microsoft.com/en-us/advertising/reporting-service/campaignperformancereportrequest?view=bingads-13)
- [Campaign Impression Performance Report Hourly](https://learn.microsoft.com/en-us/advertising/reporting-service/campaignperformancereportrequest?view=bingads-13)
- [Campaign Impression Performance Report Daily](https://learn.microsoft.com/en-us/advertising/reporting-service/campaignperformancereportrequest?view=bingads-13)
- [Campaign Impression Performance Report Weekly](https://learn.microsoft.com/en-us/advertising/reporting-service/campaignperformancereportrequest?view=bingads-13)
- [Campaign Impression Performance Report Monthly](https://learn.microsoft.com/en-us/advertising/reporting-service/campaignperformancereportrequest?view=bingads-13)
- [Keyword Performance Report Hourly](https://docs.microsoft.com/en-us/advertising/reporting-service/keywordperformancereportrequest?view=bingads-13)
- [Keyword Performance Report Daily](https://docs.microsoft.com/en-us/advertising/reporting-service/keywordperformancereportrequest?view=bingads-13)
- [Keyword Performance Report Weekly](https://docs.microsoft.com/en-us/advertising/reporting-service/keywordperformancereportrequest?view=bingads-13)
- [Keyword Performance Report Monthly](https://docs.microsoft.com/en-us/advertising/reporting-service/keywordperformancereportrequest?view=bingads-13)
- [User Location Performance Report Hourly](https://learn.microsoft.com/en-us/advertising/reporting-service/userlocationperformancereportrequest?view=bingads-13)
- [User Location Performance Report Daily](https://learn.microsoft.com/en-us/advertising/reporting-service/userlocationperformancereportrequest?view=bingads-13)
- [User Location Performance Report Weekly](https://learn.microsoft.com/en-us/advertising/reporting-service/userlocationperformancereportrequest?view=bingads-13)
- [User Location Performance Report Monthly](https://learn.microsoft.com/en-us/advertising/reporting-service/userlocationperformancereportrequest?view=bingads-13)
- [Product Dimension Performance Report Hourly](https://learn.microsoft.com/en-us/advertising/reporting-service/productdimensionperformancereportrequest?view=bingads-13)
- [Product Dimension Performance Report Daily](https://learn.microsoft.com/en-us/advertising/reporting-service/productdimensionperformancereportrequest?view=bingads-13)
- [Product Dimension Performance Report Weekly](https://learn.microsoft.com/en-us/advertising/reporting-service/productdimensionperformancereportrequest?view=bingads-13)
- [Product Dimension Performance Report Monthly](https://learn.microsoft.com/en-us/advertising/reporting-service/productdimensionperformancereportrequest?view=bingads-13)
<<<<<<< HEAD
=======
- [Product Search Query Performance Report Hourly](https://learn.microsoft.com/en-us/advertising/reporting-service/productsearchqueryperformancereportrequest?view=bingads-13)
- [Product Search Query Performance Report Daily](https://learn.microsoft.com/en-us/advertising/reporting-service/productsearchqueryperformancereportrequest?view=bingads-13)
- [Product Search Query Performance Report Weekly](https://learn.microsoft.com/en-us/advertising/reporting-service/productsearchqueryperformancereportrequest?view=bingads-13)
- [Product Search Query Performance Report Monthly](https://learn.microsoft.com/en-us/advertising/reporting-service/productsearchqueryperformancereportrequest?view=bingads-13)
>>>>>>> be6849f5
- [Search Query Performance Report Hourly](https://learn.microsoft.com/en-us/advertising/reporting-service/searchqueryperformancereportrequest?view=bingads-13)
- [Search Query Performance Report Daily](https://learn.microsoft.com/en-us/advertising/reporting-service/searchqueryperformancereportrequest?view=bingads-13)
- [Search Query Performance Report Weekly](https://learn.microsoft.com/en-us/advertising/reporting-service/searchqueryperformancereportrequest?view=bingads-13)
- [Search Query Performance Report Monthly](https://learn.microsoft.com/en-us/advertising/reporting-service/searchqueryperformancereportrequest?view=bingads-13)

:::info

Ad Group Impression Performance Report, Geographic Performance Report, Account Impression Performance Report have user-defined primary key. 
This means that you can define your own primary key in Replication tab in your connection for these streams. 

Example pk:
Ad Group Impression Performance Report: composite pk - [AdGroupId, Status, TimePeriod, AccountId] 
Geographic Performance Report: composite pk - [AdGroupId, Country, State, MetroArea, City] 
Account Impression Performance Report: composite pk - [AccountName, AccountNumber, AccountId, TimePeriod]

Note: These are just examples, and you should consider your own data and needs in order to correctly define the primary key.

See more info about user-defined pk [here](https://docs.airbyte.com/understanding-airbyte/connections/incremental-append-deduped#user-defined-primary-key).

:::

### Custom Reports
You can build your own report by providing:
- *Report Name* - name of the stream
- *Reporting Data Object* - Bing Ads reporting data object that you can find [here](https://learn.microsoft.com/en-us/advertising/reporting-service/reporting-data-objects?view=bingads-13). All data object with ending ReportRequest can be used as data object in custom reports.
- *Columns* - Reporting object columns that you want to sync. You can find it on ReportRequest data object page by clicking the ...ReportColumn link in [Bing Ads docs](https://learn.microsoft.com/en-us/advertising/reporting-service/reporting-value-sets?view=bingads-13). 
The report must include the Required Columns (you can find it under list of all columns of reporting object) at a minimum. As a general rule, each report must include at least one attribute column and at least one non-impression share performance statistics column. Be careful you can't add extra columns that not specified in Bing Ads docs and not all fields can be skipped.
- *Aggregation* - Hourly, Daily, Weekly, Monthly, DayOfWeek, HourOfDay, WeeklyStartingMonday, Summary. See [report aggregation](#report-aggregation).

### Report aggregation

All reports synced by this connector can be [aggregated](https://docs.microsoft.com/en-us/advertising/reporting-service/reportaggregation?view=bingads-13) using hourly, daily, weekly, or monthly time windows.

For example, if you select a report with daily aggregation, the report will contain a row for each day for the duration of the report. Each row will indicate the number of impressions recorded on that day.

A report's aggregation window is indicated in its name. For example, `account_performance_report_hourly` is the Account Performance Reported aggregated using an hourly window.

## Limitations & Troubleshooting

<details>
<summary>
Expand to see details about Bing Ads connector limitations and troubleshooting.
</summary>

### Connector limitations

#### Rate limiting

The Bing Ads API limits the number of requests for all Microsoft Advertising clients. You can find detailed info [here](https://docs.microsoft.com/en-us/advertising/guides/services-protocol?view=bingads-13#throttling).

### Troubleshooting

* Check out common troubleshooting issues for the Bing Ads source connector on our [Airbyte Forum](https://github.com/airbytehq/airbyte/discussions).

</details>

## Changelog

| Version | Date       | Pull Request                                                                                                                     | Subject                                                                                                                                         |
|:--------|:-----------|:---------------------------------------------------------------------------------------------------------------------------------|:------------------------------------------------------------------------------------------------------------------------------------------------|
<<<<<<< HEAD
| 2.2.0   | 2024-02-13 | [35201](https://github.com/airbytehq/airbyte/pull/35201)                                                                         | New streams Budget and                                                                                                                          |
=======
| 2.3.0   | 2024-03-05 | [35812](https://github.com/airbytehq/airbyte/pull/35812)                                                                         | New streams: Audience Performance Report, Goals And Funnels Report, Product Dimension Performance Report.                                       |
| 2.2.0   | 2024-02-13 | [35201](https://github.com/airbytehq/airbyte/pull/35201)                                                                         | New streams: Budget and Product Dimension Performance.                                                                                          |
>>>>>>> be6849f5
| 2.1.4   | 2024-02-12 | [35179](https://github.com/airbytehq/airbyte/pull/35179)                                                                         | Manage dependencies with Poetry.                                                                                                                |
| 2.1.3   | 2024-01-31 | [34712](https://github.com/airbytehq/airbyte/pull/34712)                                                                         | Fix duplicated records for report-based streams                                                                                                 |
| 2.1.2   | 2024-01-09 | [34045](https://github.com/airbytehq/airbyte/pull/34045)                                                                         | Speed up record transformation                                                                                                                  |
| 2.1.1   | 2023-12-15 | [33500](https://github.com/airbytehq/airbyte/pull/33500)                                                                         | Fix state setter when state was provided                                                                                                        |
| 2.1.0   | 2023-12-05 | [33095](https://github.com/airbytehq/airbyte/pull/33095)                                                                         | Add account filtering                                                                                                                           |
| 2.0.1   | 2023-11-16 | [32597](https://github.com/airbytehq/airbyte/pull/32597)                                                                         | Fix start date parsing from stream state                                                                                                        |
| 2.0.0   | 2023-11-07 | [31995](https://github.com/airbytehq/airbyte/pull/31995)                                                                         | Schema update for Accounts, Campaigns and Search Query Performance Report streams.  Convert `date` and `date-time` fields to standard `RFC3339` |
| 1.13.0  | 2023-11-13 | [32306](https://github.com/airbytehq/airbyte/pull/32306)                                                                         | Add Custom reports and decrease backoff max tries number                                                                                        |
| 1.12.1  | 2023-11-10 | [32422](https://github.com/airbytehq/airbyte/pull/32422)                                                                         | Normalize numeric values in reports                                                                                                             |
| 1.12.0  | 2023-11-09 | [32340](https://github.com/airbytehq/airbyte/pull/32340)                                                                         | Remove default start date in favor of Time Period - Last Year and This Year, if start date is not provided                                      |
| 1.11.0  | 2023-11-06 | [32201](https://github.com/airbytehq/airbyte/pull/32201)                                                                         | Skip broken CSV report files                                                                                                                    |
| 1.10.0  | 2023-11-06 | [32148](https://github.com/airbytehq/airbyte/pull/32148)                                                                         | Add new fields to stream Ads: "BusinessName", "CallToAction", "Headline", "Images", "Videos", "Text"                                            |
| 1.9.0   | 2023-11-03 | [32131](https://github.com/airbytehq/airbyte/pull/32131)                                                                         | Add  "CampaignId", "AccountId", "CustomerId" fields to Ad Groups, Ads and Campaigns streams.                                                    |
| 1.8.0   | 2023-11-02 | [32059](https://github.com/airbytehq/airbyte/pull/32059)                                                                         | Add new streams `CampaignImpressionPerformanceReport` (daily, hourly, weekly, monthly)                                                          |
| 1.7.1   | 2023-11-02 | [32088](https://github.com/airbytehq/airbyte/pull/32088)                                                                         | Raise config error when user does not have accounts                                                                                             |
| 1.7.0   | 2023-11-01 | [32027](https://github.com/airbytehq/airbyte/pull/32027)                                                                         | Add new streams `AdGroupImpressionPerformanceReport`                                                                                            |
| 1.6.0   | 2023-10-31 | [32008](https://github.com/airbytehq/airbyte/pull/32008)                                                                         | Add new streams `Keywords`                                                                                                                      |
| 1.5.0   | 2023-10-30 | [31952](https://github.com/airbytehq/airbyte/pull/31952)                                                                         | Add new streams `Labels`,  `App install ads`, `Keyword Labels`, `Campaign Labels`, `App Install Ad Labels`, `Ad Group Labels`                   |
| 1.4.0   | 2023-10-27 | [31885](https://github.com/airbytehq/airbyte/pull/31885)                                                                         | Add new stream: `AccountImpressionPerformanceReport` (daily, hourly, weekly, monthly)                                                           |
| 1.3.0   | 2023-10-26 | [31837](https://github.com/airbytehq/airbyte/pull/31837)                                                                         | Add new stream: `UserLocationPerformanceReport` (daily, hourly, weekly, monthly)                                                                |
| 1.2.0   | 2023-10-24 | [31783](https://github.com/airbytehq/airbyte/pull/31783)                                                                         | Add new stream: `SearchQueryPerformanceReport` (daily, hourly, weekly, monthly)                                                                 |
| 1.1.0   | 2023-10-24 | [31712](https://github.com/airbytehq/airbyte/pull/31712)                                                                         | Add new stream: `AgeGenderAudienceReport` (daily, hourly, weekly, monthly)                                                                      |
| 1.0.2   | 2023-10-19 | [31599](https://github.com/airbytehq/airbyte/pull/31599)                                                                         | Base image migration: remove Dockerfile and use the python-connector-base image                                                                 |
| 1.0.1   | 2023-10-16 | [31432](https://github.com/airbytehq/airbyte/pull/31432)                                                                         | Remove primary keys from the geographic performance reports - complete what was missed in version 1.0.0                                         |
| 1.0.0   | 2023-10-11 | [31277](https://github.com/airbytehq/airbyte/pull/31277)                                                                         | Remove primary keys from the geographic performance reports.                                                                                    |
| 0.2.3   | 2023-09-28 | [30834](https://github.com/airbytehq/airbyte/pull/30834)                                                                         | Wrap auth error with the config error.                                                                                                          |
| 0.2.2   | 2023-09-27 | [30791](https://github.com/airbytehq/airbyte/pull/30791)                                                                         | Fix missing fields for geographic performance reports.                                                                                          |
| 0.2.1   | 2023-09-04 | [30128](https://github.com/airbytehq/airbyte/pull/30128)                                                                         | Add increasing download timeout if ReportingDownloadException occurs                                                                            |
| 0.2.0   | 2023-08-17 | [27619](https://github.com/airbytehq/airbyte/pull/27619)                                                                         | Add Geographic Performance Report                                                                                                               |
| 0.1.24  | 2023-06-22 | [27619](https://github.com/airbytehq/airbyte/pull/27619)                                                                         | Retry request after facing temporary name resolution error.                                                                                     |
| 0.1.23  | 2023-05-11 | [25996](https://github.com/airbytehq/airbyte/pull/25996)                                                                         | Implement a retry logic if SSL certificate validation fails.                                                                                    |
| 0.1.22  | 2023-05-08 | [24223](https://github.com/airbytehq/airbyte/pull/24223)                                                                         | Add CampaignLabels report column in campaign performance report                                                                                 |
| 0.1.21  | 2023-04-28 | [25668](https://github.com/airbytehq/airbyte/pull/25668)                                                                         | Add undeclared fields to accounts, campaigns, campaign_performance_report, keyword_performance_report and account_performance_report streams    |
| 0.1.20  | 2023-03-09 | [23663](https://github.com/airbytehq/airbyte/pull/23663)                                                                         | Add lookback window for performance reports in incremental mode                                                                                 |
| 0.1.19  | 2023-03-08 | [23868](https://github.com/airbytehq/airbyte/pull/23868)                                                                         | Add dimensional-type columns for reports.                                                                                                       |
| 0.1.18  | 2023-01-30 | [22073](https://github.com/airbytehq/airbyte/pull/22073)                                                                         | Fix null values in the `Keyword` column of `keyword_performance_report` streams                                                                 |
| 0.1.17  | 2022-12-10 | [20005](https://github.com/airbytehq/airbyte/pull/20005)                                                                         | Add `Keyword` to `keyword_performance_report` stream                                                                                            |
| 0.1.16  | 2022-10-12 | [17873](https://github.com/airbytehq/airbyte/pull/17873)                                                                         | Fix: added missing campaign types in (Audience, Shopping and DynamicSearchAds) in campaigns stream                                              |
| 0.1.15  | 2022-10-03 | [17505](https://github.com/airbytehq/airbyte/pull/17505)                                                                         | Fix: limit cache size for ServiceClient instances                                                                                               |
| 0.1.14  | 2022-09-29 | [17403](https://github.com/airbytehq/airbyte/pull/17403)                                                                         | Fix: limit cache size for ReportingServiceManager instances                                                                                     |
| 0.1.13  | 2022-09-29 | [17386](https://github.com/airbytehq/airbyte/pull/17386)                                                                         | Migrate to per-stream states.                                                                                                                   |
| 0.1.12  | 2022-09-05 | [16335](https://github.com/airbytehq/airbyte/pull/16335)                                                                         | Added backoff for socket.timeout                                                                                                                |
| 0.1.11  | 2022-08-25 | [15684](https://github.com/airbytehq/airbyte/pull/15684) (published in [15987](https://github.com/airbytehq/airbyte/pull/15987)) | Fixed log messages being unreadable                                                                                                             |
| 0.1.10  | 2022-08-12 | [15602](https://github.com/airbytehq/airbyte/pull/15602)                                                                         | Fixed bug caused Hourly Reports to crash due to invalid fields set                                                                              |
| 0.1.9   | 2022-08-02 | [14862](https://github.com/airbytehq/airbyte/pull/14862)                                                                         | Added missing columns                                                                                                                           |
| 0.1.8   | 2022-06-15 | [13801](https://github.com/airbytehq/airbyte/pull/13801)                                                                         | All reports `hourly/daily/weekly/monthly` will be generated by default, these options are removed from input configuration                      |
| 0.1.7   | 2022-05-17 | [12937](https://github.com/airbytehq/airbyte/pull/12937)                                                                         | Added OAuth2.0 authentication method, removed `redirect_uri` from input configuration                                                           |
| 0.1.6   | 2022-04-30 | [12500](https://github.com/airbytehq/airbyte/pull/12500)                                                                         | Improve input configuration copy                                                                                                                |
| 0.1.5   | 2022-01-01 | [11652](https://github.com/airbytehq/airbyte/pull/11652)                                                                         | Rebump attempt after DockerHub failure at registring the 0.1.4                                                                                  |
| 0.1.4   | 2022-03-22 | [11311](https://github.com/airbytehq/airbyte/pull/11311)                                                                         | Added optional Redirect URI & Tenant ID to spec                                                                                                 |
| 0.1.3   | 2022-01-14 | [9510](https://github.com/airbytehq/airbyte/pull/9510)                                                                           | Fixed broken dependency that blocked connector's operations                                                                                     |
| 0.1.2   | 2021-12-14 | [8429](https://github.com/airbytehq/airbyte/pull/8429)                                                                           | Update titles and descriptions                                                                                                                  |
| 0.1.1   | 2021-08-31 | [5750](https://github.com/airbytehq/airbyte/pull/5750)                                                                           | Added reporting streams\)                                                                                                                       |
| 0.1.0   | 2021-07-22 | [4911](https://github.com/airbytehq/airbyte/pull/4911)                                                                           | Initial release supported core streams \(Accounts, Campaigns, Ads, AdGroups\)                                                                   |

</HideInUI><|MERGE_RESOLUTION|>--- conflicted
+++ resolved
@@ -187,13 +187,10 @@
 - [Product Dimension Performance Report Daily](https://learn.microsoft.com/en-us/advertising/reporting-service/productdimensionperformancereportrequest?view=bingads-13)
 - [Product Dimension Performance Report Weekly](https://learn.microsoft.com/en-us/advertising/reporting-service/productdimensionperformancereportrequest?view=bingads-13)
 - [Product Dimension Performance Report Monthly](https://learn.microsoft.com/en-us/advertising/reporting-service/productdimensionperformancereportrequest?view=bingads-13)
-<<<<<<< HEAD
-=======
 - [Product Search Query Performance Report Hourly](https://learn.microsoft.com/en-us/advertising/reporting-service/productsearchqueryperformancereportrequest?view=bingads-13)
 - [Product Search Query Performance Report Daily](https://learn.microsoft.com/en-us/advertising/reporting-service/productsearchqueryperformancereportrequest?view=bingads-13)
 - [Product Search Query Performance Report Weekly](https://learn.microsoft.com/en-us/advertising/reporting-service/productsearchqueryperformancereportrequest?view=bingads-13)
 - [Product Search Query Performance Report Monthly](https://learn.microsoft.com/en-us/advertising/reporting-service/productsearchqueryperformancereportrequest?view=bingads-13)
->>>>>>> be6849f5
 - [Search Query Performance Report Hourly](https://learn.microsoft.com/en-us/advertising/reporting-service/searchqueryperformancereportrequest?view=bingads-13)
 - [Search Query Performance Report Daily](https://learn.microsoft.com/en-us/advertising/reporting-service/searchqueryperformancereportrequest?view=bingads-13)
 - [Search Query Performance Report Weekly](https://learn.microsoft.com/en-us/advertising/reporting-service/searchqueryperformancereportrequest?view=bingads-13)
@@ -254,12 +251,8 @@
 
 | Version | Date       | Pull Request                                                                                                                     | Subject                                                                                                                                         |
 |:--------|:-----------|:---------------------------------------------------------------------------------------------------------------------------------|:------------------------------------------------------------------------------------------------------------------------------------------------|
-<<<<<<< HEAD
-| 2.2.0   | 2024-02-13 | [35201](https://github.com/airbytehq/airbyte/pull/35201)                                                                         | New streams Budget and                                                                                                                          |
-=======
 | 2.3.0   | 2024-03-05 | [35812](https://github.com/airbytehq/airbyte/pull/35812)                                                                         | New streams: Audience Performance Report, Goals And Funnels Report, Product Dimension Performance Report.                                       |
 | 2.2.0   | 2024-02-13 | [35201](https://github.com/airbytehq/airbyte/pull/35201)                                                                         | New streams: Budget and Product Dimension Performance.                                                                                          |
->>>>>>> be6849f5
 | 2.1.4   | 2024-02-12 | [35179](https://github.com/airbytehq/airbyte/pull/35179)                                                                         | Manage dependencies with Poetry.                                                                                                                |
 | 2.1.3   | 2024-01-31 | [34712](https://github.com/airbytehq/airbyte/pull/34712)                                                                         | Fix duplicated records for report-based streams                                                                                                 |
 | 2.1.2   | 2024-01-09 | [34045](https://github.com/airbytehq/airbyte/pull/34045)                                                                         | Speed up record transformation                                                                                                                  |
