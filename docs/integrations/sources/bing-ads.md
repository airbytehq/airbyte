# Bing Ads

<HideInUI>

This page contains the setup guide and reference information for the [Bing Ads](https://learn.microsoft.com/en-us/advertising/guides/?view=bingads-13) source connector.

</HideInUI>

## Prerequisites

- Microsoft Advertising account
- Microsoft Developer Token

## Setup guide

<!-- env:oss -->

For Airbyte Open Source set up your application to get **Client ID**, **Client Secret**, **Refresh Token**

1. [Register your application](https://docs.microsoft.com/en-us/advertising/guides/authentication-oauth-register?view=bingads-13) in the Azure portal.
2. [Request user consent](https://docs.microsoft.com/en-us/advertising/guides/authentication-oauth-consent?view=bingads-13l) to get the authorization code.
3. Use the authorization code to [get a refresh token](https://docs.microsoft.com/en-us/advertising/guides/authentication-oauth-get-tokens?view=bingads-13).

:::note

The refresh token expires in 90 days. Repeat the authorization process to get a new refresh token. The full authentication process described [here](https://docs.microsoft.com/en-us/advertising/guides/get-started?view=bingads-13#access-token).
Please be sure to authenticate with the email (personal or work) that you used to sign in to the Bing ads/Microsoft ads platform.
:::

<!-- /env:oss -->

### Step 1: Set up Bing Ads

1. Get your [Microsoft developer token](https://docs.microsoft.com/en-us/advertising/guides/get-started?view=bingads-13#get-developer-token). To use Bing Ads APIs, you must have a developer token and valid user credentials. See [Microsoft Advertising docs](https://docs.microsoft.com/en-us/advertising/guides/get-started?view=bingads-13#get-developer-token) for more info.

   1. Sign in with [Super Admin](https://learn.microsoft.com/en-us/advertising/guides/account-hierarchy-permissions?view=bingads-13#user-roles-permissions) credentials at the [Microsoft Advertising Developer Portal](https://developers.ads.microsoft.com/Account) account tab.
   2. Choose the user that you want associated with the developer token. Typically an application only needs one universal token regardless how many users will be supported.
   3. Click on the Request Token button.

2. If your OAuth app has a custom tenant, and you cannot use Microsoft’s recommended common tenant, use the custom tenant in the **Tenant ID** field when you set up the connector.

:::info

The tenant is used in the authentication URL, for example: `https://login.microsoftonline.com/<tenant>/oauth2/v2.0/authorize`

:::

### Step 2: Set up the source connector in Airbyte

<!-- env:cloud -->

#### For Airbyte Cloud:

1. [Log into your Airbyte Cloud](https://cloud.airbyte.com/workspaces) account.
2. Click Sources and then click + New source.
3. On the Set up the source page, select Bing Ads from the Source type dropdown.
4. Enter a name for the Bing Ads connector.
5. For **Tenant ID**, enter the custom tenant or use the common tenant.
6. Add the developer token from [Step 1](#step-1-set-up-bing-ads).
7. For **Account Names Predicates** - see [predicates](https://learn.microsoft.com/en-us/advertising/customer-management-service/predicate?view=bingads-13) in bing ads docs. Will be used to filter your accounts by specified operator and account name. You can use multiple predicates pairs. The **Operator** is a one of Contains or Equals. The **Account Name** is a value to compare Accounts Name field in rows by specified operator. For example, for operator=Contains and name=Dev, all accounts where name contains dev will be replicated. And for operator=Equals and name=Airbyte, all accounts where name is equal to Airbyte will be replicated. Account Name value is not case-sensitive.
8. For **Reports Replication Start Date**, enter the date in YYYY-MM-DD format. The data added on and after this date will be replicated. If this field is blank, Airbyte will replicate all data from previous and current calendar years.
9. For **Lookback window** (also known as attribution or conversion window) enter the number of **days** to look into the past. If your conversion window has an hours/minutes granularity, round it up to the number of days exceeding. If you're not using performance report streams in incremental mode and Reports Start Date is not provided, let it with 0 default value.
10. For _Custom Reports_ - see [custom reports](#custom-reports) section, list of custom reports object:
11. For _Report Name_ enter the name that you want for your custom report.
12. For _Reporting Data Object_ add the Bing Ads Reporting Object that you want to sync in the custom report.
13. For _Columns_ add list columns of Reporting Data Object that you want to see in the custom report.
14. For _Aggregation_ add time aggregation. See [report aggregation](#report-aggregation) section.
15. Click **Authenticate your Bing Ads account**.
16. Log in and authorize the Bing Ads account.
17. Click **Set up source**.
<!-- /env:cloud -->

<!-- env:oss -->

#### For Airbyte Open Source:

1. Navigate to the Airbyte Open Source dashboard.
2. Click Sources and then click + New source.
3. On the Set up the source page, select Bing Ads from the Source type dropdown.
4. Enter a name for the Bing Ads connector.
5. For **Tenant ID**, enter the custom tenant or use the common tenant.
6. Enter the **Client ID**, **Client Secret**, **Refresh Token**, and **Developer Token** from [Step 1](#step-1-set-up-bing-ads).
7. For **Account Names Predicates** - see [predicates](https://learn.microsoft.com/en-us/advertising/customer-management-service/predicate?view=bingads-13) in bing ads docs. Will be used to filter your accounts by specified operator and account name. You can use multiple predicates pairs. The **Operator** is a one of Contains or Equals. The **Account Name** is a value to compare Accounts Name field in rows by specified operator. For example, for operator=Contains and name=Dev, all accounts where name contains dev will be replicated. And for operator=Equals and name=Airbyte, all accounts where name is equal to Airbyte will be replicated. Account Name value is not case-sensitive.
8. For **Reports Replication Start Date**, enter the date in YYYY-MM-DD format. The data added on and after this date will be replicated. If this field is blank, Airbyte will replicate all data from previous and current calendar years.
9. For **Lookback window** (also known as attribution or conversion window) enter the number of **days** to look into the past. If your conversion window has an hours/minutes granularity, round it up to the number of days exceeding. If you're not using performance report streams in incremental mode and Reports Start Date is not provided, let it with 0 default value.
10. For _Custom Reports_ - see [custom reports](#custom-reports) section:
11. For _Report Name_ enter the name that you want for your custom report.
12. For _Reporting Data Object_ add the Bing Ads Reporting Object that you want to sync in the custom report.
13. For _Columns_ add columns of Reporting Data Object that you want to see in the custom report.
14. For _Aggregation_ select time aggregation. See [report aggregation](#report-aggregation) section.

15. Click **Set up source**.
<!-- /env:oss -->

<HideInUI>

## Supported sync modes

The Bing Ads source connector supports the following [sync modes](https://docs.airbyte.com/cloud/core-concepts/#connection-sync-modes):

- [Full Refresh - Overwrite](https://docs.airbyte.com/understanding-airbyte/connections/full-refresh-overwrite/)
- [Full Refresh - Append](https://docs.airbyte.com/understanding-airbyte/connections/full-refresh-append)
- [Incremental - Append](https://docs.airbyte.com/understanding-airbyte/connections/incremental-append)
- [Incremental - Append + Deduped](https://docs.airbyte.com/understanding-airbyte/connections/incremental-append-deduped)

## Supported Streams

The Bing Ads source connector supports the following streams. For more information, see the [Bing Ads API](https://docs.microsoft.com/en-us/advertising/guides/?view=bingads-13).

### Basic streams

- [Accounts](https://docs.microsoft.com/en-us/advertising/customer-management-service/searchaccounts?view=bingads-13) (Full Refresh)
- [Ad Groups](https://docs.microsoft.com/en-us/advertising/campaign-management-service/getadgroupsbycampaignid?view=bingads-13) (Full Refresh)
- [Ad Group Labels](https://learn.microsoft.com/en-us/advertising/bulk-service/ad-group-label?view=bingads-13)
- [Ads](https://docs.microsoft.com/en-us/advertising/campaign-management-service/getadsbyadgroupid?view=bingads-13) (Full Refresh)
- [App Install Ads](https://learn.microsoft.com/en-us/advertising/bulk-service/app-install-ad?view=bingads-13)
- [App Install Ad Labels](https://learn.microsoft.com/en-us/advertising/bulk-service/app-install-ad-label?view=bingads-13)
- [Budget](https://learn.microsoft.com/en-us/advertising/bulk-service/budget?view=bingads-13&viewFallbackFrom=bingads-13)
- [Campaigns](https://docs.microsoft.com/en-us/advertising/campaign-management-service/getcampaignsbyaccountid?view=bingads-13) (Full Refresh)
- [Campaign Labels](https://learn.microsoft.com/en-us/advertising/bulk-service/campaign-label?view=bingads-13)
- [Keywords](https://learn.microsoft.com/en-us/advertising/bulk-service/keyword?view=bingads-13)
- [Keyword Labels](https://learn.microsoft.com/en-us/advertising/bulk-service/keyword-label?view=bingads-13)
- [Labels](https://learn.microsoft.com/en-us/advertising/bulk-service/label?view=bingads-13)

### Report Streams

:::note

Be careful with removing fields that you don't want to sync in the Replication Stream Settings.
Report will be generated by request with all fields in the Stream Schema. Removing fields from in the setting does not affect actual request for the report.
The results of such a report can be not accurate due to not visible values in removed fields.
If you faced this issue please use custom report, where you can define only that fields that you want to see in the report, and no other fields will be used in the request.
:::

- [Account Performance Report Hourly](https://docs.microsoft.com/en-us/advertising/reporting-service/accountperformancereportrequest?view=bingads-13)
- [Account Performance Report Daily](https://docs.microsoft.com/en-us/advertising/reporting-service/accountperformancereportrequest?view=bingads-13)
- [Account Performance Report Weekly](https://docs.microsoft.com/en-us/advertising/reporting-service/accountperformancereportrequest?view=bingads-13)
- [Account Performance Report Monthly](https://docs.microsoft.com/en-us/advertising/reporting-service/accountperformancereportrequest?view=bingads-13)
- [Account Impression Performance Report Hourly](https://docs.microsoft.com/en-us/advertising/reporting-service/accountperformancereportrequest?view=bingads-13)
- [Account Impression Performance Report Daily](https://docs.microsoft.com/en-us/advertising/reporting-service/accountperformancereportrequest?view=bingads-13)
- [Account Impression Performance Report Weekly](https://docs.microsoft.com/en-us/advertising/reporting-service/accountperformancereportrequest?view=bingads-13)
- [Account Impression Performance Report Monthly](https://docs.microsoft.com/en-us/advertising/reporting-service/accountperformancereportrequest?view=bingads-13)
- [Ad Group Performance Report Hourly](https://docs.microsoft.com/en-us/advertising/reporting-service/adgroupperformancereportrequest?view=bingads-13)
- [Ad Group Performance Report Daily](https://docs.microsoft.com/en-us/advertising/reporting-service/adgroupperformancereportrequest?view=bingads-13)
- [Ad Group Performance Report Weekly](https://docs.microsoft.com/en-us/advertising/reporting-service/adgroupperformancereportrequest?view=bingads-13)
- [Ad Group Performance Report Monthly](https://docs.microsoft.com/en-us/advertising/reporting-service/adgroupperformancereportrequest?view=bingads-13)
- [Ad Group Impression Performance Report Hourly](https://learn.microsoft.com/en-us/advertising/reporting-service/adgroupperformancereportrequest?view=bingads-13)
- [Ad Group Impression Performance Report Daily](https://learn.microsoft.com/en-us/advertising/reporting-service/adgroupperformancereportrequest?view=bingads-13)
- [Ad Group Impression Performance Report Weekly](https://learn.microsoft.com/en-us/advertising/reporting-service/adgroupperformancereportrequest?view=bingads-13)
- [Ad Group Impression Performance Report Monthly](https://learn.microsoft.com/en-us/advertising/reporting-service/adgroupperformancereportrequest?view=bingads-13)
- [Ad Performance Report Hourly](https://docs.microsoft.com/en-us/advertising/reporting-service/adperformancereportrequest?view=bingads-13)
- [Ad Performance Report Daily](https://docs.microsoft.com/en-us/advertising/reporting-service/adperformancereportrequest?view=bingads-13)
- [Ad Performance Report Weekly](https://docs.microsoft.com/en-us/advertising/reporting-service/adperformancereportrequest?view=bingads-13)
- [Ad Performance Report Monthly](https://docs.microsoft.com/en-us/advertising/reporting-service/adperformancereportrequest?view=bingads-13)
- [Age Gender Audience Report Hourly](https://learn.microsoft.com/en-us/advertising/reporting-service/agegenderaudiencereportrequest?view=bingads-13)
- [Age Gender Audience Report Daily](https://learn.microsoft.com/en-us/advertising/reporting-service/agegenderaudiencereportrequest?view=bingads-13)
- [Age Gender Audience Report Weekly](https://learn.microsoft.com/en-us/advertising/reporting-service/agegenderaudiencereportrequest?view=bingads-13)
- [Age Gender Audience Report Monthly](https://learn.microsoft.com/en-us/advertising/reporting-service/agegenderaudiencereportrequest?view=bingads-13)
- [Audience Performance Report Hourly](https://learn.microsoft.com/en-us/advertising/reporting-service/audienceperformancereportrequest?view=bingads-13)
- [Audience Performance Report Daily](https://learn.microsoft.com/en-us/advertising/reporting-service/audienceperformancereportrequest?view=bingads-13)
- [Audience Performance Report Weekly](https://learn.microsoft.com/en-us/advertising/reporting-service/audienceperformancereportrequest?view=bingads-13)
- [Audience Performance Report Monthly](https://learn.microsoft.com/en-us/advertising/reporting-service/audienceperformancereportrequest?view=bingads-13)
- [Geographic Performance Report Hourly](https://learn.microsoft.com/en-us/advertising/reporting-service/geographicperformancereportrequest?view=bingads-13)
- [Geographic Performance Report Daily](https://learn.microsoft.com/en-us/advertising/reporting-service/geographicperformancereportrequest?view=bingads-13)
- [Geographic Performance Report Weekly](https://learn.microsoft.com/en-us/advertising/reporting-service/geographicperformancereportrequest?view=bingads-13)
- [Geographic Performance Report Monthly](https://learn.microsoft.com/en-us/advertising/reporting-service/geographicperformancereportrequest?view=bingads-13)
- [Goals And Funnels Report Hourly](https://learn.microsoft.com/en-us/advertising/reporting-service/goalsandfunnelsreportrequest?view=bingads-13)
- [Goals And Funnels Report Daily](https://learn.microsoft.com/en-us/advertising/reporting-service/goalsandfunnelsreportrequest?view=bingads-13)
- [Goals And Funnels Report Weekly](https://learn.microsoft.com/en-us/advertising/reporting-service/goalsandfunnelsreportrequest?view=bingads-13)
- [Goals And Funnels Report Monthly](https://learn.microsoft.com/en-us/advertising/reporting-service/goalsandfunnelsreportrequest?view=bingads-13)
- [Budget Summary Report](https://docs.microsoft.com/en-us/advertising/reporting-service/budgetsummaryreportrequest?view=bingads-13)
- [Campaign Performance Report Hourly](https://docs.microsoft.com/en-us/advertising/reporting-service/campaignperformancereportrequest?view=bingads-13)
- [Campaign Performance Report Daily](https://docs.microsoft.com/en-us/advertising/reporting-service/campaignperformancereportrequest?view=bingads-13)
- [Campaign Performance Report Weekly](https://docs.microsoft.com/en-us/advertising/reporting-service/campaignperformancereportrequest?view=bingads-13)
- [Campaign Performance Report Monthly](https://docs.microsoft.com/en-us/advertising/reporting-service/campaignperformancereportrequest?view=bingads-13)
- [Campaign Impression Performance Report Hourly](https://learn.microsoft.com/en-us/advertising/reporting-service/campaignperformancereportrequest?view=bingads-13)
- [Campaign Impression Performance Report Daily](https://learn.microsoft.com/en-us/advertising/reporting-service/campaignperformancereportrequest?view=bingads-13)
- [Campaign Impression Performance Report Weekly](https://learn.microsoft.com/en-us/advertising/reporting-service/campaignperformancereportrequest?view=bingads-13)
- [Campaign Impression Performance Report Monthly](https://learn.microsoft.com/en-us/advertising/reporting-service/campaignperformancereportrequest?view=bingads-13)
- [Keyword Performance Report Hourly](https://docs.microsoft.com/en-us/advertising/reporting-service/keywordperformancereportrequest?view=bingads-13)
- [Keyword Performance Report Daily](https://docs.microsoft.com/en-us/advertising/reporting-service/keywordperformancereportrequest?view=bingads-13)
- [Keyword Performance Report Weekly](https://docs.microsoft.com/en-us/advertising/reporting-service/keywordperformancereportrequest?view=bingads-13)
- [Keyword Performance Report Monthly](https://docs.microsoft.com/en-us/advertising/reporting-service/keywordperformancereportrequest?view=bingads-13)
- [User Location Performance Report Hourly](https://learn.microsoft.com/en-us/advertising/reporting-service/userlocationperformancereportrequest?view=bingads-13)
- [User Location Performance Report Daily](https://learn.microsoft.com/en-us/advertising/reporting-service/userlocationperformancereportrequest?view=bingads-13)
- [User Location Performance Report Weekly](https://learn.microsoft.com/en-us/advertising/reporting-service/userlocationperformancereportrequest?view=bingads-13)
- [User Location Performance Report Monthly](https://learn.microsoft.com/en-us/advertising/reporting-service/userlocationperformancereportrequest?view=bingads-13)
- [Product Dimension Performance Report Hourly](https://learn.microsoft.com/en-us/advertising/reporting-service/productdimensionperformancereportrequest?view=bingads-13)
- [Product Dimension Performance Report Daily](https://learn.microsoft.com/en-us/advertising/reporting-service/productdimensionperformancereportrequest?view=bingads-13)
- [Product Dimension Performance Report Weekly](https://learn.microsoft.com/en-us/advertising/reporting-service/productdimensionperformancereportrequest?view=bingads-13)
- [Product Dimension Performance Report Monthly](https://learn.microsoft.com/en-us/advertising/reporting-service/productdimensionperformancereportrequest?view=bingads-13)
- [Product Search Query Performance Report Hourly](https://learn.microsoft.com/en-us/advertising/reporting-service/productsearchqueryperformancereportrequest?view=bingads-13)
- [Product Search Query Performance Report Daily](https://learn.microsoft.com/en-us/advertising/reporting-service/productsearchqueryperformancereportrequest?view=bingads-13)
- [Product Search Query Performance Report Weekly](https://learn.microsoft.com/en-us/advertising/reporting-service/productsearchqueryperformancereportrequest?view=bingads-13)
- [Product Search Query Performance Report Monthly](https://learn.microsoft.com/en-us/advertising/reporting-service/productsearchqueryperformancereportrequest?view=bingads-13)
- [Search Query Performance Report Hourly](https://learn.microsoft.com/en-us/advertising/reporting-service/searchqueryperformancereportrequest?view=bingads-13)
- [Search Query Performance Report Daily](https://learn.microsoft.com/en-us/advertising/reporting-service/searchqueryperformancereportrequest?view=bingads-13)
- [Search Query Performance Report Weekly](https://learn.microsoft.com/en-us/advertising/reporting-service/searchqueryperformancereportrequest?view=bingads-13)
- [Search Query Performance Report Monthly](https://learn.microsoft.com/en-us/advertising/reporting-service/searchqueryperformancereportrequest?view=bingads-13)

:::info

Ad Group Impression Performance Report, Geographic Performance Report, Account Impression Performance Report have user-defined primary key.
This means that you can define your own primary key in Replication tab in your connection for these streams.

Example pk:
Ad Group Impression Performance Report: composite pk - [AdGroupId, Status, TimePeriod, AccountId]
Geographic Performance Report: composite pk - [AdGroupId, Country, State, MetroArea, City]
Account Impression Performance Report: composite pk - [AccountName, AccountNumber, AccountId, TimePeriod]

Note: These are just examples, and you should consider your own data and needs in order to correctly define the primary key.

See more info about user-defined pk [here](https://docs.airbyte.com/understanding-airbyte/connections/incremental-append-deduped#user-defined-primary-key).

:::

### Entity-Relationship Diagram (ERD)
<EntityRelationshipDiagram></EntityRelationshipDiagram>

### Custom Reports

You can build your own report by providing:

- _Report Name_ - name of the stream
- _Reporting Data Object_ - Bing Ads reporting data object that you can find [here](https://learn.microsoft.com/en-us/advertising/reporting-service/reporting-data-objects?view=bingads-13). All data object with ending ReportRequest can be used as data object in custom reports.
- _Columns_ - Reporting object columns that you want to sync. You can find it on ReportRequest data object page by clicking the ...ReportColumn link in [Bing Ads docs](https://learn.microsoft.com/en-us/advertising/reporting-service/reporting-value-sets?view=bingads-13).
  The report must include the Required Columns (you can find it under list of all columns of reporting object) at a minimum. As a general rule, each report must include at least one attribute column and at least one non-impression share performance statistics column. Be careful you can't add extra columns that not specified in Bing Ads docs and not all fields can be skipped.
- _Aggregation_ - Hourly, Daily, Weekly, Monthly, DayOfWeek, HourOfDay, WeeklyStartingMonday, Summary. See [report aggregation](#report-aggregation).

### Report aggregation

All reports synced by this connector can be [aggregated](https://docs.microsoft.com/en-us/advertising/reporting-service/reportaggregation?view=bingads-13) using hourly, daily, weekly, or monthly time windows.

For example, if you select a report with daily aggregation, the report will contain a row for each day for the duration of the report. Each row will indicate the number of impressions recorded on that day.

A report's aggregation window is indicated in its name. For example, `account_performance_report_hourly` is the Account Performance Reported aggregated using an hourly window.

## Limitations & Troubleshooting

<details>
<summary>
Expand to see details about Bing Ads connector limitations and troubleshooting.
</summary>

### Connector limitations

#### Rate limiting

The Bing Ads API limits the number of requests for all Microsoft Advertising clients. You can find detailed info [here](https://docs.microsoft.com/en-us/advertising/guides/services-protocol?view=bingads-13#throttling).

### Troubleshooting

- Check out common troubleshooting issues for the Bing Ads source connector on our [Airbyte Forum](https://github.com/airbytehq/airbyte/discussions).

</details>

## Changelog

<details>
  <summary>Expand to review</summary>

| Version | Date       | Pull Request                                                                                                                     | Subject                                                                                                                                        |
|:--------|:-----------|:---------------------------------------------------------------------------------------------------------------------------------|:-----------------------------------------------------------------------------------------------------------------------------------------------|
<<<<<<< HEAD
| 2.10.0-rc,1 | 2025-05-15 | [59750](https://github.com/airbytehq/airbyte/pull/59750) | Migrate ad_performance_reports streams. |
=======
| 2.9.1 | 2025-05-10 | [54233](https://github.com/airbytehq/airbyte/pull/54233) | Update dependencies |
>>>>>>> bf3d5c06
| 2.9.0 | 2025-05-07 | [59719](https://github.com/airbytehq/airbyte/pull/59719) | Promoting release candidate 2.9.0-rc.1 to a main version. |
| 2.9.0-rc.1 | 2025-05-06 | [59136](https://github.com/airbytehq/airbyte/pull/59136) | Bump CDK v6 and migrate Accounts stream to low-code |
| 2.8.13 | 2025-02-15 | [53882](https://github.com/airbytehq/airbyte/pull/53882) | Update dependencies |
| 2.8.12 | 2025-02-01 | [52930](https://github.com/airbytehq/airbyte/pull/52930) | Update dependencies |
| 2.8.11 | 2025-01-25 | [52198](https://github.com/airbytehq/airbyte/pull/52198) | Update dependencies |
| 2.8.10 | 2025-01-18 | [51735](https://github.com/airbytehq/airbyte/pull/51735) | Update dependencies |
| 2.8.9 | 2025-01-11 | [51230](https://github.com/airbytehq/airbyte/pull/51230) | Update dependencies |
| 2.8.8 | 2025-01-04 | [50905](https://github.com/airbytehq/airbyte/pull/50905) | Update dependencies |
| 2.8.7 | 2024-12-28 | [50443](https://github.com/airbytehq/airbyte/pull/50443) | Update dependencies |
| 2.8.6 | 2024-12-21 | [50181](https://github.com/airbytehq/airbyte/pull/50181) | Update dependencies |
| 2.8.5 | 2024-12-14 | [49283](https://github.com/airbytehq/airbyte/pull/49283) | Update dependencies |
| 2.8.4 | 2024-11-25 | [48650](https://github.com/airbytehq/airbyte/pull/48650) | Starting with this version, the Docker image is now rootless. Please note that this and future versions will not be compatible with Airbyte versions earlier than 0.64 |
| 2.8.3 | 2024-11-04 | [48169](https://github.com/airbytehq/airbyte/pull/48169) | Update dependencies |
| 2.8.2 | 2024-10-29 | [47850](https://github.com/airbytehq/airbyte/pull/47850) | Update dependencies |
| 2.8.1 | 2024-10-28 | [47093](https://github.com/airbytehq/airbyte/pull/47093) | Update dependencies |
| 2.8.0 | 2024-10-21 | [46991](https://github.com/airbytehq/airbyte/pull/46991) | Update CDK to v5 |
| 2.7.9 | 2024-10-12 | [46847](https://github.com/airbytehq/airbyte/pull/46847) | Update dependencies |
| 2.7.8 | 2024-10-05 | [46504](https://github.com/airbytehq/airbyte/pull/46504) | Update dependencies |
| 2.7.7 | 2024-09-28 | [46151](https://github.com/airbytehq/airbyte/pull/46151) | Update dependencies |
| 2.7.6 | 2024-09-21 | [45512](https://github.com/airbytehq/airbyte/pull/45512) | Update dependencies |
| 2.7.5 | 2024-09-07 | [45246](https://github.com/airbytehq/airbyte/pull/45246) | Update dependencies |
| 2.7.4 | 2024-08-31 | [44276](https://github.com/airbytehq/airbyte/pull/44276) | Update dependencies |
| 2.7.3 | 2024-08-12 | [43742](https://github.com/airbytehq/airbyte/pull/43742) | Update dependencies |
| 2.7.2 | 2024-08-10 | [43591](https://github.com/airbytehq/airbyte/pull/43591) | Update dependencies |
| 2.7.1 | 2024-08-03 | [43245](https://github.com/airbytehq/airbyte/pull/43245) | Update dependencies |
| 2.7.0 | 2024-07-31 | [42548](https://github.com/airbytehq/airbyte/pull/42548) | Migrate to CDK v4.1.0 |
| 2.6.12 | 2024-07-27 | [42812](https://github.com/airbytehq/airbyte/pull/42812) | Update dependencies |
| 2.6.11 | 2024-07-20 | [42360](https://github.com/airbytehq/airbyte/pull/42360) | Update dependencies |
| 2.6.10 | 2024-07-13 | [41875](https://github.com/airbytehq/airbyte/pull/41875) | Update dependencies |
| 2.6.9 | 2024-07-10 | [41383](https://github.com/airbytehq/airbyte/pull/41383) | Update dependencies |
| 2.6.8 | 2024-07-09 | [41314](https://github.com/airbytehq/airbyte/pull/41314) | Update dependencies |
| 2.6.7 | 2024-07-06 | [40906](https://github.com/airbytehq/airbyte/pull/40906) | Update dependencies |
| 2.6.6 | 2024-07-05 | [34966](https://github.com/airbytehq/airbyte/pull/34966) | Add support for Performance Max campaigns. |
| 2.6.5 | 2024-06-27 | [40585](https://github.com/airbytehq/airbyte/pull/40585) | Replaced deprecated AirbyteLogger with logging.Logger |
| 2.6.4 | 2024-06-25 | [40457](https://github.com/airbytehq/airbyte/pull/40457) | Update dependencies |
| 2.6.3 | 2024-06-22 | [40006](https://github.com/airbytehq/airbyte/pull/40006) | Update dependencies |
| 2.6.2 | 2024-06-06 | [39177](https://github.com/airbytehq/airbyte/pull/39177) | [autopull] Upgrade base image to v1.2.2 |
| 2.6.1 | 2024-05-02 | [36632](https://github.com/airbytehq/airbyte/pull/36632) | Schema descriptions |
| 2.6.0 | 2024-04-25 | [35878](https://github.com/airbytehq/airbyte/pull/35878) | Add missing fields in keyword_performance_report |
| 2.5.0 | 2024-03-21 | [35891](https://github.com/airbytehq/airbyte/pull/35891) | Accounts stream: add TaxCertificate field to schema |
| 2.4.0 | 2024-03-19 | [36267](https://github.com/airbytehq/airbyte/pull/36267) | Pin airbyte-cdk version to `^0` |
| 2.3.0 | 2024-03-05 | [35812](https://github.com/airbytehq/airbyte/pull/35812) | New streams: Audience Performance Report, Goals And Funnels Report, Product Dimension Performance Report. |
| 2.2.0 | 2024-02-13 | [35201](https://github.com/airbytehq/airbyte/pull/35201) | New streams: Budget and Product Dimension Performance. |
| 2.1.4 | 2024-02-12 | [35179](https://github.com/airbytehq/airbyte/pull/35179) | Manage dependencies with Poetry |
| 2.1.3 | 2024-01-31 | [34712](https://github.com/airbytehq/airbyte/pull/34712) | Fix duplicated records for report-based streams |
| 2.1.2 | 2024-01-09 | [34045](https://github.com/airbytehq/airbyte/pull/34045) | Speed up record transformation |
| 2.1.1 | 2023-12-15 | [33500](https://github.com/airbytehq/airbyte/pull/33500) | Fix state setter when state was provided |
| 2.1.0 | 2023-12-05 | [33095](https://github.com/airbytehq/airbyte/pull/33095) | Add account filtering |
| 2.0.1 | 2023-11-16 | [32597](https://github.com/airbytehq/airbyte/pull/32597) | Fix start date parsing from stream state |
| 2.0.0 | 2023-11-07 | [31995](https://github.com/airbytehq/airbyte/pull/31995) | Schema update for Accounts, Campaigns and Search Query Performance Report streams. Convert `date` and `date-time` fields to standard `RFC3339` |
| 1.13.0 | 2023-11-13 | [32306](https://github.com/airbytehq/airbyte/pull/32306) | Add Custom reports and decrease backoff max tries number |
| 1.12.1 | 2023-11-10 | [32422](https://github.com/airbytehq/airbyte/pull/32422) | Normalize numeric values in reports |
| 1.12.0 | 2023-11-09 | [32340](https://github.com/airbytehq/airbyte/pull/32340) | Remove default start date in favor of Time Period - Last Year and This Year, if start date is not provided |
| 1.11.0 | 2023-11-06 | [32201](https://github.com/airbytehq/airbyte/pull/32201) | Skip broken CSV report files |
| 1.10.0 | 2023-11-06 | [32148](https://github.com/airbytehq/airbyte/pull/32148) | Add new fields to stream Ads: "BusinessName", "CallToAction", "Headline", "Images", "Videos", "Text" |
| 1.9.0 | 2023-11-03 | [32131](https://github.com/airbytehq/airbyte/pull/32131) | Add "CampaignId", "AccountId", "CustomerId" fields to Ad Groups, Ads and Campaigns streams. |
| 1.8.0 | 2023-11-02 | [32059](https://github.com/airbytehq/airbyte/pull/32059) | Add new streams `CampaignImpressionPerformanceReport` (daily, hourly, weekly, monthly) |
| 1.7.1 | 2023-11-02 | [32088](https://github.com/airbytehq/airbyte/pull/32088) | Raise config error when user does not have accounts |
| 1.7.0 | 2023-11-01 | [32027](https://github.com/airbytehq/airbyte/pull/32027) | Add new streams `AdGroupImpressionPerformanceReport` |
| 1.6.0 | 2023-10-31 | [32008](https://github.com/airbytehq/airbyte/pull/32008) | Add new streams `Keywords` |
| 1.5.0 | 2023-10-30 | [31952](https://github.com/airbytehq/airbyte/pull/31952) | Add new streams `Labels`, `App install ads`, `Keyword Labels`, `Campaign Labels`, `App Install Ad Labels`, `Ad Group Labels` |
| 1.4.0 | 2023-10-27 | [31885](https://github.com/airbytehq/airbyte/pull/31885) | Add new stream: `AccountImpressionPerformanceReport` (daily, hourly, weekly, monthly) |
| 1.3.0 | 2023-10-26 | [31837](https://github.com/airbytehq/airbyte/pull/31837) | Add new stream: `UserLocationPerformanceReport` (daily, hourly, weekly, monthly) |
| 1.2.0 | 2023-10-24 | [31783](https://github.com/airbytehq/airbyte/pull/31783) | Add new stream: `SearchQueryPerformanceReport` (daily, hourly, weekly, monthly) |
| 1.1.0 | 2023-10-24 | [31712](https://github.com/airbytehq/airbyte/pull/31712) | Add new stream: `AgeGenderAudienceReport` (daily, hourly, weekly, monthly) |
| 1.0.2 | 2023-10-19 | [31599](https://github.com/airbytehq/airbyte/pull/31599) | Base image migration: remove Dockerfile and use the python-connector-base image |
| 1.0.1 | 2023-10-16 | [31432](https://github.com/airbytehq/airbyte/pull/31432) | Remove primary keys from the geographic performance reports - complete what was missed in version 1.0.0 |
| 1.0.0 | 2023-10-11 | [31277](https://github.com/airbytehq/airbyte/pull/31277) | Remove primary keys from the geographic performance reports |
| 0.2.3 | 2023-09-28 | [30834](https://github.com/airbytehq/airbyte/pull/30834) | Wrap auth error with the config error |
| 0.2.2 | 2023-09-27 | [30791](https://github.com/airbytehq/airbyte/pull/30791) | Fix missing fields for geographic performance reports |
| 0.2.1 | 2023-09-04 | [30128](https://github.com/airbytehq/airbyte/pull/30128) | Add increasing download timeout if ReportingDownloadException occurs |
| 0.2.0 | 2023-08-17 | [27619](https://github.com/airbytehq/airbyte/pull/27619) | Add Geographic Performance Report |
| 0.1.24 | 2023-06-22 | [27619](https://github.com/airbytehq/airbyte/pull/27619) | Retry request after facing temporary name resolution error |
| 0.1.23 | 2023-05-11 | [25996](https://github.com/airbytehq/airbyte/pull/25996) | Implement a retry logic if SSL certificate validation fails |
| 0.1.22 | 2023-05-08 | [24223](https://github.com/airbytehq/airbyte/pull/24223) | Add CampaignLabels report column in campaign performance report |
| 0.1.21 | 2023-04-28 | [25668](https://github.com/airbytehq/airbyte/pull/25668) | Add undeclared fields to accounts, campaigns, campaign_performance_report, keyword_performance_report and account_performance_report streams |
| 0.1.20 | 2023-03-09 | [23663](https://github.com/airbytehq/airbyte/pull/23663) | Add lookback window for performance reports in incremental mode |
| 0.1.19 | 2023-03-08 | [23868](https://github.com/airbytehq/airbyte/pull/23868) | Add dimensional-type columns for reports |
| 0.1.18 | 2023-01-30 | [22073](https://github.com/airbytehq/airbyte/pull/22073) | Fix null values in the `Keyword` column of `keyword_performance_report` streams |
| 0.1.17 | 2022-12-10 | [20005](https://github.com/airbytehq/airbyte/pull/20005) | Add `Keyword` to `keyword_performance_report` stream |
| 0.1.16 | 2022-10-12 | [17873](https://github.com/airbytehq/airbyte/pull/17873) | Fix: added missing campaign types in (Audience, Shopping and DynamicSearchAds) in campaigns stream |
| 0.1.15 | 2022-10-03 | [17505](https://github.com/airbytehq/airbyte/pull/17505) | Fix: limit cache size for ServiceClient instances |
| 0.1.14 | 2022-09-29 | [17403](https://github.com/airbytehq/airbyte/pull/17403) | Fix: limit cache size for ReportingServiceManager instances |
| 0.1.13 | 2022-09-29 | [17386](https://github.com/airbytehq/airbyte/pull/17386) | Migrate to per-stream states |
| 0.1.12 | 2022-09-05 | [16335](https://github.com/airbytehq/airbyte/pull/16335) | Added backoff for socket.timeout |
| 0.1.11  | 2022-08-25 | [15684](https://github.com/airbytehq/airbyte/pull/15684) (published in [15987](https://github.com/airbytehq/airbyte/pull/15987)) | Fixed log messages being unreadable                                                                                                            |
| 0.1.10  | 2022-08-12 | [15602](https://github.com/airbytehq/airbyte/pull/15602)                                                                         | Fixed bug caused Hourly Reports to crash due to invalid fields set                                                                             |
| 0.1.9   | 2022-08-02 | [14862](https://github.com/airbytehq/airbyte/pull/14862)                                                                         | Added missing columns                                                                                                                          |
| 0.1.8   | 2022-06-15 | [13801](https://github.com/airbytehq/airbyte/pull/13801)                                                                         | All reports `hourly/daily/weekly/monthly` will be generated by default, these options are removed from input configuration                     |
| 0.1.7   | 2022-05-17 | [12937](https://github.com/airbytehq/airbyte/pull/12937)                                                                         | Added OAuth2.0 authentication method, removed `redirect_uri` from input configuration                                                          |
| 0.1.6   | 2022-04-30 | [12500](https://github.com/airbytehq/airbyte/pull/12500)                                                                         | Improve input configuration copy                                                                                                               |
| 0.1.5   | 2022-01-01 | [11652](https://github.com/airbytehq/airbyte/pull/11652)                                                                         | Rebump attempt after DockerHub failure at registring the 0.1.4                                                                                 |
| 0.1.4   | 2022-03-22 | [11311](https://github.com/airbytehq/airbyte/pull/11311)                                                                         | Added optional Redirect URI & Tenant ID to spec                                                                                                |
| 0.1.3   | 2022-01-14 | [9510](https://github.com/airbytehq/airbyte/pull/9510)                                                                           | Fixed broken dependency that blocked connector's operations                                                                                    |
| 0.1.2   | 2021-12-14 | [8429](https://github.com/airbytehq/airbyte/pull/8429)                                                                           | Update titles and descriptions                                                                                                                 |
| 0.1.1   | 2021-08-31 | [5750](https://github.com/airbytehq/airbyte/pull/5750)                                                                           | Added reporting streams                                                                                                                        |
| 0.1.0   | 2021-07-22 | [4911](https://github.com/airbytehq/airbyte/pull/4911)                                                                           | Initial release supported core streams \(Accounts, Campaigns, Ads, AdGroups\)                                                                  |

</details>

</HideInUI><|MERGE_RESOLUTION|>--- conflicted
+++ resolved
@@ -261,11 +261,8 @@
 
 | Version | Date       | Pull Request                                                                                                                     | Subject                                                                                                                                        |
 |:--------|:-----------|:---------------------------------------------------------------------------------------------------------------------------------|:-----------------------------------------------------------------------------------------------------------------------------------------------|
-<<<<<<< HEAD
 | 2.10.0-rc,1 | 2025-05-15 | [59750](https://github.com/airbytehq/airbyte/pull/59750) | Migrate ad_performance_reports streams. |
-=======
 | 2.9.1 | 2025-05-10 | [54233](https://github.com/airbytehq/airbyte/pull/54233) | Update dependencies |
->>>>>>> bf3d5c06
 | 2.9.0 | 2025-05-07 | [59719](https://github.com/airbytehq/airbyte/pull/59719) | Promoting release candidate 2.9.0-rc.1 to a main version. |
 | 2.9.0-rc.1 | 2025-05-06 | [59136](https://github.com/airbytehq/airbyte/pull/59136) | Bump CDK v6 and migrate Accounts stream to low-code |
 | 2.8.13 | 2025-02-15 | [53882](https://github.com/airbytehq/airbyte/pull/53882) | Update dependencies |
