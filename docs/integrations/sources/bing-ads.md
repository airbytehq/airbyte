# Bing Ads
This page contains the setup guide and reference information for the Bing Ads source connector.

## Setup guide
### Step 1: Set up Bing Ads
1. [Register your application](https://docs.microsoft.com/en-us/advertising/guides/authentication-oauth-register?view=bingads-13) in the Azure portal.
2. [Request user consent](https://docs.microsoft.com/en-us/advertising/guides/authentication-oauth-consent?view=bingads-13l) to get the authorization code.
3. Use the authorization code to [get a refresh token](https://docs.microsoft.com/en-us/advertising/guides/authentication-oauth-get-tokens?view=bingads-13).

:::note

The refresh token expires in 90 days. Repeat the authorization process to get a new refresh token. The full authentication process described [here](https://docs.microsoft.com/en-us/advertising/guides/get-started?view=bingads-13#access-token).

:::

4. Get your [Microsoft developer token](https://docs.microsoft.com/en-us/advertising/guides/get-started?view=bingads-13#get-developer-token).
5. If your OAuth app has a custom tenant and you cannot use Microsoft’s recommended common tenant, use the custom tenant in the **Tenant ID** field when you set up the connector.

:::info

The tenant is used in the authentication URL, for example: `https://login.microsoftonline.com/<tenant>/oauth2/v2.0/authorize`

:::

### Step 2: Set up the source connector in Airbyte
#### For Airbyte Cloud
1. Log in to your [Airbyte Cloud](https://cloud.airbyte.io/workspaces) account.
2. Click **Sources** and then click **+ New source**.
3. On the Set up the source page, select **Bing Ads** from the **Source type** dropdown.
4. Enter a name for your source.
5. For **Tenant ID**, enter the custom tenant or use the common tenant. 
6. Add the developer token from [Step 1](#step-1-set-up-bing-ads). 
7. For **Replication Start Date**, enter the date in YYYY-MM-DD format. The data added on and after this date will be replicated. If this field is blank, Airbyte will replicate all data.
8. Click **Authenticate your Bing Ads account**.
9. Log in and authorize the Bing Ads account.
10. Click **Set up source**.  

#### For Airbyte Open Source
1. Log in to your Airbyte Open Source account.
2. Click **Sources** and then click **+ New source**.
3. On the Set up the source page, select **Bing Ads** from the **Source type** dropdown.
4. Enter a name for your source.
5. For **Tenant ID**, enter the custom tenant or use the common tenant. 
6. Enter the **Client ID**, **Client Secret**, **Refresh Token**, and **Developer Token** from [Step 1](#step-1-set-up-bing-ads).
7. For **Replication Start Date**, enter the date in YYYY-MM-DD format. The data added on and after this date will be replicated. If this field is blank, Airbyte will replicate all data.
8. Click **Set up source**.

## Supported sync modes
The Bing Ads source connector supports the following [sync modes](https://docs.airbyte.com/cloud/core-concepts#connection-sync-modes):
* [Full Refresh - Overwrite](https://docs.airbyte.com/understanding-airbyte/glossary#full-refresh-sync)
* [Full Refresh - Append](https://docs.airbyte.com/understanding-airbyte/connections/full-refresh-append)
* [Incremental - Append](https://docs.airbyte.com/understanding-airbyte/connections/incremental-append)
* [Incremental - Deduped History](https://docs.airbyte.com/understanding-airbyte/connections/incremental-deduped-history)

## Supported Streams
### Basic streams
- [accounts](https://docs.microsoft.com/en-us/advertising/customer-management-service/searchaccounts?view=bingads-13)
- [ad_groups](https://docs.microsoft.com/en-us/advertising/campaign-management-service/getadgroupsbycampaignid?view=bingads-13)
- [ads](https://docs.microsoft.com/en-us/advertising/campaign-management-service/getadsbyadgroupid?view=bingads-13)
- [campaigns](https://docs.microsoft.com/en-us/advertising/campaign-management-service/getcampaignsbyaccountid?view=bingads-13)

### Report Streams
The Bing Ads source connector supports the following streams. For more information, see the [Bing Ads API](https://docs.microsoft.com/en-us/advertising/guides/?view=bingads-13).
- [account_performance_report_hourly](https://docs.microsoft.com/en-us/advertising/reporting-service/accountperformancereportrequest?view=bingads-13)
- [account_performance_report_daily](https://docs.microsoft.com/en-us/advertising/reporting-service/accountperformancereportrequest?view=bingads-13)
- [account_performance_report_weekly](https://docs.microsoft.com/en-us/advertising/reporting-service/accountperformancereportrequest?view=bingads-13)
- [account_performance_report_monthly](https://docs.microsoft.com/en-us/advertising/reporting-service/accountperformancereportrequest?view=bingads-13)
- [ad_group_performance_report_hourly](https://docs.microsoft.com/en-us/advertising/reporting-service/adgroupperformancereportrequest?view=bingads-13)
- [ad_group_performance_report_daily](https://docs.microsoft.com/en-us/advertising/reporting-service/adgroupperformancereportrequest?view=bingads-13)
- [ad_group_performance_report_weekly](https://docs.microsoft.com/en-us/advertising/reporting-service/adgroupperformancereportrequest?view=bingads-13)
- [ad_group_performance_report_monthly](https://docs.microsoft.com/en-us/advertising/reporting-service/adgroupperformancereportrequest?view=bingads-13)
- [ad_performance_report_hourly](https://docs.microsoft.com/en-us/advertising/reporting-service/adperformancereportrequest?view=bingads-13)
- [ad_performance_report_daily](https://docs.microsoft.com/en-us/advertising/reporting-service/adperformancereportrequest?view=bingads-13)
- [ad_performance_report_weekly](https://docs.microsoft.com/en-us/advertising/reporting-service/adperformancereportrequest?view=bingads-13)
- [ad_performance_report_monthly](https://docs.microsoft.com/en-us/advertising/reporting-service/adperformancereportrequest?view=bingads-13)
- [budget_summary_report](https://docs.microsoft.com/en-us/advertising/reporting-service/budgetsummaryreportrequest?view=bingads-13)
- [campaign_performance_report_hourly](https://docs.microsoft.com/en-us/advertising/reporting-service/campaignperformancereportrequest?view=bingads-13)
- [campaign_performance_report_daily](https://docs.microsoft.com/en-us/advertising/reporting-service/campaignperformancereportrequest?view=bingads-13)
- [campaign_performance_report_weekly](https://docs.microsoft.com/en-us/advertising/reporting-service/campaignperformancereportrequest?view=bingads-13)
- [campaign_performance_report_monthly](https://docs.microsoft.com/en-us/advertising/reporting-service/campaignperformancereportrequest?view=bingads-13)
- [keyword_performance_report_hourly](https://docs.microsoft.com/en-us/advertising/reporting-service/keywordperformancereportrequest?view=bingads-13)
- [keyword_performance_report_daily](https://docs.microsoft.com/en-us/advertising/reporting-service/keywordperformancereportrequest?view=bingads-13)
- [keyword_performance_report_weekly](https://docs.microsoft.com/en-us/advertising/reporting-service/keywordperformancereportrequest?view=bingads-13)
- [keyword_performance_report_monthly](https://docs.microsoft.com/en-us/advertising/reporting-service/keywordperformancereportrequest?view=bingads-13)

### Report aggregation
All reports synced by this connector can be [aggregated](https://docs.microsoft.com/en-us/advertising/reporting-service/reportaggregation?view=bingads-13) using hourly, daily, weekly, or monthly time windows. 

For example, if you select a report with daily aggregation, the report will contain a row for each day for the duration of the report. Each row will indicate the number of impressions recorded on that day.

A report's aggregation window is indicated in its name. For example, `account_performance_report_hourly` is the Account Performance Reported aggregated using an hourly window.

## Performance considerations
The Bing Ads API limits the number of requests for all Microsoft Advertising clients. You can find detailed info [here](https://docs.microsoft.com/en-us/advertising/guides/services-protocol?view=bingads-13#throttling).

## Changelog
| Version | Date       | Pull Request                                                                                                                     | Subject                                                                                                                    |
| :------ | :--------- | :------------------------------------------------------------------------------------------------------------------------------- | :------------------------------------------------------------------------------------------------------------------------- |
<<<<<<< HEAD
| 0.1.13  | 2022-09-29 | [17403](https://github.com/airbytehq/airbyte/pull/17403)                                                                         | Fix: limit cache size for ReportingServiceManager instances                                                                |
=======
| 0.1.13  | 2022-09-29 | [17386](https://github.com/airbytehq/airbyte/pull/17386)                                                                         | Migrate to per-stream states.                                                                                              |
>>>>>>> 99955ce2
| 0.1.12  | 2022-09-05 | [16335](https://github.com/airbytehq/airbyte/pull/16335)                                                                         | Added backoff for socket.timeout                                                                                           |
| 0.1.11  | 2022-08-25 | [15684](https://github.com/airbytehq/airbyte/pull/15684) (published in [15987](https://github.com/airbytehq/airbyte/pull/15987)) | Fixed log messages being unreadable                                                                                        |
| 0.1.10  | 2022-08-12 | [15602](https://github.com/airbytehq/airbyte/pull/15602)                                                                         | Fixed bug caused Hourly Reports to crash due to invalid fields set                                                         |
| 0.1.9   | 2022-08-02 | [14862](https://github.com/airbytehq/airbyte/pull/14862)                                                                         | Added missing columns                                                                                                      |
| 0.1.8   | 2022-06-15 | [13801](https://github.com/airbytehq/airbyte/pull/13801)                                                                         | All reports `hourly/daily/weekly/monthly` will be generated by default, these options are removed from input configuration |
| 0.1.7   | 2022-05-17 | [12937](https://github.com/airbytehq/airbyte/pull/12937)                                                                         | Added OAuth2.0 authentication method, removed `redirect_uri` from input configuration                                      |
| 0.1.6   | 2022-04-30 | [12500](https://github.com/airbytehq/airbyte/pull/12500)                                                                         | Improve input configuration copy                                                                                           |
| 0.1.5   | 2022-01-01 | [11652](https://github.com/airbytehq/airbyte/pull/11652)                                                                         | Rebump attempt after DockerHub failure at registring the 0.1.4                                                             |
| 0.1.4   | 2022-03-22 | [11311](https://github.com/airbytehq/airbyte/pull/11311)                                                                         | Added optional Redirect URI & Tenant ID to spec                                                                            |
| 0.1.3   | 2022-01-14 | [9510](https://github.com/airbytehq/airbyte/pull/9510)                                                                           | Fixed broken dependency that blocked connector's operations                                                                |
| 0.1.2   | 2021-12-14 | [8429](https://github.com/airbytehq/airbyte/pull/8429)                                                                           | Update titles and descriptions                                                                                             |
| 0.1.1   | 2021-08-31 | [5750](https://github.com/airbytehq/airbyte/pull/5750)                                                                           | Added reporting streams\)                                                                                                  |
| 0.1.0   | 2021-07-22 | [4911](https://github.com/airbytehq/airbyte/pull/4911)                                                                           | Initial release supported core streams \(Accounts, Campaigns, Ads, AdGroups\)                                              |<|MERGE_RESOLUTION|>--- conflicted
+++ resolved
@@ -96,11 +96,8 @@
 ## Changelog
 | Version | Date       | Pull Request                                                                                                                     | Subject                                                                                                                    |
 | :------ | :--------- | :------------------------------------------------------------------------------------------------------------------------------- | :------------------------------------------------------------------------------------------------------------------------- |
-<<<<<<< HEAD
-| 0.1.13  | 2022-09-29 | [17403](https://github.com/airbytehq/airbyte/pull/17403)                                                                         | Fix: limit cache size for ReportingServiceManager instances                                                                |
-=======
+| 0.1.14  | 2022-09-29 | [17403](https://github.com/airbytehq/airbyte/pull/17403)                                                                         | Fix: limit cache size for ReportingServiceManager instances                                                                |
 | 0.1.13  | 2022-09-29 | [17386](https://github.com/airbytehq/airbyte/pull/17386)                                                                         | Migrate to per-stream states.                                                                                              |
->>>>>>> 99955ce2
 | 0.1.12  | 2022-09-05 | [16335](https://github.com/airbytehq/airbyte/pull/16335)                                                                         | Added backoff for socket.timeout                                                                                           |
 | 0.1.11  | 2022-08-25 | [15684](https://github.com/airbytehq/airbyte/pull/15684) (published in [15987](https://github.com/airbytehq/airbyte/pull/15987)) | Fixed log messages being unreadable                                                                                        |
 | 0.1.10  | 2022-08-12 | [15602](https://github.com/airbytehq/airbyte/pull/15602)                                                                         | Fixed bug caused Hourly Reports to crash due to invalid fields set                                                         |
