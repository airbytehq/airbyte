--- conflicted
+++ resolved
@@ -260,10 +260,10 @@
 <details>
   <summary>Expand to review</summary>
 
-<<<<<<< HEAD
 | Version     | Date       | Pull Request                                                                                                                     | Subject                                                                                                                                                                |
 |:------------|:-----------|:---------------------------------------------------------------------------------------------------------------------------------|:-----------------------------------------------------------------------------------------------------------------------------------------------------------------------|
 | 2.12.0-rc.1 | 2025-06-12 | [60947](https://github.com/airbytehq/airbyte/pull/60947)                                                                         | Migrate `ads` and `ad_groups` streams to manifest                                                                                                                      |
+| 2.11.0      | 2025-06-10 | [61517](https://github.com/airbytehq/airbyte/pull/61517)                                                                         | Promoting release candidate 2.11.0-rc.1 to a main version.                                                                                                             |
 | 2.11.0-rc.1 | 2025-06-09 | [61325](https://github.com/airbytehq/airbyte/pull/61325)                                                                         | Migrate `account_performance_report` streams and `labels` stream to manifest                                                                                           |
 | 2.10.0      | 2025-06-02 | [61329](https://github.com/airbytehq/airbyte/pull/61329)                                                                         | Promoting release candidate 2.10.0-rc.1 to a main version.                                                                                                             |
 | 2.10.0-rc.1 | 2025-06-01 | [59750](https://github.com/airbytehq/airbyte/pull/59750)                                                                         | Migrate `ad_performance_reports` and `campaigns` streams to manifest                                                                                                   |
@@ -368,115 +368,6 @@
 | 0.1.2       | 2021-12-14 | [8429](https://github.com/airbytehq/airbyte/pull/8429)                                                                           | Update titles and descriptions                                                                                                                                         |
 | 0.1.1       | 2021-08-31 | [5750](https://github.com/airbytehq/airbyte/pull/5750)                                                                           | Added reporting streams                                                                                                                                                |
 | 0.1.0       | 2021-07-22 | [4911](https://github.com/airbytehq/airbyte/pull/4911)                                                                           | Initial release supported core streams \(Accounts, Campaigns, Ads, AdGroups\)                                                                                          |
-=======
-| Version | Date       | Pull Request                                                                                                                     | Subject                                                                                                                                        |
-|:--------|:-----------|:---------------------------------------------------------------------------------------------------------------------------------|:-----------------------------------------------------------------------------------------------------------------------------------------------|
-| 2.11.0 | 2025-06-10 | [61517](https://github.com/airbytehq/airbyte/pull/61517) | Promoting release candidate 2.11.0-rc.1 to a main version. |
-| 2.11.0-rc.1 | 2025-06-09 | [61325](https://github.com/airbytehq/airbyte/pull/61325) | Migrate `account_performance_report` streams and `labels` stream to manifest |
-| 2.10.0 | 2025-06-02 | [61329](https://github.com/airbytehq/airbyte/pull/61329) | Promoting release candidate 2.10.0-rc.1 to a main version. |
-| 2.10.0-rc.1 | 2025-06-01 | [59750](https://github.com/airbytehq/airbyte/pull/59750) | Migrate `ad_performance_reports` and `campaigns` streams to manifest |
-| 2.9.4 | 2025-05-29 | [60909](https://github.com/airbytehq/airbyte/pull/60909) | Remove account records if duplicated caused by predicate |
-| 2.9.3 | 2025-05-28 | [60929](https://github.com/airbytehq/airbyte/pull/60929) | Fix duplicated slices/jobs when reports_start_date is not set |
-| 2.9.2 | 2025-05-22 | [60832](https://github.com/airbytehq/airbyte/pull/60832) | Fix handling of account_names predicate in declarative stream |
-| 2.9.1 | 2025-05-10 | [54233](https://github.com/airbytehq/airbyte/pull/54233) | Update dependencies |
-| 2.9.0 | 2025-05-07 | [59719](https://github.com/airbytehq/airbyte/pull/59719) | Promoting release candidate 2.9.0-rc.1 to a main version. |
-| 2.9.0-rc.1 | 2025-05-06 | [59136](https://github.com/airbytehq/airbyte/pull/59136) | Bump CDK v6 and migrate Accounts stream to low-code |
-| 2.8.13 | 2025-02-15 | [53882](https://github.com/airbytehq/airbyte/pull/53882) | Update dependencies |
-| 2.8.12 | 2025-02-01 | [52930](https://github.com/airbytehq/airbyte/pull/52930) | Update dependencies |
-| 2.8.11 | 2025-01-25 | [52198](https://github.com/airbytehq/airbyte/pull/52198) | Update dependencies |
-| 2.8.10 | 2025-01-18 | [51735](https://github.com/airbytehq/airbyte/pull/51735) | Update dependencies |
-| 2.8.9 | 2025-01-11 | [51230](https://github.com/airbytehq/airbyte/pull/51230) | Update dependencies |
-| 2.8.8 | 2025-01-04 | [50905](https://github.com/airbytehq/airbyte/pull/50905) | Update dependencies |
-| 2.8.7 | 2024-12-28 | [50443](https://github.com/airbytehq/airbyte/pull/50443) | Update dependencies |
-| 2.8.6 | 2024-12-21 | [50181](https://github.com/airbytehq/airbyte/pull/50181) | Update dependencies |
-| 2.8.5 | 2024-12-14 | [49283](https://github.com/airbytehq/airbyte/pull/49283) | Update dependencies |
-| 2.8.4 | 2024-11-25 | [48650](https://github.com/airbytehq/airbyte/pull/48650) | Starting with this version, the Docker image is now rootless. Please note that this and future versions will not be compatible with Airbyte versions earlier than 0.64 |
-| 2.8.3 | 2024-11-04 | [48169](https://github.com/airbytehq/airbyte/pull/48169) | Update dependencies |
-| 2.8.2 | 2024-10-29 | [47850](https://github.com/airbytehq/airbyte/pull/47850) | Update dependencies |
-| 2.8.1 | 2024-10-28 | [47093](https://github.com/airbytehq/airbyte/pull/47093) | Update dependencies |
-| 2.8.0 | 2024-10-21 | [46991](https://github.com/airbytehq/airbyte/pull/46991) | Update CDK to v5 |
-| 2.7.9 | 2024-10-12 | [46847](https://github.com/airbytehq/airbyte/pull/46847) | Update dependencies |
-| 2.7.8 | 2024-10-05 | [46504](https://github.com/airbytehq/airbyte/pull/46504) | Update dependencies |
-| 2.7.7 | 2024-09-28 | [46151](https://github.com/airbytehq/airbyte/pull/46151) | Update dependencies |
-| 2.7.6 | 2024-09-21 | [45512](https://github.com/airbytehq/airbyte/pull/45512) | Update dependencies |
-| 2.7.5 | 2024-09-07 | [45246](https://github.com/airbytehq/airbyte/pull/45246) | Update dependencies |
-| 2.7.4 | 2024-08-31 | [44276](https://github.com/airbytehq/airbyte/pull/44276) | Update dependencies |
-| 2.7.3 | 2024-08-12 | [43742](https://github.com/airbytehq/airbyte/pull/43742) | Update dependencies |
-| 2.7.2 | 2024-08-10 | [43591](https://github.com/airbytehq/airbyte/pull/43591) | Update dependencies |
-| 2.7.1 | 2024-08-03 | [43245](https://github.com/airbytehq/airbyte/pull/43245) | Update dependencies |
-| 2.7.0 | 2024-07-31 | [42548](https://github.com/airbytehq/airbyte/pull/42548) | Migrate to CDK v4.1.0 |
-| 2.6.12 | 2024-07-27 | [42812](https://github.com/airbytehq/airbyte/pull/42812) | Update dependencies |
-| 2.6.11 | 2024-07-20 | [42360](https://github.com/airbytehq/airbyte/pull/42360) | Update dependencies |
-| 2.6.10 | 2024-07-13 | [41875](https://github.com/airbytehq/airbyte/pull/41875) | Update dependencies |
-| 2.6.9 | 2024-07-10 | [41383](https://github.com/airbytehq/airbyte/pull/41383) | Update dependencies |
-| 2.6.8 | 2024-07-09 | [41314](https://github.com/airbytehq/airbyte/pull/41314) | Update dependencies |
-| 2.6.7 | 2024-07-06 | [40906](https://github.com/airbytehq/airbyte/pull/40906) | Update dependencies |
-| 2.6.6 | 2024-07-05 | [34966](https://github.com/airbytehq/airbyte/pull/34966) | Add support for Performance Max campaigns. |
-| 2.6.5 | 2024-06-27 | [40585](https://github.com/airbytehq/airbyte/pull/40585) | Replaced deprecated AirbyteLogger with logging.Logger |
-| 2.6.4 | 2024-06-25 | [40457](https://github.com/airbytehq/airbyte/pull/40457) | Update dependencies |
-| 2.6.3 | 2024-06-22 | [40006](https://github.com/airbytehq/airbyte/pull/40006) | Update dependencies |
-| 2.6.2 | 2024-06-06 | [39177](https://github.com/airbytehq/airbyte/pull/39177) | [autopull] Upgrade base image to v1.2.2 |
-| 2.6.1 | 2024-05-02 | [36632](https://github.com/airbytehq/airbyte/pull/36632) | Schema descriptions |
-| 2.6.0 | 2024-04-25 | [35878](https://github.com/airbytehq/airbyte/pull/35878) | Add missing fields in keyword_performance_report |
-| 2.5.0 | 2024-03-21 | [35891](https://github.com/airbytehq/airbyte/pull/35891) | Accounts stream: add TaxCertificate field to schema |
-| 2.4.0 | 2024-03-19 | [36267](https://github.com/airbytehq/airbyte/pull/36267) | Pin airbyte-cdk version to `^0` |
-| 2.3.0 | 2024-03-05 | [35812](https://github.com/airbytehq/airbyte/pull/35812) | New streams: Audience Performance Report, Goals And Funnels Report, Product Dimension Performance Report. |
-| 2.2.0 | 2024-02-13 | [35201](https://github.com/airbytehq/airbyte/pull/35201) | New streams: Budget and Product Dimension Performance. |
-| 2.1.4 | 2024-02-12 | [35179](https://github.com/airbytehq/airbyte/pull/35179) | Manage dependencies with Poetry |
-| 2.1.3 | 2024-01-31 | [34712](https://github.com/airbytehq/airbyte/pull/34712) | Fix duplicated records for report-based streams |
-| 2.1.2 | 2024-01-09 | [34045](https://github.com/airbytehq/airbyte/pull/34045) | Speed up record transformation |
-| 2.1.1 | 2023-12-15 | [33500](https://github.com/airbytehq/airbyte/pull/33500) | Fix state setter when state was provided |
-| 2.1.0 | 2023-12-05 | [33095](https://github.com/airbytehq/airbyte/pull/33095) | Add account filtering |
-| 2.0.1 | 2023-11-16 | [32597](https://github.com/airbytehq/airbyte/pull/32597) | Fix start date parsing from stream state |
-| 2.0.0 | 2023-11-07 | [31995](https://github.com/airbytehq/airbyte/pull/31995) | Schema update for Accounts, Campaigns and Search Query Performance Report streams. Convert `date` and `date-time` fields to standard `RFC3339` |
-| 1.13.0 | 2023-11-13 | [32306](https://github.com/airbytehq/airbyte/pull/32306) | Add Custom reports and decrease backoff max tries number |
-| 1.12.1 | 2023-11-10 | [32422](https://github.com/airbytehq/airbyte/pull/32422) | Normalize numeric values in reports |
-| 1.12.0 | 2023-11-09 | [32340](https://github.com/airbytehq/airbyte/pull/32340) | Remove default start date in favor of Time Period - Last Year and This Year, if start date is not provided |
-| 1.11.0 | 2023-11-06 | [32201](https://github.com/airbytehq/airbyte/pull/32201) | Skip broken CSV report files |
-| 1.10.0 | 2023-11-06 | [32148](https://github.com/airbytehq/airbyte/pull/32148) | Add new fields to stream Ads: "BusinessName", "CallToAction", "Headline", "Images", "Videos", "Text" |
-| 1.9.0 | 2023-11-03 | [32131](https://github.com/airbytehq/airbyte/pull/32131) | Add "CampaignId", "AccountId", "CustomerId" fields to Ad Groups, Ads and Campaigns streams. |
-| 1.8.0 | 2023-11-02 | [32059](https://github.com/airbytehq/airbyte/pull/32059) | Add new streams `CampaignImpressionPerformanceReport` (daily, hourly, weekly, monthly) |
-| 1.7.1 | 2023-11-02 | [32088](https://github.com/airbytehq/airbyte/pull/32088) | Raise config error when user does not have accounts |
-| 1.7.0 | 2023-11-01 | [32027](https://github.com/airbytehq/airbyte/pull/32027) | Add new streams `AdGroupImpressionPerformanceReport` |
-| 1.6.0 | 2023-10-31 | [32008](https://github.com/airbytehq/airbyte/pull/32008) | Add new streams `Keywords` |
-| 1.5.0 | 2023-10-30 | [31952](https://github.com/airbytehq/airbyte/pull/31952) | Add new streams `Labels`, `App install ads`, `Keyword Labels`, `Campaign Labels`, `App Install Ad Labels`, `Ad Group Labels` |
-| 1.4.0 | 2023-10-27 | [31885](https://github.com/airbytehq/airbyte/pull/31885) | Add new stream: `AccountImpressionPerformanceReport` (daily, hourly, weekly, monthly) |
-| 1.3.0 | 2023-10-26 | [31837](https://github.com/airbytehq/airbyte/pull/31837) | Add new stream: `UserLocationPerformanceReport` (daily, hourly, weekly, monthly) |
-| 1.2.0 | 2023-10-24 | [31783](https://github.com/airbytehq/airbyte/pull/31783) | Add new stream: `SearchQueryPerformanceReport` (daily, hourly, weekly, monthly) |
-| 1.1.0 | 2023-10-24 | [31712](https://github.com/airbytehq/airbyte/pull/31712) | Add new stream: `AgeGenderAudienceReport` (daily, hourly, weekly, monthly) |
-| 1.0.2 | 2023-10-19 | [31599](https://github.com/airbytehq/airbyte/pull/31599) | Base image migration: remove Dockerfile and use the python-connector-base image |
-| 1.0.1 | 2023-10-16 | [31432](https://github.com/airbytehq/airbyte/pull/31432) | Remove primary keys from the geographic performance reports - complete what was missed in version 1.0.0 |
-| 1.0.0 | 2023-10-11 | [31277](https://github.com/airbytehq/airbyte/pull/31277) | Remove primary keys from the geographic performance reports |
-| 0.2.3 | 2023-09-28 | [30834](https://github.com/airbytehq/airbyte/pull/30834) | Wrap auth error with the config error |
-| 0.2.2 | 2023-09-27 | [30791](https://github.com/airbytehq/airbyte/pull/30791) | Fix missing fields for geographic performance reports |
-| 0.2.1 | 2023-09-04 | [30128](https://github.com/airbytehq/airbyte/pull/30128) | Add increasing download timeout if ReportingDownloadException occurs |
-| 0.2.0 | 2023-08-17 | [27619](https://github.com/airbytehq/airbyte/pull/27619) | Add Geographic Performance Report |
-| 0.1.24 | 2023-06-22 | [27619](https://github.com/airbytehq/airbyte/pull/27619) | Retry request after facing temporary name resolution error |
-| 0.1.23 | 2023-05-11 | [25996](https://github.com/airbytehq/airbyte/pull/25996) | Implement a retry logic if SSL certificate validation fails |
-| 0.1.22 | 2023-05-08 | [24223](https://github.com/airbytehq/airbyte/pull/24223) | Add CampaignLabels report column in campaign performance report |
-| 0.1.21 | 2023-04-28 | [25668](https://github.com/airbytehq/airbyte/pull/25668) | Add undeclared fields to accounts, campaigns, campaign_performance_report, keyword_performance_report and account_performance_report streams |
-| 0.1.20 | 2023-03-09 | [23663](https://github.com/airbytehq/airbyte/pull/23663) | Add lookback window for performance reports in incremental mode |
-| 0.1.19 | 2023-03-08 | [23868](https://github.com/airbytehq/airbyte/pull/23868) | Add dimensional-type columns for reports |
-| 0.1.18 | 2023-01-30 | [22073](https://github.com/airbytehq/airbyte/pull/22073) | Fix null values in the `Keyword` column of `keyword_performance_report` streams |
-| 0.1.17 | 2022-12-10 | [20005](https://github.com/airbytehq/airbyte/pull/20005) | Add `Keyword` to `keyword_performance_report` stream |
-| 0.1.16 | 2022-10-12 | [17873](https://github.com/airbytehq/airbyte/pull/17873) | Fix: added missing campaign types in (Audience, Shopping and DynamicSearchAds) in campaigns stream |
-| 0.1.15 | 2022-10-03 | [17505](https://github.com/airbytehq/airbyte/pull/17505) | Fix: limit cache size for ServiceClient instances |
-| 0.1.14 | 2022-09-29 | [17403](https://github.com/airbytehq/airbyte/pull/17403) | Fix: limit cache size for ReportingServiceManager instances |
-| 0.1.13 | 2022-09-29 | [17386](https://github.com/airbytehq/airbyte/pull/17386) | Migrate to per-stream states |
-| 0.1.12 | 2022-09-05 | [16335](https://github.com/airbytehq/airbyte/pull/16335) | Added backoff for socket.timeout |
-| 0.1.11  | 2022-08-25 | [15684](https://github.com/airbytehq/airbyte/pull/15684) (published in [15987](https://github.com/airbytehq/airbyte/pull/15987)) | Fixed log messages being unreadable                                                                                                            |
-| 0.1.10  | 2022-08-12 | [15602](https://github.com/airbytehq/airbyte/pull/15602)                                                                         | Fixed bug caused Hourly Reports to crash due to invalid fields set                                                                             |
-| 0.1.9   | 2022-08-02 | [14862](https://github.com/airbytehq/airbyte/pull/14862)                                                                         | Added missing columns                                                                                                                          |
-| 0.1.8   | 2022-06-15 | [13801](https://github.com/airbytehq/airbyte/pull/13801)                                                                         | All reports `hourly/daily/weekly/monthly` will be generated by default, these options are removed from input configuration                     |
-| 0.1.7   | 2022-05-17 | [12937](https://github.com/airbytehq/airbyte/pull/12937)                                                                         | Added OAuth2.0 authentication method, removed `redirect_uri` from input configuration                                                          |
-| 0.1.6   | 2022-04-30 | [12500](https://github.com/airbytehq/airbyte/pull/12500)                                                                         | Improve input configuration copy                                                                                                               |
-| 0.1.5   | 2022-01-01 | [11652](https://github.com/airbytehq/airbyte/pull/11652)                                                                         | Rebump attempt after DockerHub failure at registring the 0.1.4                                                                                 |
-| 0.1.4   | 2022-03-22 | [11311](https://github.com/airbytehq/airbyte/pull/11311)                                                                         | Added optional Redirect URI & Tenant ID to spec                                                                                                |
-| 0.1.3   | 2022-01-14 | [9510](https://github.com/airbytehq/airbyte/pull/9510)                                                                           | Fixed broken dependency that blocked connector's operations                                                                                    |
-| 0.1.2   | 2021-12-14 | [8429](https://github.com/airbytehq/airbyte/pull/8429)                                                                           | Update titles and descriptions                                                                                                                 |
-| 0.1.1   | 2021-08-31 | [5750](https://github.com/airbytehq/airbyte/pull/5750)                                                                           | Added reporting streams                                                                                                                        |
-| 0.1.0   | 2021-07-22 | [4911](https://github.com/airbytehq/airbyte/pull/4911)                                                                           | Initial release supported core streams \(Accounts, Campaigns, Ads, AdGroups\)                                                                  |
->>>>>>> 2844fbfe
 
 </details>
 
