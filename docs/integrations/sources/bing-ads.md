# Bing Ads

<HideInUI>

This page contains the setup guide and reference information for the Bing Ads source connector.

</HideInUI>

## Prerequisites
- Microsoft Advertising account
- Microsoft Developer Token

## Setup guide

<!-- env:oss -->

For Airbyte Open Source set up your application to get **Client ID**, **Client Secret**, **Refresh Token** 

1. [Register your application](https://docs.microsoft.com/en-us/advertising/guides/authentication-oauth-register?view=bingads-13) in the Azure portal.
2. [Request user consent](https://docs.microsoft.com/en-us/advertising/guides/authentication-oauth-consent?view=bingads-13l) to get the authorization code.
3. Use the authorization code to [get a refresh token](https://docs.microsoft.com/en-us/advertising/guides/authentication-oauth-get-tokens?view=bingads-13).

:::note

The refresh token expires in 90 days. Repeat the authorization process to get a new refresh token. The full authentication process described [here](https://docs.microsoft.com/en-us/advertising/guides/get-started?view=bingads-13#access-token).
Please be sure to authenticate with the email (personal or work) that you used to sign in to the Bing ads/Microsoft ads platform.
:::

<!-- /env:oss -->

### Step 1: Set up Bing Ads

1. Get your [Microsoft developer token](https://docs.microsoft.com/en-us/advertising/guides/get-started?view=bingads-13#get-developer-token). To use Bing Ads APIs, you must have a developer token and valid user credentials. See [Microsoft Advertising docs](https://docs.microsoft.com/en-us/advertising/guides/get-started?view=bingads-13#get-developer-token) for more info.
   1. Sign in with [Super Admin](https://learn.microsoft.com/en-us/advertising/guides/account-hierarchy-permissions?view=bingads-13#user-roles-permissions) credentials at the [Microsoft Advertising Developer Portal](https://developers.ads.microsoft.com/Account) account tab. 
   2. Choose the user that you want associated with the developer token. Typically an application only needs one universal token regardless how many users will be supported. 
   3. Click on the Request Token button.

2. If your OAuth app has a custom tenant, and you cannot use Microsoft’s recommended common tenant, use the custom tenant in the **Tenant ID** field when you set up the connector.

:::info

The tenant is used in the authentication URL, for example: `https://login.microsoftonline.com/<tenant>/oauth2/v2.0/authorize`

:::

### Step 2: Set up the source connector in Airbyte

<!-- env:cloud -->

**For Airbyte Cloud:**

1. Log in to your [Airbyte Cloud](https://cloud.airbyte.com/workspaces) account.
2. Click **Sources** and then click **+ New source**.
3. On the Set up the source page, select **Bing Ads** from the **Source type** dropdown.
4. Enter a name for your source.
5. For **Tenant ID**, enter the custom tenant or use the common tenant.
6. Add the developer token from [Step 1](#step-1-set-up-bing-ads).
7. For **Account Names Predicates** - see [predicates](https://learn.microsoft.com/en-us/advertising/customer-management-service/predicate?view=bingads-13) in bing ads docs. Will be used to filter your accounts by specified operator and account name. You can use multiple predicates pairs. The **Operator** is a one of Contains or Equals. The **Account Name** is a value to compare Accounts Name field in rows by specified operator. For example, for operator=Contains and name=Dev, all accounts where name contains dev will be replicated. And for operator=Equals and name=Airbyte, all accounts where name is equal to Airbyte will be replicated. Account Name value is not case-sensitive.
8. For **Reports Replication Start Date**,  enter the date in YYYY-MM-DD format. The data added on and after this date will be replicated. If this field is blank, Airbyte will replicate all data from previous and current calendar years.
9. For **Lookback window** (also known as attribution or conversion window) enter the number of **days** to look into the past. If your conversion window has an hours/minutes granularity, round it up to the number of days exceeding. If you're not using performance report streams in incremental mode and Reports Start Date is not provided, let it with 0 default value.
10. For *Custom Reports* - see [custom reports](#custom-reports) section, list of custom reports object:
   1. For *Report Name* enter the name that you want for your custom report.
   2. For *Reporting Data Object* add the Bing Ads Reporting Object that you want to sync in the custom report.
   3. For *Columns* add list columns of Reporting Data Object that you want to see in the custom report.
   4. For *Aggregation* add time aggregation. See [report aggregation](#report-aggregation) section.
11. Click **Authenticate your Bing Ads account**.
12. Log in and authorize the Bing Ads account.
13. Click **Set up source**.
<!-- /env:cloud -->

<!-- env:oss -->

**For Airbyte Open Source:**

1. Log in to your Airbyte Open Source account.
2. Click **Sources** and then click **+ New source**.
3. On the Set up the source page, select **Bing Ads** from the **Source type** dropdown.
4. Enter a name for your source.
5. For **Tenant ID**, enter the custom tenant or use the common tenant.
6. Enter the **Client ID**, **Client Secret**, **Refresh Token**, and **Developer Token** from [Step 1](#step-1-set-up-bing-ads).
7. For **Account Names Predicates** - see [predicates](https://learn.microsoft.com/en-us/advertising/customer-management-service/predicate?view=bingads-13) in bing ads docs. Will be used to filter your accounts by specified operator and account name. You can use multiple predicates pairs. The **Operator** is a one of Contains or Equals. The **Account Name** is a value to compare Accounts Name field in rows by specified operator. For example, for operator=Contains and name=Dev, all accounts where name contains dev will be replicated. And for operator=Equals and name=Airbyte, all accounts where name is equal to Airbyte will be replicated. Account Name value is not case-sensitive.
8. For **Reports Replication Start Date**, enter the date in YYYY-MM-DD format. The data added on and after this date will be replicated. If this field is blank, Airbyte will replicate all data from previous and current calendar years.
9. For **Lookback window** (also known as attribution or conversion window) enter the number of **days** to look into the past. If your conversion window has an hours/minutes granularity, round it up to the number of days exceeding. If you're not using performance report streams in incremental mode and Reports Start Date is not provided, let it with 0 default value.
10. For *Custom Reports* - see [custom reports](#custom-reports) section:
   1. For *Report Name* enter the name that you want for your custom report.
   2. For *Reporting Data Object* add the Bing Ads Reporting Object that you want to sync in the custom report.
   3. For *Columns* add columns of Reporting Data Object that you want to see in the custom report.
   4. For *Aggregation* select time aggregation. See [report aggregation](#report-aggregation) section.

11. Click **Set up source**.
<!-- /env:oss -->

<HideInUI>

## Supported sync modes

The Bing Ads source connector supports the following [sync modes](https://docs.airbyte.com/cloud/core-concepts#connection-sync-modes):

- [Full Refresh - Overwrite](https://docs.airbyte.com/understanding-airbyte/connections/full-refresh-overwrite/)
- [Full Refresh - Append](https://docs.airbyte.com/understanding-airbyte/connections/full-refresh-append)
- [Incremental - Append](https://docs.airbyte.com/understanding-airbyte/connections/incremental-append)
- [Incremental - Append + Deduped](https://docs.airbyte.com/understanding-airbyte/connections/incremental-append-deduped)

## Supported Streams

The Bing Ads source connector supports the following streams. For more information, see the [Bing Ads API](https://docs.microsoft.com/en-us/advertising/guides/?view=bingads-13).

### Basic streams

- [Accounts](https://docs.microsoft.com/en-us/advertising/customer-management-service/searchaccounts?view=bingads-13) (Full Refresh)
- [Ad Groups](https://docs.microsoft.com/en-us/advertising/campaign-management-service/getadgroupsbycampaignid?view=bingads-13) (Full Refresh)
- [Ad Group Labels](https://learn.microsoft.com/en-us/advertising/bulk-service/ad-group-label?view=bingads-13)
- [Ads](https://docs.microsoft.com/en-us/advertising/campaign-management-service/getadsbyadgroupid?view=bingads-13) (Full Refresh)
- [App Install Ads](https://learn.microsoft.com/en-us/advertising/bulk-service/app-install-ad?view=bingads-13)
- [App Install Ad Labels](https://learn.microsoft.com/en-us/advertising/bulk-service/app-install-ad-label?view=bingads-13)
- [Budget](https://learn.microsoft.com/en-us/advertising/bulk-service/budget?view=bingads-13&viewFallbackFrom=bingads-13)
- [Campaigns](https://docs.microsoft.com/en-us/advertising/campaign-management-service/getcampaignsbyaccountid?view=bingads-13) (Full Refresh)
- [Campaign Labels](https://learn.microsoft.com/en-us/advertising/bulk-service/campaign-label?view=bingads-13)
- [Keywords](https://learn.microsoft.com/en-us/advertising/bulk-service/keyword?view=bingads-13)
- [Keyword Labels](https://learn.microsoft.com/en-us/advertising/bulk-service/keyword-label?view=bingads-13)
- [Labels](https://learn.microsoft.com/en-us/advertising/bulk-service/label?view=bingads-13)

### Report Streams

:::note

Be careful with removing fields that you don't want to sync in the Replication Stream Settings.
Report will be generated by request with all fields in the Stream Schema. Removing fields from in the setting does not affect actual request for the report.
The results of such a report can be not accurate due to not visible values in removed fields.
If you faced this issue please use custom report, where you can define only that fields that you want to see in the report, and no other fields will be used in the request.
:::

- [Account Performance Report Hourly](https://docs.microsoft.com/en-us/advertising/reporting-service/accountperformancereportrequest?view=bingads-13)
- [Account Performance Report Daily](https://docs.microsoft.com/en-us/advertising/reporting-service/accountperformancereportrequest?view=bingads-13)
- [Account Performance Report Weekly](https://docs.microsoft.com/en-us/advertising/reporting-service/accountperformancereportrequest?view=bingads-13)
- [Account Performance Report Monthly](https://docs.microsoft.com/en-us/advertising/reporting-service/accountperformancereportrequest?view=bingads-13)
- [Account Impression Performance Report Hourly](https://docs.microsoft.com/en-us/advertising/reporting-service/accountperformancereportrequest?view=bingads-13)
- [Account Impression Performance Report Daily](https://docs.microsoft.com/en-us/advertising/reporting-service/accountperformancereportrequest?view=bingads-13)
- [Account Impression Performance Report Weekly](https://docs.microsoft.com/en-us/advertising/reporting-service/accountperformancereportrequest?view=bingads-13)
- [Account Impression Performance Report Monthly](https://docs.microsoft.com/en-us/advertising/reporting-service/accountperformancereportrequest?view=bingads-13)
- [Ad Group Performance Report Hourly](https://docs.microsoft.com/en-us/advertising/reporting-service/adgroupperformancereportrequest?view=bingads-13)
- [Ad Group Performance Report Daily](https://docs.microsoft.com/en-us/advertising/reporting-service/adgroupperformancereportrequest?view=bingads-13)
- [Ad Group Performance Report Weekly](https://docs.microsoft.com/en-us/advertising/reporting-service/adgroupperformancereportrequest?view=bingads-13)
- [Ad Group Performance Report Monthly](https://docs.microsoft.com/en-us/advertising/reporting-service/adgroupperformancereportrequest?view=bingads-13)
- [Ad Group Impression Performance Report Hourly](https://learn.microsoft.com/en-us/advertising/reporting-service/adgroupperformancereportrequest?view=bingads-13)
- [Ad Group Impression Performance Report Daily](https://learn.microsoft.com/en-us/advertising/reporting-service/adgroupperformancereportrequest?view=bingads-13)
- [Ad Group Impression Performance Report Weekly](https://learn.microsoft.com/en-us/advertising/reporting-service/adgroupperformancereportrequest?view=bingads-13)
- [Ad Group Impression Performance Report Monthly](https://learn.microsoft.com/en-us/advertising/reporting-service/adgroupperformancereportrequest?view=bingads-13)
- [Ad Performance Report Hourly](https://docs.microsoft.com/en-us/advertising/reporting-service/adperformancereportrequest?view=bingads-13)
- [Ad Performance Report Daily](https://docs.microsoft.com/en-us/advertising/reporting-service/adperformancereportrequest?view=bingads-13)
- [Ad Performance Report Weekly](https://docs.microsoft.com/en-us/advertising/reporting-service/adperformancereportrequest?view=bingads-13)
- [Ad Performance Report Monthly](https://docs.microsoft.com/en-us/advertising/reporting-service/adperformancereportrequest?view=bingads-13)
- [Age Gender Audience Report Hourly](https://learn.microsoft.com/en-us/advertising/reporting-service/agegenderaudiencereportrequest?view=bingads-13)
- [Age Gender Audience Report Daily](https://learn.microsoft.com/en-us/advertising/reporting-service/agegenderaudiencereportrequest?view=bingads-13)
- [Age Gender Audience Report Weekly](https://learn.microsoft.com/en-us/advertising/reporting-service/agegenderaudiencereportrequest?view=bingads-13)
- [Age Gender Audience Report Monthly](https://learn.microsoft.com/en-us/advertising/reporting-service/agegenderaudiencereportrequest?view=bingads-13)
- [Audience Performance Report Hourly](https://learn.microsoft.com/en-us/advertising/reporting-service/audienceperformancereportrequest?view=bingads-13)
- [Audience Performance Report Daily](https://learn.microsoft.com/en-us/advertising/reporting-service/audienceperformancereportrequest?view=bingads-13)
- [Audience Performance Report Weekly](https://learn.microsoft.com/en-us/advertising/reporting-service/audienceperformancereportrequest?view=bingads-13)
- [Audience Performance Report Monthly](https://learn.microsoft.com/en-us/advertising/reporting-service/audienceperformancereportrequest?view=bingads-13)
- [Geographic Performance Report Hourly](https://learn.microsoft.com/en-us/advertising/reporting-service/geographicperformancereportrequest?view=bingads-13)
- [Geographic Performance Report Daily](https://learn.microsoft.com/en-us/advertising/reporting-service/geographicperformancereportrequest?view=bingads-13)
- [Geographic Performance Report Weekly](https://learn.microsoft.com/en-us/advertising/reporting-service/geographicperformancereportrequest?view=bingads-13)
- [Geographic Performance Report Monthly](https://learn.microsoft.com/en-us/advertising/reporting-service/geographicperformancereportrequest?view=bingads-13)
- [Goals And Funnels Report Hourly](https://learn.microsoft.com/en-us/advertising/reporting-service/goalsandfunnelsreportrequest?view=bingads-13)
- [Goals And Funnels Report Daily](https://learn.microsoft.com/en-us/advertising/reporting-service/goalsandfunnelsreportrequest?view=bingads-13)
- [Goals And Funnels Report Weekly](https://learn.microsoft.com/en-us/advertising/reporting-service/goalsandfunnelsreportrequest?view=bingads-13)
- [Goals And Funnels Report Monthly](https://learn.microsoft.com/en-us/advertising/reporting-service/goalsandfunnelsreportrequest?view=bingads-13)
- [Budget Summary Report](https://docs.microsoft.com/en-us/advertising/reporting-service/budgetsummaryreportrequest?view=bingads-13)
- [Campaign Performance Report Hourly](https://docs.microsoft.com/en-us/advertising/reporting-service/campaignperformancereportrequest?view=bingads-13)
- [Campaign Performance Report Daily](https://docs.microsoft.com/en-us/advertising/reporting-service/campaignperformancereportrequest?view=bingads-13)
- [Campaign Performance Report Weekly](https://docs.microsoft.com/en-us/advertising/reporting-service/campaignperformancereportrequest?view=bingads-13)
- [Campaign Performance Report Monthly](https://docs.microsoft.com/en-us/advertising/reporting-service/campaignperformancereportrequest?view=bingads-13)
- [Campaign Impression Performance Report Hourly](https://learn.microsoft.com/en-us/advertising/reporting-service/campaignperformancereportrequest?view=bingads-13)
- [Campaign Impression Performance Report Daily](https://learn.microsoft.com/en-us/advertising/reporting-service/campaignperformancereportrequest?view=bingads-13)
- [Campaign Impression Performance Report Weekly](https://learn.microsoft.com/en-us/advertising/reporting-service/campaignperformancereportrequest?view=bingads-13)
- [Campaign Impression Performance Report Monthly](https://learn.microsoft.com/en-us/advertising/reporting-service/campaignperformancereportrequest?view=bingads-13)
- [Keyword Performance Report Hourly](https://docs.microsoft.com/en-us/advertising/reporting-service/keywordperformancereportrequest?view=bingads-13)
- [Keyword Performance Report Daily](https://docs.microsoft.com/en-us/advertising/reporting-service/keywordperformancereportrequest?view=bingads-13)
- [Keyword Performance Report Weekly](https://docs.microsoft.com/en-us/advertising/reporting-service/keywordperformancereportrequest?view=bingads-13)
- [Keyword Performance Report Monthly](https://docs.microsoft.com/en-us/advertising/reporting-service/keywordperformancereportrequest?view=bingads-13)
- [User Location Performance Report Hourly](https://learn.microsoft.com/en-us/advertising/reporting-service/userlocationperformancereportrequest?view=bingads-13)
- [User Location Performance Report Daily](https://learn.microsoft.com/en-us/advertising/reporting-service/userlocationperformancereportrequest?view=bingads-13)
- [User Location Performance Report Weekly](https://learn.microsoft.com/en-us/advertising/reporting-service/userlocationperformancereportrequest?view=bingads-13)
- [User Location Performance Report Monthly](https://learn.microsoft.com/en-us/advertising/reporting-service/userlocationperformancereportrequest?view=bingads-13)
- [Product Dimension Performance Report Hourly](https://learn.microsoft.com/en-us/advertising/reporting-service/productdimensionperformancereportrequest?view=bingads-13)
- [Product Dimension Performance Report Daily](https://learn.microsoft.com/en-us/advertising/reporting-service/productdimensionperformancereportrequest?view=bingads-13)
- [Product Dimension Performance Report Weekly](https://learn.microsoft.com/en-us/advertising/reporting-service/productdimensionperformancereportrequest?view=bingads-13)
- [Product Dimension Performance Report Monthly](https://learn.microsoft.com/en-us/advertising/reporting-service/productdimensionperformancereportrequest?view=bingads-13)
- [Product Search Query Performance Report Hourly](https://learn.microsoft.com/en-us/advertising/reporting-service/productsearchqueryperformancereportrequest?view=bingads-13)
- [Product Search Query Performance Report Daily](https://learn.microsoft.com/en-us/advertising/reporting-service/productsearchqueryperformancereportrequest?view=bingads-13)
- [Product Search Query Performance Report Weekly](https://learn.microsoft.com/en-us/advertising/reporting-service/productsearchqueryperformancereportrequest?view=bingads-13)
- [Product Search Query Performance Report Monthly](https://learn.microsoft.com/en-us/advertising/reporting-service/productsearchqueryperformancereportrequest?view=bingads-13)
- [Search Query Performance Report Hourly](https://learn.microsoft.com/en-us/advertising/reporting-service/searchqueryperformancereportrequest?view=bingads-13)
- [Search Query Performance Report Daily](https://learn.microsoft.com/en-us/advertising/reporting-service/searchqueryperformancereportrequest?view=bingads-13)
- [Search Query Performance Report Weekly](https://learn.microsoft.com/en-us/advertising/reporting-service/searchqueryperformancereportrequest?view=bingads-13)
- [Search Query Performance Report Monthly](https://learn.microsoft.com/en-us/advertising/reporting-service/searchqueryperformancereportrequest?view=bingads-13)

:::info

Ad Group Impression Performance Report, Geographic Performance Report, Account Impression Performance Report have user-defined primary key. 
This means that you can define your own primary key in Replication tab in your connection for these streams. 

Example pk:
Ad Group Impression Performance Report: composite pk - [AdGroupId, Status, TimePeriod, AccountId] 
Geographic Performance Report: composite pk - [AdGroupId, Country, State, MetroArea, City] 
Account Impression Performance Report: composite pk - [AccountName, AccountNumber, AccountId, TimePeriod]

Note: These are just examples, and you should consider your own data and needs in order to correctly define the primary key.

See more info about user-defined pk [here](https://docs.airbyte.com/understanding-airbyte/connections/incremental-append-deduped#user-defined-primary-key).

:::

### Custom Reports
You can build your own report by providing:
- *Report Name* - name of the stream
- *Reporting Data Object* - Bing Ads reporting data object that you can find [here](https://learn.microsoft.com/en-us/advertising/reporting-service/reporting-data-objects?view=bingads-13). All data object with ending ReportRequest can be used as data object in custom reports.
- *Columns* - Reporting object columns that you want to sync. You can find it on ReportRequest data object page by clicking the ...ReportColumn link in [Bing Ads docs](https://learn.microsoft.com/en-us/advertising/reporting-service/reporting-value-sets?view=bingads-13). 
The report must include the Required Columns (you can find it under list of all columns of reporting object) at a minimum. As a general rule, each report must include at least one attribute column and at least one non-impression share performance statistics column. Be careful you can't add extra columns that not specified in Bing Ads docs and not all fields can be skipped.
- *Aggregation* - Hourly, Daily, Weekly, Monthly, DayOfWeek, HourOfDay, WeeklyStartingMonday, Summary. See [report aggregation](#report-aggregation).

### Report aggregation

All reports synced by this connector can be [aggregated](https://docs.microsoft.com/en-us/advertising/reporting-service/reportaggregation?view=bingads-13) using hourly, daily, weekly, or monthly time windows.

For example, if you select a report with daily aggregation, the report will contain a row for each day for the duration of the report. Each row will indicate the number of impressions recorded on that day.

A report's aggregation window is indicated in its name. For example, `account_performance_report_hourly` is the Account Performance Reported aggregated using an hourly window.

## Limitations & Troubleshooting

<details>
<summary>
Expand to see details about Bing Ads connector limitations and troubleshooting.
</summary>

### Connector limitations

#### Rate limiting

The Bing Ads API limits the number of requests for all Microsoft Advertising clients. You can find detailed info [here](https://docs.microsoft.com/en-us/advertising/guides/services-protocol?view=bingads-13#throttling).

### Troubleshooting

* Check out common troubleshooting issues for the Bing Ads source connector on our [Airbyte Forum](https://github.com/airbytehq/airbyte/discussions).

</details>

## Changelog

| Version | Date       | Pull Request                                                                                                                     | Subject                                                                                                                                         |
|:--------|:-----------|:---------------------------------------------------------------------------------------------------------------------------------|:------------------------------------------------------------------------------------------------------------------------------------------------|
<<<<<<< HEAD
| 2.4.2 | 2024-04-19 | [36632](https://github.com/airbytehq/airbyte/pull/36632) | Updating to 0.80.0 CDK |
| 2.4.1 | 2024-04-12 | [36632](https://github.com/airbytehq/airbyte/pull/36632) | schema descriptions |
=======
| 2.5.0   | 2024-03-21 | [35891](https://github.com/airbytehq/airbyte/pull/35891)                                                                         | Accounts stream: add TaxCertificate field to schema.                                                                                            |
>>>>>>> f96d9f16
| 2.4.0   | 2024-03-19 | [36267](https://github.com/airbytehq/airbyte/pull/36267)                                                                         | Pin airbyte-cdk version to `^0`                                                                                                                 |
| 2.3.0   | 2024-03-05 | [35812](https://github.com/airbytehq/airbyte/pull/35812)                                                                         | New streams: Audience Performance Report, Goals And Funnels Report, Product Dimension Performance Report.                                       |
| 2.2.0   | 2024-02-13 | [35201](https://github.com/airbytehq/airbyte/pull/35201)                                                                         | New streams: Budget and Product Dimension Performance.                                                                                          |
| 2.1.4   | 2024-02-12 | [35179](https://github.com/airbytehq/airbyte/pull/35179)                                                                         | Manage dependencies with Poetry.                                                                                                                |
| 2.1.3   | 2024-01-31 | [34712](https://github.com/airbytehq/airbyte/pull/34712)                                                                         | Fix duplicated records for report-based streams                                                                                                 |
| 2.1.2   | 2024-01-09 | [34045](https://github.com/airbytehq/airbyte/pull/34045)                                                                         | Speed up record transformation                                                                                                                  |
| 2.1.1   | 2023-12-15 | [33500](https://github.com/airbytehq/airbyte/pull/33500)                                                                         | Fix state setter when state was provided                                                                                                        |
| 2.1.0   | 2023-12-05 | [33095](https://github.com/airbytehq/airbyte/pull/33095)                                                                         | Add account filtering                                                                                                                           |
| 2.0.1   | 2023-11-16 | [32597](https://github.com/airbytehq/airbyte/pull/32597)                                                                         | Fix start date parsing from stream state                                                                                                        |
| 2.0.0   | 2023-11-07 | [31995](https://github.com/airbytehq/airbyte/pull/31995)                                                                         | Schema update for Accounts, Campaigns and Search Query Performance Report streams.  Convert `date` and `date-time` fields to standard `RFC3339` |
| 1.13.0  | 2023-11-13 | [32306](https://github.com/airbytehq/airbyte/pull/32306)                                                                         | Add Custom reports and decrease backoff max tries number                                                                                        |
| 1.12.1  | 2023-11-10 | [32422](https://github.com/airbytehq/airbyte/pull/32422)                                                                         | Normalize numeric values in reports                                                                                                             |
| 1.12.0  | 2023-11-09 | [32340](https://github.com/airbytehq/airbyte/pull/32340)                                                                         | Remove default start date in favor of Time Period - Last Year and This Year, if start date is not provided                                      |
| 1.11.0  | 2023-11-06 | [32201](https://github.com/airbytehq/airbyte/pull/32201)                                                                         | Skip broken CSV report files                                                                                                                    |
| 1.10.0  | 2023-11-06 | [32148](https://github.com/airbytehq/airbyte/pull/32148)                                                                         | Add new fields to stream Ads: "BusinessName", "CallToAction", "Headline", "Images", "Videos", "Text"                                            |
| 1.9.0   | 2023-11-03 | [32131](https://github.com/airbytehq/airbyte/pull/32131)                                                                         | Add  "CampaignId", "AccountId", "CustomerId" fields to Ad Groups, Ads and Campaigns streams.                                                    |
| 1.8.0   | 2023-11-02 | [32059](https://github.com/airbytehq/airbyte/pull/32059)                                                                         | Add new streams `CampaignImpressionPerformanceReport` (daily, hourly, weekly, monthly)                                                          |
| 1.7.1   | 2023-11-02 | [32088](https://github.com/airbytehq/airbyte/pull/32088)                                                                         | Raise config error when user does not have accounts                                                                                             |
| 1.7.0   | 2023-11-01 | [32027](https://github.com/airbytehq/airbyte/pull/32027)                                                                         | Add new streams `AdGroupImpressionPerformanceReport`                                                                                            |
| 1.6.0   | 2023-10-31 | [32008](https://github.com/airbytehq/airbyte/pull/32008)                                                                         | Add new streams `Keywords`                                                                                                                      |
| 1.5.0   | 2023-10-30 | [31952](https://github.com/airbytehq/airbyte/pull/31952)                                                                         | Add new streams `Labels`,  `App install ads`, `Keyword Labels`, `Campaign Labels`, `App Install Ad Labels`, `Ad Group Labels`                   |
| 1.4.0   | 2023-10-27 | [31885](https://github.com/airbytehq/airbyte/pull/31885)                                                                         | Add new stream: `AccountImpressionPerformanceReport` (daily, hourly, weekly, monthly)                                                           |
| 1.3.0   | 2023-10-26 | [31837](https://github.com/airbytehq/airbyte/pull/31837)                                                                         | Add new stream: `UserLocationPerformanceReport` (daily, hourly, weekly, monthly)                                                                |
| 1.2.0   | 2023-10-24 | [31783](https://github.com/airbytehq/airbyte/pull/31783)                                                                         | Add new stream: `SearchQueryPerformanceReport` (daily, hourly, weekly, monthly)                                                                 |
| 1.1.0   | 2023-10-24 | [31712](https://github.com/airbytehq/airbyte/pull/31712)                                                                         | Add new stream: `AgeGenderAudienceReport` (daily, hourly, weekly, monthly)                                                                      |
| 1.0.2   | 2023-10-19 | [31599](https://github.com/airbytehq/airbyte/pull/31599)                                                                         | Base image migration: remove Dockerfile and use the python-connector-base image                                                                 |
| 1.0.1   | 2023-10-16 | [31432](https://github.com/airbytehq/airbyte/pull/31432)                                                                         | Remove primary keys from the geographic performance reports - complete what was missed in version 1.0.0                                         |
| 1.0.0   | 2023-10-11 | [31277](https://github.com/airbytehq/airbyte/pull/31277)                                                                         | Remove primary keys from the geographic performance reports.                                                                                    |
| 0.2.3   | 2023-09-28 | [30834](https://github.com/airbytehq/airbyte/pull/30834)                                                                         | Wrap auth error with the config error.                                                                                                          |
| 0.2.2   | 2023-09-27 | [30791](https://github.com/airbytehq/airbyte/pull/30791)                                                                         | Fix missing fields for geographic performance reports.                                                                                          |
| 0.2.1   | 2023-09-04 | [30128](https://github.com/airbytehq/airbyte/pull/30128)                                                                         | Add increasing download timeout if ReportingDownloadException occurs                                                                            |
| 0.2.0   | 2023-08-17 | [27619](https://github.com/airbytehq/airbyte/pull/27619)                                                                         | Add Geographic Performance Report                                                                                                               |
| 0.1.24  | 2023-06-22 | [27619](https://github.com/airbytehq/airbyte/pull/27619)                                                                         | Retry request after facing temporary name resolution error.                                                                                     |
| 0.1.23  | 2023-05-11 | [25996](https://github.com/airbytehq/airbyte/pull/25996)                                                                         | Implement a retry logic if SSL certificate validation fails.                                                                                    |
| 0.1.22  | 2023-05-08 | [24223](https://github.com/airbytehq/airbyte/pull/24223)                                                                         | Add CampaignLabels report column in campaign performance report                                                                                 |
| 0.1.21  | 2023-04-28 | [25668](https://github.com/airbytehq/airbyte/pull/25668)                                                                         | Add undeclared fields to accounts, campaigns, campaign_performance_report, keyword_performance_report and account_performance_report streams    |
| 0.1.20  | 2023-03-09 | [23663](https://github.com/airbytehq/airbyte/pull/23663)                                                                         | Add lookback window for performance reports in incremental mode                                                                                 |
| 0.1.19  | 2023-03-08 | [23868](https://github.com/airbytehq/airbyte/pull/23868)                                                                         | Add dimensional-type columns for reports.                                                                                                       |
| 0.1.18  | 2023-01-30 | [22073](https://github.com/airbytehq/airbyte/pull/22073)                                                                         | Fix null values in the `Keyword` column of `keyword_performance_report` streams                                                                 |
| 0.1.17  | 2022-12-10 | [20005](https://github.com/airbytehq/airbyte/pull/20005)                                                                         | Add `Keyword` to `keyword_performance_report` stream                                                                                            |
| 0.1.16  | 2022-10-12 | [17873](https://github.com/airbytehq/airbyte/pull/17873)                                                                         | Fix: added missing campaign types in (Audience, Shopping and DynamicSearchAds) in campaigns stream                                              |
| 0.1.15  | 2022-10-03 | [17505](https://github.com/airbytehq/airbyte/pull/17505)                                                                         | Fix: limit cache size for ServiceClient instances                                                                                               |
| 0.1.14  | 2022-09-29 | [17403](https://github.com/airbytehq/airbyte/pull/17403)                                                                         | Fix: limit cache size for ReportingServiceManager instances                                                                                     |
| 0.1.13  | 2022-09-29 | [17386](https://github.com/airbytehq/airbyte/pull/17386)                                                                         | Migrate to per-stream states.                                                                                                                   |
| 0.1.12  | 2022-09-05 | [16335](https://github.com/airbytehq/airbyte/pull/16335)                                                                         | Added backoff for socket.timeout                                                                                                                |
| 0.1.11  | 2022-08-25 | [15684](https://github.com/airbytehq/airbyte/pull/15684) (published in [15987](https://github.com/airbytehq/airbyte/pull/15987)) | Fixed log messages being unreadable                                                                                                             |
| 0.1.10  | 2022-08-12 | [15602](https://github.com/airbytehq/airbyte/pull/15602)                                                                         | Fixed bug caused Hourly Reports to crash due to invalid fields set                                                                              |
| 0.1.9   | 2022-08-02 | [14862](https://github.com/airbytehq/airbyte/pull/14862)                                                                         | Added missing columns                                                                                                                           |
| 0.1.8   | 2022-06-15 | [13801](https://github.com/airbytehq/airbyte/pull/13801)                                                                         | All reports `hourly/daily/weekly/monthly` will be generated by default, these options are removed from input configuration                      |
| 0.1.7   | 2022-05-17 | [12937](https://github.com/airbytehq/airbyte/pull/12937)                                                                         | Added OAuth2.0 authentication method, removed `redirect_uri` from input configuration                                                           |
| 0.1.6   | 2022-04-30 | [12500](https://github.com/airbytehq/airbyte/pull/12500)                                                                         | Improve input configuration copy                                                                                                                |
| 0.1.5   | 2022-01-01 | [11652](https://github.com/airbytehq/airbyte/pull/11652)                                                                         | Rebump attempt after DockerHub failure at registring the 0.1.4                                                                                  |
| 0.1.4   | 2022-03-22 | [11311](https://github.com/airbytehq/airbyte/pull/11311)                                                                         | Added optional Redirect URI & Tenant ID to spec                                                                                                 |
| 0.1.3   | 2022-01-14 | [9510](https://github.com/airbytehq/airbyte/pull/9510)                                                                           | Fixed broken dependency that blocked connector's operations                                                                                     |
| 0.1.2   | 2021-12-14 | [8429](https://github.com/airbytehq/airbyte/pull/8429)                                                                           | Update titles and descriptions                                                                                                                  |
| 0.1.1   | 2021-08-31 | [5750](https://github.com/airbytehq/airbyte/pull/5750)                                                                           | Added reporting streams\)                                                                                                                       |
| 0.1.0   | 2021-07-22 | [4911](https://github.com/airbytehq/airbyte/pull/4911)                                                                           | Initial release supported core streams \(Accounts, Campaigns, Ads, AdGroups\)                                                                   |

</HideInUI><|MERGE_RESOLUTION|>--- conflicted
+++ resolved
@@ -251,12 +251,7 @@
 
 | Version | Date       | Pull Request                                                                                                                     | Subject                                                                                                                                         |
 |:--------|:-----------|:---------------------------------------------------------------------------------------------------------------------------------|:------------------------------------------------------------------------------------------------------------------------------------------------|
-<<<<<<< HEAD
-| 2.4.2 | 2024-04-19 | [36632](https://github.com/airbytehq/airbyte/pull/36632) | Updating to 0.80.0 CDK |
-| 2.4.1 | 2024-04-12 | [36632](https://github.com/airbytehq/airbyte/pull/36632) | schema descriptions |
-=======
 | 2.5.0   | 2024-03-21 | [35891](https://github.com/airbytehq/airbyte/pull/35891)                                                                         | Accounts stream: add TaxCertificate field to schema.                                                                                            |
->>>>>>> f96d9f16
 | 2.4.0   | 2024-03-19 | [36267](https://github.com/airbytehq/airbyte/pull/36267)                                                                         | Pin airbyte-cdk version to `^0`                                                                                                                 |
 | 2.3.0   | 2024-03-05 | [35812](https://github.com/airbytehq/airbyte/pull/35812)                                                                         | New streams: Audience Performance Report, Goals And Funnels Report, Product Dimension Performance Report.                                       |
 | 2.2.0   | 2024-02-13 | [35201](https://github.com/airbytehq/airbyte/pull/35201)                                                                         | New streams: Budget and Product Dimension Performance.                                                                                          |
