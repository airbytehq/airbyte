# Bing Ads

This page contains the setup guide and reference information for the Bing Ads source connector.

## Prerequisites
- Microsoft Advertising account
- Microsoft Developer Token

## Setup guide

<!-- env:oss -->

For Airbyte Open Source set up your application to get **Client ID**, **Client Secret**, **Refresh Token** 

1. [Register your application](https://docs.microsoft.com/en-us/advertising/guides/authentication-oauth-register?view=bingads-13) in the Azure portal.
2. [Request user consent](https://docs.microsoft.com/en-us/advertising/guides/authentication-oauth-consent?view=bingads-13l) to get the authorization code.
3. Use the authorization code to [get a refresh token](https://docs.microsoft.com/en-us/advertising/guides/authentication-oauth-get-tokens?view=bingads-13).

:::note

The refresh token expires in 90 days. Repeat the authorization process to get a new refresh token. The full authentication process described [here](https://docs.microsoft.com/en-us/advertising/guides/get-started?view=bingads-13#access-token).
Please be sure to authenticate with the email (personal or work) that you used to sign in to the Bing ads/Microsoft ads platform.
:::

<!-- /env:oss -->

### Step 1: Set up Bing Ads

1. Get your [Microsoft developer token](https://docs.microsoft.com/en-us/advertising/guides/get-started?view=bingads-13#get-developer-token). To use Bing Ads APIs, you must have a developer token and valid user credentials. See [Microsoft Advertising docs](https://docs.microsoft.com/en-us/advertising/guides/get-started?view=bingads-13#get-developer-token) for more info.
   1. Sign in with [Super Admin](https://learn.microsoft.com/en-us/advertising/guides/account-hierarchy-permissions?view=bingads-13#user-roles-permissions) credentials at the [Microsoft Advertising Developer Portal](https://developers.ads.microsoft.com/Account) account tab. 
   2. Choose the user that you want associated with the developer token. Typically an application only needs one universal token regardless how many users will be supported. 
   3. Click on the Request Token button.

2. If your OAuth app has a custom tenant, and you cannot use Microsoft’s recommended common tenant, use the custom tenant in the **Tenant ID** field when you set up the connector.

:::info

The tenant is used in the authentication URL, for example: `https://login.microsoftonline.com/<tenant>/oauth2/v2.0/authorize`

:::

### Step 2: Set up the source connector in Airbyte

<!-- env:cloud -->

**For Airbyte Cloud:**

1. Log in to your [Airbyte Cloud](https://cloud.airbyte.com/workspaces) account.
2. Click **Sources** and then click **+ New source**.
3. On the Set up the source page, select **Bing Ads** from the **Source type** dropdown.
4. Enter a name for your source.
5. For **Tenant ID**, enter the custom tenant or use the common tenant.
6. Add the developer token from [Step 1](#step-1-set-up-bing-ads).
<<<<<<< HEAD
7. For **Replication Start Date**, enter the date in YYYY-MM-DD format. The data added on and after this date will be replicated. If this field is blank, Airbyte will replicate all data.
8. For **Lookback window** (also known as attribution or conversion window) enter the number of **days** to look into the past. If your conversion window has an hours/minutes granularity, round it up to the number of days exceeding. If you're not using performance report streams in incremental mode, let it with 0 default value.
9. For *Custom Reports* - see [custom reports](#custom-reports) section, list of custom reports object:
   1. For *Report Name* enter the name that you want for your custom report.
   2. For *Reporting Data Object* enter the Bing Ads Reporting Object that you want to sync in the custom report.
   3. For *Columns* add list columns of Reporting Data Object that you want to see in the custom report.
   4. For *Aggregation* add time aggregation. See [report aggregation](#report-aggregation) section.
10. Click **Authenticate your Bing Ads account**.
=======
7. For **Reports Replication Start Date**,  enter the date in YYYY-MM-DD format. The data added on and after this date will be replicated. If this field is blank, Airbyte will replicate all data from previous and current calendar years.
8. For **Lookback window** (also known as attribution or conversion window) enter the number of **days** to look into the past. If your conversion window has an hours/minutes granularity, round it up to the number of days exceeding. If you're not using performance report streams in incremental mode and Reports Start Date is not provided, let it with 0 default value.
9. Click **Authenticate your Bing Ads account**.
>>>>>>> 79733113
10. Log in and authorize the Bing Ads account.
11. Click **Set up source**.
<!-- /env:cloud -->

<!-- env:oss -->

**For Airbyte Open Source:**

1. Log in to your Airbyte Open Source account.
2. Click **Sources** and then click **+ New source**.
3. On the Set up the source page, select **Bing Ads** from the **Source type** dropdown.
4. Enter a name for your source.
5. For **Tenant ID**, enter the custom tenant or use the common tenant.
6. Enter the **Client ID**, **Client Secret**, **Refresh Token**, and **Developer Token** from [Step 1](#step-1-set-up-bing-ads).
<<<<<<< HEAD
7. For **Replication Start Date**, enter the date in YYYY-MM-DD format. The data added on and after this date will be replicated. If this field is blank, Airbyte will replicate all data.
8. For **Lookback window** (also known as attribution or conversion window) enter the number of **days** to look into the past. If your conversion window has an hours/minutes granularity, round it up to the number of days exceeding. If you're not using performance report streams in incremental mode, let it with 0 default value.
9. For *Custom Reports* - see [custom reports](#custom-reports) section:
   1. For *Report Name* enter the name that you want for your custom report.
   2. For *Reporting Data Object* enter the Bing Ads Reporting Object that you want to sync in the custom report.
   3. For *Columns* add columns of Reporting Data Object that you want to see in the custom report.
   4. For *Aggregation* select time aggregation. See [report aggregation](#report-aggregation) section.
10. Click **Set up source**.
=======
7. For **Reports Replication Start Date**, enter the date in YYYY-MM-DD format. The data added on and after this date will be replicated. If this field is blank, Airbyte will replicate all data from previous and current calendar years.
8. For **Lookback window** (also known as attribution or conversion window) enter the number of **days** to look into the past. If your conversion window has an hours/minutes granularity, round it up to the number of days exceeding. If you're not using performance report streams in incremental mode and Reports Start Date is not provided, let it with 0 default value.
9. Click **Set up source**.
>>>>>>> 79733113
<!-- /env:oss -->

## Supported sync modes

The Bing Ads source connector supports the following [sync modes](https://docs.airbyte.com/cloud/core-concepts#connection-sync-modes):

- [Full Refresh - Overwrite](https://docs.airbyte.com/understanding-airbyte/connections/full-refresh-overwrite/)
- [Full Refresh - Append](https://docs.airbyte.com/understanding-airbyte/connections/full-refresh-append)
- [Incremental - Append](https://docs.airbyte.com/understanding-airbyte/connections/incremental-append)
- [Incremental - Append + Deduped](https://docs.airbyte.com/understanding-airbyte/connections/incremental-append-deduped)

## Supported Streams

The Bing Ads source connector supports the following streams. For more information, see the [Bing Ads API](https://docs.microsoft.com/en-us/advertising/guides/?view=bingads-13).

### Basic streams

- [Accounts](https://docs.microsoft.com/en-us/advertising/customer-management-service/searchaccounts?view=bingads-13)
- [Ad Groups](https://docs.microsoft.com/en-us/advertising/campaign-management-service/getadgroupsbycampaignid?view=bingads-13)
- [Ad Group Labels](https://learn.microsoft.com/en-us/advertising/bulk-service/ad-group-label?view=bingads-13)
- [Ads](https://docs.microsoft.com/en-us/advertising/campaign-management-service/getadsbyadgroupid?view=bingads-13)
- [App Install Ads](https://learn.microsoft.com/en-us/advertising/bulk-service/app-install-ad?view=bingads-13)
- [App Install Ad Labels](https://learn.microsoft.com/en-us/advertising/bulk-service/app-install-ad-label?view=bingads-13)
- [Campaigns](https://docs.microsoft.com/en-us/advertising/campaign-management-service/getcampaignsbyaccountid?view=bingads-13)
- [Campaign Labels](https://learn.microsoft.com/en-us/advertising/bulk-service/campaign-label?view=bingads-13)
- [Keywords](https://learn.microsoft.com/en-us/advertising/bulk-service/keyword?view=bingads-13)
- [Keyword Labels](https://learn.microsoft.com/en-us/advertising/bulk-service/keyword-label?view=bingads-13)
- [Labels](https://learn.microsoft.com/en-us/advertising/bulk-service/label?view=bingads-13)

### Report Streams

- [Account Performance Report Hourly](https://docs.microsoft.com/en-us/advertising/reporting-service/accountperformancereportrequest?view=bingads-13)
- [Account Performance Report Daily](https://docs.microsoft.com/en-us/advertising/reporting-service/accountperformancereportrequest?view=bingads-13)
- [Account Performance Report Weekly](https://docs.microsoft.com/en-us/advertising/reporting-service/accountperformancereportrequest?view=bingads-13)
- [Account Performance Report Monthly](https://docs.microsoft.com/en-us/advertising/reporting-service/accountperformancereportrequest?view=bingads-13)
- [Account Impression Performance Report Hourly](https://docs.microsoft.com/en-us/advertising/reporting-service/accountperformancereportrequest?view=bingads-13)
- [Account Impression Performance Report Daily](https://docs.microsoft.com/en-us/advertising/reporting-service/accountperformancereportrequest?view=bingads-13)
- [Account Impression Performance Report Weekly](https://docs.microsoft.com/en-us/advertising/reporting-service/accountperformancereportrequest?view=bingads-13)
- [Account Impression Performance Report Monthly](https://docs.microsoft.com/en-us/advertising/reporting-service/accountperformancereportrequest?view=bingads-13)
- [Ad Group Performance Report Hourly](https://docs.microsoft.com/en-us/advertising/reporting-service/adgroupperformancereportrequest?view=bingads-13)
- [Ad Group Performance Report Daily](https://docs.microsoft.com/en-us/advertising/reporting-service/adgroupperformancereportrequest?view=bingads-13)
- [Ad Group Performance Report Weekly](https://docs.microsoft.com/en-us/advertising/reporting-service/adgroupperformancereportrequest?view=bingads-13)
- [Ad Group Performance Report Monthly](https://docs.microsoft.com/en-us/advertising/reporting-service/adgroupperformancereportrequest?view=bingads-13)
- [Ad Group Impression Performance Report Hourly](https://learn.microsoft.com/en-us/advertising/reporting-service/adgroupperformancereportrequest?view=bingads-13)
- [Ad Group Impression Performance Report Daily](https://learn.microsoft.com/en-us/advertising/reporting-service/adgroupperformancereportrequest?view=bingads-13)
- [Ad Group Impression Performance Report Weekly](https://learn.microsoft.com/en-us/advertising/reporting-service/adgroupperformancereportrequest?view=bingads-13)
- [Ad Group Impression Performance Report Monthly](https://learn.microsoft.com/en-us/advertising/reporting-service/adgroupperformancereportrequest?view=bingads-13)
- [Ad Performance Report Hourly](https://docs.microsoft.com/en-us/advertising/reporting-service/adperformancereportrequest?view=bingads-13)
- [Ad Performance Report Daily](https://docs.microsoft.com/en-us/advertising/reporting-service/adperformancereportrequest?view=bingads-13)
- [Ad Performance Report Weekly](https://docs.microsoft.com/en-us/advertising/reporting-service/adperformancereportrequest?view=bingads-13)
- [Ad Performance Report Monthly](https://docs.microsoft.com/en-us/advertising/reporting-service/adperformancereportrequest?view=bingads-13)
- [Age Gender Audience Report Hourly](https://learn.microsoft.com/en-us/advertising/reporting-service/agegenderaudiencereportrequest?view=bingads-13)
- [Age Gender Audience Report Daily](https://learn.microsoft.com/en-us/advertising/reporting-service/agegenderaudiencereportrequest?view=bingads-13)
- [Age Gender Audience Report Weekly](https://learn.microsoft.com/en-us/advertising/reporting-service/agegenderaudiencereportrequest?view=bingads-13)
- [Age Gender Audience Report Monthly](https://learn.microsoft.com/en-us/advertising/reporting-service/agegenderaudiencereportrequest?view=bingads-13)
- [Geographic Performance Report Hourly](https://learn.microsoft.com/en-us/advertising/reporting-service/geographicperformancereportrequest?view=bingads-13)
- [Geographic Performance Report Daily](https://learn.microsoft.com/en-us/advertising/reporting-service/geographicperformancereportrequest?view=bingads-13)
- [Geographic Performance Report Weekly](https://learn.microsoft.com/en-us/advertising/reporting-service/geographicperformancereportrequest?view=bingads-13)
- [Geographic Performance Report Monthly](https://learn.microsoft.com/en-us/advertising/reporting-service/geographicperformancereportrequest?view=bingads-13)
- [Budget Summary Report](https://docs.microsoft.com/en-us/advertising/reporting-service/budgetsummaryreportrequest?view=bingads-13)
- [Campaign Performance Report Hourly](https://docs.microsoft.com/en-us/advertising/reporting-service/campaignperformancereportrequest?view=bingads-13)
- [Campaign Performance Report Daily](https://docs.microsoft.com/en-us/advertising/reporting-service/campaignperformancereportrequest?view=bingads-13)
- [Campaign Performance Report Weekly](https://docs.microsoft.com/en-us/advertising/reporting-service/campaignperformancereportrequest?view=bingads-13)
- [Campaign Performance Report Monthly](https://docs.microsoft.com/en-us/advertising/reporting-service/campaignperformancereportrequest?view=bingads-13)
- [Campaign Impression Performance Report Hourly](https://learn.microsoft.com/en-us/advertising/reporting-service/campaignperformancereportrequest?view=bingads-13)
- [Campaign Impression Performance Report Daily](https://learn.microsoft.com/en-us/advertising/reporting-service/campaignperformancereportrequest?view=bingads-13)
- [Campaign Impression Performance Report Weekly](https://learn.microsoft.com/en-us/advertising/reporting-service/campaignperformancereportrequest?view=bingads-13)
- [Campaign Impression Performance Report Monthly](https://learn.microsoft.com/en-us/advertising/reporting-service/campaignperformancereportrequest?view=bingads-13)
- [Keyword Performance Report Hourly](https://docs.microsoft.com/en-us/advertising/reporting-service/keywordperformancereportrequest?view=bingads-13)
- [Keyword Performance Report Daily](https://docs.microsoft.com/en-us/advertising/reporting-service/keywordperformancereportrequest?view=bingads-13)
- [Keyword Performance Report Weekly](https://docs.microsoft.com/en-us/advertising/reporting-service/keywordperformancereportrequest?view=bingads-13)
- [Keyword Performance Report Monthly](https://docs.microsoft.com/en-us/advertising/reporting-service/keywordperformancereportrequest?view=bingads-13)
- [User Location Performance Report Hourly](https://learn.microsoft.com/en-us/advertising/reporting-service/userlocationperformancereportrequest?view=bingads-13)
- [User Location Performance Report Daily](https://learn.microsoft.com/en-us/advertising/reporting-service/userlocationperformancereportrequest?view=bingads-13)
- [User Location Performance Report Weekly](https://learn.microsoft.com/en-us/advertising/reporting-service/userlocationperformancereportrequest?view=bingads-13)
- [User Location Performance Report Monthly](https://learn.microsoft.com/en-us/advertising/reporting-service/userlocationperformancereportrequest?view=bingads-13)
- [Search Query Performance Report Hourly](https://learn.microsoft.com/en-us/advertising/reporting-service/searchqueryperformancereportrequest?view=bingads-13)
- [Search Query Performance Report Daily](https://learn.microsoft.com/en-us/advertising/reporting-service/searchqueryperformancereportrequest?view=bingads-13)
- [Search Query Performance Report Weekly](https://learn.microsoft.com/en-us/advertising/reporting-service/searchqueryperformancereportrequest?view=bingads-13)
- [Search Query Performance Report Monthly](https://learn.microsoft.com/en-us/advertising/reporting-service/searchqueryperformancereportrequest?view=bingads-13)

### Custom Reports
You can build your own report by providing:
- *Report Name* - name of the stream
- *Reporting Data Object* - Bing Ads reporting data object that you can find [here](https://learn.microsoft.com/en-us/advertising/reporting-service/reporting-data-objects?view=bingads-13). All data object with ending ReportRequest can be used as data object in custom reports.
- *Columns* - Reporting object columns that you want to sync. You can find it on ReportRequest data object page by clicking the ...ReportColumn link in [Bing Ads docs](https://learn.microsoft.com/en-us/advertising/reporting-service/reporting-value-sets?view=bingads-13). 
The report must include the Required Columns (you can find it under list of all columns of reporting object) at a minimum. As a general rule, each report must include at least one attribute column and at least one non-impression share performance statistics column. Be careful you can't add extra columns that not specified in Bing Ads docs and not all fields can be skipped.
- *Aggregation* - Hourly, Daily, Weekly, Monthly. See [report aggregation](#report-aggregation).

### Report aggregation

All reports synced by this connector can be [aggregated](https://docs.microsoft.com/en-us/advertising/reporting-service/reportaggregation?view=bingads-13) using hourly, daily, weekly, or monthly time windows.

For example, if you select a report with daily aggregation, the report will contain a row for each day for the duration of the report. Each row will indicate the number of impressions recorded on that day.

A report's aggregation window is indicated in its name. For example, `account_performance_report_hourly` is the Account Performance Reported aggregated using an hourly window.

## Performance considerations

The Bing Ads API limits the number of requests for all Microsoft Advertising clients. You can find detailed info [here](https://docs.microsoft.com/en-us/advertising/guides/services-protocol?view=bingads-13#throttling).

## Changelog

| Version | Date       | Pull Request                                                                                                                     | Subject                                                                                                                                      |
|:--------|:-----------|:---------------------------------------------------------------------------------------------------------------------------------|:---------------------------------------------------------------------------------------------------------------------------------------------|
<<<<<<< HEAD
| 1.12.0  | 2023-11-08 | [32306](https://github.com/airbytehq/airbyte/pull/32306)                                                                         | Add Custom reports and decrease backoff max tries number                                                                                     |
=======
| 1.12.0  | 2023-11-09 | [32340](https://github.com/airbytehq/airbyte/pull/32340)                                                                         | Remove default start date in favor of Time Period - Last Year and This Year, if start date is not provided                                   |
>>>>>>> 79733113
| 1.11.0  | 2023-11-06 | [32201](https://github.com/airbytehq/airbyte/pull/32201)                                                                         | Skip broken CSV report files                                                                                                                 |
| 1.10.0  | 2023-11-06 | [32148](https://github.com/airbytehq/airbyte/pull/32148)                                                                         | Add new fields to stream Ads: "BusinessName", "CallToAction", "Headline", "Images", "Videos", "Text"                                         |
| 1.9.0   | 2023-11-03 | [32131](https://github.com/airbytehq/airbyte/pull/32131)                                                                         | Add  "CampaignId", "AccountId", "CustomerId" fields to Ad Groups, Ads and Campaigns streams.                                                 |
| 1.8.0   | 2023-11-02 | [32059](https://github.com/airbytehq/airbyte/pull/32059)                                                                         | Add new streams `CampaignImpressionPerformanceReport` (daily, hourly, weekly, monthly)                                                       |
| 1.7.1   | 2023-11-02 | [32088](https://github.com/airbytehq/airbyte/pull/32088)                                                                         | Raise config error when user does not have accounts                                                                                          |
| 1.7.0   | 2023-11-01 | [32027](https://github.com/airbytehq/airbyte/pull/32027)                                                                         | Add new streams `AdGroupImpressionPerformanceReport`                                                                                         |
| 1.6.0   | 2023-10-31 | [32008](https://github.com/airbytehq/airbyte/pull/32008)                                                                         | Add new streams `Keywords`                                                                                                                   |
| 1.5.0   | 2023-10-30 | [31952](https://github.com/airbytehq/airbyte/pull/31952)                                                                         | Add new streams `Labels`,  `App install ads`, `Keyword Labels`, `Campaign Labels`, `App Install Ad Labels`, `Ad Group Labels`                |
| 1.4.0   | 2023-10-27 | [31885](https://github.com/airbytehq/airbyte/pull/31885)                                                                         | Add new stream: `AccountImpressionPerformanceReport` (daily, hourly, weekly, monthly)                                                        |
| 1.3.0   | 2023-10-26 | [31837](https://github.com/airbytehq/airbyte/pull/31837)                                                                         | Add new stream: `UserLocationPerformanceReport` (daily, hourly, weekly, monthly)                                                             |
| 1.2.0   | 2023-10-24 | [31783](https://github.com/airbytehq/airbyte/pull/31783)                                                                         | Add new stream: `SearchQueryPerformanceReport` (daily, hourly, weekly, monthly)                                                              |
| 1.1.0   | 2023-10-24 | [31712](https://github.com/airbytehq/airbyte/pull/31712)                                                                         | Add new stream: `AgeGenderAudienceReport` (daily, hourly, weekly, monthly)                                                                   |
| 1.0.2   | 2023-10-19 | [31599](https://github.com/airbytehq/airbyte/pull/31599)                                                                         | Base image migration: remove Dockerfile and use the python-connector-base image                                                              |
| 1.0.1   | 2023-10-16 | [31432](https://github.com/airbytehq/airbyte/pull/31432)                                                                         | Remove primary keys from the geographic performance reports - complete what was missed in version 1.0.0                                      |
| 1.0.0   | 2023-10-11 | [31277](https://github.com/airbytehq/airbyte/pull/31277)                                                                         | Remove primary keys from the geographic performance reports.                                                                                 |
| 0.2.3   | 2023-09-28 | [30834](https://github.com/airbytehq/airbyte/pull/30834)                                                                         | Wrap auth error with the config error.                                                                                                       |
| 0.2.2   | 2023-09-27 | [30791](https://github.com/airbytehq/airbyte/pull/30791)                                                                         | Fix missing fields for geographic performance reports.                                                                                       |
| 0.2.1   | 2023-09-04 | [30128](https://github.com/airbytehq/airbyte/pull/30128)                                                                         | Add increasing download timeout if ReportingDownloadException occurs                                                                         |
| 0.2.0   | 2023-08-17 | [27619](https://github.com/airbytehq/airbyte/pull/27619)                                                                         | Add Geographic Performance Report                                                                                                            |
| 0.1.24  | 2023-06-22 | [27619](https://github.com/airbytehq/airbyte/pull/27619)                                                                         | Retry request after facing temporary name resolution error.                                                                                  |
| 0.1.23  | 2023-05-11 | [25996](https://github.com/airbytehq/airbyte/pull/25996)                                                                         | Implement a retry logic if SSL certificate validation fails.                                                                                 |
| 0.1.22  | 2023-05-08 | [24223](https://github.com/airbytehq/airbyte/pull/24223)                                                                         | Add CampaignLabels report column in campaign performance report                                                                              |
| 0.1.21  | 2023-04-28 | [25668](https://github.com/airbytehq/airbyte/pull/25668)                                                                         | Add undeclared fields to accounts, campaigns, campaign_performance_report, keyword_performance_report and account_performance_report streams |
| 0.1.20  | 2023-03-09 | [23663](https://github.com/airbytehq/airbyte/pull/23663)                                                                         | Add lookback window for performance reports in incremental mode                                                                              |
| 0.1.19  | 2023-03-08 | [23868](https://github.com/airbytehq/airbyte/pull/23868)                                                                         | Add dimensional-type columns for reports.                                                                                                    |
| 0.1.18  | 2023-01-30 | [22073](https://github.com/airbytehq/airbyte/pull/22073)                                                                         | Fix null values in the `Keyword` column of `keyword_performance_report` streams                                                              |
| 0.1.17  | 2022-12-10 | [20005](https://github.com/airbytehq/airbyte/pull/20005)                                                                         | Add `Keyword` to `keyword_performance_report` stream                                                                                         |
| 0.1.16  | 2022-10-12 | [17873](https://github.com/airbytehq/airbyte/pull/17873)                                                                         | Fix: added missing campaign types in (Audience, Shopping and DynamicSearchAds) in campaigns stream                                           |
| 0.1.15  | 2022-10-03 | [17505](https://github.com/airbytehq/airbyte/pull/17505)                                                                         | Fix: limit cache size for ServiceClient instances                                                                                            |
| 0.1.14  | 2022-09-29 | [17403](https://github.com/airbytehq/airbyte/pull/17403)                                                                         | Fix: limit cache size for ReportingServiceManager instances                                                                                  |
| 0.1.13  | 2022-09-29 | [17386](https://github.com/airbytehq/airbyte/pull/17386)                                                                         | Migrate to per-stream states.                                                                                                                |
| 0.1.12  | 2022-09-05 | [16335](https://github.com/airbytehq/airbyte/pull/16335)                                                                         | Added backoff for socket.timeout                                                                                                             |
| 0.1.11  | 2022-08-25 | [15684](https://github.com/airbytehq/airbyte/pull/15684) (published in [15987](https://github.com/airbytehq/airbyte/pull/15987)) | Fixed log messages being unreadable                                                                                                          |
| 0.1.10  | 2022-08-12 | [15602](https://github.com/airbytehq/airbyte/pull/15602)                                                                         | Fixed bug caused Hourly Reports to crash due to invalid fields set                                                                           |
| 0.1.9   | 2022-08-02 | [14862](https://github.com/airbytehq/airbyte/pull/14862)                                                                         | Added missing columns                                                                                                                        |
| 0.1.8   | 2022-06-15 | [13801](https://github.com/airbytehq/airbyte/pull/13801)                                                                         | All reports `hourly/daily/weekly/monthly` will be generated by default, these options are removed from input configuration                   |
| 0.1.7   | 2022-05-17 | [12937](https://github.com/airbytehq/airbyte/pull/12937)                                                                         | Added OAuth2.0 authentication method, removed `redirect_uri` from input configuration                                                        |
| 0.1.6   | 2022-04-30 | [12500](https://github.com/airbytehq/airbyte/pull/12500)                                                                         | Improve input configuration copy                                                                                                             |
| 0.1.5   | 2022-01-01 | [11652](https://github.com/airbytehq/airbyte/pull/11652)                                                                         | Rebump attempt after DockerHub failure at registring the 0.1.4                                                                               |
| 0.1.4   | 2022-03-22 | [11311](https://github.com/airbytehq/airbyte/pull/11311)                                                                         | Added optional Redirect URI & Tenant ID to spec                                                                                              |
| 0.1.3   | 2022-01-14 | [9510](https://github.com/airbytehq/airbyte/pull/9510)                                                                           | Fixed broken dependency that blocked connector's operations                                                                                  |
| 0.1.2   | 2021-12-14 | [8429](https://github.com/airbytehq/airbyte/pull/8429)                                                                           | Update titles and descriptions                                                                                                               |
| 0.1.1   | 2021-08-31 | [5750](https://github.com/airbytehq/airbyte/pull/5750)                                                                           | Added reporting streams\)                                                                                                                    |
| 0.1.0   | 2021-07-22 | [4911](https://github.com/airbytehq/airbyte/pull/4911)                                                                           | Initial release supported core streams \(Accounts, Campaigns, Ads, AdGroups\)                                                                |<|MERGE_RESOLUTION|>--- conflicted
+++ resolved
@@ -51,22 +51,16 @@
 4. Enter a name for your source.
 5. For **Tenant ID**, enter the custom tenant or use the common tenant.
 6. Add the developer token from [Step 1](#step-1-set-up-bing-ads).
-<<<<<<< HEAD
-7. For **Replication Start Date**, enter the date in YYYY-MM-DD format. The data added on and after this date will be replicated. If this field is blank, Airbyte will replicate all data.
-8. For **Lookback window** (also known as attribution or conversion window) enter the number of **days** to look into the past. If your conversion window has an hours/minutes granularity, round it up to the number of days exceeding. If you're not using performance report streams in incremental mode, let it with 0 default value.
+7. For **Reports Replication Start Date**,  enter the date in YYYY-MM-DD format. The data added on and after this date will be replicated. If this field is blank, Airbyte will replicate all data from previous and current calendar years.
+8. For **Lookback window** (also known as attribution or conversion window) enter the number of **days** to look into the past. If your conversion window has an hours/minutes granularity, round it up to the number of days exceeding. If you're not using performance report streams in incremental mode and Reports Start Date is not provided, let it with 0 default value.
 9. For *Custom Reports* - see [custom reports](#custom-reports) section, list of custom reports object:
    1. For *Report Name* enter the name that you want for your custom report.
    2. For *Reporting Data Object* enter the Bing Ads Reporting Object that you want to sync in the custom report.
    3. For *Columns* add list columns of Reporting Data Object that you want to see in the custom report.
    4. For *Aggregation* add time aggregation. See [report aggregation](#report-aggregation) section.
 10. Click **Authenticate your Bing Ads account**.
-=======
-7. For **Reports Replication Start Date**,  enter the date in YYYY-MM-DD format. The data added on and after this date will be replicated. If this field is blank, Airbyte will replicate all data from previous and current calendar years.
-8. For **Lookback window** (also known as attribution or conversion window) enter the number of **days** to look into the past. If your conversion window has an hours/minutes granularity, round it up to the number of days exceeding. If you're not using performance report streams in incremental mode and Reports Start Date is not provided, let it with 0 default value.
-9. Click **Authenticate your Bing Ads account**.
->>>>>>> 79733113
-10. Log in and authorize the Bing Ads account.
-11. Click **Set up source**.
+11. Log in and authorize the Bing Ads account.
+12. Click **Set up source**.
 <!-- /env:cloud -->
 
 <!-- env:oss -->
@@ -79,20 +73,15 @@
 4. Enter a name for your source.
 5. For **Tenant ID**, enter the custom tenant or use the common tenant.
 6. Enter the **Client ID**, **Client Secret**, **Refresh Token**, and **Developer Token** from [Step 1](#step-1-set-up-bing-ads).
-<<<<<<< HEAD
-7. For **Replication Start Date**, enter the date in YYYY-MM-DD format. The data added on and after this date will be replicated. If this field is blank, Airbyte will replicate all data.
-8. For **Lookback window** (also known as attribution or conversion window) enter the number of **days** to look into the past. If your conversion window has an hours/minutes granularity, round it up to the number of days exceeding. If you're not using performance report streams in incremental mode, let it with 0 default value.
+7. For **Reports Replication Start Date**, enter the date in YYYY-MM-DD format. The data added on and after this date will be replicated. If this field is blank, Airbyte will replicate all data from previous and current calendar years.
+8. For **Lookback window** (also known as attribution or conversion window) enter the number of **days** to look into the past. If your conversion window has an hours/minutes granularity, round it up to the number of days exceeding. If you're not using performance report streams in incremental mode and Reports Start Date is not provided, let it with 0 default value.
 9. For *Custom Reports* - see [custom reports](#custom-reports) section:
    1. For *Report Name* enter the name that you want for your custom report.
    2. For *Reporting Data Object* enter the Bing Ads Reporting Object that you want to sync in the custom report.
    3. For *Columns* add columns of Reporting Data Object that you want to see in the custom report.
    4. For *Aggregation* select time aggregation. See [report aggregation](#report-aggregation) section.
+
 10. Click **Set up source**.
-=======
-7. For **Reports Replication Start Date**, enter the date in YYYY-MM-DD format. The data added on and after this date will be replicated. If this field is blank, Airbyte will replicate all data from previous and current calendar years.
-8. For **Lookback window** (also known as attribution or conversion window) enter the number of **days** to look into the past. If your conversion window has an hours/minutes granularity, round it up to the number of days exceeding. If you're not using performance report streams in incremental mode and Reports Start Date is not provided, let it with 0 default value.
-9. Click **Set up source**.
->>>>>>> 79733113
 <!-- /env:oss -->
 
 ## Supported sync modes
@@ -198,11 +187,8 @@
 
 | Version | Date       | Pull Request                                                                                                                     | Subject                                                                                                                                      |
 |:--------|:-----------|:---------------------------------------------------------------------------------------------------------------------------------|:---------------------------------------------------------------------------------------------------------------------------------------------|
-<<<<<<< HEAD
-| 1.12.0  | 2023-11-08 | [32306](https://github.com/airbytehq/airbyte/pull/32306)                                                                         | Add Custom reports and decrease backoff max tries number                                                                                     |
-=======
+| 1.13.0  | 2023-11-13 | [32306](https://github.com/airbytehq/airbyte/pull/32306)                                                                         | Add Custom reports and decrease backoff max tries number                                                                                     |
 | 1.12.0  | 2023-11-09 | [32340](https://github.com/airbytehq/airbyte/pull/32340)                                                                         | Remove default start date in favor of Time Period - Last Year and This Year, if start date is not provided                                   |
->>>>>>> 79733113
 | 1.11.0  | 2023-11-06 | [32201](https://github.com/airbytehq/airbyte/pull/32201)                                                                         | Skip broken CSV report files                                                                                                                 |
 | 1.10.0  | 2023-11-06 | [32148](https://github.com/airbytehq/airbyte/pull/32148)                                                                         | Add new fields to stream Ads: "BusinessName", "CallToAction", "Headline", "Images", "Videos", "Text"                                         |
 | 1.9.0   | 2023-11-03 | [32131](https://github.com/airbytehq/airbyte/pull/32131)                                                                         | Add  "CampaignId", "AccountId", "CustomerId" fields to Ad Groups, Ads and Campaigns streams.                                                 |
