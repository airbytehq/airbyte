# Apple Ads (Apple Search Ads)

This page contains the setup guide and reference information for the Apple Ads source connector.

## Setup guide

### Step 1: Set up Apple Ads

1. With an administrator account, [create an API user role](https://developer.apple.com/documentation/apple_search_ads/implementing_oauth_for_the_apple_search_ads_api) from the Apple Ads UI.
2. Then [implement OAuth for your API user](https://developer.apple.com/documentation/apple_search_ads/implementing_oauth_for_the_apple_search_ads_api) in order to the required Client Secret and Client Id.

### Step 2: Set up the source connector in Airbyte

#### For Airbyte Open Source

1. Log in to your Airbyte Open Source account.
2. Click **Sources** and then click **+ New source**.
3. On the Set up the source page, select **Apple Ads** from the **Source type** dropdown.
4. Enter a name for your source.
5. For **Org Id**, enter the Id of your organization (found in the Apple Ads UI).
6. Enter the **Client ID** and the **Client Secret** from [Step 1](#step-1-set-up-apple-search-ads).
7. For **Start Date** and **End Date**, enter the date in YYYY-MM-DD format. For DAILY reports, the Start Date can't be
   earlier than 90 days from today. If the End Date field is left blank, Airbyte will replicate data to today.
8. For **Time Zone**, select either UTC (Coordinated Universal Time) or ORTZ (Organization Time Zone). The default is UTC.
9. For **Lookback Window**, enter the number of days (1-30) to re-fetch data during incremental syncs. The default is 30 days, which matches Apple Search Ads' attribution window. You can decrease this value to sync smaller amounts of data on each incremental sync, but this may result in missing late data attributions.
10. For **Exponential Backoff Factor**, enter a value between 1 and 20 to control the delay between retry attempts when rate limits are encountered. The default is 5. Increase this value when syncing large amounts of data to reduce the chance of synchronization failures.
11. Click **Set up source**.

## Supported sync modes

The Apple Ads source connector supports the following [sync modes](https://docs.airbyte.com/platform/using-airbyte/core-concepts/sync-modes/):

- [Full Refresh - Overwrite](https://docs.airbyte.com/platform/using-airbyte/core-concepts/sync-modes/full-refresh-overwrite)
- [Full Refresh - Append](https://docs.airbyte.com/platform/using-airbyte/core-concepts/sync-modes/full-refresh-append)
- [Incremental - Append](https://docs.airbyte.com/platform/using-airbyte/core-concepts/sync-modes/incremental-append)
- [Incremental - Append + Deduped](https://docs.airbyte.com/platform/using-airbyte/core-concepts/sync-modes/incremental-append-deduped)

## Supported Streams

The Apple Ads source connector supports the following streams. For more information, see the [Apple Ads API](https://developer.apple.com/documentation/apple_search_ads).

### Base streams

- [campaigns](https://developer.apple.com/documentation/apple_ads/get-all-campaigns)
- [adgroups](https://developer.apple.com/documentation/apple_ads/get-all-ad-groups)
- [keywords](https://developer.apple.com/documentation/apple_ads/get-all-targeting-keywords-in-an-ad-group)
- [ads](https://developer.apple.com/documentation/apple_ads/get-all-ads)

### Report Streams

:::note
The usual primary keys for reports are `date` and `campaignId`.
However, there are cases where active fields must be selected as primary keys to ensure data deduplication is correct.
One example is `countryOrRegion`.
:::

- [campaigns_report_daily](https://developer.apple.com/documentation/apple_ads/get-campaign-level-reports)
- [adgroups_report_daily](https://developer.apple.com/documentation/apple_ads/get-ad-group-level-reports)
- [keywords_report_daily](https://developer.apple.com/documentation/apple_ads/get-keyword-level-reports)
- [ads_report_daily](https://developer.apple.com/documentation/apple_ads/get-ad-level-reports)

### Report aggregation

The Apple Ads currently offers [aggregation](https://developer.apple.com/documentation/apple_search_ads/reportingrequest) at hourly, daily, weekly, or monthly level.

However, at this moment and as indicated in the stream names, the connector only offers data with daily aggregation.

## Changelog

<details>
  <summary>Expand to review</summary>

| Version | Date       | Pull Request                                             | Subject                                                                              |
|:--------|:-----------|:---------------------------------------------------------|:-------------------------------------------------------------------------------------|
<<<<<<< HEAD
| 1.1.0 | 2025-11-06 | [69218](https://github.com/airbytehq/airbyte/pull/69218) | Add two new streams - `ads` & `ads_report_daily` |
=======
| 1.0.2 | 2025-11-18 | [69577](https://github.com/airbytehq/airbyte/pull/69577) | Update dependencies |
>>>>>>> b2488b77
| 1.0.1 | 2025-10-29 | [68392](https://github.com/airbytehq/airbyte/pull/68392) | Update dependencies |
| 1.0.0 | 2025-10-15 | [66557](https://github.com/airbytehq/airbyte/pull/66557) | Update `adgroups_report_daily` and `keywords_report_daily` to use global state cursor |
| 0.8.10 | 2025-10-14 | [67979](https://github.com/airbytehq/airbyte/pull/67979) | Update dependencies |
| 0.8.9 | 2025-10-07 | [67173](https://github.com/airbytehq/airbyte/pull/67173) | Update dependencies |
| 0.8.8 | 2025-09-30 | [66272](https://github.com/airbytehq/airbyte/pull/66272) | Update dependencies |
| 0.8.7 | 2025-09-12 | [TBD](https://github.com/airbytehq/airbyte/pull/TBD) | Update to CDK v7 |
| 0.8.6 | 2025-08-23 | [65312](https://github.com/airbytehq/airbyte/pull/65312) | Update dependencies |
| 0.8.5 | 2025-08-09 | [64663](https://github.com/airbytehq/airbyte/pull/64663) | Update dependencies |
| 0.8.4 | 2025-07-19 | [63453](https://github.com/airbytehq/airbyte/pull/63453) | Update dependencies |
| 0.8.3 | 2025-07-12 | [63087](https://github.com/airbytehq/airbyte/pull/63087) | Update dependencies |
| 0.8.2 | 2025-06-15 | [61626](https://github.com/airbytehq/airbyte/pull/61626) | Update dependencies |
| 0.8.1 | 2025-05-17 | [60627](https://github.com/airbytehq/airbyte/pull/60627) | Update dependencies |
| 0.8.0 | 2025-05-13 | [60241](https://github.com/airbytehq/airbyte/pull/60241) | Add token refresh endpoint override configuration override |
| 0.7.9 | 2025-05-10 | [59888](https://github.com/airbytehq/airbyte/pull/59888) | Update dependencies |
| 0.7.8 | 2025-05-03 | [59308](https://github.com/airbytehq/airbyte/pull/59308) | Update dependencies |
| 0.7.7 | 2025-04-26 | [58712](https://github.com/airbytehq/airbyte/pull/58712) | Update dependencies |
| 0.7.6 | 2025-04-19 | [58275](https://github.com/airbytehq/airbyte/pull/58275) | Update dependencies |
| 0.7.5 | 2025-04-12 | [57658](https://github.com/airbytehq/airbyte/pull/57658) | Update dependencies |
| 0.7.4 | 2025-04-05 | [57158](https://github.com/airbytehq/airbyte/pull/57158) | Update dependencies |
| 0.7.3 | 2025-03-29 | [56573](https://github.com/airbytehq/airbyte/pull/56573) | Update dependencies |
| 0.7.2 | 2025-03-25 | [56383](https://github.com/airbytehq/airbyte/pull/56383) | add countryorregion to report schemas |
| 0.7.1 | 2025-03-22 | [56109](https://github.com/airbytehq/airbyte/pull/56109) | Update dependencies |
| 0.7.0 | 2025-03-20 | [55839](https://github.com/airbytehq/airbyte/pull/55839) | countryOrRegion metadata info included |
| 0.6.0 | 2025-03-20 | [55785](https://github.com/airbytehq/airbyte/pull/55785) | Add timezone config parameter |
| 0.5.1 | 2025-03-08 | [55366](https://github.com/airbytehq/airbyte/pull/55366) | Update dependencies |
| 0.5.0 | 2025-03-05 | [55210](https://github.com/airbytehq/airbyte/pull/55210) | Remove primary keys |
| 0.4.3 | 2025-03-01 | [54873](https://github.com/airbytehq/airbyte/pull/54873) | Update dependencies |
| 0.4.2 | 2025-02-24 | [54646](https://github.com/airbytehq/airbyte/pull/54646) | Fix paginator settings for incremental report streams |
| 0.4.1 | 2025-02-22 | [54284](https://github.com/airbytehq/airbyte/pull/54284) | Update dependencies |
| 0.4.0 | 2025-02-20 | [54170](https://github.com/airbytehq/airbyte/pull/54170) | Externalize backoff factor and lookback window configurations |
| 0.3.3 | 2025-02-15 | [53920](https://github.com/airbytehq/airbyte/pull/53920) | Update dependencies |
| 0.3.2 | 2025-02-14 | [53685](https://github.com/airbytehq/airbyte/pull/53685) | Fix granularity to daily |
| 0.3.1 | 2025-02-08 | [53422](https://github.com/airbytehq/airbyte/pull/53422) | Update dependencies |
| 0.3.0 | 2025-02-03 | [53136](https://github.com/airbytehq/airbyte/pull/53136) | Update API version to V5 |
| 0.2.9 | 2025-02-01 | [52899](https://github.com/airbytehq/airbyte/pull/52899) | Update dependencies |
| 0.2.8 | 2025-01-25 | [52197](https://github.com/airbytehq/airbyte/pull/52197) | Update dependencies |
| 0.2.7 | 2025-01-18 | [51745](https://github.com/airbytehq/airbyte/pull/51745) | Update dependencies |
| 0.2.6 | 2025-01-11 | [51249](https://github.com/airbytehq/airbyte/pull/51249) | Update dependencies |
| 0.2.5 | 2024-12-28 | [50469](https://github.com/airbytehq/airbyte/pull/50469) | Update dependencies |
| 0.2.4 | 2024-12-21 | [50155](https://github.com/airbytehq/airbyte/pull/50155) | Update dependencies |
| 0.2.3 | 2024-12-14 | [49561](https://github.com/airbytehq/airbyte/pull/49561) | Update dependencies |
| 0.2.2 | 2024-12-12 | [47751](https://github.com/airbytehq/airbyte/pull/47751) | Update dependencies |
| 0.2.1 | 2024-11-08 | [48440](https://github.com/airbytehq/airbyte/pull/48440) | Set authentication grant_type to client_credentials |
| 0.2.0 | 2024-10-01 | [46288](https://github.com/airbytehq/airbyte/pull/46288) | Migrate to Manifest-only |
| 0.1.20 | 2024-09-28 | [46153](https://github.com/airbytehq/airbyte/pull/46153) | Update dependencies |
| 0.1.19 | 2024-09-21 | [45803](https://github.com/airbytehq/airbyte/pull/45803) | Update dependencies |
| 0.1.18 | 2024-09-14 | [45474](https://github.com/airbytehq/airbyte/pull/45474) | Update dependencies |
| 0.1.17 | 2024-09-07 | [45326](https://github.com/airbytehq/airbyte/pull/45326) | Update dependencies |
| 0.1.16 | 2024-08-31 | [45013](https://github.com/airbytehq/airbyte/pull/45013) | Update dependencies |
| 0.1.15 | 2024-08-24 | [44654](https://github.com/airbytehq/airbyte/pull/44654) | Update dependencies |
| 0.1.14 | 2024-08-17 | [44322](https://github.com/airbytehq/airbyte/pull/44322) | Update dependencies |
| 0.1.13 | 2024-08-12 | [43912](https://github.com/airbytehq/airbyte/pull/43912) | Update dependencies |
| 0.1.12 | 2024-08-10 | [43514](https://github.com/airbytehq/airbyte/pull/43514) | Update dependencies |
| 0.1.11 | 2024-08-03 | [43195](https://github.com/airbytehq/airbyte/pull/43195) | Update dependencies |
| 0.1.10 | 2024-07-27 | [42660](https://github.com/airbytehq/airbyte/pull/42660) | Update dependencies |
| 0.1.9 | 2024-07-20 | [42225](https://github.com/airbytehq/airbyte/pull/42225) | Update dependencies |
| 0.1.8 | 2024-07-13 | [41722](https://github.com/airbytehq/airbyte/pull/41722) | Update dependencies |
| 0.1.7 | 2024-07-10 | [41546](https://github.com/airbytehq/airbyte/pull/41546) | Update dependencies |
| 0.1.6 | 2024-07-09 | [40832](https://github.com/airbytehq/airbyte/pull/40832) | Update dependencies |
| 0.1.5 | 2024-06-25 | [40364](https://github.com/airbytehq/airbyte/pull/40364) | Update dependencies |
| 0.1.4 | 2024-06-22 | [40186](https://github.com/airbytehq/airbyte/pull/40186) | Update dependencies |
| 0.1.3 | 2024-06-04 | [38967](https://github.com/airbytehq/airbyte/pull/38967) | [autopull] Upgrade base image to v1.2.1 |
| 0.1.2 | 2024-05-21 | [38502](https://github.com/airbytehq/airbyte/pull/38502) | [autopull] base image + poetry + up_to_date |
| 0.1.1 | 2023-07-11 | [28153](https://github.com/airbytehq/airbyte/pull/28153) | Fix manifest duplicate key (no change in behavior for the syncs) |
| 0.1.0 | 2022-11-17 | [19557](https://github.com/airbytehq/airbyte/pull/19557) | Initial release with campaigns, adgroups & keywords streams (base and daily reports) |

</details><|MERGE_RESOLUTION|>--- conflicted
+++ resolved
@@ -72,11 +72,8 @@
 
 | Version | Date       | Pull Request                                             | Subject                                                                              |
 |:--------|:-----------|:---------------------------------------------------------|:-------------------------------------------------------------------------------------|
-<<<<<<< HEAD
-| 1.1.0 | 2025-11-06 | [69218](https://github.com/airbytehq/airbyte/pull/69218) | Add two new streams - `ads` & `ads_report_daily` |
-=======
+| 1.1.0 | 2025-11-18 | [69218](https://github.com/airbytehq/airbyte/pull/69218) | Add two new streams - `ads` & `ads_report_daily` |
 | 1.0.2 | 2025-11-18 | [69577](https://github.com/airbytehq/airbyte/pull/69577) | Update dependencies |
->>>>>>> b2488b77
 | 1.0.1 | 2025-10-29 | [68392](https://github.com/airbytehq/airbyte/pull/68392) | Update dependencies |
 | 1.0.0 | 2025-10-15 | [66557](https://github.com/airbytehq/airbyte/pull/66557) | Update `adgroups_report_daily` and `keywords_report_daily` to use global state cursor |
 | 0.8.10 | 2025-10-14 | [67979](https://github.com/airbytehq/airbyte/pull/67979) | Update dependencies |
