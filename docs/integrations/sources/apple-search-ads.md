--- conflicted
+++ resolved
@@ -60,13 +60,8 @@
 
 | Version | Date       | Pull Request                                             | Subject                                                                              |
 | :------ | :--------- | :------------------------------------------------------- | :----------------------------------------------------------------------------------- |
-<<<<<<< HEAD
-| 0.1.1   | 2023-07-11 | [28153](https://github.com/airbytehq/airbyte/pull/28153) | Fix manifest duplicate key (no change in behavior for the syncs)                     |
-| 0.1.0   | 2022-11-17 | [19557](https://github.com/airbytehq/airbyte/pull/19557) | Initial release with campaigns, adgroups & keywords streams (base and daily reports) |
-
-</details>
-=======
 | 0.1.2 | 2024-05-21 | [38502](https://github.com/airbytehq/airbyte/pull/38502) | [autopull] base image + poetry + up_to_date |
 | 0.1.1 | 2023-07-11 | [28153](https://github.com/airbytehq/airbyte/pull/28153) | Fix manifest duplicate key (no change in behavior for the syncs) |
 | 0.1.0 | 2022-11-17 | [19557](https://github.com/airbytehq/airbyte/pull/19557) | Initial release with campaigns, adgroups & keywords streams (base and daily reports) |
->>>>>>> 9a1663a2
+
+</details>