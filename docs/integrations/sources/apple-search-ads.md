--- conflicted
+++ resolved
@@ -71,8 +71,8 @@
 
 | Version | Date       | Pull Request                                             | Subject                                                                              |
 |:--------|:-----------|:---------------------------------------------------------|:-------------------------------------------------------------------------------------|
-<<<<<<< HEAD
-| 1.0.0 | 2025-09-21 | [66557](https://github.com/airbytehq/airbyte/pull/66557) | Parent partitioned daily streams now use a global cursor state                       |
+| 1.0.0 | 2025-10-15 | [66557](https://github.com/airbytehq/airbyte/pull/66557) | Parent partitioned daily streams now use a global cursor state                       |
+| 0.8.8 | 2025-09-30 | [66272](https://github.com/airbytehq/airbyte/pull/66272) | Update dependencies                                                                  |
 | 0.8.7 | 2025-09-12 | [66197](https://github.com/airbytehq/airbyte/pull/66197) | Update to CDK v7                                                                     |
 | 0.8.6 | 2025-08-23 | [65312](https://github.com/airbytehq/airbyte/pull/65312) | Update dependencies                                                                  |
 | 0.8.5 | 2025-08-09 | [64663](https://github.com/airbytehq/airbyte/pull/64663) | Update dependencies                                                                  |
@@ -132,68 +132,6 @@
 | 0.1.3 | 2024-06-04 | [38967](https://github.com/airbytehq/airbyte/pull/38967) | [autopull] Upgrade base image to v1.2.1                                              |
 | 0.1.2 | 2024-05-21 | [38502](https://github.com/airbytehq/airbyte/pull/38502) | [autopull] base image + poetry + up_to_date                                          |
 | 0.1.1 | 2023-07-11 | [28153](https://github.com/airbytehq/airbyte/pull/28153) | Fix manifest duplicate key (no change in behavior for the syncs)                     |
-=======
-| 0.8.8 | 2025-09-30 | [66272](https://github.com/airbytehq/airbyte/pull/66272) | Update dependencies |
-| 0.8.7 | 2025-09-12 | [TBD](https://github.com/airbytehq/airbyte/pull/TBD) | Update to CDK v7 |
-| 0.8.6 | 2025-08-23 | [65312](https://github.com/airbytehq/airbyte/pull/65312) | Update dependencies |
-| 0.8.5 | 2025-08-09 | [64663](https://github.com/airbytehq/airbyte/pull/64663) | Update dependencies |
-| 0.8.4 | 2025-07-19 | [63453](https://github.com/airbytehq/airbyte/pull/63453) | Update dependencies |
-| 0.8.3 | 2025-07-12 | [63087](https://github.com/airbytehq/airbyte/pull/63087) | Update dependencies |
-| 0.8.2 | 2025-06-15 | [61626](https://github.com/airbytehq/airbyte/pull/61626) | Update dependencies |
-| 0.8.1 | 2025-05-17 | [60627](https://github.com/airbytehq/airbyte/pull/60627) | Update dependencies |
-| 0.8.0 | 2025-05-13 | [60241](https://github.com/airbytehq/airbyte/pull/60241) | Add token refresh endpoint override configuration override |
-| 0.7.9 | 2025-05-10 | [59888](https://github.com/airbytehq/airbyte/pull/59888) | Update dependencies |
-| 0.7.8 | 2025-05-03 | [59308](https://github.com/airbytehq/airbyte/pull/59308) | Update dependencies |
-| 0.7.7 | 2025-04-26 | [58712](https://github.com/airbytehq/airbyte/pull/58712) | Update dependencies |
-| 0.7.6 | 2025-04-19 | [58275](https://github.com/airbytehq/airbyte/pull/58275) | Update dependencies |
-| 0.7.5 | 2025-04-12 | [57658](https://github.com/airbytehq/airbyte/pull/57658) | Update dependencies |
-| 0.7.4 | 2025-04-05 | [57158](https://github.com/airbytehq/airbyte/pull/57158) | Update dependencies |
-| 0.7.3 | 2025-03-29 | [56573](https://github.com/airbytehq/airbyte/pull/56573) | Update dependencies |
-| 0.7.2 | 2025-03-25 | [56383](https://github.com/airbytehq/airbyte/pull/56383) | add countryorregion to report schemas |
-| 0.7.1 | 2025-03-22 | [56109](https://github.com/airbytehq/airbyte/pull/56109) | Update dependencies |
-| 0.7.0 | 2025-03-20 | [55839](https://github.com/airbytehq/airbyte/pull/55839) | countryOrRegion metadata info included |
-| 0.6.0 | 2025-03-20 | [55785](https://github.com/airbytehq/airbyte/pull/55785) | Add timezone config parameter |
-| 0.5.1 | 2025-03-08 | [55366](https://github.com/airbytehq/airbyte/pull/55366) | Update dependencies |
-| 0.5.0 | 2025-03-05 | [55210](https://github.com/airbytehq/airbyte/pull/55210) | Remove primary keys |
-| 0.4.3 | 2025-03-01 | [54873](https://github.com/airbytehq/airbyte/pull/54873) | Update dependencies |
-| 0.4.2 | 2025-02-24 | [54646](https://github.com/airbytehq/airbyte/pull/54646) | Fix paginator settings for incremental report streams |
-| 0.4.1 | 2025-02-22 | [54284](https://github.com/airbytehq/airbyte/pull/54284) | Update dependencies |
-| 0.4.0 | 2025-02-20 | [54170](https://github.com/airbytehq/airbyte/pull/54170) | Externalize backoff factor and lookback window configurations |
-| 0.3.3 | 2025-02-15 | [53920](https://github.com/airbytehq/airbyte/pull/53920) | Update dependencies |
-| 0.3.2 | 2025-02-14 | [53685](https://github.com/airbytehq/airbyte/pull/53685) | Fix granularity to daily |
-| 0.3.1 | 2025-02-08 | [53422](https://github.com/airbytehq/airbyte/pull/53422) | Update dependencies |
-| 0.3.0 | 2025-02-03 | [53136](https://github.com/airbytehq/airbyte/pull/53136) | Update API version to V5 |
-| 0.2.9 | 2025-02-01 | [52899](https://github.com/airbytehq/airbyte/pull/52899) | Update dependencies |
-| 0.2.8 | 2025-01-25 | [52197](https://github.com/airbytehq/airbyte/pull/52197) | Update dependencies |
-| 0.2.7 | 2025-01-18 | [51745](https://github.com/airbytehq/airbyte/pull/51745) | Update dependencies |
-| 0.2.6 | 2025-01-11 | [51249](https://github.com/airbytehq/airbyte/pull/51249) | Update dependencies |
-| 0.2.5 | 2024-12-28 | [50469](https://github.com/airbytehq/airbyte/pull/50469) | Update dependencies |
-| 0.2.4 | 2024-12-21 | [50155](https://github.com/airbytehq/airbyte/pull/50155) | Update dependencies |
-| 0.2.3 | 2024-12-14 | [49561](https://github.com/airbytehq/airbyte/pull/49561) | Update dependencies |
-| 0.2.2 | 2024-12-12 | [47751](https://github.com/airbytehq/airbyte/pull/47751) | Update dependencies |
-| 0.2.1 | 2024-11-08 | [48440](https://github.com/airbytehq/airbyte/pull/48440) | Set authentication grant_type to client_credentials |
-| 0.2.0 | 2024-10-01 | [46288](https://github.com/airbytehq/airbyte/pull/46288) | Migrate to Manifest-only |
-| 0.1.20 | 2024-09-28 | [46153](https://github.com/airbytehq/airbyte/pull/46153) | Update dependencies |
-| 0.1.19 | 2024-09-21 | [45803](https://github.com/airbytehq/airbyte/pull/45803) | Update dependencies |
-| 0.1.18 | 2024-09-14 | [45474](https://github.com/airbytehq/airbyte/pull/45474) | Update dependencies |
-| 0.1.17 | 2024-09-07 | [45326](https://github.com/airbytehq/airbyte/pull/45326) | Update dependencies |
-| 0.1.16 | 2024-08-31 | [45013](https://github.com/airbytehq/airbyte/pull/45013) | Update dependencies |
-| 0.1.15 | 2024-08-24 | [44654](https://github.com/airbytehq/airbyte/pull/44654) | Update dependencies |
-| 0.1.14 | 2024-08-17 | [44322](https://github.com/airbytehq/airbyte/pull/44322) | Update dependencies |
-| 0.1.13 | 2024-08-12 | [43912](https://github.com/airbytehq/airbyte/pull/43912) | Update dependencies |
-| 0.1.12 | 2024-08-10 | [43514](https://github.com/airbytehq/airbyte/pull/43514) | Update dependencies |
-| 0.1.11 | 2024-08-03 | [43195](https://github.com/airbytehq/airbyte/pull/43195) | Update dependencies |
-| 0.1.10 | 2024-07-27 | [42660](https://github.com/airbytehq/airbyte/pull/42660) | Update dependencies |
-| 0.1.9 | 2024-07-20 | [42225](https://github.com/airbytehq/airbyte/pull/42225) | Update dependencies |
-| 0.1.8 | 2024-07-13 | [41722](https://github.com/airbytehq/airbyte/pull/41722) | Update dependencies |
-| 0.1.7 | 2024-07-10 | [41546](https://github.com/airbytehq/airbyte/pull/41546) | Update dependencies |
-| 0.1.6 | 2024-07-09 | [40832](https://github.com/airbytehq/airbyte/pull/40832) | Update dependencies |
-| 0.1.5 | 2024-06-25 | [40364](https://github.com/airbytehq/airbyte/pull/40364) | Update dependencies |
-| 0.1.4 | 2024-06-22 | [40186](https://github.com/airbytehq/airbyte/pull/40186) | Update dependencies |
-| 0.1.3 | 2024-06-04 | [38967](https://github.com/airbytehq/airbyte/pull/38967) | [autopull] Upgrade base image to v1.2.1 |
-| 0.1.2 | 2024-05-21 | [38502](https://github.com/airbytehq/airbyte/pull/38502) | [autopull] base image + poetry + up_to_date |
-| 0.1.1 | 2023-07-11 | [28153](https://github.com/airbytehq/airbyte/pull/28153) | Fix manifest duplicate key (no change in behavior for the syncs) |
->>>>>>> f4ee15a0
 | 0.1.0 | 2022-11-17 | [19557](https://github.com/airbytehq/airbyte/pull/19557) | Initial release with campaigns, adgroups & keywords streams (base and daily reports) |
 
 </details>