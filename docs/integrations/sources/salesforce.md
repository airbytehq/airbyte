# Salesforce

<HideInUI>

This page contains the setup guide and reference information for the [Salesforce](https://www.salesforce.com/) source connector.

</HideInUI>

## Prerequisites

- [Salesforce Account](https://login.salesforce.com/) with Enterprise access or API quota purchased
- (Optional, Recommended) Dedicated Salesforce [user](https://help.salesforce.com/s/articleView?id=adding_new_users.htm&type=5&language=en_US)
<!-- env:oss -->
- (For Airbyte Open Source) Salesforce [OAuth](https://help.salesforce.com/s/articleView?id=sf.remoteaccess_oauth_tokens_scopes.htm&type=5) credentials
<!-- /env:oss -->

:::tip

To use this connector, you'll need at least the Enterprise edition of Salesforce or the Professional Edition with API access purchased as an add-on. Reference the [Salesforce docs about API access](https://help.salesforce.com/s/articleView?id=000385436&type=1) for more information.

:::

## Setup guide

### Set up Salesforce

### Step 1: (Optional, Recommended) Create a dedicated Salesforce user

Follow the instructions below to create a Minimum Access standard profile and assign custom permission sets to grant the new user the read access needed for data you want to access with Airbyte.

While you can set up the Salesforce connector using any Salesforce user with read permission, we recommend creating a dedicated user with the Minimum Access standard profile for Airbyte. This allows you to granularly control the data Airbyte can read.

Using Permission Sets, you should grant this user read access to the data you want Airbyte to have access to. Learn more about Permission sets by referring to [Salesforce's documentation](https://help.salesforce.com/s/articleView?id=sf.perm_sets_overview.htm&type=5). If you want to sync permissions data from Salesforce, you also need the [permissions necessary to sync security-related data](#permissions-to-sync-permissions).

[Log in to Salesforce](https://login.salesforce.com/) with an admin account.

#### 1. Create a new User:
-  On the top right of the screen, click the gear icon and then click **Setup**.
-  In the left navigation bar, under Administration, click **Users** > **Users**. Create a new User, entering details for the user's first name, last name, alias, and email. Filling in the email field will auto-populate the username field and nickname.
      - Leave `role` unspecified
      - Select `Salesforce` for the User License
      - Select `Standard User` for Profile.
      - Decide whether to generate a new password and notify the user.
      - Select `save`
#### 2. Create a new Permission Set:
-  Using the left navigation bar, select **Users** > **Permission Sets**
- Click `New` to create a new Permission Set.
- Give your permission set a descriptive label name (e.g., "Airbyte Read Only Access"). The API name will autopopulate based on the label you give the permission set.
- For licence, leave this set to` –None—` and click `save`.
- Now that you see the permission set is created, define the permissions via Object Settings.
   - Click "Object Settings."
   - Select the `Object Name` for each object you want the user to have read-only access to (e.g., Accounts, Contacts, Opportunities).
   - Select “Edit” and check the "Read" permission and uncheck all other permissions (Create, Edit, Delete, etc.).
   - Click `Save`
   - Continue to add read permissions for any objects you want Airbyte to have access to.
- To grant access to uninstalled connected apps, you need to enable additional permission.
   - Click "System Permissions"
   - Select “Edit”
   - If [API Access Control](https://help.salesforce.com/s/articleView?id=xcloud.security_api_access_control_about.htm&language=en_US&type=5) is enabled, need to check the "Use Any API Client" permission. If API Access Control isn't enabled, need to check “Approve Uninstalled Connected Apps” permission.
   - Click `Save`
#### 3. Assign the Permission Set to the new User
- From the Permission Sets page, click "Manage Assignments" next to the read-only permission set you just created.
- Click "Add Assignments."
- Find and select the user you created in Step 1.
- Click `Assign`

Log into the email you used above and verify your new Salesforce account user. You'll need to set a password as part of this process. Keep this password accessible.

:::info
**Profile vs. Permission Set:** Remember that the user's profile will provide their baseline permissions. The permission set adds or restricts permissions on top of that.
**Object-Level vs. Field-Level Security:** This guide focuses on object-level read-only access. While setting up your permission set, you can stick with object-level security or define more granular controls by scrolling down within each object settings page to select read access for only needed fields.
:::

<!-- env:oss -->

### For Airbyte Open Source: Obtain Salesforce OAuth credentials

If you are using Airbyte Open Source, you will need to obtain the following OAuth credentials to authenticate:

- Client ID
- Client Secret
- Refresh Token

To obtain these credentials, follow [this walkthrough](https://medium.com/@bpmmendis94/obtain-access-refresh-tokens-from-salesforce-rest-api-a324fe4ccd9b) with the following modifications:

1.  If your Salesforce URL is not in the `X.salesforce.com` format, use your Salesforce domain name. For example, if your Salesforce URL is `awesomecompany.force.com` then use that instead of `awesomecompany.salesforce.com`.
2.  When running a curl command, run it with the `-L` option to follow any redirects.
3.  If you created a read-only user, use the user credentials when logging in to generate OAuth tokens.

<!-- /env:oss -->

### Step 2: Set up the Salesforce connector in Airbyte

<!-- env:cloud -->

## For Airbyte Cloud:

1. [Log into your Airbyte Cloud](https://cloud.airbyte.com/workspaces) account.
2. Click Sources and then click + New source.
3. On the Set up the source page, select Salesforce from the Source type dropdown.
4. Enter a name for the Salesforce connector.
5. To authenticate:
   **For Airbyte Cloud**: Click **Authenticate your account** to authorize your Salesforce account. Airbyte will authenticate the Salesforce account you are already logged in to. Please make sure you are logged into the right account.
6. Toggle whether your Salesforce account is a [Sandbox account](https://help.salesforce.com/s/articleView?id=sf.deploy_sandboxes_parent.htm&type=5) or a production account.
7. (Optional) For **Start Date**, use the provided datepicker or enter the date programmatically in either `YYYY-MM-DD` or `YYYY-MM-DDTHH:MM:SSZ` format. The data added on and after this date will be replicated. If this field is left blank, Airbyte will replicate the data for the last two years by default. Please note that timestamps are in [UTC](https://www.utctime.net/).
8. (Optional) In the **Filter Salesforce Object** section, you may choose to target specific data for replication. To do so, click **Add**, then select the relevant criteria from the **Search criteria** dropdown. For **Search value**, add the search terms relevant to you. You may add multiple filters. If no filters are specified, Airbyte will replicate all data.
9. Click **Set up source** and wait for the tests to complete.

<!-- /env:cloud -->

<!-- env:oss -->

## For Airbyte Open Source:

1. Navigate to the Airbyte Open Source dashboard.
2. In the left navigation bar, click **Sources**. In the top-right corner, click **+ New source**.
3. Find and select **Salesforce** from the list of available sources.
4. Enter a **Source name** of your choosing to help you identify this source.
5. To authenticate:
   **For Airbyte Open Source**: Enter your Client ID, Client Secret, and Refresh Token.
6. Toggle whether your Salesforce account is a [Sandbox account](https://help.salesforce.com/s/articleView?id=sf.deploy_sandboxes_parent.htm&type=5) or a production account.
7. (Optional) For **Start Date**, use the provided datepicker or enter the date programmatically in either `YYYY-MM-DD` or `YYYY-MM-DDTHH:MM:SSZ` format. The data added on and after this date will be replicated. If this field is left blank, Airbyte will replicate the data for the last two years by default. Please note that timestamps are in [UTC](https://www.utctime.net/).
8. (Optional) In the **Filter Salesforce Object** section, you may choose to target specific data for replication. To do so, click **Add**, then select the relevant criteria from the **Search criteria** dropdown. For **Search value**, add the search terms relevant to you. You may add multiple filters. If no filters are specified, Airbyte will replicate all data.
9. Click **Set up source** and wait for the tests to complete.

<!-- /env:oss -->

<HideInUI>

## Supported sync modes

The Salesforce source connector supports the following [sync modes](https://docs.airbyte.com/cloud/core-concepts/#connection-sync-modes):

- (Recommended)[ Incremental Sync - Append + Deduped](https://docs.airbyte.com/understanding-airbyte/connections/incremental-append-deduped)
- [Full Refresh - Overwrite](https://docs.airbyte.com/understanding-airbyte/connections/full-refresh-overwrite/)
- [Full Refresh - Append](https://docs.airbyte.com/understanding-airbyte/connections/full-refresh-append)
- [Incremental Sync - Append](https://docs.airbyte.com/understanding-airbyte/connections/incremental-append)

## Supported Streams

The Salesforce connector supports reading both Standard Objects and Custom Objects from Salesforce. Each object is read as a separate stream. See a list of all Salesforce Standard Objects [here](https://developer.salesforce.com/docs/atlas.en-us.object_reference.meta/object_reference/sforce_api_objects_list.htm).

Airbyte allows exporting all available Salesforce objects dynamically based on:

- If the authenticated Salesforce user has the Role and Permissions to read and fetch objects. This would be set as part of the Permission Set you assign to the Airbyte user. See [Step 1](#step-1-optional-recommended-create-a-dedicated-salesforce-user) for more information.
- If the Salesforce object has the queryable property set to true. Airbyte can only fetch objects which are queryable. If you don’t see an object available via Airbyte, and it is queryable, check if it is API-accessible to the Salesforce user you authenticated with.

## Syncing Permissions Data from Salesforce

The Salesforce connector can be used to sync security-related objects that can be synced to understand user permissions, roles, and access patterns within your Salesforce organization.

Common use cases for syncing Salesforce permission data include:

- **Permission Replication**: Leverage permissions from the Salesforce source to guide application of permissions downstream.
- **Security Auditing**: Generate reports on user access rights and permission assignments.

### Available Security-Related Streams

The following streams contain security and permission-related data:

- **[`User`](https://developer.salesforce.com/docs/atlas.en-us.object_reference.meta/object_reference/sforce_api_objects_user.htm)** - Core user accounts with security-related fields including profiles, roles, and user permissions. Contains information about user status, login history, and assigned licenses.
- **[`ActivePermSetLicenseMetric`](https://developer.salesforce.com/docs/atlas.en-us.object_reference.meta/object_reference/sforce_api_objects_activepermsetlicensemetric.htm)** - Tracks permission set license usage metrics including assigned user counts, active user counts, and total available licenses.
- **[`ActiveProfileMetric`](https://developer.salesforce.com/docs/atlas.en-us.object_reference.meta/object_reference/sforce_api_objects_activeprofilemetric.htm)** - Provides metrics about user profile usage including user license associations and assignment counts.

For comprehensive information about Salesforce security objects, refer to the [Salesforce Object Reference](https://developer.salesforce.com/docs/atlas.en-us.object_reference.meta/object_reference/sforce_api_objects_concepts.htm) documentation.

### How Salesforce Permission Syncing Works

Salesforce provides some security-related data through its standard object model:

1. **Dynamic Object Discovery**: The connector automatically discovers available Salesforce objects (sobjects) based on the authenticated user's permissions.
2. **Permission-Based Access**: Which security objects are available depends on the permissions granted to the Salesforce user used for authentication and your Salesforce environment configuration.
3. **Standard Object Syncing**: Available security-related objects are synced as regular Salesforce objects through the same sync mechanisms as other business data.

:::note
Security-related object availability varies by Salesforce environment (production vs sandbox) and user permissions. Security objects can be large datasets in organizations with many users, so monitor your Salesforce API limits accordingly.
:::

### Permissions Needed to Sync Permissions Data {#permissions-to-sync-permissions}

To sync security-related data from Salesforce, the authenticated Salesforce user must have appropriate permissions to read security objects. Consider granting these permissions through a dedicated permission set:

   - "View All Users" - Required to access comprehensive User data.
   - Standard read permissions for the specific objects you want to sync.

For more information about Salesforce security and permissions, refer to the official Salesforce documentation on [User Permissions](https://help.salesforce.com/s/articleView?id=sf.admin_userperms.htm&type=5) and [Permission Sets](https://help.salesforce.com/s/articleView?id=sf.perm_sets_overview.htm&type=5).

## Limitations & Troubleshooting

<details>
<summary>
Expand to see details about Salesforce connector limitations and troubleshooting.
</summary>

### Connector limitations

#### Rate limiting

The Salesforce connector is restricted by Salesforce’s [Daily Rate Limits](https://developer.salesforce.com/docs/atlas.en-us.salesforce_app_limits_cheatsheet.meta/salesforce_app_limits_cheatsheet/salesforce_app_limits_platform_api.htm). The connector syncs data until it hits the daily rate limit, then ends the sync early with success status, and starts the next sync from where it left off. Note that picking up from where it ends will work only for incremental sync, which is why we recommend using the [Incremental Sync - Append + Deduped](https://docs.airbyte.com/understanding-airbyte/connections/incremental-append-deduped) sync mode.

#### A note on the BULK API vs REST API and their limitations

## Syncing Formula Fields

The Salesforce connector syncs formula field outputs from Salesforce. If the formula of a field changes in Salesforce and no other field on the record is updated, you will need to reset the stream and sync a historical backfill to pull in all the updated values of the field.

## Syncing Deletes

The Salesforce connector supports retrieving deleted records from the Salesforce recycle bin. For the streams which support it, a deleted record will be marked with `isDeleted=true`. To find out more about how Salesforce manages records in the recycle bin, please visit their [docs](https://help.salesforce.com/s/articleView?id=sf.home_delete.htm&type=5).

## Usage of the BULK API vs REST API

Salesforce allows extracting data using either the [BULK API](https://developer.salesforce.com/docs/atlas.en-us.236.0.api_asynch.meta/api_asynch/asynch_api_intro.htm) or [REST API](https://developer.salesforce.com/docs/atlas.en-us.api_rest.meta/api_rest/intro_what_is_rest_api.htm). To achieve fast performance, Salesforce recommends using the BULK API for extracting larger amounts of data (more than 2,000 records). For this reason, the Salesforce connector uses the BULK API by default to extract any Salesforce objects, unless any of the following conditions are met:

- The Salesforce object has columns which are unsupported by the BULK API, like columns with a `base64` or `complexvalue` type
- The Salesforce object is not supported by BULK API. In this case we sync the objects via the REST API which will occasionally cost more of your API quota. This includes the following objects:
  - AcceptedEventRelation
  - Attachment
  - CaseStatus
  - ContractStatus
  - DeclinedEventRelation
  - FieldSecurityClassification
  - KnowledgeArticle
  - KnowledgeArticleVersion
  - KnowledgeArticleVersionHistory
  - KnowledgeArticleViewStat
  - KnowledgeArticleVoteStat
  - OrderStatus
  - PartnerRole
  - RecentlyViewed
  - ServiceAppointmentStatus
  - ShiftStatus
  - SolutionStatus
  - TaskPriority
  - TaskStatus
  - UndecidedEventRelation

More information on the differences between various Salesforce APIs can be found [here](https://help.salesforce.com/s/articleView?id=sf.integrate_what_is_api.htm&type=5).

:::info Force Using Bulk API
If you set the `Force Use Bulk API` option to `true`, the connector will ignore unsupported properties and sync Stream using BULK API.
:::

### Troubleshooting

#### Tutorials

Now that you have set up the Salesforce source connector, check out the following Salesforce tutorials:

- [Replicate Salesforce data to BigQuery](https://airbyte.com/tutorials/replicate-salesforce-data-to-bigquery)
- [Replicate Salesforce and Zendesk data to Keen for unified analytics](https://airbyte.com/tutorials/salesforce-zendesk-analytics)

* Check out common troubleshooting issues for the Salesforce source connector on our [Airbyte Forum](https://github.com/airbytehq/airbyte/discussions).

</details>

## Changelog

<details>
  <summary>Expand to review</summary>

| Version    | Date       | Pull Request                                             | Subject                                                                                                                                                                |
|:-----------|:-----------|:---------------------------------------------------------|:-----------------------------------------------------------------------------------------------------------------------------------------------------------------------|
<<<<<<< HEAD
| 2.7.14 | 2025-10-20 | [68166](https://github.com/airbytehq/airbyte/pull/68166) | Fix incorrect `replication_key` by checking for `filterable` fields|
=======
| 2.7.13 | 2025-10-14 | [60432](https://github.com/airbytehq/airbyte/pull/60432) | Update dependencies |
>>>>>>> 3d7579ff
| 2.7.12 | 2025-09-10 | [66136](https://github.com/airbytehq/airbyte/pull/66136) | Update to CDK v7 |
| 2.7.11 | 2025-05-14 | [60271](https://github.com/airbytehq/airbyte/pull/60271) | Define suggested streams |
| 2.7.10 | 2025-05-10 | [60100](https://github.com/airbytehq/airbyte/pull/60100) | Update dependencies |
| 2.7.9 | 2025-05-04 | [59644](https://github.com/airbytehq/airbyte/pull/59644) | Update dependencies |
| 2.7.8 | 2025-04-27 | [58997](https://github.com/airbytehq/airbyte/pull/58997) | Update dependencies |
| 2.7.7 | 2025-04-19 | [58453](https://github.com/airbytehq/airbyte/pull/58453) | Update dependencies |
| 2.7.6 | 2025-04-12 | [57976](https://github.com/airbytehq/airbyte/pull/57976) | Update dependencies |
| 2.7.5 | 2025-04-05 | [57424](https://github.com/airbytehq/airbyte/pull/57424) | Update dependencies |
| 2.7.4 | 2025-03-27 | [53689](https://github.com/airbytehq/airbyte/pull/53689) | catch JSONDecodeError for error response |
| 2.7.3 | 2025-03-29 | [56776](https://github.com/airbytehq/airbyte/pull/56776) | Update dependencies |
| 2.7.2 | 2025-03-24 | [55898](https://github.com/airbytehq/airbyte/pull/55898) | Fix input state serialization issues |
| 2.7.1 | 2025-03-22 | [51921](https://github.com/airbytehq/airbyte/pull/51921) | Update dependencies |
| 2.7.0 | 2025-03-20 | [55186](https://github.com/airbytehq/airbyte/pull/55186) | Update manifest for adapting changes with AsyncRetriever |
| 2.6.5 | 2025-02-20 | [54178](https://github.com/airbytehq/airbyte/pull/54178) | Promoting release candidate 2.6.5-rc.1 to a main version. |
| 2.6.5 | 2025-02-20 | [54178](https://github.com/airbytehq/airbyte/pull/54178) | Promoting release candidate 2.6.5-rc.1 to a main version. |
| 2.6.5-rc.1 | 2025-02-18 | [53229](https://github.com/airbytehq/airbyte/pull/53229) | Upgrade to API v62.0                                                                                                                                                   |
| 2.6.4      | 2025-01-11 | [48635](https://github.com/airbytehq/airbyte/pull/48635) | Starting with this version, the Docker image is now rootless. Please note that this and future versions will not be compatible with Airbyte versions earlier than 0.64 |
| 2.6.3      | 2024-11-05 | [46835](https://github.com/airbytehq/airbyte/pull/46835) | Update dependencies                                                                                                                                                    |
| 2.6.2      | 2024-10-10 | [](https://github.com/airbytehq/airbyte/pull/)           | Bump minimum CDK to 5.10.2                                                                                                                                             |
| 2.6.1      | 2024-10-05 | [46436](https://github.com/airbytehq/airbyte/pull/46436) | Update dependencies, including CDK fix in v5.10.2                                                                                                                      |
| 2.6.0      | 2024-10-02 | [45678](https://github.com/airbytehq/airbyte/pull/45678) | Have bulk streams use CDK components                                                                                                                                   |
| 2.5.34     | 2024-09-28 | [46187](https://github.com/airbytehq/airbyte/pull/46187) | Update dependencies                                                                                                                                                    |
| 2.5.33     | 2024-09-21 | [45779](https://github.com/airbytehq/airbyte/pull/45779) | Update dependencies                                                                                                                                                    |
| 2.5.32     | 2024-09-14 | [45579](https://github.com/airbytehq/airbyte/pull/45579) | Update dependencies                                                                                                                                                    |
| 2.5.31     | 2024-09-07 | [45329](https://github.com/airbytehq/airbyte/pull/45329) | Update dependencies                                                                                                                                                    |
| 2.5.30     | 2024-08-31 | [44959](https://github.com/airbytehq/airbyte/pull/44959) | Update dependencies                                                                                                                                                    |
| 2.5.29     | 2024-08-24 | [44747](https://github.com/airbytehq/airbyte/pull/44747) | Update dependencies                                                                                                                                                    |
| 2.5.28     | 2024-08-17 | [44327](https://github.com/airbytehq/airbyte/pull/44327) | Update dependencies                                                                                                                                                    |
| 2.5.27     | 2024-08-12 | [43732](https://github.com/airbytehq/airbyte/pull/43732) | Update dependencies                                                                                                                                                    |
| 2.5.26     | 2024-08-10 | [43673](https://github.com/airbytehq/airbyte/pull/43673) | Update dependencies                                                                                                                                                    |
| 2.5.25     | 2024-08-03 | [43211](https://github.com/airbytehq/airbyte/pull/43211) | Update dependencies                                                                                                                                                    |
| 2.5.24     | 2024-07-27 | [42685](https://github.com/airbytehq/airbyte/pull/42685) | Update dependencies                                                                                                                                                    |
| 2.5.23     | 2024-07-20 | [42166](https://github.com/airbytehq/airbyte/pull/42166) | Update dependencies                                                                                                                                                    |
| 2.5.22     | 2024-07-13 | [41752](https://github.com/airbytehq/airbyte/pull/41752) | Update dependencies                                                                                                                                                    |
| 2.5.21     | 2024-07-10 | [41529](https://github.com/airbytehq/airbyte/pull/41529) | Update dependencies                                                                                                                                                    |
| 2.5.20     | 2024-07-09 | [41255](https://github.com/airbytehq/airbyte/pull/41255) | Update dependencies                                                                                                                                                    |
| 2.5.19     | 2024-07-08 | [41043](https://github.com/airbytehq/airbyte/pull/41043) | Use the latest `CDK` version possible                                                                                                                                  |
| 2.5.18     | 2024-07-06 | [40835](https://github.com/airbytehq/airbyte/pull/40835) | Update dependencies                                                                                                                                                    |
| 2.5.17     | 2024-06-25 | [40329](https://github.com/airbytehq/airbyte/pull/40329) | Update dependencies                                                                                                                                                    |
| 2.5.16     | 2024-06-21 | [39927](https://github.com/airbytehq/airbyte/pull/39927) | Update dependencies                                                                                                                                                    |
| 2.5.15     | 2024-06-16 | [39517](https://github.com/airbytehq/airbyte/pull/39517) | Salesforce refactor: add CheckpointMixin for state management                                                                                                          |
| 2.5.14     | 2024-06-06 | [39269](https://github.com/airbytehq/airbyte/pull/39269) | [autopull] Upgrade base image to v1.2.2                                                                                                                                |
| 2.5.13     | 2024-05-23 | [38563](https://github.com/airbytehq/airbyte/pull/38563) | Use HttpClient to perform HTTP requests for bulk, authentication and schema discovery                                                                                  |
| 2.5.12     | 2024-05-16 | [38255](https://github.com/airbytehq/airbyte/pull/38255) | Replace AirbyteLogger with logging.Logger                                                                                                                              |
| 2.5.11     | 2024-05-09 | [38205](https://github.com/airbytehq/airbyte/pull/38205) | Use new delete method of HttpMocker for test_bulk_stream                                                                                                               |
| 2.5.10     | 2024-05-09 | [38065](https://github.com/airbytehq/airbyte/pull/38065) | Replace deprecated authentication mechanism to up-to-date one                                                                                                          |
| 2.5.9      | 2024-05-02 | [37749](https://github.com/airbytehq/airbyte/pull/37749) | Adding mock server tests for bulk streams                                                                                                                              |
| 2.5.8      | 2024-04-30 | [37340](https://github.com/airbytehq/airbyte/pull/37340) | Source Salesforce: reduce info logs                                                                                                                                    |
| 2.5.7      | 2024-04-24 | [36657](https://github.com/airbytehq/airbyte/pull/36657) | Schema descriptions                                                                                                                                                    |
| 2.5.6      | 2024-04-19 | [37448](https://github.com/airbytehq/airbyte/pull/37448) | Ensure AirbyteTracedException in concurrent CDK are emitted with the right type                                                                                        |
| 2.5.5      | 2024-04-18 | [37392](https://github.com/airbytehq/airbyte/pull/37419) | Ensure python return code != 0 in case of error                                                                                                                        |
| 2.5.4      | 2024-04-18 | [37392](https://github.com/airbytehq/airbyte/pull/37392) | Update CDK version to have partitioned state fix                                                                                                                       |
| 2.5.3      | 2024-04-17 | [37376](https://github.com/airbytehq/airbyte/pull/37376) | Improve rate limit error message during check command                                                                                                                  |
| 2.5.2      | 2024-04-15 | [37105](https://github.com/airbytehq/airbyte/pull/37105) | Raise error when schema generation fails                                                                                                                               |
| 2.5.1      | 2024-04-11 | [37001](https://github.com/airbytehq/airbyte/pull/37001) | Update airbyte-cdk to flush print buffer for every message                                                                                                             |
| 2.5.0      | 2024-04-11 | [36942](https://github.com/airbytehq/airbyte/pull/36942) | Move Salesforce to partitioned state in order to avoid stuck syncs                                                                                                     |
| 2.4.4      | 2024-04-08 | [36901](https://github.com/airbytehq/airbyte/pull/36901) | Upgrade CDK for empty internal_message empty when ExceptionWithDisplayMessage raised                                                                                   |
| 2.4.3      | 2024-04-08 | [36885](https://github.com/airbytehq/airbyte/pull/36885) | Add missing retry on REST API                                                                                                                                          |
| 2.4.2      | 2024-04-05 | [36862](https://github.com/airbytehq/airbyte/pull/36862) | Upgrade CDK for updated error messaging regarding missing streams                                                                                                      |
| 2.4.1      | 2024-04-03 | [36385](https://github.com/airbytehq/airbyte/pull/36385) | Retry HTTP requests and jobs on various cases                                                                                                                          |
| 2.4.0      | 2024-03-12 | [35978](https://github.com/airbytehq/airbyte/pull/35978) | Upgrade CDK to start emitting record counts with state and full refresh state                                                                                          |
| 2.3.3      | 2024-03-04 | [35791](https://github.com/airbytehq/airbyte/pull/35791) | Fix memory leak (OOM)                                                                                                                                                  |
| 2.3.2      | 2024-02-19 | [35421](https://github.com/airbytehq/airbyte/pull/35421) | Add Stream Slice Step option to specification                                                                                                                          |
| 2.3.1      | 2024-02-12 | [35147](https://github.com/airbytehq/airbyte/pull/35147) | Manage dependencies with Poetry.                                                                                                                                       |
| 2.3.0      | 2023-12-15 | [33522](https://github.com/airbytehq/airbyte/pull/33522) | Sync streams concurrently in all sync modes                                                                                                                            |
| 2.2.2      | 2024-01-04 | [33936](https://github.com/airbytehq/airbyte/pull/33936) | Prepare for airbyte-lib                                                                                                                                                |
| 2.2.1      | 2023-12-12 | [33342](https://github.com/airbytehq/airbyte/pull/33342) | Added new ContentDocumentLink stream                                                                                                                                   |
| 2.2.0      | 2023-12-12 | [33350](https://github.com/airbytehq/airbyte/pull/33350) | Sync streams concurrently on full refresh                                                                                                                              |
| 2.1.6      | 2023-11-28 | [32535](https://github.com/airbytehq/airbyte/pull/32535) | Run full refresh syncs concurrently                                                                                                                                    |
| 2.1.5      | 2023-10-18 | [31543](https://github.com/airbytehq/airbyte/pull/31543) | Base image migration: remove Dockerfile and use the python-connector-base image                                                                                        |
| 2.1.4      | 2023-08-17 | [29538](https://github.com/airbytehq/airbyte/pull/29538) | Fix encoding guess                                                                                                                                                     |
| 2.1.3      | 2023-08-17 | [29500](https://github.com/airbytehq/airbyte/pull/29500) | handle expired refresh token error                                                                                                                                     |
| 2.1.2      | 2023-08-10 | [28781](https://github.com/airbytehq/airbyte/pull/28781) | Fix pagination for BULK API jobs; Add option to force use BULK API                                                                                                     |
| 2.1.1      | 2023-07-06 | [28021](https://github.com/airbytehq/airbyte/pull/28021) | Several Vulnerabilities Fixes; switched to use alpine instead of slim, CVE-2022-40897, CVE-2023-29383, CVE-2023-31484, CVE-2016-2781                                   |
| 2.1.0      | 2023-06-26 | [27726](https://github.com/airbytehq/airbyte/pull/27726) | License Update: Elv2                                                                                                                                                   |
| 2.0.14     | 2023-05-04 | [25794](https://github.com/airbytehq/airbyte/pull/25794) | Avoid pandas inferring wrong data types by forcing all data type as object                                                                                             |
| 2.0.13     | 2023-04-30 | [25700](https://github.com/airbytehq/airbyte/pull/25700) | Remove pagination and query limits                                                                                                                                     |
| 2.0.12     | 2023-04-25 | [25507](https://github.com/airbytehq/airbyte/pull/25507) | Update API version to 57                                                                                                                                               |
| 2.0.11     | 2023-04-20 | [25352](https://github.com/airbytehq/airbyte/pull/25352) | Update API version to 53                                                                                                                                               |
| 2.0.10     | 2023-04-05 | [24888](https://github.com/airbytehq/airbyte/pull/24888) | Add more frequent checkpointing                                                                                                                                        |
| 2.0.9      | 2023-03-29 | [24660](https://github.com/airbytehq/airbyte/pull/24660) | Set default start_date. Sync for last two years if start date is not present in config                                                                                 |
| 2.0.8      | 2023-03-30 | [24690](https://github.com/airbytehq/airbyte/pull/24690) | Handle rate limit for bulk operations                                                                                                                                  |
| 2.0.7      | 2023-03-14 | [24071](https://github.com/airbytehq/airbyte/pull/24071) | Remove regex pattern for start_date, use format validation instead                                                                                                     |
| 2.0.6      | 2023-03-03 | [22891](https://github.com/airbytehq/airbyte/pull/22891) | Specified date formatting in specification                                                                                                                             |
| 2.0.5      | 2023-03-01 | [23610](https://github.com/airbytehq/airbyte/pull/23610) | Handle different Salesforce page size for different queries                                                                                                            |
| 2.0.4      | 2023-02-24 | [22636](https://github.com/airbytehq/airbyte/pull/22636) | Turn on default HttpAvailabilityStrategy for all streams that are not of class BulkSalesforceStream                                                                    |
| 2.0.3      | 2023-02-17 | [23190](https://github.com/airbytehq/airbyte/pull/23190) | In case properties are chunked, fetch primary key in every chunk                                                                                                       |
| 2.0.2      | 2023-02-13 | [22896](https://github.com/airbytehq/airbyte/pull/22896) | Count the URL length based on encoded params                                                                                                                           |
| 2.0.1      | 2023-02-08 | [22597](https://github.com/airbytehq/airbyte/pull/22597) | Make multiple requests if a REST stream has too many properties                                                                                                        |
| 2.0.0      | 2023-02-02 | [22322](https://github.com/airbytehq/airbyte/pull/22322) | Remove `ActivityMetricRollup` stream                                                                                                                                   |
| 1.0.30     | 2023-01-27 | [22016](https://github.com/airbytehq/airbyte/pull/22016) | Set `AvailabilityStrategy` for streams explicitly to `None`                                                                                                            |
| 1.0.29     | 2023-01-05 | [20886](https://github.com/airbytehq/airbyte/pull/20886) | Remove `ActivityMetric` stream                                                                                                                                         |
| 1.0.28     | 2022-12-29 | [20927](https://github.com/airbytehq/airbyte/pull/20927) | Fix tests; add expected records                                                                                                                                        |
| 1.0.27     | 2022-11-29 | [19869](https://github.com/airbytehq/airbyte/pull/19869) | Remove `AccountHistory` from unsupported BULK streams                                                                                                                  |
| 1.0.26     | 2022-11-15 | [19286](https://github.com/airbytehq/airbyte/pull/19286) | Bugfix: fallback to REST API if entity is not supported by BULK API                                                                                                    |
| 1.0.25     | 2022-11-13 | [19294](https://github.com/airbytehq/airbyte/pull/19294) | Use the correct encoding for non UTF-8 objects and data                                                                                                                |
| 1.0.24     | 2022-11-01 | [18799](https://github.com/airbytehq/airbyte/pull/18799) | Update list of unsupported Bulk API objects                                                                                                                            |
| 1.0.23     | 2022-11-01 | [18753](https://github.com/airbytehq/airbyte/pull/18753) | Add error_display_message for ConnectionError                                                                                                                          |
| 1.0.22     | 2022-10-12 | [17615](https://github.com/airbytehq/airbyte/pull/17615) | Make paging work, if `cursor_field` is not changed inside one page                                                                                                     |
| 1.0.21     | 2022-10-10 | [17778](https://github.com/airbytehq/airbyte/pull/17778) | Add `EventWhoRelation` to the list of unsupported Bulk API objects.                                                                                                    |
| 1.0.20     | 2022-09-30 | [17453](https://github.com/airbytehq/airbyte/pull/17453) | Check objects that are not supported by the Bulk API (v52.0)                                                                                                           |
| 1.0.19     | 2022-09-29 | [17314](https://github.com/airbytehq/airbyte/pull/17314) | Fixed bug with decoding response                                                                                                                                       |
| 1.0.18     | 2022-09-28 | [17304](https://github.com/airbytehq/airbyte/pull/17304) | Migrate to per-stream states.                                                                                                                                          |
| 1.0.17     | 2022-09-23 | [17094](https://github.com/airbytehq/airbyte/pull/17094) | Tune connection check: fetch a list of available streams                                                                                                               |
| 1.0.16     | 2022-09-21 | [17001](https://github.com/airbytehq/airbyte/pull/17001) | Improve writing file of decode                                                                                                                                         |
| 1.0.15     | 2022-08-30 | [16086](https://github.com/airbytehq/airbyte/pull/16086) | Improve API type detection                                                                                                                                             |
| 1.0.14     | 2022-08-29 | [16119](https://github.com/airbytehq/airbyte/pull/16119) | Exclude `KnowledgeArticleVersion` from using bulk API                                                                                                                  |
| 1.0.13     | 2022-08-23 | [15901](https://github.com/airbytehq/airbyte/pull/15901) | Exclude `KnowledgeArticle` from using bulk API                                                                                                                         |
| 1.0.12     | 2022-08-09 | [15444](https://github.com/airbytehq/airbyte/pull/15444) | Fixed bug when `Bulk Job` was timeout by the connector, but remained running on the server                                                                             |
| 1.0.11     | 2022-07-07 | [13729](https://github.com/airbytehq/airbyte/pull/13729) | Improve configuration field descriptions                                                                                                                               |
| 1.0.10     | 2022-06-09 | [13658](https://github.com/airbytehq/airbyte/pull/13658) | Correct logic to sync stream larger than page size                                                                                                                     |
| 1.0.9      | 2022-05-06 | [12685](https://github.com/airbytehq/airbyte/pull/12685) | Update CDK to v0.1.56 to emit an `AirbyeTraceMessage` on uncaught exceptions                                                                                           |
| 1.0.8      | 2022-05-04 | [12576](https://github.com/airbytehq/airbyte/pull/12576) | Decode responses as utf-8 and fallback to ISO-8859-1 if needed                                                                                                         |
| 1.0.7      | 2022-05-03 | [12552](https://github.com/airbytehq/airbyte/pull/12552) | Decode responses as ISO-8859-1 instead of utf-8                                                                                                                        |
| 1.0.6      | 2022-04-27 | [12335](https://github.com/airbytehq/airbyte/pull/12335) | Adding fixtures to mock time.sleep for connectors that explicitly sleep                                                                                                |
| 1.0.5      | 2022-04-25 | [12304](https://github.com/airbytehq/airbyte/pull/12304) | Add `Describe` stream                                                                                                                                                  |
| 1.0.4      | 2022-04-20 | [12230](https://github.com/airbytehq/airbyte/pull/12230) | Update connector to use a `spec.yaml`                                                                                                                                  |
| 1.0.3      | 2022-04-04 | [11692](https://github.com/airbytehq/airbyte/pull/11692) | Optimised memory usage for `BULK` API calls                                                                                                                            |
| 1.0.2      | 2022-03-01 | [10751](https://github.com/airbytehq/airbyte/pull/10751) | Fix broken link anchor in connector configuration                                                                                                                      |
| 1.0.1      | 2022-02-27 | [10679](https://github.com/airbytehq/airbyte/pull/10679) | Reorganize input parameter order on the UI                                                                                                                             |
| 1.0.0      | 2022-02-27 | [10516](https://github.com/airbytehq/airbyte/pull/10516) | Speed up schema discovery by using parallelism                                                                                                                         |
| 0.1.23     | 2022-02-10 | [10141](https://github.com/airbytehq/airbyte/pull/10141) | Processing of failed jobs                                                                                                                                              |
| 0.1.22     | 2022-02-02 | [10012](https://github.com/airbytehq/airbyte/pull/10012) | Increase CSV field_size_limit                                                                                                                                          |
| 0.1.21     | 2022-01-28 | [9499](https://github.com/airbytehq/airbyte/pull/9499)   | If a sync reaches daily rate limit it ends the sync early with success status. Read more in `Performance considerations` section                                       |
| 0.1.20     | 2022-01-26 | [9757](https://github.com/airbytehq/airbyte/pull/9757)   | Parse CSV with "unix" dialect                                                                                                                                          |
| 0.1.19     | 2022-01-25 | [8617](https://github.com/airbytehq/airbyte/pull/8617)   | Update connector fields title/description                                                                                                                              |
| 0.1.18     | 2022-01-20 | [9478](https://github.com/airbytehq/airbyte/pull/9478)   | Add available stream filtering by `queryable` flag                                                                                                                     |
| 0.1.17     | 2022-01-19 | [9302](https://github.com/airbytehq/airbyte/pull/9302)   | Deprecate API Type parameter                                                                                                                                           |
| 0.1.16     | 2022-01-18 | [9151](https://github.com/airbytehq/airbyte/pull/9151)   | Fix pagination in REST API streams                                                                                                                                     |
| 0.1.15     | 2022-01-11 | [9409](https://github.com/airbytehq/airbyte/pull/9409)   | Correcting the presence of an extra `else` handler in the error handling                                                                                               |
| 0.1.14     | 2022-01-11 | [9386](https://github.com/airbytehq/airbyte/pull/9386)   | Handling 400 error, while `sobject` doesn't support `query` or `queryAll` requests                                                                                     |
| 0.1.13     | 2022-01-11 | [8797](https://github.com/airbytehq/airbyte/pull/8797)   | Switched from authSpecification to advanced_auth in specefication                                                                                                      |
| 0.1.12     | 2021-12-23 | [8871](https://github.com/airbytehq/airbyte/pull/8871)   | Fix `examples` for new field in specification                                                                                                                          |
| 0.1.11     | 2021-12-23 | [8871](https://github.com/airbytehq/airbyte/pull/8871)   | Add the ability to filter streams by user                                                                                                                              |
| 0.1.10     | 2021-12-23 | [9005](https://github.com/airbytehq/airbyte/pull/9005)   | Handling 400 error when a stream is not queryable                                                                                                                      |
| 0.1.9      | 2021-12-07 | [8405](https://github.com/airbytehq/airbyte/pull/8405)   | Filter 'null' byte(s) in HTTP responses                                                                                                                                |
| 0.1.8      | 2021-11-30 | [8191](https://github.com/airbytehq/airbyte/pull/8191)   | Make `start_date` optional and change its format to `YYYY-MM-DD`                                                                                                       |
| 0.1.7      | 2021-11-24 | [8206](https://github.com/airbytehq/airbyte/pull/8206)   | Handling 400 error when trying to create a job for sync using Bulk API.                                                                                                |
| 0.1.6      | 2021-11-16 | [8009](https://github.com/airbytehq/airbyte/pull/8009)   | Fix retring of BULK jobs                                                                                                                                               |
| 0.1.5      | 2021-11-15 | [7885](https://github.com/airbytehq/airbyte/pull/7885)   | Add `Transform` for output records                                                                                                                                     |
| 0.1.4      | 2021-11-09 | [7778](https://github.com/airbytehq/airbyte/pull/7778)   | Fix types for `anyType` fields                                                                                                                                         |
| 0.1.3      | 2021-11-06 | [7592](https://github.com/airbytehq/airbyte/pull/7592)   | Fix getting `anyType` fields using BULK API                                                                                                                            |
| 0.1.2      | 2021-09-30 | [6438](https://github.com/airbytehq/airbyte/pull/6438)   | Annotate Oauth2 flow initialization parameters in connector specification                                                                                              |
| 0.1.1      | 2021-09-21 | [6209](https://github.com/airbytehq/airbyte/pull/6209)   | Fix bug with pagination for BULK API                                                                                                                                   |
| 0.1.0      | 2021-09-08 | [5619](https://github.com/airbytehq/airbyte/pull/5619)   | Salesforce Aitbyte-Native Connector                                                                                                                                    |

</details>

</HideInUI><|MERGE_RESOLUTION|>--- conflicted
+++ resolved
@@ -261,11 +261,8 @@
 
 | Version    | Date       | Pull Request                                             | Subject                                                                                                                                                                |
 |:-----------|:-----------|:---------------------------------------------------------|:-----------------------------------------------------------------------------------------------------------------------------------------------------------------------|
-<<<<<<< HEAD
 | 2.7.14 | 2025-10-20 | [68166](https://github.com/airbytehq/airbyte/pull/68166) | Fix incorrect `replication_key` by checking for `filterable` fields|
-=======
 | 2.7.13 | 2025-10-14 | [60432](https://github.com/airbytehq/airbyte/pull/60432) | Update dependencies |
->>>>>>> 3d7579ff
 | 2.7.12 | 2025-09-10 | [66136](https://github.com/airbytehq/airbyte/pull/66136) | Update to CDK v7 |
 | 2.7.11 | 2025-05-14 | [60271](https://github.com/airbytehq/airbyte/pull/60271) | Define suggested streams |
 | 2.7.10 | 2025-05-10 | [60100](https://github.com/airbytehq/airbyte/pull/60100) | Update dependencies |
