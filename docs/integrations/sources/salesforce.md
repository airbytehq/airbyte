--- conflicted
+++ resolved
@@ -193,11 +193,6 @@
 
 | Version | Date       | Pull Request                                             | Subject                                                                                                                              |
 |:--------|:-----------|:---------------------------------------------------------|:-------------------------------------------------------------------------------------------------------------------------------------|
-<<<<<<< HEAD
-| 2.4.2 | 2024-04-19 | [36657](https://github.com/airbytehq/airbyte/pull/36657) | Updating to 0.80.0 CDK |
-| 2.4.1 | 2024-04-12 | [36657](https://github.com/airbytehq/airbyte/pull/36657) | schema descriptions |
-| 2.4.0   | 2024-03-12 | [35978](https://github.com/airbytehq/airbyte/pull/35978)  | Upgrade CDK to start emitting record counts with state and full refresh state                                                                                                                                                 |
-=======
 | 2.5.6   | 2024-04-19 | [37448](https://github.com/airbytehq/airbyte/pull/37448) | Ensure AirbyteTracedException in concurrent CDK are emitted with the right type                                                      |
 | 2.5.5   | 2024-04-18 | [37392](https://github.com/airbytehq/airbyte/pull/37419) | Ensure python return code != 0 in case of error                                                                                      |
 | 2.5.4   | 2024-04-18 | [37392](https://github.com/airbytehq/airbyte/pull/37392) | Update CDK version to have partitioned state fix                                                                                     |
@@ -210,7 +205,6 @@
 | 2.4.2   | 2024-04-05 | [36862](https://github.com/airbytehq/airbyte/pull/36862) | Upgrade CDK for updated error messaging regarding missing streams                                                                    |
 | 2.4.1   | 2024-04-03 | [36385](https://github.com/airbytehq/airbyte/pull/36385) | Retry HTTP requests and jobs on various cases                                                                                        |
 | 2.4.0   | 2024-03-12 | [35978](https://github.com/airbytehq/airbyte/pull/35978) | Upgrade CDK to start emitting record counts with state and full refresh state                                                        |
->>>>>>> f96d9f16
 | 2.3.3   | 2024-03-04 | [35791](https://github.com/airbytehq/airbyte/pull/35791) | Fix memory leak (OOM)                                                                                                                |
 | 2.3.2   | 2024-02-19 | [35421](https://github.com/airbytehq/airbyte/pull/35421) | Add Stream Slice Step option to specification                                                                                        |
 | 2.3.1   | 2024-02-12 | [35147](https://github.com/airbytehq/airbyte/pull/35147) | Manage dependencies with Poetry.                                                                                                     |
