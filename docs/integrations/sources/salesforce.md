--- conflicted
+++ resolved
@@ -129,11 +129,8 @@
 
 | Version | Date       | Pull Request                                             | Subject                                                                                                                          |
 |:--------|:-----------|:---------------------------------------------------------|:---------------------------------------------------------------------------------------------------------------------------------|
-<<<<<<< HEAD
-| 2.0.1   | 2023-02-09 | [22636](https://github.com/airbytehq/airbyte/pull/22636) | Turn on default HttpAvailabilityStrategy                                                                                         |
-=======
+| 2.0.2   | 2023-02-09 | [22636](https://github.com/airbytehq/airbyte/pull/22636) | Turn on default HttpAvailabilityStrategy                                                                                         |
 | 2.0.1   | 2023-02-08 | [22597](https://github.com/airbytehq/airbyte/pull/22597) | Make multiple requests if a REST stream has too many properties                                                                  |
->>>>>>> f330783e
 | 2.0.0   | 2023-02-02 | [22322](https://github.com/airbytehq/airbyte/pull/22322) | Remove `ActivityMetricRollup` stream                                                                                             |
 | 1.0.30  | 2023-01-27 | [22016](https://github.com/airbytehq/airbyte/pull/22016) | Set `AvailabilityStrategy` for streams explicitly to `None`                                                                      |
 | 1.0.29  | 2023-01-05 | [20886](https://github.com/airbytehq/airbyte/pull/20886) | Remove `ActivityMetric` stream                                                                                                   |
