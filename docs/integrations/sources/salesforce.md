--- conflicted
+++ resolved
@@ -193,11 +193,8 @@
 
 | Version | Date       | Pull Request                                             | Subject                                                                                                                              |
 |:--------|:-----------|:---------------------------------------------------------|:-------------------------------------------------------------------------------------------------------------------------------------|
-<<<<<<< HEAD
-=======
 | 2.5.0   | 2024-04-11 | [36942](https://github.com/airbytehq/airbyte/pull/36942) | Move Salesforce to partitioned state in order to avoid stuck syncs                                                                   |
 | 2.4.4   | 2024-04-08 | [36901](https://github.com/airbytehq/airbyte/pull/36901) | Upgrade CDK for empty internal_message empty when ExceptionWithDisplayMessage raised                                                 |
->>>>>>> 40717f57
 | 2.4.3   | 2024-04-08 | [36885](https://github.com/airbytehq/airbyte/pull/36885) | Add missing retry on REST API                                                                                                        |
 | 2.4.2   | 2024-04-05 | [36862](https://github.com/airbytehq/airbyte/pull/36862) | Upgrade CDK for updated error messaging regarding missing streams                                                                    |
 | 2.4.1   | 2024-04-03 | [36385](https://github.com/airbytehq/airbyte/pull/36385) | Retry HTTP requests and jobs on various cases                                                                                        |
