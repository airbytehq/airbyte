--- conflicted
+++ resolved
@@ -735,26 +735,9 @@
 
 ## Changelog
 
-<<<<<<< HEAD
-| Version | Date | Pull Request | Subject |
-| :--- | :--- | :--- | :--- |
-| 0.1.13 | 2022-01-11 | [9386](https://github.com/airbytehq/airbyte/pull/9386) | Handling 400 error, while `sobject` doesn't support `query` or `queryAll` requests |
-| 0.1.12 | 2021-12-23 | [8871](https://github.com/airbytehq/airbyte/pull/8871) | Fix `examples` for new field in specification |
-| 0.1.11 | 2021-12-23 | [8871](https://github.com/airbytehq/airbyte/pull/8871) | Add the ability to filter streams by user |
-| 0.1.10 | 2021-12-23 | [9005](https://github.com/airbytehq/airbyte/pull/9005) | Handling 400 error when a stream is not queryable |
-| 0.1.9 | 2021-12-07 | [8405](https://github.com/airbytehq/airbyte/pull/8405) | Filter 'null' byte(s) in HTTP responses |
-| 0.1.8 | 2021-11-30 | [8191](https://github.com/airbytehq/airbyte/pull/8191) | Make `start_date` optional and change its format to `YYYY-MM-DD` |
-| 0.1.7 | 2021-11-24 | [8206](https://github.com/airbytehq/airbyte/pull/8206) | Handling 400 error when trying to create a job for sync using Bulk API. |
-| 0.1.6 | 2021-11-16 | [8009](https://github.com/airbytehq/airbyte/pull/8009) | Fix retring of BULK jobs |
-| 0.1.5 | 2021-11-15 | [7885](https://github.com/airbytehq/airbyte/pull/7885) | Add `Transform` for output records |
-| 0.1.4 | 2021-11-09 | [7778](https://github.com/airbytehq/airbyte/pull/7778) | Fix types for `anyType` fields |
-| 0.1.3 | 2021-11-06 | [7592](https://github.com/airbytehq/airbyte/pull/7592) | Fix getting `anyType` fields using BULK API |
-| 0.1.2 | 2021-09-30 | [6438](https://github.com/airbytehq/airbyte/pull/6438) | Annotate Oauth2 flow initialization parameters in connector specification |
-| 0.1.1 | 2021-09-21 | [6209](https://github.com/airbytehq/airbyte/pull/6209) | Fix bug with pagination for BULK API |
-| 0.1.0 | 2021-09-08 | [5619](https://github.com/airbytehq/airbyte/pull/5619) | Salesforce Aitbyte-Native Connector |
-=======
 | Version | Date       | Pull Request | Subject                                                                   |
 |:--------|:-----------| :--- |:--------------------------------------------------------------------------|
+| 0.1.14  | 2022-01-11 | [9386](https://github.com/airbytehq/airbyte/pull/9386) | Handling 400 error, while `sobject` doesn't support `query` or `queryAll` requests |
 | 0.1.13  | 2022-01-11 | [8797](https://github.com/airbytehq/airbyte/pull/8797) | Switched from authSpecification to advanced_auth in specefication         |
 | 0.1.12  | 2021-12-23 | [8871](https://github.com/airbytehq/airbyte/pull/8871) | Fix `examples` for new field in specification                             |
 | 0.1.11  | 2021-12-23 | [8871](https://github.com/airbytehq/airbyte/pull/8871) | Add the ability to filter streams by user                                 |
@@ -769,4 +752,3 @@
 | 0.1.2   | 2021-09-30 | [6438](https://github.com/airbytehq/airbyte/pull/6438) | Annotate Oauth2 flow initialization parameters in connector specification |
 | 0.1.1   | 2021-09-21 | [6209](https://github.com/airbytehq/airbyte/pull/6209) | Fix bug with pagination for BULK API                                      |
 | 0.1.0   | 2021-09-08 | [5619](https://github.com/airbytehq/airbyte/pull/5619) | Salesforce Aitbyte-Native Connector                                       |
->>>>>>> f466986f
