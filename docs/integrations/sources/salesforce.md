# Salesforce

import Tabs from "@theme/Tabs";
import TabItem from "@theme/TabItem";

<HideInUI>

This page contains the setup guide and reference information for the [Salesforce](https://www.salesforce.com/) source connector.

</HideInUI>

## Prerequisites

- [Salesforce Account](https://login.salesforce.com/) with Enterprise access or API quota purchased
- (Optional, Recommended) Dedicated Salesforce [user](https://help.salesforce.com/s/articleView?id=adding_new_users.htm&type=5&language=en_US)
<!-- env:oss -->
- (For Airbyte Open Source) Salesforce [OAuth](https://help.salesforce.com/s/articleView?id=sf.remoteaccess_oauth_tokens_scopes.htm&type=5) credentials
<!-- /env:oss -->

:::tip

To use this connector, you'll need at least the Enterprise edition of Salesforce or the Professional Edition with API access purchased as an add-on. Reference the [Salesforce docs about API access](https://help.salesforce.com/s/articleView?id=000385436&type=1) for more information.

:::

## Setup guide

### Set up Salesforce

### Step 1: (Optional, Recommended) Create a dedicated Salesforce user

Follow the instructions below to create a Minimum Access standard profile and assign custom permission sets to grant the new user the read access needed for data you want to access with Airbyte.

While you can set up the Salesforce connector using any Salesforce user with read permission, we recommend creating a dedicated user with the Minimum Access standard profile for Airbyte. This allows you to granularly control the data Airbyte can read.

Using Permission Sets, you should grant this user read access to the data you want Airbyte to have access to. Learn more about Permission sets by referring to [Salesforce's documentation](https://help.salesforce.com/s/articleView?id=sf.perm_sets_overview.htm&type=5).

[Log in to Salesforce](https://login.salesforce.com/) with an admin account.

#### 1. Create a new User:
-  On the top right of the screen, click the gear icon and then click **Setup**.
-  In the left navigation bar, under Administration, click **Users** > **Users**. Create a new User, entering details for the user's first name, last name, alias, and email. Filling in the email field will auto-populate the username field and nickname.
      - Leave `role` unspecified
      - Select `Salesforce Platform` for the User License
      - Select `Standard Platform User` for Profile.
      - Decide whether to generate a new password and notify the user.
      - Select `save`
#### 2. Create a new Permission Set:
-  Using the left navigation bar, select **Users** > **Permission Sets**
- Click `New` to create a new Permission Set.
- Give your permission set a descriptive label name (e.g., "Airbyte Read Only Access"). The API name will autopopulate based on the label you give the permission set.
- For licence, leave this set to` –None—` and click `save`.
- Now that you see the permission set is created, define the permissions via Object Settings.
   - Click "Object Settings."
   - Select the `Object Name` for each object you want the user to have read-only access to (e.g., Accounts, Contacts, Opportunities).
   - Select “Edit” and check the "Read" permission and uncheck all other permissions (Create, Edit, Delete, etc.).
   - Click `Save`
   - Continue to add read permissions for any objects you want Airbyte to have access to.
#### 3. Assign the Permission Set to the new User
- From the Permission Sets page, click "Manage Assignments" next to the read-only permission set you just created.
- Click "Add Assignments."
- Find and select the user you created in Step 1.
- Click `Assign`

Log into the email you used above and verify your new Salesforce account user. You'll need to set a password as part of this process. Keep this password accessible.

:::info
**Profile vs. Permission Set:** Remember that the user's profile will provide their baseline permissions. The permission set adds or restricts permissions on top of that.
**Object-Level vs. Field-Level Security:** This guide focuses on object-level read-only access. While setting up your permission set, you can stick with object-level security or define more granular controls by scrolling down within each object settings page to select read access for only needed fields.
:::

<!-- env:oss -->

### For Airbyte Open Source: Obtain Salesforce OAuth credentials

If you are using Airbyte Open Source, you will need to obtain the following OAuth credentials to authenticate:

- Client ID
- Client Secret
- Refresh Token

To obtain these credentials, follow [this walkthrough](https://medium.com/@bpmmendis94/obtain-access-refresh-tokens-from-salesforce-rest-api-a324fe4ccd9b) with the following modifications:

1.  If your Salesforce URL is not in the `X.salesforce.com` format, use your Salesforce domain name. For example, if your Salesforce URL is `awesomecompany.force.com` then use that instead of `awesomecompany.salesforce.com`.
2.  When running a curl command, run it with the `-L` option to follow any redirects.
3.  If you created a read-only user, use the user credentials when logging in to generate OAuth tokens.

<!-- /env:oss -->

### Step 2: Set up the Salesforce connector in Airbyte

<!-- env:cloud -->

## For Airbyte Cloud:

1. [Log into your Airbyte Cloud](https://cloud.airbyte.com/workspaces) account.
2. Click Sources and then click + New source.
3. On the Set up the source page, select Salesforce from the Source type dropdown.
4. Enter a name for the Salesforce connector.
5. To authenticate:
   **For Airbyte Cloud**: Click **Authenticate your account** to authorize your Salesforce account. Airbyte will authenticate the Salesforce account you are already logged in to. Please make sure you are logged into the right account.
6. Toggle whether your Salesforce account is a [Sandbox account](https://help.salesforce.com/s/articleView?id=sf.deploy_sandboxes_parent.htm&type=5) or a production account.
7. (Optional) For **Start Date**, use the provided datepicker or enter the date programmatically in either `YYYY-MM-DD` or `YYYY-MM-DDTHH:MM:SSZ` format. The data added on and after this date will be replicated. If this field is left blank, Airbyte will replicate the data for the last two years by default. Please note that timestamps are in [UTC](https://www.utctime.net/).
8. (Optional) In the **Filter Salesforce Object** section, you may choose to target specific data for replication. To do so, click **Add**, then select the relevant criteria from the **Search criteria** dropdown. For **Search value**, add the search terms relevant to you. You may add multiple filters. If no filters are specified, Airbyte will replicate all data.
9. Click **Set up source** and wait for the tests to complete.

<!-- /env:cloud -->

<!-- env:oss -->

## For Airbyte Open Source:

1. Navigate to the Airbyte Open Source dashboard.
2. In the left navigation bar, click **Sources**. In the top-right corner, click **+ New source**.
3. Find and select **Salesforce** from the list of available sources.
4. Enter a **Source name** of your choosing to help you identify this source.
5. To authenticate:
   **For Airbyte Open Source**: Enter your Client ID, Client Secret, and Refresh Token.
6. Toggle whether your Salesforce account is a [Sandbox account](https://help.salesforce.com/s/articleView?id=sf.deploy_sandboxes_parent.htm&type=5) or a production account.
7. (Optional) For **Start Date**, use the provided datepicker or enter the date programmatically in either `YYYY-MM-DD` or `YYYY-MM-DDTHH:MM:SSZ` format. The data added on and after this date will be replicated. If this field is left blank, Airbyte will replicate the data for the last two years by default. Please note that timestamps are in [UTC](https://www.utctime.net/).
8. (Optional) In the **Filter Salesforce Object** section, you may choose to target specific data for replication. To do so, click **Add**, then select the relevant criteria from the **Search criteria** dropdown. For **Search value**, add the search terms relevant to you. You may add multiple filters. If no filters are specified, Airbyte will replicate all data.
9. Click **Set up source** and wait for the tests to complete.

<!-- /env:oss -->

<HideInUI>

## Supported sync modes

The Salesforce source connector supports the following [sync modes](https://docs.airbyte.com/cloud/core-concepts/#connection-sync-modes):

- (Recommended)[ Incremental Sync - Append + Deduped](https://docs.airbyte.com/understanding-airbyte/connections/incremental-append-deduped)
- [Full Refresh - Overwrite](https://docs.airbyte.com/understanding-airbyte/connections/full-refresh-overwrite/)
- [Full Refresh - Append](https://docs.airbyte.com/understanding-airbyte/connections/full-refresh-append)
- [Incremental Sync - Append](https://docs.airbyte.com/understanding-airbyte/connections/incremental-append)

## Supported Streams

The Salesforce connector supports reading both Standard Objects and Custom Objects from Salesforce. Each object is read as a separate stream. See a list of all Salesforce Standard Objects [here](https://developer.salesforce.com/docs/atlas.en-us.object_reference.meta/object_reference/sforce_api_objects_list.htm).

Airbyte allows exporting all available Salesforce objects dynamically based on:

- If the authenticated Salesforce user has the Role and Permissions to read and fetch objects. This would be set as part of the Permission Set you assign to the Airbyte user. See [Step 1](#step-1-optional-recommended-create-a-dedicated-salesforce-user) for more information.
- If the Salesforce object has the queryable property set to true. Airbyte can only fetch objects which are queryable. If you don’t see an object available via Airbyte, and it is queryable, check if it is API-accessible to the Salesforce user you authenticated with.

## Limitations & Troubleshooting

<details>
<summary>
Expand to see details about Salesforce connector limitations and troubleshooting.
</summary>

### Connector limitations

#### Rate limiting

The Salesforce connector is restricted by Salesforce’s [Daily Rate Limits](https://developer.salesforce.com/docs/atlas.en-us.salesforce_app_limits_cheatsheet.meta/salesforce_app_limits_cheatsheet/salesforce_app_limits_platform_api.htm). The connector syncs data until it hits the daily rate limit, then ends the sync early with success status, and starts the next sync from where it left off. Note that picking up from where it ends will work only for incremental sync, which is why we recommend using the [Incremental Sync - Append + Deduped](https://docs.airbyte.com/understanding-airbyte/connections/incremental-append-deduped) sync mode.

#### A note on the BULK API vs REST API and their limitations

## Syncing Formula Fields

The Salesforce connector syncs formula field outputs from Salesforce. If the formula of a field changes in Salesforce and no other field on the record is updated, you will need to reset the stream and sync a historical backfill to pull in all the updated values of the field.

## Syncing Deletes

The Salesforce connector supports retrieving deleted records from the Salesforce recycle bin. For the streams which support it, a deleted record will be marked with `isDeleted=true`. To find out more about how Salesforce manages records in the recycle bin, please visit their [docs](https://help.salesforce.com/s/articleView?id=sf.home_delete.htm&type=5).

## Usage of the BULK API vs REST API

Salesforce allows extracting data using either the [BULK API](https://developer.salesforce.com/docs/atlas.en-us.236.0.api_asynch.meta/api_asynch/asynch_api_intro.htm) or [REST API](https://developer.salesforce.com/docs/atlas.en-us.api_rest.meta/api_rest/intro_what_is_rest_api.htm). To achieve fast performance, Salesforce recommends using the BULK API for extracting larger amounts of data (more than 2,000 records). For this reason, the Salesforce connector uses the BULK API by default to extract any Salesforce objects, unless any of the following conditions are met:

- The Salesforce object has columns which are unsupported by the BULK API, like columns with a `base64` or `complexvalue` type
- The Salesforce object is not supported by BULK API. In this case we sync the objects via the REST API which will occasionally cost more of your API quota. This includes the following objects:
  - AcceptedEventRelation
  - Attachment
  - CaseStatus
  - ContractStatus
  - DeclinedEventRelation
  - FieldSecurityClassification
  - KnowledgeArticle
  - KnowledgeArticleVersion
  - KnowledgeArticleVersionHistory
  - KnowledgeArticleViewStat
  - KnowledgeArticleVoteStat
  - OrderStatus
  - PartnerRole
  - RecentlyViewed
  - ServiceAppointmentStatus
  - ShiftStatus
  - SolutionStatus
  - TaskPriority
  - TaskStatus
  - UndecidedEventRelation

More information on the differences between various Salesforce APIs can be found [here](https://help.salesforce.com/s/articleView?id=sf.integrate_what_is_api.htm&type=5).

:::info Force Using Bulk API
If you set the `Force Use Bulk API` option to `true`, the connector will ignore unsupported properties and sync Stream using BULK API.
:::

### Troubleshooting

#### Tutorials

Now that you have set up the Salesforce source connector, check out the following Salesforce tutorials:

- [Replicate Salesforce data to BigQuery](https://airbyte.com/tutorials/replicate-salesforce-data-to-bigquery)
- [Replicate Salesforce and Zendesk data to Keen for unified analytics](https://airbyte.com/tutorials/salesforce-zendesk-analytics)

* Check out common troubleshooting issues for the Salesforce source connector on our [Airbyte Forum](https://github.com/airbytehq/airbyte/discussions).

</details>

## Changelog

<details>
  <summary>Expand to review</summary>

| Version    | Date       | Pull Request                                             | Subject                                                                                                                                                                |
|:-----------|:-----------|:---------------------------------------------------------|:-----------------------------------------------------------------------------------------------------------------------------------------------------------------------|
<<<<<<< HEAD
| 2.7.3      | 2025-03-27  | [53689](https://github.com/airbytehq/airbyte/pull/53689) | catch JSONDecodeError for error response                                                                                                                                  |
| 2.7.2      | 2025-03-24  | [55898](https://github.com/airbytehq/airbyte/pull/55898) | Fix input state serialization issues                                                                                                                                   |
=======
| 2.7.3 | 2025-03-29 | [56776](https://github.com/airbytehq/airbyte/pull/56776) | Update dependencies |
| 2.7.2 | 2025-03-24 | [55898](https://github.com/airbytehq/airbyte/pull/55898) | Fix input state serialization issues |
>>>>>>> d2657151
| 2.7.1 | 2025-03-22 | [51921](https://github.com/airbytehq/airbyte/pull/51921) | Update dependencies |
| 2.7.0 | 2025-03-20 | [55186](https://github.com/airbytehq/airbyte/pull/55186) | Update manifest for adapting changes with AsyncRetriever |
| 2.6.5 | 2025-02-20 | [54178](https://github.com/airbytehq/airbyte/pull/54178) | Promoting release candidate 2.6.5-rc.1 to a main version. |
| 2.6.5-rc.1 | 2025-02-18 | [53229](https://github.com/airbytehq/airbyte/pull/53229) | Upgrade to API v62.0                                                                                                                                                   |
| 2.6.4      | 2025-01-11 | [48635](https://github.com/airbytehq/airbyte/pull/48635) | Starting with this version, the Docker image is now rootless. Please note that this and future versions will not be compatible with Airbyte versions earlier than 0.64 |
| 2.6.3      | 2024-11-05 | [46835](https://github.com/airbytehq/airbyte/pull/46835) | Update dependencies                                                                                                                                                    |
| 2.6.2      | 2024-10-10 | [](https://github.com/airbytehq/airbyte/pull/) | Bump minimum CDK to 5.10.2                                                                                                                                             |
| 2.6.1      | 2024-10-05 | [46436](https://github.com/airbytehq/airbyte/pull/46436) | Update dependencies, including CDK fix in v5.10.2                                                                                                                      |
| 2.6.0      | 2024-10-02 | [45678](https://github.com/airbytehq/airbyte/pull/45678) | Have bulk streams use CDK components                                                                                                                                   |
| 2.5.34     | 2024-09-28 | [46187](https://github.com/airbytehq/airbyte/pull/46187) | Update dependencies                                                                                                                                                    |
| 2.5.33     | 2024-09-21 | [45779](https://github.com/airbytehq/airbyte/pull/45779) | Update dependencies                                                                                                                                                    |
| 2.5.32     | 2024-09-14 | [45579](https://github.com/airbytehq/airbyte/pull/45579) | Update dependencies                                                                                                                                                    |
| 2.5.31     | 2024-09-07 | [45329](https://github.com/airbytehq/airbyte/pull/45329) | Update dependencies                                                                                                                                                    |
| 2.5.30     | 2024-08-31 | [44959](https://github.com/airbytehq/airbyte/pull/44959) | Update dependencies                                                                                                                                                    |
| 2.5.29     | 2024-08-24 | [44747](https://github.com/airbytehq/airbyte/pull/44747) | Update dependencies                                                                                                                                                    |
| 2.5.28     | 2024-08-17 | [44327](https://github.com/airbytehq/airbyte/pull/44327) | Update dependencies                                                                                                                                                    |
| 2.5.27     | 2024-08-12 | [43732](https://github.com/airbytehq/airbyte/pull/43732) | Update dependencies                                                                                                                                                    |
| 2.5.26     | 2024-08-10 | [43673](https://github.com/airbytehq/airbyte/pull/43673) | Update dependencies                                                                                                                                                    |
| 2.5.25     | 2024-08-03 | [43211](https://github.com/airbytehq/airbyte/pull/43211) | Update dependencies                                                                                                                                                    |
| 2.5.24     | 2024-07-27 | [42685](https://github.com/airbytehq/airbyte/pull/42685) | Update dependencies                                                                                                                                                    |
| 2.5.23     | 2024-07-20 | [42166](https://github.com/airbytehq/airbyte/pull/42166) | Update dependencies                                                                                                                                                    |
| 2.5.22     | 2024-07-13 | [41752](https://github.com/airbytehq/airbyte/pull/41752) | Update dependencies                                                                                                                                                    |
| 2.5.21     | 2024-07-10 | [41529](https://github.com/airbytehq/airbyte/pull/41529) | Update dependencies                                                                                                                                                    |
| 2.5.20     | 2024-07-09 | [41255](https://github.com/airbytehq/airbyte/pull/41255) | Update dependencies                                                                                                                                                    |
| 2.5.19     | 2024-07-08 | [41043](https://github.com/airbytehq/airbyte/pull/41043) | Use the latest `CDK` version possible                                                                                                                                  |
| 2.5.18     | 2024-07-06 | [40835](https://github.com/airbytehq/airbyte/pull/40835) | Update dependencies                                                                                                                                                    |
| 2.5.17     | 2024-06-25 | [40329](https://github.com/airbytehq/airbyte/pull/40329) | Update dependencies                                                                                                                                                    |
| 2.5.16     | 2024-06-21 | [39927](https://github.com/airbytehq/airbyte/pull/39927) | Update dependencies                                                                                                                                                    |
| 2.5.15     | 2024-06-16 | [39517](https://github.com/airbytehq/airbyte/pull/39517) | Salesforce refactor: add CheckpointMixin for state management                                                                                                          |
| 2.5.14     | 2024-06-06 | [39269](https://github.com/airbytehq/airbyte/pull/39269) | [autopull] Upgrade base image to v1.2.2                                                                                                                                |
| 2.5.13     | 2024-05-23 | [38563](https://github.com/airbytehq/airbyte/pull/38563) | Use HttpClient to perform HTTP requests for bulk, authentication and schema discovery                                                                                  |
| 2.5.12     | 2024-05-16 | [38255](https://github.com/airbytehq/airbyte/pull/38255) | Replace AirbyteLogger with logging.Logger                                                                                                                              |
| 2.5.11     | 2024-05-09 | [38205](https://github.com/airbytehq/airbyte/pull/38205) | Use new delete method of HttpMocker for test_bulk_stream                                                                                                               |
| 2.5.10     | 2024-05-09 | [38065](https://github.com/airbytehq/airbyte/pull/38065) | Replace deprecated authentication mechanism to up-to-date one                                                                                                          |
| 2.5.9      | 2024-05-02 | [37749](https://github.com/airbytehq/airbyte/pull/37749) | Adding mock server tests for bulk streams                                                                                                                              |
| 2.5.8      | 2024-04-30 | [37340](https://github.com/airbytehq/airbyte/pull/37340) | Source Salesforce: reduce info logs                                                                                                                                    |
| 2.5.7      | 2024-04-24 | [36657](https://github.com/airbytehq/airbyte/pull/36657) | Schema descriptions                                                                                                                                                    |
| 2.5.6      | 2024-04-19 | [37448](https://github.com/airbytehq/airbyte/pull/37448) | Ensure AirbyteTracedException in concurrent CDK are emitted with the right type                                                                                        |
| 2.5.5      | 2024-04-18 | [37392](https://github.com/airbytehq/airbyte/pull/37419) | Ensure python return code != 0 in case of error                                                                                                                        |
| 2.5.4      | 2024-04-18 | [37392](https://github.com/airbytehq/airbyte/pull/37392) | Update CDK version to have partitioned state fix                                                                                                                       |
| 2.5.3      | 2024-04-17 | [37376](https://github.com/airbytehq/airbyte/pull/37376) | Improve rate limit error message during check command                                                                                                                  |
| 2.5.2      | 2024-04-15 | [37105](https://github.com/airbytehq/airbyte/pull/37105) | Raise error when schema generation fails                                                                                                                               |
| 2.5.1      | 2024-04-11 | [37001](https://github.com/airbytehq/airbyte/pull/37001) | Update airbyte-cdk to flush print buffer for every message                                                                                                             |
| 2.5.0      | 2024-04-11 | [36942](https://github.com/airbytehq/airbyte/pull/36942) | Move Salesforce to partitioned state in order to avoid stuck syncs                                                                                                     |
| 2.4.4      | 2024-04-08 | [36901](https://github.com/airbytehq/airbyte/pull/36901) | Upgrade CDK for empty internal_message empty when ExceptionWithDisplayMessage raised                                                                                   |
| 2.4.3      | 2024-04-08 | [36885](https://github.com/airbytehq/airbyte/pull/36885) | Add missing retry on REST API                                                                                                                                          |
| 2.4.2      | 2024-04-05 | [36862](https://github.com/airbytehq/airbyte/pull/36862) | Upgrade CDK for updated error messaging regarding missing streams                                                                                                      |
| 2.4.1      | 2024-04-03 | [36385](https://github.com/airbytehq/airbyte/pull/36385) | Retry HTTP requests and jobs on various cases                                                                                                                          |
| 2.4.0      | 2024-03-12 | [35978](https://github.com/airbytehq/airbyte/pull/35978) | Upgrade CDK to start emitting record counts with state and full refresh state                                                                                          |
| 2.3.3      | 2024-03-04 | [35791](https://github.com/airbytehq/airbyte/pull/35791) | Fix memory leak (OOM)                                                                                                                                                  |
| 2.3.2      | 2024-02-19 | [35421](https://github.com/airbytehq/airbyte/pull/35421) | Add Stream Slice Step option to specification                                                                                                                          |
| 2.3.1      | 2024-02-12 | [35147](https://github.com/airbytehq/airbyte/pull/35147) | Manage dependencies with Poetry.                                                                                                                                       |
| 2.3.0      | 2023-12-15 | [33522](https://github.com/airbytehq/airbyte/pull/33522) | Sync streams concurrently in all sync modes                                                                                                                            |
| 2.2.2      | 2024-01-04 | [33936](https://github.com/airbytehq/airbyte/pull/33936) | Prepare for airbyte-lib                                                                                                                                                |
| 2.2.1      | 2023-12-12 | [33342](https://github.com/airbytehq/airbyte/pull/33342) | Added new ContentDocumentLink stream                                                                                                                                   |
| 2.2.0      | 2023-12-12 | [33350](https://github.com/airbytehq/airbyte/pull/33350) | Sync streams concurrently on full refresh                                                                                                                              |
| 2.1.6      | 2023-11-28 | [32535](https://github.com/airbytehq/airbyte/pull/32535) | Run full refresh syncs concurrently                                                                                                                                    |
| 2.1.5      | 2023-10-18 | [31543](https://github.com/airbytehq/airbyte/pull/31543) | Base image migration: remove Dockerfile and use the python-connector-base image                                                                                        |
| 2.1.4      | 2023-08-17 | [29538](https://github.com/airbytehq/airbyte/pull/29538) | Fix encoding guess                                                                                                                                                     |
| 2.1.3      | 2023-08-17 | [29500](https://github.com/airbytehq/airbyte/pull/29500) | handle expired refresh token error                                                                                                                                     |
| 2.1.2      | 2023-08-10 | [28781](https://github.com/airbytehq/airbyte/pull/28781) | Fix pagination for BULK API jobs; Add option to force use BULK API                                                                                                     |
| 2.1.1      | 2023-07-06 | [28021](https://github.com/airbytehq/airbyte/pull/28021) | Several Vulnerabilities Fixes; switched to use alpine instead of slim, CVE-2022-40897, CVE-2023-29383, CVE-2023-31484, CVE-2016-2781                                   |
| 2.1.0      | 2023-06-26 | [27726](https://github.com/airbytehq/airbyte/pull/27726) | License Update: Elv2                                                                                                                                                   |
| 2.0.14     | 2023-05-04 | [25794](https://github.com/airbytehq/airbyte/pull/25794) | Avoid pandas inferring wrong data types by forcing all data type as object                                                                                             |
| 2.0.13     | 2023-04-30 | [25700](https://github.com/airbytehq/airbyte/pull/25700) | Remove pagination and query limits                                                                                                                                     |
| 2.0.12     | 2023-04-25 | [25507](https://github.com/airbytehq/airbyte/pull/25507) | Update API version to 57                                                                                                                                               |
| 2.0.11     | 2023-04-20 | [25352](https://github.com/airbytehq/airbyte/pull/25352) | Update API version to 53                                                                                                                                               |
| 2.0.10     | 2023-04-05 | [24888](https://github.com/airbytehq/airbyte/pull/24888) | Add more frequent checkpointing                                                                                                                                        |
| 2.0.9      | 2023-03-29 | [24660](https://github.com/airbytehq/airbyte/pull/24660) | Set default start_date. Sync for last two years if start date is not present in config                                                                                 |
| 2.0.8      | 2023-03-30 | [24690](https://github.com/airbytehq/airbyte/pull/24690) | Handle rate limit for bulk operations                                                                                                                                  |
| 2.0.7      | 2023-03-14 | [24071](https://github.com/airbytehq/airbyte/pull/24071) | Remove regex pattern for start_date, use format validation instead                                                                                                     |
| 2.0.6      | 2023-03-03 | [22891](https://github.com/airbytehq/airbyte/pull/22891) | Specified date formatting in specification                                                                                                                             |
| 2.0.5      | 2023-03-01 | [23610](https://github.com/airbytehq/airbyte/pull/23610) | Handle different Salesforce page size for different queries                                                                                                            |
| 2.0.4      | 2023-02-24 | [22636](https://github.com/airbytehq/airbyte/pull/22636) | Turn on default HttpAvailabilityStrategy for all streams that are not of class BulkSalesforceStream                                                                    |
| 2.0.3      | 2023-02-17 | [23190](https://github.com/airbytehq/airbyte/pull/23190) | In case properties are chunked, fetch primary key in every chunk                                                                                                       |
| 2.0.2      | 2023-02-13 | [22896](https://github.com/airbytehq/airbyte/pull/22896) | Count the URL length based on encoded params                                                                                                                           |
| 2.0.1      | 2023-02-08 | [22597](https://github.com/airbytehq/airbyte/pull/22597) | Make multiple requests if a REST stream has too many properties                                                                                                        |
| 2.0.0      | 2023-02-02 | [22322](https://github.com/airbytehq/airbyte/pull/22322) | Remove `ActivityMetricRollup` stream                                                                                                                                   |
| 1.0.30     | 2023-01-27 | [22016](https://github.com/airbytehq/airbyte/pull/22016) | Set `AvailabilityStrategy` for streams explicitly to `None`                                                                                                            |
| 1.0.29     | 2023-01-05 | [20886](https://github.com/airbytehq/airbyte/pull/20886) | Remove `ActivityMetric` stream                                                                                                                                         |
| 1.0.28     | 2022-12-29 | [20927](https://github.com/airbytehq/airbyte/pull/20927) | Fix tests; add expected records                                                                                                                                        |
| 1.0.27     | 2022-11-29 | [19869](https://github.com/airbytehq/airbyte/pull/19869) | Remove `AccountHistory` from unsupported BULK streams                                                                                                                  |
| 1.0.26     | 2022-11-15 | [19286](https://github.com/airbytehq/airbyte/pull/19286) | Bugfix: fallback to REST API if entity is not supported by BULK API                                                                                                    |
| 1.0.25     | 2022-11-13 | [19294](https://github.com/airbytehq/airbyte/pull/19294) | Use the correct encoding for non UTF-8 objects and data                                                                                                                |
| 1.0.24     | 2022-11-01 | [18799](https://github.com/airbytehq/airbyte/pull/18799) | Update list of unsupported Bulk API objects                                                                                                                            |
| 1.0.23     | 2022-11-01 | [18753](https://github.com/airbytehq/airbyte/pull/18753) | Add error_display_message for ConnectionError                                                                                                                          |
| 1.0.22     | 2022-10-12 | [17615](https://github.com/airbytehq/airbyte/pull/17615) | Make paging work, if `cursor_field` is not changed inside one page                                                                                                     |
| 1.0.21     | 2022-10-10 | [17778](https://github.com/airbytehq/airbyte/pull/17778) | Add `EventWhoRelation` to the list of unsupported Bulk API objects.                                                                                                    |
| 1.0.20     | 2022-09-30 | [17453](https://github.com/airbytehq/airbyte/pull/17453) | Check objects that are not supported by the Bulk API (v52.0)                                                                                                           |
| 1.0.19     | 2022-09-29 | [17314](https://github.com/airbytehq/airbyte/pull/17314) | Fixed bug with decoding response                                                                                                                                       |
| 1.0.18     | 2022-09-28 | [17304](https://github.com/airbytehq/airbyte/pull/17304) | Migrate to per-stream states.                                                                                                                                          |
| 1.0.17     | 2022-09-23 | [17094](https://github.com/airbytehq/airbyte/pull/17094) | Tune connection check: fetch a list of available streams                                                                                                               |
| 1.0.16     | 2022-09-21 | [17001](https://github.com/airbytehq/airbyte/pull/17001) | Improve writing file of decode                                                                                                                                         |
| 1.0.15     | 2022-08-30 | [16086](https://github.com/airbytehq/airbyte/pull/16086) | Improve API type detection                                                                                                                                             |
| 1.0.14     | 2022-08-29 | [16119](https://github.com/airbytehq/airbyte/pull/16119) | Exclude `KnowledgeArticleVersion` from using bulk API                                                                                                                  |
| 1.0.13     | 2022-08-23 | [15901](https://github.com/airbytehq/airbyte/pull/15901) | Exclude `KnowledgeArticle` from using bulk API                                                                                                                         |
| 1.0.12     | 2022-08-09 | [15444](https://github.com/airbytehq/airbyte/pull/15444) | Fixed bug when `Bulk Job` was timeout by the connector, but remained running on the server                                                                             |
| 1.0.11     | 2022-07-07 | [13729](https://github.com/airbytehq/airbyte/pull/13729) | Improve configuration field descriptions                                                                                                                               |
| 1.0.10     | 2022-06-09 | [13658](https://github.com/airbytehq/airbyte/pull/13658) | Correct logic to sync stream larger than page size                                                                                                                     |
| 1.0.9      | 2022-05-06 | [12685](https://github.com/airbytehq/airbyte/pull/12685) | Update CDK to v0.1.56 to emit an `AirbyeTraceMessage` on uncaught exceptions                                                                                           |
| 1.0.8      | 2022-05-04 | [12576](https://github.com/airbytehq/airbyte/pull/12576) | Decode responses as utf-8 and fallback to ISO-8859-1 if needed                                                                                                         |
| 1.0.7      | 2022-05-03 | [12552](https://github.com/airbytehq/airbyte/pull/12552) | Decode responses as ISO-8859-1 instead of utf-8                                                                                                                        |
| 1.0.6      | 2022-04-27 | [12335](https://github.com/airbytehq/airbyte/pull/12335) | Adding fixtures to mock time.sleep for connectors that explicitly sleep                                                                                                |
| 1.0.5      | 2022-04-25 | [12304](https://github.com/airbytehq/airbyte/pull/12304) | Add `Describe` stream                                                                                                                                                  |
| 1.0.4      | 2022-04-20 | [12230](https://github.com/airbytehq/airbyte/pull/12230) | Update connector to use a `spec.yaml`                                                                                                                                  |
| 1.0.3      | 2022-04-04 | [11692](https://github.com/airbytehq/airbyte/pull/11692) | Optimised memory usage for `BULK` API calls                                                                                                                            |
| 1.0.2      | 2022-03-01 | [10751](https://github.com/airbytehq/airbyte/pull/10751) | Fix broken link anchor in connector configuration                                                                                                                      |
| 1.0.1      | 2022-02-27 | [10679](https://github.com/airbytehq/airbyte/pull/10679) | Reorganize input parameter order on the UI                                                                                                                             |
| 1.0.0      | 2022-02-27 | [10516](https://github.com/airbytehq/airbyte/pull/10516) | Speed up schema discovery by using parallelism                                                                                                                         |
| 0.1.23     | 2022-02-10 | [10141](https://github.com/airbytehq/airbyte/pull/10141) | Processing of failed jobs                                                                                                                                              |
| 0.1.22     | 2022-02-02 | [10012](https://github.com/airbytehq/airbyte/pull/10012) | Increase CSV field_size_limit                                                                                                                                          |
| 0.1.21     | 2022-01-28 | [9499](https://github.com/airbytehq/airbyte/pull/9499)   | If a sync reaches daily rate limit it ends the sync early with success status. Read more in `Performance considerations` section                                       |
| 0.1.20     | 2022-01-26 | [9757](https://github.com/airbytehq/airbyte/pull/9757)   | Parse CSV with "unix" dialect                                                                                                                                          |
| 0.1.19     | 2022-01-25 | [8617](https://github.com/airbytehq/airbyte/pull/8617)   | Update connector fields title/description                                                                                                                              |
| 0.1.18     | 2022-01-20 | [9478](https://github.com/airbytehq/airbyte/pull/9478)   | Add available stream filtering by `queryable` flag                                                                                                                     |
| 0.1.17     | 2022-01-19 | [9302](https://github.com/airbytehq/airbyte/pull/9302)   | Deprecate API Type parameter                                                                                                                                           |
| 0.1.16     | 2022-01-18 | [9151](https://github.com/airbytehq/airbyte/pull/9151)   | Fix pagination in REST API streams                                                                                                                                     |
| 0.1.15     | 2022-01-11 | [9409](https://github.com/airbytehq/airbyte/pull/9409)   | Correcting the presence of an extra `else` handler in the error handling                                                                                               |
| 0.1.14     | 2022-01-11 | [9386](https://github.com/airbytehq/airbyte/pull/9386)   | Handling 400 error, while `sobject` doesn't support `query` or `queryAll` requests                                                                                     |
| 0.1.13     | 2022-01-11 | [8797](https://github.com/airbytehq/airbyte/pull/8797)   | Switched from authSpecification to advanced_auth in specefication                                                                                                      |
| 0.1.12     | 2021-12-23 | [8871](https://github.com/airbytehq/airbyte/pull/8871)   | Fix `examples` for new field in specification                                                                                                                          |
| 0.1.11     | 2021-12-23 | [8871](https://github.com/airbytehq/airbyte/pull/8871)   | Add the ability to filter streams by user                                                                                                                              |
| 0.1.10     | 2021-12-23 | [9005](https://github.com/airbytehq/airbyte/pull/9005)   | Handling 400 error when a stream is not queryable                                                                                                                      |
| 0.1.9      | 2021-12-07 | [8405](https://github.com/airbytehq/airbyte/pull/8405)   | Filter 'null' byte(s) in HTTP responses                                                                                                                                |
| 0.1.8      | 2021-11-30 | [8191](https://github.com/airbytehq/airbyte/pull/8191)   | Make `start_date` optional and change its format to `YYYY-MM-DD`                                                                                                       |
| 0.1.7      | 2021-11-24 | [8206](https://github.com/airbytehq/airbyte/pull/8206)   | Handling 400 error when trying to create a job for sync using Bulk API.                                                                                                |
| 0.1.6      | 2021-11-16 | [8009](https://github.com/airbytehq/airbyte/pull/8009)   | Fix retring of BULK jobs                                                                                                                                               |
| 0.1.5      | 2021-11-15 | [7885](https://github.com/airbytehq/airbyte/pull/7885)   | Add `Transform` for output records                                                                                                                                     |
| 0.1.4      | 2021-11-09 | [7778](https://github.com/airbytehq/airbyte/pull/7778)   | Fix types for `anyType` fields                                                                                                                                         |
| 0.1.3      | 2021-11-06 | [7592](https://github.com/airbytehq/airbyte/pull/7592)   | Fix getting `anyType` fields using BULK API                                                                                                                            |
| 0.1.2      | 2021-09-30 | [6438](https://github.com/airbytehq/airbyte/pull/6438)   | Annotate Oauth2 flow initialization parameters in connector specification                                                                                              |
| 0.1.1      | 2021-09-21 | [6209](https://github.com/airbytehq/airbyte/pull/6209)   | Fix bug with pagination for BULK API                                                                                                                                   |
| 0.1.0      | 2021-09-08 | [5619](https://github.com/airbytehq/airbyte/pull/5619)   | Salesforce Aitbyte-Native Connector                                                                                                                                    |

</details>

</HideInUI><|MERGE_RESOLUTION|>--- conflicted
+++ resolved
@@ -219,13 +219,10 @@
 
 | Version    | Date       | Pull Request                                             | Subject                                                                                                                                                                |
 |:-----------|:-----------|:---------------------------------------------------------|:-----------------------------------------------------------------------------------------------------------------------------------------------------------------------|
-<<<<<<< HEAD
-| 2.7.3      | 2025-03-27  | [53689](https://github.com/airbytehq/airbyte/pull/53689) | catch JSONDecodeError for error response                                                                                                                                  |
+| 2.7.4      | 2025-03-27  | [53689](https://github.com/airbytehq/airbyte/pull/53689) | catch JSONDecodeError for error response                                                                                                                                  |
 | 2.7.2      | 2025-03-24  | [55898](https://github.com/airbytehq/airbyte/pull/55898) | Fix input state serialization issues                                                                                                                                   |
-=======
 | 2.7.3 | 2025-03-29 | [56776](https://github.com/airbytehq/airbyte/pull/56776) | Update dependencies |
 | 2.7.2 | 2025-03-24 | [55898](https://github.com/airbytehq/airbyte/pull/55898) | Fix input state serialization issues |
->>>>>>> d2657151
 | 2.7.1 | 2025-03-22 | [51921](https://github.com/airbytehq/airbyte/pull/51921) | Update dependencies |
 | 2.7.0 | 2025-03-20 | [55186](https://github.com/airbytehq/airbyte/pull/55186) | Update manifest for adapting changes with AsyncRetriever |
 | 2.6.5 | 2025-02-20 | [54178](https://github.com/airbytehq/airbyte/pull/54178) | Promoting release candidate 2.6.5-rc.1 to a main version. |
