--- conflicted
+++ resolved
@@ -192,21 +192,13 @@
 
 | Version | Date       | Pull Request                                             | Subject                                                                                                                              |
 | :------ | :--------- | :------------------------------------------------------- | :----------------------------------------------------------------------------------------------------------------------------------- |
-<<<<<<< HEAD
-| 2.5.11 | 2024-05-15 | [38255](https://github.com/airbytehq/airbyte/pull/38255) | Replace AirbyteLogger with logging.Logger |
-| 2.5.10 | 2024-05-09 | [38065](https://github.com/airbytehq/airbyte/pull/38065) | Replace deprecated authentication mechanism to up-to-date one |
-| 2.5.9 | 2024-05-02 | [37749](https://github.com/airbytehq/airbyte/pull/37749) | Adding mock server tests for bulk streams |
-| 2.5.8 | 2024-04-30 | [37340](https://github.com/airbytehq/airbyte/pull/37340) | Source Salesforce: reduce info logs |
-| 2.5.7 | 2024-04-24 | [36657](https://github.com/airbytehq/airbyte/pull/36657) | Schema descriptions |
-| 2.5.6 | 2024-04-19 | [37448](https://github.com/airbytehq/airbyte/pull/37448) | Ensure AirbyteTracedException in concurrent CDK are emitted with the right type |
-=======
+| 2.5.12  | 2024-05-15 | [38255](https://github.com/airbytehq/airbyte/pull/38255) | Replace AirbyteLogger with logging.Logger |
 | 2.5.11  | 2024-05-09 | [38205](https://github.com/airbytehq/airbyte/pull/38205)      | Use new delete method of HttpMocker for test_bulk_stream                                                                        |
 | 2.5.10  | 2024-05-09 | [38065](https://github.com/airbytehq/airbyte/pull/38065) | Replace deprecated authentication mechanism to up-to-date one                                                                        |
 | 2.5.9   | 2024-05-02 | [37749](https://github.com/airbytehq/airbyte/pull/37749) | Adding mock server tests for bulk streams                                                                                            |
 | 2.5.8   | 2024-04-30 | [37340](https://github.com/airbytehq/airbyte/pull/37340) | Source Salesforce: reduce info logs                                                                                                  |
 | 2.5.7   | 2024-04-24 | [36657](https://github.com/airbytehq/airbyte/pull/36657) | Schema descriptions                                                                                                                  |
 | 2.5.6   | 2024-04-19 | [37448](https://github.com/airbytehq/airbyte/pull/37448) | Ensure AirbyteTracedException in concurrent CDK are emitted with the right type                                                      |
->>>>>>> ffc613e9
 | 2.5.5   | 2024-04-18 | [37392](https://github.com/airbytehq/airbyte/pull/37419) | Ensure python return code != 0 in case of error                                                                                      |
 | 2.5.4   | 2024-04-18 | [37392](https://github.com/airbytehq/airbyte/pull/37392) | Update CDK version to have partitioned state fix                                                                                     |
 | 2.5.3   | 2024-04-17 | [37376](https://github.com/airbytehq/airbyte/pull/37376) | Improve rate limit error message during check command                                                                                |
