--- conflicted
+++ resolved
@@ -129,11 +129,8 @@
 
 | Version | Date       | Pull Request                                             | Subject                                                                                                                          |
 |:--------|:-----------|:---------------------------------------------------------|:---------------------------------------------------------------------------------------------------------------------------------|
-<<<<<<< HEAD
-| 2.0.5   | 2023-03-02 | [22891](https://github.com/airbytehq/airbyte/pull/22891) | Specified date formatting in specification                                                                  |
-=======
+| 2.0.6   | 2023-03-03 | [22891](https://github.com/airbytehq/airbyte/pull/22891) | Specified date formatting in specification                                                                  |
 | 2.0.5   | 2023-03-01 | [23610](https://github.com/airbytehq/airbyte/pull/23610) | Handle different Salesforce page size for different queries                                                                      |
->>>>>>> 1fcc1fa9
 | 2.0.4   | 2023-02-24 | [22636](https://github.com/airbytehq/airbyte/pull/22636) | Turn on default HttpAvailabilityStrategy for all streams that are not of class BulkSalesforceStream                              |
 | 2.0.3   | 2023-02-17 | [23190](https://github.com/airbytehq/airbyte/pull/23190) | In case properties are chunked, fetch primary key in every chunk                                                                 |
 | 2.0.2   | 2023-02-13 | [22896](https://github.com/airbytehq/airbyte/pull/22896) | Count the URL length based on encoded params                                                                                     |
