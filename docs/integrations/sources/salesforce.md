# Salesforce

Setting up the Salesforce source connector involves creating a read-only Salesforce user and configuring the Salesforce connector through the Airbyte UI.

This page guides you through the process of setting up the Salesforce source connector.

## Prerequisites

* [Salesforce Account](https://login.salesforce.com/) with Enterprise access or API quota purchased
* Dedicated Salesforce [user](https://help.salesforce.com/s/articleView?id=adding_new_users.htm&type=5&language=en_US) (optional)
<!-- env:oss -->
* (For Airbyte Open Source) Salesforce [OAuth](https://help.salesforce.com/s/articleView?id=sf.remoteaccess_oauth_tokens_scopes.htm&type=5) credentials
<!-- /env:oss -->

## Setup guide

### Step 1: (Optional, Recommended) Create a read-only Salesforce user

While you can set up the Salesforce connector using any Salesforce user with read permission, we recommend creating a dedicated read-only user for Airbyte. This allows you to granularly control the data Airbyte can read.

To create a dedicated read only Salesforce user:

1. [Log into Salesforce](https://login.salesforce.com/) with an admin account.
2. On the top right of the screen, click the gear icon and then click **Setup**.
3. In the left navigation bar, under Administration, click **Users** > **Profiles**. The Profiles page is displayed. Click **New profile**.
4. For Existing Profile, select **Read only**. For Profile Name, enter **Airbyte Read Only User**.
5. Click **Save**. The Profiles page is displayed. Click **Edit**.
6. Scroll down to the **Standard Object Permissions** and **Custom Object Permissions** and enable the **Read** checkbox for objects that you want to replicate via Airbyte.
7. Scroll to the top and click **Save**.
8. On the left side, under Administration, click **Users** > **Users**. The All Users page is displayed. Click **New User**.
9. Fill out the required fields:
    1. For License, select **Salesforce**.
    2. For Profile, select **Airbyte Read Only User**.
    3. For Email, make sure to use an email address that you can access.
10. Click **Save**.
11. Copy the Username and keep it accessible.
12. Log into the email you used above and verify your new Salesforce account user. You'll need to set a password as part of this process. Keep this password accessible.

### Step 2: Set up Salesforce as a Source in Airbyte

<!-- env:cloud -->
**For Airbyte Cloud:**

To set up Salesforce as a source in Airbyte Cloud:

1. [Log into your Airbyte Cloud](https://cloud.airbyte.com/workspaces) account.
2. In the left navigation bar, click **Sources**. In the top-right corner, click **+ New source**.
3. On the Set up the source page, select **Salesforce** from the **Source type** dropdown.
4. For Name, enter a name for the Salesforce connector.
5. Toggle whether your Salesforce account is a [Sandbox account](https://help.salesforce.com/s/articleView?id=sf.deploy_sandboxes_parent.htm&type=5) or a production account.
6. For **Start Date**, enter the date in YYYY-MM-DD format. The data added on and after this date will be replicated. If this field is blank, Airbyte will replicate the data for last two years.
7. (Optional) In the Salesforce Object filtering criteria section, click **Add**. From the Search criteria dropdown, select the criteria relevant to you. For Search value, add the search terms relevant to you. If this field is blank, Airbyte will replicate all data.
8. Click **Authenticate your account** to authorize your Salesforce account. Airbyte will authenticate the Salesforce account you are already logged in to. Make sure you are logged into the right account.
9. Click **Set up source**.
<!-- /env:cloud -->

<!-- env:oss -->
**For Airbyte Open Source:**

To set up Salesforce as a source in Airbyte Open Source:

1. Follow this [walkthrough](https://medium.com/@bpmmendis94/obtain-access-refresh-tokens-from-salesforce-rest-api-a324fe4ccd9b) with the following modifications:

    1. If your Salesforce URL’s is not in the `X.salesforce.com` format, use your Salesforce domain name. For example, if your Salesforce URL is `awesomecompany.force.com` then use that instead of `awesomecompany.salesforce.com`.
    2. When running a curl command, run it with the `-L` option to follow any redirects.
    3. If you [created a read-only user](https://docs.google.com/document/d/1wZR8pz4MRdc2zUculc9IqoF8JxN87U40IqVnTtcqdrI/edit#heading=h.w5v6h7b2a9y4), use the user credentials when logging in to generate OAuth tokens.

2. Navigate to the Airbute Open Source dashboard and follow the same steps as [setting up Salesforce as a source in Airbyte Cloud](#for-airbyte-cloud).
<!-- /env:oss -->

## Supported sync modes

The Salesforce source connector supports the following sync modes:

* [Full Refresh - Overwrite](https://docs.airbyte.com/understanding-airbyte/connections/full-refresh-overwrite/)
* [Full Refresh - Append](https://docs.airbyte.com/understanding-airbyte/connections/full-refresh-append)
* [Incremental Sync - Append](https://docs.airbyte.com/understanding-airbyte/connections/incremental-append)
* (Recommended)[ Incremental Sync - Deduped History](https://docs.airbyte.com/understanding-airbyte/connections/incremental-deduped-history)

### Incremental Deletes Sync

The Salesforce connector retrieves deleted records from Salesforce. For the streams which support it, a deleted record will be marked with the field `isDeleted=true` value.

## Performance considerations

The Salesforce connector is restricted by Salesforce’s [Daily Rate Limits](https://developer.salesforce.com/docs/atlas.en-us.salesforce_app_limits_cheatsheet.meta/salesforce_app_limits_cheatsheet/salesforce_app_limits_platform_api.htm). The connector syncs data until it hits the daily rate limit, then ends the sync early with success status, and starts the next sync from where it left off. Note that picking up from where it ends will work only for incremental sync, which is why we recommend using the [Incremental Sync - Deduped History](https://docs.airbyte.com/understanding-airbyte/connections/incremental-deduped-history) sync mode.

## Supported Objects

The Salesforce connector supports reading both Standard Objects and Custom Objects from Salesforce. Each object is read as a separate stream. See a list of all Salesforce Standard Objects [here](https://developer.salesforce.com/docs/atlas.en-us.object_reference.meta/object_reference/sforce_api_objects_list.htm).

Airbyte fetches and handles all the possible and available streams dynamically based on:

* If the authenticated Salesforce user has the Role and Permissions to read and fetch objects

* If the stream has the queryable property set to true. Airbyte can fetch only queryable streams via the API. If you don’t see your object available via Airbyte, check if it is API-accessible to the Salesforce user you authenticated with in Step 2.

**Note:** [BULK API](https://developer.salesforce.com/docs/atlas.en-us.api_asynch.meta/api_asynch/asynch_api_intro.htm) cannot be used to receive data from the following streams due to Salesforce API limitations. The Salesforce connector syncs them using the REST API which will occasionally cost more of your API quota:

* AcceptedEventRelation
* Attachment
* CaseStatus
* ContractStatus
* DeclinedEventRelation
* FieldSecurityClassification
* KnowledgeArticle
* KnowledgeArticleVersion
* KnowledgeArticleVersionHistory
* KnowledgeArticleViewStat
* KnowledgeArticleVoteStat
* OrderStatus
* PartnerRole
* RecentlyViewed
* ServiceAppointmentStatus
* ShiftStatus
* SolutionStatus
* TaskPriority
* TaskStatus
* UndecidedEventRelation

## Salesforce tutorials

Now that you have set up the Salesforce source connector, check out the following Salesforce tutorials:

* [Replicate Salesforce data to BigQuery](https://airbyte.com/tutorials/replicate-salesforce-data-to-bigquery)
* [Replicate Salesforce and Zendesk data to Keen for unified analytics](https://airbyte.com/tutorials/salesforce-zendesk-analytics)

## Changelog

| Version | Date       | Pull Request                                             | Subject                                                                                                                          |
|:--------|:-----------|:---------------------------------------------------------|:---------------------------------------------------------------------------------------------------------------------------------|
<<<<<<< HEAD
=======
| 2.0.14  | 2023-05-04 | [25794](https://github.com/airbytehq/airbyte/pull/25794) | Avoid pandas inferring wrong data types by forcing all data type as object                                            |
>>>>>>> 0fc11c51
| 2.0.13  | 2023-04-30 | [25700](https://github.com/airbytehq/airbyte/pull/25700) | Remove pagination and query limits                                                                                               |
| 2.0.12  | 2023-04-25 | [25507](https://github.com/airbytehq/airbyte/pull/25507) | Update API version to 57                                                                                                         |
| 2.0.11  | 2023-04-20 | [25352](https://github.com/airbytehq/airbyte/pull/25352) | Update API version to 53                                                                                                         |
| 2.0.10  | 2023-04-05 | [24888](https://github.com/airbytehq/airbyte/pull/24888) | Add more frequent checkpointing                                                                                                  |
| 2.0.9   | 2023-03-29 | [24660](https://github.com/airbytehq/airbyte/pull/24660) | Set default start_date. Sync for last two years if start date is not present in config                                           |
| 2.0.8   | 2023-03-30 | [24690](https://github.com/airbytehq/airbyte/pull/24690) | Handle rate limit for bulk operations                                                                                            |
| 2.0.7   | 2023-03-14 | [24071](https://github.com/airbytehq/airbyte/pull/24071) | Remove regex pattern for start_date, use format validation instead                                                               |
| 2.0.6   | 2023-03-03 | [22891](https://github.com/airbytehq/airbyte/pull/22891) | Specified date formatting in specification                                                                                       |
| 2.0.5   | 2023-03-01 | [23610](https://github.com/airbytehq/airbyte/pull/23610) | Handle different Salesforce page size for different queries                                                                      |
| 2.0.4   | 2023-02-24 | [22636](https://github.com/airbytehq/airbyte/pull/22636) | Turn on default HttpAvailabilityStrategy for all streams that are not of class BulkSalesforceStream                              |
| 2.0.3   | 2023-02-17 | [23190](https://github.com/airbytehq/airbyte/pull/23190) | In case properties are chunked, fetch primary key in every chunk                                                                 |
| 2.0.2   | 2023-02-13 | [22896](https://github.com/airbytehq/airbyte/pull/22896) | Count the URL length based on encoded params                                                                                     |
| 2.0.1   | 2023-02-08 | [22597](https://github.com/airbytehq/airbyte/pull/22597) | Make multiple requests if a REST stream has too many properties                                                                  |
| 2.0.0   | 2023-02-02 | [22322](https://github.com/airbytehq/airbyte/pull/22322) | Remove `ActivityMetricRollup` stream                                                                                             |
| 1.0.30  | 2023-01-27 | [22016](https://github.com/airbytehq/airbyte/pull/22016) | Set `AvailabilityStrategy` for streams explicitly to `None`                                                                      |
| 1.0.29  | 2023-01-05 | [20886](https://github.com/airbytehq/airbyte/pull/20886) | Remove `ActivityMetric` stream                                                                                                   |
| 1.0.28  | 2022-12-29 | [20927](https://github.com/airbytehq/airbyte/pull/20927) | Fix tests; add expected records                                                                                                  |
| 1.0.27  | 2022-11-29 | [19869](https://github.com/airbytehq/airbyte/pull/19869) | Remove `AccountHistory` from unsupported BULK streams                                                                            |
| 1.0.26  | 2022-11-15 | [19286](https://github.com/airbytehq/airbyte/pull/19286) | Bugfix: fallback to REST API if entity is not supported by BULK API                                                              |
| 1.0.25  | 2022-11-13 | [19294](https://github.com/airbytehq/airbyte/pull/19294) | Use the correct encoding for non UTF-8 objects and data                                                                          |
| 1.0.24  | 2022-11-01 | [18799](https://github.com/airbytehq/airbyte/pull/18799) | Update list of unsupported Bulk API objects                                                                                      |
| 1.0.23  | 2022-11-01 | [18753](https://github.com/airbytehq/airbyte/pull/18753) | Add error_display_message for ConnectionError                                                                                    |
| 1.0.22  | 2022-10-12 | [17615](https://github.com/airbytehq/airbyte/pull/17615) | Make paging work, if `cursor_field` is not changed inside one page                                                               |
| 1.0.21  | 2022-10-10 | [17778](https://github.com/airbytehq/airbyte/pull/17778) | Add `EventWhoRelation` to the list of unsupported Bulk API objects.                                                              |
| 1.0.20  | 2022-09-30 | [17453](https://github.com/airbytehq/airbyte/pull/17453) | Check objects that are not supported by the Bulk API (v52.0)                                                                     |
| 1.0.19  | 2022-09-29 | [17314](https://github.com/airbytehq/airbyte/pull/17314) | Fixed bug with decoding response                                                                                                 |
| 1.0.18  | 2022-09-28 | [17304](https://github.com/airbytehq/airbyte/pull/17304) | Migrate to per-stream states.                                                                                                    |
| 1.0.17  | 2022-09-23 | [17094](https://github.com/airbytehq/airbyte/pull/17094) | Tune connection check: fetch a list of available streams                                                                         |
| 1.0.16  | 2022-09-21 | [17001](https://github.com/airbytehq/airbyte/pull/17001) | Improve writing file of decode                                                                                                   |
| 1.0.15  | 2022-08-30 | [16086](https://github.com/airbytehq/airbyte/pull/16086) | Improve API type detection                                                                                                       |
| 1.0.14  | 2022-08-29 | [16119](https://github.com/airbytehq/airbyte/pull/16119) | Exclude `KnowledgeArticleVersion` from using bulk API                                                                            |
| 1.0.13  | 2022-08-23 | [15901](https://github.com/airbytehq/airbyte/pull/15901) | Exclude `KnowledgeArticle` from using bulk API                                                                                   |
| 1.0.12  | 2022-08-09 | [15444](https://github.com/airbytehq/airbyte/pull/15444) | Fixed bug when `Bulk Job` was timeout by the connector, but remained running on the server                                       |
| 1.0.11  | 2022-07-07 | [13729](https://github.com/airbytehq/airbyte/pull/13729) | Improve configuration field descriptions                                                                                         |
| 1.0.10  | 2022-06-09 | [13658](https://github.com/airbytehq/airbyte/pull/13658) | Correct logic to sync stream larger than page size                                                                               |
| 1.0.9   | 2022-05-06 | [12685](https://github.com/airbytehq/airbyte/pull/12685) | Update CDK to v0.1.56 to emit an `AirbyeTraceMessage` on uncaught exceptions                                                     |
| 1.0.8   | 2022-05-04 | [12576](https://github.com/airbytehq/airbyte/pull/12576) | Decode responses as utf-8 and fallback to ISO-8859-1 if needed                                                                   |
| 1.0.7   | 2022-05-03 | [12552](https://github.com/airbytehq/airbyte/pull/12552) | Decode responses as ISO-8859-1 instead of utf-8                                                                                  |
| 1.0.6   | 2022-04-27 | [12335](https://github.com/airbytehq/airbyte/pull/12335) | Adding fixtures to mock time.sleep for connectors that explicitly sleep                                                          |
| 1.0.5   | 2022-04-25 | [12304](https://github.com/airbytehq/airbyte/pull/12304) | Add `Describe` stream                                                                                                            |
| 1.0.4   | 2022-04-20 | [12230](https://github.com/airbytehq/airbyte/pull/12230) | Update connector to use a `spec.yaml`                                                                                            |
| 1.0.3   | 2022-04-04 | [11692](https://github.com/airbytehq/airbyte/pull/11692) | Optimised memory usage for `BULK` API calls                                                                                      |
| 1.0.2   | 2022-03-01 | [10751](https://github.com/airbytehq/airbyte/pull/10751) | Fix broken link anchor in connector configuration                                                                                |
| 1.0.1   | 2022-02-27 | [10679](https://github.com/airbytehq/airbyte/pull/10679) | Reorganize input parameter order on the UI                                                                                       |
| 1.0.0   | 2022-02-27 | [10516](https://github.com/airbytehq/airbyte/pull/10516) | Speed up schema discovery by using parallelism                                                                                   |
| 0.1.23  | 2022-02-10 | [10141](https://github.com/airbytehq/airbyte/pull/10141) | Processing of failed jobs                                                                                                        |
| 0.1.22  | 2022-02-02 | [10012](https://github.com/airbytehq/airbyte/pull/10012) | Increase CSV field_size_limit                                                                                                    |
| 0.1.21  | 2022-01-28 | [9499](https://github.com/airbytehq/airbyte/pull/9499)   | If a sync reaches daily rate limit it ends the sync early with success status. Read more in `Performance considerations` section |
| 0.1.20  | 2022-01-26 | [9757](https://github.com/airbytehq/airbyte/pull/9757)   | Parse CSV with "unix" dialect                                                                                                    |
| 0.1.19  | 2022-01-25 | [8617](https://github.com/airbytehq/airbyte/pull/8617)   | Update connector fields title/description                                                                                        |
| 0.1.18  | 2022-01-20 | [9478](https://github.com/airbytehq/airbyte/pull/9478)   | Add available stream filtering by `queryable` flag                                                                               |
| 0.1.17  | 2022-01-19 | [9302](https://github.com/airbytehq/airbyte/pull/9302)   | Deprecate API Type parameter                                                                                                     |
| 0.1.16  | 2022-01-18 | [9151](https://github.com/airbytehq/airbyte/pull/9151)   | Fix pagination in REST API streams                                                                                               |
| 0.1.15  | 2022-01-11 | [9409](https://github.com/airbytehq/airbyte/pull/9409)   | Correcting the presence of an extra `else` handler in the error handling                                                         |
| 0.1.14  | 2022-01-11 | [9386](https://github.com/airbytehq/airbyte/pull/9386)   | Handling 400 error, while `sobject` doesn't support `query` or `queryAll` requests                                               |
| 0.1.13  | 2022-01-11 | [8797](https://github.com/airbytehq/airbyte/pull/8797)   | Switched from authSpecification to advanced_auth in specefication                                                                |
| 0.1.12  | 2021-12-23 | [8871](https://github.com/airbytehq/airbyte/pull/8871)   | Fix `examples` for new field in specification                                                                                    |
| 0.1.11  | 2021-12-23 | [8871](https://github.com/airbytehq/airbyte/pull/8871)   | Add the ability to filter streams by user                                                                                        |
| 0.1.10  | 2021-12-23 | [9005](https://github.com/airbytehq/airbyte/pull/9005)   | Handling 400 error when a stream is not queryable                                                                                |
| 0.1.9   | 2021-12-07 | [8405](https://github.com/airbytehq/airbyte/pull/8405)   | Filter 'null' byte(s) in HTTP responses                                                                                          |
| 0.1.8   | 2021-11-30 | [8191](https://github.com/airbytehq/airbyte/pull/8191)   | Make `start_date` optional and change its format to `YYYY-MM-DD`                                                                 |
| 0.1.7   | 2021-11-24 | [8206](https://github.com/airbytehq/airbyte/pull/8206)   | Handling 400 error when trying to create a job for sync using Bulk API.                                                          |
| 0.1.6   | 2021-11-16 | [8009](https://github.com/airbytehq/airbyte/pull/8009)   | Fix retring of BULK jobs                                                                                                         |
| 0.1.5   | 2021-11-15 | [7885](https://github.com/airbytehq/airbyte/pull/7885)   | Add `Transform` for output records                                                                                               |
| 0.1.4   | 2021-11-09 | [7778](https://github.com/airbytehq/airbyte/pull/7778)   | Fix types for `anyType` fields                                                                                                   |
| 0.1.3   | 2021-11-06 | [7592](https://github.com/airbytehq/airbyte/pull/7592)   | Fix getting `anyType` fields using BULK API                                                                                      |
| 0.1.2   | 2021-09-30 | [6438](https://github.com/airbytehq/airbyte/pull/6438)   | Annotate Oauth2 flow initialization parameters in connector specification                                                        |
| 0.1.1   | 2021-09-21 | [6209](https://github.com/airbytehq/airbyte/pull/6209)   | Fix bug with pagination for BULK API                                                                                             |
| 0.1.0   | 2021-09-08 | [5619](https://github.com/airbytehq/airbyte/pull/5619)   | Salesforce Aitbyte-Native Connector                                                                                              |<|MERGE_RESOLUTION|>--- conflicted
+++ resolved
@@ -129,10 +129,7 @@
 
 | Version | Date       | Pull Request                                             | Subject                                                                                                                          |
 |:--------|:-----------|:---------------------------------------------------------|:---------------------------------------------------------------------------------------------------------------------------------|
-<<<<<<< HEAD
-=======
 | 2.0.14  | 2023-05-04 | [25794](https://github.com/airbytehq/airbyte/pull/25794) | Avoid pandas inferring wrong data types by forcing all data type as object                                            |
->>>>>>> 0fc11c51
 | 2.0.13  | 2023-04-30 | [25700](https://github.com/airbytehq/airbyte/pull/25700) | Remove pagination and query limits                                                                                               |
 | 2.0.12  | 2023-04-25 | [25507](https://github.com/airbytehq/airbyte/pull/25507) | Update API version to 57                                                                                                         |
 | 2.0.11  | 2023-04-20 | [25352](https://github.com/airbytehq/airbyte/pull/25352) | Update API version to 53                                                                                                         |
