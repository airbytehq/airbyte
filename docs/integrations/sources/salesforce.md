--- conflicted
+++ resolved
@@ -37,11 +37,6 @@
 * Salesforce Account with Enterprise access or API quota purchased
 * Dedicated Salesforce user (optional)
 
-<<<<<<< HEAD
-=======
-**Note**: In order to tightly scope Airbyte's access to your data, we recommend creating a dedicated read-only Salesforce user that is used for Airbyte syncs. You can also further the user's (and therefore Airbyte's) access to only the data and streams you need Airbyte to replicate by creating a profile in Salesforce and assigning it to the user.
-
->>>>>>> 4e8c7bd5
 ### Setup guide
 
 #### Creating a dedicated read only Salesforce user
@@ -76,19 +71,11 @@
 
 ## Getting started (Airbyte OSS) 
 ### Requirements
-<<<<<<< HEAD
 * Salesforce Account with Enterprise access or API quota purchased
 * Dedicated read only Salesforce user (optional)
 * Salesforce OAuth credentials 
-=======
-* Salesforce Account
-* Salesforce OAuth credentials
-* Dedicated Salesforce user (optional)
-
-**Note**: In order to tightly scope Airbyte's access to your data, we recommend creating a dedicated read-only Salesforce user that is used for Airbyte syncs. You can also further the user's (and therefore Airbyte's) access to only the data and streams you need Airbyte to replicate by creating a profile in Salesforce and assigning it to the user.
 
 ### Setup guide
->>>>>>> 4e8c7bd5
 
 #### Sandbox accounts
 If you log in using at [https://login.salesforce.com](https://login.salesforce.com), then your account is not a sandbox. If you log in at [https://test.salesforce.com](https://test.salesforce.com) then it's a sandbox. 
@@ -145,6 +132,7 @@
 
 | Version | Date       | Pull Request | Subject                                                                                                                          |
 |:--------|:-----------| :--- |:---------------------------------------------------------------------------------------------------------------------------------|
+| 1.0.2 | 2022-03-01 | [10751](https://github.com/airbytehq/airbyte/pull/10751) | Fix broken link anchor in connector configuration |
 | 1.0.1 | 2022-02-27 | [10679](https://github.com/airbytehq/airbyte/pull/10679) | Reorganize input parameter order on the UI |
 | 1.0.0 | 2022-02-27 | [10516](https://github.com/airbytehq/airbyte/pull/10516) | Speed up schema discovery by using parallelism |
 | 0.1.23  | 2022-02-10 | [10141](https://github.com/airbytehq/airbyte/pull/10141) | Processing of failed jobs                                                                                                        |
