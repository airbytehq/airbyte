# Salesforce

This page contains the setup guide and reference information for the Salesforce source connector.

## Prerequisites

- [Salesforce Account](https://login.salesforce.com/) with Enterprise access or API quota purchased
- (Optional, Recommended) Dedicated Salesforce [user](https://help.salesforce.com/s/articleView?id=adding_new_users.htm&type=5&language=en_US)
<!-- env:oss -->
- (For Airbyte Open Source) Salesforce [OAuth](https://help.salesforce.com/s/articleView?id=sf.remoteaccess_oauth_tokens_scopes.htm&type=5) credentials
<!-- /env:oss -->

## Setup guide

### Step 1: (Optional, Recommended) Create a read-only Salesforce user

While you can set up the Salesforce connector using any Salesforce user with read permission, we recommend creating a dedicated read-only user for Airbyte. This allows you to granularly control the data Airbyte can read.

To create a dedicated read only Salesforce user:

1. [Log in to Salesforce](https://login.salesforce.com/) with an admin account.
2. On the top right of the screen, click the gear icon and then click **Setup**.
3. In the left navigation bar, under Administration, click **Users** > **Profiles**. The Profiles page is displayed. Click **New profile**.
4. For Existing Profile, select **Read only**. For Profile Name, enter **Airbyte Read Only User**.
5. Click **Save**. The Profiles page is displayed. Click **Edit**.
6. Scroll down to the **Standard Object Permissions** and **Custom Object Permissions** and enable the **Read** checkbox for objects that you want to replicate via Airbyte.
7. Scroll to the top and click **Save**.
8. On the left side, under Administration, click **Users** > **Users**. The All Users page is displayed. Click **New User**.
9. Fill out the required fields:
   1. For License, select **Salesforce**.
   2. For Profile, select **Airbyte Read Only User**.
   3. For Email, make sure to use an email address that you can access.
10. Click **Save**.
11. Copy the Username and keep it accessible.
12. Log into the email you used above and verify your new Salesforce account user. You'll need to set a password as part of this process. Keep this password accessible.

<!-- env:oss -->

### For Airbyte Open Source only: Obtain Salesforce OAuth credentials

If you are using Airbyte Open Source, you will need to obtain the following OAuth credentials to authenticate:

- Client ID
- Client Secret
- Refresh Token

To obtain these credentials, follow [this walkthrough](https://medium.com/@bpmmendis94/obtain-access-refresh-tokens-from-salesforce-rest-api-a324fe4ccd9b) with the following modifications:

1.  If your Salesforce URL is not in the `X.salesforce.com` format, use your Salesforce domain name. For example, if your Salesforce URL is `awesomecompany.force.com` then use that instead of `awesomecompany.salesforce.com`.
2.  When running a curl command, run it with the `-L` option to follow any redirects.
3.  If you [created a read-only user](https://docs.google.com/document/d/1wZR8pz4MRdc2zUculc9IqoF8JxN87U40IqVnTtcqdrI/edit#heading=h.w5v6h7b2a9y4), use the user credentials when logging in to generate OAuth tokens.

<!-- /env:oss -->

### Step 2: Set up the Salesforce connector in Airbyte

1. [Log in to your Airbyte Cloud](https://cloud.airbyte.com/workspaces) account, or navigate to your Airbyte Open Source dashboard.
2. In the left navigation bar, click **Sources**. In the top-right corner, click **+ New source**.
3. Find and select **Salesforce** from the list of available sources.
4. Enter a **Source name** of your choosing to help you identify this source.
5. To authenticate:
   <!-- env:cloud -->
   **For Airbyte Cloud**: Click **Authenticate your account** to authorize your Salesforce account. Airbyte will authenticate the Salesforce account you are already logged in to. Please make sure you are logged into the right account.
   <!-- /env:cloud -->
   <!-- env:oss -->
   **For Airbyte Open Source**: Enter your Client ID, Client Secret, and Refresh Token.
   <!-- /env:oss -->
6. Toggle whether your Salesforce account is a [Sandbox account](https://help.salesforce.com/s/articleView?id=sf.deploy_sandboxes_parent.htm&type=5) or a production account.
7. (Optional) For **Start Date**, use the provided datepicker or enter the date programmatically in either `YYYY-MM-DD` or `YYYY-MM-DDTHH:MM:SSZ` format. The data added on and after this date will be replicated. If this field is left blank, Airbyte will replicate the data for the last two years by default. Please note that timestamps are in [UTC](https://www.utctime.net/).
8. (Optional) In the **Filter Salesforce Object** section, you may choose to target specific data for replication. To do so, click **Add**, then select the relevant criteria from the **Search criteria** dropdown. For **Search value**, add the search terms relevant to you. You may add multiple filters. If no filters are specified, Airbyte will replicate all data.
9. Click **Set up source** and wait for the tests to complete.

## Supported sync modes

The Salesforce source connector supports the following sync modes:

- [Full Refresh - Overwrite](https://docs.airbyte.com/understanding-airbyte/connections/full-refresh-overwrite/)
- [Full Refresh - Append](https://docs.airbyte.com/understanding-airbyte/connections/full-refresh-append)
- [Incremental Sync - Append](https://docs.airbyte.com/understanding-airbyte/connections/incremental-append)
- (Recommended)[ Incremental Sync - Append + Deduped](https://docs.airbyte.com/understanding-airbyte/connections/incremental-append-deduped)

### Incremental Deletes sync

The Salesforce connector retrieves deleted records from Salesforce. For the streams which support it, a deleted record will be marked with the `isDeleted=true` value in the respective field.

## Performance considerations

The Salesforce connector is restricted by Salesforce’s [Daily Rate Limits](https://developer.salesforce.com/docs/atlas.en-us.salesforce_app_limits_cheatsheet.meta/salesforce_app_limits_cheatsheet/salesforce_app_limits_platform_api.htm). The connector syncs data until it hits the daily rate limit, then ends the sync early with success status, and starts the next sync from where it left off. Note that picking up from where it ends will work only for incremental sync, which is why we recommend using the [Incremental Sync - Append + Deduped](https://docs.airbyte.com/understanding-airbyte/connections/incremental-append-deduped) sync mode.

:::tip

Airbyte recommends to use at least [Enterprise edition](https://help.salesforce.com/s/articleView?id=sf.users_add_products_subscription_management.htm&type=5) for daily base syncs. This subscription level provides the minimum required API limits.

:::

### BULK API vs REST API

The main difference between BULK API and REST API is that **REST** API uses the standard synchronous approach (request -> response), while **BULK** uses an asynchronous one (create job with query -> wait for completion -> download response).
Bulk API is recommended to use by SalesForce if data operation includes more than 2,000 records.

Connector uses BULK API if it is possible, unless any of conditions met:

- Stream has unsupported properties in schema: `base64` or `object`-like
- Stream is not supported by BULK API (list was obtained experimentally)

:::danger Force Use Bulk API

If you set an option `Force Use Bulk API` to `true`, connector will ignore unsupported properties and sync Stream using BULK API.

:::


## Supported Objects

The Salesforce connector supports reading both Standard Objects and Custom Objects from Salesforce. Each object is read as a separate stream. See a list of all Salesforce Standard Objects [here](https://developer.salesforce.com/docs/atlas.en-us.object_reference.meta/object_reference/sforce_api_objects_list.htm).

Airbyte fetches and handles all the possible and available streams dynamically based on:

- If the authenticated Salesforce user has the Role and Permissions to read and fetch objects

- If the stream has the queryable property set to true. Airbyte can fetch only queryable streams via the API. If you don’t see your object available via Airbyte, check if it is API-accessible to the Salesforce user you authenticated with.

:::note BULK API Limitations

[BULK API](https://developer.salesforce.com/docs/atlas.en-us.api_asynch.meta/api_asynch/asynch_api_intro.htm) cannot be used to receive data from the following streams due to Salesforce API limitations. The Salesforce connector syncs them using the REST API which will occasionally cost more of your API quota:

- AcceptedEventRelation
- Attachment
- CaseStatus
- ContractStatus
- DeclinedEventRelation
- FieldSecurityClassification
- KnowledgeArticle
- KnowledgeArticleVersion
- KnowledgeArticleVersionHistory
- KnowledgeArticleViewStat
- KnowledgeArticleVoteStat
- OrderStatus
- PartnerRole
- RecentlyViewed
- ServiceAppointmentStatus
- ShiftStatus
- SolutionStatus
- TaskPriority
- TaskStatus
- UndecidedEventRelation

:::

## Tutorials

Now that you have set up the Salesforce source connector, check out the following Salesforce tutorials:

- [Replicate Salesforce data to BigQuery](https://airbyte.com/tutorials/replicate-salesforce-data-to-bigquery)
- [Replicate Salesforce and Zendesk data to Keen for unified analytics](https://airbyte.com/tutorials/salesforce-zendesk-analytics)

## Changelog

| Version | Date       | Pull Request                                             | Subject                                                                                                                              |
<<<<<<< HEAD
|:--------|:-----------|:---------------------------------------------------------|:-------------------------------------------------------------------------------------------------------------------------------------|
| 2.1.2   | 2023-07-06 | [28781](https://github.com/airbytehq/airbyte/pull/28781) | Fix pagination for BULK API jobs; Add option to force use BULK API                                                                   |
=======
| :------ | :--------- | :------------------------------------------------------- | :----------------------------------------------------------------------------------------------------------------------------------- |
>>>>>>> 68625700
| 2.1.1   | 2023-07-06 | [28021](https://github.com/airbytehq/airbyte/pull/28021) | Several Vulnerabilities Fixes; switched to use alpine instead of slim, CVE-2022-40897, CVE-2023-29383, CVE-2023-31484, CVE-2016-2781 |
| 2.1.0   | 2023-06-26 | [27726](https://github.com/airbytehq/airbyte/pull/27726) | License Update: Elv2                                                                                                                 |
| 2.0.14  | 2023-05-04 | [25794](https://github.com/airbytehq/airbyte/pull/25794) | Avoid pandas inferring wrong data types by forcing all data type as object                                                           |
| 2.0.13  | 2023-04-30 | [25700](https://github.com/airbytehq/airbyte/pull/25700) | Remove pagination and query limits                                                                                                   |
| 2.0.12  | 2023-04-25 | [25507](https://github.com/airbytehq/airbyte/pull/25507) | Update API version to 57                                                                                                             |
| 2.0.11  | 2023-04-20 | [25352](https://github.com/airbytehq/airbyte/pull/25352) | Update API version to 53                                                                                                             |
| 2.0.10  | 2023-04-05 | [24888](https://github.com/airbytehq/airbyte/pull/24888) | Add more frequent checkpointing                                                                                                      |
| 2.0.9   | 2023-03-29 | [24660](https://github.com/airbytehq/airbyte/pull/24660) | Set default start_date. Sync for last two years if start date is not present in config                                               |
| 2.0.8   | 2023-03-30 | [24690](https://github.com/airbytehq/airbyte/pull/24690) | Handle rate limit for bulk operations                                                                                                |
| 2.0.7   | 2023-03-14 | [24071](https://github.com/airbytehq/airbyte/pull/24071) | Remove regex pattern for start_date, use format validation instead                                                                   |
| 2.0.6   | 2023-03-03 | [22891](https://github.com/airbytehq/airbyte/pull/22891) | Specified date formatting in specification                                                                                           |
| 2.0.5   | 2023-03-01 | [23610](https://github.com/airbytehq/airbyte/pull/23610) | Handle different Salesforce page size for different queries                                                                          |
| 2.0.4   | 2023-02-24 | [22636](https://github.com/airbytehq/airbyte/pull/22636) | Turn on default HttpAvailabilityStrategy for all streams that are not of class BulkSalesforceStream                                  |
| 2.0.3   | 2023-02-17 | [23190](https://github.com/airbytehq/airbyte/pull/23190) | In case properties are chunked, fetch primary key in every chunk                                                                     |
| 2.0.2   | 2023-02-13 | [22896](https://github.com/airbytehq/airbyte/pull/22896) | Count the URL length based on encoded params                                                                                         |
| 2.0.1   | 2023-02-08 | [22597](https://github.com/airbytehq/airbyte/pull/22597) | Make multiple requests if a REST stream has too many properties                                                                      |
| 2.0.0   | 2023-02-02 | [22322](https://github.com/airbytehq/airbyte/pull/22322) | Remove `ActivityMetricRollup` stream                                                                                                 |
| 1.0.30  | 2023-01-27 | [22016](https://github.com/airbytehq/airbyte/pull/22016) | Set `AvailabilityStrategy` for streams explicitly to `None`                                                                          |
| 1.0.29  | 2023-01-05 | [20886](https://github.com/airbytehq/airbyte/pull/20886) | Remove `ActivityMetric` stream                                                                                                       |
| 1.0.28  | 2022-12-29 | [20927](https://github.com/airbytehq/airbyte/pull/20927) | Fix tests; add expected records                                                                                                      |
| 1.0.27  | 2022-11-29 | [19869](https://github.com/airbytehq/airbyte/pull/19869) | Remove `AccountHistory` from unsupported BULK streams                                                                                |
| 1.0.26  | 2022-11-15 | [19286](https://github.com/airbytehq/airbyte/pull/19286) | Bugfix: fallback to REST API if entity is not supported by BULK API                                                                  |
| 1.0.25  | 2022-11-13 | [19294](https://github.com/airbytehq/airbyte/pull/19294) | Use the correct encoding for non UTF-8 objects and data                                                                              |
| 1.0.24  | 2022-11-01 | [18799](https://github.com/airbytehq/airbyte/pull/18799) | Update list of unsupported Bulk API objects                                                                                          |
| 1.0.23  | 2022-11-01 | [18753](https://github.com/airbytehq/airbyte/pull/18753) | Add error_display_message for ConnectionError                                                                                        |
| 1.0.22  | 2022-10-12 | [17615](https://github.com/airbytehq/airbyte/pull/17615) | Make paging work, if `cursor_field` is not changed inside one page                                                                   |
| 1.0.21  | 2022-10-10 | [17778](https://github.com/airbytehq/airbyte/pull/17778) | Add `EventWhoRelation` to the list of unsupported Bulk API objects.                                                                  |
| 1.0.20  | 2022-09-30 | [17453](https://github.com/airbytehq/airbyte/pull/17453) | Check objects that are not supported by the Bulk API (v52.0)                                                                         |
| 1.0.19  | 2022-09-29 | [17314](https://github.com/airbytehq/airbyte/pull/17314) | Fixed bug with decoding response                                                                                                     |
| 1.0.18  | 2022-09-28 | [17304](https://github.com/airbytehq/airbyte/pull/17304) | Migrate to per-stream states.                                                                                                        |
| 1.0.17  | 2022-09-23 | [17094](https://github.com/airbytehq/airbyte/pull/17094) | Tune connection check: fetch a list of available streams                                                                             |
| 1.0.16  | 2022-09-21 | [17001](https://github.com/airbytehq/airbyte/pull/17001) | Improve writing file of decode                                                                                                       |
| 1.0.15  | 2022-08-30 | [16086](https://github.com/airbytehq/airbyte/pull/16086) | Improve API type detection                                                                                                           |
| 1.0.14  | 2022-08-29 | [16119](https://github.com/airbytehq/airbyte/pull/16119) | Exclude `KnowledgeArticleVersion` from using bulk API                                                                                |
| 1.0.13  | 2022-08-23 | [15901](https://github.com/airbytehq/airbyte/pull/15901) | Exclude `KnowledgeArticle` from using bulk API                                                                                       |
| 1.0.12  | 2022-08-09 | [15444](https://github.com/airbytehq/airbyte/pull/15444) | Fixed bug when `Bulk Job` was timeout by the connector, but remained running on the server                                           |
| 1.0.11  | 2022-07-07 | [13729](https://github.com/airbytehq/airbyte/pull/13729) | Improve configuration field descriptions                                                                                             |
| 1.0.10  | 2022-06-09 | [13658](https://github.com/airbytehq/airbyte/pull/13658) | Correct logic to sync stream larger than page size                                                                                   |
| 1.0.9   | 2022-05-06 | [12685](https://github.com/airbytehq/airbyte/pull/12685) | Update CDK to v0.1.56 to emit an `AirbyeTraceMessage` on uncaught exceptions                                                         |
| 1.0.8   | 2022-05-04 | [12576](https://github.com/airbytehq/airbyte/pull/12576) | Decode responses as utf-8 and fallback to ISO-8859-1 if needed                                                                       |
| 1.0.7   | 2022-05-03 | [12552](https://github.com/airbytehq/airbyte/pull/12552) | Decode responses as ISO-8859-1 instead of utf-8                                                                                      |
| 1.0.6   | 2022-04-27 | [12335](https://github.com/airbytehq/airbyte/pull/12335) | Adding fixtures to mock time.sleep for connectors that explicitly sleep                                                              |
| 1.0.5   | 2022-04-25 | [12304](https://github.com/airbytehq/airbyte/pull/12304) | Add `Describe` stream                                                                                                                |
| 1.0.4   | 2022-04-20 | [12230](https://github.com/airbytehq/airbyte/pull/12230) | Update connector to use a `spec.yaml`                                                                                                |
| 1.0.3   | 2022-04-04 | [11692](https://github.com/airbytehq/airbyte/pull/11692) | Optimised memory usage for `BULK` API calls                                                                                          |
| 1.0.2   | 2022-03-01 | [10751](https://github.com/airbytehq/airbyte/pull/10751) | Fix broken link anchor in connector configuration                                                                                    |
| 1.0.1   | 2022-02-27 | [10679](https://github.com/airbytehq/airbyte/pull/10679) | Reorganize input parameter order on the UI                                                                                           |
| 1.0.0   | 2022-02-27 | [10516](https://github.com/airbytehq/airbyte/pull/10516) | Speed up schema discovery by using parallelism                                                                                       |
| 0.1.23  | 2022-02-10 | [10141](https://github.com/airbytehq/airbyte/pull/10141) | Processing of failed jobs                                                                                                            |
| 0.1.22  | 2022-02-02 | [10012](https://github.com/airbytehq/airbyte/pull/10012) | Increase CSV field_size_limit                                                                                                        |
| 0.1.21  | 2022-01-28 | [9499](https://github.com/airbytehq/airbyte/pull/9499)   | If a sync reaches daily rate limit it ends the sync early with success status. Read more in `Performance considerations` section     |
| 0.1.20  | 2022-01-26 | [9757](https://github.com/airbytehq/airbyte/pull/9757)   | Parse CSV with "unix" dialect                                                                                                        |
| 0.1.19  | 2022-01-25 | [8617](https://github.com/airbytehq/airbyte/pull/8617)   | Update connector fields title/description                                                                                            |
| 0.1.18  | 2022-01-20 | [9478](https://github.com/airbytehq/airbyte/pull/9478)   | Add available stream filtering by `queryable` flag                                                                                   |
| 0.1.17  | 2022-01-19 | [9302](https://github.com/airbytehq/airbyte/pull/9302)   | Deprecate API Type parameter                                                                                                         |
| 0.1.16  | 2022-01-18 | [9151](https://github.com/airbytehq/airbyte/pull/9151)   | Fix pagination in REST API streams                                                                                                   |
| 0.1.15  | 2022-01-11 | [9409](https://github.com/airbytehq/airbyte/pull/9409)   | Correcting the presence of an extra `else` handler in the error handling                                                             |
| 0.1.14  | 2022-01-11 | [9386](https://github.com/airbytehq/airbyte/pull/9386)   | Handling 400 error, while `sobject` doesn't support `query` or `queryAll` requests                                                   |
| 0.1.13  | 2022-01-11 | [8797](https://github.com/airbytehq/airbyte/pull/8797)   | Switched from authSpecification to advanced_auth in specefication                                                                    |
| 0.1.12  | 2021-12-23 | [8871](https://github.com/airbytehq/airbyte/pull/8871)   | Fix `examples` for new field in specification                                                                                        |
| 0.1.11  | 2021-12-23 | [8871](https://github.com/airbytehq/airbyte/pull/8871)   | Add the ability to filter streams by user                                                                                            |
| 0.1.10  | 2021-12-23 | [9005](https://github.com/airbytehq/airbyte/pull/9005)   | Handling 400 error when a stream is not queryable                                                                                    |
| 0.1.9   | 2021-12-07 | [8405](https://github.com/airbytehq/airbyte/pull/8405)   | Filter 'null' byte(s) in HTTP responses                                                                                              |
| 0.1.8   | 2021-11-30 | [8191](https://github.com/airbytehq/airbyte/pull/8191)   | Make `start_date` optional and change its format to `YYYY-MM-DD`                                                                     |
| 0.1.7   | 2021-11-24 | [8206](https://github.com/airbytehq/airbyte/pull/8206)   | Handling 400 error when trying to create a job for sync using Bulk API.                                                              |
| 0.1.6   | 2021-11-16 | [8009](https://github.com/airbytehq/airbyte/pull/8009)   | Fix retring of BULK jobs                                                                                                             |
| 0.1.5   | 2021-11-15 | [7885](https://github.com/airbytehq/airbyte/pull/7885)   | Add `Transform` for output records                                                                                                   |
| 0.1.4   | 2021-11-09 | [7778](https://github.com/airbytehq/airbyte/pull/7778)   | Fix types for `anyType` fields                                                                                                       |
| 0.1.3   | 2021-11-06 | [7592](https://github.com/airbytehq/airbyte/pull/7592)   | Fix getting `anyType` fields using BULK API                                                                                          |
| 0.1.2   | 2021-09-30 | [6438](https://github.com/airbytehq/airbyte/pull/6438)   | Annotate Oauth2 flow initialization parameters in connector specification                                                            |
| 0.1.1   | 2021-09-21 | [6209](https://github.com/airbytehq/airbyte/pull/6209)   | Fix bug with pagination for BULK API                                                                                                 |
| 0.1.0   | 2021-09-08 | [5619](https://github.com/airbytehq/airbyte/pull/5619)   | Salesforce Aitbyte-Native Connector                                                                                                  |<|MERGE_RESOLUTION|>--- conflicted
+++ resolved
@@ -157,12 +157,8 @@
 ## Changelog
 
 | Version | Date       | Pull Request                                             | Subject                                                                                                                              |
-<<<<<<< HEAD
 |:--------|:-----------|:---------------------------------------------------------|:-------------------------------------------------------------------------------------------------------------------------------------|
-| 2.1.2   | 2023-07-06 | [28781](https://github.com/airbytehq/airbyte/pull/28781) | Fix pagination for BULK API jobs; Add option to force use BULK API                                                                   |
-=======
-| :------ | :--------- | :------------------------------------------------------- | :----------------------------------------------------------------------------------------------------------------------------------- |
->>>>>>> 68625700
+| 2.1.2   | 2023-08-10 | [28781](https://github.com/airbytehq/airbyte/pull/28781) | Fix pagination for BULK API jobs; Add option to force use BULK API                                                                   |
 | 2.1.1   | 2023-07-06 | [28021](https://github.com/airbytehq/airbyte/pull/28021) | Several Vulnerabilities Fixes; switched to use alpine instead of slim, CVE-2022-40897, CVE-2023-29383, CVE-2023-31484, CVE-2016-2781 |
 | 2.1.0   | 2023-06-26 | [27726](https://github.com/airbytehq/airbyte/pull/27726) | License Update: Elv2                                                                                                                 |
 | 2.0.14  | 2023-05-04 | [25794](https://github.com/airbytehq/airbyte/pull/25794) | Avoid pandas inferring wrong data types by forcing all data type as object                                                           |
