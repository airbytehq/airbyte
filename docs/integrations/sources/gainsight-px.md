--- conflicted
+++ resolved
@@ -74,11 +74,8 @@
 
 | Version | Date       | Pull Request                                             | Subject                                 |
 | :------ | :--------- | :------------------------------------------------------- |:----------------------------------------|
-<<<<<<< HEAD
-| 0.2.30 | 2025-07-18 | [63371](https://github.com/airbytehq/airbyte/pull/63371) | Update connector icon |
-=======
+| 0.2.31 | 2025-07-21 | [63371](https://github.com/airbytehq/airbyte/pull/63371) | Update connector icon |
 | 0.2.30 | 2025-07-19 | [63599](https://github.com/airbytehq/airbyte/pull/63599) | Update dependencies |
->>>>>>> 97f55136
 | 0.2.29 | 2025-07-12 | [62993](https://github.com/airbytehq/airbyte/pull/62993) | Update dependencies |
 | 0.2.28 | 2025-07-05 | [62800](https://github.com/airbytehq/airbyte/pull/62800) | Update dependencies |
 | 0.2.27 | 2025-06-28 | [62365](https://github.com/airbytehq/airbyte/pull/62365) | Update dependencies |
