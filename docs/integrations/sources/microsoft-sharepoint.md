# Microsoft SharePoint

<HideInUI>

This page contains the setup guide and reference information for the [Microsoft SharePoint](https://portal.azure.com) source connector.

</HideInUI>

### Prerequisites

- Application \(client\) ID
- Directory \(tenant\) ID
- Drive name
- Folder Path
- Client secrets

## Setup guide

### Set up Microsoft SharePoint

<!-- env:cloud -->

### For Airbyte Cloud:

<<<<<<< HEAD
</HideInUI>
1. Navigate to the Airbyte Open Source dashboard.
2. Click **Sources** and then click **+ New source**.
3. On the Set up the source page, select **Microsoft SharePoint** from the Source type dropdown.
4. Enter the name for the Microsoft SharePoint connector.
5. Select **Search Scope**. Specifies the location(s) to search for files. Valid options are 'ACCESSIBLE_DRIVES' for all SharePoint drives the user can access, 'SHARED_ITEMS' for shared items the user has access to, and 'ALL' to search both. Default value is 'ALL'.
6. Enter **Folder Path**. Leave empty to search all folders of the drives. This does not apply to shared items.
7. The **OAuth2.0** authorization method is selected by default. Click **Authenticate your Microsoft SharePoint account**. Log in and authorize your Microsoft account.
8. For **Start Date**, enter the date in YYYY-MM-DD format. The data added on and after this date will be replicated.
9. Add a stream:
=======
1. [Log into your Airbyte Cloud](https://cloud.airbyte.com/workspaces) account.
2. Click Sources and then click + New source.
3. On the Set up the source page, select Microsoft SharePoint from the Source type dropdown.
4. Enter a name for the Microsoft SharePoint connector.
5. Enter **Drive Name**. To find your drive name go to settings and at the top of setting menu you can find the name of your drive.
6. Select **Search Scope**. Specifies the location(s) to search for files. Valid options are 'ACCESSIBLE_DRIVES' for all SharePoint drives the user can access, 'SHARED_ITEMS' for shared items the user has access to, and 'ALL' to search both. Default value is 'ALL'.
7. Enter **Folder Path**. Leave empty to search all folders of the drives. This does not apply to shared items.
8. The **OAuth2.0** authorization method is selected by default. Click **Authenticate your Microsoft SharePoint account**. Log in and authorize your Microsoft account.
9. For **Start Date**, enter the date in YYYY-MM-DD format. The data added on and after this date will be replicated.
10. Add a stream:
>>>>>>> 0cfdf7ea
   1. Write the **File Type**
   2. In the **Format** box, use the dropdown menu to select the format of the files you'd like to replicate. The supported formats are **CSV**, **Parquet**, **Avro** and **JSONL**. Toggling the **Optional fields** button within the **Format** box will allow you to enter additional configurations based on the selected format.  For a detailed breakdown of these settings, refer to the [File Format section](#file-format-settings) below.
   3. Give a **Name** to the stream
   4. (Optional) - If you want to enforce a specific schema, you can enter a **Input schema**. By default, this value is set to `{}` and will automatically infer the schema from the file\(s\) you are replicating. For details on providing a custom schema, refer to the [User Schema section](#user-schema).
   5. Optionally, enter the **Globs** which dictates which files to be synced. This is a regular expression that allows Airbyte to pattern match the specific files to replicate. If you are replicating all the files within your bucket, use `**` as the pattern. For more precise pattern matching options, refer to the [Path Patterns section](#path-patterns) below.
10. Click **Set up source**
<!-- /env:cloud -->

<!-- env:oss -->

### For Airbyte Open Source:

1. Navigate to the Airbyte Open Source dashboard.
2. Click Sources and then click + New source.
3. On the Set up the source page, select Microsoft SharePoint from the Source type dropdown.
4. Enter a name for the Microsoft SharePoint connector.

### Step 1: Set up SharePoint application

The Microsoft Graph API uses OAuth for authentication. Microsoft Graph exposes granular permissions that control the access that apps have to resources, like users, groups, and mail. When a user signs in to your app, they or in some cases an administrator are given a chance to consent to these permissions. If the user consents, your app is given access to the resources and APIs that it has requested. For apps that don't take a signed-in user, permissions can be pre-consented to by an administrator when the app is installed.

Microsoft Graph has two types of permissions:

- **Delegated permissions** are used by apps that have a signed-in user present. For these apps, either the user or an administrator consents to the permissions that the app requests, and the app can act as the signed-in user when making calls to Microsoft Graph. Some delegated permissions can be consented by non-administrative users, but some higher-privileged permissions require administrator consent.
- **Application permissions** are used by apps that run without a signed-in user present; for example, apps that run as background services or daemons. Application permissions can only be consented by an administrator.

This source requires **Application permissions**. Follow these [instructions](https://docs.microsoft.com/en-us/graph/auth-v2-service?context=graph%2Fapi%2F1.0&view=graph-rest-1.0) for creating an app in the Azure portal. This process will produce the `client_id`, `client_secret`, and `tenant_id` needed for the tap configuration file.

1. Login to [Azure Portal](https://portal.azure.com/#home)
2. Click upper-left menu icon and select **Azure Active Directory**
3. Select **App Registrations**
4. Click **New registration**
5. Register an application
   1. Name:
   2. Supported account types: Accounts in this organizational directory only
   3. Register \(button\)
6. Record the client_id and tenant_id which will be used by the tap for authentication and API integration.
7. Select **Certificates & secrets**
8. Provide **Description and Expires**
   1. Description: tap-microsoft-teams client secret
   2. Expires: 1-year
   3. Add
9. Copy the client secret value, this will be the client_secret
10. Select **API permissions**
    1. Click **Add a permission**
11. Select **Microsoft Graph**
12. Select **Application permissions**
13. Select the following permissions:
    1. Files
       - Files.Read.All
14. Click **Add permissions**
15. Click **Grant admin consent**

### Step 2: Set up the Microsoft SharePoint connector in Airbyte

1. Navigate to the Airbyte Open Source dashboard.
2. Click **Sources** and then click **+ New source**.
3. On the **Set up** the source page, select **Microsoft SharePoint** from the Source type dropdown.
4. Enter the name for the Microsoft SharePoint connector.
5. Select **Search Scope**. Specifies the location(s) to search for files. Valid options are 'ACCESSIBLE_DRIVES' for all SharePoint drives the user can access, 'SHARED_ITEMS' for shared items the user has access to, and 'ALL' to search both. Default value is 'ALL'.
6. Enter **Folder Path**. Leave empty to search all folders of the drives. This does not apply to shared items.
7. Switch to **Service Key Authentication**
8. For **User Practical Name**, enter the [UPN](https://learn.microsoft.com/en-us/sharepoint/list-onedrive-urls) for your user.
9. Enter **Tenant ID**, **Client ID** and **Client secret**.
10. For **Start Date**, enter the date in YYYY-MM-DD format. The data added on and after this date will be replicated.
11. Add a stream:
    1. Write the **File Type**
    2. In the **Format** box, use the dropdown menu to select the format of the files you'd like to replicate. The supported formats are **CSV**, **Parquet**, **Avro** and **JSONL**. Toggling the **Optional fields** button within the **Format** box will allow you to enter additional configurations based on the selected format. For a detailed breakdown of these settings, refer to the [File Format section](#file-format-settings) below.
    3. Give a **Name** to the stream
    4. (Optional) - If you want to enforce a specific schema, you can enter a **Input schema**. By default, this value is set to `{}` and will automatically infer the schema from the file\(s\) you are replicating. For details on providing a custom schema, refer to the [User Schema section](#user-schema).
    5. Optionally, enter the **Globs** which dictates which files to be synced. This is a regular expression that allows Airbyte to pattern match the specific files to replicate. If you are replicating all the files within your bucket, use `**` as the pattern. For more precise pattern matching options, refer to the [Path Patterns section](#path-patterns) below.
12. Click **Set up source**

<!-- /env:oss -->

<HideInUI>

### Supported sync modes

<<<<<<< HEAD
### Data type mapping

| Integration Type | Airbyte Type |
|:-----------------|:-------------|
| `string`         | `string`     |
| `number`         | `number`     |
| `array`          | `array`      |
| `object`         | `object`     |

### Features
=======
The Microsoft SharePoint source connector supports the following [sync modes](https://docs.airbyte.com/cloud/core-concepts/#connection-sync-modes):
>>>>>>> 0cfdf7ea

| Feature           | Supported?\(Yes/No\) |
|:------------------|:---------------------|
| Full Refresh Sync | Yes                  |
| Incremental Sync  | Yes                  |

### Supported Streams

There is no predefined streams. The streams are based on content of files were added on the Set up page.

### Performance considerations

The connector is restricted by normal Microsoft Graph [requests limitation](https://docs.microsoft.com/en-us/graph/throttling).

### Data type map

| Integration Type | Airbyte Type |
| :--------------- | :----------- |
| `string`         | `string`     |
| `number`         | `number`     |
| `array`          | `array`      |
| `object`         | `object`     |

## Changelog

<details>
  <summary>Expand to review</summary>

| Version | Date       | Pull Request                                             | Subject                                           |
|:--------|:-----------|:---------------------------------------------------------|:--------------------------------------------------|
| 0.4.4   | 2024-08-12 | [43743](https://github.com/airbytehq/airbyte/pull/43743) | Update dependencies                               |
| 0.4.3   | 2024-08-10 | [43565](https://github.com/airbytehq/airbyte/pull/43565) | Update dependencies                               |
| 0.4.2   | 2024-08-03 | [43235](https://github.com/airbytehq/airbyte/pull/43235) | Update dependencies                               |
| 0.4.1   | 2024-07-27 | [42704](https://github.com/airbytehq/airbyte/pull/42704) | Update dependencies                               |
| 0.4.0   | 2024-07-25 | [42008](https://github.com/airbytehq/airbyte/pull/42008) | Migrate to CDK v3.5.3                             |
| 0.3.1   | 2024-07-20 | [42143](https://github.com/airbytehq/airbyte/pull/42143) | Update dependencies                               |
| 0.3.0   | 2024-07-16 | [42007](https://github.com/airbytehq/airbyte/pull/42007) | Migrate to CDK v2.4.0                             |
| 0.2.11  | 2024-07-13 | [41688](https://github.com/airbytehq/airbyte/pull/41688) | Update dependencies                               |
| 0.2.10  | 2024-07-10 | [41589](https://github.com/airbytehq/airbyte/pull/41589) | Update dependencies                               |
| 0.2.9   | 2024-07-06 | [40917](https://github.com/airbytehq/airbyte/pull/40917) | Update dependencies                               |
| 0.2.8   | 2024-06-26 | [40539](https://github.com/airbytehq/airbyte/pull/40539) | Update dependencies                               |
| 0.2.7   | 2024-06-25 | [40357](https://github.com/airbytehq/airbyte/pull/40357) | Update dependencies                               |
| 0.2.6   | 2024-06-24 | [40233](https://github.com/airbytehq/airbyte/pull/40233) | Update dependencies                               |
| 0.2.5   | 2024-06-22 | [39987](https://github.com/airbytehq/airbyte/pull/39987) | Update dependencies                               |
| 0.2.4   | 2024-05-29 | [38675](https://github.com/airbytehq/airbyte/pull/38675) | Avoid error on empty stream when running discover |
| 0.2.3   | 2024-04-17 | [37372](https://github.com/airbytehq/airbyte/pull/37372) | Make refresh token optional                       |
| 0.2.2   | 2024-03-28 | [36573](https://github.com/airbytehq/airbyte/pull/36573) | Update QL to 400                                  |
| 0.2.1   | 2024-03-22 | [36381](https://github.com/airbytehq/airbyte/pull/36381) | Unpin CDK                                         |
| 0.2.0   | 2024-03-06 | [35830](https://github.com/airbytehq/airbyte/pull/35830) | Add fetching shared items                         |
| 0.1.0   | 2024-01-25 | [33537](https://github.com/airbytehq/airbyte/pull/33537) | New source                                        |

</details>

</HideInUI><|MERGE_RESOLUTION|>--- conflicted
+++ resolved
@@ -22,29 +22,15 @@
 
 ### For Airbyte Cloud:
 
-<<<<<<< HEAD
-</HideInUI>
-1. Navigate to the Airbyte Open Source dashboard.
-2. Click **Sources** and then click **+ New source**.
-3. On the Set up the source page, select **Microsoft SharePoint** from the Source type dropdown.
-4. Enter the name for the Microsoft SharePoint connector.
+1. [Log into your Airbyte Cloud](https://cloud.airbyte.com/workspaces) account.
+2. Click Sources and then click + New source.
+3. On the Set up the source page, select Microsoft SharePoint from the Source type dropdown.
+4. Enter a name for the Microsoft SharePoint connector.
 5. Select **Search Scope**. Specifies the location(s) to search for files. Valid options are 'ACCESSIBLE_DRIVES' for all SharePoint drives the user can access, 'SHARED_ITEMS' for shared items the user has access to, and 'ALL' to search both. Default value is 'ALL'.
 6. Enter **Folder Path**. Leave empty to search all folders of the drives. This does not apply to shared items.
 7. The **OAuth2.0** authorization method is selected by default. Click **Authenticate your Microsoft SharePoint account**. Log in and authorize your Microsoft account.
 8. For **Start Date**, enter the date in YYYY-MM-DD format. The data added on and after this date will be replicated.
 9. Add a stream:
-=======
-1. [Log into your Airbyte Cloud](https://cloud.airbyte.com/workspaces) account.
-2. Click Sources and then click + New source.
-3. On the Set up the source page, select Microsoft SharePoint from the Source type dropdown.
-4. Enter a name for the Microsoft SharePoint connector.
-5. Enter **Drive Name**. To find your drive name go to settings and at the top of setting menu you can find the name of your drive.
-6. Select **Search Scope**. Specifies the location(s) to search for files. Valid options are 'ACCESSIBLE_DRIVES' for all SharePoint drives the user can access, 'SHARED_ITEMS' for shared items the user has access to, and 'ALL' to search both. Default value is 'ALL'.
-7. Enter **Folder Path**. Leave empty to search all folders of the drives. This does not apply to shared items.
-8. The **OAuth2.0** authorization method is selected by default. Click **Authenticate your Microsoft SharePoint account**. Log in and authorize your Microsoft account.
-9. For **Start Date**, enter the date in YYYY-MM-DD format. The data added on and after this date will be replicated.
-10. Add a stream:
->>>>>>> 0cfdf7ea
    1. Write the **File Type**
    2. In the **Format** box, use the dropdown menu to select the format of the files you'd like to replicate. The supported formats are **CSV**, **Parquet**, **Avro** and **JSONL**. Toggling the **Optional fields** button within the **Format** box will allow you to enter additional configurations based on the selected format.  For a detailed breakdown of these settings, refer to the [File Format section](#file-format-settings) below.
    3. Give a **Name** to the stream
@@ -124,20 +110,7 @@
 
 ### Supported sync modes
 
-<<<<<<< HEAD
-### Data type mapping
-
-| Integration Type | Airbyte Type |
-|:-----------------|:-------------|
-| `string`         | `string`     |
-| `number`         | `number`     |
-| `array`          | `array`      |
-| `object`         | `object`     |
-
-### Features
-=======
 The Microsoft SharePoint source connector supports the following [sync modes](https://docs.airbyte.com/cloud/core-concepts/#connection-sync-modes):
->>>>>>> 0cfdf7ea
 
 | Feature           | Supported?\(Yes/No\) |
 |:------------------|:---------------------|
