--- conflicted
+++ resolved
@@ -306,11 +306,8 @@
 
 | Version | Date       | Pull Request                                             | Subject                                                                   |
 |:--------|:-----------|:---------------------------------------------------------|:--------------------------------------------------------------------------|
-<<<<<<< HEAD
-| 0.9.0 | 2025-03-24 | [55912](https://github.com/airbytehq/airbyte/pull/55912) | Provide ability to ietrate all sharepoint sites |
-=======
+| 0.9.0 | 2025-03-24 | [55912](https://github.com/airbytehq/airbyte/pull/55912) | Provide ability to iterate all sharepoint sites |
 | 0.8.2 | 2025-03-29 | [56712](https://github.com/airbytehq/airbyte/pull/56712) | Update dependencies |
->>>>>>> ea3cf6c0
 | 0.8.1 | 2025-03-22 | [56014](https://github.com/airbytehq/airbyte/pull/56014) | Update dependencies |
 | 0.8.0 | 2025-03-12 | [54658](https://github.com/airbytehq/airbyte/pull/54658) | Provide ability to sync other sites than Main sharepoint site |
 | 0.7.2 | 2025-03-08 | [55427](https://github.com/airbytehq/airbyte/pull/55427) | Update dependencies |
