--- conflicted
+++ resolved
@@ -300,11 +300,7 @@
 
 | Version | Date       | Pull Request                                             | Subject                                                                   |
 |:--------|:-----------|:---------------------------------------------------------|:--------------------------------------------------------------------------|
-<<<<<<< HEAD
-| 0.7.0 | 2025-02-24 | [45062](https://github.com/airbytehq/airbyte/pull/45062) | Add multi-site support |
-=======
 | 0.7.0 | 2025-02-27 | [54200](https://github.com/airbytehq/airbyte/pull/54200) | Add advanced Oauth |
->>>>>>> e325464c
 | 0.6.1 | 2025-02-22 | [45062](https://github.com/airbytehq/airbyte/pull/45062) | Update dependencies |
 | 0.6.0 | 2025-02-20 | [54140](https://github.com/airbytehq/airbyte/pull/54140) | Implement file transfer mode to move raw files |
 | 0.5.2 | 2024-08-24 | [45646](https://github.com/airbytehq/airbyte/pull/45646) | Fix: handle wrong folder name |
