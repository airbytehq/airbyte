# Microsoft SharePoint

<HideInUI>

This page contains the setup guide and reference information for the Microsoft SharePoint source connector.

</HideInUI>
### Requirements

- Application \(client\) ID
- Directory \(tenant\) ID
- Drive name
- Folder Path
- Client secrets

## Setup guide

<!-- env:cloud -->
<HideInUI>

**For Airbyte Cloud:**

</HideInUI>
1. Navigate to the Airbyte Open Source dashboard.
2. Click **Sources** and then click **+ New source**.
3. On the Set up the source page, select **Microsoft SharePoint** from the Source type dropdown.
4. Enter the name for the Microsoft SharePoint connector.
5. Enter **Drive Name**. To find your drive name go to settings and at the top of setting menu you can find the name of your drive.
6. Select **Search Scope**. Specifies the location(s) to search for files. Valid options are 'ACCESSIBLE_DRIVES' for all SharePoint drives the user can access, 'SHARED_ITEMS' for shared items the user has access to, and 'ALL' to search both. Default value is 'ALL'.
7. Enter **Folder Path**. Leave empty to search all folders of the drives. This does not apply to shared items.
8. The **OAuth2.0** authorization method is selected by default. Click **Authenticate your Microsoft SharePoint account**. Log in and authorize your Microsoft account.
9. For **Start Date**, enter the date in YYYY-MM-DD format. The data added on and after this date will be replicated.
10. Add a stream:
   1. Write the **File Type**
   2. In the **Format** box, use the dropdown menu to select the format of the files you'd like to replicate. The supported formats are **CSV**, **Parquet**, **Avro** and **JSONL**. Toggling the **Optional fields** button within the **Format** box will allow you to enter additional configurations based on the selected format.  For a detailed breakdown of these settings, refer to the [File Format section](#file-format-settings) below.
   3. Give a **Name** to the stream
   4. (Optional) - If you want to enforce a specific schema, you can enter a **Input schema**. By default, this value is set to `{}` and will automatically infer the schema from the file\(s\) you are replicating. For details on providing a custom schema, refer to the [User Schema section](#user-schema).
   5. Optionally, enter the **Globs** which dictates which files to be synced. This is a regular expression that allows Airbyte to pattern match the specific files to replicate. If you are replicating all the files within your bucket, use `**` as the pattern. For more precise pattern matching options, refer to the [Path Patterns section](#path-patterns) below.
11. Click **Set up source**
<!-- /env:cloud -->

<!-- env:oss -->
<HideInUI>

**For Airbyte Open Source:**

</HideInUI>
### Step 1: Set up SharePoint application

The Microsoft Graph API uses OAuth for authentication. Microsoft Graph exposes granular permissions that control the access that apps have to resources, like users, groups, and mail. When a user signs in to your app, they or in some cases an administrator are given a chance to consent to these permissions. If the user consents, your app is given access to the resources and APIs that it has requested. For apps that don't take a signed-in user, permissions can be pre-consented to by an administrator when the app is installed.

Microsoft Graph has two types of permissions:

- **Delegated permissions** are used by apps that have a signed-in user present. For these apps, either the user or an administrator consents to the permissions that the app requests, and the app can act as the signed-in user when making calls to Microsoft Graph. Some delegated permissions can be consented by non-administrative users, but some higher-privileged permissions require administrator consent.
- **Application permissions** are used by apps that run without a signed-in user present; for example, apps that run as background services or daemons. Application permissions can only be consented by an administrator.

This source requires **Application permissions**. Follow these [instructions](https://docs.microsoft.com/en-us/graph/auth-v2-service?context=graph%2Fapi%2F1.0&view=graph-rest-1.0) for creating an app in the Azure portal. This process will produce the `client_id`, `client_secret`, and `tenant_id` needed for the tap configuration file.

1. Login to [Azure Portal](https://portal.azure.com/#home)
2. Click upper-left menu icon and select **Azure Active Directory**
3. Select **App Registrations**
4. Click **New registration**
5. Register an application
   1. Name:
   2. Supported account types: Accounts in this organizational directory only
   3. Register \(button\)
6. Record the client_id and tenant_id which will be used by the tap for authentication and API integration.
7. Select **Certificates & secrets**
8. Provide **Description and Expires**
   1. Description: tap-microsoft-teams client secret
   2. Expires: 1-year
   3. Add
9. Copy the client secret value, this will be the client_secret
10. Select **API permissions**
    1. Click **Add a permission**
11. Select **Microsoft Graph**
12. Select **Application permissions**
13. Select the following permissions:
    1. Files
       - Files.Read.All
14. Click **Add permissions**
15. Click **Grant admin consent**

### Step 2: Set up the Microsoft SharePoint connector in Airbyte

1. Navigate to the Airbyte Open Source dashboard.
2. Click **Sources** and then click **+ New source**.
3. On the **Set up** the source page, select **Microsoft SharePoint** from the Source type dropdown.
4. Enter the name for the Microsoft SharePoint connector.
5. Enter **Drive Name**. To find your drive name go to settings and at the top of setting menu you can find the name of your drive.
6. Select **Search Scope**. Specifies the location(s) to search for files. Valid options are 'ACCESSIBLE_DRIVES' for all SharePoint drives the user can access, 'SHARED_ITEMS' for shared items the user has access to, and 'ALL' to search both. Default value is 'ALL'.
7. Enter **Folder Path**. Leave empty to search all folders of the drives. This does not apply to shared items.
8. Switch to **Service Key Authentication**
9. For **User Practical Name**, enter the [UPN](https://learn.microsoft.com/en-us/sharepoint/list-onedrive-urls) for your user.
10. Enter **Tenant ID**, **Client ID** and **Client secret**.
11. For **Start Date**, enter the date in YYYY-MM-DD format. The data added on and after this date will be replicated.
12. Add a stream:
    1. Write the **File Type**
    2. In the **Format** box, use the dropdown menu to select the format of the files you'd like to replicate. The supported formats are **CSV**, **Parquet**, **Avro** and **JSONL**. Toggling the **Optional fields** button within the **Format** box will allow you to enter additional configurations based on the selected format. For a detailed breakdown of these settings, refer to the [File Format section](#file-format-settings) below.
    3. Give a **Name** to the stream
    4. (Optional) - If you want to enforce a specific schema, you can enter a **Input schema**. By default, this value is set to `{}` and will automatically infer the schema from the file\(s\) you are replicating. For details on providing a custom schema, refer to the [User Schema section](#user-schema).
    5. Optionally, enter the **Globs** which dictates which files to be synced. This is a regular expression that allows Airbyte to pattern match the specific files to replicate. If you are replicating all the files within your bucket, use `**` as the pattern. For more precise pattern matching options, refer to the [Path Patterns section](#path-patterns) below.
13. Click **Set up source**

<!-- /env:oss -->

<HideInUI>

## Sync overview

### Data type mapping

| Integration Type | Airbyte Type |
| :--------------- | :----------- |
| `string`         | `string`     |
| `number`         | `number`     |
| `array`          | `array`      |
| `object`         | `object`     |

### Features

| Feature           | Supported?\(Yes/No\) |
| :---------------- | :------------------- |
| Full Refresh Sync | Yes                  |
| Incremental Sync  | Yes                  |

### Performance considerations

The connector is restricted by normal Microsoft Graph [requests limitation](https://docs.microsoft.com/en-us/graph/throttling).

## Changelog

<details>
  <summary>Expand to review</summary>

| Version | Date       | Pull Request                                             | Subject                                           |
|:--------|:-----------|:---------------------------------------------------------|:--------------------------------------------------|
<<<<<<< HEAD
| 0.4.0 | 2024-07-16 | [42008](https://github.com/airbytehq/airbyte/pull/42008) | Migrate to CDK v3.5.3 |
=======
| 0.3.1 | 2024-07-20 | [42143](https://github.com/airbytehq/airbyte/pull/42143) | Update dependencies |
>>>>>>> 5787132d
| 0.3.0 | 2024-07-16 | [42007](https://github.com/airbytehq/airbyte/pull/42007) | Migrate to CDK v2.4.0 |
| 0.2.11 | 2024-07-13 | [41688](https://github.com/airbytehq/airbyte/pull/41688) | Update dependencies |
| 0.2.10 | 2024-07-10 | [41589](https://github.com/airbytehq/airbyte/pull/41589) | Update dependencies |
| 0.2.9 | 2024-07-06 | [40917](https://github.com/airbytehq/airbyte/pull/40917) | Update dependencies |
| 0.2.8 | 2024-06-26 | [40539](https://github.com/airbytehq/airbyte/pull/40539) | Update dependencies |
| 0.2.7 | 2024-06-25 | [40357](https://github.com/airbytehq/airbyte/pull/40357) | Update dependencies |
| 0.2.6 | 2024-06-24 | [40233](https://github.com/airbytehq/airbyte/pull/40233) | Update dependencies |
| 0.2.5 | 2024-06-22 | [39987](https://github.com/airbytehq/airbyte/pull/39987) | Update dependencies |
| 0.2.4 | 2024-05-29 | [38675](https://github.com/airbytehq/airbyte/pull/38675) | Avoid error on empty stream when running discover |
| 0.2.3 | 2024-04-17 | [37372](https://github.com/airbytehq/airbyte/pull/37372) | Make refresh token optional |
| 0.2.2 | 2024-03-28 | [36573](https://github.com/airbytehq/airbyte/pull/36573) | Update QL to 400 |
| 0.2.1 | 2024-03-22 | [36381](https://github.com/airbytehq/airbyte/pull/36381) | Unpin CDK |
| 0.2.0 | 2024-03-06 | [35830](https://github.com/airbytehq/airbyte/pull/35830) | Add fetching shared items |
| 0.1.0 | 2024-01-25 | [33537](https://github.com/airbytehq/airbyte/pull/33537) | New source |

</details>

</HideInUI><|MERGE_RESOLUTION|>--- conflicted
+++ resolved
@@ -135,11 +135,8 @@
 
 | Version | Date       | Pull Request                                             | Subject                                           |
 |:--------|:-----------|:---------------------------------------------------------|:--------------------------------------------------|
-<<<<<<< HEAD
-| 0.4.0 | 2024-07-16 | [42008](https://github.com/airbytehq/airbyte/pull/42008) | Migrate to CDK v3.5.3 |
-=======
+| 0.4.0 | 2024-07-25 | [42008](https://github.com/airbytehq/airbyte/pull/42008) | Migrate to CDK v3.5.3 |
 | 0.3.1 | 2024-07-20 | [42143](https://github.com/airbytehq/airbyte/pull/42143) | Update dependencies |
->>>>>>> 5787132d
 | 0.3.0 | 2024-07-16 | [42007](https://github.com/airbytehq/airbyte/pull/42007) | Migrate to CDK v2.4.0 |
 | 0.2.11 | 2024-07-13 | [41688](https://github.com/airbytehq/airbyte/pull/41688) | Update dependencies |
 | 0.2.10 | 2024-07-10 | [41589](https://github.com/airbytehq/airbyte/pull/41589) | Update dependencies |
