# Intercom

## Overview

The Intercom source supports both Full Refresh and Incremental syncs. You can choose if this connector will copy only the new or updated data, or all rows in the tables and columns you set up for replication, every time a sync is run.

This Source Connector is based on a [Airbyte CDK](https://docs.airbyte.io/connector-development/cdk-python).

### Output schema

Several output streams are available from this source:

* [Admins](https://developers.intercom.com/intercom-api-reference/reference#list-admins) \(Full table\)
* [Companies](https://developers.intercom.com/intercom-api-reference/reference#list-companies) \(Incremental\)
  * [Company Segments](https://developers.intercom.com/intercom-api-reference/reference#list-attached-segments-1) \(Incremental\)
* [Conversations](https://developers.intercom.com/intercom-api-reference/reference#list-conversations) \(Incremental\)
  * [Conversation Parts](https://developers.intercom.com/intercom-api-reference/reference#get-a-single-conversation) \(Incremental\)
* [Data Attributes](https://developers.intercom.com/intercom-api-reference/reference#data-attributes) \(Full table\)
  * [Customer Attributes](https://developers.intercom.com/intercom-api-reference/reference#list-customer-data-attributes) \(Full table\)
  * [Company Attributes](https://developers.intercom.com/intercom-api-reference/reference#list-company-data-attributes) \(Full table\)
* [Contacts](https://developers.intercom.com/intercom-api-reference/reference#list-contacts) \(Incremental\)
* [Segments](https://developers.intercom.com/intercom-api-reference/reference#list-segments) \(Incremental\)
* [Tags](https://developers.intercom.com/intercom-api-reference/reference#list-tags-for-an-app) \(Full table\)
* [Teams](https://developers.intercom.com/intercom-api-reference/reference#list-teams) \(Full table\)

If there are more endpoints you'd like Airbyte to support, please [create an issue.](https://github.com/airbytehq/airbyte/issues/new/choose)

### Features

| Feature | Supported? |
| :--- | :--- |
| Full Refresh Sync | Yes |
| Incremental - Append Sync | Yes |
| Replicate Incremental Deletes | Coming soon |
| SSL connection | Yes |
| Namespaces | No |

### Performance considerations

The connector is restricted by normal Intercom [requests limitation](https://developers.intercom.com/intercom-api-reference/reference#rate-limiting).

The Intercom connector should not run into Intercom API limitations under normal usage. Please [create an issue](https://github.com/airbytehq/airbyte/issues) if you see any rate limit issues that are not automatically retried successfully.

## Getting started

### Requirements

* Intercom Access Token

### Setup guide

Please read [How to get your Access Token](https://developers.intercom.com/building-apps/docs/authentication-types#section-how-to-get-your-access-token).

## Changelog

| Version | Date | Pull Request | Subject |
| :--- | :--- | :--- | :--- |
<<<<<<< HEAD
| 0.1.9 | 2021-12-07 | [8429](https://github.com/airbytehq/airbyte/pull/8429) | Updated fields and descriptions |
| 0.1.8 | 2021-09-28 | [7060](https://github.com/airbytehq/airbyte/pull/7060) | Added oauth support |
=======
| 0.1.10 | 2021-12-10 | [8637](https://github.com/airbytehq/airbyte/pull/8637) | Fix 'conversations' order and sorting. Correction of the companies stream|
| 0.1.9 | 2021-12-03 | [8395](https://github.com/airbytehq/airbyte/pull/8395) | Fix backoff of 'companies' stream |
| 0.1.8 | 2021-11-09 | [7060](https://github.com/airbytehq/airbyte/pull/7060) | Added oauth support |
>>>>>>> 57c4590b
| 0.1.7 | 2021-11-08 | [7499](https://github.com/airbytehq/airbyte/pull/7499) | Remove base-python dependencies |
| 0.1.6 | 2021-10-07 | [6879](https://github.com/airbytehq/airbyte/pull/6879) | Corrected pagination for contacts |
| 0.1.5 | 2021-09-28 | [6082](https://github.com/airbytehq/airbyte/pull/6082) | Corrected android\_last\_seen\_at field data type in schemas |
| 0.1.4 | 2021-09-20 | [6087](https://github.com/airbytehq/airbyte/pull/6087) | Corrected updated\_at field data type in schemas |
| 0.1.3 | 2021-09-08 | [5908](https://github.com/airbytehq/airbyte/pull/5908) | Corrected timestamp and arrays in schemas |
| 0.1.2 | 2021-08-19 | [5531](https://github.com/airbytehq/airbyte/pull/5531) | Corrected pagination |
| 0.1.1 | 2021-07-31 | [5123](https://github.com/airbytehq/airbyte/pull/5123) | Corrected rate limit |
| 0.1.0 | 2021-07-19 | [4676](https://github.com/airbytehq/airbyte/pull/4676) | Release Slack CDK Connector |<|MERGE_RESOLUTION|>--- conflicted
+++ resolved
@@ -55,14 +55,10 @@
 
 | Version | Date | Pull Request | Subject |
 | :--- | :--- | :--- | :--- |
-<<<<<<< HEAD
-| 0.1.9 | 2021-12-07 | [8429](https://github.com/airbytehq/airbyte/pull/8429) | Updated fields and descriptions |
-| 0.1.8 | 2021-09-28 | [7060](https://github.com/airbytehq/airbyte/pull/7060) | Added oauth support |
-=======
+| 0.1.11 | 2021-12-14 | [8429](https://github.com/airbytehq/airbyte/pull/8429) | Updated fields and descriptions |
 | 0.1.10 | 2021-12-10 | [8637](https://github.com/airbytehq/airbyte/pull/8637) | Fix 'conversations' order and sorting. Correction of the companies stream|
 | 0.1.9 | 2021-12-03 | [8395](https://github.com/airbytehq/airbyte/pull/8395) | Fix backoff of 'companies' stream |
 | 0.1.8 | 2021-11-09 | [7060](https://github.com/airbytehq/airbyte/pull/7060) | Added oauth support |
->>>>>>> 57c4590b
 | 0.1.7 | 2021-11-08 | [7499](https://github.com/airbytehq/airbyte/pull/7499) | Remove base-python dependencies |
 | 0.1.6 | 2021-10-07 | [6879](https://github.com/airbytehq/airbyte/pull/6879) | Corrected pagination for contacts |
 | 0.1.5 | 2021-09-28 | [6082](https://github.com/airbytehq/airbyte/pull/6082) | Corrected android\_last\_seen\_at field data type in schemas |
