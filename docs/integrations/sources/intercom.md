--- conflicted
+++ resolved
@@ -48,13 +48,9 @@
 ## Changelog
 
 | Version | Date       | Pull Request                                             | Subject                                                                                       |
-<<<<<<< HEAD
-|:--------|:-----------|:---------------------------------------------------------|:----------------------------------------------------------------------------------------------|
+|:--------| :--------- | :------------------------------------------------------- | :-------------------------------------------------------------------------------------------- |
 | 0.2.1   | 2023-05-25 | [26571](https://github.com/airbytehq/airbyte/pull/26571) | Remove authSpecification from spec.json in favour of advancedAuth                             |
-=======
-|:--------| :--------- | :------------------------------------------------------- | :-------------------------------------------------------------------------------------------- |
 | 0.2.0   | 2023-04-05 | [23013](https://github.com/airbytehq/airbyte/pull/23013) | Migrated to Low-code (YAML Frramework)                                                        |
->>>>>>> 986f29e5
 | 0.1.33  | 2023-03-20 | [22980](https://github.com/airbytehq/airbyte/pull/22980) | Specified date formatting in specification                                                    |
 | 0.1.32  | 2023-02-27 | [22095](https://github.com/airbytehq/airbyte/pull/22095) | Extended `Contacts` schema adding `opted_out_subscription_types` property                     |
 | 0.1.31  | 2023-02-17 | [23152](https://github.com/airbytehq/airbyte/pull/23152) | Add `TypeTransformer` to stream `companies`                                                   |
