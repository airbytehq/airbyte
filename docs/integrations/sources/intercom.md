# Intercom

<HideInUI>

This page contains the setup guide and reference information for the [Intercom](https://developers.intercom.com/) source connector.

</HideInUI>

## Prerequisites

- Access to an Intercom account with the data you want to replicate
- Start date - a UTC date and time programmatically in the format `YYYY-MM-DDTHH:mm:ssZ`. The data added on and after this date will be replicated.

## Setup guide

### Set up Intercom

<!-- env:oss -->

### Obtain an Intercom access token (Airbyte Open Source)

To authenticate the connector in **Airbyte Open Source**, you will need to obtain an access token. You can follow the setup steps below to create an Intercom app and generate the token. For more information on Intercom's authentication flow, refer to the [official documentation](https://developers.intercom.com/building-apps/docs/authentication-types).

1. Log in to your Intercom account and navigate to the [Developer Hub](https://developers.intercom.com/).
2. Click **Your apps** in the top-right corner, then click **New app**.
3. Choose an **App name**, select your Workspace from the dropdown, and click **Create app**.
4. To set the appropriate permissions, from the **Authentication** tab, click **Edit** in the top right corner and check the permissions you want to grant to the app. We recommend only granting **read** permissions (not **write**). Click **Save** when you are finished.
5. Under the **Access token** header, you will be prompted to regenerate your access token. Follow the instructions to do so, and copy the new token.

<!-- /env:oss -->

### Set up the Intercom connector in Airbyte

#### For Airbyte Cloud:

1. [Log into your Airbyte Cloud](https://cloud.airbyte.com/workspaces) account.
2. Click Sources and then click + New source.
3. On the Set up the source page, select Intercom from the Source type dropdown.
4. Enter a name for the Intercom connector.
5. To authenticate:

<!-- env:cloud -->

<!-- env:oss -->
### For Airbyte Open Source:

1. Navigate to the Airbyte Open Source dashboard.
2. Click Sources and then click + New source.
3. On the Set up the source page, select Intercom from the Source type dropdown.
4. Enter a name for the Intercom connector.
<!-- /env:oss -->

- For **Airbyte Cloud**, click **Authenticate your Intercom account**. When the pop-up appears, select the appropriate workspace from the dropdown and click **Authorize access**.
  <!-- /env:cloud -->
  <!-- env:oss -->
- For **Airbyte Open Source**, enter your access token to authenticate your account.
<!-- /env:oss -->

6. For **Start date**, use the provided datepicker or enter a UTC date and time programmatically in the format `YYYY-MM-DDTHH:mm:ssZ`. The data added on and after this date will be replicated.
7. Click **Set up source** and wait for the tests to complete.

## Supported sync modes

The Intercom source connector supports the following [sync modes](https://docs.airbyte.com/cloud/core-concepts/#connection-sync-modes):

- Full Refresh
- Incremental

## Supported Streams

The Intercom source connector supports the following streams:

- [Admins](https://developers.intercom.com/docs/references/2.10/rest-api/api.intercom.io/admins/listadmins) \(Full table\)
- [Companies](https://developers.intercom.com/intercom-api-reference/reference/listallcompanies) \(Incremental\)
  - [Company Segments](https://developers.intercom.com/intercom-api-reference/reference/listattachedsegmentsforcompanies) \(Incremental\)
- [Conversations](https://developers.intercom.com/docs/references/2.9/rest-api/api.intercom.io/conversations/listconversations) \(Incremental\)
  - [Conversation Parts](https://developers.intercom.com/docs/references/2.10/rest-api/api.intercom.io/conversations/retrieveconversation) \(Incremental\)
- [Data Attributes](https://developers.intercom.com/docs/references/2.10/rest-api/api.intercom.io/data-attributes/lisdataattributes) \(Full table\)
  - [Customer Attributes](https://developers.intercom.com/docs/references/2.10/rest-api/api.intercom.io/data-attributes/lisdataattributes) \(Full table\)
  - [Company Attributes](https://developers.intercom.com/docs/references/2.10/rest-api/api.intercom.io/data-attributes/lisdataattributes) \(Full table\)
- [Contacts](https://developers.intercom.com/docs/references/2.10/rest-api/api.intercom.io/contacts/listcontacts) \(Incremental\)
- [Segments](https://developers.intercom.com/intercom-api-reference/reference/listsegments) \(Incremental\)
- [Tags](https://developers.intercom.com/intercom-api-reference/reference/listtags) \(Full table\)
- [Teams](https://developers.intercom.com/intercom-api-reference/reference/listteams) \(Full table\)

## Performance considerations

The connector is restricted by normal Intercom [request limitations](https://developers.intercom.com/intercom-api-reference/reference/rate-limiting).

The Intercom connector should not run into Intercom API limitations under normal usage. [Create an issue](https://github.com/airbytehq/airbyte/issues) if you see any rate limit issues that are not automatically retried successfully.

## Changelog

<details>
  <summary>Expand to review</summary>

| Version | Date       | Pull Request                                             | Subject                                                                                                                          |
|:--------|:-----------|:---------------------------------------------------------|:---------------------------------------------------------------------------------------------------------------------------------|
<<<<<<< HEAD
| 0.9.0   | 2024-12-13 | [47240](https://github.com/airbytehq/airbyte/pull/47240) | Migrate to manifest-only format |
=======
| 0.9.0-rc.1 | 2024-12-17 | [47240](https://github.com/airbytehq/airbyte/pull/47240) | Migrate to manifest-only format |
>>>>>>> f867354a
| 0.8.3 | 2024-12-12 | [48979](https://github.com/airbytehq/airbyte/pull/48979) | Update dependencies |
| 0.8.2 | 2024-10-29 | [47919](https://github.com/airbytehq/airbyte/pull/47919) | Update dependencies |
| 0.8.1 | 2024-10-28 | [47537](https://github.com/airbytehq/airbyte/pull/47537) | Update dependencies |
| 0.8.0 | 2024-10-23 | [46658](https://github.com/airbytehq/airbyte/pull/46658) | Add `lookback_window` to the source specification |
| 0.7.5 | 2024-10-21 | [47120](https://github.com/airbytehq/airbyte/pull/47120) | Update dependencies |
| 0.7.4 | 2024-10-12 | [46831](https://github.com/airbytehq/airbyte/pull/46831) | Update dependencies |
| 0.7.3 | 2024-10-05 | [46447](https://github.com/airbytehq/airbyte/pull/46447) | Update dependencies |
| 0.7.2 | 2024-09-28 | [45279](https://github.com/airbytehq/airbyte/pull/45279) | Update dependencies |
| 0.7.1 | 2024-08-31 | [44966](https://github.com/airbytehq/airbyte/pull/44966) | Update dependencies |
| 0.7.0 | 2024-08-29 | [44911](https://github.com/airbytehq/airbyte/pull/44911) | Migrate to CDK v4 |
| 0.6.21 | 2024-08-24 | [44672](https://github.com/airbytehq/airbyte/pull/44672) | Update dependencies |
| 0.6.20 | 2024-08-17 | [44296](https://github.com/airbytehq/airbyte/pull/44296) | Update dependencies |
| 0.6.19 | 2024-08-12 | [43878](https://github.com/airbytehq/airbyte/pull/43878) | Update dependencies |
| 0.6.18 | 2024-08-10 | [43500](https://github.com/airbytehq/airbyte/pull/43500) | Update dependencies |
| 0.6.17 | 2024-08-03 | [43276](https://github.com/airbytehq/airbyte/pull/43276) | Update dependencies |
| 0.6.16 | 2024-07-29 | [42094](https://github.com/airbytehq/airbyte/pull/42094) | Use latest CDK, raise config error on `Active subscription needed` error and transient errors for `Companies` stream. |
| 0.6.15 | 2024-07-27 | [42654](https://github.com/airbytehq/airbyte/pull/42654) | Update dependencies |
| 0.6.14 | 2024-07-20 | [42262](https://github.com/airbytehq/airbyte/pull/42262) | Update dependencies |
| 0.6.13 | 2024-07-13 | [41712](https://github.com/airbytehq/airbyte/pull/41712) | Update dependencies |
| 0.6.12 | 2024-07-10 | [41356](https://github.com/airbytehq/airbyte/pull/41356) | Update dependencies |
| 0.6.11 | 2024-07-09 | [41112](https://github.com/airbytehq/airbyte/pull/41112) | Update dependencies |
| 0.6.10 | 2024-07-06 | [40878](https://github.com/airbytehq/airbyte/pull/40878) | Update dependencies |
| 0.6.9 | 2024-06-25 | [40428](https://github.com/airbytehq/airbyte/pull/40428) | Update dependencies |
| 0.6.8 | 2024-06-22 | [39951](https://github.com/airbytehq/airbyte/pull/39951) | Update dependencies |
| 0.6.7 | 2024-06-06 | [39286](https://github.com/airbytehq/airbyte/pull/39286) | [autopull] Upgrade base image to v1.2.2 |
| 0.6.6 | 2024-05-24 | [38626](https://github.com/airbytehq/airbyte/pull/38626) | Add step granularity for activity logs stream |
| 0.6.5 | 2024-04-19 | [36644](https://github.com/airbytehq/airbyte/pull/36644) | Updating to 0.80.0 CDK |
| 0.6.4 | 2024-04-12 | [36644](https://github.com/airbytehq/airbyte/pull/36644) | Schema descriptions |
| 0.6.3 | 2024-03-23 | [36414](https://github.com/airbytehq/airbyte/pull/36414) | Fixed `pagination` regression bug for `conversations` stream |
| 0.6.2 | 2024-03-22 | [36277](https://github.com/airbytehq/airbyte/pull/36277) | Fixed the bug for `conversations` stream failed due to `404 - User Not Found`, when the `2.10` API version is used |
| 0.6.1 | 2024-03-18 | [36232](https://github.com/airbytehq/airbyte/pull/36232) | Fixed the bug caused the regression when setting the `Intercom-Version` header, updated the source to use the latest CDK version |
| 0.6.0 | 2024-02-12 | [35176](https://github.com/airbytehq/airbyte/pull/35176) | Update the connector to use `2.10` API version |
| 0.5.1 | 2024-02-12 | [35148](https://github.com/airbytehq/airbyte/pull/35148) | Manage dependencies with Poetry |
| 0.5.0 | 2024-02-09 | [35063](https://github.com/airbytehq/airbyte/pull/35063) | Add missing fields for mutiple streams |
| 0.4.0 | 2024-01-11 | [33882](https://github.com/airbytehq/airbyte/pull/33882) | Add new stream `Activity Logs` |
| 0.3.2 | 2023-12-07 | [33223](https://github.com/airbytehq/airbyte/pull/33223) | Ignore 404 error for `Conversation Parts` |
| 0.3.1 | 2023-10-19 | [31599](https://github.com/airbytehq/airbyte/pull/31599) | Base image migration: remove Dockerfile and use the python-connector-base image |
| 0.3.0 | 2023-05-25 | [29598](https://github.com/airbytehq/airbyte/pull/29598) | Update custom components to make them compatible with latest cdk version, simplify logic, update schemas |
| 0.2.1 | 2023-05-25 | [26571](https://github.com/airbytehq/airbyte/pull/26571) | Remove authSpecification from spec.json in favour of advancedAuth |
| 0.2.0 | 2023-04-05 | [23013](https://github.com/airbytehq/airbyte/pull/23013) | Migrated to Low-code (YAML Frramework) |
| 0.1.33 | 2023-03-20 | [22980](https://github.com/airbytehq/airbyte/pull/22980) | Specified date formatting in specification |
| 0.1.32 | 2023-02-27 | [22095](https://github.com/airbytehq/airbyte/pull/22095) | Extended `Contacts` schema adding `opted_out_subscription_types` property |
| 0.1.31 | 2023-02-17 | [23152](https://github.com/airbytehq/airbyte/pull/23152) | Add `TypeTransformer` to stream `companies` |
| 0.1.30 | 2023-01-27 | [22010](https://github.com/airbytehq/airbyte/pull/22010) | Set `AvailabilityStrategy` for streams explicitly to `None` |
| 0.1.29 | 2022-10-31 | [18681](https://github.com/airbytehq/airbyte/pull/18681) | Define correct version for airbyte-cdk~=0.2 |
| 0.1.28 | 2022-10-20 | [18216](https://github.com/airbytehq/airbyte/pull/18216) | Use airbyte-cdk~=0.2.0 with SQLite caching |
| 0.1.27 | 2022-08-28 | [17326](https://github.com/airbytehq/airbyte/pull/17326) | Migrate to per-stream states |
| 0.1.26 | 2022-08-18 | [16540](https://github.com/airbytehq/airbyte/pull/16540) | Fix JSON schema |
| 0.1.25 | 2022-08-18 | [15681](https://github.com/airbytehq/airbyte/pull/15681) | Update Intercom API to v 2.5 |
| 0.1.24 | 2022-07-21 | [14924](https://github.com/airbytehq/airbyte/pull/14924) | Remove `additionalProperties` field from schemas |
| 0.1.23 | 2022-07-19 | [14830](https://github.com/airbytehq/airbyte/pull/14830) | Added `checkpoint_interval` for Incremental streams |
| 0.1.22 | 2022-07-09 | [14554](https://github.com/airbytehq/airbyte/pull/14554) | Fixed `conversation_parts` stream schema definition |
| 0.1.21 | 2022-07-05 | [14403](https://github.com/airbytehq/airbyte/pull/14403) | Refactored  `Conversations`, `Conversation Parts`, `Company Segments` to increase performance |
| 0.1.20 | 2022-06-24 | [14099](https://github.com/airbytehq/airbyte/pull/14099) | Extended `Contacts` stream schema with `sms_consent`,`unsubscribe_from_sms` properties |
| 0.1.19 | 2022-05-25 | [13204](https://github.com/airbytehq/airbyte/pull/13204) | Fixed `conversation_parts` stream schema definition |
| 0.1.18 | 2022-05-04 | [12482](https://github.com/airbytehq/airbyte/pull/12482) | Update input configuration copy |
| 0.1.17 | 2022-04-29 | [12374](https://github.com/airbytehq/airbyte/pull/12374) | Fixed filtering of conversation_parts |
| 0.1.16 | 2022-03-23 | [11206](https://github.com/airbytehq/airbyte/pull/11206) | Added conversation_id field to conversation_part records |
| 0.1.15 | 2022-03-22 | [11176](https://github.com/airbytehq/airbyte/pull/11176) | Correct `check_connection` URL |
| 0.1.14 | 2022-03-16 | [11208](https://github.com/airbytehq/airbyte/pull/11208) | Improve 'conversations' incremental sync speed |
| 0.1.13 | 2022-01-14 | [9513](https://github.com/airbytehq/airbyte/pull/9513) | Added handling of scroll param when it expired |
| 0.1.12 | 2021-12-14 | [8429](https://github.com/airbytehq/airbyte/pull/8429) | Updated fields and descriptions |
| 0.1.11 | 2021-12-13 | [8685](https://github.com/airbytehq/airbyte/pull/8685) | Remove time.sleep for rate limit |
| 0.1.10 | 2021-12-10 | [8637](https://github.com/airbytehq/airbyte/pull/8637) | Fix 'conversations' order and sorting. Correction of the companies stream |
| 0.1.9 | 2021-12-03 | [8395](https://github.com/airbytehq/airbyte/pull/8395) | Fix backoff of 'companies' stream |
| 0.1.8 | 2021-11-09 | [7060](https://github.com/airbytehq/airbyte/pull/7060) | Added oauth support |
| 0.1.7 | 2021-11-08 | [7499](https://github.com/airbytehq/airbyte/pull/7499) | Remove base-python dependencies |
| 0.1.6 | 2021-10-07 | [6879](https://github.com/airbytehq/airbyte/pull/6879) | Corrected pagination for contacts |
| 0.1.5 | 2021-09-28 | [6082](https://github.com/airbytehq/airbyte/pull/6082) | Corrected android\_last\_seen\_at field data type in schemas |
| 0.1.4 | 2021-09-20 | [6087](https://github.com/airbytehq/airbyte/pull/6087) | Corrected updated\_at field data type in schemas |
| 0.1.3 | 2021-09-08 | [5908](https://github.com/airbytehq/airbyte/pull/5908) | Corrected timestamp and arrays in schemas |
| 0.1.2 | 2021-08-19 | [5531](https://github.com/airbytehq/airbyte/pull/5531) | Corrected pagination |
| 0.1.1 | 2021-07-31 | [5123](https://github.com/airbytehq/airbyte/pull/5123) | Corrected rate limit |
| 0.1.0 | 2021-07-19 | [4676](https://github.com/airbytehq/airbyte/pull/4676) | Release Intercom CDK Connector |

</details><|MERGE_RESOLUTION|>--- conflicted
+++ resolved
@@ -96,11 +96,8 @@
 
 | Version | Date       | Pull Request                                             | Subject                                                                                                                          |
 |:--------|:-----------|:---------------------------------------------------------|:---------------------------------------------------------------------------------------------------------------------------------|
-<<<<<<< HEAD
-| 0.9.0   | 2024-12-13 | [47240](https://github.com/airbytehq/airbyte/pull/47240) | Migrate to manifest-only format |
-=======
+| 0.10.0 | 2024-12-19 | [49936](https://github.com/airbytehq/airbyte/pull/49936) | Migrate to manifest-only format |
 | 0.9.0-rc.1 | 2024-12-17 | [47240](https://github.com/airbytehq/airbyte/pull/47240) | Migrate to manifest-only format |
->>>>>>> f867354a
 | 0.8.3 | 2024-12-12 | [48979](https://github.com/airbytehq/airbyte/pull/48979) | Update dependencies |
 | 0.8.2 | 2024-10-29 | [47919](https://github.com/airbytehq/airbyte/pull/47919) | Update dependencies |
 | 0.8.1 | 2024-10-28 | [47537](https://github.com/airbytehq/airbyte/pull/47537) | Update dependencies |
