--- conflicted
+++ resolved
@@ -67,11 +67,8 @@
 ## Step 2: Set up the google search console connector in Airbyte
 
 <!-- env:cloud -->
-<<<<<<< HEAD
-### For Airbyte Cloud:
-=======
 **For Airbyte Cloud:**
->>>>>>> ee00fcc8
+
 
 1. [Log into your Airbyte Cloud](https://cloud.airbyte.io/workspaces) account.
 2. In the left navigation bar, click **Sources**. In the top-right corner, click **+new source**.
@@ -84,11 +81,7 @@
 <!-- /env:cloud -->
 
 <!-- env:oss -->
-<<<<<<< HEAD
-### For Airbyte Open Source:
-=======
 **For Airbyte Open Source:**
->>>>>>> ee00fcc8
 
 1. Fill in the `service_account_info` and `email` fields for authentication.
 2. Fill in the `site_urls` field.
@@ -141,12 +134,8 @@
 ## Changelog
 
 | Version  | Date       | Pull Request                                                                                                  | Subject                                                     |
-<<<<<<< HEAD
-| :------- | :--------- | :------------------------------------------------------------------------------------------------------------ | :---------------------------------------------------------- |
-=======
 |:---------| :--------- |:--------------------------------------------------------------------------------------------------------------| :---------------------------------------------------------- |
 | `0.1.19` | 2023-01-27 | [22007](https://github.com/airbytehq/airbyte/pull/22007)                                                      | Set `AvailabilityStrategy` for streams explicitly to `None`                                                     |
->>>>>>> ee00fcc8
 | `0.1.18` | 2022-10-27 | [18568](https://github.com/airbytehq/airbyte/pull/18568)                                                      | Improved config validation: custom_reports.dimension        |
 | `0.1.17` | 2022-10-08 | [17751](https://github.com/airbytehq/airbyte/pull/17751)                                                      | Improved config validation: start_date, end_date, site_urls |
 | `0.1.16` | 2022-09-28 | [17304](https://github.com/airbytehq/airbyte/pull/17304)                                                      | Migrate to per-stream state.                                |
