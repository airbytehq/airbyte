--- conflicted
+++ resolved
@@ -230,14 +230,10 @@
 
 | Version | Date       | Pull Request                                             | Subject                                                                                                                        |
 |:--------|:-----------|:---------------------------------------------------------|:-------------------------------------------------------------------------------------------------------------------------------|
-<<<<<<< HEAD
-| 1.7.0 | 2025-06-04 | [61335](https://github.com/airbytehq/airbyte/pull/61335) | Migrate `SearchAnalyticsAllFields`, `SearchAnalyticsByDate`, `SearchAnalyticsByDevice`, `SearchAnalyticsByPage`, and `SearchAnalyticsByQuery` to low-code |
-| 1.6.0-rc.1 | 2025-06-02 | [60928](https://github.com/airbytehq/airbyte/pull/60928) | Migrate search_analytics_by_country to low-code |
-=======
+| 1.8.0 | 2025-06-04 | [61335](https://github.com/airbytehq/airbyte/pull/61335) | Migrate `SearchAnalyticsAllFields`, `SearchAnalyticsByDate`, `SearchAnalyticsByDevice`, `SearchAnalyticsByPage`, and `SearchAnalyticsByQuery` to low-code |
 | 1.7.0 | 2025-06-05 | [61332](https://github.com/airbytehq/airbyte/pull/61332) | Migrate search_by_keyword streams to low-code |
 | 1.6.0 | 2025-06-04 | [61380](https://github.com/airbytehq/airbyte/pull/61380) | Promoting release candidate 1.6.0-rc.1 to a main version. |
 | 1.6.0-rc.1 | 2025-06-02 | [60928](https://github.com/airbytehq/airbyte/pull/60928) | Migrate `search_analytics_by_country`, `sites`, and `sitemaps` to low-code |
->>>>>>> 9202b41e
 | 1.5.18  | 2025-05-28 | [54426](https://github.com/airbytehq/airbyte/pull/58121) | Prevent KeyError raise on check connetion when account does not have access to any site. Better Error message  |
 | 1.5.17 | 2025-05-10 | [54946](https://github.com/airbytehq/airbyte/pull/54946) | Update dependencies |
 | 1.5.16 | 2025-05-09 | [59737](https://github.com/airbytehq/airbyte/pull/59737) | Promoting release candidate 1.5.16-rc.1 to a main version. |
