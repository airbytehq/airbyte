# Google Search Console

This page contains the setup guide and reference information for the google search console source connector.

## Prerequisites

- A verified property in Google Search Console
- Enable Google Search Console API for GCP project at [GCP console](https://console.cloud.google.com/apis/library/searchconsole.googleapis.com)
- Credentials to a Google Service Account \(or Google Service Account with delegated Domain Wide Authority\) or Google User Account
- Enable Google Search Console API

## Setup guide

### Step 1: Set up google search console

#### How to create the client credentials for Google Search Console, to use with Airbyte?

You can either:

- Use the existing `Service Account` for your Google Project with granted Admin Permissions
- Use your personal Google User Account with oauth. If you choose this option, your account must have permissions to view the Google Search Console project you choose.
- Create the new `Service Account` credentials for your Google Project, and grant Admin Permissions to it
- Follow the `Delegating domain-wide authority` process to obtain the necessary permissions to your google account from the administrator of Workspace

### Creating a Google service account

A service account's credentials include a generated email address that is unique and at least one public/private key pair. If domain-wide delegation is enabled, then a client ID is also part of the service account's credentials.

1. Open the [Service accounts page](https://console.developers.google.com/iam-admin/serviceaccounts)
2. If prompted, select an existing project, or create a new project.
3. Click `+ Create service account`.
4. Under Service account details, type a `name`, `ID`, and `description` for the service account, then click `Create`.
   - Optional: Under `Service account permissions`, select the `IAM roles` to grant to the service account, then click `Continue`.
   - Optional: Under `Grant users access to this service account`, add the `users` or `groups` that are allowed to use and manage the service account.
5. Go to [API Console/Credentials](https://console.cloud.google.com/apis/credentials), check the `Service Accounts` section, click on the Email address of service account you just created.
6. Open `Details` tab and find `Show domain-wide delegation`, checkmark the `Enable Google Workspace Domain-wide Delegation`.
7. On `Keys` tab click `+ Add key`, then click `Create new key`.

Your new public/private key pair should be now generated and downloaded to your machine as `<project_id>.json` you can find it in the `Downloads` folder or somewhere else if you use another default destination for downloaded files. This file serves as the only copy of the private key. You are responsible for storing it securely. If you lose this key pair, you will need to generate a new one!

### Using the existing Service Account

1. Go to [API Console/Credentials](https://console.cloud.google.com/apis/credentials), check the `Service Accounts` section, click on the Email address of service account you just created.
2. Click on `Details` tab and find `Show domain-wide delegation`, checkmark the `Enable Google Workspace Domain-wide Delegation`.
3. On `Keys` tab click `+ Add key`, then click `Create new key`.

Your new public/private key pair should be now generated and downloaded to your machine as `<project_id>.json` you can find it in the `Downloads` folder or somewhere else if you use another default destination for downloaded files. This file serves as the only copy of the private key. You are responsible for storing it securely. If you lose this key pair, you will need to generate a new one!

### Note

You can return to the [API Console/Credentials](https://console.cloud.google.com/apis/credentials) at any time to view the email address, public key fingerprints, and other information, or to generate additional public/private key pairs. For more details about service account credentials in the API Console, see [Service accounts](https://cloud.google.com/iam/docs/understanding-service-accounts) in the API Console help file.

### Create a Service Account with delegated domain-wide authority

Follow the Google Documentation for performing [Delegating domain-wide authority](https://developers.google.com/identity/protocols/oauth2/service-account#delegatingauthority) to create a Service account with delegated domain-wide authority. This account must be created by an administrator of your Google Workspace. Please make sure to grant the following `OAuth scopes` to the service user:

- `https://www.googleapis.com/auth/webmasters.readonly`

At the end of this process, you should have JSON credentials to this Google Service Account.

## Step 2: Set up the google search console connector in Airbyte

<!-- env:cloud -->

**For Airbyte Cloud:**

1. [Log into your Airbyte Cloud](https://cloud.airbyte.com/workspaces) account.
2. In the left navigation bar, click **Sources**. In the top-right corner, click **+new source**.
3. On the Set up the source page, enter the name for the google search console connector and select **google search console** from the Source type dropdown.
4. Click Authenticate your account to sign in with Google and authorize your account.
5. Fill in the `site_urls` field.
6. Fill in the `start date` field.
7. Fill in the `custom reports` (optionally) in format `{"name": "<report-name>", "dimensions": ["<dimension-name>", ...]}`
8. Fill in the `data_state` (optionally) in case you want to sync fresher data use `all' value, otherwise use 'final'.
9. You should be ready to sync data.
<!-- /env:cloud -->

<!-- env:oss -->

**For Airbyte Open Source:**

1. Fill in the `service_account_info` and `email` fields for authentication.
2. Fill in the `site_urls` field.
3. Fill in the `start date` field.
4. Fill in the `custom reports` (optionally) in format `{"name": "<report-name>", "dimensions": ["<dimension-name>", ...]}`
5. Fill in the `data_state` (optionally) in case you want to sync fresher data use `all' value, otherwise use 'final'.
6. You should be ready to sync data.
<!-- /env:oss -->

## Supported sync modes

The Google Search Console Source connector supports the following [ sync modes](https://docs.airbyte.com/cloud/core-concepts#connection-sync-modes):

- [Full Refresh - Overwrite](https://docs.airbyte.com/understanding-airbyte/connections/full-refresh-overwrite/)
- [Full Refresh - Append](https://docs.airbyte.com/understanding-airbyte/connections/full-refresh-append)
- [Incremental - Append](https://docs.airbyte.com/understanding-airbyte/connections/incremental-append)
- [Incremental - Deduped History](https://docs.airbyte.com/understanding-airbyte/connections/incremental-deduped-history)

:::note
The granularity for the cursor is 1 day, so Incremental Sync in Append mode may result in duplicating the data.
:::

:::note
Parameter `data_state='all'` should not be used with Incremental Sync mode as it may cause data loss.
:::

## Supported Streams

<<<<<<< HEAD
* [Sites](https://developers.google.com/webmaster-tools/search-console-api-original/v3/sites/get)
* [Sitemaps](https://developers.google.com/webmaster-tools/search-console-api-original/v3/sitemaps/list)
* [Full Analytics report](https://developers.google.com/webmaster-tools/search-console-api-original/v3/searchanalytics/query) \(this stream has a long sync time because it is very detailed, use with care\)
* [Analytics report by country](https://developers.google.com/webmaster-tools/search-console-api-original/v3/searchanalytics/query)
* [Analytics report by date](https://developers.google.com/webmaster-tools/search-console-api-original/v3/searchanalytics/query)
* [Analytics report by device](https://developers.google.com/webmaster-tools/search-console-api-original/v3/searchanalytics/query)
* [Analytics report by page](https://developers.google.com/webmaster-tools/search-console-api-original/v3/searchanalytics/query)
* [Analytics report by query](https://developers.google.com/webmaster-tools/search-console-api-original/v3/searchanalytics/query)
* [Analytics keyword report](https://developers.google.com/webmaster-tools/search-console-api-original/v3/searchanalytics/query)
* [Analytics keyword report by page](https://developers.google.com/webmaster-tools/search-console-api-original/v3/searchanalytics/query)
* [Analytics page report](https://developers.google.com/webmaster-tools/search-console-api-original/v3/searchanalytics/query)
* [Analytics site report by page](https://developers.google.com/webmaster-tools/search-console-api-original/v3/searchanalytics/query)
* [Analytics site report by site](https://developers.google.com/webmaster-tools/search-console-api-original/v3/searchanalytics/query)
* Analytics report by custom dimensions

=======
- [Sites](https://developers.google.com/webmaster-tools/search-console-api-original/v3/sites/get)
- [Sitemaps](https://developers.google.com/webmaster-tools/search-console-api-original/v3/sitemaps/list)
- [Full Analytics report](https://developers.google.com/webmaster-tools/search-console-api-original/v3/searchanalytics/query) \(this stream has a long sync time because it is very detailed, use with care\)
- [Analytics report by country](https://developers.google.com/webmaster-tools/search-console-api-original/v3/searchanalytics/query)
- [Analytics report by date](https://developers.google.com/webmaster-tools/search-console-api-original/v3/searchanalytics/query)
- [Analytics report by device](https://developers.google.com/webmaster-tools/search-console-api-original/v3/searchanalytics/query)
- [Analytics report by page](https://developers.google.com/webmaster-tools/search-console-api-original/v3/searchanalytics/query)
- [Analytics report by query](https://developers.google.com/webmaster-tools/search-console-api-original/v3/searchanalytics/query)
- Analytics report by custom dimensions
>>>>>>> d9acea97

## Performance considerations

This connector attempts to back off gracefully when it hits Reports API's rate limits. To find more information about limits, see [Usage Limits](https://developers.google.com/webmaster-tools/limits) documentation.

## Data type map

| Integration Type | Airbyte Type | Notes |
| :--------------- | :----------- | :---- |
| `string`         | `string`     |       |
| `number`         | `number`     |       |
| `array`          | `array`      |       |
| `object`         | `object`     |       |

## Changelog

| Version  | Date       | Pull Request                                                                                                  | Subject                                                                  |
<<<<<<< HEAD
|:---------|:-----------|:--------------------------------------------------------------------------------------------------------------|:-------------------------------------------------------------------------|
| `1.0.3`  | 2023-06-13 |                                                                                                               | Add new streams                                                          |
=======
| :------- | :--------- | :------------------------------------------------------------------------------------------------------------ | :----------------------------------------------------------------------- |
| `1.1.0`  | 2023-06-26 | [27738](https://github.com/airbytehq/airbyte/pull/27738)                                                      | License Update: Elv2                                                     |
>>>>>>> d9acea97
| `1.0.2`  | 2023-06-13 | [27307](https://github.com/airbytehq/airbyte/pull/27307)                                                      | Fix `data_state` config typo                                             |
| `1.0.1`  | 2023-05-30 | [26746](https://github.com/airbytehq/airbyte/pull/26746)                                                      | Remove `authSpecification` from connector spec in favour of advancedAuth |
| `1.0.0`  | 2023-05-24 | [26452](https://github.com/airbytehq/airbyte/pull/26452)                                                      | Add data_state parameter to specification                                |
| `0.1.22` | 2023-03-20 | [22295](https://github.com/airbytehq/airbyte/pull/22295)                                                      | Update specification examples                                            |
| `0.1.21` | 2023-02-14 | [22984](https://github.com/airbytehq/airbyte/pull/22984)                                                      | Specified date formatting in specification                               |
| `0.1.20` | 2023-02-02 | [22334](https://github.com/airbytehq/airbyte/pull/22334)                                                      | Turn on default HttpAvailabilityStrategy                                 |
| `0.1.19` | 2023-01-27 | [22007](https://github.com/airbytehq/airbyte/pull/22007)                                                      | Set `AvailabilityStrategy` for streams explicitly to `None`              |
| `0.1.18` | 2022-10-27 | [18568](https://github.com/airbytehq/airbyte/pull/18568)                                                      | Improved config validation: custom_reports.dimension                     |
| `0.1.17` | 2022-10-08 | [17751](https://github.com/airbytehq/airbyte/pull/17751)                                                      | Improved config validation: start_date, end_date, site_urls              |
| `0.1.16` | 2022-09-28 | [17304](https://github.com/airbytehq/airbyte/pull/17304)                                                      | Migrate to per-stream state.                                             |
| `0.1.15` | 2022-09-16 | [16819](https://github.com/airbytehq/airbyte/pull/16819)                                                      | Check available site urls to avoid 403 error on sync                     |
| `0.1.14` | 2022-09-08 | [16433](https://github.com/airbytehq/airbyte/pull/16433)                                                      | Add custom analytics stream.                                             |
| `0.1.13` | 2022-07-21 | [14924](https://github.com/airbytehq/airbyte/pull/14924)                                                      | Remove `additionalProperties` field from specs                           |
| `0.1.12` | 2022-05-04 | [12482](https://github.com/airbytehq/airbyte/pull/12482)                                                      | Update input configuration copy                                          |
| `0.1.11` | 2022-01-05 | [9186](https://github.com/airbytehq/airbyte/pull/9186) [9194](https://github.com/airbytehq/airbyte/pull/9194) | Fix incremental sync: keep all urls in state object                      |
| `0.1.10` | 2021-12-23 | [9073](https://github.com/airbytehq/airbyte/pull/9073)                                                        | Add slicing by date range                                                |
| `0.1.9`  | 2021-12-22 | [9047](https://github.com/airbytehq/airbyte/pull/9047)                                                        | Add 'order' to spec.json props                                           |
| `0.1.8`  | 2021-12-21 | [8248](https://github.com/airbytehq/airbyte/pull/8248)                                                        | Enable Sentry for performance and errors tracking                        |
| `0.1.7`  | 2021-11-26 | [7431](https://github.com/airbytehq/airbyte/pull/7431)                                                        | Add default `end_date` param value                                       |
| `0.1.6`  | 2021-09-27 | [6460](https://github.com/airbytehq/airbyte/pull/6460)                                                        | Update OAuth Spec File                                                   |
| `0.1.4`  | 2021-09-23 | [6394](https://github.com/airbytehq/airbyte/pull/6394)                                                        | Update Doc link Spec File                                                |
| `0.1.3`  | 2021-09-23 | [6405](https://github.com/airbytehq/airbyte/pull/6405)                                                        | Correct Spec File                                                        |
| `0.1.2`  | 2021-09-17 | [6222](https://github.com/airbytehq/airbyte/pull/6222)                                                        | Correct Spec File                                                        |
| `0.1.1`  | 2021-09-22 | [6315](https://github.com/airbytehq/airbyte/pull/6315)                                                        | Verify access to all sites when performing connection check              |
| `0.1.0`  | 2021-09-03 | [5350](https://github.com/airbytehq/airbyte/pull/5350)                                                        | Initial Release                                                          |<|MERGE_RESOLUTION|>--- conflicted
+++ resolved
@@ -106,23 +106,6 @@
 
 ## Supported Streams
 
-<<<<<<< HEAD
-* [Sites](https://developers.google.com/webmaster-tools/search-console-api-original/v3/sites/get)
-* [Sitemaps](https://developers.google.com/webmaster-tools/search-console-api-original/v3/sitemaps/list)
-* [Full Analytics report](https://developers.google.com/webmaster-tools/search-console-api-original/v3/searchanalytics/query) \(this stream has a long sync time because it is very detailed, use with care\)
-* [Analytics report by country](https://developers.google.com/webmaster-tools/search-console-api-original/v3/searchanalytics/query)
-* [Analytics report by date](https://developers.google.com/webmaster-tools/search-console-api-original/v3/searchanalytics/query)
-* [Analytics report by device](https://developers.google.com/webmaster-tools/search-console-api-original/v3/searchanalytics/query)
-* [Analytics report by page](https://developers.google.com/webmaster-tools/search-console-api-original/v3/searchanalytics/query)
-* [Analytics report by query](https://developers.google.com/webmaster-tools/search-console-api-original/v3/searchanalytics/query)
-* [Analytics keyword report](https://developers.google.com/webmaster-tools/search-console-api-original/v3/searchanalytics/query)
-* [Analytics keyword report by page](https://developers.google.com/webmaster-tools/search-console-api-original/v3/searchanalytics/query)
-* [Analytics page report](https://developers.google.com/webmaster-tools/search-console-api-original/v3/searchanalytics/query)
-* [Analytics site report by page](https://developers.google.com/webmaster-tools/search-console-api-original/v3/searchanalytics/query)
-* [Analytics site report by site](https://developers.google.com/webmaster-tools/search-console-api-original/v3/searchanalytics/query)
-* Analytics report by custom dimensions
-
-=======
 - [Sites](https://developers.google.com/webmaster-tools/search-console-api-original/v3/sites/get)
 - [Sitemaps](https://developers.google.com/webmaster-tools/search-console-api-original/v3/sitemaps/list)
 - [Full Analytics report](https://developers.google.com/webmaster-tools/search-console-api-original/v3/searchanalytics/query) \(this stream has a long sync time because it is very detailed, use with care\)
@@ -131,8 +114,12 @@
 - [Analytics report by device](https://developers.google.com/webmaster-tools/search-console-api-original/v3/searchanalytics/query)
 - [Analytics report by page](https://developers.google.com/webmaster-tools/search-console-api-original/v3/searchanalytics/query)
 - [Analytics report by query](https://developers.google.com/webmaster-tools/search-console-api-original/v3/searchanalytics/query)
+- [Analytics keyword report](https://developers.google.com/webmaster-tools/search-console-api-original/v3/searchanalytics/query)
+- [Analytics keyword report by page](https://developers.google.com/webmaster-tools/search-console-api-original/v3/searchanalytics/query)
+- [Analytics page report](https://developers.google.com/webmaster-tools/search-console-api-original/v3/searchanalytics/query)
+- [Analytics site report by page](https://developers.google.com/webmaster-tools/search-console-api-original/v3/searchanalytics/query)
+- [Analytics site report by site](https://developers.google.com/webmaster-tools/search-console-api-original/v3/searchanalytics/query)
 - Analytics report by custom dimensions
->>>>>>> d9acea97
 
 ## Performance considerations
 
@@ -150,13 +137,9 @@
 ## Changelog
 
 | Version  | Date       | Pull Request                                                                                                  | Subject                                                                  |
-<<<<<<< HEAD
 |:---------|:-----------|:--------------------------------------------------------------------------------------------------------------|:-------------------------------------------------------------------------|
-| `1.0.3`  | 2023-06-13 |                                                                                                               | Add new streams                                                          |
-=======
-| :------- | :--------- | :------------------------------------------------------------------------------------------------------------ | :----------------------------------------------------------------------- |
+| `1.1.1`  | 2023-06-29 |                                                                                                               | Add new streams                                                          |
 | `1.1.0`  | 2023-06-26 | [27738](https://github.com/airbytehq/airbyte/pull/27738)                                                      | License Update: Elv2                                                     |
->>>>>>> d9acea97
 | `1.0.2`  | 2023-06-13 | [27307](https://github.com/airbytehq/airbyte/pull/27307)                                                      | Fix `data_state` config typo                                             |
 | `1.0.1`  | 2023-05-30 | [26746](https://github.com/airbytehq/airbyte/pull/26746)                                                      | Remove `authSpecification` from connector spec in favour of advancedAuth |
 | `1.0.0`  | 2023-05-24 | [26452](https://github.com/airbytehq/airbyte/pull/26452)                                                      | Add data_state parameter to specification                                |
