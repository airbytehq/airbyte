--- conflicted
+++ resolved
@@ -96,11 +96,8 @@
 
 | Version | Date | Pull Request | Subject |
 | :--- | :--- | :--- | :--- |
-<<<<<<< HEAD
-| `0.1.10` | 2021-12-29 | [9186](https://github.com/airbytehq/airbyte/pull/9186) | Update titles and descriptions |
-=======
+| `0.1.11` | 2022-01-05 | [9186](https://github.com/airbytehq/airbyte/pull/9186) | Update titles and descriptions |
 | `0.1.10` | 2021-12-23 | [9073](https://github.com/airbytehq/airbyte/pull/9073) | Add slicing by date range |
->>>>>>> bbd5fec7
 | `0.1.9` | 2021-12-22 | [9047](https://github.com/airbytehq/airbyte/pull/9047) | Add 'order' to spec.json props |
 | `0.1.8` | 2021-12-21 | [8248](https://github.com/airbytehq/airbyte/pull/8248) | Enable Sentry for performance and errors tracking |
 | `0.1.7` | 2021-11-26 | [7431](https://github.com/airbytehq/airbyte/pull/7431) | Add default `end_date` param value |
