# Google Search Console

<HideInUI>

This page contains the setup guide and reference information for the [Google Search Console](https://developers.google.com) source connector.

</HideInUI>

## Prerequisites

- Google Account
- A verified property in Google Search Console (or the list of the `Site URLs` (Website URL Property))
<!-- env:oss -->
- Google Search Console API enabled for your project (**Airbyte Open Source** only)
<!-- /env:oss -->

## Setup guide

### Step 1: Set up Google Search Console

To authenticate the Google Search Console connector, you will need to use one of the following methods:

<!-- env:cloud -->

#### OAuth (Recommended for Airbyte Cloud)

You can authenticate using your Google Account with OAuth if you are the owner of the Google Search Console property or have view permissions. Follow [Google's instructions](https://support.google.com/webmasters/answer/7687615?sjid=11103698321670173176-NA) to ensure that your account has the necessary permissions (**Owner** or **Full User**) to view the Google Search Console property. This option is recommended for **Airbyte Cloud** users, as it significantly simplifies the setup process and allows you to authenticate the connection [directly from the Airbyte UI](#step-2-set-up-the-google-search-console-connector-in-airbyte).

<!-- /env:cloud -->

<!-- env:oss -->

To authenticate with OAuth in **Airbyte Open Source**, you will need to create an authentication app and obtain the following credentials and tokens:

- Client ID
- Client Secret
- Refresh Token
- Access Token

More information on the steps to create an OAuth app to access Google APIs and obtain these credentials can be found [in Google's documentation](https://developers.google.com/identity/protocols/oauth2).

#### Google service account with JSON key file (Recommended for Airbyte Open Source)

You can authenticate the connection using a JSON key file associated with a Google service account. This option is recommended for **Airbyte Open Source** users. Follow the steps below to create a service account and generate the JSON key file:

1. Open the [Service Accounts page](https://console.developers.google.com/iam-admin/serviceaccounts).
2. Select an existing project, or create a new project.
3. At the top of the page, click **+ Create service account**.
4. Enter a name and description for the service account, then click **Create and Continue**.
5. Under **Service account permissions**, select the roles to grant to the service account, then click **Continue**. We recommend the **Viewer** role.
   - Optional: Under **Grant users access to this service account**, you may specify the users or groups that are allowed to use and manage the service account.
6. Go to the [API Console/Credentials](https://console.cloud.google.com/apis/credentials) and click on the email address of the service account you just created.
7. In the **Keys** tab, click **+ Add key**, then click **Create new key**.
8. Select **JSON** as the Key type. This will generate and download the JSON key file that you'll use for authentication. Click **Continue**.

:::caution
This file serves as the only copy of your JSON service key, and you will not be able to re-download it. Be sure to store it in a secure location.
:::

:::note
You can return to the [API Console/Credentials](https://console.cloud.google.com/apis/credentials) at any time to manage your service account or generate additional JSON keys. For more details about service account credentials, see [Google's IAM documentation](https://cloud.google.com/iam/docs/understanding-service-accounts).
:::

#### Note on delegating domain-wide authority to the service account

Domain-wide delegation is a powerful feature that allows service accounts to access users' data across an organization's Google Workspace environment through 'impersonation'. This authority is necessary in certain use cases, such as when a service account needs broad access across multiple users and services within a domain.

:::note
Only the super admin of your Google Workspace domain can enable domain-wide delegation of authority to a service account.
:::

To enable delegated domain-wide authority, follow the steps listed in the [Google documentation](https://developers.google.com/identity/protocols/oauth2/service-account#delegatingauthority). Please make sure to grant the following OAuth scopes to the service account:

- `https://www.googleapis.com/auth/webmasters.readonly`

For more information on this topic, please refer to [this Google article](https://support.google.com/a/answer/162106?hl=en).

<!-- /env:oss -->

### Step 2: Set up the Google Search Console connector in Airbyte

<!-- env:cloud -->

#### For Airbyte Cloud:

1. [Log into your Airbyte Cloud](https://cloud.airbyte.com/workspaces) account.
2. Click Sources and then click + New source.
3. On the Set up the source page, select Google Search Console from the Source type dropdown.
4. Enter a name for the Google Search Console connector.
5. For **Website URL Property**, enter the specific website property in Google Seach Console with data you want to replicate.
6. For **Start Date**, by default the `2021-01-01` is set, use the provided datepicker or enter a date in the format `YYYY-MM-DD`. Any data created on or after this date will be replicated.
7. To authenticate the connection:
<!-- env:cloud -->

<!-- env:oss -->
### For Airbyte Open Source:

1. Navigate to the Airbyte Open Source dashboard.
2. Click Sources and then click + New source.
3. On the Set up the source page, select Google Search Console from the Source type dropdown.
4. Enter a name for the Google Search Console connector.
<!-- /env:oss -->

- **For Airbyte Cloud:**
  - Select **Oauth** from the Authentication dropdown, then click **Sign in with Google** to authorize your account.
    <!-- /env:cloud -->
    <!-- env:oss -->
- **For Airbyte Open Source:**
  - (Recommended) Select **Service Account Key Authorization** from the Authentication dropdown, then enter the **Admin Email** and **Service Account JSON Key**. For the key, copy and paste the JSON key you obtained during the service account setup. It should begin with `{"type": "service account", "project_id": YOUR_PROJECT_ID, "private_key_id": YOUR_PRIVATE_KEY, ...}`
  - Select **Oauth** from the Authentication dropdown, then enter your **Client ID**, **Client Secret**, **Access Token** and **Refresh Token**.
  <!-- /env:oss -->

8. (Optional) For **End Date**, you may optionally provide a date in the format `YYYY-MM-DD`. Any data created between the defined Start Date and End Date will be replicated. Leaving this field blank will replicate all data created on or after the Start Date to the present.
9. (Optional) For **Custom Reports**, you may optionally provide an array of JSON objects representing any custom reports you wish to query the API with. Refer to the [Custom reports](#custom-reports) section below for more information on formulating these reports.
10. (Optional) For **Data Freshness**, you may choose whether to include "fresh" data that has not been finalized by Google, and may be subject to change. Please note that if you are using Incremental sync mode, we highly recommend leaving this option to its default value of `final`. Refer to the [Data Freshness](#data-freshness) section below for more information on this parameter.
11. (Optional) For **Requests Per Minute**, you may configure the maximum number of requests per minute for Search Analytics API calls. The default value (60) matches most Google Cloud projects' initial quota. If you have billing enabled or have requested a quota increase from Google, you can set this higher (up to 1200). Check your Google Cloud Console quotas to see your actual limit. Refer to the [Rate Limiting](#rate-limiting) section below for more information.
12. Click **Set up source** and wait for the tests to complete.

<HideInUI>

## Supported sync modes

The Google Search Console source connector supports the following [sync modes](https://docs.airbyte.com/cloud/core-concepts/#connection-sync-modes):

- [Full Refresh - Overwrite](https://docs.airbyte.com/understanding-airbyte/connections/full-refresh-overwrite/)
- [Full Refresh - Append](https://docs.airbyte.com/understanding-airbyte/connections/full-refresh-append)
- [Incremental - Append](https://docs.airbyte.com/understanding-airbyte/connections/incremental-append)
- [Incremental - Append + Deduped](https://docs.airbyte.com/understanding-airbyte/connections/incremental-append-deduped)

:::note
The granularity for the cursor is 1 day, so Incremental Sync in Append mode may result in duplicating the data.
:::

## Supported Streams

- [Sites](https://developers.google.com/webmaster-tools/search-console-api-original/v3/sites/get)
- [Sitemaps](https://developers.google.com/webmaster-tools/search-console-api-original/v3/sitemaps/list)
- [Full Analytics report](https://developers.google.com/webmaster-tools/search-console-api-original/v3/searchanalytics/query) \(this stream has a long sync time because it is very detailed, use with care\)
- [Analytics report by country](https://developers.google.com/webmaster-tools/search-console-api-original/v3/searchanalytics/query)
- [Analytics report by date](https://developers.google.com/webmaster-tools/search-console-api-original/v3/searchanalytics/query)
- [Analytics report by device](https://developers.google.com/webmaster-tools/search-console-api-original/v3/searchanalytics/query)
- [Analytics report by page](https://developers.google.com/webmaster-tools/search-console-api-original/v3/searchanalytics/query)
- [Analytics report by query](https://developers.google.com/webmaster-tools/search-console-api-original/v3/searchanalytics/query)
- [Analytics keyword report](https://developers.google.com/webmaster-tools/search-console-api-original/v3/searchanalytics/query)
- [Analytics keyword report by page](https://developers.google.com/webmaster-tools/search-console-api-original/v3/searchanalytics/query)
- [Analytics keyword report by site](https://developers.google.com/webmaster-tools/search-console-api-original/v3/searchanalytics/query)
- [Analytics page report](https://developers.google.com/webmaster-tools/search-console-api-original/v3/searchanalytics/query)
- [Analytics site report by page](https://developers.google.com/webmaster-tools/search-console-api-original/v3/searchanalytics/query)
- [Analytics site report by site](https://developers.google.com/webmaster-tools/search-console-api-original/v3/searchanalytics/query)
- Analytics report by custom dimensions

### Entity-Relationship Diagram (ERD)
<EntityRelationshipDiagram></EntityRelationshipDiagram>

## Connector-specific configurations

### Custom reports

Custom reports allow you to query the API with a custom set of dimensions to group results by. Results are grouped in the order that you supply these dimensions. Each custom report should be constructed like following:

1. Click `Add` under the `Custom Reports` section
2. Enter the `Name` of the report, this will be the name of the stream
3. Select one or more `Dimensions` from the available dropdown list

The available `Dimensions` are:

- `country`
- `date`
- `device`
- `page`
- `query`

For example, to query the API for a report that groups results by country, then by date, you could enter the following custom report:

- Name: country_date
- Dimensions: ["country", "date"]

Please note, that for technical reasons `date` is the default dimension which will be included in your query whether you specify it or not. By specifying it you can change the order the results are grouped in. Primary key will consist of your custom dimensions and the default dimension along with `site_url` and `search_type`.

The information you provide via UI Custom report builder will then be transformed into the custom stream by it's `Name`

You can use the [Google APIS Explorer](https://developers.google.com/webmaster-tools/v1/searchanalytics/query) to build and test the reports you want to use.

### Data Freshness

The **Data Freshness** parameter deals with the "freshness", or finality of the data that is being queried.

- `final`: The query will include only finalized, stable data. This is data that has been processed, verified, and is unlikely to change. When you select this option, you are querying for the definitive statistics and information that Google has analyzed and confirmed.
- `all`: The query will return both finalized data and what Google terms "fresh" data. Fresh data includes more recent data that hasn't gone through the full processing and verification that finalized data has. This option can give you more up-to-the-minute insights, but it may be subject to change as Google continues to process and analyze it.

:::caution
When using Incremental Sync mode, we recommend leaving this parameter to its default state of `final`, as the `all` option may cause discrepancies between the data in your destination table and the finalized data in Google Search Console.
:::

## Data type map

| Integration Type | Airbyte Type |
| :--------------- | :----------- |
| `string`         | `string`     |
| `number`         | `number`     |
| `array`          | `array`      |
| `object`         | `object`     |

## Limitations & Troubleshooting

<details>
<summary>
Expand to see details about Google Search Console connector limitations and troubleshooting.
</summary>

### Connector limitations

#### Rate limiting

This connector attempts to back off gracefully when it hits Reports API's rate limits. To find more information about limits, see [Usage Limits](https://developers.google.com/webmaster-tools/limits) documentation.

**Important Note on Quota Limits**: While Google's public documentation states that the Search Console API allows up to 1,200 requests per minute, most Google Cloud projects start with a lower default quota of 60 requests per minute. This is especially common for new or unbilled projects. The connector defaults to this more conservative limit to prevent quota exceeded errors.

To check your actual quota limits:

1. Go to your [Google Cloud Console](https://console.cloud.google.com/)
2. Navigate to APIs & Services > Quotas
3. Search for "Search Console API"
4. Look for "Requests per minute per user" to see your current limit

If you need higher limits, you can:

- Enable billing on your Google Cloud project
- Submit a quota increase request through the Google Cloud Console
- Configure the **Requests Per Minute** setting in the connector to match your actual quota

#### Data retention

Google Search Console only retains data for websites from the last 16 months. Any data prior to this cutoff point will not be accessible. [Please see this article for more information](https://seotesting.com/google-search-console/how-long-does-gsc-keep-my-data/#:~:text=Google%20Search%20Console%20holds%20relevant,October%2C%202022%2C%20until%20today.).

### Troubleshooting

- Check out common troubleshooting issues for the Google Search Console source connector on our [Airbyte Forum](https://github.com/airbytehq/airbyte/discussions).

</details>

## Changelog

<details>
  <summary>Expand to review</summary>

| Version     | Date       | Pull Request                                             | Subject                                                                                                                                                                |
|:------------|:-----------|:---------------------------------------------------------|:-----------------------------------------------------------------------------------------------------------------------------------------------------------------------|
<<<<<<< HEAD
| 1.10.16 | 2025-11-10 | [68666](https://github.com/airbytehq/airbyte/pull/68666) | Add optional config for API Requests Per Minute to avoid ratelimit errors. |
=======
| 1.10.17 | 2025-11-25 | [70059](https://github.com/airbytehq/airbyte/pull/70059) | Update dependencies |
| 1.10.16 | 2025-11-18 | [69392](https://github.com/airbytehq/airbyte/pull/69392) | Update dependencies |
>>>>>>> 33136b89
| 1.10.15 | 2025-10-29 | [68771](https://github.com/airbytehq/airbyte/pull/68771) | Update dependencies |
| 1.10.14 | 2025-10-21 | [68231](https://github.com/airbytehq/airbyte/pull/68231) | Update dependencies |
| 1.10.13 | 2025-10-14 | [68004](https://github.com/airbytehq/airbyte/pull/68004) | Update dependencies |
| 1.10.12 | 2025-10-07 | [67263](https://github.com/airbytehq/airbyte/pull/67263) | Update dependencies |
| 1.10.11 | 2025-09-30 | [65384](https://github.com/airbytehq/airbyte/pull/65384) | Update dependencies |
| 1.10.10 | 2025-09-10 | [66010](https://github.com/airbytehq/airbyte/pull/66010) | Update to CDK v7 |
| 1.10.9 | 2025-08-09 | [64584](https://github.com/airbytehq/airbyte/pull/64584) | Update dependencies |
| 1.10.8 | 2025-08-02 | [64187](https://github.com/airbytehq/airbyte/pull/64187) | Update dependencies |
| 1.10.7 | 2025-07-26 | [63877](https://github.com/airbytehq/airbyte/pull/63877) | Update dependencies |
| 1.10.6 | 2025-07-22 | [63720](https://github.com/airbytehq/airbyte/pull/63720) | Ignore 403 "insufficient permission" errors |
| 1.10.5 | 2025-07-19 | [63471](https://github.com/airbytehq/airbyte/pull/63471) | Update dependencies |
| 1.10.4 | 2025-07-15 | [63309](https://github.com/airbytehq/airbyte/pull/63309) | Adds `type` property to `config_normalization_rules` in manifest |
| 1.10.3 | 2025-07-12 | [63094](https://github.com/airbytehq/airbyte/pull/63094) | Update dependencies |
| 1.10.2 | 2025-07-05 | [62613](https://github.com/airbytehq/airbyte/pull/62613) | Update dependencies |
| 1.10.1 | 2025-06-28 | [62194](https://github.com/airbytehq/airbyte/pull/62194) | Update dependencies |
| 1.10.0 | 2025-06-23 | [61425](https://github.com/airbytehq/airbyte/pull/61425) | Migrate to manifest-only |
| 1.9.4 | 2025-06-21 | [61789](https://github.com/airbytehq/airbyte/pull/61789) | Update dependencies |
| 1.9.3 | 2025-06-18 | [61706](https://github.com/airbytehq/airbyte/pull/61706) | Fix record serialization bug |
| 1.9.2 | 2025-06-14 | [60663](https://github.com/airbytehq/airbyte/pull/60663) | Update dependencies |
| 1.9.1 | 2025-06-10 | [61514](https://github.com/airbytehq/airbyte/pull/61514) | Promoting release candidate 1.9.1-rc.1 to a main version. |
| 1.9.1-rc.1  | 2025-06-10 | [61508](https://github.com/airbytehq/airbyte/pull/61508) | Add API budget, reduce concurrency levels, and catch 403 rate limiting errors                                                                                          |
| 1.9.0       | 2025-06-06 | [61408](https://github.com/airbytehq/airbyte/pull/61408) | Migrate custom reports streams to low-code                                                                                                                             |
| 1.8.0       | 2025-06-06 | [61335](https://github.com/airbytehq/airbyte/pull/61335) | Migrate `SearchAnalyticsAllFields`, `SearchAnalyticsByDate`, `SearchAnalyticsByDevice`, `SearchAnalyticsByPage`, and `SearchAnalyticsByQuery` to low-code              |
| 1.7.0       | 2025-06-05 | [61332](https://github.com/airbytehq/airbyte/pull/61332) | Migrate search_by_keyword streams to low-code                                                                                                                          |
| 1.6.0       | 2025-06-04 | [61380](https://github.com/airbytehq/airbyte/pull/61380) | Promoting release candidate 1.6.0-rc.1 to a main version.                                                                                                              |
| 1.6.0-rc.1  | 2025-06-02 | [60928](https://github.com/airbytehq/airbyte/pull/60928) | Migrate `search_analytics_by_country`, `sites`, and `sitemaps` to low-code                                                                                             |
| 1.5.18      | 2025-05-28 | [54426](https://github.com/airbytehq/airbyte/pull/58121) | Prevent KeyError raise on check connetion when account does not have access to any site. Better Error message                                                          |
| 1.5.17      | 2025-05-10 | [54946](https://github.com/airbytehq/airbyte/pull/54946) | Update dependencies                                                                                                                                                    |
| 1.5.16      | 2025-05-09 | [59737](https://github.com/airbytehq/airbyte/pull/59737) | Promoting release candidate 1.5.16-rc.1 to a main version.                                                                                                             |
| 1.5.16-rc.1 | 2025-05-02 | [59140](https://github.com/airbytehq/airbyte/pull/59140) | Migrate to CDK V6                                                                                                                                                      |
| 1.5.15      | 2025-02-22 | [54426](https://github.com/airbytehq/airbyte/pull/54426) | Update dependencies                                                                                                                                                    |
| 1.5.14      | 2025-02-15 | [53781](https://github.com/airbytehq/airbyte/pull/53781) | Update dependencies                                                                                                                                                    |
| 1.5.13      | 2025-02-01 | [52854](https://github.com/airbytehq/airbyte/pull/52854) | Update dependencies                                                                                                                                                    |
| 1.5.12      | 2025-01-25 | [52303](https://github.com/airbytehq/airbyte/pull/52303) | Update dependencies                                                                                                                                                    |
| 1.5.11      | 2025-01-18 | [51629](https://github.com/airbytehq/airbyte/pull/51629) | Update dependencies                                                                                                                                                    |
| 1.5.10      | 2025-01-11 | [51129](https://github.com/airbytehq/airbyte/pull/51129) | Update dependencies                                                                                                                                                    |
| 1.5.9       | 2025-01-04 | [50919](https://github.com/airbytehq/airbyte/pull/50919) | Update dependencies                                                                                                                                                    |
| 1.5.8       | 2024-12-28 | [50579](https://github.com/airbytehq/airbyte/pull/50579) | Update dependencies                                                                                                                                                    |
| 1.5.7       | 2024-12-21 | [50040](https://github.com/airbytehq/airbyte/pull/50040) | Update dependencies                                                                                                                                                    |
| 1.5.6       | 2024-12-14 | [49173](https://github.com/airbytehq/airbyte/pull/49173) | Update dependencies                                                                                                                                                    |
| 1.5.5       | 2024-11-25 | [43730](https://github.com/airbytehq/airbyte/pull/43730) | Starting with this version, the Docker image is now rootless. Please note that this and future versions will not be compatible with Airbyte versions earlier than 0.64 |
| 1.5.4       | 2024-09-06 | [45196](https://github.com/airbytehq/airbyte/pull/45196) | Fix request body for report streams by keyword                                                                                                                         |
| 1.5.3       | 2024-08-03 | [43067](https://github.com/airbytehq/airbyte/pull/43067) | Update dependencies                                                                                                                                                    |
| 1.5.2       | 2024-07-27 | [42786](https://github.com/airbytehq/airbyte/pull/42786) | Update dependencies                                                                                                                                                    |
| 1.5.1       | 2024-07-20 | [42142](https://github.com/airbytehq/airbyte/pull/42142) | Update dependencies                                                                                                                                                    |
| 1.5.0       | 2024-07-17 | [42073](https://github.com/airbytehq/airbyte/pull/42073) | Migrate to CDK v1.8.0                                                                                                                                                  |
| 1.4.13      | 2024-07-13 | [41734](https://github.com/airbytehq/airbyte/pull/41734) | Update dependencies                                                                                                                                                    |
| 1.4.12      | 2024-07-10 | [41440](https://github.com/airbytehq/airbyte/pull/41440) | Update dependencies                                                                                                                                                    |
| 1.4.11      | 2024-07-09 | [41164](https://github.com/airbytehq/airbyte/pull/41164) | Update dependencies                                                                                                                                                    |
| 1.4.10      | 2024-07-06 | [40981](https://github.com/airbytehq/airbyte/pull/40981) | Update dependencies                                                                                                                                                    |
| 1.4.9       | 2024-06-27 | [40215](https://github.com/airbytehq/airbyte/pull/40215) | Replaced deprecated AirbyteLogger with logging.Logger                                                                                                                  |
| 1.4.8       | 2024-06-26 | [40532](https://github.com/airbytehq/airbyte/pull/40532) | Update dependencies                                                                                                                                                    |
| 1.4.7       | 2024-06-25 | [40312](https://github.com/airbytehq/airbyte/pull/40312) | Update dependencies                                                                                                                                                    |
| 1.4.6       | 2024-06-22 | [40077](https://github.com/airbytehq/airbyte/pull/40077) | Update dependencies                                                                                                                                                    |
| 1.4.5       | 2024-06-17 | [39516](https://github.com/airbytehq/airbyte/pull/39516) | Update state handling for incremental streams                                                                                                                          |
| 1.4.4       | 2024-06-04 | [39059](https://github.com/airbytehq/airbyte/pull/39059) | [autopull] Upgrade base image to v1.2.1                                                                                                                                |
| 1.4.3       | 2024-05-24 | [38649](https://github.com/airbytehq/airbyte/pull/38649) | Update deprecated auth package                                                                                                                                         |
| 1.4.2       | 2024-04-19 | [36639](https://github.com/airbytehq/airbyte/pull/36639) | Updating to 0.80.0 CDK                                                                                                                                                 |
| 1.4.1       | 2024-04-12 | [36639](https://github.com/airbytehq/airbyte/pull/36639) | Schema descriptions                                                                                                                                                    |
| 1.4.0       | 2024-03-19 | [36267](https://github.com/airbytehq/airbyte/pull/36267) | Pin airbyte-cdk version to `^0`                                                                                                                                        |
| 1.3.7       | 2024-02-12 | [35163](https://github.com/airbytehq/airbyte/pull/35163) | Manage dependencies with Poetry                                                                                                                                        |
| 1.3.6       | 2023-10-26 | [31863](https://github.com/airbytehq/airbyte/pull/31863) | Base image migration: remove Dockerfile and use the python-connector-base image                                                                                        |
| 1.3.5       | 2023-09-28 | [30822](https://github.com/airbytehq/airbyte/pull/30822) | Fix primary key for custom reports                                                                                                                                     |
| 1.3.4       | 2023-09-27 | [30785](https://github.com/airbytehq/airbyte/pull/30785) | Do not migrate config for the newly created connections                                                                                                                |
| 1.3.3       | 2023-08-29 | [29941](https://github.com/airbytehq/airbyte/pull/29941) | Added `primary key` to each stream, added `custom_report` config migration                                                                                             |
| 1.3.2       | 2023-08-25 | [29829](https://github.com/airbytehq/airbyte/pull/29829) | Make `Start Date` a non-required, added the `suggested streams`, corrected public docs                                                                                 |
| 1.3.1       | 2023-08-24 | [29329](https://github.com/airbytehq/airbyte/pull/29329) | Update tooltip descriptions                                                                                                                                            |
| 1.3.0       | 2023-08-24 | [29750](https://github.com/airbytehq/airbyte/pull/29750) | Add new `Keyword-Site-Report-By-Site` stream                                                                                                                           |
| 1.2.2       | 2023-08-23 | [29741](https://github.com/airbytehq/airbyte/pull/29741) | Handle `HTTP-401`, `HTTP-403` errors                                                                                                                                   |
| 1.2.1       | 2023-07-04 | [27952](https://github.com/airbytehq/airbyte/pull/27952) | Removed deprecated `searchType`, added `discover`(Discover results) and `googleNews`(Results from news.google.com, etc.) types                                         |
| 1.2.0       | 2023-06-29 | [27831](https://github.com/airbytehq/airbyte/pull/27831) | Add new streams                                                                                                                                                        |
| 1.1.0       | 2023-06-26 | [27738](https://github.com/airbytehq/airbyte/pull/27738) | License Update: Elv2                                                                                                                                                   |
| 1.0.2       | 2023-06-13 | [27307](https://github.com/airbytehq/airbyte/pull/27307) | Fix `data_state` config typo                                                                                                                                           |
| 1.0.1       | 2023-05-30 | [26746](https://github.com/airbytehq/airbyte/pull/26746) | Remove `authSpecification` from connector spec in favour of advancedAuth                                                                                               |
| 1.0.0       | 2023-05-24 | [26452](https://github.com/airbytehq/airbyte/pull/26452) | Add data_state parameter to specification                                                                                                                              |
| 0.1.22      | 2023-03-20 | [22295](https://github.com/airbytehq/airbyte/pull/22295) | Update specification examples                                                                                                                                          |
| 0.1.21      | 2023-02-14 | [22984](https://github.com/airbytehq/airbyte/pull/22984) | Specified date formatting in specification                                                                                                                             |
| 0.1.20      | 2023-02-02 | [22334](https://github.com/airbytehq/airbyte/pull/22334) | Turn on default HttpAvailabilityStrategy                                                                                                                               |
| 0.1.19      | 2023-01-27 | [22007](https://github.com/airbytehq/airbyte/pull/22007) | Set `AvailabilityStrategy` for streams explicitly to `None`                                                                                                            |
| 0.1.18      | 2022-10-27 | [18568](https://github.com/airbytehq/airbyte/pull/18568) | Improved config validation: custom_reports.dimension                                                                                                                   |
| 0.1.17      | 2022-10-08 | [17751](https://github.com/airbytehq/airbyte/pull/17751) | Improved config validation: start_date, end_date, site_urls                                                                                                            |
| 0.1.16      | 2022-09-28 | [17304](https://github.com/airbytehq/airbyte/pull/17304) | Migrate to per-stream state.                                                                                                                                           |
| 0.1.15      | 2022-09-16 | [16819](https://github.com/airbytehq/airbyte/pull/16819) | Check available site urls to avoid 403 error on sync                                                                                                                   |
| 0.1.14      | 2022-09-08 | [16433](https://github.com/airbytehq/airbyte/pull/16433) | Add custom analytics stream.                                                                                                                                           |
| 0.1.13      | 2022-07-21 | [14924](https://github.com/airbytehq/airbyte/pull/14924) | Remove `additionalProperties` field from specs                                                                                                                         |
| 0.1.12      | 2022-05-04 | [12482](https://github.com/airbytehq/airbyte/pull/12482) | Update input configuration copy                                                                                                                                        |
| 0.1.11      | 2022-01-05 | [9186](https://github.com/airbytehq/airbyte/pull/9186)   | Fix incremental sync: keep all urls in state object                                                                                                                    |
| 0.1.10      | 2021-12-23 | [9073](https://github.com/airbytehq/airbyte/pull/9073)   | Add slicing by date range                                                                                                                                              |
| 0.1.9       | 2021-12-22 | [9047](https://github.com/airbytehq/airbyte/pull/9047)   | Add 'order' to spec.json props                                                                                                                                         |
| 0.1.8       | 2021-12-21 | [8248](https://github.com/airbytehq/airbyte/pull/8248)   | Enable Sentry for performance and errors tracking                                                                                                                      |
| 0.1.7       | 2021-11-26 | [7431](https://github.com/airbytehq/airbyte/pull/7431)   | Add default `end_date` param value                                                                                                                                     |
| 0.1.6       | 2021-09-27 | [6460](https://github.com/airbytehq/airbyte/pull/6460)   | Update OAuth Spec File                                                                                                                                                 |
| 0.1.4       | 2021-09-23 | [6394](https://github.com/airbytehq/airbyte/pull/6394)   | Update Doc link Spec File                                                                                                                                              |
| 0.1.3       | 2021-09-23 | [6405](https://github.com/airbytehq/airbyte/pull/6405)   | Correct Spec File                                                                                                                                                      |
| 0.1.2       | 2021-09-17 | [6222](https://github.com/airbytehq/airbyte/pull/6222)   | Correct Spec File                                                                                                                                                      |
| 0.1.1       | 2021-09-22 | [6315](https://github.com/airbytehq/airbyte/pull/6315)   | Verify access to all sites when performing connection check                                                                                                            |
| 0.1.0       | 2021-09-03 | [5350](https://github.com/airbytehq/airbyte/pull/5350)   | Initial Release                                                                                                                                                        |

</details>

</HideInUI><|MERGE_RESOLUTION|>--- conflicted
+++ resolved
@@ -246,12 +246,9 @@
 
 | Version     | Date       | Pull Request                                             | Subject                                                                                                                                                                |
 |:------------|:-----------|:---------------------------------------------------------|:-----------------------------------------------------------------------------------------------------------------------------------------------------------------------|
-<<<<<<< HEAD
-| 1.10.16 | 2025-11-10 | [68666](https://github.com/airbytehq/airbyte/pull/68666) | Add optional config for API Requests Per Minute to avoid ratelimit errors. |
-=======
+| 1.10.18 | 2025-12-08 | [68666](https://github.com/airbytehq/airbyte/pull/68666) | Add optional config for API Requests Per Minute to avoid ratelimit errors. |
 | 1.10.17 | 2025-11-25 | [70059](https://github.com/airbytehq/airbyte/pull/70059) | Update dependencies |
 | 1.10.16 | 2025-11-18 | [69392](https://github.com/airbytehq/airbyte/pull/69392) | Update dependencies |
->>>>>>> 33136b89
 | 1.10.15 | 2025-10-29 | [68771](https://github.com/airbytehq/airbyte/pull/68771) | Update dependencies |
 | 1.10.14 | 2025-10-21 | [68231](https://github.com/airbytehq/airbyte/pull/68231) | Update dependencies |
 | 1.10.13 | 2025-10-14 | [68004](https://github.com/airbytehq/airbyte/pull/68004) | Update dependencies |
