--- conflicted
+++ resolved
@@ -135,33 +135,6 @@
 
 ## Changelog
 
-<<<<<<< HEAD
-| Version  | Date       | Pull Request                                                                                                  | Subject                                                     |
-|:---------| :--------- |:--------------------------------------------------------------------------------------------------------------| :---------------------------------------------------------- |
-| `1.0.0`  | 2023-05-24 | [26452](https://github.com/airbytehq/airbyte/pull/26452)                                                      | Add data_state parameter to specification |
-| `0.1.22` | 2023-03-20 | [22295](https://github.com/airbytehq/airbyte/pull/22295)                                                      | Update specification examples |
-| `0.1.21` | 2023-02-14 | [22984](https://github.com/airbytehq/airbyte/pull/22984)                                                      | Specified date formatting in specification                    |
-| `0.1.20` | 2023-02-02 | [22334](https://github.com/airbytehq/airbyte/pull/22334)                                                      | Turn on default HttpAvailabilityStrategy                    |
-| `0.1.19` | 2023-01-27 | [22007](https://github.com/airbytehq/airbyte/pull/22007)                                                      | Set `AvailabilityStrategy` for streams explicitly to `None` |
-| `0.1.18` | 2022-10-27 | [18568](https://github.com/airbytehq/airbyte/pull/18568)                                                      | Improved config validation: custom_reports.dimension        |
-| `0.1.17` | 2022-10-08 | [17751](https://github.com/airbytehq/airbyte/pull/17751)                                                      | Improved config validation: start_date, end_date, site_urls |
-| `0.1.16` | 2022-09-28 | [17304](https://github.com/airbytehq/airbyte/pull/17304)                                                      | Migrate to per-stream state.                                |
-| `0.1.15` | 2022-09-16 | [16819](https://github.com/airbytehq/airbyte/pull/16819)                                                      | Check available site urls to avoid 403 error on sync        |
-| `0.1.14` | 2022-09-08 | [16433](https://github.com/airbytehq/airbyte/pull/16433)                                                      | Add custom analytics stream.                                |
-| `0.1.13` | 2022-07-21 | [14924](https://github.com/airbytehq/airbyte/pull/14924)                                                      | Remove `additionalProperties` field from specs              |
-| `0.1.12` | 2022-05-04 | [12482](https://github.com/airbytehq/airbyte/pull/12482)                                                      | Update input configuration copy                             |
-| `0.1.11` | 2022-01-05 | [9186](https://github.com/airbytehq/airbyte/pull/9186) [9194](https://github.com/airbytehq/airbyte/pull/9194) | Fix incremental sync: keep all urls in state object         |
-| `0.1.10` | 2021-12-23 | [9073](https://github.com/airbytehq/airbyte/pull/9073)                                                        | Add slicing by date range                                   |
-| `0.1.9`  | 2021-12-22 | [9047](https://github.com/airbytehq/airbyte/pull/9047)                                                        | Add 'order' to spec.json props                              |
-| `0.1.8`  | 2021-12-21 | [8248](https://github.com/airbytehq/airbyte/pull/8248)                                                        | Enable Sentry for performance and errors tracking           |
-| `0.1.7`  | 2021-11-26 | [7431](https://github.com/airbytehq/airbyte/pull/7431)                                                        | Add default `end_date` param value                          |
-| `0.1.6`  | 2021-09-27 | [6460](https://github.com/airbytehq/airbyte/pull/6460)                                                        | Update OAuth Spec File                                      |
-| `0.1.4`  | 2021-09-23 | [6394](https://github.com/airbytehq/airbyte/pull/6394)                                                        | Update Doc link Spec File                                   |
-| `0.1.3`  | 2021-09-23 | [6405](https://github.com/airbytehq/airbyte/pull/6405)                                                        | Correct Spec File                                           |
-| `0.1.2`  | 2021-09-17 | [6222](https://github.com/airbytehq/airbyte/pull/6222)                                                        | Correct Spec File                                           |
-| `0.1.1`  | 2021-09-22 | [6315](https://github.com/airbytehq/airbyte/pull/6315)                                                        | Verify access to all sites when performing connection check |
-| `0.1.0`  | 2021-09-03 | [5350](https://github.com/airbytehq/airbyte/pull/5350)                                                        | Initial Release                                             |
-=======
 | Version  | Date       | Pull Request                                                                                                  | Subject                                                                  |
 |:---------|:-----------|:--------------------------------------------------------------------------------------------------------------|:-------------------------------------------------------------------------|
 | `1.0.1`  | 2023-05-30 | [26746](https://github.com/airbytehq/airbyte/pull/26746)                                                      | Remove `authSpecification` from connector spec in favour of advancedAuth |
@@ -187,5 +160,4 @@
 | `0.1.3`  | 2021-09-23 | [6405](https://github.com/airbytehq/airbyte/pull/6405)                                                        | Correct Spec File                                                        |
 | `0.1.2`  | 2021-09-17 | [6222](https://github.com/airbytehq/airbyte/pull/6222)                                                        | Correct Spec File                                                        |
 | `0.1.1`  | 2021-09-22 | [6315](https://github.com/airbytehq/airbyte/pull/6315)                                                        | Verify access to all sites when performing connection check              |
-| `0.1.0`  | 2021-09-03 | [5350](https://github.com/airbytehq/airbyte/pull/5350)                                                        | Initial Release                                                          |
->>>>>>> 0fc11c51
+| `0.1.0`  | 2021-09-03 | [5350](https://github.com/airbytehq/airbyte/pull/5350)                                                        | Initial Release                                                          |