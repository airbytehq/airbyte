# Yandex Metrica

This page contains the setup guide and reference information for the Yandex Metrica source connector.

## Prerequisites

- Counter ID
- OAuth2 Token

## Setup guide

### Step 1: Set up Yandex Metrica

1. [Create Yandex Metrica account](https://metrica.yandex.com/) if you don't already have one.
2. Head to [Management page](https://metrica.yandex.com/list) and add new tag or choose an existing one.
3. At the top of the dashboard you will see 8 digit number to the right of your website name. This is your **Counter ID**.
4. Create a new app or choose an existing one from [My apps page](https://oauth.yandex.com/).
   - Which platform is the app required for?: **Web services**
   - Callback URL: https://oauth.yandex.com/verification_code
   - What data do you need?: **Yandex.Metrica**. Read permission will suffice.
5. Choose your app from [the list](https://oauth.yandex.com/).
   - To create your API key you will need to grab your **ClientID**,
   - Now to get the API key craft a GET request to an endpoint *https://oauth.yandex.com/authorizE?response_type=token&client_id=YOUR_CLIENT_ID*
   - You will receive a response with your **API key**. Save it.

### Step 2: Set up the Yandex Metrica connector in Airbyte

1. [Log into your Airbyte Cloud](https://cloud.airbyte.io/workspaces) account.
2. Click **Sources** and then click **+ New source**.
3. On the Set up the source page, select **Yandex Metrica** from the **Source type** dropdown.
4. Enter a name for the Yandex Metrica connector.
5. Enter Authentication Token from step 1.
6. Enter Counter ID.
7. Enter the Start Date in format `YYYY-MM-DD`.
8. Enter the End Date in format `YYYY-MM-DD` (Optional).

#### For Airbyte Open Source:

1. Navigate to the Airbyte Open Source dashboard.
2. Click **Sources** and then click **+ New source**.
3. On the Set up the source page, select **Yandex Metrica** from the Source type dropdown.
4. Enter the name for the Yandex Metrica connector.
5. Enter Authentication Token from step 1.
6. Enter Counter ID.
7. Enter the Start Date in format `YYYY-MM-DD`.
8. Enter the End Date in format `YYYY-MM-DD` (Optional).

## Supported sync modes

The Yandex Metrica source connector supports the following [sync modes](https://docs.airbyte.com/cloud/core-concepts#connection-sync-modes):

- [Full Refresh - Overwrite](https://docs.airbyte.com/understanding-airbyte/connections/full-refresh-overwrite/)
- [Full Refresh - Append](https://docs.airbyte.com/understanding-airbyte/connections/full-refresh-append)
- [Incremental - Append](https://docs.airbyte.com/understanding-airbyte/connections/incremental-append)
- [Incremental - Append + Deduped](https://docs.airbyte.com/understanding-airbyte/connections/incremental-append-deduped)

## Supported Streams

- [Views](https://yandex.com/dev/metrika/doc/api2/logs/fields/hits.html) \(Incremental\).
- [Sessions](https://yandex.com/dev/metrika/doc/api2/logs/fields/visits.html) \(Incremental\).

## Performance considerations

Yandex Metrica has some [rate limits](https://yandex.ru/dev/metrika/doc/api2/intro/quotas.html)

:::tip

It is recommended to sync data once a day.

:::

:::note

Because of the way API works some syncs may take a long time to finish. Timeout period is 2 hours.

:::

## Data type mapping

| Integration Type | Airbyte Type | Notes |
| :--------------- | :----------- | :---- |
| `string`         | `string`     |       |
| `integer`        | `integer`    |       |
| `number`         | `number`     |       |
| `array`          | `array`      |       |
| `object`         | `object`     |       |

## Changelog

<details>
  <summary>Expand to review</summary>

| Version | Date       | Pull Request                                             | Subject                                                                         |
| :------ | :--------- | :------------------------------------------------------- | :------------------------------------------------------------------------------ |
<<<<<<< HEAD
| 1.0.5 | 2024-06-04 | [38999](https://github.com/airbytehq/airbyte/pull/38999) | [autopull] Upgrade base image to v1.2.1 |
| 1.0.4 | 2024-04-19 | [37296](https://github.com/airbytehq/airbyte/pull/37296) | Updating to 0.80.0 CDK |
| 1.0.3 | 2024-04-18 | [37296](https://github.com/airbytehq/airbyte/pull/37296) | Manage dependencies with Poetry. |
| 1.0.2 | 2024-04-15 | [37296](https://github.com/airbytehq/airbyte/pull/37296) | Base image migration: remove Dockerfile and use the python-connector-base image |
| 1.0.1 | 2024-04-12 | [37296](https://github.com/airbytehq/airbyte/pull/37296) | schema descriptions |
| 1.0.0 | 2023-03-20 | [24188](https://github.com/airbytehq/airbyte/pull/24188) | Migrate to Beta; Change state structure |
| 0.1.0 | 2022-09-09 | [15061](https://github.com/airbytehq/airbyte/pull/15061) | 🎉 New Source: Yandex metrica |
=======
| 1.0.4   | 2024-04-19 | [37296](https://github.com/airbytehq/airbyte/pull/37296) | Updating to 0.80.0 CDK                                                          |
| 1.0.3   | 2024-04-18 | [37296](https://github.com/airbytehq/airbyte/pull/37296) | Manage dependencies with Poetry.                                                |
| 1.0.2   | 2024-04-15 | [37296](https://github.com/airbytehq/airbyte/pull/37296) | Base image migration: remove Dockerfile and use the python-connector-base image |
| 1.0.1   | 2024-04-12 | [37296](https://github.com/airbytehq/airbyte/pull/37296) | schema descriptions                                                             |
| 1.0.0   | 2023-03-20 | [24188](https://github.com/airbytehq/airbyte/pull/24188) | Migrate to Beta; Change state structure                                         |
| 0.1.0   | 2022-09-09 | [15061](https://github.com/airbytehq/airbyte/pull/15061) | 🎉 New Source: Yandex metrica                                                   |

</details>
>>>>>>> 99098d37
<|MERGE_RESOLUTION|>--- conflicted
+++ resolved
@@ -92,7 +92,6 @@
 
 | Version | Date       | Pull Request                                             | Subject                                                                         |
 | :------ | :--------- | :------------------------------------------------------- | :------------------------------------------------------------------------------ |
-<<<<<<< HEAD
 | 1.0.5 | 2024-06-04 | [38999](https://github.com/airbytehq/airbyte/pull/38999) | [autopull] Upgrade base image to v1.2.1 |
 | 1.0.4 | 2024-04-19 | [37296](https://github.com/airbytehq/airbyte/pull/37296) | Updating to 0.80.0 CDK |
 | 1.0.3 | 2024-04-18 | [37296](https://github.com/airbytehq/airbyte/pull/37296) | Manage dependencies with Poetry. |
@@ -100,13 +99,5 @@
 | 1.0.1 | 2024-04-12 | [37296](https://github.com/airbytehq/airbyte/pull/37296) | schema descriptions |
 | 1.0.0 | 2023-03-20 | [24188](https://github.com/airbytehq/airbyte/pull/24188) | Migrate to Beta; Change state structure |
 | 0.1.0 | 2022-09-09 | [15061](https://github.com/airbytehq/airbyte/pull/15061) | 🎉 New Source: Yandex metrica |
-=======
-| 1.0.4   | 2024-04-19 | [37296](https://github.com/airbytehq/airbyte/pull/37296) | Updating to 0.80.0 CDK                                                          |
-| 1.0.3   | 2024-04-18 | [37296](https://github.com/airbytehq/airbyte/pull/37296) | Manage dependencies with Poetry.                                                |
-| 1.0.2   | 2024-04-15 | [37296](https://github.com/airbytehq/airbyte/pull/37296) | Base image migration: remove Dockerfile and use the python-connector-base image |
-| 1.0.1   | 2024-04-12 | [37296](https://github.com/airbytehq/airbyte/pull/37296) | schema descriptions                                                             |
-| 1.0.0   | 2023-03-20 | [24188](https://github.com/airbytehq/airbyte/pull/24188) | Migrate to Beta; Change state structure                                         |
-| 0.1.0   | 2022-09-09 | [15061](https://github.com/airbytehq/airbyte/pull/15061) | 🎉 New Source: Yandex metrica                                                   |
 
-</details>
->>>>>>> 99098d37
+</details>