--- conflicted
+++ resolved
@@ -86,19 +86,11 @@
 
 | Version | Date       | Pull Request                                             | Subject                                        |
 | :------ | :--------- | :------------------------------------------------------- | :--------------------------------------------- |
-<<<<<<< HEAD
-| 0.1.5 | 2024-05-21 | [38546](https://github.com/airbytehq/airbyte/pull/38546) | [autopull] base image + poetry + up_to_date |
-| 0.1.4 | 2023-05-22 | [26420](https://github.com/airbytehq/airbyte/pull/26420) | Migrate to advancedAuth |
-| 0.1.3 | 2022-09-30 | [17454](https://github.com/airbytehq/airbyte/pull/17454) | Added custom backoff logic |
-| 0.1.2 | 2022-09-29 | [17399](https://github.com/airbytehq/airbyte/pull/17399) | Fixed `403` error while `check connection` |
-| 0.1.1 | 2022-08-18 | [15744](https://github.com/airbytehq/airbyte/pull/15744) | Fix `channel_basic_a2` schema fields data type |
-| 0.1.0 | 2021-11-01 | [7407](https://github.com/airbytehq/airbyte/pull/7407) | Initial Release |
-=======
+| 0.1.5   | 2024-05-21 | [38546](https://github.com/airbytehq/airbyte/pull/38546) | [autopull] base image + poetry + up_to_date |
 | 0.1.4   | 2023-05-22 | [26420](https://github.com/airbytehq/airbyte/pull/26420) | Migrate to advancedAuth                        |
 | 0.1.3   | 2022-09-30 | [17454](https://github.com/airbytehq/airbyte/pull/17454) | Added custom backoff logic                     |
 | 0.1.2   | 2022-09-29 | [17399](https://github.com/airbytehq/airbyte/pull/17399) | Fixed `403` error while `check connection`     |
 | 0.1.1   | 2022-08-18 | [15744](https://github.com/airbytehq/airbyte/pull/15744) | Fix `channel_basic_a2` schema fields data type |
 | 0.1.0   | 2021-11-01 | [7407](https://github.com/airbytehq/airbyte/pull/7407)   | Initial Release                                |
 
-</details>
->>>>>>> fb680acb
+</details>