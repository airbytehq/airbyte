--- conflicted
+++ resolved
@@ -86,11 +86,8 @@
 
 | Version | Date       | Pull Request                                             | Subject                                        |
 | :------ | :--------- | :------------------------------------------------------- | :--------------------------------------------- |
-<<<<<<< HEAD
-| 0.2.0   | 2024-07-27 | [42838](https://github.com/airbytehq/airbyte/pull/42838) | Migrate to LowCode                             |
-=======
+| 0.3.0 | 2025-07-19 | [42838](https://github.com/airbytehq/airbyte/pull/42838) | Migrate to Manifest-only                             |
 | 0.2.0 | 2025-02-07 | [53196](https://github.com/airbytehq/airbyte/pull/53196) | Update check connection and empty responses |
->>>>>>> ebbdf8b0
 | 0.1.7 | 2025-02-26 | [54696](https://github.com/airbytehq/airbyte/pull/54696) | Update requests-mock dependency versionb |
 | 0.1.6 | 2024-06-17 | [39529](https://github.com/airbytehq/airbyte/pull/39529) | Pin CDK version to 0.38.0                      |
 | 0.1.5 | 2024-05-21 | [38546](https://github.com/airbytehq/airbyte/pull/38546) | [autopull] base image + poetry + up_to_date    |
