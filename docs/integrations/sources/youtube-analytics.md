--- conflicted
+++ resolved
@@ -86,24 +86,14 @@
 
 | Version | Date       | Pull Request                                             | Subject                                        |
 | :------ | :--------- | :------------------------------------------------------- | :--------------------------------------------- |
-<<<<<<< HEAD
 | 0.2.0   | 2024-07-27 | [42838](https://github.com/airbytehq/airbyte/pull/42838) | Migrate to LowCode                             |
-| 0.1.6   | 2024-06-17 | [39529](https://github.com/airbytehq/airbyte/pull/39529) | Pin CDK version to 0.38.0                      |
-| 0.1.5   | 2024-05-21 | [38546](https://github.com/airbytehq/airbyte/pull/38546) | [autopull] base image + poetry + up_to_date    |
-| 0.1.4   | 2023-05-22 | [26420](https://github.com/airbytehq/airbyte/pull/26420) | Migrate to advancedAuth                        |
-| 0.1.3   | 2022-09-30 | [17454](https://github.com/airbytehq/airbyte/pull/17454) | Added custom backoff logic                     |
-| 0.1.2   | 2022-09-29 | [17399](https://github.com/airbytehq/airbyte/pull/17399) | Fixed `403` error while `check connection`     |
-| 0.1.1   | 2022-08-18 | [15744](https://github.com/airbytehq/airbyte/pull/15744) | Fix `channel_basic_a2` schema fields data type |
-| 0.1.0   | 2021-11-01 | [7407](https://github.com/airbytehq/airbyte/pull/7407)   | Initial Release                                |
-=======
 | 0.1.7 | 2025-02-26 | [54696](https://github.com/airbytehq/airbyte/pull/54696) | Update requests-mock dependency versionb |
-| 0.1.6 | 2024-06-17 | [39529](https://github.com/airbytehq/airbyte/pull/39529) | Pin CDK version to 0.38.0 |
-| 0.1.5 | 2024-05-21 | [38546](https://github.com/airbytehq/airbyte/pull/38546) | [autopull] base image + poetry + up_to_date |
+| 0.1.6 | 2024-06-17 | [39529](https://github.com/airbytehq/airbyte/pull/39529) | Pin CDK version to 0.38.0                      |
+| 0.1.5 | 2024-05-21 | [38546](https://github.com/airbytehq/airbyte/pull/38546) | [autopull] base image + poetry + up_to_date    |
 | 0.1.4 | 2023-05-22 | [26420](https://github.com/airbytehq/airbyte/pull/26420) | Migrate to advancedAuth |
 | 0.1.3 | 2022-09-30 | [17454](https://github.com/airbytehq/airbyte/pull/17454) | Added custom backoff logic |
 | 0.1.2 | 2022-09-29 | [17399](https://github.com/airbytehq/airbyte/pull/17399) | Fixed `403` error while `check connection` |
 | 0.1.1 | 2022-08-18 | [15744](https://github.com/airbytehq/airbyte/pull/15744) | Fix `channel_basic_a2` schema fields data type |
 | 0.1.0 | 2021-11-01 | [7407](https://github.com/airbytehq/airbyte/pull/7407) | Initial Release |
->>>>>>> 71a493e2
 
 </details>