# YouTube Analytics

This page contains the setup guide and reference information for the YouTube Analytics source connector.

## Prerequisites

YouTube does not start to generate a report until you create a [reporting job](https://developers.google.com/youtube/reporting/v1/reports#step-3:-create-a-reporting-job) for that report.
Airbyte creates a reporting job for your report or uses current reporting job if it's already exists.
The report will be available within 48 hours of creating the reporting job and will be for the day that the job was scheduled.
For example, if you schedule a job on September 1, 2015, then the report for September 1, 2015, will be ready on September 3, 2015.
The report for September 2, 2015, will be posted on September 4, 2015, and so forth.
Youtube also generates historical data reports covering the 30-day period prior to when you created the job. Airbyte syncs all available historical data too.

## Setup guide

### Step 1: Set up YouTube Analytics

- Go to the [YouTube Reporting API dashboard](https://console.cloud.google.com/apis/api/youtubereporting.googleapis.com/overview) in the project for your service user. Enable the API for your account.
- Use your Google account and authorize over Google's OAuth 2.0 on connection setup. Please make sure to grant the following [authorization scope](https://developers.google.com/youtube/reporting/v1/reports#step-1:-retrieve-authorization-credentials): `https://www.googleapis.com/auth/yt-analytics.readonly`.

## Step 2: Set up the YouTube Analytics connector in Airbyte

### For Airbyte Cloud:

1. [Log into your Airbyte Cloud](https://cloud.airbyte.com/workspaces) account.
2. In the left navigation bar, click **Sources**. In the top-right corner, click **+new source**.
3. On the Set up the source page, enter the name for the YouTube Analytics connector and select **YouTube Analytics** from the Source type dropdown.
4. Select `Authenticate your account`.
5. Log in and Authorize to the Youtube account and click `Set up source`.

### For Airbyte OSS:

2. In the left navigation bar, click **Sources**. In the top-right corner, click **+new source**.
3. On the Set up the source page, enter the name for the YouTube Analytics connector and select **YouTube Analytics** from the Source type dropdown.
4. Select `client_id`
5. Select `client_secret`
6. Select `refresh_token`
7. Click `Set up source`.

## Supported sync modes

The YouTube Analytics source connector supports the following [sync modes](https://docs.airbyte.com/cloud/core-concepts#connection-sync-modes):

| Feature               | Supported?  |
| :-------------------- | :---------- |
| Full Refresh Sync     | Yes         |
| Incremental Sync      | Yes         |
| SSL connection        | Yes         |
| Channel Reports       | Yes         |
| Content Owner Reports | Coming soon |
| YouTube Data API      | Coming soon |

## Supported Streams

- [channel_annotations_a1](https://developers.google.com/youtube/reporting/v1/reports/channel_reports#video-annotations)
- [channel_basic_a2](https://developers.google.com/youtube/reporting/v1/reports/channel_reports#video-user-activity)
- [channel_cards_a1](https://developers.google.com/youtube/reporting/v1/reports/channel_reports#video-cards)
- [channel_combined_a2](https://developers.google.com/youtube/reporting/v1/reports/channel_reports#video-combined)
- [channel_demographics_a1](https://developers.google.com/youtube/reporting/v1/reports/channel_reports#video-viewer-demographics)
- [channel_device_os_a2](https://developers.google.com/youtube/reporting/v1/reports/channel_reports#video-device-type-and-operating-system)
- [channel_end_screens_a1](https://developers.google.com/youtube/reporting/v1/reports/channel_reports#video-end-screens)
- [channel_playback_location_a2](https://developers.google.com/youtube/reporting/v1/reports/channel_reports#video-playback-locations)
- [channel_province_a2](https://developers.google.com/youtube/reporting/v1/reports/channel_reports#video-province)
- [channel_sharing_service_a1](https://developers.google.com/youtube/reporting/v1/reports/channel_reports#video-content-sharing)
- [channel_subtitles_a2](https://developers.google.com/youtube/reporting/v1/reports/channel_reports#video-subtitles)
- [channel_traffic_source_a2](https://developers.google.com/youtube/reporting/v1/reports/channel_reports#video-traffic-sources)
- [playlist_basic_a1](https://developers.google.com/youtube/reporting/v1/reports/channel_reports#playlist-user-activity)
- [playlist_combined_a1](https://developers.google.com/youtube/reporting/v1/reports/channel_reports#playlist-combined)
- [playlist_device_os_a1](https://developers.google.com/youtube/reporting/v1/reports/channel_reports#playlist-device-type-and-operating-system)
- [playlist_playback_location_a1](https://developers.google.com/youtube/reporting/v1/reports/channel_reports#playlist-playback-locations)
- [playlist_province_a1](https://developers.google.com/youtube/reporting/v1/reports/channel_reports#playlist-province)
- [playlist_traffic_source_a1](https://developers.google.com/youtube/reporting/v1/reports/channel_reports#playlist-traffic-sources)

## Performance considerations

- Free requests per day: 20,000
- Free requests per 100 seconds: 100
- Free requests per minute: 60

Quota usage is not an issue because data is retrieved once and then filtered, sorted, and queried within the application.

## Changelog

<details>
  <summary>Expand to review</summary>

| Version | Date       | Pull Request                                             | Subject                                        |
| :------ | :--------- | :------------------------------------------------------- | :--------------------------------------------- |
<<<<<<< HEAD
| 0.2.0 | 2025-02-07 | [53196](https://github.com/airbytehq/airbyte/pull/53196) | Update check connection and empty responses |
=======
| 0.1.7 | 2025-02-26 | [54696](https://github.com/airbytehq/airbyte/pull/54696) | Update requests-mock dependency versionb |
>>>>>>> dd0a913c
| 0.1.6 | 2024-06-17 | [39529](https://github.com/airbytehq/airbyte/pull/39529) | Pin CDK version to 0.38.0 |
| 0.1.5 | 2024-05-21 | [38546](https://github.com/airbytehq/airbyte/pull/38546) | [autopull] base image + poetry + up_to_date |
| 0.1.4 | 2023-05-22 | [26420](https://github.com/airbytehq/airbyte/pull/26420) | Migrate to advancedAuth |
| 0.1.3 | 2022-09-30 | [17454](https://github.com/airbytehq/airbyte/pull/17454) | Added custom backoff logic |
| 0.1.2 | 2022-09-29 | [17399](https://github.com/airbytehq/airbyte/pull/17399) | Fixed `403` error while `check connection` |
| 0.1.1 | 2022-08-18 | [15744](https://github.com/airbytehq/airbyte/pull/15744) | Fix `channel_basic_a2` schema fields data type |
| 0.1.0 | 2021-11-01 | [7407](https://github.com/airbytehq/airbyte/pull/7407) | Initial Release |

</details><|MERGE_RESOLUTION|>--- conflicted
+++ resolved
@@ -86,11 +86,8 @@
 
 | Version | Date       | Pull Request                                             | Subject                                        |
 | :------ | :--------- | :------------------------------------------------------- | :--------------------------------------------- |
-<<<<<<< HEAD
 | 0.2.0 | 2025-02-07 | [53196](https://github.com/airbytehq/airbyte/pull/53196) | Update check connection and empty responses |
-=======
 | 0.1.7 | 2025-02-26 | [54696](https://github.com/airbytehq/airbyte/pull/54696) | Update requests-mock dependency versionb |
->>>>>>> dd0a913c
 | 0.1.6 | 2024-06-17 | [39529](https://github.com/airbytehq/airbyte/pull/39529) | Pin CDK version to 0.38.0 |
 | 0.1.5 | 2024-05-21 | [38546](https://github.com/airbytehq/airbyte/pull/38546) | [autopull] base image + poetry + up_to_date |
 | 0.1.4 | 2023-05-22 | [26420](https://github.com/airbytehq/airbyte/pull/26420) | Migrate to advancedAuth |
