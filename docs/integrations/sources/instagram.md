--- conflicted
+++ resolved
@@ -148,15 +148,12 @@
 
 | Version | Date       | Pull Request                                             | Subject                                                                                                                   |
 |:--------|:-----------|:---------------------------------------------------------|:--------------------------------------------------------------------------------------------------------------------------|
-<<<<<<< HEAD
-| 3.2.0 | 2025-02-22 | [54364](https://github.com/airbytehq/airbyte/pull/54678) | Add streams profile_activity & navigation |
-=======
+| 3.3.0 | 2025-02-22 | [54364](https://github.com/airbytehq/airbyte/pull/54678) | Add streams profile_activity & navigation |
 | 3.2.3 | 2025-03-22 | [56020](https://github.com/airbytehq/airbyte/pull/56020) | Update dependencies |
 | 3.2.2 | 2025-03-10 | [55685](https://github.com/airbytehq/airbyte/pull/55685) | Disable cache for InstagramMediaChildrenTransformation |
 | 3.2.1 | 2025-03-08 | [55463](https://github.com/airbytehq/airbyte/pull/55463) | Update dependencies |
 | 3.2.0 | 2025-02-28 | [54364](https://github.com/airbytehq/airbyte/pull/54364) | Update to CDK v6 |
 | 3.1.9 | 2025-03-01 | [54789](https://github.com/airbytehq/airbyte/pull/54789) | Update dependencies |
->>>>>>> c35002ac
 | 3.1.8 | 2025-02-22 | [54364](https://github.com/airbytehq/airbyte/pull/54364) | Update dependencies |
 | 3.1.7 | 2025-02-15 | [53846](https://github.com/airbytehq/airbyte/pull/53846) | Update dependencies |
 | 3.1.6 | 2025-02-08 | [53291](https://github.com/airbytehq/airbyte/pull/53291) | Update dependencies |
