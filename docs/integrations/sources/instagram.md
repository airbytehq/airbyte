--- conflicted
+++ resolved
@@ -146,11 +146,8 @@
 
 | Version | Date       | Pull Request                                             | Subject                                                                                                                   |
 |:--------|:-----------|:---------------------------------------------------------|:--------------------------------------------------------------------------------------------------------------------------|
-<<<<<<< HEAD
 | 3.2.0 | 2025-02-28 | [54364](https://github.com/airbytehq/airbyte/pull/54364) | Update to CDK v6 |
-=======
 | 3.1.9 | 2025-03-01 | [54789](https://github.com/airbytehq/airbyte/pull/54789) | Update dependencies |
->>>>>>> 1645341f
 | 3.1.8 | 2025-02-22 | [54364](https://github.com/airbytehq/airbyte/pull/54364) | Update dependencies |
 | 3.1.7 | 2025-02-15 | [53846](https://github.com/airbytehq/airbyte/pull/53846) | Update dependencies |
 | 3.1.6 | 2025-02-08 | [53291](https://github.com/airbytehq/airbyte/pull/53291) | Update dependencies |
