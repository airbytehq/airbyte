# Instagram

<HideInUI>

This page contains the setup guide and reference information for
the [Instagram](https://www.instagram.com/) source connector.

</HideInUI>

## Prerequisites

- [Meta for Developers account](https://developers.facebook.com)
- [Instagram business account](https://www.facebook.com/business/help/898752960195806) to your
  Facebook page
- [Facebook ad account ID number](https://www.facebook.com/business/help/1492627900875762) (you'll
  use this to configure Instagram as a source in Airbyte

<!-- env:oss -->

- [Instagram Graph API](https://developers.facebook.com/docs/instagram-api/) to your Facebook app
- [Facebook Instagram OAuth Reference](https://developers.facebook.com/docs/instagram-basic-display-api/reference)

<!-- /env:oss -->

## Setup Guide

### Set up the Instagram connector in Airbyte

<!-- env:cloud -->

**For Airbyte Cloud:**

1. Log in to your [Airbyte Cloud](https://cloud.airbyte.com/workspaces) account.
2. Click **Sources** and then click **+ New source**.
3. On the Set up the source page, select **Instagram** from the **Source type** dropdown.
4. Enter a name for your source.
5. Click **Authenticate your Instagram account**.
6. Log in and authorize the Instagram account.
7. (Optional) Enter the **Start Date** in YYYY-MM-DDTHH:mm:ssZ format. All data generated after this
   date will be replicated. If left blank, the start date will be set to 2 years before the present
   date.
8. Click **Set up source**.

<!-- /env:cloud -->

<!-- env:oss -->

**For Airbyte Open Source:**

1. Log in to your Airbyte Open Source account.
2. Click **Sources** and then click **+ New source**.
3. On the Set up the source page, select **Instagram** from the **Source type** dropdown.
4. Enter a name for your source.
5. Enter **Access Token** generated
   using [Graph API Explorer](https://developers.facebook.com/tools/explorer/)
   or [by using an app you can create on Facebook](https://developers.facebook.com/docs/instagram-api/getting-started)
   with the required permissions: instagram_basic, instagram_manage_insights, pages_show_list,
   pages_read_engagement.
6. (Optional) Enter the **Start Date** in YYYY-MM-DDTHH:mm:ssZ format. All data generated after this
   date will be replicated. If left blank, the start date will be set to 2 years before the present
   date.
7. Click **Set up source**.

<!-- /env:oss -->

<HideInUI>

## Supported sync modes

The Instagram source connector supports the
following [sync modes](https://docs.airbyte.com/cloud/core-concepts#connection-sync-modes):

- [Full Refresh - Overwrite](https://docs.airbyte.com/understanding-airbyte/connections/full-refresh-overwrite/)
- [Full Refresh - Append](https://docs.airbyte.com/understanding-airbyte/connections/full-refresh-append)
- [Incremental - Append](https://docs.airbyte.com/understanding-airbyte/connections/incremental-append)
- [Incremental - Append + Deduped](https://docs.airbyte.com/understanding-airbyte/connections/incremental-append-deduped)

:::note

Incremental sync modes are only available for
the [User Insights](https://developers.facebook.com/docs/instagram-api/reference/ig-user/insights)
stream.

:::

## Supported Streams

The Instagram source connector supports the following streams. For more information, see
the [Instagram Graph API](https://developers.facebook.com/docs/instagram-api/)
and [Instagram Insights API documentation](https://developers.facebook.com/docs/instagram-api/guides/insights/).

- [User](https://developers.facebook.com/docs/instagram-api/reference/ig-user)
    - [User Insights](https://developers.facebook.com/docs/instagram-api/reference/ig-user/insights)
- [Media](https://developers.facebook.com/docs/instagram-api/reference/ig-user/media)
    - [Media Insights](https://developers.facebook.com/docs/instagram-api/reference/ig-media/insights)
- [Stories](https://developers.facebook.com/docs/instagram-api/reference/ig-user/stories/)
    - [Story Insights](https://developers.facebook.com/docs/instagram-api/reference/ig-media/insights)

:::info
The Instagram connector syncs data related to Users, Media, and Stories and their insights from
the [Instagram Graph API](https://developers.facebook.com/docs/instagram-api/). For performance data
related to Instagram Ads, use the Facebook Marketing source.
:::

## Data type map

AirbyteRecords are required to conform to
the [Airbyte type](https://docs.airbyte.com/understanding-airbyte/supported-data-types/) system.
This means that all sources must produce schemas and records within these types and all destinations
must handle records that conform to this type system.

| Integration Type | Airbyte Type |
|:-----------------|:-------------|
| `string`         | `string`     |
| `number`         | `number`     |
| `array`          | `array`      |
| `object`         | `object`     |

## Limitations & Troubleshooting

<details>
<summary>
Expand to see details about Instagram connector limitations and troubleshooting.
</summary>

### Connector limitations

#### Rate limiting

Instagram limits the number of requests that can be made at a time. See
Facebook's [documentation on rate limiting](https://developers.facebook.com/docs/graph-api/overview/rate-limiting/#instagram-graph-api)
for more information.

### Troubleshooting

- Check out common troubleshooting issues for the Instagram source connector on
  our [Airbyte Forum](https://github.com/airbytehq/airbyte/discussions).

</details>

## Changelog

<details>
  <summary>Expand to review</summary>

| Version | Date       | Pull Request                                             | Subject                                                                                                                   |
<<<<<<< HEAD
|:--------|:-----------|:---------------------------------------------------------|:--------------------------------------------------------------------------------------------------------------------------|
| 3.1.0   | 2024-07-13 | [41937](https://github.com/airbytehq/airbyte/pull/41937) | New metrics added for `StoryInsights` and `MediaInsights` streams.                                                        |
| 3.0.20  | 2024-07-13 | [41784](https://github.com/airbytehq/airbyte/pull/41784) | Update dependencies                                                                                                       |
| 3.0.19  | 2024-07-10 | [41586](https://github.com/airbytehq/airbyte/pull/41586) | Update dependencies                                                                                                       |
| 3.0.18  | 2024-07-09 | [41109](https://github.com/airbytehq/airbyte/pull/41109) | Update dependencies                                                                                                       |
| 3.0.17  | 2024-07-08 | [41046](https://github.com/airbytehq/airbyte/pull/41046) | Use latest `CDK` version possible                                                                                         |
| 3.0.16  | 2024-07-06 | [40903](https://github.com/airbytehq/airbyte/pull/40903) | Update dependencies                                                                                                       |
| 3.0.15  | 2024-07-02 | [40569](https://github.com/airbytehq/airbyte/pull/40569) | Migrate MediaInsights and StoryInsights to low-code                                                                       |
| 3.0.14  | 2024-06-26 | [40524](https://github.com/airbytehq/airbyte/pull/40524) | Fix Api stream when the results contain not business accounts                                                             |
| 3.0.13  | 2024-06-25 | [40456](https://github.com/airbytehq/airbyte/pull/40456) | Update dependencies                                                                                                       |
| 3.0.12  | 2024-06-24 | [39504](https://github.com/airbytehq/airbyte/pull/39504) | Migrate Media, Users, UserLifeTimeInsights and Stories to low-code                                                        |
| 3.0.11  | 2024-06-22 | [40127](https://github.com/airbytehq/airbyte/pull/40127) | Update dependencies                                                                                                       |
| 3.0.10  | 2024-06-06 | [39303](https://github.com/airbytehq/airbyte/pull/39303) | [autopull] Upgrade base image to v1.2.2                                                                                   |
| 3.0.9   | 2024-05-21 | [38554](https://github.com/airbytehq/airbyte/pull/38554) | Upgrade to API v19.0                                                                                                      |
| 3.0.8   | 2024-05-20 | [38268](https://github.com/airbytehq/airbyte/pull/38268) | Replace AirbyteLogger with logging.Logger                                                                                 |
| 3.0.7   | 2024-04-19 | [36643](https://github.com/airbytehq/airbyte/pull/36643) | Updating to 0.80.0 CDK                                                                                                    |
| 3.0.6   | 2024-04-12 | [36643](https://github.com/airbytehq/airbyte/pull/36643) | Schema descriptions                                                                                                       |
| 3.0.5   | 2024-03-20 | [36314](https://github.com/airbytehq/airbyte/pull/36314) | Unpin CDK version                                                                                                         |
| 3.0.4   | 2024-03-07 | [35875](https://github.com/airbytehq/airbyte/pull/35875) | Remove `total_interactions` from the `MediaInsights` queries.                                                             |
| 3.0.3   | 2024-02-12 | [35177](https://github.com/airbytehq/airbyte/pull/35177) | Manage dependencies with Poetry                                                                                           |
| 3.0.2   | 2024-01-15 | [34254](https://github.com/airbytehq/airbyte/pull/34254) | Prepare for airbyte-lib                                                                                                   |
| 3.0.1   | 2024-01-08 | [33989](https://github.com/airbytehq/airbyte/pull/33989) | Remove metrics from video feed                                                                                            |
| 3.0.0   | 2024-01-05 | [33930](https://github.com/airbytehq/airbyte/pull/33930) | Upgrade to API v18.0                                                                                                      |
| 2.0.1   | 2024-01-03 | [33889](https://github.com/airbytehq/airbyte/pull/33889) | Change requested metrics for stream `media_insights`                                                                      |
| 2.0.0   | 2023-11-17 | [32500](https://github.com/airbytehq/airbyte/pull/32500) | Add primary keys for UserLifetimeInsights and UserInsights; add airbyte_type to timestamp fields                          |
| 1.0.16  | 2023-11-17 | [32627](https://github.com/airbytehq/airbyte/pull/32627) | Fix start_date type; fix docs                                                                                             |
| 1.0.15  | 2023-11-14 | [32494](https://github.com/airbytehq/airbyte/pull/32494) | Marked start_date as optional; set max retry time to 10 minutes; add suggested streams                                    |
| 1.0.14  | 2023-11-13 | [32423](https://github.com/airbytehq/airbyte/pull/32423) | Capture media_product_type column in media and stories stream                                                             |
| 1.0.13  | 2023-11-10 | [32245](https://github.com/airbytehq/airbyte/pull/32245) | Add skipping reading MediaInsights stream if an error code 10 is received                                                 |
| 1.0.12  | 2023-11-07 | [32200](https://github.com/airbytehq/airbyte/pull/32200) | The backoff strategy has been updated to make some errors retriable                                                       |
| 1.0.11  | 2023-08-03 | [29031](https://github.com/airbytehq/airbyte/pull/29031) | Reverted `advancedAuth` spec changes                                                                                      |
| 1.0.10  | 2023-08-01 | [28910](https://github.com/airbytehq/airbyte/pull/28910) | Updated `advancedAuth` broken references                                                                                  |
| 1.0.9   | 2023-07-01 | [27908](https://github.com/airbytehq/airbyte/pull/27908) | Fix bug when `user_lifetime_insights` stream returns `Key Error (end_time)`, refactored `state` to use `IncrementalMixin` |
| 1.0.8   | 2023-05-26 | [26767](https://github.com/airbytehq/airbyte/pull/26767) | Handle permission error for `insights`                                                                                    |
| 1.0.7   | 2023-05-26 | [26656](https://github.com/airbytehq/airbyte/pull/26656) | Remove `authSpecification` from connector specification in favour of `advancedAuth`                                       |
| 1.0.6   | 2023-03-28 | [26599](https://github.com/airbytehq/airbyte/pull/26599) | Handle error for Media posted before business account conversion                                                          |
| 1.0.5   | 2023-03-28 | [24634](https://github.com/airbytehq/airbyte/pull/24634) | Add user-friendly message for no instagram_business_accounts case                                                         |
| 1.0.4   | 2023-03-15 | [23671](https://github.com/airbytehq/airbyte/pull/23671) | Add info about main permissions in spec and doc links in error message to navigate user                                   |
| 1.0.3   | 2023-03-14 | [24043](https://github.com/airbytehq/airbyte/pull/24043) | Do not emit incomplete records for `user_insights` stream                                                                 |
| 1.0.2   | 2023-03-14 | [24042](https://github.com/airbytehq/airbyte/pull/24042) | Test publish flow                                                                                                         |
| 1.0.1   | 2023-01-19 | [21602](https://github.com/airbytehq/airbyte/pull/21602) | Handle abnormally large state values                                                                                      |
| 1.0.0   | 2022-09-23 | [17110](https://github.com/airbytehq/airbyte/pull/17110) | Remove custom read function and migrate to per-stream state                                                               |
| 0.1.11  | 2022-09-08 | [16428](https://github.com/airbytehq/airbyte/pull/16428) | Fix requests metrics for Reels media product type                                                                         |
| 0.1.10  | 2022-09-05 | [16340](https://github.com/airbytehq/airbyte/pull/16340) | Update to latest version of the CDK (v0.1.81)                                                                             |
| 0.1.9   | 2021-09-30 | [6438](https://github.com/airbytehq/airbyte/pull/6438)   | Annotate Oauth2 flow initialization parameters in connector specification                                                 |
| 0.1.8   | 2021-08-11 | [5354](https://github.com/airbytehq/airbyte/pull/5354)   | Added check for empty state and fixed tests                                                                               |
| 0.1.7   | 2021-07-19 | [4805](https://github.com/airbytehq/airbyte/pull/4805)   | Add support for previous `STATE` format                                                                                   |
| 0.1.6   | 2021-07-07 | [4210](https://github.com/airbytehq/airbyte/pull/4210)   | Refactor connector to use CDK: - improve error handling - fix sync fail with HTTP status 400 - integrate SAT              |
=======
| :------ |:-----------|:---------------------------------------------------------| :------------------------------------------------------------------------------------------------------------------------ |
| 3.0.22 | 2024-07-27 | [42721](https://github.com/airbytehq/airbyte/pull/42721) | Update dependencies |
| 3.0.21 | 2024-07-20 | [42346](https://github.com/airbytehq/airbyte/pull/42346) | Update dependencies |
| 3.0.20 | 2024-07-13 | [41784](https://github.com/airbytehq/airbyte/pull/41784) | Update dependencies |
| 3.0.19 | 2024-07-10 | [41586](https://github.com/airbytehq/airbyte/pull/41586) | Update dependencies |
| 3.0.18 | 2024-07-09 | [41109](https://github.com/airbytehq/airbyte/pull/41109) | Update dependencies |
| 3.0.17 | 2024-07-08 | [41046](https://github.com/airbytehq/airbyte/pull/41046) | Use latest `CDK` version possible |
| 3.0.16 | 2024-07-06 | [40903](https://github.com/airbytehq/airbyte/pull/40903) | Update dependencies |
| 3.0.15 | 2024-07-02 | [40569](https://github.com/airbytehq/airbyte/pull/40569) | Migrate MediaInsights and StoryInsights to low-code |
| 3.0.14 | 2024-06-26 | [40524](https://github.com/airbytehq/airbyte/pull/40524) | Fix Api stream when the results contain not business accounts |
| 3.0.13 | 2024-06-25 | [40456](https://github.com/airbytehq/airbyte/pull/40456) | Update dependencies |
| 3.0.12 | 2024-06-24 | [39504](https://github.com/airbytehq/airbyte/pull/39504) | Migrate Media, Users, UserLifeTimeInsights and Stories to low-code |
| 3.0.11 | 2024-06-22 | [40127](https://github.com/airbytehq/airbyte/pull/40127) | Update dependencies |
| 3.0.10 | 2024-06-06 | [39303](https://github.com/airbytehq/airbyte/pull/39303) | [autopull] Upgrade base image to v1.2.2 |
| 3.0.9 | 2024-05-21 | [38554](https://github.com/airbytehq/airbyte/pull/38554) | Upgrade to API v19.0 |
| 3.0.8 | 2024-05-20 | [38268](https://github.com/airbytehq/airbyte/pull/38268) | Replace AirbyteLogger with logging.Logger |
| 3.0.7 | 2024-04-19 | [36643](https://github.com/airbytehq/airbyte/pull/36643) | Updating to 0.80.0 CDK |
| 3.0.6 | 2024-04-12 | [36643](https://github.com/airbytehq/airbyte/pull/36643) | Schema descriptions |
| 3.0.5 | 2024-03-20 | [36314](https://github.com/airbytehq/airbyte/pull/36314) | Unpin CDK version |
| 3.0.4 | 2024-03-07 | [35875](https://github.com/airbytehq/airbyte/pull/35875) | Remove `total_interactions` from the `MediaInsights` queries. |
| 3.0.3 | 2024-02-12 | [35177](https://github.com/airbytehq/airbyte/pull/35177) | Manage dependencies with Poetry |
| 3.0.2 | 2024-01-15 | [34254](https://github.com/airbytehq/airbyte/pull/34254) | Prepare for airbyte-lib |
| 3.0.1 | 2024-01-08 | [33989](https://github.com/airbytehq/airbyte/pull/33989) | Remove metrics from video feed |
| 3.0.0 | 2024-01-05 | [33930](https://github.com/airbytehq/airbyte/pull/33930) | Upgrade to API v18.0 |
| 2.0.1 | 2024-01-03 | [33889](https://github.com/airbytehq/airbyte/pull/33889) | Change requested metrics for stream `media_insights` |
| 2.0.0 | 2023-11-17 | [32500](https://github.com/airbytehq/airbyte/pull/32500) | Add primary keys for UserLifetimeInsights and UserInsights; add airbyte_type to timestamp fields |
| 1.0.16 | 2023-11-17 | [32627](https://github.com/airbytehq/airbyte/pull/32627) | Fix start_date type; fix docs |
| 1.0.15 | 2023-11-14 | [32494](https://github.com/airbytehq/airbyte/pull/32494) | Marked start_date as optional; set max retry time to 10 minutes; add suggested streams |
| 1.0.14 | 2023-11-13 | [32423](https://github.com/airbytehq/airbyte/pull/32423) | Capture media_product_type column in media and stories stream |
| 1.0.13 | 2023-11-10 | [32245](https://github.com/airbytehq/airbyte/pull/32245) | Add skipping reading MediaInsights stream if an error code 10 is received |
| 1.0.12 | 2023-11-07 | [32200](https://github.com/airbytehq/airbyte/pull/32200) | The backoff strategy has been updated to make some errors retriable |
| 1.0.11 | 2023-08-03 | [29031](https://github.com/airbytehq/airbyte/pull/29031) | Reverted `advancedAuth` spec changes |
| 1.0.10 | 2023-08-01 | [28910](https://github.com/airbytehq/airbyte/pull/28910) | Updated `advancedAuth` broken references |
| 1.0.9 | 2023-07-01 | [27908](https://github.com/airbytehq/airbyte/pull/27908) | Fix bug when `user_lifetime_insights` stream returns `Key Error (end_time)`, refactored `state` to use `IncrementalMixin` |
| 1.0.8 | 2023-05-26 | [26767](https://github.com/airbytehq/airbyte/pull/26767) | Handle permission error for `insights` |
| 1.0.7 | 2023-05-26 | [26656](https://github.com/airbytehq/airbyte/pull/26656) | Remove `authSpecification` from connector specification in favour of `advancedAuth` |
| 1.0.6 | 2023-03-28 | [26599](https://github.com/airbytehq/airbyte/pull/26599) | Handle error for Media posted before business account conversion |
| 1.0.5 | 2023-03-28 | [24634](https://github.com/airbytehq/airbyte/pull/24634) | Add user-friendly message for no instagram_business_accounts case |
| 1.0.4 | 2023-03-15 | [23671](https://github.com/airbytehq/airbyte/pull/23671) | Add info about main permissions in spec and doc links in error message to navigate user |
| 1.0.3 | 2023-03-14 | [24043](https://github.com/airbytehq/airbyte/pull/24043) | Do not emit incomplete records for `user_insights` stream |
| 1.0.2 | 2023-03-14 | [24042](https://github.com/airbytehq/airbyte/pull/24042) | Test publish flow |
| 1.0.1 | 2023-01-19 | [21602](https://github.com/airbytehq/airbyte/pull/21602) | Handle abnormally large state values |
| 1.0.0 | 2022-09-23 | [17110](https://github.com/airbytehq/airbyte/pull/17110) | Remove custom read function and migrate to per-stream state |
| 0.1.11 | 2022-09-08 | [16428](https://github.com/airbytehq/airbyte/pull/16428) | Fix requests metrics for Reels media product type |
| 0.1.10 | 2022-09-05 | [16340](https://github.com/airbytehq/airbyte/pull/16340) | Update to latest version of the CDK (v0.1.81) |
| 0.1.9 | 2021-09-30 | [6438](https://github.com/airbytehq/airbyte/pull/6438) | Annotate Oauth2 flow initialization parameters in connector specification |
| 0.1.8 | 2021-08-11 | [5354](https://github.com/airbytehq/airbyte/pull/5354) | Added check for empty state and fixed tests |
| 0.1.7 | 2021-07-19 | [4805](https://github.com/airbytehq/airbyte/pull/4805) | Add support for previous `STATE` format |
| 0.1.6 | 2021-07-07 | [4210](https://github.com/airbytehq/airbyte/pull/4210) | Refactor connector to use CDK: - improve error handling - fix sync fail with HTTP status 400 - integrate SAT |
>>>>>>> 04739c5a

</details>

</HideInUI><|MERGE_RESOLUTION|>--- conflicted
+++ resolved
@@ -144,57 +144,9 @@
   <summary>Expand to review</summary>
 
 | Version | Date       | Pull Request                                             | Subject                                                                                                                   |
-<<<<<<< HEAD
-|:--------|:-----------|:---------------------------------------------------------|:--------------------------------------------------------------------------------------------------------------------------|
+
+| :------ |:-----------|:---------------------------------------------------------| :------------------------------------------------------------------------------------------------------------------------ |
 | 3.1.0   | 2024-07-13 | [41937](https://github.com/airbytehq/airbyte/pull/41937) | New metrics added for `StoryInsights` and `MediaInsights` streams.                                                        |
-| 3.0.20  | 2024-07-13 | [41784](https://github.com/airbytehq/airbyte/pull/41784) | Update dependencies                                                                                                       |
-| 3.0.19  | 2024-07-10 | [41586](https://github.com/airbytehq/airbyte/pull/41586) | Update dependencies                                                                                                       |
-| 3.0.18  | 2024-07-09 | [41109](https://github.com/airbytehq/airbyte/pull/41109) | Update dependencies                                                                                                       |
-| 3.0.17  | 2024-07-08 | [41046](https://github.com/airbytehq/airbyte/pull/41046) | Use latest `CDK` version possible                                                                                         |
-| 3.0.16  | 2024-07-06 | [40903](https://github.com/airbytehq/airbyte/pull/40903) | Update dependencies                                                                                                       |
-| 3.0.15  | 2024-07-02 | [40569](https://github.com/airbytehq/airbyte/pull/40569) | Migrate MediaInsights and StoryInsights to low-code                                                                       |
-| 3.0.14  | 2024-06-26 | [40524](https://github.com/airbytehq/airbyte/pull/40524) | Fix Api stream when the results contain not business accounts                                                             |
-| 3.0.13  | 2024-06-25 | [40456](https://github.com/airbytehq/airbyte/pull/40456) | Update dependencies                                                                                                       |
-| 3.0.12  | 2024-06-24 | [39504](https://github.com/airbytehq/airbyte/pull/39504) | Migrate Media, Users, UserLifeTimeInsights and Stories to low-code                                                        |
-| 3.0.11  | 2024-06-22 | [40127](https://github.com/airbytehq/airbyte/pull/40127) | Update dependencies                                                                                                       |
-| 3.0.10  | 2024-06-06 | [39303](https://github.com/airbytehq/airbyte/pull/39303) | [autopull] Upgrade base image to v1.2.2                                                                                   |
-| 3.0.9   | 2024-05-21 | [38554](https://github.com/airbytehq/airbyte/pull/38554) | Upgrade to API v19.0                                                                                                      |
-| 3.0.8   | 2024-05-20 | [38268](https://github.com/airbytehq/airbyte/pull/38268) | Replace AirbyteLogger with logging.Logger                                                                                 |
-| 3.0.7   | 2024-04-19 | [36643](https://github.com/airbytehq/airbyte/pull/36643) | Updating to 0.80.0 CDK                                                                                                    |
-| 3.0.6   | 2024-04-12 | [36643](https://github.com/airbytehq/airbyte/pull/36643) | Schema descriptions                                                                                                       |
-| 3.0.5   | 2024-03-20 | [36314](https://github.com/airbytehq/airbyte/pull/36314) | Unpin CDK version                                                                                                         |
-| 3.0.4   | 2024-03-07 | [35875](https://github.com/airbytehq/airbyte/pull/35875) | Remove `total_interactions` from the `MediaInsights` queries.                                                             |
-| 3.0.3   | 2024-02-12 | [35177](https://github.com/airbytehq/airbyte/pull/35177) | Manage dependencies with Poetry                                                                                           |
-| 3.0.2   | 2024-01-15 | [34254](https://github.com/airbytehq/airbyte/pull/34254) | Prepare for airbyte-lib                                                                                                   |
-| 3.0.1   | 2024-01-08 | [33989](https://github.com/airbytehq/airbyte/pull/33989) | Remove metrics from video feed                                                                                            |
-| 3.0.0   | 2024-01-05 | [33930](https://github.com/airbytehq/airbyte/pull/33930) | Upgrade to API v18.0                                                                                                      |
-| 2.0.1   | 2024-01-03 | [33889](https://github.com/airbytehq/airbyte/pull/33889) | Change requested metrics for stream `media_insights`                                                                      |
-| 2.0.0   | 2023-11-17 | [32500](https://github.com/airbytehq/airbyte/pull/32500) | Add primary keys for UserLifetimeInsights and UserInsights; add airbyte_type to timestamp fields                          |
-| 1.0.16  | 2023-11-17 | [32627](https://github.com/airbytehq/airbyte/pull/32627) | Fix start_date type; fix docs                                                                                             |
-| 1.0.15  | 2023-11-14 | [32494](https://github.com/airbytehq/airbyte/pull/32494) | Marked start_date as optional; set max retry time to 10 minutes; add suggested streams                                    |
-| 1.0.14  | 2023-11-13 | [32423](https://github.com/airbytehq/airbyte/pull/32423) | Capture media_product_type column in media and stories stream                                                             |
-| 1.0.13  | 2023-11-10 | [32245](https://github.com/airbytehq/airbyte/pull/32245) | Add skipping reading MediaInsights stream if an error code 10 is received                                                 |
-| 1.0.12  | 2023-11-07 | [32200](https://github.com/airbytehq/airbyte/pull/32200) | The backoff strategy has been updated to make some errors retriable                                                       |
-| 1.0.11  | 2023-08-03 | [29031](https://github.com/airbytehq/airbyte/pull/29031) | Reverted `advancedAuth` spec changes                                                                                      |
-| 1.0.10  | 2023-08-01 | [28910](https://github.com/airbytehq/airbyte/pull/28910) | Updated `advancedAuth` broken references                                                                                  |
-| 1.0.9   | 2023-07-01 | [27908](https://github.com/airbytehq/airbyte/pull/27908) | Fix bug when `user_lifetime_insights` stream returns `Key Error (end_time)`, refactored `state` to use `IncrementalMixin` |
-| 1.0.8   | 2023-05-26 | [26767](https://github.com/airbytehq/airbyte/pull/26767) | Handle permission error for `insights`                                                                                    |
-| 1.0.7   | 2023-05-26 | [26656](https://github.com/airbytehq/airbyte/pull/26656) | Remove `authSpecification` from connector specification in favour of `advancedAuth`                                       |
-| 1.0.6   | 2023-03-28 | [26599](https://github.com/airbytehq/airbyte/pull/26599) | Handle error for Media posted before business account conversion                                                          |
-| 1.0.5   | 2023-03-28 | [24634](https://github.com/airbytehq/airbyte/pull/24634) | Add user-friendly message for no instagram_business_accounts case                                                         |
-| 1.0.4   | 2023-03-15 | [23671](https://github.com/airbytehq/airbyte/pull/23671) | Add info about main permissions in spec and doc links in error message to navigate user                                   |
-| 1.0.3   | 2023-03-14 | [24043](https://github.com/airbytehq/airbyte/pull/24043) | Do not emit incomplete records for `user_insights` stream                                                                 |
-| 1.0.2   | 2023-03-14 | [24042](https://github.com/airbytehq/airbyte/pull/24042) | Test publish flow                                                                                                         |
-| 1.0.1   | 2023-01-19 | [21602](https://github.com/airbytehq/airbyte/pull/21602) | Handle abnormally large state values                                                                                      |
-| 1.0.0   | 2022-09-23 | [17110](https://github.com/airbytehq/airbyte/pull/17110) | Remove custom read function and migrate to per-stream state                                                               |
-| 0.1.11  | 2022-09-08 | [16428](https://github.com/airbytehq/airbyte/pull/16428) | Fix requests metrics for Reels media product type                                                                         |
-| 0.1.10  | 2022-09-05 | [16340](https://github.com/airbytehq/airbyte/pull/16340) | Update to latest version of the CDK (v0.1.81)                                                                             |
-| 0.1.9   | 2021-09-30 | [6438](https://github.com/airbytehq/airbyte/pull/6438)   | Annotate Oauth2 flow initialization parameters in connector specification                                                 |
-| 0.1.8   | 2021-08-11 | [5354](https://github.com/airbytehq/airbyte/pull/5354)   | Added check for empty state and fixed tests                                                                               |
-| 0.1.7   | 2021-07-19 | [4805](https://github.com/airbytehq/airbyte/pull/4805)   | Add support for previous `STATE` format                                                                                   |
-| 0.1.6   | 2021-07-07 | [4210](https://github.com/airbytehq/airbyte/pull/4210)   | Refactor connector to use CDK: - improve error handling - fix sync fail with HTTP status 400 - integrate SAT              |
-=======
-| :------ |:-----------|:---------------------------------------------------------| :------------------------------------------------------------------------------------------------------------------------ |
 | 3.0.22 | 2024-07-27 | [42721](https://github.com/airbytehq/airbyte/pull/42721) | Update dependencies |
 | 3.0.21 | 2024-07-20 | [42346](https://github.com/airbytehq/airbyte/pull/42346) | Update dependencies |
 | 3.0.20 | 2024-07-13 | [41784](https://github.com/airbytehq/airbyte/pull/41784) | Update dependencies |
@@ -243,7 +195,6 @@
 | 0.1.8 | 2021-08-11 | [5354](https://github.com/airbytehq/airbyte/pull/5354) | Added check for empty state and fixed tests |
 | 0.1.7 | 2021-07-19 | [4805](https://github.com/airbytehq/airbyte/pull/4805) | Add support for previous `STATE` format |
 | 0.1.6 | 2021-07-07 | [4210](https://github.com/airbytehq/airbyte/pull/4210) | Refactor connector to use CDK: - improve error handling - fix sync fail with HTTP status 400 - integrate SAT |
->>>>>>> 04739c5a
 
 </details>
 
