--- conflicted
+++ resolved
@@ -146,11 +146,8 @@
 
 | Version    | Date       | Pull Request                                             | Subject                                                                                                                                                                |
 |:-----------|:-----------|:---------------------------------------------------------|:-----------------------------------------------------------------------------------------------------------------------------------------------------------------------|
-<<<<<<< HEAD
-| 4.2.4 | 2025-08-21 | [65119](https://github.com/airbytehq/airbyte/pull/65119) | Migrate to API v23 |
-=======
+| 4.2.5 | 2025-08-25 | [65119](https://github.com/airbytehq/airbyte/pull/65119) | Migrate to API v23 |
 | 4.2.4 | 2025-08-23 | [65316](https://github.com/airbytehq/airbyte/pull/65316) | Update dependencies |
->>>>>>> fc85b410
 | 4.2.3 | 2025-08-09 | [64640](https://github.com/airbytehq/airbyte/pull/64640) | Update dependencies |
 | 4.2.2 | 2025-08-02 | [64281](https://github.com/airbytehq/airbyte/pull/64281) | Update dependencies |
 | 4.2.1 | 2025-07-19 | [60614](https://github.com/airbytehq/airbyte/pull/60614) | Update dependencies |
