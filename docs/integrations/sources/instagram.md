--- conflicted
+++ resolved
@@ -92,12 +92,9 @@
 
 | Version | Date       | Pull Request                                             | Subject                                                                                                         |
 |:--------|:-----------|:---------------------------------------------------------|:----------------------------------------------------------------------------------------------------------------|
-<<<<<<< HEAD
-| 1.0.2   | 2023-03-02 | [23671](https://github.com/airbytehq/airbyte/pull/23671) | Add info about main permissions in spec and doc links in error message to navigate user                         |
-=======
+| 1.0.4   | 2023-03-15 | [23671](https://github.com/airbytehq/airbyte/pull/23671) | Add info about main permissions in spec and doc links in error message to navigate user                         |
 | 1.0.3   | 2023-03-14 | [24043](https://github.com/airbytehq/airbyte/pull/24043) | Do not emit incomplete records for `user_insights` stream                                                       |
 | 1.0.2   | 2023-03-14 | [24042](https://github.com/airbytehq/airbyte/pull/24042) | Test publish flow                                                                                               |
->>>>>>> b33f4241
 | 1.0.1   | 2023-01-19 | [21602](https://github.com/airbytehq/airbyte/pull/21602) | Handle abnormally large state values                                                                            |
 | 1.0.0   | 2022-09-23 | [17110](https://github.com/airbytehq/airbyte/pull/17110) | Remove custom read function and migrate to per-stream state                                                     |
 | 0.1.11  | 2022-09-08 | [16428](https://github.com/airbytehq/airbyte/pull/16428) | Fix requests metrics for Reels media product type                                                               |
