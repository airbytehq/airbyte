## Prerequisites
<<<<<<< HEAD
- Spreadsheet Link - The link to the Google spreadsheet you want to sync.
- A Google Workspace user with access to the spreadsheet
=======

- Access to a Google spreadsheet
>>>>>>> ec3fb404

:::info
The Google Sheets source connector pulls data from a single Google Sheets spreadsheet. To replicate multiple spreadsheets, set up multiple Google Sheets source connectors in your Airbyte instance.
:::

## Setup guide

1. For **Source name**, enter a name to help you identify this source.
2. Select your authentication method:

<!-- env:cloud -->

#### For Airbyte Cloud

- **(Recommended)** Select **Authenticate via Google (OAuth)** from the Authentication dropdown, click **Sign in with Google** and complete the authentication workflow.

<!-- /env:cloud -->
<!-- env:oss -->

#### For Airbyte Open Source

- **(Recommended)** Select **Service Account Key Authentication** from the dropdown and enter your Google Cloud service account key in JSON format:

    ```js
    { "type": "service_account", "project_id": "YOUR_PROJECT_ID", "private_key_id": "YOUR_PRIVATE_KEY", ... }
    ```

- To authenticate your Google account via OAuth, select **Authenticate via Google (OAuth)** from the dropdown and enter your Google application's client ID, client secret, and refresh token.

For detailed instructions on how to generate a service account key or OAuth credentials, refer to the [full documentation](https://docs.airbyte.io/integrations/sources/google-sheets#setup-guide).

<!-- /env:oss -->

3. For **Spreadsheet Link**, enter the link to the Google spreadsheet. To get the link, go to the Google spreadsheet you want to sync, click **Share** in the top right corner, and click **Copy Link**.
<<<<<<< HEAD
4. For **Row Batch Size**, define the number of records you want the Google API to fetch at a time. The default value is 200. You can increase this value to avoid rate limits if your data is particularly wide.
5. For **Convert Column Names to SQL-Compliant Format**, enable to use the conversion of column names to a standardized, SQL-compliant format. For example, 'My Name' -> 'my_name'. Enable this option if your destination is SQL-based.

### Google Sheets format requirements
=======
4. (Optional) You may enable the option to **Convert Column Names to SQL-Compliant Format**. Enabling this option will allow the connector to convert column names to a standardized, SQL-friendly format. For example, a column name of `Café Earnings 2022` will be converted to `cafe_earnings_2022`. We recommend enabling this option if your target destination is SQL-based (ie Postgres, MySQL). Set to false by default.
5. (Optional) For **Row Batch Size**, you may specify the number of records you want to fetch per request to the Google API. By adjusting this value, you can balance the efficiency of the data retrieval process with [Google's request quotas](#performance-consideration). The default value of 200 should suffice for most use cases.
6. Click **Set up source** and wait for the tests to complete.

### Google Sheets format requirements

- When replicating data to a SQL-based destination (such as Postgres or MySQL), sheet names and column headers must contain **only alphanumeric characters or `_`**. For example, if your sheet or column header is named `The Data 2022`, it should be renamed to `the_data_2022`. To automatically convert column names to this format, enable the **Convert Column Names to SQL-Compliant Format** option. Please note that this option only converts column names and not sheet names. This naming restriction does not apply to non-header cell values.
>>>>>>> ec3fb404
- Airbyte only supports replicating [Grid](https://developers.google.com/sheets/api/reference/rest/v4/spreadsheets/sheets#SheetType) sheets.

For detailed information on supported sync modes, supported streams, performance considerations, refer to the full documentation for [Google Sheets](https://docs.airbyte.com/integrations/sources/google-sheets/).<|MERGE_RESOLUTION|>--- conflicted
+++ resolved
@@ -1,11 +1,6 @@
 ## Prerequisites
-<<<<<<< HEAD
 - Spreadsheet Link - The link to the Google spreadsheet you want to sync.
 - A Google Workspace user with access to the spreadsheet
-=======
-
-- Access to a Google spreadsheet
->>>>>>> ec3fb404
 
 :::info
 The Google Sheets source connector pulls data from a single Google Sheets spreadsheet. To replicate multiple spreadsheets, set up multiple Google Sheets source connectors in your Airbyte instance.
@@ -40,12 +35,6 @@
 <!-- /env:oss -->
 
 3. For **Spreadsheet Link**, enter the link to the Google spreadsheet. To get the link, go to the Google spreadsheet you want to sync, click **Share** in the top right corner, and click **Copy Link**.
-<<<<<<< HEAD
-4. For **Row Batch Size**, define the number of records you want the Google API to fetch at a time. The default value is 200. You can increase this value to avoid rate limits if your data is particularly wide.
-5. For **Convert Column Names to SQL-Compliant Format**, enable to use the conversion of column names to a standardized, SQL-compliant format. For example, 'My Name' -> 'my_name'. Enable this option if your destination is SQL-based.
-
-### Google Sheets format requirements
-=======
 4. (Optional) You may enable the option to **Convert Column Names to SQL-Compliant Format**. Enabling this option will allow the connector to convert column names to a standardized, SQL-friendly format. For example, a column name of `Café Earnings 2022` will be converted to `cafe_earnings_2022`. We recommend enabling this option if your target destination is SQL-based (ie Postgres, MySQL). Set to false by default.
 5. (Optional) For **Row Batch Size**, you may specify the number of records you want to fetch per request to the Google API. By adjusting this value, you can balance the efficiency of the data retrieval process with [Google's request quotas](#performance-consideration). The default value of 200 should suffice for most use cases.
 6. Click **Set up source** and wait for the tests to complete.
@@ -53,7 +42,6 @@
 ### Google Sheets format requirements
 
 - When replicating data to a SQL-based destination (such as Postgres or MySQL), sheet names and column headers must contain **only alphanumeric characters or `_`**. For example, if your sheet or column header is named `The Data 2022`, it should be renamed to `the_data_2022`. To automatically convert column names to this format, enable the **Convert Column Names to SQL-Compliant Format** option. Please note that this option only converts column names and not sheet names. This naming restriction does not apply to non-header cell values.
->>>>>>> ec3fb404
 - Airbyte only supports replicating [Grid](https://developers.google.com/sheets/api/reference/rest/v4/spreadsheets/sheets#SheetType) sheets.
 
 For detailed information on supported sync modes, supported streams, performance considerations, refer to the full documentation for [Google Sheets](https://docs.airbyte.com/integrations/sources/google-sheets/).