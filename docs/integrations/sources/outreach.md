--- conflicted
+++ resolved
@@ -56,12 +56,9 @@
 
 | Version | Date       | Pull Request | Subject |
 | :------ |:-----------| :----- | :------ |
-<<<<<<< HEAD
-| 1.1.19 | 2025-11-07 | [69187](https://github.com/airbytehq/airbyte/pull/69187) | Add new manifest with authorization failure retry |
-=======
+| 1.1.21 | 2025-11-26 | [69187](https://github.com/airbytehq/airbyte/pull/69187) | Add new manifest with authorization failure retry |
 | 1.1.20 | 2025-11-25 | [70117](https://github.com/airbytehq/airbyte/pull/70117) | Update dependencies |
 | 1.1.19 | 2025-11-18 | [69711](https://github.com/airbytehq/airbyte/pull/69711) | Update dependencies |
->>>>>>> 6fe83b03
 | 1.1.18 | 2025-10-29 | [69003](https://github.com/airbytehq/airbyte/pull/69003) | Update dependencies |
 | 1.1.17 | 2025-10-21 | [68289](https://github.com/airbytehq/airbyte/pull/68289) | Update dependencies |
 | 1.1.16 | 2025-10-14 | [67764](https://github.com/airbytehq/airbyte/pull/67764) | Update dependencies |
