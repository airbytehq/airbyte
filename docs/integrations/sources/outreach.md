# Outreach

## Overview

The Outreach source supports both `Full Refresh` and `Incremental` syncs. You can choose if this connector will copy only the new or updated data, or all rows in the tables and columns you set up for replication, every time a sync is run.

### Output schema

Some output streams are available from this source. A list of these streams can be found below in the [Streams](outreach.md#streams) section.

### Features

| Feature           | Supported? |
| :---------------- | :--------- |
| Full Refresh Sync | Yes        |
| Incremental Sync  | Yes        |
| SSL connection    | Yes        |
| Namespaces        | No         |

## Getting started

### Requirements

- Outreach Account
- Outreach OAuth credentials

### Setup guide

Getting oauth credentials require contacting Outreach to request an account. Check out [here](https://www.outreach.io/lp/watch-demo#request-demo).
Once you have an API application, you can follow the steps [here](https://api.outreach.io/api/v2/docs#authentication) to obtain a refresh token.

## Streams

List of available streams:

- Prospects
- Sequences
- SequenceStates
- SequenceSteps
- Calls
- Mailings
- Accounts
- Opportunities
- Personas
- Mailboxes
- Stages
- Users
- Tasks
- Templates
- Snippets

## Changelog

<details>
  <summary>Expand to review</summary>

| Version | Date       | Pull Request | Subject |
| :------ |:-----------| :----- | :------ |
<<<<<<< HEAD
| 1.1.0 | 2024-12-17 | [47294](https://github.com/airbytehq/airbyte/pull/47294) | Migrate to manifest only format |
=======
| 1.0.30 | 2025-02-01 | [52540](https://github.com/airbytehq/airbyte/pull/52540) | Update dependencies |
| 1.0.29 | 2025-01-18 | [51871](https://github.com/airbytehq/airbyte/pull/51871) | Update dependencies |
| 1.0.28 | 2025-01-11 | [51354](https://github.com/airbytehq/airbyte/pull/51354) | Update dependencies |
| 1.0.27 | 2025-01-04 | [50931](https://github.com/airbytehq/airbyte/pull/50931) | Update dependencies |
| 1.0.26 | 2024-12-28 | [50722](https://github.com/airbytehq/airbyte/pull/50722) | Update dependencies |
| 1.0.25 | 2024-12-21 | [50245](https://github.com/airbytehq/airbyte/pull/50245) | Update dependencies |
>>>>>>> 5cfdd55a
| 1.0.24 | 2024-12-14 | [49654](https://github.com/airbytehq/airbyte/pull/49654) | Update dependencies |
| 1.0.23 | 2024-12-12 | [49049](https://github.com/airbytehq/airbyte/pull/49049) | Starting with this version, the Docker image is now rootless. Please note that this and future versions will not be compatible with Airbyte versions earlier than 0.64 |
| 1.0.22 | 2024-10-28 | [47055](https://github.com/airbytehq/airbyte/pull/47055) | Update dependencies |
| 1.0.21 | 2024-10-12 | [46764](https://github.com/airbytehq/airbyte/pull/46764) | Update dependencies |
| 1.0.20 | 2024-10-05 | [46405](https://github.com/airbytehq/airbyte/pull/46405) | Update dependencies |
| 1.0.19 | 2024-09-28 | [46118](https://github.com/airbytehq/airbyte/pull/46118) | Update dependencies |
| 1.0.18 | 2024-09-21 | [45749](https://github.com/airbytehq/airbyte/pull/45749) | Update dependencies |
| 1.0.17 | 2024-09-14 | [45578](https://github.com/airbytehq/airbyte/pull/45578) | Update dependencies |
| 1.0.16 | 2024-09-07 | [45285](https://github.com/airbytehq/airbyte/pull/45285) | Update dependencies |
| 1.0.15 | 2024-08-31 | [45056](https://github.com/airbytehq/airbyte/pull/45056) | Update dependencies |
| 1.0.14 | 2024-08-24 | [44653](https://github.com/airbytehq/airbyte/pull/44653) | Update dependencies |
| 1.0.13 | 2024-08-17 | [44238](https://github.com/airbytehq/airbyte/pull/44238) | Update dependencies |
| 1.0.12 | 2024-08-12 | [43790](https://github.com/airbytehq/airbyte/pull/43790) | Update dependencies |
| 1.0.11 | 2024-08-10 | [43648](https://github.com/airbytehq/airbyte/pull/43648) | Update dependencies |
| 1.0.10 | 2024-08-08 | [41107](https://github.com/airbytehq/airbyte/pull/41107) | Fix pagination |
| 1.0.9 | 2024-08-03 | [43128](https://github.com/airbytehq/airbyte/pull/43128) | Update dependencies |
| 1.0.8 | 2024-07-20 | [42254](https://github.com/airbytehq/airbyte/pull/42254) | Update dependencies |
| 1.0.7 | 2024-07-13 | [41786](https://github.com/airbytehq/airbyte/pull/41786) | Update dependencies |
| 1.0.6 | 2024-07-10 | [41490](https://github.com/airbytehq/airbyte/pull/41490) | Update dependencies |
| 1.0.5 | 2024-07-09 | [41236](https://github.com/airbytehq/airbyte/pull/41236) | Update dependencies |
| 1.0.4 | 2024-07-06 | [40910](https://github.com/airbytehq/airbyte/pull/40910) | Update dependencies |
| 1.0.3 | 2024-06-25 | [40341](https://github.com/airbytehq/airbyte/pull/40341) | Update dependencies |
| 1.0.2 | 2024-06-22 | [39977](https://github.com/airbytehq/airbyte/pull/39977) | Update dependencies |
| 1.0.1 | 2024-06-04 | [38972](https://github.com/airbytehq/airbyte/pull/38972) | [autopull] Upgrade base image to v1.2.1 |
| 1.0.0 | 2024-04-15 | [36602](https://github.com/airbytehq/airbyte/pull/36602) | Migrate to low code |
| 0.5.4 | 2024-04-19 | [37215](https://github.com/airbytehq/airbyte/pull/37215) | Updating to 0.80.0 CDK |
| 0.5.3 | 2024-04-18 | [37215](https://github.com/airbytehq/airbyte/pull/37215) | Manage dependencies with Poetry. |
| 0.5.2 | 2024-04-15 | [37215](https://github.com/airbytehq/airbyte/pull/37215) | Base image migration: remove Dockerfile and use the python-connector-base image |
| 0.5.1 | 2024-04-12 | [37215](https://github.com/airbytehq/airbyte/pull/37215) | Schema descriptions |
| 0.5.0 | 2023-09-20 | [30639](https://github.com/airbytehq/airbyte/pull/30639) | Add Call Purposes and Call Dispositions streams |
| 0.4.0 | 2023-06-14 | [27343](https://github.com/airbytehq/airbyte/pull/27343) | Add Users, Tasks, Templates, Snippets streams |
| 0.3.0 | 2023-05-17 | [26211](https://github.com/airbytehq/airbyte/pull/26211) | Add SequenceStates Stream |
| 0.2.0 | 2022-10-27 | [17385](https://github.com/airbytehq/airbyte/pull/17385) | Add new streams + page size variable + relationship data |
| 0.1.2 | 2022-07-04 | [14386](https://github.com/airbytehq/airbyte/pull/14386) | Fix stream schema and cursor field |
| 0.1.1 | 2021-12-07 | [8582](https://github.com/airbytehq/airbyte/pull/8582) | Update connector fields title/description |
| 0.1.0 | 2021-11-03 | [7507](https://github.com/airbytehq/airbyte/pull/7507) | Outreach Connector |

</details><|MERGE_RESOLUTION|>--- conflicted
+++ resolved
@@ -56,16 +56,13 @@
 
 | Version | Date       | Pull Request | Subject |
 | :------ |:-----------| :----- | :------ |
-<<<<<<< HEAD
-| 1.1.0 | 2024-12-17 | [47294](https://github.com/airbytehq/airbyte/pull/47294) | Migrate to manifest only format |
-=======
+| 1.1.0 | 2025-02-05 | [47294](https://github.com/airbytehq/airbyte/pull/47294) | Migrate to manifest only format |
 | 1.0.30 | 2025-02-01 | [52540](https://github.com/airbytehq/airbyte/pull/52540) | Update dependencies |
 | 1.0.29 | 2025-01-18 | [51871](https://github.com/airbytehq/airbyte/pull/51871) | Update dependencies |
 | 1.0.28 | 2025-01-11 | [51354](https://github.com/airbytehq/airbyte/pull/51354) | Update dependencies |
 | 1.0.27 | 2025-01-04 | [50931](https://github.com/airbytehq/airbyte/pull/50931) | Update dependencies |
 | 1.0.26 | 2024-12-28 | [50722](https://github.com/airbytehq/airbyte/pull/50722) | Update dependencies |
 | 1.0.25 | 2024-12-21 | [50245](https://github.com/airbytehq/airbyte/pull/50245) | Update dependencies |
->>>>>>> 5cfdd55a
 | 1.0.24 | 2024-12-14 | [49654](https://github.com/airbytehq/airbyte/pull/49654) | Update dependencies |
 | 1.0.23 | 2024-12-12 | [49049](https://github.com/airbytehq/airbyte/pull/49049) | Starting with this version, the Docker image is now rootless. Please note that this and future versions will not be compatible with Airbyte versions earlier than 0.64 |
 | 1.0.22 | 2024-10-28 | [47055](https://github.com/airbytehq/airbyte/pull/47055) | Update dependencies |
