# Outreach

## Overview

The Outreach source supports both `Full Refresh` and `Incremental` syncs. You can choose if this connector will copy only the new or updated data, or all rows in the tables and columns you set up for replication, every time a sync is run.

### Output schema

Some output streams are available from this source. A list of these streams can be found below in the [Streams](outreach.md#streams) section.

### Features

| Feature           | Supported? |
| :---------------- | :--------- |
| Full Refresh Sync | Yes        |
| Incremental Sync  | Yes        |
| SSL connection    | Yes        |
| Namespaces        | No         |

## Getting started

### Requirements

- Outreach Account
- Outreach OAuth credentials

### Setup guide

Getting oauth credentials require contacting Outreach to request an account. Check out [here](https://www.outreach.io/lp/watch-demo#request-demo).
Once you have an API application, you can follow the steps [here](https://api.outreach.io/api/v2/docs#authentication) to obtain a refresh token.

## Streams

List of available streams:

- Prospects
- Sequences
- SequenceStates
- SequenceSteps
- Calls
- Mailings
- Accounts
- Opportunities
- Personas
- Mailboxes
- Stages
- Users
- Tasks
- Templates
- Snippets

## Changelog

<<<<<<< HEAD
| Version | Date       | Pull Request | Subject |
| :------ |:-----------| :----- | :------ |
| 1.0.0 | 2024-04-15 | [36602](https://github.com/airbytehq/airbyte/pull/36602) | Migrate to low code |
| 0.5.0 | 2023-09-20 | [30639](https://github.com/airbytehq/airbyte/pull/30639) | Add Call Purposes and Call Dispositions streams
| 0.4.0 | 2023-06-14 | [27343](https://github.com/airbytehq/airbyte/pull/27343) | Add Users, Tasks, Templates, Snippets streams
| 0.3.0 | 2023-05-17 | [26211](https://github.com/airbytehq/airbyte/pull/26211) | Add SequenceStates Stream
| 0.2.0 | 2022-10-27 | [17385](https://github.com/airbytehq/airbyte/pull/17385) | Add new streams + page size variable + relationship data |
| 0.1.2 | 2022-07-04 | [14386](https://github.com/airbytehq/airbyte/pull/14386) | Fix stream schema and cursor field |
| 0.1.1 | 2021-12-07 | [8582](https://github.com/airbytehq/airbyte/pull/8582) | Update connector fields title/description |
| 0.1.0 | 2021-11-03 | [7507](https://github.com/airbytehq/airbyte/pull/7507) | Outreach Connector |
=======
| Version | Date       | Pull Request                                             | Subject                                                                         |
| :------ | :--------- | :------------------------------------------------------- | :------------------------------------------------------------------------------ |
| 0.5.4   | 2024-04-19 | [37215](https://github.com/airbytehq/airbyte/pull/37215) | Updating to 0.80.0 CDK                                                          |
| 0.5.3   | 2024-04-18 | [37215](https://github.com/airbytehq/airbyte/pull/37215) | Manage dependencies with Poetry.                                                |
| 0.5.2   | 2024-04-15 | [37215](https://github.com/airbytehq/airbyte/pull/37215) | Base image migration: remove Dockerfile and use the python-connector-base image |
| 0.5.1   | 2024-04-12 | [37215](https://github.com/airbytehq/airbyte/pull/37215) | schema descriptions                                                             |
| 0.5.0   | 2023-09-20 | [30639](https://github.com/airbytehq/airbyte/pull/30639) | Add Call Purposes and Call Dispositions streams                                 |
| 0.4.0   | 2023-06-14 | [27343](https://github.com/airbytehq/airbyte/pull/27343) | Add Users, Tasks, Templates, Snippets streams                                   |
| 0.3.0   | 2023-05-17 | [26211](https://github.com/airbytehq/airbyte/pull/26211) | Add SequenceStates Stream                                                       |
| 0.2.0   | 2022-10-27 | [17385](https://github.com/airbytehq/airbyte/pull/17385) | Add new streams + page size variable + relationship data                        |
| 0.1.2   | 2022-07-04 | [14386](https://github.com/airbytehq/airbyte/pull/14386) | Fix stream schema and cursor field                                              |
| 0.1.1   | 2021-12-07 | [8582](https://github.com/airbytehq/airbyte/pull/8582)   | Update connector fields title/description                                       |
| 0.1.0   | 2021-11-03 | [7507](https://github.com/airbytehq/airbyte/pull/7507)   | Outreach Connector                                                              |
>>>>>>> 8e4cecf6
<|MERGE_RESOLUTION|>--- conflicted
+++ resolved
@@ -51,29 +51,17 @@
 
 ## Changelog
 
-<<<<<<< HEAD
 | Version | Date       | Pull Request | Subject |
 | :------ |:-----------| :----- | :------ |
 | 1.0.0 | 2024-04-15 | [36602](https://github.com/airbytehq/airbyte/pull/36602) | Migrate to low code |
+| 0.5.4 | 2024-04-19 | [37215](https://github.com/airbytehq/airbyte/pull/37215) | Updating to 0.80.0 CDK                                                          |
+| 0.5.3 | 2024-04-18 | [37215](https://github.com/airbytehq/airbyte/pull/37215) | Manage dependencies with Poetry.                                                |
+| 0.5.2 | 2024-04-15 | [37215](https://github.com/airbytehq/airbyte/pull/37215) | Base image migration: remove Dockerfile and use the python-connector-base image |
+| 0.5.1 | 2024-04-12 | [37215](https://github.com/airbytehq/airbyte/pull/37215) | Schema descriptions |
 | 0.5.0 | 2023-09-20 | [30639](https://github.com/airbytehq/airbyte/pull/30639) | Add Call Purposes and Call Dispositions streams
 | 0.4.0 | 2023-06-14 | [27343](https://github.com/airbytehq/airbyte/pull/27343) | Add Users, Tasks, Templates, Snippets streams
 | 0.3.0 | 2023-05-17 | [26211](https://github.com/airbytehq/airbyte/pull/26211) | Add SequenceStates Stream
 | 0.2.0 | 2022-10-27 | [17385](https://github.com/airbytehq/airbyte/pull/17385) | Add new streams + page size variable + relationship data |
 | 0.1.2 | 2022-07-04 | [14386](https://github.com/airbytehq/airbyte/pull/14386) | Fix stream schema and cursor field |
 | 0.1.1 | 2021-12-07 | [8582](https://github.com/airbytehq/airbyte/pull/8582) | Update connector fields title/description |
-| 0.1.0 | 2021-11-03 | [7507](https://github.com/airbytehq/airbyte/pull/7507) | Outreach Connector |
-=======
-| Version | Date       | Pull Request                                             | Subject                                                                         |
-| :------ | :--------- | :------------------------------------------------------- | :------------------------------------------------------------------------------ |
-| 0.5.4   | 2024-04-19 | [37215](https://github.com/airbytehq/airbyte/pull/37215) | Updating to 0.80.0 CDK                                                          |
-| 0.5.3   | 2024-04-18 | [37215](https://github.com/airbytehq/airbyte/pull/37215) | Manage dependencies with Poetry.                                                |
-| 0.5.2   | 2024-04-15 | [37215](https://github.com/airbytehq/airbyte/pull/37215) | Base image migration: remove Dockerfile and use the python-connector-base image |
-| 0.5.1   | 2024-04-12 | [37215](https://github.com/airbytehq/airbyte/pull/37215) | schema descriptions                                                             |
-| 0.5.0   | 2023-09-20 | [30639](https://github.com/airbytehq/airbyte/pull/30639) | Add Call Purposes and Call Dispositions streams                                 |
-| 0.4.0   | 2023-06-14 | [27343](https://github.com/airbytehq/airbyte/pull/27343) | Add Users, Tasks, Templates, Snippets streams                                   |
-| 0.3.0   | 2023-05-17 | [26211](https://github.com/airbytehq/airbyte/pull/26211) | Add SequenceStates Stream                                                       |
-| 0.2.0   | 2022-10-27 | [17385](https://github.com/airbytehq/airbyte/pull/17385) | Add new streams + page size variable + relationship data                        |
-| 0.1.2   | 2022-07-04 | [14386](https://github.com/airbytehq/airbyte/pull/14386) | Fix stream schema and cursor field                                              |
-| 0.1.1   | 2021-12-07 | [8582](https://github.com/airbytehq/airbyte/pull/8582)   | Update connector fields title/description                                       |
-| 0.1.0   | 2021-11-03 | [7507](https://github.com/airbytehq/airbyte/pull/7507)   | Outreach Connector                                                              |
->>>>>>> 8e4cecf6
+| 0.1.0 | 2021-11-03 | [7507](https://github.com/airbytehq/airbyte/pull/7507) | Outreach Connector |