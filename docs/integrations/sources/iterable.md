--- conflicted
+++ resolved
@@ -83,11 +83,7 @@
 
 | Version | Date       | Pull Request                                             | Subject                                                                                                                                                                    |
 | :------ | :--------- | :------------------------------------------------------- | :------------------------------------------------------------------------------------------------------------------------------------------------------------------------- |
-<<<<<<< HEAD
-| 0.5.4 | 2025-06-11 | [39382](https://github.com/airbytehq/airbyte/pull/39382) | Refactor state handling for Python incremental streams  |
-=======
 | 0.5.4 | 2024-06-14 | [39382](https://github.com/airbytehq/airbyte/pull/39382) | Refactor state handling for Python incremental streams  |
->>>>>>> 987988d3
 | 0.5.3 | 2024-06-05 | [39142](https://github.com/airbytehq/airbyte/pull/39142) | Updated the `CDK` version to `0.89.0` to fix OOM |
 | 0.5.2 | 2024-06-04 | [39077](https://github.com/airbytehq/airbyte/pull/39077) | [autopull] Upgrade base image to v1.2.1 |
 | 0.5.1 | 2024-04-24 | [36645](https://github.com/airbytehq/airbyte/pull/36645) | Schema descriptions and CDK 0.80.0 |
