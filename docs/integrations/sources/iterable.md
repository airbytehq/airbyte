--- conflicted
+++ resolved
@@ -58,11 +58,8 @@
 
 | Version | Date | Pull Request | Subject |
 | :------ | :--------  | :-----       | :------ |
-<<<<<<< HEAD
-| `0.1.14`  | 2021-12-06 | [8524](https://github.com/airbytehq/airbyte/pull/8524) | Update connector fields title/description |
-=======
+| `0.1.15` | 2021-12-06 | [8524](https://github.com/airbytehq/airbyte/pull/8524) | Update connector fields title/description |
 | `0.1.14` | 2021-12-01 | [8380](https://github.com/airbytehq/airbyte/pull/8380) | Update `Events` stream to use `export/userEvents` endpoint |
->>>>>>> edefc881
 | `0.1.13` | 2021-11-22 | [8091](https://github.com/airbytehq/airbyte/pull/8091) | Adjust slice ranges for email streams |
 | `0.1.12` | 2021-11-09 | [7780](https://github.com/airbytehq/airbyte/pull/7780) | Split EmailSend stream into slices to fix premature connection close error |
 | `0.1.11` | 2021-11-03 | [7619](https://github.com/airbytehq/airbyte/pull/7619) | Bugfix type error while incrementally loading the `Templates` stream |
