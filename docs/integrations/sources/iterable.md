# Iterable

This page contains the setup guide and reference information for the Iterable source connector.

## Prerequisites

To set up the Iterable source connector, you'll need the Iterable [`Server-side` API Key with `standard` permissions](https://support.iterable.com/hc/en-us/articles/360043464871-API-Keys-).

## Set up the Iterable connector in Airbyte

1. [Log into your Airbyte Cloud](https://cloud.airbyte.com/workspaces) account or navigate to the Airbyte Open Source dashboard.
2. Click **Sources** and then click **+ New source**.
3. On the Set up the source page, select **Iterable** from the Source type dropdown.
4. Enter the name for the Iterable connector.
5. For **API Key**, enter the [Iterable API key](https://support.iterable.com/hc/en-us/articles/360043464871-API-Keys-).
6. For **Start Date**, enter the date in YYYY-MM-DDTHH:mm:ssZ format. The data added on and after this date will be replicated.
7. Click **Set up source**.

## Supported sync modes

The Iterable source connector supports the following [sync modes](https://docs.airbyte.com/cloud/core-concepts#connection-sync-modes):

- [Full Refresh - Overwrite](https://docs.airbyte.com/understanding-airbyte/connections/full-refresh-overwrite/)
- [Full Refresh - Append](https://docs.airbyte.com/understanding-airbyte/connections/full-refresh-append)
- [Incremental - Append](https://docs.airbyte.com/understanding-airbyte/connections/incremental-append)
- [Incremental - Append + Deduped](https://docs.airbyte.com/understanding-airbyte/connections/incremental-append-deduped)

## Supported Streams

- [Campaigns](https://api.iterable.com/api/docs#campaigns_campaigns)
- [Campaign Metrics](https://api.iterable.com/api/docs#campaigns_metrics)
- [Channels](https://api.iterable.com/api/docs#channels_channels)
- [Email Bounce](https://api.iterable.com/api/docs#export_exportDataJson) \(Incremental\)
- [Email Click](https://api.iterable.com/api/docs#export_exportDataJson) \(Incremental\)
- [Email Complaint](https://api.iterable.com/api/docs#export_exportDataJson) \(Incremental\)
- [Email Open](https://api.iterable.com/api/docs#export_exportDataJson) \(Incremental\)
- [Email Send](https://api.iterable.com/api/docs#export_exportDataJson) \(Incremental\)
- [Email Send Skip](https://api.iterable.com/api/docs#export_exportDataJson) \(Incremental\)
- [Email Subscribe](https://api.iterable.com/api/docs#export_exportDataJson) \(Incremental\)
- [Email Unsubscribe](https://api.iterable.com/api/docs#export_exportDataJson) \(Incremental\)
- [Events](https://api.iterable.com/api/docs#events_User_events)
- [Lists](https://api.iterable.com/api/docs#lists_getLists)
- [List Users](https://api.iterable.com/api/docs#lists_getLists_0)
- [Message Types](https://api.iterable.com/api/docs#messageTypes_messageTypes)
- [Metadata](https://api.iterable.com/api/docs#metadata_list_tables)
- [Templates](https://api.iterable.com/api/docs#templates_getTemplates) \(Incremental\)
- [Users](https://api.iterable.com/api/docs#export_exportDataJson) \(Incremental\)
- [PushSend](https://api.iterable.com/api/docs#export_exportDataJson) \(Incremental\)
- [PushSendSkip](https://api.iterable.com/api/docs#export_exportDataJson) \(Incremental\)
- [PushOpen](https://api.iterable.com/api/docs#export_exportDataJson) \(Incremental\)
- [PushUninstall](https://api.iterable.com/api/docs#export_exportDataJson) \(Incremental\)
- [PushBounce](https://api.iterable.com/api/docs#export_exportDataJson) \(Incremental\)
- [WebPushSend](https://api.iterable.com/api/docs#export_exportDataJson) \(Incremental\)
- [WebPushClick](https://api.iterable.com/api/docs#export_exportDataJson) \(Incremental\)
- [WebPushSendSkip](https://api.iterable.com/api/docs#export_exportDataJson) \(Incremental\)
- [InAppSend](https://api.iterable.com/api/docs#export_exportDataJson) \(Incremental\)
- [InAppOpen](https://api.iterable.com/api/docs#export_exportDataJson) \(Incremental\)
- [InAppClick](https://api.iterable.com/api/docs#export_exportDataJson) \(Incremental\)
- [InAppClose](https://api.iterable.com/api/docs#export_exportDataJson) \(Incremental\)
- [InAppDelete](https://api.iterable.com/api/docs#export_exportDataJson) \(Incremental\)
- [InAppDelivery](https://api.iterable.com/api/docs#export_exportDataJson) \(Incremental\)
- [InAppSendSkip](https://api.iterable.com/api/docs#export_exportDataJson) \(Incremental\)
- [InboxSession](https://api.iterable.com/api/docs#export_exportDataJson) \(Incremental\)
- [InboxMessageImpression](https://api.iterable.com/api/docs#export_exportDataJson) \(Incremental\)
- [SmsSend](https://api.iterable.com/api/docs#export_exportDataJson) \(Incremental\)
- [SmsBounce](https://api.iterable.com/api/docs#export_exportDataJson) \(Incremental\)
- [SmsClick](https://api.iterable.com/api/docs#export_exportDataJson) \(Incremental\)
- [SmsReceived](https://api.iterable.com/api/docs#export_exportDataJson) \(Incremental\)
- [SmsSendSkip](https://api.iterable.com/api/docs#export_exportDataJson) \(Incremental\)
- [SmsUsageInfo](https://api.iterable.com/api/docs#export_exportDataJson) \(Incremental\)
- [Purchase](https://api.iterable.com/api/docs#export_exportDataJson) \(Incremental\)
- [CustomEvent](https://api.iterable.com/api/docs#export_exportDataJson) \(Incremental\)
- [HostedUnsubscribeClick](https://api.iterable.com/api/docs#export_exportDataJson) \(Incremental\)

## Additional notes

[List Users](https://api.iterable.com/api/docs#lists_getLists_0) Stream when meet `500 - Generic Error` will skip a broken slice and keep going with the next one. This is related to unexpected failures when trying to get users list for specific list ids. See #[24968](https://github.com/airbytehq/airbyte/issues/24968) issue for more details.

## Changelog

<details>
  <summary>Expand to review</summary>

| Version | Date       | Pull Request                                             | Subject                                                                                                                                                                    |
<<<<<<< HEAD
|:--------|:-----------|:---------------------------------------------------------|:---------------------------------------------------------------------------------------------------------------------------------------------------------------------------|
| 0.6.0   | 2024-07-20 | [41983](https://github.com/airbytehq/airbyte/pull/41983) | Fix OOM errors; update CDK to v3                                                                                                                                           |
| 0.5.10  | 2024-07-13 | [41684](https://github.com/airbytehq/airbyte/pull/41684) | Update dependencies                                                                                                                                                        |
| 0.5.9   | 2024-07-10 | [41401](https://github.com/airbytehq/airbyte/pull/41401) | Update dependencies                                                                                                                                                        |
| 0.5.8   | 2024-07-09 | [41293](https://github.com/airbytehq/airbyte/pull/41293) | Update dependencies                                                                                                                                                        |
| 0.5.7   | 2024-07-06 | [40811](https://github.com/airbytehq/airbyte/pull/40811) | Update dependencies                                                                                                                                                        |
| 0.5.6   | 2024-06-25 | [40362](https://github.com/airbytehq/airbyte/pull/40362) | Update dependencies                                                                                                                                                        |
| 0.5.5   | 2024-06-22 | [40080](https://github.com/airbytehq/airbyte/pull/40080) | Update dependencies                                                                                                                                                        |
| 0.5.4   | 2024-06-17 | [39382](https://github.com/airbytehq/airbyte/pull/39382) | Refactor state handling for Python incremental streams                                                                                                                     |
| 0.5.3   | 2024-06-05 | [39142](https://github.com/airbytehq/airbyte/pull/39142) | Updated the `CDK` version to `0.89.0` to fix OOM                                                                                                                           |
| 0.5.2   | 2024-06-04 | [39077](https://github.com/airbytehq/airbyte/pull/39077) | [autopull] Upgrade base image to v1.2.1                                                                                                                                    |
| 0.5.1   | 2024-04-24 | [36645](https://github.com/airbytehq/airbyte/pull/36645) | Schema descriptions and CDK 0.80.0                                                                                                                                         |
| 0.5.0   | 2024-03-18 | [36231](https://github.com/airbytehq/airbyte/pull/36231) | Migrate connector to low-code                                                                                                                                              |
| 0.4.0   | 2024-03-19 | [36267](https://github.com/airbytehq/airbyte/pull/36267) | Pin airbyte-cdk version to `^0`                                                                                                                                            |
| 0.3.0   | 2024-02-20 | [35465](https://github.com/airbytehq/airbyte/pull/35465) | Per-error reporting and continue sync on stream failures                                                                                                                   |
| 0.2.2   | 2024-02-12 | [35150](https://github.com/airbytehq/airbyte/pull/35150) | Manage dependencies with Poetry.                                                                                                                                           |
| 0.2.1   | 2024-01-12 | [1234](https://github.com/airbytehq/airbyte/pull/1234)   | prepare for airbyte-lib                                                                                                                                                    |
=======
| :------ | :--------- | :------------------------------------------------------- | :------------------------------------------------------------------------------------------------------------------------------------------------------------------------- |
| 0.5.11 | 2024-07-20 | [42228](https://github.com/airbytehq/airbyte/pull/42228) | Update dependencies |
| 0.5.10 | 2024-07-13 | [41684](https://github.com/airbytehq/airbyte/pull/41684) | Update dependencies |
| 0.5.9 | 2024-07-10 | [41401](https://github.com/airbytehq/airbyte/pull/41401) | Update dependencies |
| 0.5.8 | 2024-07-09 | [41293](https://github.com/airbytehq/airbyte/pull/41293) | Update dependencies |
| 0.5.7 | 2024-07-06 | [40811](https://github.com/airbytehq/airbyte/pull/40811) | Update dependencies |
| 0.5.6 | 2024-06-25 | [40362](https://github.com/airbytehq/airbyte/pull/40362) | Update dependencies |
| 0.5.5 | 2024-06-22 | [40080](https://github.com/airbytehq/airbyte/pull/40080) | Update dependencies |
| 0.5.4 | 2024-06-17 | [39382](https://github.com/airbytehq/airbyte/pull/39382) | Refactor state handling for Python incremental streams |
| 0.5.3 | 2024-06-05 | [39142](https://github.com/airbytehq/airbyte/pull/39142) | Updated the `CDK` version to `0.89.0` to fix OOM |
| 0.5.2 | 2024-06-04 | [39077](https://github.com/airbytehq/airbyte/pull/39077) | [autopull] Upgrade base image to v1.2.1 |
| 0.5.1 | 2024-04-24 | [36645](https://github.com/airbytehq/airbyte/pull/36645) | Schema descriptions and CDK 0.80.0 |
| 0.5.0 | 2024-03-18 | [36231](https://github.com/airbytehq/airbyte/pull/36231) | Migrate connector to low-code |
| 0.4.0 | 2024-03-19 | [36267](https://github.com/airbytehq/airbyte/pull/36267) | Pin airbyte-cdk version to `^0` |
| 0.3.0 | 2024-02-20 | [35465](https://github.com/airbytehq/airbyte/pull/35465) | Per-error reporting and continue sync on stream failures |
| 0.2.2 | 2024-02-12 | [35150](https://github.com/airbytehq/airbyte/pull/35150) | Manage dependencies with Poetry. |
| 0.2.1 | 2024-01-12 | [1234](https://github.com/airbytehq/airbyte/pull/1234) | prepare for airbyte-lib |
>>>>>>> 03c57ea4
| 0.2.0   | 2023-09-29 | [28457](https://github.com/airbytehq/airbyte/pull/30931) | Added `userId` to `email_bounce`, `email_click`, `email_complaint`, `email_open`, `email_send` `email_send_skip`, `email_subscribe`, `email_unsubscribe`, `events` streams |
| 0.1.31  | 2023-12-06 | [33106](https://github.com/airbytehq/airbyte/pull/33106) | Base image migration: remove Dockerfile and use the python-connector-base image                                                                                            |
| 0.1.30  | 2023-07-19 | [28457](https://github.com/airbytehq/airbyte/pull/28457) | Fixed TypeError for StreamSlice in debug mode                                                                                                                              |
| 0.1.29  | 2023-05-24 | [26459](https://github.com/airbytehq/airbyte/pull/26459) | Added requests reading timeout 300 seconds                                                                                                                                 |
| 0.1.28  | 2023-05-12 | [26014](https://github.com/airbytehq/airbyte/pull/26014) | Improve 500 handling for Events stream                                                                                                                                     |
| 0.1.27  | 2023-04-06 | [24962](https://github.com/airbytehq/airbyte/pull/24962) | `UserList` stream when meet `500 - Generic Error` will skip a broken slice and keep going with the next one                                                                |
| 0.1.26  | 2023-03-10 | [23938](https://github.com/airbytehq/airbyte/pull/23938) | Improve retry for `500 - Generic Error`                                                                                                                                    |
| 0.1.25  | 2023-03-07 | [23821](https://github.com/airbytehq/airbyte/pull/23821) | Added retry for `500 - Generic Error`, increased max attempts number to `6` to handle `ChunkedEncodingError`                                                               |
| 0.1.24  | 2023-02-14 | [22979](https://github.com/airbytehq/airbyte/pull/22979) | Specified date formatting in specification                                                                                                                                 |
| 0.1.23  | 2023-01-27 | [22011](https://github.com/airbytehq/airbyte/pull/22011) | Set `AvailabilityStrategy` for streams explicitly to `None`                                                                                                                |
| 0.1.22  | 2022-11-30 | [19913](https://github.com/airbytehq/airbyte/pull/19913) | Replace pendulum.parse -> dateutil.parser.parse to avoid memory leak                                                                                                       |
| 0.1.21  | 2022-10-27 | [18537](https://github.com/airbytehq/airbyte/pull/18537) | Improve streams discovery                                                                                                                                                  |
| 0.1.20  | 2022-10-21 | [18292](https://github.com/airbytehq/airbyte/pull/18292) | Better processing of 401 and 429 errors                                                                                                                                    |
| 0.1.19  | 2022-10-05 | [17602](https://github.com/airbytehq/airbyte/pull/17602) | Add check for stream permissions                                                                                                                                           |
| 0.1.18  | 2022-10-04 | [17573](https://github.com/airbytehq/airbyte/pull/17573) | Limit time range for SATs                                                                                                                                                  |
| 0.1.17  | 2022-09-02 | [16067](https://github.com/airbytehq/airbyte/pull/16067) | added new events streams                                                                                                                                                   |
| 0.1.16  | 2022-08-15 | [15670](https://github.com/airbytehq/airbyte/pull/15670) | Api key is passed via header                                                                                                                                               |
| 0.1.15  | 2021-12-06 | [8524](https://github.com/airbytehq/airbyte/pull/8524)   | Update connector fields title/description                                                                                                                                  |
| 0.1.14  | 2021-12-01 | [8380](https://github.com/airbytehq/airbyte/pull/8380)   | Update `Events` stream to use `export/userEvents` endpoint                                                                                                                 |
| 0.1.13  | 2021-11-22 | [8091](https://github.com/airbytehq/airbyte/pull/8091)   | Adjust slice ranges for email streams                                                                                                                                      |
| 0.1.12  | 2021-11-09 | [7780](https://github.com/airbytehq/airbyte/pull/7780)   | Split EmailSend stream into slices to fix premature connection close error                                                                                                 |
| 0.1.11  | 2021-11-03 | [7619](https://github.com/airbytehq/airbyte/pull/7619)   | Bugfix type error while incrementally loading the `Templates` stream                                                                                                       |
| 0.1.10  | 2021-11-03 | [7591](https://github.com/airbytehq/airbyte/pull/7591)   | Optimize export streams memory consumption for large requests                                                                                                              |
| 0.1.9   | 2021-10-06 | [5915](https://github.com/airbytehq/airbyte/pull/5915)   | Enable campaign_metrics stream                                                                                                                                             |
| 0.1.8   | 2021-09-20 | [5915](https://github.com/airbytehq/airbyte/pull/5915)   | Add new streams: campaign_metrics, events                                                                                                                                  |
| 0.1.7   | 2021-09-20 | [6242](https://github.com/airbytehq/airbyte/pull/6242)   | Updated schema for: campaigns, lists, templates, metadata                                                                                                                  |

</details><|MERGE_RESOLUTION|>--- conflicted
+++ resolved
@@ -82,43 +82,24 @@
   <summary>Expand to review</summary>
 
 | Version | Date       | Pull Request                                             | Subject                                                                                                                                                                    |
-<<<<<<< HEAD
-|:--------|:-----------|:---------------------------------------------------------|:---------------------------------------------------------------------------------------------------------------------------------------------------------------------------|
+| :------ | :--------- | :------------------------------------------------------- |:---------------------------------------------------------------------------------------------------------------------------------------------------------------------------|
 | 0.6.0   | 2024-07-20 | [41983](https://github.com/airbytehq/airbyte/pull/41983) | Fix OOM errors; update CDK to v3                                                                                                                                           |
-| 0.5.10  | 2024-07-13 | [41684](https://github.com/airbytehq/airbyte/pull/41684) | Update dependencies                                                                                                                                                        |
-| 0.5.9   | 2024-07-10 | [41401](https://github.com/airbytehq/airbyte/pull/41401) | Update dependencies                                                                                                                                                        |
-| 0.5.8   | 2024-07-09 | [41293](https://github.com/airbytehq/airbyte/pull/41293) | Update dependencies                                                                                                                                                        |
-| 0.5.7   | 2024-07-06 | [40811](https://github.com/airbytehq/airbyte/pull/40811) | Update dependencies                                                                                                                                                        |
-| 0.5.6   | 2024-06-25 | [40362](https://github.com/airbytehq/airbyte/pull/40362) | Update dependencies                                                                                                                                                        |
-| 0.5.5   | 2024-06-22 | [40080](https://github.com/airbytehq/airbyte/pull/40080) | Update dependencies                                                                                                                                                        |
-| 0.5.4   | 2024-06-17 | [39382](https://github.com/airbytehq/airbyte/pull/39382) | Refactor state handling for Python incremental streams                                                                                                                     |
-| 0.5.3   | 2024-06-05 | [39142](https://github.com/airbytehq/airbyte/pull/39142) | Updated the `CDK` version to `0.89.0` to fix OOM                                                                                                                           |
-| 0.5.2   | 2024-06-04 | [39077](https://github.com/airbytehq/airbyte/pull/39077) | [autopull] Upgrade base image to v1.2.1                                                                                                                                    |
-| 0.5.1   | 2024-04-24 | [36645](https://github.com/airbytehq/airbyte/pull/36645) | Schema descriptions and CDK 0.80.0                                                                                                                                         |
-| 0.5.0   | 2024-03-18 | [36231](https://github.com/airbytehq/airbyte/pull/36231) | Migrate connector to low-code                                                                                                                                              |
-| 0.4.0   | 2024-03-19 | [36267](https://github.com/airbytehq/airbyte/pull/36267) | Pin airbyte-cdk version to `^0`                                                                                                                                            |
-| 0.3.0   | 2024-02-20 | [35465](https://github.com/airbytehq/airbyte/pull/35465) | Per-error reporting and continue sync on stream failures                                                                                                                   |
-| 0.2.2   | 2024-02-12 | [35150](https://github.com/airbytehq/airbyte/pull/35150) | Manage dependencies with Poetry.                                                                                                                                           |
-| 0.2.1   | 2024-01-12 | [1234](https://github.com/airbytehq/airbyte/pull/1234)   | prepare for airbyte-lib                                                                                                                                                    |
-=======
-| :------ | :--------- | :------------------------------------------------------- | :------------------------------------------------------------------------------------------------------------------------------------------------------------------------- |
-| 0.5.11 | 2024-07-20 | [42228](https://github.com/airbytehq/airbyte/pull/42228) | Update dependencies |
-| 0.5.10 | 2024-07-13 | [41684](https://github.com/airbytehq/airbyte/pull/41684) | Update dependencies |
-| 0.5.9 | 2024-07-10 | [41401](https://github.com/airbytehq/airbyte/pull/41401) | Update dependencies |
-| 0.5.8 | 2024-07-09 | [41293](https://github.com/airbytehq/airbyte/pull/41293) | Update dependencies |
-| 0.5.7 | 2024-07-06 | [40811](https://github.com/airbytehq/airbyte/pull/40811) | Update dependencies |
-| 0.5.6 | 2024-06-25 | [40362](https://github.com/airbytehq/airbyte/pull/40362) | Update dependencies |
-| 0.5.5 | 2024-06-22 | [40080](https://github.com/airbytehq/airbyte/pull/40080) | Update dependencies |
-| 0.5.4 | 2024-06-17 | [39382](https://github.com/airbytehq/airbyte/pull/39382) | Refactor state handling for Python incremental streams |
-| 0.5.3 | 2024-06-05 | [39142](https://github.com/airbytehq/airbyte/pull/39142) | Updated the `CDK` version to `0.89.0` to fix OOM |
-| 0.5.2 | 2024-06-04 | [39077](https://github.com/airbytehq/airbyte/pull/39077) | [autopull] Upgrade base image to v1.2.1 |
-| 0.5.1 | 2024-04-24 | [36645](https://github.com/airbytehq/airbyte/pull/36645) | Schema descriptions and CDK 0.80.0 |
-| 0.5.0 | 2024-03-18 | [36231](https://github.com/airbytehq/airbyte/pull/36231) | Migrate connector to low-code |
-| 0.4.0 | 2024-03-19 | [36267](https://github.com/airbytehq/airbyte/pull/36267) | Pin airbyte-cdk version to `^0` |
-| 0.3.0 | 2024-02-20 | [35465](https://github.com/airbytehq/airbyte/pull/35465) | Per-error reporting and continue sync on stream failures |
-| 0.2.2 | 2024-02-12 | [35150](https://github.com/airbytehq/airbyte/pull/35150) | Manage dependencies with Poetry. |
-| 0.2.1 | 2024-01-12 | [1234](https://github.com/airbytehq/airbyte/pull/1234) | prepare for airbyte-lib |
->>>>>>> 03c57ea4
+| 0.5.11 | 2024-07-20 | [42228](https://github.com/airbytehq/airbyte/pull/42228) | Update dependencies                                                                                                                                                        |
+| 0.5.10 | 2024-07-13 | [41684](https://github.com/airbytehq/airbyte/pull/41684) | Update dependencies                                                                                                                                                        |
+| 0.5.9 | 2024-07-10 | [41401](https://github.com/airbytehq/airbyte/pull/41401) | Update dependencies                                                                                                                                                        |
+| 0.5.8 | 2024-07-09 | [41293](https://github.com/airbytehq/airbyte/pull/41293) | Update dependencies                                                                                                                                                        |
+| 0.5.7 | 2024-07-06 | [40811](https://github.com/airbytehq/airbyte/pull/40811) | Update dependencies                                                                                                                                                        |
+| 0.5.6 | 2024-06-25 | [40362](https://github.com/airbytehq/airbyte/pull/40362) | Update dependencies                                                                                                                                                        |
+| 0.5.5 | 2024-06-22 | [40080](https://github.com/airbytehq/airbyte/pull/40080) | Update dependencies                                                                                                                                                        |
+| 0.5.4 | 2024-06-17 | [39382](https://github.com/airbytehq/airbyte/pull/39382) | Refactor state handling for Python incremental streams                                                                                                                     |
+| 0.5.3 | 2024-06-05 | [39142](https://github.com/airbytehq/airbyte/pull/39142) | Updated the `CDK` version to `0.89.0` to fix OOM                                                                                                                           |
+| 0.5.2 | 2024-06-04 | [39077](https://github.com/airbytehq/airbyte/pull/39077) | [autopull] Upgrade base image to v1.2.1                                                                                                                                    |
+| 0.5.1 | 2024-04-24 | [36645](https://github.com/airbytehq/airbyte/pull/36645) | Schema descriptions and CDK 0.80.0                                                                                                                                         |
+| 0.5.0 | 2024-03-18 | [36231](https://github.com/airbytehq/airbyte/pull/36231) | Migrate connector to low-code                                                                                                                                              |
+| 0.4.0 | 2024-03-19 | [36267](https://github.com/airbytehq/airbyte/pull/36267) | Pin airbyte-cdk version to `^0`                                                                                                                                            |
+| 0.3.0 | 2024-02-20 | [35465](https://github.com/airbytehq/airbyte/pull/35465) | Per-error reporting and continue sync on stream failures                                                                                                                   |
+| 0.2.2 | 2024-02-12 | [35150](https://github.com/airbytehq/airbyte/pull/35150) | Manage dependencies with Poetry.                                                                                                                                           |
+| 0.2.1 | 2024-01-12 | [1234](https://github.com/airbytehq/airbyte/pull/1234) | prepare for airbyte-lib                                                                                                                                                    |
 | 0.2.0   | 2023-09-29 | [28457](https://github.com/airbytehq/airbyte/pull/30931) | Added `userId` to `email_bounce`, `email_click`, `email_complaint`, `email_open`, `email_send` `email_send_skip`, `email_subscribe`, `email_unsubscribe`, `events` streams |
 | 0.1.31  | 2023-12-06 | [33106](https://github.com/airbytehq/airbyte/pull/33106) | Base image migration: remove Dockerfile and use the python-connector-base image                                                                                            |
 | 0.1.30  | 2023-07-19 | [28457](https://github.com/airbytehq/airbyte/pull/28457) | Fixed TypeError for StreamSlice in debug mode                                                                                                                              |
