--- conflicted
+++ resolved
@@ -84,11 +84,8 @@
 
 | Version | Date       | Pull Request                                             | Subject                                                                                                                                                                    |
 |:--------|:-----------|:---------------------------------------------------------|:---------------------------------------------------------------------------------------------------------------------------------------------------------------------------|
-<<<<<<< HEAD
-| 0.6.9 | 2024-09-04 | [44508](https://github.com/airbytehq/airbyte/pull/44508) | Add Iterable EU API support |
-=======
+| 0.7.0 | 2024-09-04 | [44508](https://github.com/airbytehq/airbyte/pull/44508) | Add Iterable EU API support |
 | 0.6.9 | 2024-09-07 | [45221](https://github.com/airbytehq/airbyte/pull/45221) | Update dependencies |
->>>>>>> a8e38371
 | 0.6.8 | 2024-08-31 | [45029](https://github.com/airbytehq/airbyte/pull/45029) | Update dependencies |
 | 0.6.7 | 2024-08-24 | [44636](https://github.com/airbytehq/airbyte/pull/44636) | Update dependencies |
 | 0.6.6 | 2024-08-17 | [44260](https://github.com/airbytehq/airbyte/pull/44260) | Update dependencies |
