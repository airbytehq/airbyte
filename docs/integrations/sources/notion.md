--- conflicted
+++ resolved
@@ -119,11 +119,8 @@
 
 | Version | Date       | Pull Request                                             | Subject                                                                                                                                                                |
 |:--------|:-----------|:---------------------------------------------------------|:-----------------------------------------------------------------------------------------------------------------------------------------------------------------------|
-<<<<<<< HEAD
-| 3.0.15-rc.1 | 2025-07-18 | [63368](https://github.com/airbytehq/airbyte/pull/63368) | Migrate to CDK V6 |
-=======
+| 3.0.16-rc.1 | 2025-07-21 | [63368](https://github.com/airbytehq/airbyte/pull/63368) | Migrate to CDK V6 |
 | 3.0.15 | 2025-07-19 | [63382](https://github.com/airbytehq/airbyte/pull/63382) | Update dependencies |
->>>>>>> 97f55136
 | 3.0.14 | 2025-07-12 | [63213](https://github.com/airbytehq/airbyte/pull/63213) | Update dependencies |
 | 3.0.13 | 2025-07-05 | [62609](https://github.com/airbytehq/airbyte/pull/62609) | Update dependencies |
 | 3.0.12 | 2025-06-24 | [62033](https://github.com/airbytehq/airbyte/pull/62033) | Add "in_trash" field in Notion "Pages" endpoint schema |
