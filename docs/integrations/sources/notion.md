--- conflicted
+++ resolved
@@ -112,13 +112,8 @@
 
 | Version | Date       | Pull Request                                             | Subject                                                                                              |
 |:--------|:-----------|:---------------------------------------------------------|:-----------------------------------------------------------------------------------------------------|
-<<<<<<< HEAD
-| 2.1.2 | 2024-04-19 | [36653](https://github.com/airbytehq/airbyte/pull/36653) | Updating to 0.80.0 CDK |
-| 2.1.1 | 2024-04-12 | [36653](https://github.com/airbytehq/airbyte/pull/36653) | schema descriptions |
-=======
 | 3.0.0   | 2024-04-12 | [35794](https://github.com/airbytehq/airbyte/pull/35974) | Migrate to low-code CDK (python CDK for Blocks stream)                                               |
 | 2.2.0   | 2024-04-08 | [36890](https://github.com/airbytehq/airbyte/pull/36890) | Unpin CDK version                                                                                    |
->>>>>>> f96d9f16
 | 2.1.0   | 2024-02-19 | [35409](https://github.com/airbytehq/airbyte/pull/35409) | Update users stream schema with bot type info fields and block schema with mention type info fields. |
 | 2.0.9   | 2024-02-12 | [35155](https://github.com/airbytehq/airbyte/pull/35155) | Manage dependencies with Poetry.                                                                     |
 | 2.0.8   | 2023-11-01 | [31899](https://github.com/airbytehq/airbyte/pull/31899) | Fix `table_row.cells` property in `Blocks` stream                                                    |
