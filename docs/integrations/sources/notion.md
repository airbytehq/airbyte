# Notion

This page contains the setup guide and reference information for the Notion source connector.

## Setup guide​

### Step 1: Set up Notion​

1. Create a new integration on the [My integrations](https://www.notion.so/my-integrations) page.

:::note

You must be the owner of a Notion workspace to create a new integration.

:::

2. Fill out the form. Make sure to check **Read content** and check any other [capabilities](https://developers.notion.com/reference/capabilities) you want to authorize.
3. Click **Submit**.
4. In the **Integration type** section, select either **Internal integration** (token authorization) or **Public integration** (OAuth2.0 authentication).
5. Check the capabilities you want to authorize.
6. If you select **Public integration**, fill out the fields in the **OAuth Domain & URIs** section.
7. Click **Save changes**.
8. Copy the Internal Access Token if you are using the [internal integration](https://developers.notion.com/docs/authorization#authorizing-internal-integrations), or copy the `access_token`, `client_id`, and `client_secret` if you are using the [public integration](https://developers.notion.com/docs/authorization#authorizing-public-integrations).

### Step 2: Set up the Notion connector in Airbyte

<!-- env:cloud -->
**For Airbyte Cloud:**

1. Log in to your [Airbyte Cloud](https://cloud.airbyte.com/workspaces) account.
2. Click **Sources** and then click **+ New source**.
3. On the Set up the source page, select **Notion** from the **Source type** dropdown.
4. Enter a name for your source.
5. Choose the method of authentication:
      * If you select **Access Token**, paste the access token from [Step 8](#step-1-set-up-notion​).
      * If you select **OAuth2.0** authorization, click **Authenticate your Notion account**.
          * Log in and Authorize the Notion account. Select the permissions you want to allow Airbyte.
6. Enter the **Start Date** in YYYY-MM-DDTHH:mm:ssZ format. All data generated after this date will be replicated. If this field is blank, Airbyte will replicate all data.
7. Click **Set up source**.
<!-- /env:cloud -->

<!-- env:oss -->
**For Airbyte Open Source:**

1. Log in to your Airbyte Open Source account.
2. Click **Sources** and then click **+ New source**.
3. On the Set up the source page, select **Notion** from the **Source type** dropdown.
4. Enter a name for your source.
5. Choose the method of authentication:
      * If you select **Access Token**, paste the access token from [Step 8](#step-1-set-up-notion​).
      * If you select **OAuth2.0** authorization, paste the client ID, access token, and client secret from [Step 8](#step-1-set-up-notion​).
6. Enter the **Start Date** in YYYY-MM-DDTHH:mm:ssZ format. All data generated after this date will be replicated. If this field is blank, Airbyte will replicate all data.
7. Click **Set up source**.
<!-- /env:oss -->

## Supported sync modes

The Notion source connector supports the following [sync modes](https://docs.airbyte.com/cloud/core-concepts#connection-sync-modes):
* [Full Refresh - Overwrite](https://docs.airbyte.com/understanding-airbyte/connections/full-refresh-overwrite/)
* [Full Refresh - Append](https://docs.airbyte.com/understanding-airbyte/connections/full-refresh-append)
* [Incremental - Append](https://docs.airbyte.com/understanding-airbyte/connections/incremental-append) (partially)
* [Incremental - Deduped History](https://docs.airbyte.com/understanding-airbyte/connections/incremental-deduped-history)

## Supported Streams

The Notion source connector supports the following streams. For more information, see the [Notion API](https://developers.notion.com/reference/intro).

* [blocks](https://developers.notion.com/reference/retrieve-a-block)
* [databases](https://developers.notion.com/reference/retrieve-a-database)
* [pages](https://developers.notion.com/reference/retrieve-a-page)
* [users](https://developers.notion.com/reference/get-user)

:::note

The users stream does not support Incremental - Append sync mode.

:::

## Performance considerations

The connector is restricted by Notion [request limits](https://developers.notion.com/reference/request-limits). The Notion connector should not run into Notion API limitations under normal usage. [Create an issue](https://github.com/airbytehq/airbyte/issues) if you encounter any rate limit issues that are not automatically retried successfully.

## Changelog

<<<<<<< HEAD
| Version | Date       | Pull Request                                             | Subject                                                         |
|:--------|:-----------|:---------------------------------------------------------|:----------------------------------------------------------------|
| 1.0.6   | 2023-05-18 | [26286](https://github.com/airbytehq/airbyte/pull/26286) | Add `parent` field to `Blocks` stream                           |
| 1.0.5   | 2023-05-01 | [25709](https://github.com/airbytehq/airbyte/pull/25709) | Fixed `ai_block is unsupported by API` issue, while fetching `Blocks` stream                          |
| 1.0.4   | 2023-04-11 | [25041](https://github.com/airbytehq/airbyte/pull/25041) | Improve error handling for API /search                          |
| 1.0.3   | 2023-03-02 | [22931](https://github.com/airbytehq/airbyte/pull/22931) | Specified date formatting in specification                      |
| 1.0.2   | 2023-02-24 | [23437](https://github.com/airbytehq/airbyte/pull/23437) | Add retry for 400 error (validation_error)                      |
| 1.0.1   | 2023-01-27 | [22018](https://github.com/airbytehq/airbyte/pull/22018) | Set `AvailabilityStrategy` for streams explicitly to `None`     |
| 1.0.0   | 2022-12-19 | [20639](https://github.com/airbytehq/airbyte/pull/20639) | Fix `Pages` stream schema                                       |
| 0.1.10  | 2022-09-28 | [17298](https://github.com/airbytehq/airbyte/pull/17298) | Use "Retry-After" header for backoff                            |
| 0.1.9   | 2022-09-16 | [16799](https://github.com/airbytehq/airbyte/pull/16799) | Migrate to per-stream state                                     |
| 0.1.8   | 2022-09-05 | [16272](https://github.com/airbytehq/airbyte/pull/16272) | Update spec description to include working timestamp example    |
| 0.1.7   | 2022-07-26 | [15042](https://github.com/airbytehq/airbyte/pull/15042) | Update `additionalProperties` field to true from shared schemas |
| 0.1.6   | 2022-07-21 | [14924](https://github.com/airbytehq/airbyte/pull/14924) | Remove `additionalProperties` field from schemas and spec       |
| 0.1.5   | 2022-07-14 | [14706](https://github.com/airbytehq/airbyte/pull/14706) | Added OAuth2.0 authentication                                   |
| 0.1.4   | 2022-07-07 | [14505](https://github.com/airbytehq/airbyte/pull/14505) | Fixed bug when normalization didn't run through                 |
| 0.1.3   | 2022-04-22 | [11452](https://github.com/airbytehq/airbyte/pull/11452) | Use pagination for User stream                                  |
| 0.1.2   | 2022-01-11 | [9084](https://github.com/airbytehq/airbyte/pull/9084)   | Fix documentation URL                                           |
| 0.1.1   | 2021-12-30 | [9207](https://github.com/airbytehq/airbyte/pull/9207)   | Update connector fields title/description                       |
| 0.1.0   | 2021-10-17 | [7092](https://github.com/airbytehq/airbyte/pull/7092)   | Initial Release                                                 |
=======
| Version | Date       | Pull Request                                             | Subject                                                                      |
|:--------|:-----------|:---------------------------------------------------------|:-----------------------------------------------------------------------------|
| 1.1.0   | 2023-06-08 | [27170](https://github.com/airbytehq/airbyte/pull/27170) | Fix typo in `blocks` schema |
| 1.0.9   | 2023-06-08 | [27062](https://github.com/airbytehq/airbyte/pull/27062) | Skip streams with `invalid_start_cursor` error                               |
| 1.0.8   | 2023-06-07 | [27073](https://github.com/airbytehq/airbyte/pull/27073) | Add empty results handling for stream `Blocks`                               |
| 1.0.7   | 2023-06-06 | [27060](https://github.com/airbytehq/airbyte/pull/27060) | Add skipping 404 error in `Blocks` stream                                    |
| 1.0.6   | 2023-05-18 | [26286](https://github.com/airbytehq/airbyte/pull/26286) | Add `parent` field to `Blocks` stream                                        |
| 1.0.5   | 2023-05-01 | [25709](https://github.com/airbytehq/airbyte/pull/25709) | Fixed `ai_block is unsupported by API` issue, while fetching `Blocks` stream |
| 1.0.4   | 2023-04-11 | [25041](https://github.com/airbytehq/airbyte/pull/25041) | Improve error handling for API /search                                       |
| 1.0.3   | 2023-03-02 | [22931](https://github.com/airbytehq/airbyte/pull/22931) | Specified date formatting in specification                                   |
| 1.0.2   | 2023-02-24 | [23437](https://github.com/airbytehq/airbyte/pull/23437) | Add retry for 400 error (validation_error)                                   |
| 1.0.1   | 2023-01-27 | [22018](https://github.com/airbytehq/airbyte/pull/22018) | Set `AvailabilityStrategy` for streams explicitly to `None`                  |
| 1.0.0   | 2022-12-19 | [20639](https://github.com/airbytehq/airbyte/pull/20639) | Fix `Pages` stream schema                                                    |
| 0.1.10  | 2022-09-28 | [17298](https://github.com/airbytehq/airbyte/pull/17298) | Use "Retry-After" header for backoff                                         |
| 0.1.9   | 2022-09-16 | [16799](https://github.com/airbytehq/airbyte/pull/16799) | Migrate to per-stream state                                                  |
| 0.1.8   | 2022-09-05 | [16272](https://github.com/airbytehq/airbyte/pull/16272) | Update spec description to include working timestamp example                 |
| 0.1.7   | 2022-07-26 | [15042](https://github.com/airbytehq/airbyte/pull/15042) | Update `additionalProperties` field to true from shared schemas              |
| 0.1.6   | 2022-07-21 | [14924](https://github.com/airbytehq/airbyte/pull/14924) | Remove `additionalProperties` field from schemas and spec                    |
| 0.1.5   | 2022-07-14 | [14706](https://github.com/airbytehq/airbyte/pull/14706) | Added OAuth2.0 authentication                                                |
| 0.1.4   | 2022-07-07 | [14505](https://github.com/airbytehq/airbyte/pull/14505) | Fixed bug when normalization didn't run through                              |
| 0.1.3   | 2022-04-22 | [11452](https://github.com/airbytehq/airbyte/pull/11452) | Use pagination for User stream                                               |
| 0.1.2   | 2022-01-11 | [9084](https://github.com/airbytehq/airbyte/pull/9084)   | Fix documentation URL                                                        |
| 0.1.1   | 2021-12-30 | [9207](https://github.com/airbytehq/airbyte/pull/9207)   | Update connector fields title/description                                    |
| 0.1.0   | 2021-10-17 | [7092](https://github.com/airbytehq/airbyte/pull/7092)   | Initial Release                                                              |
>>>>>>> 0fc11c51
<|MERGE_RESOLUTION|>--- conflicted
+++ resolved
@@ -82,28 +82,6 @@
 
 ## Changelog
 
-<<<<<<< HEAD
-| Version | Date       | Pull Request                                             | Subject                                                         |
-|:--------|:-----------|:---------------------------------------------------------|:----------------------------------------------------------------|
-| 1.0.6   | 2023-05-18 | [26286](https://github.com/airbytehq/airbyte/pull/26286) | Add `parent` field to `Blocks` stream                           |
-| 1.0.5   | 2023-05-01 | [25709](https://github.com/airbytehq/airbyte/pull/25709) | Fixed `ai_block is unsupported by API` issue, while fetching `Blocks` stream                          |
-| 1.0.4   | 2023-04-11 | [25041](https://github.com/airbytehq/airbyte/pull/25041) | Improve error handling for API /search                          |
-| 1.0.3   | 2023-03-02 | [22931](https://github.com/airbytehq/airbyte/pull/22931) | Specified date formatting in specification                      |
-| 1.0.2   | 2023-02-24 | [23437](https://github.com/airbytehq/airbyte/pull/23437) | Add retry for 400 error (validation_error)                      |
-| 1.0.1   | 2023-01-27 | [22018](https://github.com/airbytehq/airbyte/pull/22018) | Set `AvailabilityStrategy` for streams explicitly to `None`     |
-| 1.0.0   | 2022-12-19 | [20639](https://github.com/airbytehq/airbyte/pull/20639) | Fix `Pages` stream schema                                       |
-| 0.1.10  | 2022-09-28 | [17298](https://github.com/airbytehq/airbyte/pull/17298) | Use "Retry-After" header for backoff                            |
-| 0.1.9   | 2022-09-16 | [16799](https://github.com/airbytehq/airbyte/pull/16799) | Migrate to per-stream state                                     |
-| 0.1.8   | 2022-09-05 | [16272](https://github.com/airbytehq/airbyte/pull/16272) | Update spec description to include working timestamp example    |
-| 0.1.7   | 2022-07-26 | [15042](https://github.com/airbytehq/airbyte/pull/15042) | Update `additionalProperties` field to true from shared schemas |
-| 0.1.6   | 2022-07-21 | [14924](https://github.com/airbytehq/airbyte/pull/14924) | Remove `additionalProperties` field from schemas and spec       |
-| 0.1.5   | 2022-07-14 | [14706](https://github.com/airbytehq/airbyte/pull/14706) | Added OAuth2.0 authentication                                   |
-| 0.1.4   | 2022-07-07 | [14505](https://github.com/airbytehq/airbyte/pull/14505) | Fixed bug when normalization didn't run through                 |
-| 0.1.3   | 2022-04-22 | [11452](https://github.com/airbytehq/airbyte/pull/11452) | Use pagination for User stream                                  |
-| 0.1.2   | 2022-01-11 | [9084](https://github.com/airbytehq/airbyte/pull/9084)   | Fix documentation URL                                           |
-| 0.1.1   | 2021-12-30 | [9207](https://github.com/airbytehq/airbyte/pull/9207)   | Update connector fields title/description                       |
-| 0.1.0   | 2021-10-17 | [7092](https://github.com/airbytehq/airbyte/pull/7092)   | Initial Release                                                 |
-=======
 | Version | Date       | Pull Request                                             | Subject                                                                      |
 |:--------|:-----------|:---------------------------------------------------------|:-----------------------------------------------------------------------------|
 | 1.1.0   | 2023-06-08 | [27170](https://github.com/airbytehq/airbyte/pull/27170) | Fix typo in `blocks` schema |
@@ -127,5 +105,4 @@
 | 0.1.3   | 2022-04-22 | [11452](https://github.com/airbytehq/airbyte/pull/11452) | Use pagination for User stream                                               |
 | 0.1.2   | 2022-01-11 | [9084](https://github.com/airbytehq/airbyte/pull/9084)   | Fix documentation URL                                                        |
 | 0.1.1   | 2021-12-30 | [9207](https://github.com/airbytehq/airbyte/pull/9207)   | Update connector fields title/description                                    |
-| 0.1.0   | 2021-10-17 | [7092](https://github.com/airbytehq/airbyte/pull/7092)   | Initial Release                                                              |
->>>>>>> 0fc11c51
+| 0.1.0   | 2021-10-17 | [7092](https://github.com/airbytehq/airbyte/pull/7092)   | Initial Release                                                              |