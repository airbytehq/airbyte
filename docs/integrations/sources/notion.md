# Notion

## Sync overview

This source can sync data for the [Notion API](https://developers.notion.com/reference/intro). It supports both Full Refresh and Incremental syncs. You can choose if this connector will copy only the new or updated data, or all rows in the tables and columns you set up for replication, every time a sync is run.

### Output schema

This Source is capable of syncing the following core Streams:

* [Users](https://developers.notion.com/reference/get-users)
* [Databases](https://developers.notion.com/reference/post-search) \(Incremental\)
* [Pages](https://developers.notion.com/reference/post-search) \(Incremental\)
* [Blocks](https://developers.notion.com/reference/get-block-children) \(Incremental\)

The `Databases` and `Pages` streams are using same `Search` endpoint.

Notion stores `Blocks` in hierarchical structure, so we use recursive request to get list of blocks.

### Data type mapping

| Integration Type | Airbyte Type | Notes |
| :--- | :--- | :--- |
| `string` | `string` |  |
| `integer` | `integer` |  |
| `number` | `number` |  |
| `array` | `array` |  |
| `object` | `object` |  |

### Features

| Feature | Supported?\(Yes/No\) | Notes |
| :--- | :--- | :--- |
| Full Refresh Sync | Yes |  |
| Incremental Sync | Yes |  |
| Namespaces | No |  |

### Performance considerations

The connector is restricted by normal Notion [rate limits and size limits](https://developers.notion.com/reference/errors#request-limits).

The Notion connector should not run into Notion API limitations under normal usage. Please [create an issue](https://github.com/airbytehq/airbyte/issues) if you see any rate limit issues that are not automatically retried successfully.

## Getting started

### Requirements

* Notion account
* An internal integration in Notion workspace
* Notion internal integration access key

### Setup guide

Please register on Notion and follow this [docs](https://developers.notion.com/docs#getting-started) to create an integration, and then grant pages or databases permission to that integration so that API can access their data.

## Changelog

| Version | Date | Pull Request | Subject |
| :--- | :--- | :--- | :--- |
<<<<<<< HEAD
| 0.1.1 | 2021-10-17 | [9084](https://github.com/airbytehq/airbyte/pull/9084) | Fix documentation URL |
=======
| 0.1.1 | 2021-12-30 | [9207](https://github.com/airbytehq/airbyte/pull/9207) | Update connector fields title/description |
>>>>>>> 746102ac
| 0.1.0 | 2021-10-17 | [7092](https://github.com/airbytehq/airbyte/pull/7092) | Initial Release |

<|MERGE_RESOLUTION|>--- conflicted
+++ resolved
@@ -57,10 +57,7 @@
 
 | Version | Date | Pull Request | Subject |
 | :--- | :--- | :--- | :--- |
-<<<<<<< HEAD
-| 0.1.1 | 2021-10-17 | [9084](https://github.com/airbytehq/airbyte/pull/9084) | Fix documentation URL |
-=======
+| 0.1.2 | 2022-01-11 | [9084](https://github.com/airbytehq/airbyte/pull/9084) | Fix documentation URL |
 | 0.1.1 | 2021-12-30 | [9207](https://github.com/airbytehq/airbyte/pull/9207) | Update connector fields title/description |
->>>>>>> 746102ac
 | 0.1.0 | 2021-10-17 | [7092](https://github.com/airbytehq/airbyte/pull/7092) | Initial Release |
 
