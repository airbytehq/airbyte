--- conflicted
+++ resolved
@@ -112,11 +112,8 @@
 
 | Version | Date       | Pull Request                                             | Subject                                            |
 | :------ | :--------- | :------------------------------------------------------- | :------------------------------------------------- |
-<<<<<<< HEAD
-| 2.0.7   | 2023-10-26 | [31899](https://github.com/airbytehq/airbyte/pull/31899) | Fix `table_row.cells` property in `Blocks` stream  |
-=======
+| 2.0.8   | 2023-11-01 | [31899](https://github.com/airbytehq/airbyte/pull/31899) | Fix `table_row.cells` property in `Blocks` stream  |
 | 2.0.7   | 2023-10-31 | [32004](https://github.com/airtybehq/airbyte/pull/32004) | Reduce page_size on 504 errors                     |
->>>>>>> 71301a26
 | 2.0.6   | 2023-10-25 | [31825](https://github.com/airbytehq/airbyte/pull/31825) | Increase max_retries on retryable errors           |
 | 2.0.5   | 2023-10-23 | [31742](https://github.com/airbytehq/airbyte/pull/31742) | Add 'synced_block' property to Blocks schema       |
 | 2.0.4   | 2023-10-19 | [31625](https://github.com/airbytehq/airbyte/pull/31625) | Fix check_connection method                        |
