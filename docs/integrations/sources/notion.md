--- conflicted
+++ resolved
@@ -117,13 +117,9 @@
 <details>
   <summary>Expand to review</summary>
 
-<<<<<<< HEAD
-| Version | Date       | Pull Request                                             | Subject                                                                                              |
-|:--------|:-----------|:---------------------------------------------------------|:-----------------------------------------------------------------------------------------------------|
-| 3.0.8 | 2025-03-26 | [55725](https://github.com/airbytehq/airbyte/pull/55725) | Add sequence_number to fetched Notion blocks |
-=======
 | Version | Date       | Pull Request                                             | Subject                                                                                                                                                                |
 |:--------|:-----------|:---------------------------------------------------------|:-----------------------------------------------------------------------------------------------------------------------------------------------------------------------|
+| 3.1.0 | 2025-07-30 | [55725](https://github.com/airbytehq/airbyte/pull/55725) | Add sequence_number to fetched Notion blocks |
 | 3.0.16 | 2025-07-28 | [64102](https://github.com/airbytehq/airbyte/pull/64102) | Promoting release candidate 3.0.16-rc.1 to a main version. |
 | 3.0.16-rc.1 | 2025-07-21 | [63368](https://github.com/airbytehq/airbyte/pull/63368) | Migrate to CDK V6 |
 | 3.0.15 | 2025-07-19 | [63382](https://github.com/airbytehq/airbyte/pull/63382) | Update dependencies |
@@ -134,7 +130,7 @@
 | 3.0.10 | 2025-06-21 | [61902](https://github.com/airbytehq/airbyte/pull/61902) | Update dependencies |
 | 3.0.9 | 2025-06-14 | [61602](https://github.com/airbytehq/airbyte/pull/61602) | Update dependencies |
 | 3.0.8 | 2025-06-07 | [52290](https://github.com/airbytehq/airbyte/pull/52290) | Update dependencies |
->>>>>>> 5264b002
+
 | 3.0.7 | 2025-01-11 | [43832](https://github.com/airbytehq/airbyte/pull/43832) | Starting with this version, the Docker image is now rootless. Please note that this and future versions will not be compatible with Airbyte versions earlier than 0.64 |
 | 3.0.6 | 2024-06-25 | [40498](https://github.com/airbytehq/airbyte/pull/40498) | Fix Pydantic error - add missing type annotation for `max_cursor_time` |
 | 3.0.5 | 2024-06-04 | [38871](https://github.com/airbytehq/airbyte/pull/38871) | Refactor: use `client_side_incremental` feature |
