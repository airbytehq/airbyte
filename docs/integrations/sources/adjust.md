--- conflicted
+++ resolved
@@ -42,9 +42,7 @@
 
 | Version | Date       | Pull Request                                             | Subject                                     |
 |---------|------------| -------------------------------------------------------- |---------------------------------------------|
-<<<<<<< HEAD
-| 0.2.0  | 2024-10-23 | [47272](https://github.com/airbytehq/airbyte/pull/47272) | Migrate to Manifest-only |
-=======
+| 0.2.0  | 2025-05-05 | [47272](https://github.com/airbytehq/airbyte/pull/47272) | Migrate to Manifest-only |
 | 0.1.33 | 2025-02-01 | [52916](https://github.com/airbytehq/airbyte/pull/52916) | Update dependencies |
 | 0.1.32 | 2025-01-25 | [52196](https://github.com/airbytehq/airbyte/pull/52196) | Update dependencies |
 | 0.1.31 | 2025-01-18 | [51733](https://github.com/airbytehq/airbyte/pull/51733) | Update dependencies |
@@ -54,7 +52,6 @@
 | 0.1.27 | 2024-12-21 | [50151](https://github.com/airbytehq/airbyte/pull/50151) | Update dependencies |
 | 0.1.26 | 2024-12-14 | [49030](https://github.com/airbytehq/airbyte/pull/49030) | Starting with this version, the Docker image is now rootless. Please note that this and future versions will not be compatible with Airbyte versions earlier than 0.64 |
 | 0.1.25 | 2024-10-28 | [47046](https://github.com/airbytehq/airbyte/pull/47046) | Update dependencies |
->>>>>>> cbd22530
 | 0.1.24 | 2024-10-12 | [46851](https://github.com/airbytehq/airbyte/pull/46851) | Update dependencies |
 | 0.1.23 | 2024-10-05 | [46411](https://github.com/airbytehq/airbyte/pull/46411) | Update dependencies |
 | 0.1.22 | 2024-09-28 | [46147](https://github.com/airbytehq/airbyte/pull/46147) | Update dependencies |
