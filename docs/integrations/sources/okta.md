# Okta

Okta is the complete identity solution for all your apps and people that’s universal, reliable, and easy

## Prerequisites

- Created Okta account with added application on [Add Application Page](https://okta-domain.okta.com/enduser/catalog) page. (change okta-domain to you'r domain received after complete registration)

## Airbyte Open Source

- Name
- Okta-Domain
- Start Date
- Personal Api Token (look [here](https://developer.okta.com/docs/guides/find-your-domain/-/main/) to find it)

## Airbyte Cloud

- Name
- Start Date
- Client ID (received when application was added).
- Client Secret (received when application was added).
- Refresh Token (received when application was added)

## Setup guide

### Step 1: Set up Okta

1. Create account on Okta by following link [signup](https://www.okta.com/free-trial/)
2. Confirm your Email
3. Choose authorization method (Application or SMS)
4. Add application in your [Dashboard](https://okta-domain.okta.com/app/UserHome)

### For Airbyte Cloud:

1. [Log into your Airbyte Cloud](https://cloud.airbyte.com/workspaces) account.
2. In the left navigation bar, click **Sources**. In the top-right corner, click **+ new source**.
3. On the source setup page, select **Okta** from the Source type dropdown and enter a name for this connector.
4. Add **Name**
5. Add **Okta Domain** (If your Okta URL is `https://MY_DOMAIN.okta.com/`, then `MY_DOMAIN` is your Okta domain.)
6. Add **Start date** (defaults to 7 days if no date is included)
7. Choose the method of authentication
8. If you select Token authentication - fill the field **Personal Api Token**
9. If you select OAuth2.0 authorization - fill the fields **Client ID**, **Client Secret**, **Refresh Token**
10. Click `Set up source`.

### For Airbyte Open Source:

1. Go to local Airbyte page.
2. Use API token from requirements and Okta [domain](https://developer.okta.com/docs/guides/find-your-domain/-/main/).
3. Go to local Airbyte page.
4. In the left navigation bar, click **Sources**. In the top-right corner, click **+ new source**.
5. On the Set up the source page select **Okta** from the Source type dropdown.
6. Add **Name**
7. Add **Okta-Domain**
8. Add **Start date**
9. Paste all data to required fields fill the fields **Client ID**, **Client Secret**, **Refresh Token**
10. Click `Set up source`.

## Supported sync modes

The Okta source connector supports the following [sync modes](https://docs.airbyte.com/cloud/core-concepts#connection-sync-modes):

- Full Refresh
- Incremental

## Supported Streams

- [Users](https://developer.okta.com/docs/reference/api/users/#list-users)
- [User Role Assignments](https://developer.okta.com/docs/reference/api/roles/#list-roles-assigned-to-a-user)
- [Groups](https://developer.okta.com/docs/reference/api/groups/#list-groups)
- [Group Members](https://developer.okta.com/docs/reference/api/groups/#list-group-members)
- [Group Role Assignments](https://developer.okta.com/docs/reference/api/roles/#list-roles-assigned-to-a-group)
- [System Log](https://developer.okta.com/docs/reference/api/system-log/#get-started)
- [Custom Roles](https://developer.okta.com/docs/reference/api/roles/#list-roles)
- [Permissions](https://developer.okta.com/docs/reference/api/roles/#list-permissions)
- [Resource Sets](https://developer.okta.com/docs/reference/api/roles/#list-resource-sets)

## Performance considerations

The connector is restricted by normal Okta [requests limitation](https://developer.okta.com/docs/reference/rate-limits/).

## Changelog

| Version | Date       | Pull Request                                             | Subject                                                                        |
<<<<<<< HEAD
|:--------|:-----------|:---------------------------------------------------------|:-------------------------------------------------------------------------------|
| 0.2.0   | 2024-03-27 | [36509](https://github.com/airbytehq/airbyte/pull/36509) | Migrate to Low Code                                                            |
=======
| :------ | :--------- | :------------------------------------------------------- | :----------------------------------------------------------------------------- |
>>>>>>> 985c8396
| 0.1.16  | 2023-07-07 | [20833](https://github.com/airbytehq/airbyte/pull/20833) | Fix infinite loop for GroupMembers stream                                      |
| 0.1.15  | 2023-06-20 | [27533](https://github.com/airbytehq/airbyte/pull/27533) | Fixed group member stream and resource sets stream pagination                  |
| 0.1.14  | 2022-12-24 | [20877](https://github.com/airbytehq/airbyte/pull/20877) | Disabled OAuth2.0 authorization method                                         |
| 0.1.13  | 2022-08-12 | [14700](https://github.com/airbytehq/airbyte/pull/14700) | Add resource sets                                                              |
| 0.1.12  | 2022-08-05 | [15050](https://github.com/airbytehq/airbyte/pull/15050) | Add parameter `start_date` for Logs stream                                     |
| 0.1.11  | 2022-08-03 | [14739](https://github.com/airbytehq/airbyte/pull/14739) | Add permissions for custom roles                                               |
| 0.1.10  | 2022-08-01 | [15179](https://github.com/airbytehq/airbyte/pull/15179) | Fix broken schemas for all streams                                             |
| 0.1.9   | 2022-07-25 | [15001](https://github.com/airbytehq/airbyte/pull/15001) | Return deprovisioned users                                                     |
| 0.1.8   | 2022-07-19 | [14710](https://github.com/airbytehq/airbyte/pull/14710) | Implement OAuth2.0 authorization method                                        |
| 0.1.7   | 2022-07-13 | [14556](https://github.com/airbytehq/airbyte/pull/14556) | Add User_Role_Assignments and Group_Role_Assignments streams (full fetch only) |
| 0.1.6   | 2022-07-11 | [14610](https://github.com/airbytehq/airbyte/pull/14610) | Add custom roles stream                                                        |
| 0.1.5   | 2022-07-04 | [14380](https://github.com/airbytehq/airbyte/pull/14380) | Add Group_Members stream to okta source                                        |
| 0.1.4   | 2021-11-02 | [7584](https://github.com/airbytehq/airbyte/pull/7584)   | Fix incremental params for log stream                                          |
| 0.1.3   | 2021-09-08 | [5905](https://github.com/airbytehq/airbyte/pull/5905)   | Fix incremental stream defect                                                  |
| 0.1.2   | 2021-07-01 | [4456](https://github.com/airbytehq/airbyte/pull/4456)   | Fix infinite pagination in logs stream                                         |
| 0.1.1   | 2021-06-09 | [3937](https://github.com/airbytehq/airbyte/pull/3973)   | Add `AIRBYTE_ENTRYPOINT` env variable for kubernetes support                   |
| 0.1.0   | 2021-05-30 | [3563](https://github.com/airbytehq/airbyte/pull/3563)   | Initial Release                                                                |<|MERGE_RESOLUTION|>--- conflicted
+++ resolved
@@ -82,12 +82,8 @@
 ## Changelog
 
 | Version | Date       | Pull Request                                             | Subject                                                                        |
-<<<<<<< HEAD
 |:--------|:-----------|:---------------------------------------------------------|:-------------------------------------------------------------------------------|
-| 0.2.0   | 2024-03-27 | [36509](https://github.com/airbytehq/airbyte/pull/36509) | Migrate to Low Code                                                            |
-=======
-| :------ | :--------- | :------------------------------------------------------- | :----------------------------------------------------------------------------- |
->>>>>>> 985c8396
+| 0.2.0   | 2024-05-09 | [36509](https://github.com/airbytehq/airbyte/pull/36509) | Migrate to Low Code                                                            |
 | 0.1.16  | 2023-07-07 | [20833](https://github.com/airbytehq/airbyte/pull/20833) | Fix infinite loop for GroupMembers stream                                      |
 | 0.1.15  | 2023-06-20 | [27533](https://github.com/airbytehq/airbyte/pull/27533) | Fixed group member stream and resource sets stream pagination                  |
 | 0.1.14  | 2022-12-24 | [20877](https://github.com/airbytehq/airbyte/pull/20877) | Disabled OAuth2.0 authorization method                                         |
