# Okta

## Sync overview

This source can sync data for the [Okta API](https://developer.okta.com/docs/reference/). It supports both Full Refresh and Incremental syncs. You can choose if this connector will copy only the new or updated data, or all rows in the tables and columns you set up for replication, every time a sync is run.

### Output schema

This Source is capable of syncing the following core Streams:

- [Users](https://developer.okta.com/docs/reference/api/users/#list-users)
- [User Role Assignments](https://developer.okta.com/docs/reference/api/roles/#list-roles-assigned-to-a-user)
- [Groups](https://developer.okta.com/docs/reference/api/groups/#list-groups)
- [Group Members](https://developer.okta.com/docs/reference/api/groups/#list-group-members)
- [Group Role Assignments](https://developer.okta.com/docs/reference/api/roles/#list-roles-assigned-to-a-group)
- [System Log](https://developer.okta.com/docs/reference/api/system-log/#get-started)
- [Custom Roles](https://developer.okta.com/docs/reference/api/roles/#list-roles)

### Data type mapping

| Integration Type | Airbyte Type | Notes |
| :--------------- | :----------- | :---- |
| `string`         | `string`     |       |
| `number`         | `number`     |       |
| `array`          | `array`      |       |
| `object`         | `object`     |       |

### Features

| Feature           | Supported?\(Yes/No\) | Notes |
| :---------------- | :------------------- | :---- |
| Full Refresh Sync | Yes                  |       |
| Incremental Sync  | Yes                  |       |
| Namespaces        | No                   |       |

### Performance considerations

The connector is restricted by normal Okta [requests limitation](https://developer.okta.com/docs/reference/rate-limits/).

## Getting started

### Requirements

<<<<<<< HEAD
You can use [OAuth2.0](https://developer.okta.com/docs/guides/implement-grant-type/authcodepkce/main/) 
or an [API token](https://developer.okta.com/docs/guides/create-an-api-token/overview/) to authenticate your Okta account. 
If you choose to authenticate with OAuth2.0, [register](https://dev-01177082-admin.okta.com/admin/apps/active) your Okta application.
=======
- Okta API Token
>>>>>>> c2c03e03

### Setup guide

1. Use API token from requirements and Okta [domain](https://developer.okta.com/docs/guides/find-your-domain/-/main/). 
2. Go to local Airbyte page.
3. In the left navigation bar, click **Sources**. In the top-right corner, click **+ new source**. 
4. On the Set up the source page select **Okta** from the Source type dropdown. 
5. Paste all data to required fields.
6. Click `Set up source`.

**Note:**
Different Okta APIs require different admin privilege levels. API tokens inherit the privilege level of the admin account used to create them

## Changelog

<<<<<<< HEAD
| Version   | Date | Pull Request | Subject |
|:----------| :--- | :--- | :--- |
| 0.1.7     | 2022-07-14 | [14710](https://github.com/airbytehq/airbyte/pull/14710)    | Implement OAuth2.0 authorization method                     |
| 0.1.6     | 2022-07-11 | [14610](https://github.com/airbytehq/airbyte/pull/14610) | add custom roles stream |
| 0.1.5     | 2022-07-04 | [14380](https://github.com/airbytehq/airbyte/pull/14380) | add Group_Members stream to okta source |
| 0.1.4     | 2021-11-02 | [7584](https://github.com/airbytehq/airbyte/pull/7584) | Fix incremental params for log stream |
| 0.1.3     | 2021-09-08 | [5905](https://github.com/airbytehq/airbyte/pull/5905) | Fix incremental stream defect |
| 0.1.2     | 2021-07-01 | [4456](https://github.com/airbytehq/airbyte/pull/4456) | Bugfix infinite pagination in logs stream |
| 0.1.1     | 2021-06-09 | [3937](https://github.com/airbytehq/airbyte/pull/3973) | Add `AIRBYTE_ENTRYPOINT` env variable for kubernetes support |
| 0.1.0     | 2021-05-30 | [3563](https://github.com/airbytehq/airbyte/pull/3563) | Initial Release |
=======
| Version | Date       | Pull Request                                             | Subject                                                                        |
| :------ | :--------- | :------------------------------------------------------- | :----------------------------------------------------------------------------- |
| 0.1.7   | 2022-07-13 | [14556](https://github.com/airbytehq/airbyte/pull/14556) | add User_Role_Assignments and Group_Role_Assignments streams (full fetch only) |
| 0.1.6   | 2022-07-11 | [14610](https://github.com/airbytehq/airbyte/pull/14610) | add custom roles stream                                                        |
| 0.1.5   | 2022-07-04 | [14380](https://github.com/airbytehq/airbyte/pull/14380) | add Group_Members stream to okta source                                        |
| 0.1.4   | 2021-11-02 | [7584](https://github.com/airbytehq/airbyte/pull/7584)   | Fix incremental params for log stream                                          |
| 0.1.3   | 2021-09-08 | [5905](https://github.com/airbytehq/airbyte/pull/5905)   | Fix incremental stream defect                                                  |
| 0.1.2   | 2021-07-01 | [4456](https://github.com/airbytehq/airbyte/pull/4456)   | Bugfix infinite pagination in logs stream                                      |
| 0.1.1   | 2021-06-09 | [3937](https://github.com/airbytehq/airbyte/pull/3973)   | Add `AIRBYTE_ENTRYPOINT` env variable for kubernetes support                   |
| 0.1.0   | 2021-05-30 | [3563](https://github.com/airbytehq/airbyte/pull/3563)   | Initial Release                                                                |
>>>>>>> c2c03e03
<|MERGE_RESOLUTION|>--- conflicted
+++ resolved
@@ -41,13 +41,9 @@
 
 ### Requirements
 
-<<<<<<< HEAD
 You can use [OAuth2.0](https://developer.okta.com/docs/guides/implement-grant-type/authcodepkce/main/) 
 or an [API token](https://developer.okta.com/docs/guides/create-an-api-token/overview/) to authenticate your Okta account. 
 If you choose to authenticate with OAuth2.0, [register](https://dev-01177082-admin.okta.com/admin/apps/active) your Okta application.
-=======
-- Okta API Token
->>>>>>> c2c03e03
 
 ### Setup guide
 
@@ -63,26 +59,14 @@
 
 ## Changelog
 
-<<<<<<< HEAD
-| Version   | Date | Pull Request | Subject |
-|:----------| :--- | :--- | :--- |
-| 0.1.7     | 2022-07-14 | [14710](https://github.com/airbytehq/airbyte/pull/14710)    | Implement OAuth2.0 authorization method                     |
-| 0.1.6     | 2022-07-11 | [14610](https://github.com/airbytehq/airbyte/pull/14610) | add custom roles stream |
-| 0.1.5     | 2022-07-04 | [14380](https://github.com/airbytehq/airbyte/pull/14380) | add Group_Members stream to okta source |
-| 0.1.4     | 2021-11-02 | [7584](https://github.com/airbytehq/airbyte/pull/7584) | Fix incremental params for log stream |
-| 0.1.3     | 2021-09-08 | [5905](https://github.com/airbytehq/airbyte/pull/5905) | Fix incremental stream defect |
-| 0.1.2     | 2021-07-01 | [4456](https://github.com/airbytehq/airbyte/pull/4456) | Bugfix infinite pagination in logs stream |
-| 0.1.1     | 2021-06-09 | [3937](https://github.com/airbytehq/airbyte/pull/3973) | Add `AIRBYTE_ENTRYPOINT` env variable for kubernetes support |
-| 0.1.0     | 2021-05-30 | [3563](https://github.com/airbytehq/airbyte/pull/3563) | Initial Release |
-=======
-| Version | Date       | Pull Request                                             | Subject                                                                        |
-| :------ | :--------- | :------------------------------------------------------- | :----------------------------------------------------------------------------- |
+| Version | Date       | Pull Request | Subject |
+|:--------|:-----------| :--- | :--- |
+| 0.1.8   | 2022-07-19 | [14710](https://github.com/airbytehq/airbyte/pull/14710)    | Implement OAuth2.0 authorization method                     |
 | 0.1.7   | 2022-07-13 | [14556](https://github.com/airbytehq/airbyte/pull/14556) | add User_Role_Assignments and Group_Role_Assignments streams (full fetch only) |
-| 0.1.6   | 2022-07-11 | [14610](https://github.com/airbytehq/airbyte/pull/14610) | add custom roles stream                                                        |
-| 0.1.5   | 2022-07-04 | [14380](https://github.com/airbytehq/airbyte/pull/14380) | add Group_Members stream to okta source                                        |
-| 0.1.4   | 2021-11-02 | [7584](https://github.com/airbytehq/airbyte/pull/7584)   | Fix incremental params for log stream                                          |
-| 0.1.3   | 2021-09-08 | [5905](https://github.com/airbytehq/airbyte/pull/5905)   | Fix incremental stream defect                                                  |
-| 0.1.2   | 2021-07-01 | [4456](https://github.com/airbytehq/airbyte/pull/4456)   | Bugfix infinite pagination in logs stream                                      |
-| 0.1.1   | 2021-06-09 | [3937](https://github.com/airbytehq/airbyte/pull/3973)   | Add `AIRBYTE_ENTRYPOINT` env variable for kubernetes support                   |
-| 0.1.0   | 2021-05-30 | [3563](https://github.com/airbytehq/airbyte/pull/3563)   | Initial Release                                                                |
->>>>>>> c2c03e03
+| 0.1.6   | 2022-07-11 | [14610](https://github.com/airbytehq/airbyte/pull/14610) | add custom roles stream |
+| 0.1.5   | 2022-07-04 | [14380](https://github.com/airbytehq/airbyte/pull/14380) | add Group_Members stream to okta source |
+| 0.1.4   | 2021-11-02 | [7584](https://github.com/airbytehq/airbyte/pull/7584) | Fix incremental params for log stream |
+| 0.1.3   | 2021-09-08 | [5905](https://github.com/airbytehq/airbyte/pull/5905) | Fix incremental stream defect |
+| 0.1.2   | 2021-07-01 | [4456](https://github.com/airbytehq/airbyte/pull/4456) | Bugfix infinite pagination in logs stream |
+| 0.1.1   | 2021-06-09 | [3937](https://github.com/airbytehq/airbyte/pull/3973) | Add `AIRBYTE_ENTRYPOINT` env variable for kubernetes support |
+| 0.1.0   | 2021-05-30 | [3563](https://github.com/airbytehq/airbyte/pull/3563) | Initial Release |