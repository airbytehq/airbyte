--- conflicted
+++ resolved
@@ -77,11 +77,8 @@
 
 | Version | Date       | Pull Request                                             | Subject                                                                        |
 |:--------|:-----------|:---------------------------------------------------------|:-------------------------------------------------------------------------------|
-<<<<<<< HEAD
-| 0.1.10  | 2022-07-29 | [15050](https://github.com/airbytehq/airbyte/pull/15050) | Added parameter 'start_date' for Logs stream                                   |
-=======
-| 0.1.10   | 2022-08-01 | [15179](https://github.com/airbytehq/airbyte/pull/15179) | Fixed broken schemas for all streams
->>>>>>> 29bfa6d5
+| 0.1.11  | 2022-07-29 | [15050](https://github.com/airbytehq/airbyte/pull/15050) | Added parameter 'start_date' for Logs stream                                   |
+| 0.1.10  | 2022-08-01 | [15179](https://github.com/airbytehq/airbyte/pull/15179) | Fixed broken schemas for all streams                                           | 
 | 0.1.9   | 2022-07-25 | [15001](https://github.com/airbytehq/airbyte/pull/15001) | Return deprovisioned users                                                     |
 | 0.1.8   | 2022-07-19 | [14710](https://github.com/airbytehq/airbyte/pull/14710) | Implement OAuth2.0 authorization method                                        |
 | 0.1.7   | 2022-07-13 | [14556](https://github.com/airbytehq/airbyte/pull/14556) | add User_Role_Assignments and Group_Role_Assignments streams (full fetch only) |
