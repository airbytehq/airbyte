# Confluence

This page contains the setup guide and reference information for the
[Confluence](https://www.atlassian.com/software/confluence) source connector.

## Prerequisites

- Atlassian API Token
- Your Confluence domain name
- Your Confluence login email

## Setup guide

### Step 1: Create an API Token

For detailed instructions on creating an Atlassian API Token for Confluence Cloud, please refer to the
[official documentation](https://support.atlassian.com/atlassian-account/docs/manage-api-tokens-for-your-atlassian-account/).

For detailed instructions on creating a PAT (Personal Access Token), which can be used as an API token for Confluence server, please refer to [this documentation](https://confluence.atlassian.com/bitbucketserver076/personal-access-tokens-1026534797.html). Please refer to [this document](https://confluence.atlassian.com/enterprise/using-personal-access-tokens-1026032365.html) for instructions on using a PAT.

### Step 2: Set up the Confluence connector in Airbyte

1. [Log in to your Airbyte Cloud](https://cloud.airbyte.com/workspaces) account, or navigate to the Airbyte Open Source dashboard.
2. From the Airbyte UI, click **Sources**, then click on **+ New Source** and select **Confluence** from the list of available sources.
3. Enter a **Source name** of your choosing.
4. In the **API Token** field, enter your Atlassian API Token or PAT.
5. In the **Domain Name** field, enter your Confluence domain + path
   1. Confluence Cloud example: my-confluence.atlassian.net
   2. Confluence Server example: my.company.domain/confluence
6. In the **Email** field, enter your Confluence login email.
7. In the **Authentication** field:
   1. Choose _basic_ for Confluence Cloud
   2. Choose _bearer_ for Confluence Server
8. Click **Set up source** and wait for the tests to complete.

## Supported sync modes

| Feature                   | Supported? |
| :------------------------ | :--------- |
| Full Refresh Sync         | Yes        |
| Incremental - Append Sync | No         |
| Incremental - Dedupe Sync | No         |
| SSL connection            | No         |
| Namespaces                | No         |

## Supported streams

- [Audit](https://developer.atlassian.com/cloud/confluence/rest/api-group-audit/#api-wiki-rest-api-audit-get)
- [Blog Posts](https://developer.atlassian.com/cloud/confluence/rest/api-group-content/#api-wiki-rest-api-content-get)
- [Group](https://developer.atlassian.com/cloud/confluence/rest/api-group-group/#api-wiki-rest-api-group-get)
- [Pages](https://developer.atlassian.com/cloud/confluence/rest/api-group-content/#api-wiki-rest-api-content-get)
- [Space](https://developer.atlassian.com/cloud/confluence/rest/api-group-space/#api-wiki-rest-api-space-get)

:::note
The `audit` stream requires a Standard or Premium plan.
:::

## Data type mapping

The [Confluence Cloud REST API](https://developer.atlassian.com/cloud/confluence/rest/v1/intro/#about) and [Confluence Server REST API](https://docs.atlassian.com/ConfluenceServer/rest/8.8.1/) use the same [JSONSchema](https://json-schema.org/understanding-json-schema/reference/index.html) types that Airbyte uses internally \(`string`, `date-time`, `object`, `array`, `boolean`, `integer`, and `number`\), so no type conversions happen as part of this source.

## Performance considerations

The Confluence connector should not run into Confluence API limitations under normal usage. Please [create an issue](https://github.com/airbytehq/airbyte/issues) if you see any rate limit issues that are not automatically retried successfully.

## Changelog

| Version | Date       | Pull Request                                             | Subject                                                        |
| :------ | :--------- | :------------------------------------------------------- | :------------------------------------------------------------- |
<<<<<<< HEAD
| 0.3.0   | 2024-03-25 | [36450](https://github.com/airbytehq/airbyte/pull/36450) | Added Confluence Server support
=======
| 0.2.1   | 2024-03-20 | [36339](https://github.com/airbytehq/airbyte/pull/36339) | 🐛 Source Confluence: 'expand' request parameter converted to comma separated string   
>>>>>>> b35b3392
| 0.2.0   | 2023-08-14 | [29125](https://github.com/airbytehq/airbyte/pull/29125) | Migrate Confluence Source Connector to Low Code                |
| 0.1.3   | 2023-03-13 | [23988](https://github.com/airbytehq/airbyte/pull/23988) | Add view and storage to pages body, add check for stream Audit |
| 0.1.2   | 2023-03-06 | [23775](https://github.com/airbytehq/airbyte/pull/23775) | Set additionalProperties: true, update docs and spec           |
| 0.1.1   | 2022-01-31 | [9831](https://github.com/airbytehq/airbyte/pull/9831)   | Fix: Spec was not pushed to cache                              |
| 0.1.0   | 2021-11-05 | [7241](https://github.com/airbytehq/airbyte/pull/7241)   | 🎉 New Source: Confluence                                      |<|MERGE_RESOLUTION|>--- conflicted
+++ resolved
@@ -67,11 +67,8 @@
 
 | Version | Date       | Pull Request                                             | Subject                                                        |
 | :------ | :--------- | :------------------------------------------------------- | :------------------------------------------------------------- |
-<<<<<<< HEAD
 | 0.3.0   | 2024-03-25 | [36450](https://github.com/airbytehq/airbyte/pull/36450) | Added Confluence Server support
-=======
 | 0.2.1   | 2024-03-20 | [36339](https://github.com/airbytehq/airbyte/pull/36339) | 🐛 Source Confluence: 'expand' request parameter converted to comma separated string   
->>>>>>> b35b3392
 | 0.2.0   | 2023-08-14 | [29125](https://github.com/airbytehq/airbyte/pull/29125) | Migrate Confluence Source Connector to Low Code                |
 | 0.1.3   | 2023-03-13 | [23988](https://github.com/airbytehq/airbyte/pull/23988) | Add view and storage to pages body, add check for stream Audit |
 | 0.1.2   | 2023-03-06 | [23775](https://github.com/airbytehq/airbyte/pull/23775) | Set additionalProperties: true, update docs and spec           |
