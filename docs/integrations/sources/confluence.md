--- conflicted
+++ resolved
@@ -63,11 +63,8 @@
 
 | Version | Date       | Pull Request                                             | Subject                                                                         |
 | :------ | :--------- | :------------------------------------------------------- | :------------------------------------------------------------------------------ |
-<<<<<<< HEAD
-| 1.0.0 | 2025-03-20 | [55876](https://github.com/airbytehq/airbyte/pull/55876) | Migrate API to V2 |
-=======
+| 1.0.0 | 2025-03-24 | [55876](https://github.com/airbytehq/airbyte/pull/55876) | Migrate API to V2 |
 | 0.3.15 | 2025-03-22 | [55966](https://github.com/airbytehq/airbyte/pull/55966) | Update dependencies |
->>>>>>> 588cb9ef
 | 0.3.14 | 2025-03-08 | [55335](https://github.com/airbytehq/airbyte/pull/55335) | Update dependencies |
 | 0.3.13 | 2025-03-01 | [54978](https://github.com/airbytehq/airbyte/pull/54978) | Update dependencies |
 | 0.3.12 | 2025-02-22 | [54431](https://github.com/airbytehq/airbyte/pull/54431) | Update dependencies |
