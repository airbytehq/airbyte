--- conflicted
+++ resolved
@@ -33,11 +33,8 @@
 
 | Version | Date | Pull Request | Subject |
 |---------|------|--------------|---------|
-<<<<<<< HEAD
-| 0.0.31 | 2025-07-18 | [63371](https://github.com/airbytehq/airbyte/pull/63371) | Update connector icon |
-=======
+| 0.0.32 | 2025-07-21 | [63371](https://github.com/airbytehq/airbyte/pull/63371) | Update connector icon |
 | 0.0.31 | 2025-07-19 | [63427](https://github.com/airbytehq/airbyte/pull/63427) | Update dependencies |
->>>>>>> 97f55136
 | 0.0.30 | 2025-07-12 | [63198](https://github.com/airbytehq/airbyte/pull/63198) | Update dependencies |
 | 0.0.29 | 2025-07-05 | [62637](https://github.com/airbytehq/airbyte/pull/62637) | Update dependencies |
 | 0.0.28 | 2025-06-28 | [62373](https://github.com/airbytehq/airbyte/pull/62373) | Update dependencies |
