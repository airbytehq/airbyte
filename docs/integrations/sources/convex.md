--- conflicted
+++ resolved
@@ -70,13 +70,7 @@
 
 ## Changelog
 
-<<<<<<< HEAD
-| Version | Date | Pull Request | Subject |
-| :--- | :--- | :--- | :--- |
-| 0.1.1 | 2023-03-06 | [23797](https://github.com/airbytehq/airbyte/pull/23797) | 🐛 Convex source connector error messages |
-| 0.1.0 | 2022-10-24 | [18403](https://github.com/airbytehq/airbyte/pull/18403) | 🎉 New Source: Convex |
-=======
 | Version | Date       | Pull Request                                             | Subject               |
 | :------ | :--------- | :------------------------------------------------------- | :-------------------- |
-| 0.1.0   | 2022-10-24 | [18403](https://github.com/airbytehq/airbyte/pull/18403) | 🎉 New Source: Convex |
->>>>>>> cff896f4
+| 0.1.1 | 2023-03-06 | [23797](https://github.com/airbytehq/airbyte/pull/23797) | 🐛 Convex source connector error messages |
+| 0.1.0   | 2022-10-24 | [18403](https://github.com/airbytehq/airbyte/pull/18403) | 🎉 New Source: Convex |