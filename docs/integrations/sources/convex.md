--- conflicted
+++ resolved
@@ -75,19 +75,11 @@
 
 | Version | Date       | Pull Request                                             | Subject                                                          |
 | :------ | :--------- | :------------------------------------------------------- | :--------------------------------------------------------------- |
-<<<<<<< HEAD
-| 0.4.0   | 2023-12-13 | [33431](https://github.com/airbytehq/airbyte/pull/33431) | 🐛 Convex source fix bug where full_refresh stops after one page |
-| 0.3.0   | 2023-09-28 | [30853](https://github.com/airbytehq/airbyte/pull/30853) | 🐛 Convex source switch to clean JSON format                     |
-| 0.2.0   | 2023-06-21 | [27226](https://github.com/airbytehq/airbyte/pull/27226) | 🐛 Convex source fix skipped records                             |
-| 0.1.1   | 2023-03-06 | [23797](https://github.com/airbytehq/airbyte/pull/23797) | 🐛 Convex source connector error messages                        |
-| 0.1.0   | 2022-10-24 | [18403](https://github.com/airbytehq/airbyte/pull/18403) | 🎉 New Source: Convex                                            |
-
-</details>
-=======
 | 0.4.1 | 2024-05-21 | [38485](https://github.com/airbytehq/airbyte/pull/38485) | [autopull] base image + poetry + up_to_date |
 | 0.4.0 | 2023-12-13 | [33431](https://github.com/airbytehq/airbyte/pull/33431) | 🐛 Convex source fix bug where full_refresh stops after one page |
 | 0.3.0 | 2023-09-28 | [30853](https://github.com/airbytehq/airbyte/pull/30853) | 🐛 Convex source switch to clean JSON format |
 | 0.2.0 | 2023-06-21 | [27226](https://github.com/airbytehq/airbyte/pull/27226) | 🐛 Convex source fix skipped records |
 | 0.1.1 | 2023-03-06 | [23797](https://github.com/airbytehq/airbyte/pull/23797) | 🐛 Convex source connector error messages |
 | 0.1.0 | 2022-10-24 | [18403](https://github.com/airbytehq/airbyte/pull/18403) | 🎉 New Source: Convex |
->>>>>>> 9a1663a2
+
+</details>