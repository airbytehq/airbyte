# SurveyMonkey

## Sync overview

This source can sync data for the [SurveyMonkey API](https://developer.surveymonkey.com/api/v3/). It supports both Full Refresh and Incremental syncs. You can choose if this connector will copy only the new or updated data, or all rows in the tables and columns you set up for replication, every time a sync is run.

### Output schema

This Source is capable of syncing the following core Streams:

* [Surveys](https://developer.surveymonkey.com/api/v3/#surveys) \(Incremental\)
* [SurveyPages](https://developer.surveymonkey.com/api/v3/#surveys-id-pages)
* [SurveyQuestions](https://developer.surveymonkey.com/api/v3/#surveys-id-pages-id-questions)
* [SurveyResponses](https://developer.surveymonkey.com/api/v3/#survey-responses)

### Data type mapping

| Integration Type | Airbyte Type | Notes |
| :--- | :--- | :--- |
| `string` | `string` |  |
| `number` | `number` |  |
| `array` | `array` |  |
| `object` | `object` |  |

### Features

| Feature | Supported?\(Yes/No\) | Notes |
| :--- | :--- | :--- |
| Full Refresh Sync | Yes |  |
| Incremental Sync | Yes |  |
| Namespaces | No |  |

### Performance considerations

The SurveyMonkey API applies heavy API quotas for default private apps, which have the following limits:

* 125 requests per minute
* 500 requests per day

To cover more data from this source we use caching.

Please [create an issue](https://github.com/airbytehq/airbyte/issues) if you see any rate limit issues that are not automatically retried successfully.

## Getting started

### Requirements

* SurveyMonkey API Key

### Setup guide

Please read this [docs](https://developer.surveymonkey.com/api/v3/#getting-started). Register your application [here](https://developer.surveymonkey.com/apps/) Then go to Settings and copy your access token

## Changelog

| Version | Date | Pull Request | Subject |
| :--- | :--- | :--- | :--- |
<<<<<<< HEAD
| 0.1.5 | 2021-11-11 | [8768](https://github.com/airbytehq/airbyte/pull/8768) | Add custom survey IDs to limit API calls |
=======
| 0.1.5 | 2021-12-28 | [8628](https://github.com/airbytehq/airbyte/pull/8628) | Update fields in source-connectors specifications |
>>>>>>> de56d471
| 0.1.4 | 2021-11-11 | [7868](https://github.com/airbytehq/airbyte/pull/7868) | Improve 'check' using '/users/me' API call |
| 0.1.3 | 2021-11-01 | [7433](https://github.com/airbytehq/airbyte/pull/7433) | Remove unsused oAuth flow parameters |
| 0.1.2 | 2021-10-27 | [7433](https://github.com/airbytehq/airbyte/pull/7433) | Add OAuth support |
| 0.1.1 | 2021-09-10 | [5983](https://github.com/airbytehq/airbyte/pull/5983) | Fix caching for gzip compressed http response |
| 0.1.0 | 2021-07-06 | [4097](https://github.com/airbytehq/airbyte/pull/4097) | Initial Release |
<|MERGE_RESOLUTION|>--- conflicted
+++ resolved
@@ -55,11 +55,8 @@
 
 | Version | Date | Pull Request | Subject |
 | :--- | :--- | :--- | :--- |
-<<<<<<< HEAD
-| 0.1.5 | 2021-11-11 | [8768](https://github.com/airbytehq/airbyte/pull/8768) | Add custom survey IDs to limit API calls |
-=======
+| 0.1.6 | 2022-01-05 | [8768](https://github.com/airbytehq/airbyte/pull/8768) | Add custom survey IDs to limit API calls |
 | 0.1.5 | 2021-12-28 | [8628](https://github.com/airbytehq/airbyte/pull/8628) | Update fields in source-connectors specifications |
->>>>>>> de56d471
 | 0.1.4 | 2021-11-11 | [7868](https://github.com/airbytehq/airbyte/pull/7868) | Improve 'check' using '/users/me' API call |
 | 0.1.3 | 2021-11-01 | [7433](https://github.com/airbytehq/airbyte/pull/7433) | Remove unsused oAuth flow parameters |
 | 0.1.2 | 2021-10-27 | [7433](https://github.com/airbytehq/airbyte/pull/7433) | Add OAuth support |
