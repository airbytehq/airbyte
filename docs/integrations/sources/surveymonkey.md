--- conflicted
+++ resolved
@@ -53,15 +53,6 @@
 
 ## Changelog
 
-<<<<<<< HEAD
-| Version | Date | Pull Request | Subject |
-| :--- | :--- | :--- | :--- |
-| 0.1.4 | 2021-11-11 | [7868](https://github.com/airbytehq/airbyte/pull/7868) | Improve 'check' using '/users/me' API call |
-| 0.1.3 | 2021-11-01 | [7433](https://github.com/airbytehq/airbyte/pull/7433) | Remove unsused oAuth flow parameters |
-| 0.1.2 | 2021-10-27 | [7433](https://github.com/airbytehq/airbyte/pull/7433) | Add OAuth support |
-| 0.1.1 | 2021-09-10 | [5983](https://github.com/airbytehq/airbyte/pull/5983) | Fix caching for gzip compressed http response |
-| 0.1.0 | 2021-07-06 | [4097](https://github.com/airbytehq/airbyte/pull/4097) | Initial Release |
-=======
 | Version | Date       | Pull Request                                           | Subject                                           |
 |:--------|:-----------|:-------------------------------------------------------|:--------------------------------------------------|
 | 0.1.6   | 2022-01-14 | [9508](https://github.com/airbytehq/airbyte/pull/9508) | Scopes change                                     |
@@ -71,4 +62,3 @@
 | 0.1.2   | 2021-10-27 | [7433](https://github.com/airbytehq/airbyte/pull/7433) | Add OAuth support                                 |
 | 0.1.1   | 2021-09-10 | [5983](https://github.com/airbytehq/airbyte/pull/5983) | Fix caching for gzip compressed http response     |
 | 0.1.0   | 2021-07-06 | [4097](https://github.com/airbytehq/airbyte/pull/4097) | Initial Release                                   |
->>>>>>> 0beda4f2
