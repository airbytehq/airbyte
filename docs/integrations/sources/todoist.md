# Todoist

## Overview

The Todoist source supports only `Full Refresh` syncs.

### Output schema

Two output streams are available from this source. A list of these streams can be found below in the [Streams](todoist.md#streams) section.

### Features

| Feature           | Supported? |
| :---------------- | :--------- |
| Full Refresh Sync | Yes        |
| Incremental Sync  | No         |

## Getting started

### Requirements

- Todoist API token

You can find your personal token in the [integrations settings view](https://todoist.com/prefs/integrations) of the Todoist web app and replace the token value in the samples.

### Set up the Todoist connector in Airbyte

1. [Log into your Airbyte Cloud](https://cloud.airbyte.io/workspaces) account or navigate to the Airbyte Open Source dashboard.
2. Click **Sources** and then click **+ New source**.
3. On the Set up the source page, select **Todoist** from the Source type dropdown.
4. Enter the name for the Todoist connector.
5. For **Token**, enter the [Todoist personal token](https://todoist.com/app/settings/integrations/).
6. Click **Set up source**.

## Streams

List of available streams:

- [Tasks](https://developer.todoist.com/rest/v2/#tasks)
- [Projects](https://developer.todoist.com/rest/v2/#projects)

## Changelog

<details>
  <summary>Expand to review</summary>

| Version | Date       | Pull Request                                             | Subject                                                    |
| :------ | :--------- | :------------------------------------------------------- | :--------------------------------------------------------- |
<<<<<<< HEAD
| 0.2.4 | 2024-06-05 | [38819](https://github.com/airbytehq/airbyte/pull/38819) | Make compatible with the builder                             |
=======
| 0.2.4 | 2024-06-04 | [38936](https://github.com/airbytehq/airbyte/pull/38936) | [autopull] Upgrade base image to v1.2.1 |
>>>>>>> 2da71a37
| 0.2.3 | 2024-05-21 | [38524](https://github.com/airbytehq/airbyte/pull/38524) | [autopull] base image + poetry + up_to_date |
| 0.2.2 | 2024-04-19 | [37272](https://github.com/airbytehq/airbyte/pull/37272) | Upgrade to CDK 0.80.0 and manage dependencies with Poetry. |
| 0.2.1 | 2024-04-12 | [37272](https://github.com/airbytehq/airbyte/pull/37272) | schema descriptions |
| 0.2.0 | 2023-12-19 | [32690](https://github.com/airbytehq/airbyte/pull/32690) | Migrate to low-code |
| 0.1.0 | 2022-12-03 | [20046](https://github.com/airbytehq/airbyte/pull/20046) | 🎉 New Source: todoist |

</details><|MERGE_RESOLUTION|>--- conflicted
+++ resolved
@@ -46,11 +46,8 @@
 
 | Version | Date       | Pull Request                                             | Subject                                                    |
 | :------ | :--------- | :------------------------------------------------------- | :--------------------------------------------------------- |
-<<<<<<< HEAD
-| 0.2.4 | 2024-06-05 | [38819](https://github.com/airbytehq/airbyte/pull/38819) | Make compatible with the builder                             |
-=======
+| 0.2.5 | 2024-06-05 | [38819](https://github.com/airbytehq/airbyte/pull/38819) | Make compatible with the builder                             |
 | 0.2.4 | 2024-06-04 | [38936](https://github.com/airbytehq/airbyte/pull/38936) | [autopull] Upgrade base image to v1.2.1 |
->>>>>>> 2da71a37
 | 0.2.3 | 2024-05-21 | [38524](https://github.com/airbytehq/airbyte/pull/38524) | [autopull] base image + poetry + up_to_date |
 | 0.2.2 | 2024-04-19 | [37272](https://github.com/airbytehq/airbyte/pull/37272) | Upgrade to CDK 0.80.0 and manage dependencies with Poetry. |
 | 0.2.1 | 2024-04-12 | [37272](https://github.com/airbytehq/airbyte/pull/37272) | schema descriptions |
