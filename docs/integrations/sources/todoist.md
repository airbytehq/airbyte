--- conflicted
+++ resolved
@@ -46,17 +46,10 @@
 
 | Version | Date       | Pull Request                                             | Subject                                                    |
 | :------ | :--------- | :------------------------------------------------------- | :--------------------------------------------------------- |
-<<<<<<< HEAD
-| 0.2.2   | 2024-04-19 | [37272](https://github.com/airbytehq/airbyte/pull/37272) | Upgrade to CDK 0.80.0 and manage dependencies with Poetry. |
-| 0.2.1   | 2024-04-12 | [37272](https://github.com/airbytehq/airbyte/pull/37272) | schema descriptions                                        |
-| 0.2.0   | 2023-12-19 | [32690](https://github.com/airbytehq/airbyte/pull/32690) | Migrate to low-code                                        |
-| 0.1.0   | 2022-12-03 | [20046](https://github.com/airbytehq/airbyte/pull/20046) | 🎉 New Source: todoist                                     |
-
-</details>
-=======
 | 0.2.3 | 2024-05-21 | [38524](https://github.com/airbytehq/airbyte/pull/38524) | [autopull] base image + poetry + up_to_date |
 | 0.2.2 | 2024-04-19 | [37272](https://github.com/airbytehq/airbyte/pull/37272) | Upgrade to CDK 0.80.0 and manage dependencies with Poetry. |
 | 0.2.1 | 2024-04-12 | [37272](https://github.com/airbytehq/airbyte/pull/37272) | schema descriptions |
 | 0.2.0 | 2023-12-19 | [32690](https://github.com/airbytehq/airbyte/pull/32690) | Migrate to low-code |
 | 0.1.0 | 2022-12-03 | [20046](https://github.com/airbytehq/airbyte/pull/20046) | 🎉 New Source: todoist |
->>>>>>> 9a1663a2
+
+</details>