# Chameleon
This page contains the setup guide and reference information for the [Chameleon](https://app.chameleon.io/) source connector.

## Documentation reference:
Visit `https://developers.chameleon.io/#/apis/overview` for API documentation

## Authentication setup
`Chameleon` uses API Key authentication,
Refer `https://app.chameleon.io/settings/tokens` for getting your API key.


## Configuration

| Input | Type | Description | Default Value |
|-------|------|-------------|---------------|
| `api_key` | `string` | API Key.  |  |
| `start_date` | `string` | Start date.  |  |
| `limit` | `string` | Limit. Max records per page limit | 50 |
| `filter` | `string` | Filter. Filter for using in the `segments_experiences` stream | tour |
| `end_date` | `string` | End date.  |  |

## Streams
| Stream Name | Primary Key | Pagination | Supports Full Sync | Supports Incremental |
|-------------|-------------|------------|---------------------|----------------------|
| helpbars | id | No pagination | ✅ |  ✅  |
| segments | id | No pagination | ✅ |  ✅  |
| urls | id | No pagination | ✅ |  ✅  |
| url_groups | id | No pagination | ✅ |  ✅  |
| changes | id | No pagination | ✅ |  ✅ |
| launchers | id | No pagination | ✅ |  ✅  |
| tooltips | id | No pagination | ✅ |  ✅  |
| tours | id | No pagination | ✅ |  ✅  |
| surveys | id | No pagination | ✅ |  ✅  |
| survey_responses | id | No pagination | ✅ |  ✅  |

## Changelog

<details>
  <summary>Expand to review</summary>

<<<<<<< HEAD
| Version          | Date       |PR| Subject        |
|------------------|------------|---|----------------|
|
| 0.1.0 | 2024-09-29 |[46248](https://github.com/airbytehq/airbyte/pull/46248)| Fix survey_responses stream schema and icon |
| 0.0.2 | 2024-09-21 |[45708](https://github.com/airbytehq/airbyte/pull/45708)| Make end date optional |
| 0.0.1 | 2024-09-18 |[45658](https://github.com/airbytehq/airbyte/pull/45658)| Initial release by [@btkcodedev](https://github.com/btkcodedev) via Connector Builder|
=======
| Version | Date | Pull Request | Subject |
| ------------------ | ------------ | --- | ---------------- |
| 0.0.2 | 2024-09-21 | [45708](https://github.com/airbytehq/airbyte/pull/45708) | Make end date optional |
| 0.0.1 | 2024-09-18 | [45658](https://github.com/airbytehq/airbyte/pull/45658) | Initial release by [@btkcodedev](https://github.com/btkcodedev) via Connector Builder |
>>>>>>> 46802b95

</details><|MERGE_RESOLUTION|>--- conflicted
+++ resolved
@@ -38,18 +38,10 @@
 <details>
   <summary>Expand to review</summary>
 
-<<<<<<< HEAD
-| Version          | Date       |PR| Subject        |
-|------------------|------------|---|----------------|
-|
+| Version          | Date       | Pull Request | Subject        |
+|------------------|------------|--------------|----------------|
 | 0.1.0 | 2024-09-29 |[46248](https://github.com/airbytehq/airbyte/pull/46248)| Fix survey_responses stream schema and icon |
 | 0.0.2 | 2024-09-21 |[45708](https://github.com/airbytehq/airbyte/pull/45708)| Make end date optional |
 | 0.0.1 | 2024-09-18 |[45658](https://github.com/airbytehq/airbyte/pull/45658)| Initial release by [@btkcodedev](https://github.com/btkcodedev) via Connector Builder|
-=======
-| Version | Date | Pull Request | Subject |
-| ------------------ | ------------ | --- | ---------------- |
-| 0.0.2 | 2024-09-21 | [45708](https://github.com/airbytehq/airbyte/pull/45708) | Make end date optional |
-| 0.0.1 | 2024-09-18 | [45658](https://github.com/airbytehq/airbyte/pull/45658) | Initial release by [@btkcodedev](https://github.com/btkcodedev) via Connector Builder |
->>>>>>> 46802b95
 
 </details>