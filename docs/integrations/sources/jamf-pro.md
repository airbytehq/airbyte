--- conflicted
+++ resolved
@@ -21,11 +21,8 @@
 
 | Version          | Date              | Pull Request | Subject        |
 |------------------|-------------------|--------------|----------------|
-<<<<<<< HEAD
-| 0.0.12 | 2025-07-18 | [63371](https://github.com/airbytehq/airbyte/pull/63371) | Update connector icon |
-=======
+| 0.0.13 | 2025-07-21 | [63371](https://github.com/airbytehq/airbyte/pull/63371) | Update connector icon |
 | 0.0.12 | 2025-07-19 | [63514](https://github.com/airbytehq/airbyte/pull/63514) | Update dependencies |
->>>>>>> 97f55136
 | 0.0.11 | 2025-07-12 | [63097](https://github.com/airbytehq/airbyte/pull/63097) | Update dependencies |
 | 0.0.10 | 2025-07-05 | [62597](https://github.com/airbytehq/airbyte/pull/62597) | Update dependencies |
 | 0.0.9 | 2025-06-21 | [61846](https://github.com/airbytehq/airbyte/pull/61846) | Update dependencies |
