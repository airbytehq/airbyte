--- conflicted
+++ resolved
@@ -77,25 +77,16 @@
   <summary>Expand to review</summary>
 
 | Version | Date       | Pull Request                                              | Subject                                                              |
-<<<<<<< HEAD
 |:--------|:-----------|:----------------------------------------------------------|:---------------------------------------------------------------------|
-| 0.3.3   | 2024-07-19 | [41936](https://github.com/airbytehq/airbyte/pull/41936)       | Fix incorrect type check for incremental read                        |
-| 0.3.2   | 2024-05-01 | [27045](https://github.com/airbytehq/airbyte/pull/27045)  | Fix missing scan permissions                                         |
-| 0.3.1   | 2024-05-01 | [31935](https://github.com/airbytehq/airbyte/pull/31935)  | Fix list more than 100 tables                                        |
-| 0.3.0   | 2024-04-24 | [37530](https://github.com/airbytehq/airbyte/pull/37530)  | Allow role based access                                              |
-| 0.2.3   | 2024-02-13 | [35232](https://github.com/airbytehq/airbyte/pull/35232)  | Adopt CDK 0.20.4                                                     |
-| 0.2.2   | 2024-01-24 | [34453](https://github.com/airbytehq/airbyte/pull/34453)  | bump CDK version                                                     |
-=======
-| :------ | :--------- | :-------------------------------------------------------- | :------------------------------------------------------------------- |
-| 0.3.5 | 2024-07-23 | [42433](https://github.com/airbytehq/airbyte/pull/42433) | add PR number |
-| 0.3.4 | 2024-07-23 | [*PR_NUMBER_PLACEHOLDER*](https://github.com/airbytehq/airbyte/pull/*PR_NUMBER_PLACEHOLDER*) | fix primary key fetching |
-| 0.3.3 | 2024-07-22 | [*PR_NUMBER_PLACEHOLDER*](https://github.com/airbytehq/airbyte/pull/*PR_NUMBER_PLACEHOLDER*) | fix primary key fetching |
-| 0.3.2 | 2024-05-01 | [27045](https://github.com/airbytehq/airbyte/pull/27045) | Fix missing scan permissions |
-| 0.3.1 | 2024-05-01 | [31935](https://github.com/airbytehq/airbyte/pull/31935) | Fix list more than 100 tables |
-| 0.3.0 | 2024-04-24 | [37530](https://github.com/airbytehq/airbyte/pull/37530) | Allow role based access |
-| 0.2.3 | 2024-02-13 | [35232](https://github.com/airbytehq/airbyte/pull/35232) | Adopt CDK 0.20.4 |
-| 0.2.2 | 2024-01-24 | [34453](https://github.com/airbytehq/airbyte/pull/34453) | bump CDK version |
->>>>>>> b7cbad0b
+| 0.3.6   | 2024-07-19 | [41936](https://github.com/airbytehq/airbyte/pull/41936)       | Fix incorrect type check for incremental read                        |
+| 0.3.5   | 2024-07-23 | [42433](https://github.com/airbytehq/airbyte/pull/42433) | add PR number |
+| 0.3.4   | 2024-07-23 | [*PR_NUMBER_PLACEHOLDER*](https://github.com/airbytehq/airbyte/pull/*PR_NUMBER_PLACEHOLDER*) | fix primary key fetching |
+| 0.3.3   | 2024-07-22 | [*PR_NUMBER_PLACEHOLDER*](https://github.com/airbytehq/airbyte/pull/*PR_NUMBER_PLACEHOLDER*) | fix primary key fetching |
+| 0.3.2   | 2024-05-01 | [27045](https://github.com/airbytehq/airbyte/pull/27045) | Fix missing scan permissions |
+| 0.3.1   | 2024-05-01 | [31935](https://github.com/airbytehq/airbyte/pull/31935) | Fix list more than 100 tables |
+| 0.3.0   | 2024-04-24 | [37530](https://github.com/airbytehq/airbyte/pull/37530) | Allow role based access |
+| 0.2.3   | 2024-02-13 | [35232](https://github.com/airbytehq/airbyte/pull/35232) | Adopt CDK 0.20.4 |
+| 0.2.2   | 2024-01-24 | [34453](https://github.com/airbytehq/airbyte/pull/34453) | bump CDK version |
 | 0.2.1   | 2024-01-03 | [#33924](https://github.com/airbytehq/airbyte/pull/33924) | Add new ap-southeast-3 AWS region                                    |
 | 0.2.0   | 18-12-2023 | https://github.com/airbytehq/airbyte/pull/33485           | Remove LEGACY state                                                  |
 | 0.1.2   | 01-19-2023 | https://github.com/airbytehq/airbyte/pull/20172           | Fix reserved words in projection expression & make them configurable |
