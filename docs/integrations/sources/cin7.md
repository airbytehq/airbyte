# Cin7 Inventory API
This is the Cin7 source that ingests data from the Cin7 API.

Cin7 (Connector Inventory Performance), If you’re a business that wants to grow, you need an inventory solution you can count on - both now and in the future. With Cin7 you get a real-time picture of your products across systems, channels, marketplaces and regions, plus NEW ForesightAI advanced inventory forecasting that empowers you to see around corners and stay three steps ahead of demand! https://www.cin7.com/

To use this source, you must first create an account. Once logged in, head to Integrations -&gt; API -&gt; Cin7 Core API.
Create an application and note down the Account Id and the API key, you will need to enter these in the input fields. You can find more information about the [API Documentation](https://dearinventory.docs.apiary.io/#reference)


## Configuration

| Input | Type | Description | Default Value |
|-------|------|-------------|---------------|
| `accountid` | `string` | AccountID. The ID associated with your account. |  |
| `api_key` | `string` | API Key. The API key associated with your account. |  |

## Streams
| Stream Name | Primary Key | Pagination | Supports Full Sync | Supports Incremental |
|-------------|-------------|------------|---------------------|----------------------|
| bank_accounts | AccountID | DefaultPaginator | ✅ |  ❌  |
| attribute_sets | ID | DefaultPaginator | ✅ |  ❌  |
| accounts | Code | DefaultPaginator | ✅ |  ❌  |
| brands | ID | DefaultPaginator | ✅ |  ❌  |
| carriers | CarrierID | DefaultPaginator | ✅ |  ❌  |
| customers | ID | DefaultPaginator | ✅ |  ❌  |
| deals | ID | No pagination | ✅ |  ❌  |
| locations |  | DefaultPaginator | ✅ |  ❌  |
| products | ID | DefaultPaginator | ✅ |  ❌  |
| purchases | ID | DefaultPaginator | ✅ |  ❌  |
| suppliers | ID | DefaultPaginator | ✅ |  ❌  |
| product_categories | ID | DefaultPaginator | ✅ |  ❌  |
| sale_lists | ID | DefaultPaginator | ✅ |  ❌  |
| product_families | ID | DefaultPaginator | ✅ |  ❌  |

## Changelog

<details>
  <summary>Expand to review</summary>

| Version          | Date              | Pull Request | Subject        |
|------------------|-------------------|--------------|----------------|
<<<<<<< HEAD
| 0.3.11 | 2025-01-27 | [64118](https://github.com/airbytehq/airbyte/pull/64118) | Fix product_availability primary key to support multi-location inventory tracking by using composite key [ID, Location] instead of just [ID] | 
=======
| 0.3.11 | 2025-08-02 | [64396](https://github.com/airbytehq/airbyte/pull/64396) | Update dependencies |
>>>>>>> a3bbfd09
| 0.3.10 | 2025-07-26 | [64046](https://github.com/airbytehq/airbyte/pull/64046) | Update dependencies |
| 0.3.9 | 2025-07-19 | [63536](https://github.com/airbytehq/airbyte/pull/63536) | Update dependencies |
| 0.3.8 | 2025-07-12 | [62997](https://github.com/airbytehq/airbyte/pull/62997) | Update dependencies |
| 0.3.7 | 2025-07-05 | [62760](https://github.com/airbytehq/airbyte/pull/62760) | Update dependencies |
| 0.3.6 | 2025-06-28 | [62305](https://github.com/airbytehq/airbyte/pull/62305) | Update dependencies |
| 0.3.5 | 2025-06-22 | [61988](https://github.com/airbytehq/airbyte/pull/61988) | Update dependencies |
| 0.3.4 | 2025-06-14 | [61252](https://github.com/airbytehq/airbyte/pull/61252) | Update dependencies |
| 0.3.3 | 2025-05-24 | [60378](https://github.com/airbytehq/airbyte/pull/60378) | Update dependencies |
| 0.3.2 | 2025-05-10 | [59985](https://github.com/airbytehq/airbyte/pull/59985) | Update dependencies |
| 0.3.1 | 2025-05-03 | [59392](https://github.com/airbytehq/airbyte/pull/59392) | Update dependencies |
| 0.3.0 | 2025-04-28 | [58631](https://github.com/airbytehq/airbyte/pull/58631) | add  stream |
| 0.2.3 | 2025-04-26 | [58885](https://github.com/airbytehq/airbyte/pull/58885) | Update dependencies |
| 0.2.2 | 2025-04-19 | [58350](https://github.com/airbytehq/airbyte/pull/58350) | Update dependencies |
| 0.2.1 | 2025-04-12 | [57816](https://github.com/airbytehq/airbyte/pull/57816) | Update dependencies |
| 0.2.0 | 2025-04-07 | [56931](https://github.com/airbytehq/airbyte/pull/56931) | removed incremental from unordered streams |
| 0.1.2 | 2025-04-05 | [57183](https://github.com/airbytehq/airbyte/pull/57183) | Update dependencies |
| 0.1.1 | 2025-03-29 | [56590](https://github.com/airbytehq/airbyte/pull/56590) | Update dependencies |
| 0.1.0 | 2025-03-27 | [56429](https://github.com/airbytehq/airbyte/pull/56429) | refactor connector, add backoff and fix endpoints |
| 0.0.16 | 2025-03-22 | [56121](https://github.com/airbytehq/airbyte/pull/56121) | Update dependencies |
| 0.0.15 | 2025-03-08 | [55421](https://github.com/airbytehq/airbyte/pull/55421) | Update dependencies |
| 0.0.14 | 2025-03-01 | [54886](https://github.com/airbytehq/airbyte/pull/54886) | Update dependencies |
| 0.0.13 | 2025-02-22 | [54257](https://github.com/airbytehq/airbyte/pull/54257) | Update dependencies |
| 0.0.12 | 2025-02-15 | [53934](https://github.com/airbytehq/airbyte/pull/53934) | Update dependencies |
| 0.0.11 | 2025-02-08 | [53393](https://github.com/airbytehq/airbyte/pull/53393) | Update dependencies |
| 0.0.10 | 2025-02-01 | [52880](https://github.com/airbytehq/airbyte/pull/52880) | Update dependencies |
| 0.0.9 | 2025-01-25 | [52177](https://github.com/airbytehq/airbyte/pull/52177) | Update dependencies |
| 0.0.8 | 2025-01-18 | [51718](https://github.com/airbytehq/airbyte/pull/51718) | Update dependencies |
| 0.0.7 | 2025-01-11 | [51227](https://github.com/airbytehq/airbyte/pull/51227) | Update dependencies |
| 0.0.6 | 2024-12-28 | [50466](https://github.com/airbytehq/airbyte/pull/50466) | Update dependencies |
| 0.0.5 | 2024-12-21 | [50191](https://github.com/airbytehq/airbyte/pull/50191) | Update dependencies |
| 0.0.4 | 2024-12-14 | [49576](https://github.com/airbytehq/airbyte/pull/49576) | Update dependencies |
| 0.0.3 | 2024-12-12 | [49284](https://github.com/airbytehq/airbyte/pull/49284) | Update dependencies |
| 0.0.2 | 2024-12-11 | [48950](https://github.com/airbytehq/airbyte/pull/48950) | Starting with this version, the Docker image is now rootless. Please note that this and future versions will not be compatible with Airbyte versions earlier than 0.64 |
| 0.0.1 | 2024-10-30 | | Initial release by [@aazam-gh](https://github.com/aazam-gh) via Connector Builder |

</details><|MERGE_RESOLUTION|>--- conflicted
+++ resolved
@@ -39,11 +39,8 @@
 
 | Version          | Date              | Pull Request | Subject        |
 |------------------|-------------------|--------------|----------------|
-<<<<<<< HEAD
-| 0.3.11 | 2025-01-27 | [64118](https://github.com/airbytehq/airbyte/pull/64118) | Fix product_availability primary key to support multi-location inventory tracking by using composite key [ID, Location] instead of just [ID] | 
-=======
 | 0.3.11 | 2025-08-02 | [64396](https://github.com/airbytehq/airbyte/pull/64396) | Update dependencies |
->>>>>>> a3bbfd09
+| 0.3.11 | 2025-01-27 | [64118](https://github.com/airbytehq/airbyte/pull/64118) | Fix product_availability primary key to support multi-location inventory tracking by using composite key [ID, Location] instead of just [ID] |
 | 0.3.10 | 2025-07-26 | [64046](https://github.com/airbytehq/airbyte/pull/64046) | Update dependencies |
 | 0.3.9 | 2025-07-19 | [63536](https://github.com/airbytehq/airbyte/pull/63536) | Update dependencies |
 | 0.3.8 | 2025-07-12 | [62997](https://github.com/airbytehq/airbyte/pull/62997) | Update dependencies |
