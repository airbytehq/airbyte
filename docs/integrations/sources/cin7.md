# Cin7 Inventory API
This is the Cin7 source that ingests data from the Cin7 API.

Cin7 (Connector Inventory Performance), If you’re a business that wants to grow, you need an inventory solution you can count on - both now and in the future. With Cin7 you get a real-time picture of your products across systems, channels, marketplaces and regions, plus NEW ForesightAI advanced inventory forecasting that empowers you to see around corners and stay three steps ahead of demand! https://www.cin7.com/

To use this source, you must first create an account. Once logged in, head to Integrations -&gt; API -&gt; Cin7 Core API.
Create an application and note down the Account Id and the API key, you will need to enter these in the input fields. You can find more information about the [API Documentation](https://dearinventory.docs.apiary.io/#reference)


## Configuration

| Input | Type | Description | Default Value |
|-------|------|-------------|---------------|
| `accountid` | `string` | AccountID. The ID associated with your account. |  |
| `api_key` | `string` | API Key. The API key associated with your account. |  |
| `start_date` | `string` | Start Date. Start date for incremental sync (YYYY-MM-DD format). |  |

## Streams
| Stream Name | Primary Key | Pagination | Supports Full Sync | Supports Incremental |
|-------------|-------------|------------|---------------------|----------------------|
| bank_accounts | AccountID | DefaultPaginator | ✅ |  ❌  |
| attribute_sets | ID | DefaultPaginator | ✅ |  ❌  |
| accounts | Code | DefaultPaginator | ✅ |  ❌  |
| brands | ID | DefaultPaginator | ✅ |  ❌  |
| carriers | CarrierID | DefaultPaginator | ✅ |  ❌  |
| customers | ID | DefaultPaginator | ✅ |  ❌  |
| deals | ID | No pagination | ✅ |  ❌  |
| locations |  | DefaultPaginator | ✅ |  ❌  |
| products | ID | DefaultPaginator | ✅ |  ❌  |
| purchases | ID | DefaultPaginator | ✅ |  ❌  |
| suppliers | ID | DefaultPaginator | ✅ |  ❌  |
| product_categories | ID | DefaultPaginator | ✅ |  ❌  |
| sale_lists | ID | DefaultPaginator | ✅ |  ✅  |
| product_families | ID | DefaultPaginator | ✅ |  ❌  |

## Changelog

<details>
  <summary>Expand to review</summary>

| Version          | Date              | Pull Request | Subject        |
|------------------|-------------------|--------------|----------------|
<<<<<<< HEAD
| 0.3.19 | 2025-10-03 | [67027](https://github.com/airbytehq/airbyte/pull/67027) | Adding incremental_sync to sale_lists stream |
=======
| 0.3.19 | 2025-10-07 | [67184](https://github.com/airbytehq/airbyte/pull/67184) | Update dependencies |
>>>>>>> ae13ee6f
| 0.3.18 | 2025-09-30 | [66251](https://github.com/airbytehq/airbyte/pull/66251) | Update dependencies |
| 0.3.17 | 2025-09-09 | [65767](https://github.com/airbytehq/airbyte/pull/65767) | Update dependencies |
| 0.3.16 | 2025-08-22 | [PR_NUMBER] | Add RequiredBy field and enhance datetime support |
| 0.3.15 | 2025-08-23 | [65248](https://github.com/airbytehq/airbyte/pull/65248) | Update dependencies |
| 0.3.14 | 2025-08-14 | [64942](https://github.com/airbytehq/airbyte/pull/64942) | Fix docker image entrypoint for platform syncs |
| 0.3.13 | 2025-08-08 | [64118](https://github.com/airbytehq/airbyte/pull/64118) | Fix product_availability primary key to support multi-location inventory tracking by using composite key [ID, Location] instead of just [ID] |
| 0.3.12 | 2025-08-09 | [64712](https://github.com/airbytehq/airbyte/pull/64712) | Update dependencies |
| 0.3.11 | 2025-08-02 | [64396](https://github.com/airbytehq/airbyte/pull/64396) | Update dependencies |
| 0.3.10 | 2025-07-26 | [64046](https://github.com/airbytehq/airbyte/pull/64046) | Update dependencies |
| 0.3.9 | 2025-07-19 | [63536](https://github.com/airbytehq/airbyte/pull/63536) | Update dependencies |
| 0.3.8 | 2025-07-12 | [62997](https://github.com/airbytehq/airbyte/pull/62997) | Update dependencies |
| 0.3.7 | 2025-07-05 | [62760](https://github.com/airbytehq/airbyte/pull/62760) | Update dependencies |
| 0.3.6 | 2025-06-28 | [62305](https://github.com/airbytehq/airbyte/pull/62305) | Update dependencies |
| 0.3.5 | 2025-06-22 | [61988](https://github.com/airbytehq/airbyte/pull/61988) | Update dependencies |
| 0.3.4 | 2025-06-14 | [61252](https://github.com/airbytehq/airbyte/pull/61252) | Update dependencies |
| 0.3.3 | 2025-05-24 | [60378](https://github.com/airbytehq/airbyte/pull/60378) | Update dependencies |
| 0.3.2 | 2025-05-10 | [59985](https://github.com/airbytehq/airbyte/pull/59985) | Update dependencies |
| 0.3.1 | 2025-05-03 | [59392](https://github.com/airbytehq/airbyte/pull/59392) | Update dependencies |
| 0.3.0 | 2025-04-28 | [58631](https://github.com/airbytehq/airbyte/pull/58631) | add  stream |
| 0.2.3 | 2025-04-26 | [58885](https://github.com/airbytehq/airbyte/pull/58885) | Update dependencies |
| 0.2.2 | 2025-04-19 | [58350](https://github.com/airbytehq/airbyte/pull/58350) | Update dependencies |
| 0.2.1 | 2025-04-12 | [57816](https://github.com/airbytehq/airbyte/pull/57816) | Update dependencies |
| 0.2.0 | 2025-04-07 | [56931](https://github.com/airbytehq/airbyte/pull/56931) | removed incremental from unordered streams |
| 0.1.2 | 2025-04-05 | [57183](https://github.com/airbytehq/airbyte/pull/57183) | Update dependencies |
| 0.1.1 | 2025-03-29 | [56590](https://github.com/airbytehq/airbyte/pull/56590) | Update dependencies |
| 0.1.0 | 2025-03-27 | [56429](https://github.com/airbytehq/airbyte/pull/56429) | refactor connector, add backoff and fix endpoints |
| 0.0.16 | 2025-03-22 | [56121](https://github.com/airbytehq/airbyte/pull/56121) | Update dependencies |
| 0.0.15 | 2025-03-08 | [55421](https://github.com/airbytehq/airbyte/pull/55421) | Update dependencies |
| 0.0.14 | 2025-03-01 | [54886](https://github.com/airbytehq/airbyte/pull/54886) | Update dependencies |
| 0.0.13 | 2025-02-22 | [54257](https://github.com/airbytehq/airbyte/pull/54257) | Update dependencies |
| 0.0.12 | 2025-02-15 | [53934](https://github.com/airbytehq/airbyte/pull/53934) | Update dependencies |
| 0.0.11 | 2025-02-08 | [53393](https://github.com/airbytehq/airbyte/pull/53393) | Update dependencies |
| 0.0.10 | 2025-02-01 | [52880](https://github.com/airbytehq/airbyte/pull/52880) | Update dependencies |
| 0.0.9 | 2025-01-25 | [52177](https://github.com/airbytehq/airbyte/pull/52177) | Update dependencies |
| 0.0.8 | 2025-01-18 | [51718](https://github.com/airbytehq/airbyte/pull/51718) | Update dependencies |
| 0.0.7 | 2025-01-11 | [51227](https://github.com/airbytehq/airbyte/pull/51227) | Update dependencies |
| 0.0.6 | 2024-12-28 | [50466](https://github.com/airbytehq/airbyte/pull/50466) | Update dependencies |
| 0.0.5 | 2024-12-21 | [50191](https://github.com/airbytehq/airbyte/pull/50191) | Update dependencies |
| 0.0.4 | 2024-12-14 | [49576](https://github.com/airbytehq/airbyte/pull/49576) | Update dependencies |
| 0.0.3 | 2024-12-12 | [49284](https://github.com/airbytehq/airbyte/pull/49284) | Update dependencies |
| 0.0.2 | 2024-12-11 | [48950](https://github.com/airbytehq/airbyte/pull/48950) | Starting with this version, the Docker image is now rootless. Please note that this and future versions will not be compatible with Airbyte versions earlier than 0.64 |
| 0.0.1 | 2024-10-30 | | Initial release by [@aazam-gh](https://github.com/aazam-gh) via Connector Builder |

</details><|MERGE_RESOLUTION|>--- conflicted
+++ resolved
@@ -40,11 +40,8 @@
 
 | Version          | Date              | Pull Request | Subject        |
 |------------------|-------------------|--------------|----------------|
-<<<<<<< HEAD
-| 0.3.19 | 2025-10-03 | [67027](https://github.com/airbytehq/airbyte/pull/67027) | Adding incremental_sync to sale_lists stream |
-=======
+| 0.3.20 | 2025-10-07 | [67027](https://github.com/airbytehq/airbyte/pull/67027) | Adding incremental_sync to sale_lists stream |
 | 0.3.19 | 2025-10-07 | [67184](https://github.com/airbytehq/airbyte/pull/67184) | Update dependencies |
->>>>>>> ae13ee6f
 | 0.3.18 | 2025-09-30 | [66251](https://github.com/airbytehq/airbyte/pull/66251) | Update dependencies |
 | 0.3.17 | 2025-09-09 | [65767](https://github.com/airbytehq/airbyte/pull/65767) | Update dependencies |
 | 0.3.16 | 2025-08-22 | [PR_NUMBER] | Add RequiredBy field and enhance datetime support |
