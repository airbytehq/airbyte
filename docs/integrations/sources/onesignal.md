--- conflicted
+++ resolved
@@ -74,13 +74,9 @@
 ## Changelog
 
 | Version | Date       | Pull Request                                             | Subject                                      |
-<<<<<<< HEAD
 |:--------|:-----------|:---------------------------------------------------------|:---------------------------------------------|
-| 2.0.0   | 2023-08-03 | [28941](https://github.com/airbytehq/airbyte/pull/28941) | Migrate connector to low-code                |
-=======
-| :------ | :--------- | :------------------------------------------------------- | :------------------------------------------- |
+| 1.2.0   | 2023-08-03 | [28941](https://github.com/airbytehq/airbyte/pull/28941) | Migrate connector to low-code                |
 | 1.0.1   | 2023-03-14 | [24076](https://github.com/airbytehq/airbyte/pull/24076) | Fix schema and add additionalProperties true |
->>>>>>> 1219e66f
 | 1.0.0   | 2023-03-14 | [24076](https://github.com/airbytehq/airbyte/pull/24076) | Update connectors spec; fix incremental sync |
 | 0.1.2   | 2021-12-07 | [8582](https://github.com/airbytehq/airbyte/pull/8582)   | Update connector fields title/description    |
 | 0.1.1   | 2021-11-10 | [7617](https://github.com/airbytehq/airbyte/pull/7617)   | Fix get_update state                         |
