--- conflicted
+++ resolved
@@ -54,11 +54,8 @@
 
 | Version | Date | Pull Request | Subject |
 |---------|------|--------------|---------|
-<<<<<<< HEAD
-| 0.1.0 | 2025-10-03 | [67023](https://github.com/airbytehq/airbyte/pull/67023) | Added Project Notes stream and reworked Payslips stream to use payroll periods as parent instead of accounting periods. Non-breaking change |
-=======
+| 0.1.0 | 2025-10-07 | [67023](https://github.com/airbytehq/airbyte/pull/67023) | Added Project Notes stream and reworked Payslips stream to use payroll periods as parent instead of accounting periods. Non-breaking change |
 | 0.0.36 | 2025-10-07 | [67306](https://github.com/airbytehq/airbyte/pull/67306) | Update dependencies |
->>>>>>> 173710c1
 | 0.0.35 | 2025-09-30 | [66763](https://github.com/airbytehq/airbyte/pull/66763) | Update dependencies |
 | 0.0.34 | 2025-09-24 | [65887](https://github.com/airbytehq/airbyte/pull/65887) | Update dependencies |
 | 0.0.33 | 2025-08-23 | [65265](https://github.com/airbytehq/airbyte/pull/65265) | Update dependencies |
