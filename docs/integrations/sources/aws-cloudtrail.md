# AWS CloudTrail

## Overview

The AWS CloudTrail source supports both Full Refresh and Incremental syncs. You can choose if this connector will copy only the new or updated data, or all rows in the tables and columns you set up for replication, every time a sync is run.

This Source Connector is based on a [Boto3 CloudTrail](https://boto3.amazonaws.com/v1/documentation/api/latest/reference/services/cloudtrail.html).

### Output schema

This Source is capable of syncing the following core Streams:

- [Management Events](https://boto3.amazonaws.com/v1/documentation/api/latest/reference/services/cloudtrail.html#CloudTrail.Client.lookup_events)

Insight events are not supported right now. Only Management events are available.

### Data type mapping

| Integration Type | Airbyte Type | Notes |
| :--------------- | :----------- | :---- |
| `string`         | `string`     |       |
| `number`         | `integer`    |       |
| `array`          | `array`      |       |
| `object`         | `object`     |       |

### Features

| Feature           | Supported?\(Yes/No\) | Notes |
| :---------------- | :------------------- | :---- |
| Full Refresh Sync | Yes                  |       |
| Incremental Sync  | Yes                  |       |
| Namespaces        | No                   |       |

### Performance considerations

The rate of lookup requests for `events` stream is limited to two per second, per account, per region. This connector gracefully retries when encountering a throttling error. However if the errors continue repeatedly after multiple retries \(for example if you setup many instances of this connector using the same account and region\), the connector sync will fail.

## Getting started

### Requirements

- AWS Access key ID
- AWS Secret access key
- AWS region name

### Setup guide

Please, follow this [steps](https://docs.aws.amazon.com/powershell/latest/userguide/pstools-appendix-sign-up.html) to get your AWS access key and secret.

## Changelog

<details>
  <summary>Expand to review</summary>

| Version | Date       | Pull Request                                             | Subject                                                                         |
| :------ | :--------- | :------------------------------------------------------- | :------------------------------------------------------------------------------ |
<<<<<<< HEAD
| 1.1.0 | 2024-10-23 | [47287](https://github.com/airbytehq/airbyte/pull/47287) | Migrate to manifest only format |
=======
| 1.0.20 | 2024-10-29 | [47768](https://github.com/airbytehq/airbyte/pull/47768) | Update dependencies |
| 1.0.19 | 2024-10-28 | [47096](https://github.com/airbytehq/airbyte/pull/47096) | Update dependencies |
>>>>>>> 2a749a47
| 1.0.18 | 2024-10-12 | [46761](https://github.com/airbytehq/airbyte/pull/46761) | Update dependencies |
| 1.0.17 | 2024-10-05 | [46498](https://github.com/airbytehq/airbyte/pull/46498) | Update dependencies |
| 1.0.16 | 2024-09-28 | [46156](https://github.com/airbytehq/airbyte/pull/46156) | Update dependencies |
| 1.0.15 | 2024-09-21 | [45819](https://github.com/airbytehq/airbyte/pull/45819) | Update dependencies |
| 1.0.14 | 2024-09-14 | [45574](https://github.com/airbytehq/airbyte/pull/45574) | Update dependencies |
| 1.0.13 | 2024-09-07 | [45304](https://github.com/airbytehq/airbyte/pull/45304) | Update dependencies |
| 1.0.12 | 2024-08-31 | [45000](https://github.com/airbytehq/airbyte/pull/45000) | Update dependencies |
| 1.0.11 | 2024-08-24 | [44361](https://github.com/airbytehq/airbyte/pull/44361) | Update dependencies |
| 1.0.10 | 2024-08-12 | [43756](https://github.com/airbytehq/airbyte/pull/43756) | Update dependencies |
| 1.0.9 | 2024-08-10 | [43627](https://github.com/airbytehq/airbyte/pull/43627) | Update dependencies |
| 1.0.8 | 2024-08-03 | [43140](https://github.com/airbytehq/airbyte/pull/43140) | Update dependencies |
| 1.0.7 | 2024-07-27 | [42642](https://github.com/airbytehq/airbyte/pull/42642) | Update dependencies |
| 1.0.6 | 2024-07-20 | [42286](https://github.com/airbytehq/airbyte/pull/42286) | Update dependencies |
| 1.0.5 | 2024-07-13 | [41846](https://github.com/airbytehq/airbyte/pull/41846) | Update dependencies |
| 1.0.4 | 2024-07-10 | [41435](https://github.com/airbytehq/airbyte/pull/41435) | Update dependencies |
| 1.0.3 | 2024-07-09 | [41230](https://github.com/airbytehq/airbyte/pull/41230) | Update dependencies |
| 1.0.2 | 2024-07-06 | [40995](https://github.com/airbytehq/airbyte/pull/40995) | Update dependencies |
| 1.0.1 | 2024-06-26 | [40419](https://github.com/airbytehq/airbyte/pull/40419) | Update dependencies |
| 1.0.0 | 2024-07-02 | [36562](https://github.com/airbytehq/airbyte/pull/36562) | Migrate to low code CDK, Add filtering capability |
| 0.1.12 | 2024-06-22 | [39960](https://github.com/airbytehq/airbyte/pull/39960) | Update dependencies |
| 0.1.11 | 2024-06-06 | [39246](https://github.com/airbytehq/airbyte/pull/39246) | [autopull] Upgrade base image to v1.2.2 |
| 0.1.10 | 2024-06-03 | [38911](https://github.com/airbytehq/airbyte/pull/38911) | Replace AirbyteLogger with logging.Logger |
| 0.1.9 | 2024-06-03 | [38911](https://github.com/airbytehq/airbyte/pull/38911) | Replace AirbyteLogger with logging.Logger |
| 0.1.8 | 2024-05-20 | [38448](https://github.com/airbytehq/airbyte/pull/38448) | [autopull] base image + poetry + up_to_date |
| 0.1.7 | 2024-04-15 | [37122](https://github.com/airbytehq/airbyte/pull/37122) | Base image migration: remove Dockerfile and use the python-connector-base image |
| 0.1.6 | 2024-04-12 | [37122](https://github.com/airbytehq/airbyte/pull/37122) | schema descriptions |
| 0.1.5 | 2023-02-15 | [23083](https://github.com/airbytehq/airbyte/pull/23083) | Specified date formatting in specification |
| 0.1.4 | 2022-04-11 | [11763](https://github.com/airbytehq/airbyte/pull/11763) | Upgrade to Python 3.9 |
| 0.1.3 | 2021-12-23 | [8434](https://github.com/airbytehq/airbyte/pull/8434) | Update fields in source-connectors specifications |
| 0.1.2 | 2021-08-04 | [5152](https://github.com/airbytehq/airbyte/pull/5152) | Fix connector spec.json |
| 0.1.1 | 2021-07-06 | [4539](https://github.com/airbytehq/airbyte/pull/4539) | Add `AIRBYTE_ENTRYPOINT` for Kubernetes support |
| 0.1.0 | 2021-06-23 | [4122](https://github.com/airbytehq/airbyte/pull/4122) | Initial release supporting the LookupEvent API |

</details><|MERGE_RESOLUTION|>--- conflicted
+++ resolved
@@ -54,43 +54,40 @@
 
 | Version | Date       | Pull Request                                             | Subject                                                                         |
 | :------ | :--------- | :------------------------------------------------------- | :------------------------------------------------------------------------------ |
-<<<<<<< HEAD
-| 1.1.0 | 2024-10-23 | [47287](https://github.com/airbytehq/airbyte/pull/47287) | Migrate to manifest only format |
-=======
-| 1.0.20 | 2024-10-29 | [47768](https://github.com/airbytehq/airbyte/pull/47768) | Update dependencies |
-| 1.0.19 | 2024-10-28 | [47096](https://github.com/airbytehq/airbyte/pull/47096) | Update dependencies |
->>>>>>> 2a749a47
-| 1.0.18 | 2024-10-12 | [46761](https://github.com/airbytehq/airbyte/pull/46761) | Update dependencies |
-| 1.0.17 | 2024-10-05 | [46498](https://github.com/airbytehq/airbyte/pull/46498) | Update dependencies |
-| 1.0.16 | 2024-09-28 | [46156](https://github.com/airbytehq/airbyte/pull/46156) | Update dependencies |
-| 1.0.15 | 2024-09-21 | [45819](https://github.com/airbytehq/airbyte/pull/45819) | Update dependencies |
-| 1.0.14 | 2024-09-14 | [45574](https://github.com/airbytehq/airbyte/pull/45574) | Update dependencies |
-| 1.0.13 | 2024-09-07 | [45304](https://github.com/airbytehq/airbyte/pull/45304) | Update dependencies |
-| 1.0.12 | 2024-08-31 | [45000](https://github.com/airbytehq/airbyte/pull/45000) | Update dependencies |
-| 1.0.11 | 2024-08-24 | [44361](https://github.com/airbytehq/airbyte/pull/44361) | Update dependencies |
-| 1.0.10 | 2024-08-12 | [43756](https://github.com/airbytehq/airbyte/pull/43756) | Update dependencies |
-| 1.0.9 | 2024-08-10 | [43627](https://github.com/airbytehq/airbyte/pull/43627) | Update dependencies |
-| 1.0.8 | 2024-08-03 | [43140](https://github.com/airbytehq/airbyte/pull/43140) | Update dependencies |
-| 1.0.7 | 2024-07-27 | [42642](https://github.com/airbytehq/airbyte/pull/42642) | Update dependencies |
-| 1.0.6 | 2024-07-20 | [42286](https://github.com/airbytehq/airbyte/pull/42286) | Update dependencies |
-| 1.0.5 | 2024-07-13 | [41846](https://github.com/airbytehq/airbyte/pull/41846) | Update dependencies |
-| 1.0.4 | 2024-07-10 | [41435](https://github.com/airbytehq/airbyte/pull/41435) | Update dependencies |
-| 1.0.3 | 2024-07-09 | [41230](https://github.com/airbytehq/airbyte/pull/41230) | Update dependencies |
-| 1.0.2 | 2024-07-06 | [40995](https://github.com/airbytehq/airbyte/pull/40995) | Update dependencies |
-| 1.0.1 | 2024-06-26 | [40419](https://github.com/airbytehq/airbyte/pull/40419) | Update dependencies |
-| 1.0.0 | 2024-07-02 | [36562](https://github.com/airbytehq/airbyte/pull/36562) | Migrate to low code CDK, Add filtering capability |
-| 0.1.12 | 2024-06-22 | [39960](https://github.com/airbytehq/airbyte/pull/39960) | Update dependencies |
-| 0.1.11 | 2024-06-06 | [39246](https://github.com/airbytehq/airbyte/pull/39246) | [autopull] Upgrade base image to v1.2.2 |
-| 0.1.10 | 2024-06-03 | [38911](https://github.com/airbytehq/airbyte/pull/38911) | Replace AirbyteLogger with logging.Logger |
-| 0.1.9 | 2024-06-03 | [38911](https://github.com/airbytehq/airbyte/pull/38911) | Replace AirbyteLogger with logging.Logger |
-| 0.1.8 | 2024-05-20 | [38448](https://github.com/airbytehq/airbyte/pull/38448) | [autopull] base image + poetry + up_to_date |
-| 0.1.7 | 2024-04-15 | [37122](https://github.com/airbytehq/airbyte/pull/37122) | Base image migration: remove Dockerfile and use the python-connector-base image |
-| 0.1.6 | 2024-04-12 | [37122](https://github.com/airbytehq/airbyte/pull/37122) | schema descriptions |
-| 0.1.5 | 2023-02-15 | [23083](https://github.com/airbytehq/airbyte/pull/23083) | Specified date formatting in specification |
-| 0.1.4 | 2022-04-11 | [11763](https://github.com/airbytehq/airbyte/pull/11763) | Upgrade to Python 3.9 |
-| 0.1.3 | 2021-12-23 | [8434](https://github.com/airbytehq/airbyte/pull/8434) | Update fields in source-connectors specifications |
-| 0.1.2 | 2021-08-04 | [5152](https://github.com/airbytehq/airbyte/pull/5152) | Fix connector spec.json |
-| 0.1.1 | 2021-07-06 | [4539](https://github.com/airbytehq/airbyte/pull/4539) | Add `AIRBYTE_ENTRYPOINT` for Kubernetes support |
-| 0.1.0 | 2021-06-23 | [4122](https://github.com/airbytehq/airbyte/pull/4122) | Initial release supporting the LookupEvent API |
+| 1.1.0   | 2024-10-29 | [47287](https://github.com/airbytehq/airbyte/pull/47287) | Migrate to manifest only format |
+| 1.0.20  | 2024-10-29 | [47768](https://github.com/airbytehq/airbyte/pull/47768) | Update dependencies |
+| 1.0.19  | 2024-10-28 | [47096](https://github.com/airbytehq/airbyte/pull/47096) | Update dependencies |
+| 1.0.18  | 2024-10-12 | [46761](https://github.com/airbytehq/airbyte/pull/46761) | Update dependencies |
+| 1.0.17  | 2024-10-05 | [46498](https://github.com/airbytehq/airbyte/pull/46498) | Update dependencies |
+| 1.0.16  | 2024-09-28 | [46156](https://github.com/airbytehq/airbyte/pull/46156) | Update dependencies |
+| 1.0.15  | 2024-09-21 | [45819](https://github.com/airbytehq/airbyte/pull/45819) | Update dependencies |
+| 1.0.14  | 2024-09-14 | [45574](https://github.com/airbytehq/airbyte/pull/45574) | Update dependencies |
+| 1.0.13  | 2024-09-07 | [45304](https://github.com/airbytehq/airbyte/pull/45304) | Update dependencies |
+| 1.0.12  | 2024-08-31 | [45000](https://github.com/airbytehq/airbyte/pull/45000) | Update dependencies |
+| 1.0.11  | 2024-08-24 | [44361](https://github.com/airbytehq/airbyte/pull/44361) | Update dependencies |
+| 1.0.10  | 2024-08-12 | [43756](https://github.com/airbytehq/airbyte/pull/43756) | Update dependencies |
+| 1.0.9   | 2024-08-10 | [43627](https://github.com/airbytehq/airbyte/pull/43627) | Update dependencies |
+| 1.0.8   | 2024-08-03 | [43140](https://github.com/airbytehq/airbyte/pull/43140) | Update dependencies |
+| 1.0.7   | 2024-07-27 | [42642](https://github.com/airbytehq/airbyte/pull/42642) | Update dependencies |
+| 1.0.6   | 2024-07-20 | [42286](https://github.com/airbytehq/airbyte/pull/42286) | Update dependencies |
+| 1.0.5   | 2024-07-13 | [41846](https://github.com/airbytehq/airbyte/pull/41846) | Update dependencies |
+| 1.0.4   | 2024-07-10 | [41435](https://github.com/airbytehq/airbyte/pull/41435) | Update dependencies |
+| 1.0.3   | 2024-07-09 | [41230](https://github.com/airbytehq/airbyte/pull/41230) | Update dependencies |
+| 1.0.2   | 2024-07-06 | [40995](https://github.com/airbytehq/airbyte/pull/40995) | Update dependencies |
+| 1.0.1   | 2024-06-26 | [40419](https://github.com/airbytehq/airbyte/pull/40419) | Update dependencies |
+| 1.0.0   | 2024-07-02 | [36562](https://github.com/airbytehq/airbyte/pull/36562) | Migrate to low code CDK, Add filtering capability |
+| 0.1.12  | 2024-06-22 | [39960](https://github.com/airbytehq/airbyte/pull/39960) | Update dependencies |
+| 0.1.11  | 2024-06-06 | [39246](https://github.com/airbytehq/airbyte/pull/39246) | [autopull] Upgrade base image to v1.2.2 |
+| 0.1.10  | 2024-06-03 | [38911](https://github.com/airbytehq/airbyte/pull/38911) | Replace AirbyteLogger with logging.Logger |
+| 0.1.9   | 2024-06-03 | [38911](https://github.com/airbytehq/airbyte/pull/38911) | Replace AirbyteLogger with logging.Logger |
+| 0.1.8   | 2024-05-20 | [38448](https://github.com/airbytehq/airbyte/pull/38448) | [autopull] base image + poetry + up_to_date |
+| 0.1.7   | 2024-04-15 | [37122](https://github.com/airbytehq/airbyte/pull/37122) | Base image migration: remove Dockerfile and use the python-connector-base image |
+| 0.1.6   | 2024-04-12 | [37122](https://github.com/airbytehq/airbyte/pull/37122) | schema descriptions |
+| 0.1.5   | 2023-02-15 | [23083](https://github.com/airbytehq/airbyte/pull/23083) | Specified date formatting in specification |
+| 0.1.4   | 2022-04-11 | [11763](https://github.com/airbytehq/airbyte/pull/11763) | Upgrade to Python 3.9 |
+| 0.1.3   | 2021-12-23 | [8434](https://github.com/airbytehq/airbyte/pull/8434) | Update fields in source-connectors specifications |
+| 0.1.2   | 2021-08-04 | [5152](https://github.com/airbytehq/airbyte/pull/5152) | Fix connector spec.json |
+| 0.1.1   | 2021-07-06 | [4539](https://github.com/airbytehq/airbyte/pull/4539) | Add `AIRBYTE_ENTRYPOINT` for Kubernetes support |
+| 0.1.0   | 2021-06-23 | [4122](https://github.com/airbytehq/airbyte/pull/4122) | Initial release supporting the LookupEvent API |
 
 </details>