# Aha API
API Documentation link [here](https://www.aha.io/api)
## Overview

The Aha API source supports full refresh syncs

### Output schema

Two output streams are available from this source:

*[features](https://www.aha.io/api/resources/features/list_features).
*[products](https://www.aha.io/api/resources/products/list_products_in_the_account).

### Features

| Feature           | Supported? |
|:------------------|:-----------|
| Full Refresh Sync | Yes        |
| Incremental Sync  | No         |

### Performance considerations

Rate Limiting information is updated [here](https://www.aha.io/api#rate-limiting).

## Getting started

### Requirements

* Aha API Key.

### Connect using `API Key`:

1. Generate an API Key as described [here](https://www.aha.io/api#authentication).
2. Use the generated `API Key` in the Airbyte connection.

## Changelog

| Version | Date       | Pull Request                                             | Subject                                         |
|:--------|:-----------|:---------------------------------------------------------|:------------------------------------------------|
<<<<<<< HEAD
=======
| 0.3.1   | 2023-06-05 | [27002](https://github.com/airbytehq/airbyte/pull/27002) | Flag spec `api_key` field as `airbyte-secret` |
>>>>>>> 0fc11c51
| 0.3.0   | 2023-05-30 | [22642](https://github.com/airbytehq/airbyte/pull/22642) | Add `idea_comments`, `idea_endorsements`, and `idea_categories` streams |
| 0.2.0   | 2023-05-26 | [26666](https://github.com/airbytehq/airbyte/pull/26666) | Fix integration test and schemas                |
| 0.1.0   | 2022-11-02 | [18883](https://github.com/airbytehq/airbyte/pull/18893) | 🎉 New Source: Aha                              |<|MERGE_RESOLUTION|>--- conflicted
+++ resolved
@@ -37,10 +37,7 @@
 
 | Version | Date       | Pull Request                                             | Subject                                         |
 |:--------|:-----------|:---------------------------------------------------------|:------------------------------------------------|
-<<<<<<< HEAD
-=======
 | 0.3.1   | 2023-06-05 | [27002](https://github.com/airbytehq/airbyte/pull/27002) | Flag spec `api_key` field as `airbyte-secret` |
->>>>>>> 0fc11c51
 | 0.3.0   | 2023-05-30 | [22642](https://github.com/airbytehq/airbyte/pull/22642) | Add `idea_comments`, `idea_endorsements`, and `idea_categories` streams |
 | 0.2.0   | 2023-05-26 | [26666](https://github.com/airbytehq/airbyte/pull/26666) | Fix integration test and schemas                |
 | 0.1.0   | 2022-11-02 | [18883](https://github.com/airbytehq/airbyte/pull/18893) | 🎉 New Source: Aha                              |