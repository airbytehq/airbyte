# Mercado Ads

Get ad analytics from all Mercado Ads placements. Follow [this guide](https://developers.mercadolibre.com.ar/en_us/authentication-and-authorization) to get the OAuth credentials.

Make sure to give the ["Publicidad de un producto"](https://developers.mercadolibre.com.ar/es_ar/permisos-funcionales?nocache=true&password=permisos#Publicidad) read permission to fetch ad data.

## Configuration

| Input                  | Type     | Description                                                                                                                        | Default Value |
| ---------------------- | -------- | ---------------------------------------------------------------------------------------------------------------------------------- | ------------- |
| `client_id`            | `string` | Client ID.                                                                                                                         |               |
| `client_secret`        | `string` | Client secret.                                                                                                                     |               |
| `client_refresh_token` | `string` | Refresh token.                                                                                                                     |               |
| `lookback_days`        | `number` | Lookback Days.                                                                                                                     | 7             |
| `start_date`           | `string` | Start Date. Cannot exceed 90 days from current day for Product Ads, and 90 days from &quot;End Date&quot; on Brand and Display Ads |               |
| `end_date`             | `string` | End Date. Cannot exceed 90 days from current day for Product Ads                                                                   |               |

## Streams

| Stream Name                | Primary Key                                 | Pagination       | Supports Full Sync | Supports Incremental |
| -------------------------- | ------------------------------------------- | ---------------- | ------------------ | -------------------- |
| brand_advertisers          | advertiser_id                               | No pagination    | ✅                 | ❌                   |
| brand_campaigns            | advertiser_id.campaign_id                   | No pagination    | ✅                 | ❌                   |
| brand_campaigns_metrics    | date.advertiser_id.campaign_id              | DefaultPaginator | ✅                 | ✅                   |
| brand_items                | advertiser_id.campaign_id.item_id           | No pagination    | ✅                 | ❌                   |
| brand_keywords             | advertiser_id.campaign_id.term.match_type   | No pagination    | ✅                 | ❌                   |
| brand_keywords_metrics     | date.advertiser_id.campaign_id              | DefaultPaginator | ✅                 | ✅                   |
| display_advertisers        | advertiser_id                               | No pagination    | ✅                 | ❌                   |
| display_campaigns          | advertiser_id.campaign_id                   | No pagination    | ✅                 | ❌                   |
| display_campaigns_metrics  | date.advertiser_id.campaign_id              | No pagination    | ✅                 | ✅                   |
| display_line_items         | advertiser_id.campaign_id.line_item_id      | No pagination    | ✅                 | ❌                   |
| display_line_items_metrics | date.advertiser_id.campaign_id.line_item_id | No pagination    | ✅                 | ✅                   |
| display_creatives          | advertiser_id.campaign_id.line_item_id      | No pagination    | ✅                 | ❌                   |
| product_advertisers        | advertiser_id                               | No pagination    | ✅                 | ❌                   |
| product_campaigns          | advertiser_id.campaign_id                   | DefaultPaginator | ✅                 | ❌                   |
| product_campaigns_metrics  | date.advertiser_id.campaign_id              | DefaultPaginator | ✅                 | ✅                   |
| product_items              | advertiser_id.campaign_id.item_id           | DefaultPaginator | ✅                 | ❌                   |
| product_items_metrics      | date.advertiser_id.campaign_id.item_id      | DefaultPaginator | ✅                 | ✅                   |

## Changelog

<details>
  <summary>Expand to review</summary>

<<<<<<< HEAD
| Version | Date       | Pull Request                                             | Subject                                                                               |
| ------- | ---------- | -------------------------------------------------------- | ------------------------------------------------------------------------------------- |
| 1.0.0   | 2025-10-27 | [65108](https://github.com/airbytehq/airbyte/pull/65108) | Updated Product Ads and Brand Ads for new API changes                                 |
| 0.0.15  | 2025-10-21 | [68437](https://github.com/airbytehq/airbyte/pull/68437) | Update dependencies                                                                   |
| 0.0.14  | 2025-10-14 | [67833](https://github.com/airbytehq/airbyte/pull/67833) | Update dependencies                                                                   |
| 0.0.13  | 2025-10-07 | [67378](https://github.com/airbytehq/airbyte/pull/67378) | Update dependencies                                                                   |
| 0.0.12  | 2025-09-30 | [66343](https://github.com/airbytehq/airbyte/pull/66343) | Update dependencies                                                                   |
| 0.0.11  | 2025-09-09 | [65839](https://github.com/airbytehq/airbyte/pull/65839) | Update dependencies                                                                   |
| 0.0.10  | 2025-08-23 | [65192](https://github.com/airbytehq/airbyte/pull/65192) | Update dependencies                                                                   |
| 0.0.9   | 2025-08-16 | [64977](https://github.com/airbytehq/airbyte/pull/64977) | Update dependencies                                                                   |
| 0.0.8   | 2025-08-02 | [64270](https://github.com/airbytehq/airbyte/pull/64270) | Update dependencies                                                                   |
| 0.0.7   | 2025-07-26 | [63897](https://github.com/airbytehq/airbyte/pull/63897) | Update dependencies                                                                   |
| 0.0.6   | 2025-07-19 | [63442](https://github.com/airbytehq/airbyte/pull/63442) | Update dependencies                                                                   |
| 0.0.5   | 2025-07-12 | [63257](https://github.com/airbytehq/airbyte/pull/63257) | Update dependencies                                                                   |
| 0.0.4   | 2025-07-05 | [62576](https://github.com/airbytehq/airbyte/pull/62576) | Update dependencies                                                                   |
| 0.0.3   | 2025-06-28 | [62401](https://github.com/airbytehq/airbyte/pull/62401) | Update dependencies                                                                   |
| 0.0.2   | 2025-06-21 | [61136](https://github.com/airbytehq/airbyte/pull/61136) | Update dependencies                                                                   |
| 0.0.1   | 2025-05-26 |                                                          | Initial release by [@joacoc2020](https://github.com/joacoc2020) via Connector Builder |
=======
| Version          | Date              | Pull Request | Subject        |
|------------------|-------------------|--------------|----------------|
| 0.0.16 | 2025-10-29 | [69068](https://github.com/airbytehq/airbyte/pull/69068) | Update dependencies |
| 0.0.15 | 2025-10-21 | [68437](https://github.com/airbytehq/airbyte/pull/68437) | Update dependencies |
| 0.0.14 | 2025-10-14 | [67833](https://github.com/airbytehq/airbyte/pull/67833) | Update dependencies |
| 0.0.13 | 2025-10-07 | [67378](https://github.com/airbytehq/airbyte/pull/67378) | Update dependencies |
| 0.0.12 | 2025-09-30 | [66343](https://github.com/airbytehq/airbyte/pull/66343) | Update dependencies |
| 0.0.11 | 2025-09-09 | [65839](https://github.com/airbytehq/airbyte/pull/65839) | Update dependencies |
| 0.0.10 | 2025-08-23 | [65192](https://github.com/airbytehq/airbyte/pull/65192) | Update dependencies |
| 0.0.9 | 2025-08-16 | [64977](https://github.com/airbytehq/airbyte/pull/64977) | Update dependencies |
| 0.0.8 | 2025-08-02 | [64270](https://github.com/airbytehq/airbyte/pull/64270) | Update dependencies |
| 0.0.7 | 2025-07-26 | [63897](https://github.com/airbytehq/airbyte/pull/63897) | Update dependencies |
| 0.0.6 | 2025-07-19 | [63442](https://github.com/airbytehq/airbyte/pull/63442) | Update dependencies |
| 0.0.5 | 2025-07-12 | [63257](https://github.com/airbytehq/airbyte/pull/63257) | Update dependencies |
| 0.0.4 | 2025-07-05 | [62576](https://github.com/airbytehq/airbyte/pull/62576) | Update dependencies |
| 0.0.3 | 2025-06-28 | [62401](https://github.com/airbytehq/airbyte/pull/62401) | Update dependencies |
| 0.0.2 | 2025-06-21 | [61136](https://github.com/airbytehq/airbyte/pull/61136) | Update dependencies |
| 0.0.1 | 2025-05-26 | | Initial release by [@joacoc2020](https://github.com/joacoc2020) via Connector Builder |
>>>>>>> d1a9312d

</details><|MERGE_RESOLUTION|>--- conflicted
+++ resolved
@@ -42,10 +42,10 @@
 <details>
   <summary>Expand to review</summary>
 
-<<<<<<< HEAD
 | Version | Date       | Pull Request                                             | Subject                                                                               |
 | ------- | ---------- | -------------------------------------------------------- | ------------------------------------------------------------------------------------- |
 | 1.0.0   | 2025-10-27 | [65108](https://github.com/airbytehq/airbyte/pull/65108) | Updated Product Ads and Brand Ads for new API changes                                 |
+| 0.0.16  | 2025-10-29 | [69068](https://github.com/airbytehq/airbyte/pull/69068) | Update dependencies                                                                   |
 | 0.0.15  | 2025-10-21 | [68437](https://github.com/airbytehq/airbyte/pull/68437) | Update dependencies                                                                   |
 | 0.0.14  | 2025-10-14 | [67833](https://github.com/airbytehq/airbyte/pull/67833) | Update dependencies                                                                   |
 | 0.0.13  | 2025-10-07 | [67378](https://github.com/airbytehq/airbyte/pull/67378) | Update dependencies                                                                   |
@@ -61,25 +61,5 @@
 | 0.0.3   | 2025-06-28 | [62401](https://github.com/airbytehq/airbyte/pull/62401) | Update dependencies                                                                   |
 | 0.0.2   | 2025-06-21 | [61136](https://github.com/airbytehq/airbyte/pull/61136) | Update dependencies                                                                   |
 | 0.0.1   | 2025-05-26 |                                                          | Initial release by [@joacoc2020](https://github.com/joacoc2020) via Connector Builder |
-=======
-| Version          | Date              | Pull Request | Subject        |
-|------------------|-------------------|--------------|----------------|
-| 0.0.16 | 2025-10-29 | [69068](https://github.com/airbytehq/airbyte/pull/69068) | Update dependencies |
-| 0.0.15 | 2025-10-21 | [68437](https://github.com/airbytehq/airbyte/pull/68437) | Update dependencies |
-| 0.0.14 | 2025-10-14 | [67833](https://github.com/airbytehq/airbyte/pull/67833) | Update dependencies |
-| 0.0.13 | 2025-10-07 | [67378](https://github.com/airbytehq/airbyte/pull/67378) | Update dependencies |
-| 0.0.12 | 2025-09-30 | [66343](https://github.com/airbytehq/airbyte/pull/66343) | Update dependencies |
-| 0.0.11 | 2025-09-09 | [65839](https://github.com/airbytehq/airbyte/pull/65839) | Update dependencies |
-| 0.0.10 | 2025-08-23 | [65192](https://github.com/airbytehq/airbyte/pull/65192) | Update dependencies |
-| 0.0.9 | 2025-08-16 | [64977](https://github.com/airbytehq/airbyte/pull/64977) | Update dependencies |
-| 0.0.8 | 2025-08-02 | [64270](https://github.com/airbytehq/airbyte/pull/64270) | Update dependencies |
-| 0.0.7 | 2025-07-26 | [63897](https://github.com/airbytehq/airbyte/pull/63897) | Update dependencies |
-| 0.0.6 | 2025-07-19 | [63442](https://github.com/airbytehq/airbyte/pull/63442) | Update dependencies |
-| 0.0.5 | 2025-07-12 | [63257](https://github.com/airbytehq/airbyte/pull/63257) | Update dependencies |
-| 0.0.4 | 2025-07-05 | [62576](https://github.com/airbytehq/airbyte/pull/62576) | Update dependencies |
-| 0.0.3 | 2025-06-28 | [62401](https://github.com/airbytehq/airbyte/pull/62401) | Update dependencies |
-| 0.0.2 | 2025-06-21 | [61136](https://github.com/airbytehq/airbyte/pull/61136) | Update dependencies |
-| 0.0.1 | 2025-05-26 | | Initial release by [@joacoc2020](https://github.com/joacoc2020) via Connector Builder |
->>>>>>> d1a9312d
 
 </details>