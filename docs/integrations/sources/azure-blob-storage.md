--- conflicted
+++ resolved
@@ -248,10 +248,7 @@
 
 | Version | Date       | Pull Request                                             | Subject                                                                                      |
 |:--------|:-----------|:---------------------------------------------------------|:---------------------------------------------------------------------------------------------|
-<<<<<<< HEAD
 | 0.4.2   | 2024-04-23 | [37504](https://github.com/airbytehq/airbyte/pull/37504) | Update specification                                                                         |
-=======
->>>>>>> abba3a7f
 | 0.4.1   | 2024-04-22 | [37467](https://github.com/airbytehq/airbyte/pull/37467) | Fix start date filter                                                                        |
 | 0.4.0   | 2024-04-05 | [36825](https://github.com/airbytehq/airbyte/pull/36825) | Add oauth 2.0 support                                                                        |
 | 0.3.6   | 2024-04-03 | [36542](https://github.com/airbytehq/airbyte/pull/36542) | Use Latest CDK; add integration tests                                                        |
