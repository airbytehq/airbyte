--- conflicted
+++ resolved
@@ -217,14 +217,11 @@
 
 - **Convert Double Fields to Strings**: Whether to convert double fields to strings. This is recommended if you have decimal numbers with a high degree of precision because there can be a loss precision when handling floating point numbers.
 
-<<<<<<< HEAD
 #### Xlsx
 
 The Xlsx parser uses the [python-calamine library](https://github.com/dimastbk/python-calamine). The following settings are available:
 - **Sheet Name or Index**: The name or index of the sheet within the excel workbook that you want to parse. If the sheet name is provided, the connector will look for the sheet with the exact name. If the sheet index is provided, the connector will look for the sheet at the specified index (0-indexed).
 
-=======
->>>>>>> 0f6e5e2d
 #### JSONL
 
 There are currently no options for JSONL parsing.
