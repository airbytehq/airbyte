# Slack

<HideInUI>

This page contains the setup guide and reference information for the [Slack](https://www.slack.com) source connector.

</HideInUI>

## Prerequisites

Before you begin, have the following ready: 

- Administrator access to an active Slack Workspace
- Slack App OAuth (preferred) or API Key

## Setup guide

### Step 1: Set up Slack

The following instructions guide you through creating a Slack app. Airbyte can only replicate messages from channels that the app has been added to.

:::info
If you are using a legacy Slack API Key, you can skip this section.
:::

To create a Slack App, read this [tutorial](https://api.slack.com/tutorials/tracks/getting-a-token) on how to create an app, or follow these instructions. 

1. Go to your [Apps](https://api.slack.com/apps)
2. Click **Create New App**. Select **From Scratch**.
3. Choose a name for your app and select the name of your Slack workspace. Click **Create App**. 
4. In the navigation menu, select **OAuth & Permissions**.
5. Navigate to **Scopes**. In **Bot Token Scopes**, select the following scopes: 

```
 channels:history
 channels:join
 channels:read
 files:read
 groups:read
 links:read
 reactions:read
 remote_files:read
 team:read
 usergroups:read
 users:read
 users.profile:read
```

6. At the top of the "OAuth & Permissions" page, click **Install to Workspace**. This will generate a Bot User OAuth Token. Copy this for later if you are using the API token for authentication.
7. Go to your Slack instance. For any public channel, go to **Info**, **More**, and select **Add Apps**. 
8. Search for your newly created app. (If you are using the desktop version of Slack, you may need to restart Slack for it to pick up the new App). Add the App to all channels you want to sync data from.

:::note
If you are using an API key to authenticate to Slack, a refresh token is not required, as acccess tokens never expire. You can learn more about refresh tokens [here](https://api.slack.com/authentication/rotation).
:::

### Step 2: Set up the Slack connector in Airbyte

<!-- env:cloud -->

**For Airbyte Cloud:**

1. In the navigation bar, click **Sources**. 
2. Click **New source**.
3. Find and click **Slack**.
4. Click **Authenticate your Slack account**. Log in and authorize Airbyte to access your Slack account.
<FieldAnchor field="join_channels">
5. Toggle `join_channels`, if you want to join all public channels or to sync data only from channels the bot is already in. If not set, you'll need to manually add the bot to all the channels from which you'd like to sync messages.
</FieldAnchor>
<FieldAnchor field="start_date">
6. **Start Date**: Any data before this date will not be extracted.
</FieldAnchor>
<FieldAnchor field="lookback_window">
7. **Threads Lookback window (Days)**. This corresponds to the number of days in the past from which you want to sync data.
</FieldAnchor>
<FieldAnchor field="include_private_channels">
8. (Optional) **Channel filter** the list of channel names (without leading '#' char) that limits the channels from which you'd like to sync. If no channels are specified, Airbyte will replicate data from all channels.
</FieldAnchor>
<FieldAnchor field="include_private_channels">
9. (Optional) **Include_private_channels** Toggle on to sync data from private channels. You will need to manually add the bot to private channels even if `join_channels` is toggled on.
</FieldAnchor>
10. Click **Set up source**. You must add the App created in Step 1 to the channels with the data that you want to sync.
<!-- /env:cloud -->

<!-- env:oss -->

**For Airbyte Open Source:**

1. In the navigation bar, click **Sources**. 
2. Click **New source**.
3. Find and click **Slack**.
4. Click **Sign in via Slack (OAuth)**. Enter the Access Token, Client ID, and Client Secret. Alternatively, enter the API Token from Step 1.
5. Toggle `join_channels`, if you want to join all public channels or to sync data only from channels the bot is already in. If not set, you'll need to manually add the bot to all the channels from which you'd like to sync messages.
6. **Start Date**: Any data before this date will not be extracted.
7. **Threads Lookback window (Days)**. This corresponds to the number of days in the past from which you want to sync data.
8. (Optional) **Channel filter** the list of channel names (without leading '#' char) that limits the channels from which you'd like to sync. If no channels are specified, Airbyte will replicate data from all channels.
9. (Optional) **Include_private_channels** Toggle on to sync data from private channels. You will need to manually add the bot to private channels even if `join_channels` is toggled on.
10. Click **Set up source**. You must add the App created in Step 1 to the channels with the data that you want to sync.
<!-- /env:oss -->

<HideInUI>

## Supported sync modes

The Slack source connector supports the following [sync modes](https://docs.airbyte.com/cloud/core-concepts#connection-sync-modes):

| Feature           | Supported? |
| :---------------- | :--------- |
| Full Refresh Sync | Yes        |
| Incremental Sync  | Yes        |
| Namespaces        | No         |

## Supported Streams

For most of the streams, the Slack source connector uses the [Conversations API](https://api.slack.com/docs/conversations-api) under the hood.

- [Channels \(Conversations\)](https://api.slack.com/methods/conversations.list)
- [Channel Members \(Conversation Members\)](https://api.slack.com/methods/conversations.members)
- [Messages \(Conversation History\)](https://api.slack.com/methods/conversations.history) It will only replicate messages from non-archive, public and private channels that the Slack App is a member of.
- [Users](https://api.slack.com/methods/users.list)
- [Threads \(Conversation Replies\)](https://api.slack.com/methods/conversations.replies)

## Performance considerations

The connector is restricted by Slack [rate limits](https://api.slack.com/docs/rate-limits).

We highly recommend only syncing required channels. This can be done by specifying the `channel_filter` in the Slack configuration setings.

## Data type map

| Integration Type | Airbyte Type |
| :--------------- | :----------- |
| `string`         | `string`     |
| `number`         | `number`     |
| `array`          | `array`      |
| `object`         | `object`     |

## Limitations & Troubleshooting

<details>
<summary>
Expand to see details about Slack connector limitations and troubleshooting.
</summary>

### Connector limitations

#### Rate limiting

Slack has [rate limit restrictions](https://api.slack.com/docs/rate-limits).

### Troubleshooting

- Check out common troubleshooting issues for the Slack source connector on our Airbyte Forum [here](https://github.com/airbytehq/airbyte/discussions).

</details>

</HideInUI>


## Changelog

<details>
  <summary>Expand to review</summary>

| Version | Date       | Pull Request                                             | Subject                                                                              |
|:--------|:-----------| :------------------------------------------------------- |:-------------------------------------------------------------------------------------|
<<<<<<< HEAD
| 1.4.0 | 2025-06-29 | [tbd](https://github.com/airbytehq/airbyte/pull/tbd) | Add API Budget and reduce page size for channel_messages stream due to Slack updated Terms of Serivce |
=======
| 2.0.0 | 2025-06-25 | [62055](https://github.com/airbytehq/airbyte/pull/62055) | Add breaking change notification for migrating to the new Slack Marketplace application to retain higher rate limits. |
>>>>>>> ab4b565c
| 1.3.2 | 2025-01-11 | [43812](https://github.com/airbytehq/airbyte/pull/43812) | Starting with this version, the Docker image is now rootless. Please note that this and future versions will not be compatible with Airbyte versions earlier than 0.64 |
| 1.3.1 | 2024-07-24 | [42485](https://github.com/airbytehq/airbyte/pull/42485) | Fix MRO error for `IncrementalMessageStream` |
| 1.3.0 | 2024-07-17 | [41994](https://github.com/airbytehq/airbyte/pull/41994) | Migrate to CDK v3.5.1 |
| 1.2.0 | 2024-07-16 | [41970](https://github.com/airbytehq/airbyte/pull/41970) | Migrate to CDK v2.4.0 |
| 1.1.13 | 2024-07-13 | [41863](https://github.com/airbytehq/airbyte/pull/41863) | Update dependencies |
| 1.1.12 | 2024-07-10 | [41485](https://github.com/airbytehq/airbyte/pull/41485) | Update dependencies |
| 1.1.11 | 2024-07-09 | [41231](https://github.com/airbytehq/airbyte/pull/41231) | Update dependencies |
| 1.1.10 | 2024-07-06 | [40839](https://github.com/airbytehq/airbyte/pull/40839) | Update dependencies |
| 1.1.9 | 2024-06-25 | [40347](https://github.com/airbytehq/airbyte/pull/40347) | Update dependencies |
| 1.1.8 | 2024-06-22 | [40166](https://github.com/airbytehq/airbyte/pull/40166) | Update dependencies |
| 1.1.7 | 2025-06-14 | [39343](https://github.com/airbytehq/airbyte/pull/39343) | Update state handling for `threads` Python stream |
| 1.1.6   | 2024-06-12 | [39132](https://github.com/airbytehq/airbyte/pull/39416) | Respect `include_private_channels` option in `threads` stream                        |
| 1.1.5   | 2024-06-10 | [39132](https://github.com/airbytehq/airbyte/pull/39132) | Convert string state to float for `threads` stream                                   |
| 1.1.4   | 2024-06-06 | [39271](https://github.com/airbytehq/airbyte/pull/39271) | [autopull] Upgrade base image to v1.2.2                                              |
| 1.1.3   | 2024-06-05 | [39121](https://github.com/airbytehq/airbyte/pull/39121) | Change cursor format for `channel_messages` stream to `%s_as_float`                  |
| 1.1.2   | 2024-05-23 | [38619](https://github.com/airbytehq/airbyte/pull/38619) | Fix cursor granularity for the `channel_messages` stream                             |
| 1.1.1   | 2024-05-02 | [36661](https://github.com/airbytehq/airbyte/pull/36661) | Schema descriptions                                                                  |
| 1.1.0   | 2024-04-18 | [37332](https://github.com/airbytehq/airbyte/pull/37332) | Add the capability to sync from private channels                                     |
| 1.0.0   | 2024-04-02 | [35477](https://github.com/airbytehq/airbyte/pull/35477) | Migration to low-code CDK                                                            |
| 0.4.1   | 2024-03-27 | [36579](https://github.com/airbytehq/airbyte/pull/36579) | Upgrade airbyte-cdk version to emit record counts as floats                          |
| 0.4.0   | 2024-03-19 | [36267](https://github.com/airbytehq/airbyte/pull/36267) | Pin airbyte-cdk version to `^0`                                                      |
| 0.3.9   | 2024-02-12 | [35157](https://github.com/airbytehq/airbyte/pull/35157) | Manage dependencies with Poetry                                                      |
| 0.3.8   | 2024-02-09 | [35131](https://github.com/airbytehq/airbyte/pull/35131) | Fixed the issue when `schema discovery` fails with `502` due to the platform timeout |
| 0.3.7   | 2024-01-10 | [1234](https://github.com/airbytehq/airbyte/pull/1234) | Prepare for airbyte-lib                                                              |
| 0.3.6   | 2023-11-21 | [32707](https://github.com/airbytehq/airbyte/pull/32707) | Threads: do not use client-side record filtering                                     |
| 0.3.5   | 2023-10-19 | [31599](https://github.com/airbytehq/airbyte/pull/31599) | Base image migration: remove Dockerfile and use the python-connector-base image      |
| 0.3.4   | 2023-10-06 | [31134](https://github.com/airbytehq/airbyte/pull/31134) | Update CDK and remove non iterable return from records                               |
| 0.3.3   | 2023-09-28 | [30580](https://github.com/airbytehq/airbyte/pull/30580) | Add `bot_id` field to threads schema                                                 |
| 0.3.2   | 2023-09-20 | [30613](https://github.com/airbytehq/airbyte/pull/30613) | Set default value for channel_filters during discover                                |
| 0.3.1   | 2023-09-19 | [30570](https://github.com/airbytehq/airbyte/pull/30570) | Use default availability strategy                                                    |
| 0.3.0   | 2023-09-18 | [30521](https://github.com/airbytehq/airbyte/pull/30521) | Add unexpected fields to streams `channel_messages`, `channels`, `threads`, `users`  |
| 0.2.0   | 2023-05-24 | [26497](https://github.com/airbytehq/airbyte/pull/26497) | Fixed `lookback window` value limitations                                            |
| 0.1.26  | 2023-05-17 | [26186](https://github.com/airbytehq/airbyte/pull/26186) | Limited the `lookback window` range for input configuration                          |
| 0.1.25  | 2023-03-20 | [22889](https://github.com/airbytehq/airbyte/pull/22889) | Specified date formatting in specification                                           |
| 0.1.24  | 2023-03-20 | [24126](https://github.com/airbytehq/airbyte/pull/24126) | Increase page size to 1000                                                           |
| 0.1.23  | 2023-02-21 | [21907](https://github.com/airbytehq/airbyte/pull/21907) | Do not join channels that not gonna be synced                                        |
| 0.1.22  | 2023-01-27 | [22022](https://github.com/airbytehq/airbyte/pull/22022) | Set `AvailabilityStrategy` for streams explicitly to `None`                          |
| 0.1.21  | 2023-01-12 | [21321](https://github.com/airbytehq/airbyte/pull/21321) | Retry Timeout error                                                                  |
| 0.1.20  | 2022-12-21 | [20767](https://github.com/airbytehq/airbyte/pull/20767) | Update schema                                                                        |
| 0.1.19  | 2022-12-01 | [19970](https://github.com/airbytehq/airbyte/pull/19970) | Remove OAuth2.0 broken `refresh_token` support                                       |
| 0.1.18  | 2022-09-28 | [17315](https://github.com/airbytehq/airbyte/pull/17315) | Always install latest version of Airbyte CDK                                         |
| 0.1.17  | 2022-08-28 | [16085](https://github.com/airbytehq/airbyte/pull/16085) | Increase unit test coverage                                                          |
| 0.1.16  | 2022-08-28 | [16050](https://github.com/airbytehq/airbyte/pull/16050) | Fix SATs                                                                             |
| 0.1.15  | 2022-03-31 | [11613](https://github.com/airbytehq/airbyte/pull/11613) | Add 'channel_filter' config and improve performance                                  |
| 0.1.14  | 2022-01-26 | [9575](https://github.com/airbytehq/airbyte/pull/9575) | Correct schema                                                                       |
| 0.1.13  | 2021-11-08 | [7499](https://github.com/airbytehq/airbyte/pull/7499) | Remove base-python dependencies                                                      |
| 0.1.12  | 2021-10-07 | [6570](https://github.com/airbytehq/airbyte/pull/6570) | Implement OAuth support with OAuth authenticator                                     |
| 0.1.11  | 2021-08-27 | [5830](https://github.com/airbytehq/airbyte/pull/5830) | Fix sync operations hang forever issue                                               |
| 0.1.10  | 2021-08-27 | [5697](https://github.com/airbytehq/airbyte/pull/5697) | Fix max retries issue                                                                |
| 0.1.9   | 2021-07-20 | [4860](https://github.com/airbytehq/airbyte/pull/4860) | Fix reading threads issue                                                            |
| 0.1.8   | 2021-07-14 | [4683](https://github.com/airbytehq/airbyte/pull/4683) | Add float_ts primary key                                                             |
| 0.1.7   | 2021-06-25 | [3978](https://github.com/airbytehq/airbyte/pull/3978) | Release Slack CDK Connector                                                          |

</details><|MERGE_RESOLUTION|>--- conflicted
+++ resolved
@@ -164,22 +164,19 @@
 
 | Version | Date       | Pull Request                                             | Subject                                                                              |
 |:--------|:-----------| :------------------------------------------------------- |:-------------------------------------------------------------------------------------|
-<<<<<<< HEAD
-| 1.4.0 | 2025-06-29 | [tbd](https://github.com/airbytehq/airbyte/pull/tbd) | Add API Budget and reduce page size for channel_messages stream due to Slack updated Terms of Serivce |
-=======
-| 2.0.0 | 2025-06-25 | [62055](https://github.com/airbytehq/airbyte/pull/62055) | Add breaking change notification for migrating to the new Slack Marketplace application to retain higher rate limits. |
->>>>>>> ab4b565c
-| 1.3.2 | 2025-01-11 | [43812](https://github.com/airbytehq/airbyte/pull/43812) | Starting with this version, the Docker image is now rootless. Please note that this and future versions will not be compatible with Airbyte versions earlier than 0.64 |
-| 1.3.1 | 2024-07-24 | [42485](https://github.com/airbytehq/airbyte/pull/42485) | Fix MRO error for `IncrementalMessageStream` |
-| 1.3.0 | 2024-07-17 | [41994](https://github.com/airbytehq/airbyte/pull/41994) | Migrate to CDK v3.5.1 |
-| 1.2.0 | 2024-07-16 | [41970](https://github.com/airbytehq/airbyte/pull/41970) | Migrate to CDK v2.4.0 |
-| 1.1.13 | 2024-07-13 | [41863](https://github.com/airbytehq/airbyte/pull/41863) | Update dependencies |
-| 1.1.12 | 2024-07-10 | [41485](https://github.com/airbytehq/airbyte/pull/41485) | Update dependencies |
-| 1.1.11 | 2024-07-09 | [41231](https://github.com/airbytehq/airbyte/pull/41231) | Update dependencies |
-| 1.1.10 | 2024-07-06 | [40839](https://github.com/airbytehq/airbyte/pull/40839) | Update dependencies |
-| 1.1.9 | 2024-06-25 | [40347](https://github.com/airbytehq/airbyte/pull/40347) | Update dependencies |
-| 1.1.8 | 2024-06-22 | [40166](https://github.com/airbytehq/airbyte/pull/40166) | Update dependencies |
-| 1.1.7 | 2025-06-14 | [39343](https://github.com/airbytehq/airbyte/pull/39343) | Update state handling for `threads` Python stream |
+| 2.1.0   | 2025-06-30 | [62056](https://github.com/airbytehq/airbyte/pull/62056) | Add API Budget and reduce page size for channel_messages stream due to Slack updated Terms of Serivce |
+| 2.0.0   | 2025-06-25 | [62055](https://github.com/airbytehq/airbyte/pull/62055) | Add breaking change notification for migrating to the new Slack Marketplace application to retain higher rate limits. |
+| 1.3.2   | 2025-01-11 | [43812](https://github.com/airbytehq/airbyte/pull/43812) | Starting with this version, the Docker image is now rootless. Please note that this and future versions will not be compatible with Airbyte versions earlier than 0.64 |
+| 1.3.1   | 2024-07-24 | [42485](https://github.com/airbytehq/airbyte/pull/42485) | Fix MRO error for `IncrementalMessageStream` |
+| 1.3.0   | 2024-07-17 | [41994](https://github.com/airbytehq/airbyte/pull/41994) | Migrate to CDK v3.5.1 |
+| 1.2.0   | 2024-07-16 | [41970](https://github.com/airbytehq/airbyte/pull/41970) | Migrate to CDK v2.4.0 |
+| 1.1.13  | 2024-07-13 | [41863](https://github.com/airbytehq/airbyte/pull/41863) | Update dependencies |
+| 1.1.12  | 2024-07-10 | [41485](https://github.com/airbytehq/airbyte/pull/41485) | Update dependencies |
+| 1.1.11  | 2024-07-09 | [41231](https://github.com/airbytehq/airbyte/pull/41231) | Update dependencies |
+| 1.1.10  | 2024-07-06 | [40839](https://github.com/airbytehq/airbyte/pull/40839) | Update dependencies |
+| 1.1.9   | 2024-06-25 | [40347](https://github.com/airbytehq/airbyte/pull/40347) | Update dependencies |
+| 1.1.8   | 2024-06-22 | [40166](https://github.com/airbytehq/airbyte/pull/40166) | Update dependencies |
+| 1.1.7   | 2025-06-14 | [39343](https://github.com/airbytehq/airbyte/pull/39343) | Update state handling for `threads` Python stream |
 | 1.1.6   | 2024-06-12 | [39132](https://github.com/airbytehq/airbyte/pull/39416) | Respect `include_private_channels` option in `threads` stream                        |
 | 1.1.5   | 2024-06-10 | [39132](https://github.com/airbytehq/airbyte/pull/39132) | Convert string state to float for `threads` stream                                   |
 | 1.1.4   | 2024-06-06 | [39271](https://github.com/airbytehq/airbyte/pull/39271) | [autopull] Upgrade base image to v1.2.2                                              |
