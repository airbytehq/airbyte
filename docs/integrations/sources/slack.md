--- conflicted
+++ resolved
@@ -169,10 +169,10 @@
 <details>
   <summary>Expand to review</summary>
 
-<<<<<<< HEAD
 | Version | Date       | Pull Request                                             | Subject                                                                              |
 |:--------|:-----------| :------------------------------------------------------- |:-------------------------------------------------------------------------------------|
-| 1.1.5   | 2025-06-07 | [39343](https://github.com/airbytehq/airbyte/pull/39343) | Update state handling for `threads` Python stream                                    |
+| 1.1.6   | 2025-06-12 | [39343](https://github.com/airbytehq/airbyte/pull/39343) | Update state handling for `threads` Python stream                                    |
+| 1.1.5   | 2024-06-10 | [39132](https://github.com/airbytehq/airbyte/pull/39132) | Convert string state to float for `threads` stream                                    |
 | 1.1.4   | 2024-06-06 | [39271](https://github.com/airbytehq/airbyte/pull/39271) | [autopull] Upgrade base image to v1.2.2 |
 | 1.1.3   | 2024-06-05 | [39121](https://github.com/airbytehq/airbyte/pull/39121) | Change cursor format for `channel_messages` stream to `%s_as_float` |
 | 1.1.2   | 2024-05-23 | [38619](https://github.com/airbytehq/airbyte/pull/38619) | Fix cursor granularity for the `channel_messages` stream |
@@ -212,50 +212,6 @@
 | 0.1.9   | 2021-07-20 | [4860](https://github.com/airbytehq/airbyte/pull/4860) | Fix reading threads issue |
 | 0.1.8   | 2021-07-14 | [4683](https://github.com/airbytehq/airbyte/pull/4683) | Add float_ts primary key |
 | 0.1.7   | 2021-06-25 | [3978](https://github.com/airbytehq/airbyte/pull/3978) | Release Slack CDK Connector |
-=======
-| Version | Date       | Pull Request                                             | Subject                                                                               |
-|:--------|:-----------| :------------------------------------------------------- |:--------------------------------------------------------------------------------------|
-| 1.1.5   | 2024-06-10 | [39132](https://github.com/airbytehq/airbyte/pull/39132) | Convert string state to float for `threads` stream                                    |
-| 1.1.4   | 2024-06-06 | [39271](https://github.com/airbytehq/airbyte/pull/39271) | [autopull] Upgrade base image to v1.2.2                                               |
-| 1.1.3   | 2024-06-05 | [39121](https://github.com/airbytehq/airbyte/pull/39121) | Change cursor format for `channel_messages` stream to `%s_as_float`                   |
-| 1.1.2   | 2024-05-23 | [38619](https://github.com/airbytehq/airbyte/pull/38619) | Fix cursor granularity for the `channel_messages` stream                              |
-| 1.1.1   | 2024-05-02 | [36661](https://github.com/airbytehq/airbyte/pull/36661) | Schema descriptions                                                                   |
-| 1.1.0   | 2024-04-18 | [37332](https://github.com/airbytehq/airbyte/pull/37332) | Add the capability to sync from private channels                                      |
-| 1.0.0   | 2024-04-02 | [35477](https://github.com/airbytehq/airbyte/pull/35477) | Migration to low-code CDK                                                             |
-| 0.4.1   | 2024-03-27 | [36579](https://github.com/airbytehq/airbyte/pull/36579) | Upgrade airbyte-cdk version to emit record counts as floats                           |
-| 0.4.0   | 2024-03-19 | [36267](https://github.com/airbytehq/airbyte/pull/36267) | Pin airbyte-cdk version to `^0`                                                       |
-| 0.3.9   | 2024-02-12 | [35157](https://github.com/airbytehq/airbyte/pull/35157) | Manage dependencies with Poetry                                                       |
-| 0.3.8   | 2024-02-09 | [35131](https://github.com/airbytehq/airbyte/pull/35131) | Fixed the issue when `schema discovery` fails with `502` due to the platform timeout  |
-| 0.3.7   | 2024-01-10 | [1234](https://github.com/airbytehq/airbyte/pull/1234) | Prepare for airbyte-lib                                                               |
-| 0.3.6   | 2023-11-21 | [32707](https://github.com/airbytehq/airbyte/pull/32707) | Threads: do not use client-side record filtering                                      |
-| 0.3.5   | 2023-10-19 | [31599](https://github.com/airbytehq/airbyte/pull/31599) | Base image migration: remove Dockerfile and use the python-connector-base image       |
-| 0.3.4   | 2023-10-06 | [31134](https://github.com/airbytehq/airbyte/pull/31134) | Update CDK and remove non iterable return from records                                |
-| 0.3.3   | 2023-09-28 | [30580](https://github.com/airbytehq/airbyte/pull/30580) | Add `bot_id` field to threads schema                                                  |
-| 0.3.2   | 2023-09-20 | [30613](https://github.com/airbytehq/airbyte/pull/30613) | Set default value for channel_filters during discover                                 |
-| 0.3.1   | 2023-09-19 | [30570](https://github.com/airbytehq/airbyte/pull/30570) | Use default availability strategy                                                     |
-| 0.3.0   | 2023-09-18 | [30521](https://github.com/airbytehq/airbyte/pull/30521) | Add unexpected fields to streams `channel_messages`, `channels`, `threads`, `users`   |
-| 0.2.0   | 2023-05-24 | [26497](https://github.com/airbytehq/airbyte/pull/26497) | Fixed `lookback window` value limitations                                             |
-| 0.1.26  | 2023-05-17 | [26186](https://github.com/airbytehq/airbyte/pull/26186) | Limited the `lookback window` range for input configuration                           |
-| 0.1.25  | 2023-03-20 | [22889](https://github.com/airbytehq/airbyte/pull/22889) | Specified date formatting in specification                                            |
-| 0.1.24  | 2023-03-20 | [24126](https://github.com/airbytehq/airbyte/pull/24126) | Increase page size to 1000                                                            |
-| 0.1.23  | 2023-02-21 | [21907](https://github.com/airbytehq/airbyte/pull/21907) | Do not join channels that not gonna be synced                                         |
-| 0.1.22  | 2023-01-27 | [22022](https://github.com/airbytehq/airbyte/pull/22022) | Set `AvailabilityStrategy` for streams explicitly to `None`                           |
-| 0.1.21  | 2023-01-12 | [21321](https://github.com/airbytehq/airbyte/pull/21321) | Retry Timeout error                                                                   |
-| 0.1.20  | 2022-12-21 | [20767](https://github.com/airbytehq/airbyte/pull/20767) | Update schema                                                                         |
-| 0.1.19  | 2022-12-01 | [19970](https://github.com/airbytehq/airbyte/pull/19970) | Remove OAuth2.0 broken `refresh_token` support                                        |
-| 0.1.18  | 2022-09-28 | [17315](https://github.com/airbytehq/airbyte/pull/17315) | Always install latest version of Airbyte CDK                                          |
-| 0.1.17  | 2022-08-28 | [16085](https://github.com/airbytehq/airbyte/pull/16085) | Increase unit test coverage                                                           |
-| 0.1.16  | 2022-08-28 | [16050](https://github.com/airbytehq/airbyte/pull/16050) | Fix SATs                                                                              |
-| 0.1.15  | 2022-03-31 | [11613](https://github.com/airbytehq/airbyte/pull/11613) | Add 'channel_filter' config and improve performance                                   |
-| 0.1.14  | 2022-01-26 | [9575](https://github.com/airbytehq/airbyte/pull/9575) | Correct schema                                                                        |
-| 0.1.13  | 2021-11-08 | [7499](https://github.com/airbytehq/airbyte/pull/7499) | Remove base-python dependencies                                                       |
-| 0.1.12  | 2021-10-07 | [6570](https://github.com/airbytehq/airbyte/pull/6570) | Implement OAuth support with OAuth authenticator                                      |
-| 0.1.11  | 2021-08-27 | [5830](https://github.com/airbytehq/airbyte/pull/5830) | Fix sync operations hang forever issue                                                |
-| 0.1.10  | 2021-08-27 | [5697](https://github.com/airbytehq/airbyte/pull/5697) | Fix max retries issue                                                                 |
-| 0.1.9   | 2021-07-20 | [4860](https://github.com/airbytehq/airbyte/pull/4860) | Fix reading threads issue                                                             |
-| 0.1.8   | 2021-07-14 | [4683](https://github.com/airbytehq/airbyte/pull/4683) | Add float_ts primary key                                                              |
-| 0.1.7   | 2021-06-25 | [3978](https://github.com/airbytehq/airbyte/pull/3978) | Release Slack CDK Connector                                                           |
->>>>>>> 2de2892f
 
 </details>
 
