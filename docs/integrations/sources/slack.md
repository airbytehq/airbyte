# Slack

<HideInUI>

This page contains the setup guide and reference information for the [Slack](https://www.slack.com) source connector.

</HideInUI>

## Prerequisites

OAuth or API Token (via Slack App or Legacy API Key) is required for access to Slack.

You can no longer create "Legacy" API Keys, but if you already have one, you can use it with this source. Fill it into the API key section.

We recommend creating a restricted, read-only key specifically for Airbyte access. This will allow you to control which resources Airbyte should be able to access.

Note that refresh token are entirely optional for Slack and are not required to use Airbyte. You can learn more about refresh tokens [here](https://api.slack.com/authentication/rotation).

## Setup guide

### Step 1: Set up Slack

:::info

If you are using an "legacy" Slack API, skip to the Airbyte Open Source additional setup steps section below.

:::

In order to pull data out of your Slack instance, you need to create a Slack App. This may sound daunting, but it is actually pretty straight forward. Slack supplies [documentation](https://api.slack.com/start) on how to build apps. Feel free to follow that if you want to do something fancy. We'll describe the steps we followed to creat the Slack App for this tutorial.

:::info

This tutorial assumes that you are an administrator on your slack instance. If you are not, you will need to coordinate with your administrator on the steps that require setting permissions for your app.

:::

1. Go to the [apps page](https://api.slack.com/apps)
2. Click "Create New App"
3. It will request a name and the slack instance you want to create the app for. Make sure you select the instance form which you want to pull data.
4. Completing that form will take you to the "Basic Information" page for your app.
5. Now we need to grant the correct permissions to the app. \(This is the part that requires you to be an administrator\). Go to "Permissions". Then under "Bot Token Scopes" click on "Add an OAuth Scope". We will now need to add the following scopes:

   ```text
    channels:history
    channels:join
    channels:read
    files:read
    groups:read
    links:read
    reactions:read
    remote_files:read
    team:read
    usergroups:read
    users.profile:read
    users:read
   ```

   This may look daunting, but the search functionality in the dropdown should make this part go pretty quick.

6. Scroll to the top of the page and click "Install to Workspace". This will generate a "Bot User OAuth Access Token". We will need this in a moment.
7. Now go to your slack instance. For any public channel go to info =&gt; more =&gt; add apps. In the search bar search for the name of your app. \(If using the desktop version of slack, you may need to restart Slack for it to pick up the new app\). Airbyte will only replicate messages from channels that the Slack bot has been added to.

   ![](../../.gitbook/assets/slack-add-apps.png)

8. In Airbyte, create a Slack source. The "Bot User OAuth Access Token" from the earlier should be used as the token.
9. You can now pull data from your slack instance!

<!-- env:oss -->

**Airbyte Open Source additional setup steps**

You can no longer create "Legacy" API Keys, but if you already have one, you can use it with this source. Fill it into the API key section.

We recommend creating a restricted, read-only key specifically for Airbyte access. This will allow you to control which resources Airbyte should be able to access.

<!-- /env:oss -->

### Step 2: Set up the Slack connector in Airbyte

<!-- env:cloud -->

**For Airbyte Cloud:**

1. [Log into your Airbyte Cloud](https://cloud.airbyte.com/workspaces) account.
2. In the left navigation bar, click **Sources**. In the top-right corner, click **+new source**.
3. On the Set up the source page, enter the name for the Slack connector and select **Slack** from the Source type dropdown.
4. Select `Authenticate your account` and log in and Authorize to the Slack account.
5. **Required** Enter your `start_date`.
6. **Required** Enter your `lookback_window`, which corresponds to amount of days in the past from which you want to sync data.
7. Toggle `join_channels`, if you want to join all public channels or to sync data only from channels the bot is already in. If not set, you'll need to manually add the bot to all the channels from which you'd like to sync messages.
8. Enter your `channel_filter`, this should be list of channel names (without leading '#' char) that limits the channels from which you'd like to sync. If no channels are specified, Airbyte will replicate all data.
9. Toggle `include_private_channels` if you want to sync data from private channels. You will need to manually add the bot to private channels, `join_channel` does not work with private channels.
10. Click **Set up source**.
<!-- /env:cloud -->

<!-- env:oss -->

**For Airbyte Open Source:**

1. Navigate to the Airbyte Open Source dashboard.
2. Set the name for your source.
3. **Required** Enter your `start_date`.
4. **Required** Enter your `lookback_window`, which corresponds to amount of days in the past from which you want to sync data.
5. Toggle `join_channels`, if you want to join all channels or to sync data only from channels the bot is already in. If not set, you'll need to manually add the bot to all the channels from which you'd like to sync messages.
6. Enter your `channel_filter`, this should be list of channel names (without leading '#' char) that limits the channels from which you'd like to sync. If no channels are specified, Airbyte will replicate all data.
7. Toggle `include_private_channels` if you want to sync data from private channels. You will need to manually add the bot to private channels, `join_channel` does not work with private channels.
8. Enter your `api_token`.
9. Click **Set up source**.
<!-- /env:oss -->

<HideInUI>

## Supported sync modes

The Slack source connector supports the following [sync modes](https://docs.airbyte.com/cloud/core-concepts#connection-sync-modes):

| Feature           | Supported? |
| :---------------- | :--------- |
| Full Refresh Sync | Yes        |
| Incremental Sync  | Yes        |
| Namespaces        | No         |

## Supported Streams

For most of the streams, the Slack source connector uses the [Conversations API](https://api.slack.com/docs/conversations-api) under the hood.

- [Channels \(Conversations\)](https://api.slack.com/methods/conversations.list)
- [Channel Members \(Conversation Members\)](https://api.slack.com/methods/conversations.members)
- [Messages \(Conversation History\)](https://api.slack.com/methods/conversations.history) It will only replicate messages from non-archive, public and private channels that the Slack App is a member of.
- [Users](https://api.slack.com/methods/users.list)
- [Threads \(Conversation Replies\)](https://api.slack.com/methods/conversations.replies)

## Performance considerations

The connector is restricted by normal Slack [requests limitation](https://api.slack.com/docs/rate-limits).

It is recommended to sync required channels only, this can be done by specifying config variable `channel_filter` in settings.

## Data type map

| Integration Type | Airbyte Type |
| :--------------- | :----------- |
| `string`         | `string`     |
| `number`         | `number`     |
| `array`          | `array`      |
| `object`         | `object`     |

## Limitations & Troubleshooting

<details>
<summary>
Expand to see details about Slack connector limitations and troubleshooting.
</summary>

### Connector limitations

#### Rate limiting

Slack has [rate limit restrictions](https://api.slack.com/docs/rate-limits).

### Troubleshooting

- Check out common troubleshooting issues for the Slack source connector on our Airbyte Forum [here](https://github.com/airbytehq/airbyte/discussions).

</details>

## Changelog

<details>
  <summary>Expand to review</summary>

<<<<<<< HEAD
| Version | Date       | Pull Request                                             | Subject                                                                              |
|:--------|:-----------| :------------------------------------------------------- |:-------------------------------------------------------------------------------------|
| 1.1.6   | 2025-06-12 | [39343](https://github.com/airbytehq/airbyte/pull/39343) | Update state handling for `threads` Python stream                                    |
=======
| Version | Date       | Pull Request                                             | Subject                                                                               |
|:--------|:-----------| :------------------------------------------------------- |:--------------------------------------------------------------------------------------|
| 1.1.6   | 2024-06-12 | [39132](https://github.com/airbytehq/airbyte/pull/39416) | Respect `include_private_channels` option in `threads` stream                         |
>>>>>>> 8443138e
| 1.1.5   | 2024-06-10 | [39132](https://github.com/airbytehq/airbyte/pull/39132) | Convert string state to float for `threads` stream                                    |
| 1.1.4   | 2024-06-06 | [39271](https://github.com/airbytehq/airbyte/pull/39271) | [autopull] Upgrade base image to v1.2.2 |
| 1.1.3   | 2024-06-05 | [39121](https://github.com/airbytehq/airbyte/pull/39121) | Change cursor format for `channel_messages` stream to `%s_as_float` |
| 1.1.2   | 2024-05-23 | [38619](https://github.com/airbytehq/airbyte/pull/38619) | Fix cursor granularity for the `channel_messages` stream |
| 1.1.1   | 2024-05-02 | [36661](https://github.com/airbytehq/airbyte/pull/36661) | Schema descriptions |
| 1.1.0   | 2024-04-18 | [37332](https://github.com/airbytehq/airbyte/pull/37332) | Add the capability to sync from private channels |
| 1.0.0   | 2024-04-02 | [35477](https://github.com/airbytehq/airbyte/pull/35477) | Migration to low-code CDK |
| 0.4.1   | 2024-03-27 | [36579](https://github.com/airbytehq/airbyte/pull/36579) | Upgrade airbyte-cdk version to emit record counts as floats |
| 0.4.0   | 2024-03-19 | [36267](https://github.com/airbytehq/airbyte/pull/36267) | Pin airbyte-cdk version to `^0` |
| 0.3.9   | 2024-02-12 | [35157](https://github.com/airbytehq/airbyte/pull/35157) | Manage dependencies with Poetry |
| 0.3.8   | 2024-02-09 | [35131](https://github.com/airbytehq/airbyte/pull/35131) | Fixed the issue when `schema discovery` fails with `502` due to the platform timeout |
| 0.3.7   | 2024-01-10 | [1234](https://github.com/airbytehq/airbyte/pull/1234) | Prepare for airbyte-lib |
| 0.3.6   | 2023-11-21 | [32707](https://github.com/airbytehq/airbyte/pull/32707) | Threads: do not use client-side record filtering |
| 0.3.5   | 2023-10-19 | [31599](https://github.com/airbytehq/airbyte/pull/31599) | Base image migration: remove Dockerfile and use the python-connector-base image |
| 0.3.4   | 2023-10-06 | [31134](https://github.com/airbytehq/airbyte/pull/31134) | Update CDK and remove non iterable return from records |
| 0.3.3   | 2023-09-28 | [30580](https://github.com/airbytehq/airbyte/pull/30580) | Add `bot_id` field to threads schema |
| 0.3.2   | 2023-09-20 | [30613](https://github.com/airbytehq/airbyte/pull/30613) | Set default value for channel_filters during discover |
| 0.3.1   | 2023-09-19 | [30570](https://github.com/airbytehq/airbyte/pull/30570) | Use default availability strategy |
| 0.3.0   | 2023-09-18 | [30521](https://github.com/airbytehq/airbyte/pull/30521) | Add unexpected fields to streams `channel_messages`, `channels`, `threads`, `users` |
| 0.2.0   | 2023-05-24 | [26497](https://github.com/airbytehq/airbyte/pull/26497) | Fixed `lookback window` value limitations |
| 0.1.26  | 2023-05-17 | [26186](https://github.com/airbytehq/airbyte/pull/26186) | Limited the `lookback window` range for input configuration |
| 0.1.25  | 2023-03-20 | [22889](https://github.com/airbytehq/airbyte/pull/22889) | Specified date formatting in specification |
| 0.1.24  | 2023-03-20 | [24126](https://github.com/airbytehq/airbyte/pull/24126) | Increase page size to 1000 |
| 0.1.23  | 2023-02-21 | [21907](https://github.com/airbytehq/airbyte/pull/21907) | Do not join channels that not gonna be synced |
| 0.1.22  | 2023-01-27 | [22022](https://github.com/airbytehq/airbyte/pull/22022) | Set `AvailabilityStrategy` for streams explicitly to `None` |
| 0.1.21  | 2023-01-12 | [21321](https://github.com/airbytehq/airbyte/pull/21321) | Retry Timeout error |
| 0.1.20  | 2022-12-21 | [20767](https://github.com/airbytehq/airbyte/pull/20767) | Update schema |
| 0.1.19  | 2022-12-01 | [19970](https://github.com/airbytehq/airbyte/pull/19970) | Remove OAuth2.0 broken `refresh_token` support |
| 0.1.18  | 2022-09-28 | [17315](https://github.com/airbytehq/airbyte/pull/17315) | Always install latest version of Airbyte CDK |
| 0.1.17  | 2022-08-28 | [16085](https://github.com/airbytehq/airbyte/pull/16085) | Increase unit test coverage |
| 0.1.16  | 2022-08-28 | [16050](https://github.com/airbytehq/airbyte/pull/16050) | Fix SATs |
| 0.1.15  | 2022-03-31 | [11613](https://github.com/airbytehq/airbyte/pull/11613) | Add 'channel_filter' config and improve performance |
| 0.1.14  | 2022-01-26 | [9575](https://github.com/airbytehq/airbyte/pull/9575) | Correct schema |
| 0.1.13  | 2021-11-08 | [7499](https://github.com/airbytehq/airbyte/pull/7499) | Remove base-python dependencies |
| 0.1.12  | 2021-10-07 | [6570](https://github.com/airbytehq/airbyte/pull/6570) | Implement OAuth support with OAuth authenticator |
| 0.1.11  | 2021-08-27 | [5830](https://github.com/airbytehq/airbyte/pull/5830) | Fix sync operations hang forever issue |
| 0.1.10  | 2021-08-27 | [5697](https://github.com/airbytehq/airbyte/pull/5697) | Fix max retries issue |
| 0.1.9   | 2021-07-20 | [4860](https://github.com/airbytehq/airbyte/pull/4860) | Fix reading threads issue |
| 0.1.8   | 2021-07-14 | [4683](https://github.com/airbytehq/airbyte/pull/4683) | Add float_ts primary key |
| 0.1.7   | 2021-06-25 | [3978](https://github.com/airbytehq/airbyte/pull/3978) | Release Slack CDK Connector |

</details>

</HideInUI><|MERGE_RESOLUTION|>--- conflicted
+++ resolved
@@ -169,15 +169,10 @@
 <details>
   <summary>Expand to review</summary>
 
-<<<<<<< HEAD
-| Version | Date       | Pull Request                                             | Subject                                                                              |
-|:--------|:-----------| :------------------------------------------------------- |:-------------------------------------------------------------------------------------|
-| 1.1.6   | 2025-06-12 | [39343](https://github.com/airbytehq/airbyte/pull/39343) | Update state handling for `threads` Python stream                                    |
-=======
 | Version | Date       | Pull Request                                             | Subject                                                                               |
 |:--------|:-----------| :------------------------------------------------------- |:--------------------------------------------------------------------------------------|
+| 1.1.7   | 2025-06-14 | [39343](https://github.com/airbytehq/airbyte/pull/39343) | Update state handling for `threads` Python stream                                     |
 | 1.1.6   | 2024-06-12 | [39132](https://github.com/airbytehq/airbyte/pull/39416) | Respect `include_private_channels` option in `threads` stream                         |
->>>>>>> 8443138e
 | 1.1.5   | 2024-06-10 | [39132](https://github.com/airbytehq/airbyte/pull/39132) | Convert string state to float for `threads` stream                                    |
 | 1.1.4   | 2024-06-06 | [39271](https://github.com/airbytehq/airbyte/pull/39271) | [autopull] Upgrade base image to v1.2.2 |
 | 1.1.3   | 2024-06-05 | [39121](https://github.com/airbytehq/airbyte/pull/39121) | Change cursor format for `channel_messages` stream to `%s_as_float` |
