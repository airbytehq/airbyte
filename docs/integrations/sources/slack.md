# Slack

<HideInUI>

This page contains the setup guide and reference information for the [Slack](https://www.slack.com) source connector.

</HideInUI>

## Prerequisites

OAuth or API Token (via Slack App or Legacy API Key) is required for access to Slack.

You can no longer create "Legacy" API Keys, but if you already have one, you can use it with this source. Fill it into the API key section.

We recommend creating a restricted, read-only key specifically for Airbyte access. This will allow you to control which resources Airbyte should be able to access.

Note that refresh token are entirely optional for Slack and are not required to use Airbyte. You can learn more about refresh tokens [here](https://api.slack.com/authentication/rotation).

## Setup guide

### Step 1: Set up Slack

:::info

If you are using an "legacy" Slack API, skip to the Airbyte Open Source additional setup steps section below.

:::

In order to pull data out of your Slack instance, you need to create a Slack App. This may sound daunting, but it is actually pretty straight forward. Slack supplies [documentation](https://api.slack.com/start) on how to build apps. Feel free to follow that if you want to do something fancy. We'll describe the steps we followed to creat the Slack App for this tutorial.

:::info

This tutorial assumes that you are an administrator on your slack instance. If you are not, you will need to coordinate with your administrator on the steps that require setting permissions for your app.

:::

1. Go to the [apps page](https://api.slack.com/apps)
2. Click "Create New App"
3. It will request a name and the slack instance you want to create the app for. Make sure you select the instance form which you want to pull data.
4. Completing that form will take you to the "Basic Information" page for your app.
5. Now we need to grant the correct permissions to the app. \(This is the part that requires you to be an administrator\). Go to "Permissions". Then under "Bot Token Scopes" click on "Add an OAuth Scope". We will now need to add the following scopes:

   ```text
    channels:history
    channels:join
    channels:read
    files:read
    groups:read
    links:read
    reactions:read
    remote_files:read
    team:read
    usergroups:read
    users.profile:read
    users:read
   ```

   This may look daunting, but the search functionality in the dropdown should make this part go pretty quick.

6. Scroll to the top of the page and click "Install to Workspace". This will generate a "Bot User OAuth Access Token". We will need this in a moment.
7. Now go to your slack instance. For any public channel go to info =&gt; more =&gt; add apps. In the search bar search for the name of your app. \(If using the desktop version of slack, you may need to restart Slack for it to pick up the new app\). Airbyte will only replicate messages from channels that the Slack bot has been added to.

   ![](../../.gitbook/assets/slack-add-apps.png)

8. In Airbyte, create a Slack source. The "Bot User OAuth Access Token" from the earlier should be used as the token.
9. You can now pull data from your slack instance!


<!-- env:oss -->
**Airbyte Open Source additional setup steps**

You can no longer create "Legacy" API Keys, but if you already have one, you can use it with this source. Fill it into the API key section.

We recommend creating a restricted, read-only key specifically for Airbyte access. This will allow you to control which resources Airbyte should be able to access.
<!-- /env:oss -->


### Step 2: Set up the Slack connector in Airbyte

<!-- env:cloud -->
**For Airbyte Cloud:**

1. [Log into your Airbyte Cloud](https://cloud.airbyte.com/workspaces) account.
2. In the left navigation bar, click **Sources**. In the top-right corner, click **+new source**.
3. On the Set up the source page, enter the name for the Slack connector and select **Slack** from the Source type dropdown.
4. Select `Authenticate your account` and log in and Authorize to the Slack account.
5. **Required** Enter your `start_date`.
6. **Required** Enter your `lookback_window`, which corresponds to amount of days in the past from which you want to sync data.
7. Toggle `join_channels`, if you want to join all public channels or to sync data only from channels the bot is already in. If not set, you'll need to manually add the bot to all the channels from which you'd like to sync messages.
8. Enter your `channel_filter`, this should be list of channel names (without leading '#' char) that limits the channels from which you'd like to sync. If no channels are specified, Airbyte will replicate all data.
9. Toggle `include_private_channels` if you want to sync data from private channels. You will need to manually add the bot to private channels, `join_channel` does not work with private channels.
10. Click **Set up source**.
<!-- /env:cloud -->

<!-- env:oss -->
**For Airbyte Open Source:**

1. Navigate to the Airbyte Open Source dashboard.
2. Set the name for your source.
3. **Required** Enter your `start_date`.
4. **Required** Enter your `lookback_window`, which corresponds to amount of days in the past from which you want to sync data.
5. Toggle `join_channels`, if you want to join all channels or to sync data only from channels the bot is already in. If not set, you'll need to manually add the bot to all the channels from which you'd like to sync messages.
6. Enter your `channel_filter`, this should be list of channel names (without leading '#' char) that limits the channels from which you'd like to sync. If no channels are specified, Airbyte will replicate all data.
7. Toggle `include_private_channels` if you want to sync data from private channels. You will need to manually add the bot to private channels, `join_channel` does not work with private channels.
8. Enter your `api_token`.
9. Click **Set up source**.
<!-- /env:oss -->

<HideInUI>

## Supported sync modes

The Slack source connector supports the following [sync modes](https://docs.airbyte.com/cloud/core-concepts#connection-sync-modes):

| Feature           | Supported? |
| :---------------- | :--------- |
| Full Refresh Sync | Yes        |
| Incremental Sync  | Yes        |
| Namespaces        | No         |

## Supported Streams

For most of the streams, the Slack source connector uses the [Conversations API](https://api.slack.com/docs/conversations-api) under the hood.

* [Channels \(Conversations\)](https://api.slack.com/methods/conversations.list)
* [Channel Members \(Conversation Members\)](https://api.slack.com/methods/conversations.members)
* [Messages \(Conversation History\)](https://api.slack.com/methods/conversations.history) It will only replicate messages from non-archive, public  and private channels that the Slack App is a member of.
* [Users](https://api.slack.com/methods/users.list)
* [Threads \(Conversation Replies\)](https://api.slack.com/methods/conversations.replies)

## Performance considerations

The connector is restricted by normal Slack [requests limitation](https://api.slack.com/docs/rate-limits).

It is recommended to sync required channels only, this can be done by specifying config variable `channel_filter` in settings.

## Data type map

| Integration Type | Airbyte Type |
| :--------------- | :----------- |
| `string`         | `string`     |
| `number`         | `number`     |
| `array`          | `array`      |
| `object`         | `object`     |

## Limitations & Troubleshooting

<details>
<summary>
Expand to see details about Slack connector limitations and troubleshooting.
</summary>

### Connector limitations

#### Rate limiting
Slack has [rate limit restrictions](https://api.slack.com/docs/rate-limits).

### Troubleshooting

* Check out common troubleshooting issues for the Slack source connector on our Airbyte Forum [here](https://github.com/airbytehq/airbyte/discussions).

</details>

## Changelog

| Version | Date       | Pull Request                                             | Subject                                                                              |
|:--------|:-----------|:---------------------------------------------------------|:-------------------------------------------------------------------------------------|
<<<<<<< HEAD
| 1.0.1   | 2024-04-24 | [36661](https://github.com/airbytehq/airbyte/pull/36661) | Schema descriptions                                                                  |
=======
| 1.1.0   | 2024-04-18 | [37332](https://github.com/airbytehq/airbyte/pull/37332) | Add the capability to sync from private channels
>>>>>>> 48930e49
| 1.0.0   | 2024-04-02 | [35477](https://github.com/airbytehq/airbyte/pull/35477) | Migration to low-code CDK                                                            |
| 0.4.1   | 2024-03-27 | [36579](https://github.com/airbytehq/airbyte/pull/36579) | Upgrade airbyte-cdk version to emit record counts as floats                          |
| 0.4.0   | 2024-03-19 | [36267](https://github.com/airbytehq/airbyte/pull/36267) | Pin airbyte-cdk version to `^0`                                                      |
| 0.3.9   | 2024-02-12 | [35157](https://github.com/airbytehq/airbyte/pull/35157) | Manage dependencies with Poetry.                                                     |
| 0.3.8   | 2024-02-09 | [35131](https://github.com/airbytehq/airbyte/pull/35131) | Fixed the issue when `schema discovery` fails with `502` due to the platform timeout |
| 0.3.7   | 2024-01-10 | [1234](https://github.com/airbytehq/airbyte/pull/1234)   | prepare for airbyte-lib                                                              |
| 0.3.6   | 2023-11-21 | [32707](https://github.com/airbytehq/airbyte/pull/32707) | Threads: do not use client-side record filtering                                     |
| 0.3.5   | 2023-10-19 | [31599](https://github.com/airbytehq/airbyte/pull/31599) | Base image migration: remove Dockerfile and use the python-connector-base image      |
| 0.3.4   | 2023-10-06 | [31134](https://github.com/airbytehq/airbyte/pull/31134) | Update CDK and remove non iterable return from records                               |
| 0.3.3   | 2023-09-28 | [30580](https://github.com/airbytehq/airbyte/pull/30580) | Add `bot_id` field to threads schema                                                 |
| 0.3.2   | 2023-09-20 | [30613](https://github.com/airbytehq/airbyte/pull/30613) | Set default value for channel_filters during discover                                |
| 0.3.1   | 2023-09-19 | [30570](https://github.com/airbytehq/airbyte/pull/30570) | Use default availability strategy                                                    |
| 0.3.0   | 2023-09-18 | [30521](https://github.com/airbytehq/airbyte/pull/30521) | Add unexpected fields to streams `channel_messages`, `channels`, `threads`, `users`  |
| 0.2.0   | 2023-05-24 | [26497](https://github.com/airbytehq/airbyte/pull/26497) | Fixed `lookback window` value limitations                                            |
| 0.1.26  | 2023-05-17 | [26186](https://github.com/airbytehq/airbyte/pull/26186) | Limited the `lookback window` range for input configuration                          |
| 0.1.25  | 2023-03-20 | [22889](https://github.com/airbytehq/airbyte/pull/22889) | Specified date formatting in specification                                           |
| 0.1.24  | 2023-03-20 | [24126](https://github.com/airbytehq/airbyte/pull/24126) | Increase page size to 1000                                                           |
| 0.1.23  | 2023-02-21 | [21907](https://github.com/airbytehq/airbyte/pull/21907) | Do not join channels that not gonna be synced                                        |
| 0.1.22  | 2023-01-27 | [22022](https://github.com/airbytehq/airbyte/pull/22022) | Set `AvailabilityStrategy` for streams explicitly to `None`                          |
| 0.1.21  | 2023-01-12 | [21321](https://github.com/airbytehq/airbyte/pull/21321) | Retry Timeout error                                                                  |
| 0.1.20  | 2022-12-21 | [20767](https://github.com/airbytehq/airbyte/pull/20767) | Update schema                                                                        |
| 0.1.19  | 2022-12-01 | [19970](https://github.com/airbytehq/airbyte/pull/19970) | Remove OAuth2.0 broken `refresh_token` support                                       |
| 0.1.18  | 2022-09-28 | [17315](https://github.com/airbytehq/airbyte/pull/17315) | Always install latest version of Airbyte CDK                                         |
| 0.1.17  | 2022-08-28 | [16085](https://github.com/airbytehq/airbyte/pull/16085) | Increase unit test coverage                                                          |
| 0.1.16  | 2022-08-28 | [16050](https://github.com/airbytehq/airbyte/pull/16050) | Fix SATs                                                                             |
| 0.1.15  | 2022-03-31 | [11613](https://github.com/airbytehq/airbyte/pull/11613) | Add 'channel_filter' config and improve performance                                  |
| 0.1.14  | 2022-01-26 | [9575](https://github.com/airbytehq/airbyte/pull/9575)   | Correct schema                                                                       |
| 0.1.13  | 2021-11-08 | [7499](https://github.com/airbytehq/airbyte/pull/7499)   | Remove base-python dependencies                                                      |
| 0.1.12  | 2021-10-07 | [6570](https://github.com/airbytehq/airbyte/pull/6570)   | Implement OAuth support with OAuth authenticator                                     |
| 0.1.11  | 2021-08-27 | [5830](https://github.com/airbytehq/airbyte/pull/5830)   | Fix sync operations hang forever issue                                               |
| 0.1.10  | 2021-08-27 | [5697](https://github.com/airbytehq/airbyte/pull/5697)   | Fix max retries issue                                                                |
| 0.1.9   | 2021-07-20 | [4860](https://github.com/airbytehq/airbyte/pull/4860)   | Fix reading threads issue                                                            |
| 0.1.8   | 2021-07-14 | [4683](https://github.com/airbytehq/airbyte/pull/4683)   | Add float\_ts primary key                                                            |
| 0.1.7   | 2021-06-25 | [3978](https://github.com/airbytehq/airbyte/pull/3978)   | Release Slack CDK Connector                                                          |

</HideInUI><|MERGE_RESOLUTION|>--- conflicted
+++ resolved
@@ -165,11 +165,7 @@
 
 | Version | Date       | Pull Request                                             | Subject                                                                              |
 |:--------|:-----------|:---------------------------------------------------------|:-------------------------------------------------------------------------------------|
-<<<<<<< HEAD
-| 1.0.1   | 2024-04-24 | [36661](https://github.com/airbytehq/airbyte/pull/36661) | Schema descriptions                                                                  |
-=======
 | 1.1.0   | 2024-04-18 | [37332](https://github.com/airbytehq/airbyte/pull/37332) | Add the capability to sync from private channels
->>>>>>> 48930e49
 | 1.0.0   | 2024-04-02 | [35477](https://github.com/airbytehq/airbyte/pull/35477) | Migration to low-code CDK                                                            |
 | 0.4.1   | 2024-03-27 | [36579](https://github.com/airbytehq/airbyte/pull/36579) | Upgrade airbyte-cdk version to emit record counts as floats                          |
 | 0.4.0   | 2024-03-19 | [36267](https://github.com/airbytehq/airbyte/pull/36267) | Pin airbyte-cdk version to `^0`                                                      |
