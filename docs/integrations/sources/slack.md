# Slack

<HideInUI>

This page contains the setup guide and reference information for the [Slack](https://www.slack.com) source connector.

</HideInUI>

## Prerequisites

OAuth or API Token (via Slack App or Legacy API Key) is required for access to Slack.

You can no longer create "Legacy" API Keys, but if you already have one, you can use it with this source. Fill it into the API key section.

We recommend creating a restricted, read-only key specifically for Airbyte access. This will allow you to control which resources Airbyte should be able to access.

Note that refresh token are entirely optional for Slack and are not required to use Airbyte. You can learn more about refresh tokens [here](https://api.slack.com/authentication/rotation).

## Setup guide

### Step 1: Set up Slack

:::info

If you are using an "legacy" Slack API, skip to the Airbyte Open Source additional setup steps section below.

:::

In order to pull data out of your Slack instance, you need to create a Slack App. This may sound daunting, but it is actually pretty straight forward. Slack supplies [documentation](https://api.slack.com/start) on how to build apps. Feel free to follow that if you want to do something fancy. We'll describe the steps we followed to creat the Slack App for this tutorial.

:::info

This tutorial assumes that you are an administrator on your slack instance. If you are not, you will need to coordinate with your administrator on the steps that require setting permissions for your app.

:::

1. Go to the [apps page](https://api.slack.com/apps)
2. Click "Create New App"
3. It will request a name and the slack instance you want to create the app for. Make sure you select the instance form which you want to pull data.
4. Completing that form will take you to the "Basic Information" page for your app.
5. Now we need to grant the correct permissions to the app. \(This is the part that requires you to be an administrator\). Go to "Permissions". Then under "Bot Token Scopes" click on "Add an OAuth Scope". We will now need to add the following scopes:

   ```text
    channels:history
    channels:join
    channels:read
    files:read
    groups:read
    links:read
    reactions:read
    remote_files:read
    team:read
    usergroups:read
    users.profile:read
    users:read
   ```

   This may look daunting, but the search functionality in the dropdown should make this part go pretty quick.

6. Scroll to the top of the page and click "Install to Workspace". This will generate a "Bot User OAuth Access Token". We will need this in a moment.
7. Now go to your slack instance. For any public channel go to info =&gt; more =&gt; add apps. In the search bar search for the name of your app. \(If using the desktop version of slack, you may need to restart Slack for it to pick up the new app\). Airbyte will only replicate messages from channels that the Slack bot has been added to.

   ![](../../.gitbook/assets/slack-add-apps.png)

8. In Airbyte, create a Slack source. The "Bot User OAuth Access Token" from the earlier should be used as the token.
9. You can now pull data from your slack instance!

<!-- env:oss -->

**Airbyte Open Source additional setup steps**

You can no longer create "Legacy" API Keys, but if you already have one, you can use it with this source. Fill it into the API key section.

We recommend creating a restricted, read-only key specifically for Airbyte access. This will allow you to control which resources Airbyte should be able to access.

<!-- /env:oss -->

### Step 2: Set up the Slack connector in Airbyte

<!-- env:cloud -->

**For Airbyte Cloud:**

1. [Log into your Airbyte Cloud](https://cloud.airbyte.com/workspaces) account.
2. In the left navigation bar, click **Sources**. In the top-right corner, click **+new source**.
3. On the Set up the source page, enter the name for the Slack connector and select **Slack** from the Source type dropdown.
4. Select `Authenticate your account` and log in and Authorize to the Slack account.
5. **Required** Enter your `start_date`.
6. **Required** Enter your `lookback_window`, which corresponds to amount of days in the past from which you want to sync data.
7. Toggle `join_channels`, if you want to join all public channels or to sync data only from channels the bot is already in. If not set, you'll need to manually add the bot to all the channels from which you'd like to sync messages.
8. Enter your `channel_filter`, this should be list of channel names (without leading '#' char) that limits the channels from which you'd like to sync. If no channels are specified, Airbyte will replicate all data.
9. Toggle `include_private_channels` if you want to sync data from private channels. You will need to manually add the bot to private channels, `join_channel` does not work with private channels.
10. Click **Set up source**.
<!-- /env:cloud -->

<!-- env:oss -->

**For Airbyte Open Source:**

1. Navigate to the Airbyte Open Source dashboard.
2. Set the name for your source.
3. **Required** Enter your `start_date`.
4. **Required** Enter your `lookback_window`, which corresponds to amount of days in the past from which you want to sync data.
5. Toggle `join_channels`, if you want to join all channels or to sync data only from channels the bot is already in. If not set, you'll need to manually add the bot to all the channels from which you'd like to sync messages.
6. Enter your `channel_filter`, this should be list of channel names (without leading '#' char) that limits the channels from which you'd like to sync. If no channels are specified, Airbyte will replicate all data.
7. Toggle `include_private_channels` if you want to sync data from private channels. You will need to manually add the bot to private channels, `join_channel` does not work with private channels.
8. Enter your `api_token`.
9. Click **Set up source**.
<!-- /env:oss -->

<HideInUI>

## Supported sync modes

The Slack source connector supports the following [sync modes](https://docs.airbyte.com/cloud/core-concepts#connection-sync-modes):

| Feature           | Supported? |
| :---------------- | :--------- |
| Full Refresh Sync | Yes        |
| Incremental Sync  | Yes        |
| Namespaces        | No         |

## Supported Streams

For most of the streams, the Slack source connector uses the [Conversations API](https://api.slack.com/docs/conversations-api) under the hood.

- [Channels \(Conversations\)](https://api.slack.com/methods/conversations.list)
- [Channel Members \(Conversation Members\)](https://api.slack.com/methods/conversations.members)
- [Messages \(Conversation History\)](https://api.slack.com/methods/conversations.history) It will only replicate messages from non-archive, public and private channels that the Slack App is a member of.
- [Users](https://api.slack.com/methods/users.list)
- [Threads \(Conversation Replies\)](https://api.slack.com/methods/conversations.replies)

## Performance considerations

The connector is restricted by normal Slack [requests limitation](https://api.slack.com/docs/rate-limits).

It is recommended to sync required channels only, this can be done by specifying config variable `channel_filter` in settings.

## Data type map

| Integration Type | Airbyte Type |
| :--------------- | :----------- |
| `string`         | `string`     |
| `number`         | `number`     |
| `array`          | `array`      |
| `object`         | `object`     |

## Limitations & Troubleshooting

<details>
<summary>
Expand to see details about Slack connector limitations and troubleshooting.
</summary>

### Connector limitations

#### Rate limiting

Slack has [rate limit restrictions](https://api.slack.com/docs/rate-limits).

### Troubleshooting

- Check out common troubleshooting issues for the Slack source connector on our Airbyte Forum [here](https://github.com/airbytehq/airbyte/discussions).

</details>

## Changelog

<details>
  <summary>Expand to review</summary>

| Version | Date       | Pull Request                                             | Subject                                                                               |
|:--------|:-----------| :------------------------------------------------------- |:--------------------------------------------------------------------------------------|
<<<<<<< HEAD
=======
| 1.1.7   | 2025-06-14 | [39343](https://github.com/airbytehq/airbyte/pull/39343) | Update state handling for `threads` Python stream                                     |
>>>>>>> 5b62bdfb
| 1.1.6   | 2024-06-12 | [39132](https://github.com/airbytehq/airbyte/pull/39416) | Respect `include_private_channels` option in `threads` stream                         |
| 1.1.5   | 2024-06-10 | [39132](https://github.com/airbytehq/airbyte/pull/39132) | Convert string state to float for `threads` stream                                    |
| 1.1.4   | 2024-06-06 | [39271](https://github.com/airbytehq/airbyte/pull/39271) | [autopull] Upgrade base image to v1.2.2 |
| 1.1.3   | 2024-06-05 | [39121](https://github.com/airbytehq/airbyte/pull/39121) | Change cursor format for `channel_messages` stream to `%s_as_float` |
| 1.1.2   | 2024-05-23 | [38619](https://github.com/airbytehq/airbyte/pull/38619) | Fix cursor granularity for the `channel_messages` stream |
| 1.1.1   | 2024-05-02 | [36661](https://github.com/airbytehq/airbyte/pull/36661) | Schema descriptions |
| 1.1.0   | 2024-04-18 | [37332](https://github.com/airbytehq/airbyte/pull/37332) | Add the capability to sync from private channels |
| 1.0.0   | 2024-04-02 | [35477](https://github.com/airbytehq/airbyte/pull/35477) | Migration to low-code CDK |
| 0.4.1   | 2024-03-27 | [36579](https://github.com/airbytehq/airbyte/pull/36579) | Upgrade airbyte-cdk version to emit record counts as floats |
| 0.4.0   | 2024-03-19 | [36267](https://github.com/airbytehq/airbyte/pull/36267) | Pin airbyte-cdk version to `^0` |
| 0.3.9   | 2024-02-12 | [35157](https://github.com/airbytehq/airbyte/pull/35157) | Manage dependencies with Poetry |
| 0.3.8   | 2024-02-09 | [35131](https://github.com/airbytehq/airbyte/pull/35131) | Fixed the issue when `schema discovery` fails with `502` due to the platform timeout |
| 0.3.7   | 2024-01-10 | [1234](https://github.com/airbytehq/airbyte/pull/1234) | Prepare for airbyte-lib |
| 0.3.6   | 2023-11-21 | [32707](https://github.com/airbytehq/airbyte/pull/32707) | Threads: do not use client-side record filtering |
| 0.3.5   | 2023-10-19 | [31599](https://github.com/airbytehq/airbyte/pull/31599) | Base image migration: remove Dockerfile and use the python-connector-base image |
| 0.3.4   | 2023-10-06 | [31134](https://github.com/airbytehq/airbyte/pull/31134) | Update CDK and remove non iterable return from records |
| 0.3.3   | 2023-09-28 | [30580](https://github.com/airbytehq/airbyte/pull/30580) | Add `bot_id` field to threads schema |
| 0.3.2   | 2023-09-20 | [30613](https://github.com/airbytehq/airbyte/pull/30613) | Set default value for channel_filters during discover |
| 0.3.1   | 2023-09-19 | [30570](https://github.com/airbytehq/airbyte/pull/30570) | Use default availability strategy |
| 0.3.0   | 2023-09-18 | [30521](https://github.com/airbytehq/airbyte/pull/30521) | Add unexpected fields to streams `channel_messages`, `channels`, `threads`, `users` |
| 0.2.0   | 2023-05-24 | [26497](https://github.com/airbytehq/airbyte/pull/26497) | Fixed `lookback window` value limitations |
| 0.1.26  | 2023-05-17 | [26186](https://github.com/airbytehq/airbyte/pull/26186) | Limited the `lookback window` range for input configuration |
| 0.1.25  | 2023-03-20 | [22889](https://github.com/airbytehq/airbyte/pull/22889) | Specified date formatting in specification |
| 0.1.24  | 2023-03-20 | [24126](https://github.com/airbytehq/airbyte/pull/24126) | Increase page size to 1000 |
| 0.1.23  | 2023-02-21 | [21907](https://github.com/airbytehq/airbyte/pull/21907) | Do not join channels that not gonna be synced |
| 0.1.22  | 2023-01-27 | [22022](https://github.com/airbytehq/airbyte/pull/22022) | Set `AvailabilityStrategy` for streams explicitly to `None` |
| 0.1.21  | 2023-01-12 | [21321](https://github.com/airbytehq/airbyte/pull/21321) | Retry Timeout error |
| 0.1.20  | 2022-12-21 | [20767](https://github.com/airbytehq/airbyte/pull/20767) | Update schema |
| 0.1.19  | 2022-12-01 | [19970](https://github.com/airbytehq/airbyte/pull/19970) | Remove OAuth2.0 broken `refresh_token` support |
| 0.1.18  | 2022-09-28 | [17315](https://github.com/airbytehq/airbyte/pull/17315) | Always install latest version of Airbyte CDK |
| 0.1.17  | 2022-08-28 | [16085](https://github.com/airbytehq/airbyte/pull/16085) | Increase unit test coverage |
| 0.1.16  | 2022-08-28 | [16050](https://github.com/airbytehq/airbyte/pull/16050) | Fix SATs |
| 0.1.15  | 2022-03-31 | [11613](https://github.com/airbytehq/airbyte/pull/11613) | Add 'channel_filter' config and improve performance |
| 0.1.14  | 2022-01-26 | [9575](https://github.com/airbytehq/airbyte/pull/9575) | Correct schema |
| 0.1.13  | 2021-11-08 | [7499](https://github.com/airbytehq/airbyte/pull/7499) | Remove base-python dependencies |
| 0.1.12  | 2021-10-07 | [6570](https://github.com/airbytehq/airbyte/pull/6570) | Implement OAuth support with OAuth authenticator |
| 0.1.11  | 2021-08-27 | [5830](https://github.com/airbytehq/airbyte/pull/5830) | Fix sync operations hang forever issue |
| 0.1.10  | 2021-08-27 | [5697](https://github.com/airbytehq/airbyte/pull/5697) | Fix max retries issue |
| 0.1.9   | 2021-07-20 | [4860](https://github.com/airbytehq/airbyte/pull/4860) | Fix reading threads issue |
| 0.1.8   | 2021-07-14 | [4683](https://github.com/airbytehq/airbyte/pull/4683) | Add float_ts primary key |
| 0.1.7   | 2021-06-25 | [3978](https://github.com/airbytehq/airbyte/pull/3978) | Release Slack CDK Connector |

</details>

</HideInUI><|MERGE_RESOLUTION|>--- conflicted
+++ resolved
@@ -171,10 +171,7 @@
 
 | Version | Date       | Pull Request                                             | Subject                                                                               |
 |:--------|:-----------| :------------------------------------------------------- |:--------------------------------------------------------------------------------------|
-<<<<<<< HEAD
-=======
 | 1.1.7   | 2025-06-14 | [39343](https://github.com/airbytehq/airbyte/pull/39343) | Update state handling for `threads` Python stream                                     |
->>>>>>> 5b62bdfb
 | 1.1.6   | 2024-06-12 | [39132](https://github.com/airbytehq/airbyte/pull/39416) | Respect `include_private_channels` option in `threads` stream                         |
 | 1.1.5   | 2024-06-10 | [39132](https://github.com/airbytehq/airbyte/pull/39132) | Convert string state to float for `threads` stream                                    |
 | 1.1.4   | 2024-06-06 | [39271](https://github.com/airbytehq/airbyte/pull/39271) | [autopull] Upgrade base image to v1.2.2 |
