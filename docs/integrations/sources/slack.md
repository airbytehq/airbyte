# Slack

This page contains the setup guide and reference information for the Slack source connector.

## Prerequisites

You can no longer create "Legacy" API Keys, but if you already have one, you can use it with this source. Fill it into the API key section.

We recommend creating a restricted, read-only key specifically for Airbyte access. This will allow you to control which resources Airbyte should be able to access.

Note that refresh token are entirely optional for Slack and are not required to use Airbyte. You can learn more about refresh tokens [here](https://api.slack.com/authentication/rotation).

## Setup guide
### Step 1: Set up Slack

:::info

If you are using an "legacy" Slack API, skip to the Airbyte Open Source additional setup steps section below.

:::

In order to pull data out of your Slack instance, you need to create a Slack App. This may sound daunting, but it is actually pretty straight forward. Slack supplies [documentation](https://api.slack.com/start) on how to build apps. Feel free to follow that if you want to do something fancy. We'll describe the steps we followed to creat the Slack App for this tutorial.

:::info

This tutorial assumes that you are an administrator on your slack instance. If you are not, you will need to coordinate with your administrator on the steps that require setting permissions for your app.

:::

1. Go to the [apps page](https://api.slack.com/apps)
2. Click "Create New App"
3. It will request a name and the slack instance you want to create the app for. Make sure you select the instance form which you want to pull data.
4. Completing that form will take you to the "Basic Information" page for your app.
5. Now we need to grant the correct permissions to the app. \(This is the part that requires you to be an administrator\). Go to "Permissions". Then under "Bot Token Scopes" click on "Add an OAuth Scope". We will now need to add the following scopes:

   ```text
    channels:history
    channels:join
    channels:read
    files:read
    groups:read
    links:read
    reactions:read
    remote_files:read
    team:read
    usergroups:read
    users.profile:read
    users:read
   ```

   This may look daunting, but the search functionality in the dropdown should make this part go pretty quick.

6. Scroll to the top of the page and click "Install to Workspace". This will generate a "Bot User OAuth Access Token". We will need this in a moment.
7. Now go to your slack instance. For any public channel go to info =&gt; more =&gt; add apps. In the search bar search for the name of your app. \(If using the desktop version of slack, you may need to restart Slack for it to pick up the new app\). Airbyte will only replicate messages from channels that the Slack bot has been added to.

   ![](../../.gitbook/assets/slack-add-apps.png)

8. In Airbyte, create a Slack source. The "Bot User OAuth Access Token" from the earlier should be used as the token.
9. You can now pull data from your slack instance!

<!-- env:oss -->
**Airbyte Open Source additional setup steps**

You can no longer create "Legacy" API Keys, but if you already have one, you can use it with this source. Fill it into the API key section.

We recommend creating a restricted, read-only key specifically for Airbyte access. This will allow you to control which resources Airbyte should be able to access.
<!-- /env:oss -->


### Step 2: Set up the Slack connector in Airbyte

<!-- env:cloud -->
**For Airbyte Cloud:**

1. [Log into your Airbyte Cloud](https://cloud.airbyte.com/workspaces) account.
2. In the left navigation bar, click **Sources**. In the top-right corner, click **+new source**.
3. On the Set up the source page, enter the name for the Slack connector and select **Slack** from the Source type dropdown.
4. Select `Authenticate your account` and log in and Authorize to the Slack account.
5. Enter your `start_date`.
6. Enter your `lookback_window`.
7. Enter your `join_channels`.
8. Enter your `channel_filter`.
9. Click **Set up source**.
<!-- /env:cloud -->

<!-- env:oss -->
**For Airbyte Open Source:**

1. Navigate to the Airbyte Open Source dashboard.
2. Set the name for your source.
3. Enter your `start_date`.
4. Enter your `lookback_window`.
5. Enter your `join_channels`.
6. Enter your `channel_filter`.
7. Enter your `api_token`.
8. Click **Set up source**.
<!-- /env:oss -->

## Supported sync modes

The Slack source connector supports the following [sync modes](https://docs.airbyte.com/cloud/core-concepts#connection-sync-modes):

| Feature           | Supported? |
| :---------------- | :--------- |
| Full Refresh Sync | Yes        |
| Incremental Sync  | Yes        |
| Namespaces        | No         |

## Supported Streams

* [Channels \(Conversations\)](https://api.slack.com/methods/conversations.list)
* [Channel Members \(Conversation Members\)](https://api.slack.com/methods/conversations.members)
* [Messages \(Conversation History\)](https://api.slack.com/methods/conversations.history) It will only replicate messages from non-archive, public channels that the Slack App is a member of.
* [Users](https://api.slack.com/methods/users.list)
* [Threads \(Conversation Replies\)](https://api.slack.com/methods/conversations.replies)
* [User Groups](https://api.slack.com/methods/usergroups.list)
* [Files](https://api.slack.com/methods/files.list)
* [Remote Files](https://api.slack.com/methods/files.remote.list)

## Performance considerations

The connector is restricted by normal Slack [requests limitation](https://api.slack.com/docs/rate-limits).

It is recommended to sync required channels only, this can be done by specifying config variable `channel_filter` in settings.

## Data type map

| Integration Type | Airbyte Type |
| :--------------- | :----------- |
| `string`         | `string`     |
| `number`         | `number`     |
| `array`          | `array`      |
| `object`         | `object`     |

## Changelog

| Version | Date       | Pull Request                                             | Subject                                                     |
|:--------|:-----------|:---------------------------------------------------------|:------------------------------------------------------------|
<<<<<<< HEAD
| 0.1.24  | 2023-03-03 | [22889](https://github.com/airbytehq/airbyte/pull/22889) | Specified date formatting in specification               |
| 0.1.23  | 2023-01-30 | [21907](https://github.com/airbytehq/airbyte/pull/21907) | Do not join channels that not gonna be synced               |
=======
| 0.1.24  | 2023-03-20 | [24126](https://github.com/airbytehq/airbyte/pull/24126) | Increase page size to 1000                                  |
| 0.1.23  | 2023-02-21 | [21907](https://github.com/airbytehq/airbyte/pull/21907) | Do not join channels that not gonna be synced               |
>>>>>>> e7a8212b
| 0.1.22  | 2023-01-27 | [22022](https://github.com/airbytehq/airbyte/pull/22022) | Set `AvailabilityStrategy` for streams explicitly to `None` |
| 0.1.21  | 2023-01-12 | [21321](https://github.com/airbytehq/airbyte/pull/21321) | Retry Timeout error                                         |
| 0.1.20  | 2022-12-21 | [20767](https://github.com/airbytehq/airbyte/pull/20767) | Update schema                                               |
| 0.1.19  | 2022-12-01 | [19970](https://github.com/airbytehq/airbyte/pull/19970) | Remove OAuth2.0 broken `refresh_token` support              |
| 0.1.18  | 2022-09-28 | [17315](https://github.com/airbytehq/airbyte/pull/17315) | Always install latest version of Airbyte CDK                |
| 0.1.17  | 2022-08-28 | [16085](https://github.com/airbytehq/airbyte/pull/16085) | Increase unit test coverage                                 |
| 0.1.16  | 2022-08-28 | [16050](https://github.com/airbytehq/airbyte/pull/16050) | Fix SATs                                                    |
| 0.1.15  | 2022-03-31 | [11613](https://github.com/airbytehq/airbyte/pull/11613) | Add 'channel_filter' config and improve performance         |
| 0.1.14  | 2022-01-26 | [9575](https://github.com/airbytehq/airbyte/pull/9575)   | Correct schema                                              |
| 0.1.13  | 2021-11-08 | [7499](https://github.com/airbytehq/airbyte/pull/7499)   | Remove base-python dependencies                             |
| 0.1.12  | 2021-10-07 | [6570](https://github.com/airbytehq/airbyte/pull/6570)   | Implement OAuth support with OAuth authenticator            |
| 0.1.11  | 2021-08-27 | [5830](https://github.com/airbytehq/airbyte/pull/5830)   | Fix sync operations hang forever issue                      |
| 0.1.10  | 2021-08-27 | [5697](https://github.com/airbytehq/airbyte/pull/5697)   | Fix max retries issue                                       |
| 0.1.9   | 2021-07-20 | [4860](https://github.com/airbytehq/airbyte/pull/4860)   | Fix reading threads issue                                   |
| 0.1.8   | 2021-07-14 | [4683](https://github.com/airbytehq/airbyte/pull/4683)   | Add float\_ts primary key                                   |
| 0.1.7   | 2021-06-25 | [3978](https://github.com/airbytehq/airbyte/pull/3978)   | Release Slack CDK Connector                                 |<|MERGE_RESOLUTION|>--- conflicted
+++ resolved
@@ -136,13 +136,9 @@
 
 | Version | Date       | Pull Request                                             | Subject                                                     |
 |:--------|:-----------|:---------------------------------------------------------|:------------------------------------------------------------|
-<<<<<<< HEAD
-| 0.1.24  | 2023-03-03 | [22889](https://github.com/airbytehq/airbyte/pull/22889) | Specified date formatting in specification               |
-| 0.1.23  | 2023-01-30 | [21907](https://github.com/airbytehq/airbyte/pull/21907) | Do not join channels that not gonna be synced               |
-=======
+| 0.1.25  | 2023-03-20 | [22889](https://github.com/airbytehq/airbyte/pull/22889) | Specified date formatting in specification               |
 | 0.1.24  | 2023-03-20 | [24126](https://github.com/airbytehq/airbyte/pull/24126) | Increase page size to 1000                                  |
 | 0.1.23  | 2023-02-21 | [21907](https://github.com/airbytehq/airbyte/pull/21907) | Do not join channels that not gonna be synced               |
->>>>>>> e7a8212b
 | 0.1.22  | 2023-01-27 | [22022](https://github.com/airbytehq/airbyte/pull/22022) | Set `AvailabilityStrategy` for streams explicitly to `None` |
 | 0.1.21  | 2023-01-12 | [21321](https://github.com/airbytehq/airbyte/pull/21321) | Retry Timeout error                                         |
 | 0.1.20  | 2022-12-21 | [20767](https://github.com/airbytehq/airbyte/pull/20767) | Update schema                                               |
