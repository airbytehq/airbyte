--- conflicted
+++ resolved
@@ -27,11 +27,8 @@
 
 | Version          | Date              | Pull Request | Subject        |
 |------------------|-------------------|--------------|----------------|
-<<<<<<< HEAD
-| 0.0.40 | 2025-11-23 | [69315](https://github.com/airbytehq/airbyte/pull/69315) | Update dependencies |
-=======
+| 0.0.41 | 2025-11-23 | [69315](https://github.com/airbytehq/airbyte/pull/69315) | Add OAuth 2.0 support |
 | 0.0.40 | 2025-11-18 | [69532](https://github.com/airbytehq/airbyte/pull/69532) | Update dependencies |
->>>>>>> cf12b2a0
 | 0.0.39 | 2025-10-29 | [68942](https://github.com/airbytehq/airbyte/pull/68942) | Update dependencies |
 | 0.0.38 | 2025-10-21 | [68456](https://github.com/airbytehq/airbyte/pull/68456) | Update dependencies |
 | 0.0.37 | 2025-10-14 | [67987](https://github.com/airbytehq/airbyte/pull/67987) | Update dependencies |
