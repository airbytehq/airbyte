--- conflicted
+++ resolved
@@ -107,9 +107,14 @@
   <summary>Expand to review</summary>
 
 | Version | Date       | Pull Request                                             | Subject                                                            |
-<<<<<<< HEAD
 |:--------|:-----------| :------------------------------------------------------- | :----------------------------------------------------------------- |
-| 3.0.20  | 2024-08-30 | [44560](https://github.com/airbytehq/airbyte/pull/44560) | Replace Custom Components with Airbyte CDK features                |
+| 3.0.26  | 2024-09-10 | [44560](https://github.com/airbytehq/airbyte/pull/44560) | Replace Custom Components with Airbyte CDK features                |
+| 3.0.25  | 2024-10-05 | [46424](https://github.com/airbytehq/airbyte/pull/46424) | Update dependencies |
+| 3.0.24  | 2024-09-28 | [46142](https://github.com/airbytehq/airbyte/pull/46142) | Update dependencies |
+| 3.0.23  | 2024-09-21 | [45727](https://github.com/airbytehq/airbyte/pull/45727) | Update dependencies |
+| 3.0.22  | 2024-09-14 | [45517](https://github.com/airbytehq/airbyte/pull/45517) | Update dependencies |
+| 3.0.21  | 2024-09-07 | [45231](https://github.com/airbytehq/airbyte/pull/45231) | Update dependencies |
+| 3.0.20  | 2024-08-31 | [44961](https://github.com/airbytehq/airbyte/pull/44961) | Update dependencies |
 | 3.0.19  | 2024-08-24 | [44713](https://github.com/airbytehq/airbyte/pull/44713) | Update dependencies |
 | 3.0.18  | 2024-08-17 | [44282](https://github.com/airbytehq/airbyte/pull/44282) | Update dependencies |
 | 3.0.17  | 2024-08-12 | [43829](https://github.com/airbytehq/airbyte/pull/43829) | Update dependencies |
@@ -126,31 +131,6 @@
 | 3.0.6   | 2024-06-22 | [39955](https://github.com/airbytehq/airbyte/pull/39955) | Update dependencies |
 | 3.0.5   | 2024-06-06 | [39285](https://github.com/airbytehq/airbyte/pull/39285) | [autopull] Upgrade base image to v1.2.2 |
 | 3.0.4   | 2024-05-21 | [38518](https://github.com/airbytehq/airbyte/pull/38518) | [autopull] base image + poetry + up_to_date |
-=======
-| :------ | :--------- | :------------------------------------------------------- | :----------------------------------------------------------------- |
-| 3.0.25 | 2024-10-05 | [46424](https://github.com/airbytehq/airbyte/pull/46424) | Update dependencies |
-| 3.0.24 | 2024-09-28 | [46142](https://github.com/airbytehq/airbyte/pull/46142) | Update dependencies |
-| 3.0.23 | 2024-09-21 | [45727](https://github.com/airbytehq/airbyte/pull/45727) | Update dependencies |
-| 3.0.22 | 2024-09-14 | [45517](https://github.com/airbytehq/airbyte/pull/45517) | Update dependencies |
-| 3.0.21 | 2024-09-07 | [45231](https://github.com/airbytehq/airbyte/pull/45231) | Update dependencies |
-| 3.0.20 | 2024-08-31 | [44961](https://github.com/airbytehq/airbyte/pull/44961) | Update dependencies |
-| 3.0.19 | 2024-08-24 | [44713](https://github.com/airbytehq/airbyte/pull/44713) | Update dependencies |
-| 3.0.18 | 2024-08-17 | [44282](https://github.com/airbytehq/airbyte/pull/44282) | Update dependencies |
-| 3.0.17 | 2024-08-12 | [43829](https://github.com/airbytehq/airbyte/pull/43829) | Update dependencies |
-| 3.0.16 | 2024-08-10 | [43563](https://github.com/airbytehq/airbyte/pull/43563) | Update dependencies |
-| 3.0.15 | 2024-08-03 | [43052](https://github.com/airbytehq/airbyte/pull/43052) | Update dependencies |
-| 3.0.14 | 2024-07-27 | [42666](https://github.com/airbytehq/airbyte/pull/42666) | Update dependencies |
-| 3.0.13 | 2024-07-20 | [42358](https://github.com/airbytehq/airbyte/pull/42358) | Update dependencies |
-| 3.0.12 | 2024-07-13 | [41745](https://github.com/airbytehq/airbyte/pull/41745) | Update dependencies |
-| 3.0.11 | 2024-07-10 | [41414](https://github.com/airbytehq/airbyte/pull/41414) | Update dependencies |
-| 3.0.10 | 2024-07-10 | [41325](https://github.com/airbytehq/airbyte/pull/41325) | Update dependencies |
-| 3.0.9 | 2024-07-09 | [40660](https://github.com/airbytehq/airbyte/pull/40660) | Fix configured catalog, inline schemas |
-| 3.0.8 | 2024-07-06 | [40885](https://github.com/airbytehq/airbyte/pull/40885) | Update dependencies |
-| 3.0.7 | 2024-06-25 | [40355](https://github.com/airbytehq/airbyte/pull/40355) | Update dependencies |
-| 3.0.6 | 2024-06-22 | [39955](https://github.com/airbytehq/airbyte/pull/39955) | Update dependencies |
-| 3.0.5 | 2024-06-06 | [39285](https://github.com/airbytehq/airbyte/pull/39285) | [autopull] Upgrade base image to v1.2.2 |
-| 3.0.4 | 2024-05-21 | [38518](https://github.com/airbytehq/airbyte/pull/38518) | [autopull] base image + poetry + up_to_date |
->>>>>>> e13d0c78
 | `3.0.3` | 2024-03-22 | [36389](https://github.com/airbytehq/airbyte/pull/36389) | Add refresh token updater and add missing properties to streams    |
 | `3.0.2` | 2024-02-20 | [32236](https://github.com/airbytehq/airbyte/pull/32236) | Small typo in spec correction                                      |
 | `3.0.1` | 2023-11-06 | [32236](https://github.com/airbytehq/airbyte/pull/32236) | Upgrade to `airbyte-cdk>=0.52.10` to resolve refresh token issues  |
