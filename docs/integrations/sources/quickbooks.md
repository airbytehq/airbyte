# QuickBooks

This page contains the setup guide and reference information for the QuickBooks Source connector.

## Prerequisites

- [Intuit QuickBooks account](https://quickbooks.intuit.com/global/)
- [Intuit Developer account](https://developer.intuit.com/app/developer/qbo/docs/get-started)
- OAuth2.0 credentials (see [OAuth 2.0 playground](https://developer.intuit.com/app/developer/qbo/docs/develop/authentication-and-authorization/oauth-2.0-playground))
- Realm ID

## Setup guide

### Step 1: Set up QuickBooks

1. Create an [Intuit Developer account](https://developer.intuit.com/app/developer/qbo/docs/get-started)
2. Create an application
3. Obtain credentials. The easiest way to get these credentials is by using Quickbook's [OAuth 2.0 playground](https://developer.intuit.com/app/developer/qbo/docs/develop/authentication-and-authorization/oauth-2.0-playground)

### Step 2: Set up the QuickBooks connector in Airbyte

**For Airbyte Cloud:**

1. [Log into your Airbyte Cloud](https://cloud.airbyte.com/workspaces) account.
2. In the left navigation bar, click **Sources**. In the top-right corner, click **+ new source**.
3. On the source setup page, select **QuickBooks** from the Source type dropdown and enter a name for this connector.
4. **Client ID** - The OAuth2.0 application ID
5. **Client Secret** - The OAuth2.0 application secret
6. **Refresh Token** - Refresh token used to get new access token every time the current one is expired
7. **Access Token** - Access token to perform authenticated API calls with
8. **Token Expiry Date** - DateTime when the access token becomes invalid
9. **Realm ID** - The Labeled [Company ID](https://developer.intuit.com/app/developer/qbo/docs/learn/learn-basic-field-definitions#realm-id) you'd like to replicate data for streams.
10. **Start date** - The date starting from which you'd like to replicate data.
11. **Sandbox** - Turn on if you're going to replicate the data from the sandbox environment.
12. Click **Set up source**.

<!-- /env:cloud -->

<!-- env:oss -->

**For Airbyte Open Source:**

1. **Client ID** - The OAuth2.0 application ID
2. **Client Secret** - The OAuth2.0 application secret
3. **Refresh Token** - Refresh token used to get new access token every time the current one is expired
4. **Access Token** - Access token to perform authenticated API calls with
5. **Token Expiry Date** - DateTime when the access token becomes invalid
6. **Realm ID** - The Labeled [Company ID](https://developer.intuit.com/app/developer/qbo/docs/learn/learn-basic-field-definitions#realm-id) you'd like to replicate data for streams.
7. **Start date** - The date starting from which you'd like to replicate data.
8. **Sandbox** - Turn on if you're going to replicate the data from the sandbox environment.
<!-- /env:oss -->

## Supported sync modes

The Quickbooks Source connector supports the following [ sync modes](https://docs.airbyte.com/cloud/core-concepts#connection-sync-modes):

- [Full Refresh - Overwrite](https://docs.airbyte.com/understanding-airbyte/connections/full-refresh-overwrite/)
- [Full Refresh - Append](https://docs.airbyte.com/understanding-airbyte/connections/full-refresh-append)
- [Incremental - Append](https://docs.airbyte.com/understanding-airbyte/connections/incremental-append)
- [Incremental - Append + Deduped](https://docs.airbyte.com/understanding-airbyte/connections/incremental-append-deduped)

## Supported Streams

This Source is capable of syncing the following [Streams](https://developer.intuit.com/app/developer/qbo/docs/api/accounting/most-commonly-used/account):

- [Accounts](https://developer.intuit.com/app/developer/qbo/docs/api/accounting/all-entities/account)
- [BillPayments](https://developer.intuit.com/app/developer/qbo/docs/api/accounting/all-entities/billpayment)
- [Budgets](https://developer.intuit.com/app/developer/qbo/docs/api/accounting/all-entities/budget)
- [Bills](https://developer.intuit.com/app/developer/qbo/docs/api/accounting/all-entities/bill)
- [Classes](https://developer.intuit.com/app/developer/qbo/docs/api/accounting/all-entities/class)
- [CreditMemos](https://developer.intuit.com/app/developer/qbo/docs/api/accounting/all-entities/creditmemo)
- [Customers](https://developer.intuit.com/app/developer/qbo/docs/api/accounting/all-entities/customer)
- [Departments](https://developer.intuit.com/app/developer/qbo/docs/api/accounting/all-entities/department)
- [Deposits](https://developer.intuit.com/app/developer/qbo/docs/api/accounting/all-entities/deposit)
- [Employees](https://developer.intuit.com/app/developer/qbo/docs/api/accounting/all-entities/employee)
- [Estimates](https://developer.intuit.com/app/developer/qbo/docs/api/accounting/all-entities/estimate)
- [Invoices](https://developer.intuit.com/app/developer/qbo/docs/api/accounting/all-entities/invoice)
- [Items](https://developer.intuit.com/app/developer/qbo/docs/api/accounting/all-entities/item)
- [JournalEntries](https://developer.intuit.com/app/developer/qbo/docs/api/accounting/all-entities/journalentry)
- [Payments](https://developer.intuit.com/app/developer/qbo/docs/api/accounting/all-entities/payment)
- [PaymentMethods](https://developer.intuit.com/app/developer/qbo/docs/api/accounting/all-entities/paymentmethod)
- [Purchases](https://developer.intuit.com/app/developer/qbo/docs/api/accounting/all-entities/purchase)
- [PurchaseOrders](https://developer.intuit.com/app/developer/qbo/docs/api/accounting/all-entities/purchaseorder)
- [RefundReceipts](https://developer.intuit.com/app/developer/qbo/docs/api/accounting/all-entities/refundreceipt)
- [SalesReceipts](https://developer.intuit.com/app/developer/qbo/docs/api/accounting/all-entities/salesreceipt)
- [TaxAgencies](https://developer.intuit.com/app/developer/qbo/docs/api/accounting/all-entities/taxagency)
- [TaxCodes](https://developer.intuit.com/app/developer/qbo/docs/api/accounting/all-entities/taxcode)
- [TaxRates](https://developer.intuit.com/app/developer/qbo/docs/api/accounting/all-entities/taxrate)
- [Terms](https://developer.intuit.com/app/developer/qbo/docs/api/accounting/all-entities/term)
- [TimeActivities](https://developer.intuit.com/app/developer/qbo/docs/api/accounting/all-entities/timeactivity)
- [Transfers](https://developer.intuit.com/app/developer/qbo/docs/api/accounting/all-entities/transfer)
- [VendorCredits](https://developer.intuit.com/app/developer/qbo/docs/api/accounting/all-entities/vendorcredit)
- [Vendors](https://developer.intuit.com/app/developer/qbo/docs/api/accounting/all-entities/vendor)

## Data type map

| Integration Type | Airbyte Type | Notes |
| :--------------- | :----------- | :---- |
| `string`         | `string`     |       |
| `number`         | `number`     |       |
| `array`          | `array`      |       |
| `object`         | `object`     |       |

## Changelog

<details>
  <summary>Expand to review</summary>

| Version | Date       | Pull Request                                             | Subject                                                            |
| :------ | :--------- | :------------------------------------------------------- | :----------------------------------------------------------------- |
<<<<<<< HEAD
| 3.0.8 | 2024-07-05 | [40660](https://github.com/airbytehq/airbyte/pull/40660) | Fix configured catalog, inline schemas |
=======
| 3.0.8 | 2024-07-06 | [40885](https://github.com/airbytehq/airbyte/pull/40885) | Update dependencies |
>>>>>>> 1aaa922c
| 3.0.7 | 2024-06-25 | [40355](https://github.com/airbytehq/airbyte/pull/40355) | Update dependencies |
| 3.0.6 | 2024-06-22 | [39955](https://github.com/airbytehq/airbyte/pull/39955) | Update dependencies |
| 3.0.5 | 2024-06-06 | [39285](https://github.com/airbytehq/airbyte/pull/39285) | [autopull] Upgrade base image to v1.2.2 |
| 3.0.4 | 2024-05-21 | [38518](https://github.com/airbytehq/airbyte/pull/38518) | [autopull] base image + poetry + up_to_date |
| `3.0.3` | 2024-03-22 | [36389](https://github.com/airbytehq/airbyte/pull/36389) | Add refresh token updater and add missing properties to streams    |
| `3.0.2` | 2024-02-20 | [32236](https://github.com/airbytehq/airbyte/pull/32236) | Small typo in spec correction                                      |
| `3.0.1` | 2023-11-06 | [32236](https://github.com/airbytehq/airbyte/pull/32236) | Upgrade to `airbyte-cdk>=0.52.10` to resolve refresh token issues  |
| `3.0.0` | 2023-09-26 | [30770](https://github.com/airbytehq/airbyte/pull/30770) | Update schema to use `number` instead of `integer`                 |
| `2.0.5` | 2023-09-26 | [30766](https://github.com/airbytehq/airbyte/pull/30766) | Fix improperly named keyword argument                              |
| `2.0.4` | 2023-06-28 | [27803](https://github.com/airbytehq/airbyte/pull/27803) | Update following state breaking changes                            |
| `2.0.3` | 2023-06-08 | [27148](https://github.com/airbytehq/airbyte/pull/27148) | Update description and example values of a Start Date in spec.json |
| `2.0.2` | 2023-06-07 | [26722](https://github.com/airbytehq/airbyte/pull/27053) | Update CDK version and adjust authenticator configuration          |
| `2.0.1` | 2023-05-28 | [26722](https://github.com/airbytehq/airbyte/pull/26722) | Change datatype for undisclosed amount field in payments           |
| `2.0.0` | 2023-04-11 | [25045](https://github.com/airbytehq/airbyte/pull/25045) | Fix datetime format, disable OAuth button in cloud                 |
| `1.0.0` | 2023-03-20 | [24324](https://github.com/airbytehq/airbyte/pull/24324) | Migrate to Low-Code                                                |
| `0.1.5` | 2022-02-17 | [10346](https://github.com/airbytehq/airbyte/pull/10346) | Update label `Quickbooks` -> `QuickBooks`                          |
| `0.1.4` | 2021-12-20 | [8960](https://github.com/airbytehq/airbyte/pull/8960)   | Update connector fields title/description                          |
| `0.1.3` | 2021-08-10 | [4986](https://github.com/airbytehq/airbyte/pull/4986)   | Using number data type for decimal fields instead string           |
| `0.1.2` | 2021-07-06 | [4539](https://github.com/airbytehq/airbyte/pull/4539)   | Add `AIRBYTE_ENTRYPOINT` for Kubernetes support                    |

</details><|MERGE_RESOLUTION|>--- conflicted
+++ resolved
@@ -108,11 +108,8 @@
 
 | Version | Date       | Pull Request                                             | Subject                                                            |
 | :------ | :--------- | :------------------------------------------------------- | :----------------------------------------------------------------- |
-<<<<<<< HEAD
-| 3.0.8 | 2024-07-05 | [40660](https://github.com/airbytehq/airbyte/pull/40660) | Fix configured catalog, inline schemas |
-=======
+| 3.0.9 | 2024-07-09 | [40660](https://github.com/airbytehq/airbyte/pull/40660) | Fix configured catalog, inline schemas |
 | 3.0.8 | 2024-07-06 | [40885](https://github.com/airbytehq/airbyte/pull/40885) | Update dependencies |
->>>>>>> 1aaa922c
 | 3.0.7 | 2024-06-25 | [40355](https://github.com/airbytehq/airbyte/pull/40355) | Update dependencies |
 | 3.0.6 | 2024-06-22 | [39955](https://github.com/airbytehq/airbyte/pull/39955) | Update dependencies |
 | 3.0.5 | 2024-06-06 | [39285](https://github.com/airbytehq/airbyte/pull/39285) | [autopull] Upgrade base image to v1.2.2 |
