--- conflicted
+++ resolved
@@ -128,13 +128,9 @@
 ## Changelog
 
 | Version | Date       | Pull Request                                             | Subject                                                  |
-<<<<<<< HEAD
 | ------- | ---------- | -------------------------------------------------------- | -------------------------------------------------------- |
-| 0.2.27  | 2022-10-25 | [18428](https://github.com/airbytehq/airbyte/pull/18428) | Added retry logic for `Connection reset error - 104`                            |
-=======
-|---------|------------| -------------------------------------------------------- |----------------------------------------------------------|
+| 0.2.28  | 2022-10-27 | [18428](https://github.com/airbytehq/airbyte/pull/18428) | Added retry logic for `Connection reset error - 104`     |
 | 0.2.27  | 2022-10-26 | [18481](https://github.com/airbytehq/airbyte/pull/18481) | Fix check for wrong format                               |
->>>>>>> 4117f9d7
 | 0.2.26  | 2022-10-18 | [18116](https://github.com/airbytehq/airbyte/pull/18116) | Transform Dropbox shared link                            |
 | 0.2.25  | 2022-10-14 | [17994](https://github.com/airbytehq/airbyte/pull/17994) | Handle `UnicodeDecodeError` during discover step.        |
 | 0.2.24  | 2022-10-03 | [17504](https://github.com/airbytehq/airbyte/pull/17504) | Validate data for `HTTPS` while `check_connection`       |
