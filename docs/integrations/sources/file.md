--- conflicted
+++ resolved
@@ -230,12 +230,8 @@
 ## Changelog
 
 | Version | Date       | Pull Request                                             | Subject                                                                                                 |
-<<<<<<< HEAD
 | :------ | :--------- | :------------------------------------------------------- | :------------------------------------------------------------------------------------------------------ |
-=======
-|:--------|:-----------|:---------------------------------------------------------|:--------------------------------------------------------------------------------------------------------|
 | 0.5.1   | 2024-05-03 | [37799](https://github.com/airbytehq/airbyte/pull/37799) | Add fastparquet engine for parquet file reader.                                                         |
->>>>>>> 5432fab8
 | 0.5.0   | 2024-03-19 | [36267](https://github.com/airbytehq/airbyte/pull/36267) | Pin airbyte-cdk version to `^0`                                                                         |
 | 0.4.1   | 2024-03-04 | [35800](https://github.com/airbytehq/airbyte/pull/35800) | Add PyAirbyte support on Python 3.11                                                                    |
 | 0.4.0   | 2024-02-15 | [32354](https://github.com/airbytehq/airbyte/pull/32354) | Add Zip File Support                                                                                    |
