--- conflicted
+++ resolved
@@ -234,11 +234,7 @@
 
 | Version | Date       | Pull Request                                             | Subject                                                                                                 |
 | :------ | :--------- | :------------------------------------------------------- | :------------------------------------------------------------------------------------------------------ |
-<<<<<<< HEAD
-| 0.5.3 | 2024-06-20 | [39909](https://github.com/airbytehq/airbyte/pull/39909) | Fix error with zip files and encoding. |
-=======
 | 0.5.3 | 2024-06-27 | [40215](https://github.com/airbytehq/airbyte/pull/40215) | Replaced deprecated AirbyteLogger with logging.Logger |
->>>>>>> 93a873ee
 | 0.5.2 | 2024-06-06 | [39192](https://github.com/airbytehq/airbyte/pull/39192) | [autopull] Upgrade base image to v1.2.2 |
 | 0.5.1 | 2024-05-03 | [37799](https://github.com/airbytehq/airbyte/pull/37799) | Add fastparquet engine for parquet file reader. |
 | 0.5.0 | 2024-03-19 | [36267](https://github.com/airbytehq/airbyte/pull/36267) | Pin airbyte-cdk version to `^0` |
