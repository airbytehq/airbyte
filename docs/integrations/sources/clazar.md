--- conflicted
+++ resolved
@@ -110,23 +110,14 @@
 <details>
   <summary>Expand to review</summary>
 
-<<<<<<< HEAD
 | Version | Date       | Pull Request                                             | Subject                                                    |
 |:--------|:-----------|:---------------------------------------------------------|:-----------------------------------------------------------|
 | 0.2.0   | 2024-07-11 | [41657](https://github.com/airbytehq/airbyte/pull/41657) | updated streams schema declarations, json flattened output |
+| 0.1.4   | 2024-07-13 | [41759](https://github.com/airbytehq/airbyte/pull/41759) | Update dependencies                                        |
 | 0.1.3   | 2024-07-10 | [41351](https://github.com/airbytehq/airbyte/pull/41351) | Update dependencies                                        |
 | 0.1.2   | 2024-07-09 | [41123](https://github.com/airbytehq/airbyte/pull/41123) | Update dependencies                                        |
 | 0.1.1   | 2024-07-06 | [40922](https://github.com/airbytehq/airbyte/pull/40922) | Update dependencies                                        |
 | 0.1.0   | 2024-06-27 | [40562](https://github.com/airbytehq/airbyte/pull/40562) | New Source: Clazar                                         |
-=======
-| Version | Date       | Pull Request                                             | Subject            |
-|:--------|:-----------|:---------------------------------------------------------|:-------------------|
-| 0.1.4 | 2024-07-13 | [41759](https://github.com/airbytehq/airbyte/pull/41759) | Update dependencies |
-| 0.1.3 | 2024-07-10 | [41351](https://github.com/airbytehq/airbyte/pull/41351) | Update dependencies |
-| 0.1.2 | 2024-07-09 | [41123](https://github.com/airbytehq/airbyte/pull/41123) | Update dependencies |
-| 0.1.1 | 2024-07-06 | [40922](https://github.com/airbytehq/airbyte/pull/40922) | Update dependencies |
-| 0.1.0 | 2024-06-27 | [40562](https://github.com/airbytehq/airbyte/pull/40562) | New Source: Clazar |
->>>>>>> 311ea0bc
 
 </details>
 
