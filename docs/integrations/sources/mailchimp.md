--- conflicted
+++ resolved
@@ -126,11 +126,8 @@
 
 | Version | Date       | Pull Request                                             | Subject                                                                   |
 |--------|------------|----------------------------------------------------------|---------------------------------------------------------------------------|
-<<<<<<< HEAD
-| 2.1.5 | 2025-09-10 | [66020](https://github.com/airbytehq/airbyte/pull/66020) | Update to CDK v7 |
-=======
+| 2.1.6 | 2025-09-10 | [66020](https://github.com/airbytehq/airbyte/pull/66020) | Update to CDK v7 |
 | 2.1.5 | 2025-09-09 | [66042](https://github.com/airbytehq/airbyte/pull/66042) | Update dependencies |
->>>>>>> 3e74ecc5
 | 2.1.4 | 2025-08-26 | [65557](https://github.com/airbytehq/airbyte/pull/65557) | Update dependencies |
 | 2.1.3 | 2025-08-23 | [65361](https://github.com/airbytehq/airbyte/pull/65361) | Update dependencies |
 | 2.1.2 | 2025-08-09 | [64625](https://github.com/airbytehq/airbyte/pull/64625) | Update dependencies |
