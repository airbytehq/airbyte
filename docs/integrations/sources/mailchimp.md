--- conflicted
+++ resolved
@@ -122,16 +122,10 @@
 ## Changelog
 
 | Version | Date       | Pull Request                                             | Subject                                                                    |
-<<<<<<< HEAD
-| ------- | ---------- | -------------------------------------------------------- | -------------------------------------------------------------------------- |
-| 1.1.4 | 2024-04-19 | [36649](https://github.com/airbytehq/airbyte/pull/36649) | Updating to 0.80.0 CDK |
-| 1.1.3 | 2024-04-12 | [36649](https://github.com/airbytehq/airbyte/pull/36649) | schema descriptions |
-=======
 |---------|------------|----------------------------------------------------------|----------------------------------------------------------------------------|
 | 2.0.1   | 2024-04-19 | [37434](https://github.com/airbytehq/airbyte/pull/37434) | Fix cursor format for the `email_activity` stream                          |
 | 2.0.0   | 2024-04-01 | [35281](https://github.com/airbytehq/airbyte/pull/35281) | Migrate to Low-Code                                                        |
 | 1.2.0   | 2024-03-28 | [36600](https://github.com/airbytehq/airbyte/pull/36600) | Migrate to latest Airbyte-CDK.                                             |
->>>>>>> f96d9f16
 | 1.1.2   | 2024-02-09 | [35092](https://github.com/airbytehq/airbyte/pull/35092) | Manage dependencies with Poetry.                                           |
 | 1.1.1   | 2024-01-11 | [34157](https://github.com/airbytehq/airbyte/pull/34157) | Prepare for airbyte-lib                                                    |
 | 1.1.0   | 2023-12-20 | [32852](https://github.com/airbytehq/airbyte/pull/32852) | Add optional start_date for incremental streams                            |
