# Mailchimp

This page guides you through setting up the [Mailchimp](https://mailchimp.com/) source connector.

## Prerequisites

<!-- env:cloud -->

#### For Airbyte Cloud

- Access to a valid Mailchimp account. If you are not an Owner/Admin of the account, you must be [granted Admin access](https://mailchimp.com/help/manage-user-levels-in-your-account/#Grant_account_access) by the account's Owner/Admin.

<!-- /env:cloud -->

<!-- env:oss -->

#### For Airbyte Open Source

- A valid Mailchimp **API Key** (recommended) or OAuth credentials: **Client ID**, **Client Secret** and **Access Token**

<!-- /env:oss -->

## Setup guide

<!-- env:oss -->

### Airbyte Open Source: Generate a Mailchimp API key

1. Navigate to the API Keys section of your Mailchimp account.
2. Click **Create New Key**, and give the key a name to help you identify it. You won't be able to see or copy the key once you finish generating it, so be sure to copy the key and store it in a secure location.

For more information on Mailchimp API Keys, please refer to the [official Mailchimp docs](https://mailchimp.com/help/about-api-keys/#api+key+security). If you want to use OAuth authentication with Airbyte Open Source, please follow the steps laid out [here](https://mailchimp.com/developer/marketing/guides/access-user-data-oauth-2/) to obtain your OAuth **Client ID**, **Client Secret** and **Access Token**.

<!-- /env:oss -->

## Set up the Mailchimp source connector

1. Log into your [Airbyte Cloud](https://cloud.airbyte.com/workspaces) or Airbyte Open Source account.
2. Click **Sources** and then click **+ New source**.
3. Find and select **Mailchimp** from the list of available sources.
4. Enter a name for your source.
5. You can use OAuth or an API key to authenticate your Mailchimp account. We recommend using OAuth for Airbyte Cloud and an API key for Airbyte Open Source.

<!-- env:cloud -->

- To authenticate using OAuth for Airbyte Cloud, click **Authenticate your Mailchimp account** and follow the instructions to sign in with Mailchimp and authorize your account.

<!-- /env:cloud -->

<!-- env:oss -->

- To authenticate using an API key for Airbyte Open Source, select **API key** from the Authentication dropdown and enter the [API key](https://mailchimp.com/developer/marketing/guides/quick-start/#generate-your-api-key) for your Mailchimp account.
- To authenticate using OAuth credentials, select **Oauth2.0** from the dropdown and enter the **Client ID**, **Client Secret** and **Access Token** you obtained.

<!-- /env:oss -->

6. (Optional) You may optionally provide an **Incremental Sync Start Date** using the provided datepicker, or by programmatically entering a UTC date-time in the format `YYYY-MM-DDThh:mm:ss.sssZ`. If set, only data generated on or after the configured date-time will be synced. Leaving this field blank will sync all data returned from the API.
7. Click **Set up source** and wait for the tests to complete.

<HideInUI>

## Supported streams

The Mailchimp source connector supports the following streams and [sync modes](https://docs.airbyte.com/cloud/core-concepts/#connection-sync-mode):

| Stream                                                                                                             | Full Refresh | Incremental |
| :----------------------------------------------------------------------------------------------------------------- | :----------- | :---------- |
| [Automations](https://mailchimp.com/developer/marketing/api/automation/list-automations/)                          | ✓           | ✓          |
| [Campaigns](https://mailchimp.com/developer/marketing/api/campaigns/get-campaign-info/)                            | ✓           | ✓          |
| [Email Activity](https://mailchimp.com/developer/marketing/api/email-activity-reports/list-email-activity/)        | ✓           | ✓          |
| [Interests](https://mailchimp.com/developer/marketing/api/interests/list-interests-in-category/)                   | ✓           |             |
| [Interest Categories](https://mailchimp.com/developer/marketing/api/interest-categories/list-interest-categories/) | ✓           |             |
| [Lists](https://mailchimp.com/developer/api/marketing/lists/get-list-info)                                         | ✓           | ✓          |
| [List Members](https://mailchimp.com/developer/marketing/api/list-members/list-members-info/)                      | ✓           | ✓          |
| [Reports](https://mailchimp.com/developer/marketing/api/reports/list-campaign-reports/)                            | ✓           | ✓          |
| [Segments](https://mailchimp.com/developer/marketing/api/list-segments/list-segments/)                             | ✓           | ✓          |
| [Segment Members](https://mailchimp.com/developer/marketing/api/list-segment-members/list-members-in-segment/)     | ✓           | ✓          |
| [Tags](https://mailchimp.com/developer/marketing/api/lists-tags-search/search-for-tags-on-a-list-by-name/)         | ✓           |             |
| [Unsubscribes](https://mailchimp.com/developer/marketing/api/unsub-reports/list-unsubscribed-members/)             | ✓           | ✓          |

### A note on primary keys

The `EmailActivity` and `Unsubscribes` streams do not have an `id` primary key, and therefore use the following composite keys as unique identifiers:

- EmailActivity [`email_id`, `action`, `timestamp`]
- Unsubscribes [`campaign_id`, `email_id`, `timestamp`]

All other streams contain an `id` primary key.

## Data type mapping

| Integration Type     | Airbyte Type              | Notes                                                                               |
| :------------------- | :------------------------ | :---------------------------------------------------------------------------------- |
| `array`              | `array`                   | the type of elements in the array is determined based on the mappings in this table |
| `string`             | `string`                  |                                                                                     |
| `float`, `number`    | `number`                  |                                                                                     |
| `integer`            | `integer`                 |                                                                                     |
| `object`             | `object`                  | properties within objects are mapped based on the mappings in this table            |
| `string` (timestamp) | `timestamp_with_timezone` | Mailchimp timestamps are formatted as `YYYY-MM-DDTHH:MM:SS+00:00`                   |

## Limitations & Troubleshooting

<details>
<summary>

Expand to see details about Mailchimp connector limitations and troubleshooting

</summary>

### Connector limitations

[Mailchimp does not impose rate limits](https://mailchimp.com/developer/guides/marketing-api-conventions/#throttling) on how much data is read from its API in a single sync process. However, Mailchimp enforces a maximum of 10 simultaneous connections to its API, which means that Airbyte is unable to run more than 10 concurrent syncs from Mailchimp using API keys generated from the same account.

</details>

## Tutorials

Now that you have set up the Mailchimp source connector, check out the following Mailchimp tutorial:

- [Build a data ingestion pipeline from Mailchimp to Snowflake](https://airbyte.com/tutorials/data-ingestion-pipeline-mailchimp-snowflake)

## Changelog

| Version | Date       | Pull Request                                             | Subject                                                                    |
|---------|------------|----------------------------------------------------------|----------------------------------------------------------------------------|
<<<<<<< HEAD
| 2.0.2   | 2024-04-24 | [36649](https://github.com/airbytehq/airbyte/pull/36649) | Schema descriptions and CDK 0.80.0                                         |
| 2.0.1   | 2024-04-19 | [37434](https://github.com/airbytehq/airbyte/pull/37434) | Fix cursor format for the `email_activity` stream                          |
=======
| 2.0.2   | 2024-04-25 | [37572](https://github.com/airbytehq/airbyte/pull/37572) | Fixed `start_date` format issue for the `email_activity` stream                          |
| 2.0.1   | 2024-04-19 | [37434](https://github.com/airbytehq/airbyte/pull/37434) | Fixed cursor format for the `email_activity` stream                          |
>>>>>>> 48930e49
| 2.0.0   | 2024-04-01 | [35281](https://github.com/airbytehq/airbyte/pull/35281) | Migrate to Low-Code                                                        |
| 1.2.0   | 2024-03-28 | [36600](https://github.com/airbytehq/airbyte/pull/36600) | Migrate to latest Airbyte-CDK.                                             |
| 1.1.2   | 2024-02-09 | [35092](https://github.com/airbytehq/airbyte/pull/35092) | Manage dependencies with Poetry.                                           |
| 1.1.1   | 2024-01-11 | [34157](https://github.com/airbytehq/airbyte/pull/34157) | Prepare for airbyte-lib                                                    |
| 1.1.0   | 2023-12-20 | [32852](https://github.com/airbytehq/airbyte/pull/32852) | Add optional start_date for incremental streams                            |
| 1.0.0   | 2023-12-19 | [32836](https://github.com/airbytehq/airbyte/pull/32836) | Add airbyte-type to `datetime` columns and remove `._links` column         |
| 0.10.0  | 2023-11-23 | [32782](https://github.com/airbytehq/airbyte/pull/32782) | Add SegmentMembers stream                                                  |
| 0.9.0   | 2023-11-17 | [32218](https://github.com/airbytehq/airbyte/pull/32218) | Add Interests, InterestCategories, Tags streams                            |
| 0.8.3   | 2023-11-15 | [32543](https://github.com/airbytehq/airbyte/pull/32543) | Handle empty datetime fields in Reports stream                             |
| 0.8.2   | 2023-11-13 | [32466](https://github.com/airbytehq/airbyte/pull/32466) | Improve error handling during connection check                             |
| 0.8.1   | 2023-11-06 | [32226](https://github.com/airbytehq/airbyte/pull/32226) | Unmute expected records test after data anonymisation                      |
| 0.8.0   | 2023-11-01 | [32032](https://github.com/airbytehq/airbyte/pull/32032) | Add ListMembers stream                                                     |
| 0.7.0   | 2023-10-27 | [31940](https://github.com/airbytehq/airbyte/pull/31940) | Implement availability strategy                                            |
| 0.6.0   | 2023-10-27 | [31922](https://github.com/airbytehq/airbyte/pull/31922) | Add Segments stream                                                        |
| 0.5.0   | 2023-10-20 | [31675](https://github.com/airbytehq/airbyte/pull/31675) | Add Unsubscribes stream                                                    |
| 0.4.1   | 2023-05-02 | [25717](https://github.com/airbytehq/airbyte/pull/25717) | Handle unknown error in EmailActivity                                      |
| 0.4.0   | 2023-04-11 | [23290](https://github.com/airbytehq/airbyte/pull/23290) | Add Automations stream                                                     |
| 0.3.5   | 2023-02-28 | [23464](https://github.com/airbytehq/airbyte/pull/23464) | Add Reports stream                                                         |
| 0.3.4   | 2023-02-06 | [22405](https://github.com/airbytehq/airbyte/pull/22405) | Revert extra logging                                                       |
| 0.3.3   | 2023-02-01 | [22228](https://github.com/airbytehq/airbyte/pull/22228) | Add extra logging                                                          |
| 0.3.2   | 2023-01-27 | [22014](https://github.com/airbytehq/airbyte/pull/22014) | Set `AvailabilityStrategy` for streams explicitly to `None`                |
| 0.3.1   | 2022-12-20 | [20720](https://github.com/airbytehq/airbyte/pull/20720) | Use stream slices as a source for request params instead of a stream state |
| 0.3.0   | 2022-11-07 | [19023](https://github.com/airbytehq/airbyte/pull/19023) | Set primary key for Email Activity stream.                                 |
| 0.2.15  | 2022-09-28 | [17326](https://github.com/airbytehq/airbyte/pull/17326) | Migrate to per-stream states.                                              |
| 0.2.14  | 2022-04-12 | [11352](https://github.com/airbytehq/airbyte/pull/11352) | Update documentation                                                       |
| 0.2.13  | 2022-04-11 | [11632](https://github.com/airbytehq/airbyte/pull/11632) | Add unit tests                                                             |
| 0.2.12  | 2022-03-17 | [10975](https://github.com/airbytehq/airbyte/pull/10975) | Fix campaign's stream normalization                                        |
| 0.2.11  | 2021-12-24 | [7159](https://github.com/airbytehq/airbyte/pull/7159)   | Add oauth2.0 support                                                       |
| 0.2.10  | 2021-12-21 | [9000](https://github.com/airbytehq/airbyte/pull/9000)   | Update connector fields title/description                                  |
| 0.2.9   | 2021-12-13 | [7975](https://github.com/airbytehq/airbyte/pull/7975)   | Updated JSON schemas                                                       |
| 0.2.8   | 2021-08-17 | [5481](https://github.com/airbytehq/airbyte/pull/5481)   | Remove date-time type from some fields                                     |
| 0.2.7   | 2021-08-03 | [5137](https://github.com/airbytehq/airbyte/pull/5137)   | Source Mailchimp: fix primary key for email activities                     |
| 0.2.6   | 2021-07-28 | [5024](https://github.com/airbytehq/airbyte/pull/5024)   | Source Mailchimp: handle records with no no "activity" field in response   |
| 0.2.5   | 2021-07-08 | [4621](https://github.com/airbytehq/airbyte/pull/4621)   | Mailchimp fix url-base                                                     |
| 0.2.4   | 2021-06-09 | [4285](https://github.com/airbytehq/airbyte/pull/4285)   | Use datacenter URL parameter from apikey                                   |
| 0.2.3   | 2021-06-08 | [3973](https://github.com/airbytehq/airbyte/pull/3973)   | Add AIRBYTE\_ENTRYPOINT for Kubernetes support                             |
| 0.2.2   | 2021-06-08 | [3415](https://github.com/airbytehq/airbyte/pull/3415)   | Get Members activities                                                     |
| 0.2.1   | 2021-04-03 | [2726](https://github.com/airbytehq/airbyte/pull/2726)   | Fix base connector versioning                                              |
| 0.2.0   | 2021-03-09 | [2238](https://github.com/airbytehq/airbyte/pull/2238)   | Protocol allows future/unknown properties                                  |
| 0.1.4   | 2020-11-30 | [1046](https://github.com/airbytehq/airbyte/pull/1046)   | Add connectors using an index YAML file                                    |

</HideInUI><|MERGE_RESOLUTION|>--- conflicted
+++ resolved
@@ -123,13 +123,8 @@
 
 | Version | Date       | Pull Request                                             | Subject                                                                    |
 |---------|------------|----------------------------------------------------------|----------------------------------------------------------------------------|
-<<<<<<< HEAD
-| 2.0.2   | 2024-04-24 | [36649](https://github.com/airbytehq/airbyte/pull/36649) | Schema descriptions and CDK 0.80.0                                         |
-| 2.0.1   | 2024-04-19 | [37434](https://github.com/airbytehq/airbyte/pull/37434) | Fix cursor format for the `email_activity` stream                          |
-=======
 | 2.0.2   | 2024-04-25 | [37572](https://github.com/airbytehq/airbyte/pull/37572) | Fixed `start_date` format issue for the `email_activity` stream                          |
 | 2.0.1   | 2024-04-19 | [37434](https://github.com/airbytehq/airbyte/pull/37434) | Fixed cursor format for the `email_activity` stream                          |
->>>>>>> 48930e49
 | 2.0.0   | 2024-04-01 | [35281](https://github.com/airbytehq/airbyte/pull/35281) | Migrate to Low-Code                                                        |
 | 1.2.0   | 2024-03-28 | [36600](https://github.com/airbytehq/airbyte/pull/36600) | Migrate to latest Airbyte-CDK.                                             |
 | 1.1.2   | 2024-02-09 | [35092](https://github.com/airbytehq/airbyte/pull/35092) | Manage dependencies with Poetry.                                           |
