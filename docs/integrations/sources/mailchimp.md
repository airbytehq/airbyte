--- conflicted
+++ resolved
@@ -12,15 +12,10 @@
 2. Click **Sources** and then click **+ New source**. 
 3. On the Set up the source page, select **Mailchimp** from the Source type dropdown.
 4. Enter a name for your source.
-<<<<<<< HEAD
+
 6. You can use OAuth or an API key to authenticate your Mailchimp account. We recommend using OAuth for Airbyte Cloud and an API key for Airbyte Open Source.
     - To authenticate using OAuth for Airbyte Cloud, ensure you have [registered your Mailchimp account](#prerequisite) and then click **Authenticate your Mailchimp account** to sign in with Mailchimp and authorize your account. 
     - To authenticate using an API key for Airbyte Open Source, select **API key** from the Authentication dropdown and enter the [API key](https://mailchimp.com/developer/marketing/guides/quick-start/#generate-your-api-key) for your Mailchimp account.    
-=======
-6. You can use OAuth or an API key to authenticate your Mailchimp account. We recommend using OAuth for Airbyte Cloud and an API key for Airbyte OSS.
-    - To authenticate using OAuth for Airbyte Cloud, ensure you have [registered your Mailchimp account](https://mailchimp.com/developer/marketing/guides/access-user-data-oauth-2/#register-your-application) and then click **Authenticate your Mailchimp account** to sign in with Mailchimp and authorize your account. 
-    - To authenticate using an API key for Airbyte OSS, select **API key** from the Authentication dropdown and enter the [API key](https://mailchimp.com/developer/marketing/guides/quick-start/#generate-your-api-key) for your Mailchimp account.    
->>>>>>> 35b0b1be
     :::note
     Check the [performance considerations](#performance-considerations) before using an API key.
     :::
