--- conflicted
+++ resolved
@@ -76,11 +76,8 @@
 
 | Version | Date       | Pull Request                                             | Subject                                                                    |
 |---------|------------|----------------------------------------------------------|----------------------------------------------------------------------------|
-<<<<<<< HEAD
-| 0.8.1   | 2023-11-13 | [32466](https://github.com/airbytehq/airbyte/pull/32466) | Improve error handling during connection check                             |
-=======
-| 0.8.1   | 2023-11-06 | [32226](https://github.com/airbytehq/airbyte/pull/32226) | Unmute expected records test after data anonymisation                                                       |
->>>>>>> 6e777dd2
+| 0.8.2   | 2023-11-13 | [32466](https://github.com/airbytehq/airbyte/pull/32466) | Improve error handling during connection check                             |
+| 0.8.1   | 2023-11-06 | [32226](https://github.com/airbytehq/airbyte/pull/32226) | Unmute expected records test after data anonymisation                      |
 | 0.8.0   | 2023-11-01 | [32032](https://github.com/airbytehq/airbyte/pull/32032) | Add ListMembers stream                                                     |
 | 0.7.0   | 2023-10-27 | [31940](https://github.com/airbytehq/airbyte/pull/31940) | Implement availability strategy                                            |
 | 0.6.0   | 2023-10-27 | [31922](https://github.com/airbytehq/airbyte/pull/31922) | Add Segments stream                                                        |
