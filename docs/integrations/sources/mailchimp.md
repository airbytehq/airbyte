# Mailchimp

This page guides you through setting up the Mailchimp source connector.

## Prerequisite

You can use [OAuth](https://mailchimp.com/developer/marketing/guides/access-user-data-oauth-2/) or an API key to authenticate your Mailchimp account. If you choose to authenticate with OAuth, [register](https://mailchimp.com/developer/marketing/guides/access-user-data-oauth-2/#register-your-application) your Mailchimp account.

## Set up the Mailchimp source connector

1. Log into your [Airbyte Cloud](https://cloud.airbyte.com/workspaces) or Airbyte Open Source account.
2. Click **Sources** and then click **+ New source**. 
3. On the Set up the source page, select **Mailchimp** from the Source type dropdown.
4. Enter a name for your source.

6. You can use OAuth or an API key to authenticate your Mailchimp account. We recommend using OAuth for Airbyte Cloud and an API key for Airbyte Open Source.
    - To authenticate using OAuth for Airbyte Cloud, ensure you have [registered your Mailchimp account](#prerequisite) and then click **Authenticate your Mailchimp account** to sign in with Mailchimp and authorize your account. 
    - To authenticate using an API key for Airbyte Open Source, select **API key** from the Authentication dropdown and enter the [API key](https://mailchimp.com/developer/marketing/guides/quick-start/#generate-your-api-key) for your Mailchimp account.    
    :::note
    Check the [performance considerations](#performance-considerations) before using an API key.
    :::
7. Click **Set up source**.

## Supported sync modes

The Mailchimp source connector supports the following [sync modes](https://docs.airbyte.com/cloud/core-concepts/#connection-sync-mode):

 - Full Refresh
 - Incremental

Airbyte doesn't support Incremental Deletes for the `Campaigns`, `Lists`, and `Email Activity` streams because Mailchimp doesn't provide any information about deleted data in these streams.

## Performance considerations

[Mailchimp does not impose rate limits](https://mailchimp.com/developer/guides/marketing-api-conventions/#throttling) on how much data is read from its API in a single sync process. However, Mailchimp enforces a maximum of 10 simultaneous connections to its API, which means that Airbyte is unable to run more than 10 concurrent syncs from Mailchimp using API keys generated from the same account.

## Supported streams

The Mailchimp source connector supports the following streams:

[Automations](https://mailchimp.com/developer/marketing/api/automation/list-automations/)
[Campaigns](https://mailchimp.com/developer/marketing/api/campaigns/get-campaign-info/)
[Email Activity](https://mailchimp.com/developer/marketing/api/email-activity-reports/list-email-activity/)
[Lists](https://mailchimp.com/developer/api/marketing/lists/get-list-info)
[Reports](https://mailchimp.com/developer/marketing/api/reports/list-campaign-reports/)
[Segments](https://mailchimp.com/developer/marketing/api/list-segments/list-segments/)
[Unsubscribes](https://mailchimp.com/developer/marketing/api/unsub-reports/list-unsubscribed-members/)

### A note on primary keys

The `EmailActivity` and `Unsubscribes` streams do not have an `id` primary key, and therefore use the following composite keys as unique identifiers:

- EmailActivity [`email_id`, `action`, `timestamp`]
- Unsubscribes [`campaign_id`, `email_id`, `timestamp`]

All other streams contain an `id` primary key.

## Data type mapping

| Integration Type           | Airbyte Type | Notes                                                                               |
|:---------------------------|:-------------|:------------------------------------------------------------------------------------|
| `array`                    | `array`      | the type of elements in the array is determined based on the mappings in this table |
| `date`, `time`, `datetime` | `string`     |                                                                                     |
| `int`, `float`, `number`   | `number`     |                                                                                     |
| `object`                   | `object`     | properties within objects are mapped based on the mappings in this table            |
| `string`                   | `string`     |                                                                                     |

## Tutorials

Now that you have set up the Mailchimp source connector, check out the following Mailchimp tutorial:

- [Build a data ingestion pipeline from Mailchimp to Snowflake](https://airbyte.com/tutorials/data-ingestion-pipeline-mailchimp-snowflake)

## Changelog

| Version | Date       | Pull Request                                             | Subject                                                                    |
|---------|------------|----------------------------------------------------------|----------------------------------------------------------------------------|
<<<<<<< HEAD
| 0.6.0   | 2023-10-27 | [31940](https://github.com/airbytehq/airbyte/pull/31940) | Implement availability strategy                                            |
=======
| 0.6.0   | 2023-10-27 | [31922](https://github.com/airbytehq/airbyte/pull/31922) | Add Segments stream                                                        |
>>>>>>> 521f8544
| 0.5.0   | 2023-10-20 | [31675](https://github.com/airbytehq/airbyte/pull/31675) | Add Unsubscribes stream                                                    |
| 0.4.1   | 2023-05-02 | [25717](https://github.com/airbytehq/airbyte/pull/25717) | Handle unknown error in EmailActivity                                      |
| 0.4.0   | 2023-04-11 | [23290](https://github.com/airbytehq/airbyte/pull/23290) | Add Automations stream                                                     |
| 0.3.5   | 2023-02-28 | [23464](https://github.com/airbytehq/airbyte/pull/23464) | Add Reports stream                                                         |
| 0.3.4   | 2023-02-06 | [22405](https://github.com/airbytehq/airbyte/pull/22405) | Revert extra logging                                                       |
| 0.3.3   | 2023-02-01 | [22228](https://github.com/airbytehq/airbyte/pull/22228) | Add extra logging                                                          |
| 0.3.2   | 2023-01-27 | [22014](https://github.com/airbytehq/airbyte/pull/22014) | Set `AvailabilityStrategy` for streams explicitly to `None`                |
| 0.3.1   | 2022-12-20 | [20720](https://github.com/airbytehq/airbyte/pull/20720) | Use stream slices as a source for request params instead of a stream state |
| 0.3.0   | 2022-11-07 | [19023](https://github.com/airbytehq/airbyte/pull/19023) | Set primary key for Email Activity stream.                                 |
| 0.2.15  | 2022-09-28 | [17326](https://github.com/airbytehq/airbyte/pull/17326) | Migrate to per-stream states.                                              |
| 0.2.14  | 2022-04-12 | [11352](https://github.com/airbytehq/airbyte/pull/11352) | Update documentation                                                       |
| 0.2.13  | 2022-04-11 | [11632](https://github.com/airbytehq/airbyte/pull/11632) | Add unit tests                                                             |
| 0.2.12  | 2022-03-17 | [10975](https://github.com/airbytehq/airbyte/pull/10975) | Fix campaign's stream normalization                                        |
| 0.2.11  | 2021-12-24 | [7159](https://github.com/airbytehq/airbyte/pull/7159)   | Add oauth2.0 support                                                       |
| 0.2.10  | 2021-12-21 | [9000](https://github.com/airbytehq/airbyte/pull/9000)   | Update connector fields title/description                                  |
| 0.2.9   | 2021-12-13 | [7975](https://github.com/airbytehq/airbyte/pull/7975)   | Updated JSON schemas                                                       |
| 0.2.8   | 2021-08-17 | [5481](https://github.com/airbytehq/airbyte/pull/5481)   | Remove date-time type from some fields                                     |
| 0.2.7   | 2021-08-03 | [5137](https://github.com/airbytehq/airbyte/pull/5137)   | Source Mailchimp: fix primary key for email activities                     |
| 0.2.6   | 2021-07-28 | [5024](https://github.com/airbytehq/airbyte/pull/5024)   | Source Mailchimp: handle records with no no "activity" field in response   |
| 0.2.5   | 2021-07-08 | [4621](https://github.com/airbytehq/airbyte/pull/4621)   | Mailchimp fix url-base                                                     |
| 0.2.4   | 2021-06-09 | [4285](https://github.com/airbytehq/airbyte/pull/4285)   | Use datacenter URL parameter from apikey                                   |
| 0.2.3   | 2021-06-08 | [3973](https://github.com/airbytehq/airbyte/pull/3973)   | Add AIRBYTE\_ENTRYPOINT for Kubernetes support                             |
| 0.2.2   | 2021-06-08 | [3415](https://github.com/airbytehq/airbyte/pull/3415)   | Get Members activities                                                     |
| 0.2.1   | 2021-04-03 | [2726](https://github.com/airbytehq/airbyte/pull/2726)   | Fix base connector versioning                                              |
| 0.2.0   | 2021-03-09 | [2238](https://github.com/airbytehq/airbyte/pull/2238)   | Protocol allows future/unknown properties                                  |
| 0.1.4   | 2020-11-30 | [1046](https://github.com/airbytehq/airbyte/pull/1046)   | Add connectors using an index YAML file                                    |<|MERGE_RESOLUTION|>--- conflicted
+++ resolved
@@ -75,11 +75,8 @@
 
 | Version | Date       | Pull Request                                             | Subject                                                                    |
 |---------|------------|----------------------------------------------------------|----------------------------------------------------------------------------|
-<<<<<<< HEAD
-| 0.6.0   | 2023-10-27 | [31940](https://github.com/airbytehq/airbyte/pull/31940) | Implement availability strategy                                            |
-=======
+| 0.7.0   | 2023-10-27 | [31940](https://github.com/airbytehq/airbyte/pull/31940) | Implement availability strategy                                            |
 | 0.6.0   | 2023-10-27 | [31922](https://github.com/airbytehq/airbyte/pull/31922) | Add Segments stream                                                        |
->>>>>>> 521f8544
 | 0.5.0   | 2023-10-20 | [31675](https://github.com/airbytehq/airbyte/pull/31675) | Add Unsubscribes stream                                                    |
 | 0.4.1   | 2023-05-02 | [25717](https://github.com/airbytehq/airbyte/pull/25717) | Handle unknown error in EmailActivity                                      |
 | 0.4.0   | 2023-04-11 | [23290](https://github.com/airbytehq/airbyte/pull/23290) | Add Automations stream                                                     |
