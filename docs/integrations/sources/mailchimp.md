# Mailchimp

This page guides you through setting up the Mailchimp source connector.

## Prerequisite

You can use [OAuth](https://mailchimp.com/developer/marketing/guides/access-user-data-oauth-2/) or an API key to authenticate your Mailchimp account. If you choose to authenticate with OAuth, [register](https://mailchimp.com/developer/marketing/guides/access-user-data-oauth-2/#register-your-application) your Mailchimp account.

## Set up the Mailchimp source connector

1. Log into your [Airbyte Cloud](https://cloud.airbyte.com/workspaces) or Airbyte Open Source account.
2. Click **Sources** and then click **+ New source**. 
3. On the Set up the source page, select **Mailchimp** from the Source type dropdown.
4. Enter a name for your source.

6. You can use OAuth or an API key to authenticate your Mailchimp account. We recommend using OAuth for Airbyte Cloud and an API key for Airbyte Open Source.
    - To authenticate using OAuth for Airbyte Cloud, ensure you have [registered your Mailchimp account](#prerequisite) and then click **Authenticate your Mailchimp account** to sign in with Mailchimp and authorize your account. 
    - To authenticate using an API key for Airbyte Open Source, select **API key** from the Authentication dropdown and enter the [API key](https://mailchimp.com/developer/marketing/guides/quick-start/#generate-your-api-key) for your Mailchimp account.    
    :::note
    Check the [performance considerations](#performance-considerations) before using an API key.
    :::
7. Click **Set up source**.

## Supported sync modes

The Mailchimp source connector supports the following [sync modes](https://docs.airbyte.com/cloud/core-concepts/#connection-sync-mode):

 - Full Refresh
 - Incremental

Airbyte doesn't support Incremental Deletes for the `Campaigns`, `Lists`, and `Email Activity` streams because Mailchimp doesn't provide any information about deleted data in these streams.

## Performance considerations

[Mailchimp does not impose rate limits](https://mailchimp.com/developer/guides/marketing-api-conventions/#throttling) on how much data is read from its API in a single sync process. However, Mailchimp enforces a maximum of 10 simultaneous connections to its API, which means that Airbyte is unable to run more than 10 concurrent syncs from Mailchimp using API keys generated from the same account.

## Supported streams

The Mailchimp source connector supports the following streams:

[Automations](https://mailchimp.com/developer/marketing/api/automation/list-automations/)
[Campaigns](https://mailchimp.com/developer/marketing/api/campaigns/get-campaign-info/)
[Email Activity](https://mailchimp.com/developer/marketing/api/email-activity-reports/list-email-activity/)
[Interests](https://mailchimp.com/developer/marketing/api/interests/list-interests-in-category/)
[InterestCategories](https://mailchimp.com/developer/marketing/api/interest-categories/list-interest-categories/)
[Lists](https://mailchimp.com/developer/api/marketing/lists/get-list-info)
[ListMembers](https://mailchimp.com/developer/marketing/api/list-members/list-members-info/)
[Reports](https://mailchimp.com/developer/marketing/api/reports/list-campaign-reports/)
[Segments](https://mailchimp.com/developer/marketing/api/list-segments/list-segments/)
[Tags](https://mailchimp.com/developer/marketing/api/lists-tags-search/search-for-tags-on-a-list-by-name/)
[Unsubscribes](https://mailchimp.com/developer/marketing/api/unsub-reports/list-unsubscribed-members/)

### A note on primary keys

The `EmailActivity` and `Unsubscribes` streams do not have an `id` primary key, and therefore use the following composite keys as unique identifiers:

- EmailActivity [`email_id`, `action`, `timestamp`]
- Unsubscribes [`campaign_id`, `email_id`, `timestamp`]

All other streams contain an `id` primary key.

## Data type mapping

| Integration Type           | Airbyte Type | Notes                                                                               |
|:---------------------------|:-------------|:------------------------------------------------------------------------------------|
| `array`                    | `array`      | the type of elements in the array is determined based on the mappings in this table |
| `date`, `time`, `datetime` | `string`     |                                                                                     |
| `int`, `float`, `number`   | `number`     |                                                                                     |
| `object`                   | `object`     | properties within objects are mapped based on the mappings in this table            |
| `string`                   | `string`     |                                                                                     |

## Tutorials

Now that you have set up the Mailchimp source connector, check out the following Mailchimp tutorial:

- [Build a data ingestion pipeline from Mailchimp to Snowflake](https://airbyte.com/tutorials/data-ingestion-pipeline-mailchimp-snowflake)

## Changelog

| Version | Date       | Pull Request                                             | Subject                                                                    |
|---------|------------|----------------------------------------------------------|----------------------------------------------------------------------------|
<<<<<<< HEAD
| 0.9.0   | 2023-11-15 | [32218](https://github.com/airbytehq/airbyte/pull/32218) | Add Interests, InterestCategories, Tags streams                            |
=======
| 0.8.3   | 2023-11-15 | [32543](https://github.com/airbytehq/airbyte/pull/32543) | Handle empty datetime fields in Reports stream                             |
>>>>>>> 4e51b7d6
| 0.8.2   | 2023-11-13 | [32466](https://github.com/airbytehq/airbyte/pull/32466) | Improve error handling during connection check                             |
| 0.8.1   | 2023-11-06 | [32226](https://github.com/airbytehq/airbyte/pull/32226) | Unmute expected records test after data anonymisation                      |
| 0.8.0   | 2023-11-01 | [32032](https://github.com/airbytehq/airbyte/pull/32032) | Add ListMembers stream                                                     |
| 0.7.0   | 2023-10-27 | [31940](https://github.com/airbytehq/airbyte/pull/31940) | Implement availability strategy                                            |
| 0.6.0   | 2023-10-27 | [31922](https://github.com/airbytehq/airbyte/pull/31922) | Add Segments stream                                                        |
| 0.5.0   | 2023-10-20 | [31675](https://github.com/airbytehq/airbyte/pull/31675) | Add Unsubscribes stream                                                    |
| 0.4.1   | 2023-05-02 | [25717](https://github.com/airbytehq/airbyte/pull/25717) | Handle unknown error in EmailActivity                                      |
| 0.4.0   | 2023-04-11 | [23290](https://github.com/airbytehq/airbyte/pull/23290) | Add Automations stream                                                     |
| 0.3.5   | 2023-02-28 | [23464](https://github.com/airbytehq/airbyte/pull/23464) | Add Reports stream                                                         |
| 0.3.4   | 2023-02-06 | [22405](https://github.com/airbytehq/airbyte/pull/22405) | Revert extra logging                                                       |
| 0.3.3   | 2023-02-01 | [22228](https://github.com/airbytehq/airbyte/pull/22228) | Add extra logging                                                          |
| 0.3.2   | 2023-01-27 | [22014](https://github.com/airbytehq/airbyte/pull/22014) | Set `AvailabilityStrategy` for streams explicitly to `None`                |
| 0.3.1   | 2022-12-20 | [20720](https://github.com/airbytehq/airbyte/pull/20720) | Use stream slices as a source for request params instead of a stream state |
| 0.3.0   | 2022-11-07 | [19023](https://github.com/airbytehq/airbyte/pull/19023) | Set primary key for Email Activity stream.                                 |
| 0.2.15  | 2022-09-28 | [17326](https://github.com/airbytehq/airbyte/pull/17326) | Migrate to per-stream states.                                              |
| 0.2.14  | 2022-04-12 | [11352](https://github.com/airbytehq/airbyte/pull/11352) | Update documentation                                                       |
| 0.2.13  | 2022-04-11 | [11632](https://github.com/airbytehq/airbyte/pull/11632) | Add unit tests                                                             |
| 0.2.12  | 2022-03-17 | [10975](https://github.com/airbytehq/airbyte/pull/10975) | Fix campaign's stream normalization                                        |
| 0.2.11  | 2021-12-24 | [7159](https://github.com/airbytehq/airbyte/pull/7159)   | Add oauth2.0 support                                                       |
| 0.2.10  | 2021-12-21 | [9000](https://github.com/airbytehq/airbyte/pull/9000)   | Update connector fields title/description                                  |
| 0.2.9   | 2021-12-13 | [7975](https://github.com/airbytehq/airbyte/pull/7975)   | Updated JSON schemas                                                       |
| 0.2.8   | 2021-08-17 | [5481](https://github.com/airbytehq/airbyte/pull/5481)   | Remove date-time type from some fields                                     |
| 0.2.7   | 2021-08-03 | [5137](https://github.com/airbytehq/airbyte/pull/5137)   | Source Mailchimp: fix primary key for email activities                     |
| 0.2.6   | 2021-07-28 | [5024](https://github.com/airbytehq/airbyte/pull/5024)   | Source Mailchimp: handle records with no no "activity" field in response   |
| 0.2.5   | 2021-07-08 | [4621](https://github.com/airbytehq/airbyte/pull/4621)   | Mailchimp fix url-base                                                     |
| 0.2.4   | 2021-06-09 | [4285](https://github.com/airbytehq/airbyte/pull/4285)   | Use datacenter URL parameter from apikey                                   |
| 0.2.3   | 2021-06-08 | [3973](https://github.com/airbytehq/airbyte/pull/3973)   | Add AIRBYTE\_ENTRYPOINT for Kubernetes support                             |
| 0.2.2   | 2021-06-08 | [3415](https://github.com/airbytehq/airbyte/pull/3415)   | Get Members activities                                                     |
| 0.2.1   | 2021-04-03 | [2726](https://github.com/airbytehq/airbyte/pull/2726)   | Fix base connector versioning                                              |
| 0.2.0   | 2021-03-09 | [2238](https://github.com/airbytehq/airbyte/pull/2238)   | Protocol allows future/unknown properties                                  |
| 0.1.4   | 2020-11-30 | [1046](https://github.com/airbytehq/airbyte/pull/1046)   | Add connectors using an index YAML file                                    |<|MERGE_RESOLUTION|>--- conflicted
+++ resolved
@@ -79,11 +79,8 @@
 
 | Version | Date       | Pull Request                                             | Subject                                                                    |
 |---------|------------|----------------------------------------------------------|----------------------------------------------------------------------------|
-<<<<<<< HEAD
-| 0.9.0   | 2023-11-15 | [32218](https://github.com/airbytehq/airbyte/pull/32218) | Add Interests, InterestCategories, Tags streams                            |
-=======
+| 0.9.0   | 2023-11-17 | [32218](https://github.com/airbytehq/airbyte/pull/32218) | Add Interests, InterestCategories, Tags streams                            |
 | 0.8.3   | 2023-11-15 | [32543](https://github.com/airbytehq/airbyte/pull/32543) | Handle empty datetime fields in Reports stream                             |
->>>>>>> 4e51b7d6
 | 0.8.2   | 2023-11-13 | [32466](https://github.com/airbytehq/airbyte/pull/32466) | Improve error handling during connection check                             |
 | 0.8.1   | 2023-11-06 | [32226](https://github.com/airbytehq/airbyte/pull/32226) | Unmute expected records test after data anonymisation                      |
 | 0.8.0   | 2023-11-01 | [32032](https://github.com/airbytehq/airbyte/pull/32032) | Add ListMembers stream                                                     |
