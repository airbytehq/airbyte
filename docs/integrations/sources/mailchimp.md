--- conflicted
+++ resolved
@@ -45,18 +45,7 @@
 
 - To authenticate using OAuth for Airbyte Cloud, click **Authenticate your Mailchimp account** and follow the instructions to sign in with Mailchimp and authorize your account.
 
-<<<<<<< HEAD
-5. You can use OAuth or an API key to authenticate your Mailchimp account. We recommend using OAuth for Airbyte Cloud and an API key for Airbyte Open Source.
-    - To authenticate using OAuth for Airbyte Cloud, ensure you have [registered your Mailchimp account](#prerequisite) and then click **Authenticate your Mailchimp account** to sign in with Mailchimp and authorize your account. 
-    - To authenticate using an API key for Airbyte Open Source, select **API key** from the Authentication dropdown and enter the [API key](https://mailchimp.com/developer/marketing/guides/quick-start/#generate-your-api-key) for your Mailchimp account.    
-    :::note
-    Check the [performance considerations](#performance-considerations) before using an API key.
-    :::
-6. (Optional) You may optionally provide an **Incremental Sync Start Date** using the provided datepicker, or by programmatically entering a UTC date-time in the format `YYYY-MM-DDThh:mm:ss.sssZ`. If set, only data generated on or after the configured date-time will be synced for Incremental streams. Leaving this field blank will sync all data returned from the API. Please note that this option has no effect on streams using Full Refresh sync mode.
-7. Click **Set up source**.
-=======
 <!-- /env:cloud -->
->>>>>>> ca33d309
 
 <!-- env:oss -->
 
@@ -65,33 +54,13 @@
 
 <!-- /env:oss -->
 
-6. Click **Set up source** and wait for the tests to complete.
+6. (Optional) You may optionally provide an **Incremental Sync Start Date** using the provided datepicker, or by programmatically entering a UTC date-time in the format `YYYY-MM-DDThh:mm:ss.sssZ`. If set, only data generated on or after the configured date-time will be synced for Incremental streams. Leaving this field blank will sync all data returned from the API. Please note that this option has no effect on streams using Full Refresh sync mode.
+7. Click **Set up source** and wait for the tests to complete.
 
 <HideInUI>
 
 ## Supported streams
 
-<<<<<<< HEAD
-The Mailchimp source connector supports the following streams:
-
-[Automations](https://mailchimp.com/developer/marketing/api/automation/list-automations/)
-[Campaigns](https://mailchimp.com/developer/marketing/api/campaigns/get-campaign-info/)
-[Email Activity](https://mailchimp.com/developer/marketing/api/email-activity-reports/list-email-activity/)
-[Interests](https://mailchimp.com/developer/marketing/api/interests/list-interests-in-category/)
-[Interest Categories](https://mailchimp.com/developer/marketing/api/interest-categories/list-interest-categories/)
-[Interests](https://mailchimp.com/developer/marketing/api/interests/list-interests-in-category/)
-[Interest Categories](https://mailchimp.com/developer/marketing/api/interest-categories/list-interest-categories/)
-[Lists](https://mailchimp.com/developer/api/marketing/lists/get-list-info)
-[List Members](https://mailchimp.com/developer/marketing/api/list-members/list-members-info/)
-[List Members](https://mailchimp.com/developer/marketing/api/list-members/list-members-info/)
-[Reports](https://mailchimp.com/developer/marketing/api/reports/list-campaign-reports/)
-[Segments](https://mailchimp.com/developer/marketing/api/list-segments/list-segments/)
-[Segment Members](https://mailchimp.com/developer/marketing/api/list-segment-members/list-members-in-segment/)
-[Tags](https://mailchimp.com/developer/marketing/api/lists-tags-search/search-for-tags-on-a-list-by-name/)
-[Segment Members](https://mailchimp.com/developer/marketing/api/list-segment-members/list-members-in-segment/)
-[Tags](https://mailchimp.com/developer/marketing/api/lists-tags-search/search-for-tags-on-a-list-by-name/)
-[Unsubscribes](https://mailchimp.com/developer/marketing/api/unsub-reports/list-unsubscribed-members/)
-=======
 The Mailchimp source connector supports the following streams and [sync modes](https://docs.airbyte.com/cloud/core-concepts/#connection-sync-mode):
 
 | Stream                                                                                                             | Full Refresh | Incremental |
@@ -108,7 +77,6 @@
 | [Segment Members](https://mailchimp.com/developer/marketing/api/list-segment-members/list-members-in-segment/)     | ✓            | ✓          |
 | [Tags](https://mailchimp.com/developer/marketing/api/lists-tags-search/search-for-tags-on-a-list-by-name/)         | ✓            |             |
 | [Unsubscribes](https://mailchimp.com/developer/marketing/api/unsub-reports/list-unsubscribed-members/)             | ✓            | ✓          |
->>>>>>> ca33d309
 
 ### A note on primary keys
 
@@ -155,11 +123,8 @@
 
 | Version | Date       | Pull Request                                             | Subject                                                                    |
 |---------|------------|----------------------------------------------------------|----------------------------------------------------------------------------|
-<<<<<<< HEAD
-| 0.11.0  | 2023-11-27 | [32852](https://github.com/airbytehq/airbyte/pull/32852) | Add optional start_date for incremental streams                            |
-=======
-| 1.0.0   | 2023-11-28 | [32836](https://github.com/airbytehq/airbyte/pull/32836) | Add airbyte-type to `datetime` columns and remove `._links` column         |
->>>>>>> ca33d309
+| 1.1.0   | 2023-12-20 | [32852](https://github.com/airbytehq/airbyte/pull/32852) | Add optional start_date for incremental streams                            |
+| 1.0.0   | 2023-12-19 | [32836](https://github.com/airbytehq/airbyte/pull/32836) | Add airbyte-type to `datetime` columns and remove `._links` column         |
 | 0.10.0  | 2023-11-23 | [32782](https://github.com/airbytehq/airbyte/pull/32782) | Add SegmentMembers stream                                                  |
 | 0.9.0   | 2023-11-17 | [32218](https://github.com/airbytehq/airbyte/pull/32218) | Add Interests, InterestCategories, Tags streams                            |
 | 0.8.3   | 2023-11-15 | [32543](https://github.com/airbytehq/airbyte/pull/32543) | Handle empty datetime fields in Reports stream                             |
