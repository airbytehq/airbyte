--- conflicted
+++ resolved
@@ -75,25 +75,6 @@
 
 ## Changelog
 
-<<<<<<< HEAD
-| Version | Date       | Pull Request | Subject                                                                  |
-|:--------|:-----------| :--- |:-------------------------------------------------------------------------|
-| 0.2.13  | 2022-03-23 | [11352](https://github.com/airbytehq/airbyte/pull/11352) | Update spec&docs                                                         |
-| 0.2.12  | 2022-03-17 | [10975](https://github.com/airbytehq/airbyte/pull/10975) | Fix campaign's stream normalization                                      |
-| 0.2.11  | 2021-12-24 | [7159](https://github.com/airbytehq/airbyte/pull/7159) | Add oauth2.0 support                                                     |
-| 0.2.10  | 2021-12-21 | [9000](https://github.com/airbytehq/airbyte/pull/9000) | Update connector fields title/description                                |
-| 0.2.9   | 2021-12-13 | [7975](https://github.com/airbytehq/airbyte/pull/7975) | Updated JSON schemas                                                     |
-| 0.2.8   | 2021-08-17 | [5481](https://github.com/airbytehq/airbyte/pull/5481) | Remove date-time type from some fields                                   |
-| 0.2.7   | 2021-08-03 | [5137](https://github.com/airbytehq/airbyte/pull/5137) | Source Mailchimp: fix primary key for email activities                   |
-| 0.2.6   | 2021-07-28 | [5024](https://github.com/airbytehq/airbyte/pull/5024) | Source Mailchimp: handle records with no no "activity" field in response |
-| 0.2.5   | 2021-07-08 | [4621](https://github.com/airbytehq/airbyte/pull/4621) | Mailchimp fix url-base                                                   |
-| 0.2.4   | 2021-06-09 | [4285](https://github.com/airbytehq/airbyte/pull/4285) | Use datacenter URL parameter from apikey                                 |
-| 0.2.3   | 2021-06-08 | [3973](https://github.com/airbytehq/airbyte/pull/3973) | Add AIRBYTE\_ENTRYPOINT for Kubernetes support                           |
-| 0.2.2   | 2021-06-08 | [3415](https://github.com/airbytehq/airbyte/pull/3415) | Get Members activities                                                   |
-| 0.2.1   | 2021-04-03 | [2726](https://github.com/airbytehq/airbyte/pull/2726) | Fix base connector versioning                                            |
-| 0.2.0   | 2021-03-09 | [2238](https://github.com/airbytehq/airbyte/pull/2238) | Protocol allows future/unknown properties                                |
-| 0.1.4   | 2020-11-30 | [1046](https://github.com/airbytehq/airbyte/pull/1046) | Add connectors using an index YAML file                                  |
-=======
 | Version | Date       | Pull Request                                             | Subject                                                                  |
 |:--------|:-----------|:---------------------------------------------------------|:-------------------------------------------------------------------------|
 | 0.2.13  | 2022-04-11 | [11632](https://github.com/airbytehq/airbyte/pull/11632) | Add unit tests                                                           |
@@ -111,4 +92,3 @@
 | 0.2.1   | 2021-04-03 | [2726](https://github.com/airbytehq/airbyte/pull/2726)   | Fix base connector versioning                                            |
 | 0.2.0   | 2021-03-09 | [2238](https://github.com/airbytehq/airbyte/pull/2238)   | Protocol allows future/unknown properties                                |
 | 0.1.4   | 2020-11-30 | [1046](https://github.com/airbytehq/airbyte/pull/1046)   | Add connectors using an index YAML file                                  |
->>>>>>> 686e9edf
