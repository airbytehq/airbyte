# Mailchimp

## Sync overview

### Output schema

The Mailchimp connector can be used to sync data for Mailchimp [Lists](https://mailchimp.com/developer/api/marketing/lists/get-list-info) and [Campaigns](https://mailchimp.com/developer/api/marketing/campaigns/get-campaign-info/). The linked Mailchimp documentation contains detailed description on the fields in each entity.

Please [create a Github issue](https://github.com/airbytehq/airbyte/issues/new/choose) to request support for syncing more Mailchimp entities.

### Data type mapping

| Integration Type | Airbyte Type | Notes |
| :--- | :--- | :--- |
| `array` | `array` | the type of elements in the array is determined based on the mappings in this table |
| `date`, `time`, `datetime` | `string` |  |
| `int`, `float`, `number` | `number` |  |
| `object` | `object` | properties within objects are mapped based on the mappings in this table |
| `string` | `string` |  |

### Features

| Feature | Supported?\(Yes/No\) | Notes |
| :--- | :--- | :--- |
| Full Refresh Sync | Yes |  |
| Incremental Sync | Coming soon |  |
| Replicate Incremental Deletes | Coming soon |  |
| SSL connection | Yes | Enabled by default |
| Namespaces | No |  |

### Performance considerations

At the time of this writing, [Mailchimp does not impose rate limits](https://mailchimp.com/developer/guides/marketing-api-conventions/#throttling) on how much data is read form its API in a single sync process. However, Mailchimp enforces a maximum of 10 simultaneous connections to its API. This means that Airbyte will not be able to run more than 10 concurrent syncs from Mailchimp using API keys generated from the same account.

## Getting started

### Requirements

For Apikey authorithation:
* Mailchimp account 
* Mailchimp API key

For OAuth authorization:
* Mailchimp registered app
* Mailchimp client_id
* Mailchimp client_secret

### Setup guide

To start syncing Mailchimp data with Airbyte, you'll need two things:
1. Your Mailchimp username. Often this is just the email address or username you use to sign into Mailchimp. 
2. A Mailchimp API Key. Follow the [Mailchimp documentation for generating an API key](https://mailchimp.com/help/about-api-keys/).

OR
1. Register an app in [Mailchimp](https://us2.admin.mailchimp.com/account/oauth2/).
2. Specify client_id and client_secret.

## Changelog

| Version | Date | Pull Request | Subject |
| :--- | :--- | :--- | :--- |
<<<<<<< HEAD
| 0.2.9 | 2021-10-19 | [7159](https://github.com/airbytehq/airbyte/pull/7159) | Add OAuth support |
=======
| 0.2.9 | 2021-12-13| [7975](https://github.com/airbytehq/airbyte/pull/7975) | Updated JSON schemas |
>>>>>>> c12e7bbc
| 0.2.8 | 2021-08-17 | [5481](https://github.com/airbytehq/airbyte/pull/5481) | Remove date-time type from some fields |
| 0.2.7 | 2021-08-03 | [5137](https://github.com/airbytehq/airbyte/pull/5137) | Source Mailchimp: fix primary key for email activities |
| 0.2.6 | 2021-07-28 | [5024](https://github.com/airbytehq/airbyte/pull/5024) | Source Mailchimp: handle records with no no "activity" field in response |
| 0.2.5 | 2021-07-08 | [4621](https://github.com/airbytehq/airbyte/pull/4621) | Mailchimp fix url-base |
| 0.2.4 | 2021-06-09 | [4285](https://github.com/airbytehq/airbyte/pull/4285) | Use datacenter URL parameter from apikey |
| 0.2.3 | 2021-06-08 | [3973](https://github.com/airbytehq/airbyte/pull/3973) | Add AIRBYTE\_ENTRYPOINT for Kubernetes support |
| 0.2.2 | 2021-06-08 | [3415](https://github.com/airbytehq/airbyte/pull/3415) | Get Members activities |
| 0.2.1 | 2021-04-03 | [2726](https://github.com/airbytehq/airbyte/pull/2726) | Fix base connector versioning |
| 0.2.0 | 2021-03-09 | [2238](https://github.com/airbytehq/airbyte/pull/2238) | Protocol allows future/unknown properties |
| 0.1.4 | 2020-11-30 | [1046](https://github.com/airbytehq/airbyte/pull/1046) | Add connectors using an index YAML file |
<|MERGE_RESOLUTION|>--- conflicted
+++ resolved
@@ -59,11 +59,7 @@
 
 | Version | Date | Pull Request | Subject |
 | :--- | :--- | :--- | :--- |
-<<<<<<< HEAD
-| 0.2.9 | 2021-10-19 | [7159](https://github.com/airbytehq/airbyte/pull/7159) | Add OAuth support |
-=======
 | 0.2.9 | 2021-12-13| [7975](https://github.com/airbytehq/airbyte/pull/7975) | Updated JSON schemas |
->>>>>>> c12e7bbc
 | 0.2.8 | 2021-08-17 | [5481](https://github.com/airbytehq/airbyte/pull/5481) | Remove date-time type from some fields |
 | 0.2.7 | 2021-08-03 | [5137](https://github.com/airbytehq/airbyte/pull/5137) | Source Mailchimp: fix primary key for email activities |
 | 0.2.6 | 2021-07-28 | [5024](https://github.com/airbytehq/airbyte/pull/5024) | Source Mailchimp: handle records with no no "activity" field in response |
