# Mailchimp

This page guides you through setting up the [Mailchimp](https://mailchimp.com/) source connector.

## Prerequisites

<!-- env:cloud -->

#### For Airbyte Cloud

- Access to a valid Mailchimp account. If you are not an Owner/Admin of the account, you must be [granted Admin access](https://mailchimp.com/help/manage-user-levels-in-your-account/#Grant_account_access) by the account's Owner/Admin.

<!-- /env:cloud -->

<!-- env:oss -->

#### For Airbyte Open Source

- A valid Mailchimp **API Key** (recommended) or OAuth credentials: **Client ID**, **Client Secret** and **Access Token**

<!-- /env:oss -->

## Setup guide

<!-- env:oss -->

### Airbyte Open Source: Generate a Mailchimp API key

1. Navigate to the API Keys section of your Mailchimp account.
2. Click **Create New Key**, and give the key a name to help you identify it. You won't be able to see or copy the key once you finish generating it, so be sure to copy the key and store it in a secure location.

For more information on Mailchimp API Keys, please refer to the [official Mailchimp docs](https://mailchimp.com/help/about-api-keys/#api+key+security). If you want to use OAuth authentication with Airbyte Open Source, please follow the steps laid out [here](https://mailchimp.com/developer/marketing/guides/access-user-data-oauth-2/) to obtain your OAuth **Client ID**, **Client Secret** and **Access Token**.

<!-- /env:oss -->

## Set up the Mailchimp source connector

1. Log into your [Airbyte Cloud](https://cloud.airbyte.com/workspaces) or Airbyte Open Source account.
2. Click **Sources** and then click **+ New source**.
3. Find and select **Mailchimp** from the list of available sources.
4. Enter a name for your source.
5. You can use OAuth or an API key to authenticate your Mailchimp account. We recommend using OAuth for Airbyte Cloud and an API key for Airbyte Open Source.

<!-- env:cloud -->

- To authenticate using OAuth for Airbyte Cloud, click **Authenticate your Mailchimp account** and follow the instructions to sign in with Mailchimp and authorize your account.

<!-- /env:cloud -->

<!-- env:oss -->

- To authenticate using an API key for Airbyte Open Source, select **API key** from the Authentication dropdown and enter the [API key](https://mailchimp.com/developer/marketing/guides/quick-start/#generate-your-api-key) for your Mailchimp account.
- To authenticate using OAuth credentials, select **Oauth2.0** from the dropdown and enter the **Client ID**, **Client Secret** and **Access Token** you obtained.

<!-- /env:oss -->

6. (Optional) You may optionally provide an **Incremental Sync Start Date** using the provided datepicker, or by programmatically entering a UTC date-time in the format `YYYY-MM-DDThh:mm:ss.sssZ`. If set, only data generated on or after the configured date-time will be synced. Leaving this field blank will sync all data returned from the API.
7. Click **Set up source** and wait for the tests to complete.

<HideInUI>

## Supported streams

The Mailchimp source connector supports the following streams and [sync modes](https://docs.airbyte.com/cloud/core-concepts/#connection-sync-mode):

| Stream                                                                                                             | Full Refresh | Incremental |
| :----------------------------------------------------------------------------------------------------------------- | :----------- | :---------- |
| [Automations](https://mailchimp.com/developer/marketing/api/automation/list-automations/)                          | ✓           | ✓          |
| [Campaigns](https://mailchimp.com/developer/marketing/api/campaigns/get-campaign-info/)                            | ✓           | ✓          |
| [Email Activity](https://mailchimp.com/developer/marketing/api/email-activity-reports/list-email-activity/)        | ✓           | ✓          |
| [Interests](https://mailchimp.com/developer/marketing/api/interests/list-interests-in-category/)                   | ✓           |             |
| [Interest Categories](https://mailchimp.com/developer/marketing/api/interest-categories/list-interest-categories/) | ✓           |             |
| [Lists](https://mailchimp.com/developer/api/marketing/lists/get-list-info)                                         | ✓           | ✓          |
| [List Members](https://mailchimp.com/developer/marketing/api/list-members/list-members-info/)                      | ✓           | ✓          |
| [Reports](https://mailchimp.com/developer/marketing/api/reports/list-campaign-reports/)                            | ✓           | ✓          |
| [Segments](https://mailchimp.com/developer/marketing/api/list-segments/list-segments/)                             | ✓           | ✓          |
| [Segment Members](https://mailchimp.com/developer/marketing/api/list-segment-members/list-members-in-segment/)     | ✓           | ✓          |
| [Tags](https://mailchimp.com/developer/marketing/api/lists-tags-search/search-for-tags-on-a-list-by-name/)         | ✓           |             |
| [Unsubscribes](https://mailchimp.com/developer/marketing/api/unsub-reports/list-unsubscribed-members/)             | ✓           | ✓          |

### A note on primary keys

The `EmailActivity` and `Unsubscribes` streams do not have an `id` primary key, and therefore use the following composite keys as unique identifiers:

- EmailActivity [`email_id`, `action`, `timestamp`]
- Unsubscribes [`campaign_id`, `email_id`, `timestamp`]

All other streams contain an `id` primary key.

## Data type mapping

| Integration Type     | Airbyte Type              | Notes                                                                               |
| :------------------- | :------------------------ | :---------------------------------------------------------------------------------- |
| `array`              | `array`                   | the type of elements in the array is determined based on the mappings in this table |
| `string`             | `string`                  |                                                                                     |
| `float`, `number`    | `number`                  |                                                                                     |
| `integer`            | `integer`                 |                                                                                     |
| `object`             | `object`                  | properties within objects are mapped based on the mappings in this table            |
| `string` (timestamp) | `timestamp_with_timezone` | Mailchimp timestamps are formatted as `YYYY-MM-DDTHH:MM:SS+00:00`                   |

## Limitations & Troubleshooting

<details>
<summary>

Expand to see details about Mailchimp connector limitations and troubleshooting

</summary>

### Connector limitations

[Mailchimp does not impose rate limits](https://mailchimp.com/developer/guides/marketing-api-conventions/#throttling) on how much data is read from its API in a single sync process. However, Mailchimp enforces a maximum of 10 simultaneous connections to its API, which means that Airbyte is unable to run more than 10 concurrent syncs from Mailchimp using API keys generated from the same account.

</details>

## Tutorials

Now that you have set up the Mailchimp source connector, check out the following Mailchimp tutorial:

- [Build a data ingestion pipeline from Mailchimp to Snowflake](https://airbyte.com/tutorials/data-ingestion-pipeline-mailchimp-snowflake)

## Changelog

| Version | Date       | Pull Request                                             | Subject                                                                    |
<<<<<<< HEAD
|---------|------------|----------------------------------------------------------|----------------------------------------------------------------------------|
| 2.0.0   | 2024-02-30 | [35281](https://github.com/airbytehq/airbyte/pull/35281) | Migrate to Low-Code                                                        |
=======
| ------- | ---------- | -------------------------------------------------------- | -------------------------------------------------------------------------- |
| 1.2.0   | 2024-03-28 | [36600](https://github.com/airbytehq/airbyte/pull/36600) | Migrate to latest Airbyte-CDK.                                             |
>>>>>>> b8b6886b
| 1.1.2   | 2024-02-09 | [35092](https://github.com/airbytehq/airbyte/pull/35092) | Manage dependencies with Poetry.                                           |
| 1.1.1   | 2024-01-11 | [34157](https://github.com/airbytehq/airbyte/pull/34157) | Prepare for airbyte-lib                                                    |
| 1.1.0   | 2023-12-20 | [32852](https://github.com/airbytehq/airbyte/pull/32852) | Add optional start_date for incremental streams                            |
| 1.0.0   | 2023-12-19 | [32836](https://github.com/airbytehq/airbyte/pull/32836) | Add airbyte-type to `datetime` columns and remove `._links` column         |
| 0.10.0  | 2023-11-23 | [32782](https://github.com/airbytehq/airbyte/pull/32782) | Add SegmentMembers stream                                                  |
| 0.9.0   | 2023-11-17 | [32218](https://github.com/airbytehq/airbyte/pull/32218) | Add Interests, InterestCategories, Tags streams                            |
| 0.8.3   | 2023-11-15 | [32543](https://github.com/airbytehq/airbyte/pull/32543) | Handle empty datetime fields in Reports stream                             |
| 0.8.2   | 2023-11-13 | [32466](https://github.com/airbytehq/airbyte/pull/32466) | Improve error handling during connection check                             |
| 0.8.1   | 2023-11-06 | [32226](https://github.com/airbytehq/airbyte/pull/32226) | Unmute expected records test after data anonymisation                      |
| 0.8.0   | 2023-11-01 | [32032](https://github.com/airbytehq/airbyte/pull/32032) | Add ListMembers stream                                                     |
| 0.7.0   | 2023-10-27 | [31940](https://github.com/airbytehq/airbyte/pull/31940) | Implement availability strategy                                            |
| 0.6.0   | 2023-10-27 | [31922](https://github.com/airbytehq/airbyte/pull/31922) | Add Segments stream                                                        |
| 0.5.0   | 2023-10-20 | [31675](https://github.com/airbytehq/airbyte/pull/31675) | Add Unsubscribes stream                                                    |
| 0.4.1   | 2023-05-02 | [25717](https://github.com/airbytehq/airbyte/pull/25717) | Handle unknown error in EmailActivity                                      |
| 0.4.0   | 2023-04-11 | [23290](https://github.com/airbytehq/airbyte/pull/23290) | Add Automations stream                                                     |
| 0.3.5   | 2023-02-28 | [23464](https://github.com/airbytehq/airbyte/pull/23464) | Add Reports stream                                                         |
| 0.3.4   | 2023-02-06 | [22405](https://github.com/airbytehq/airbyte/pull/22405) | Revert extra logging                                                       |
| 0.3.3   | 2023-02-01 | [22228](https://github.com/airbytehq/airbyte/pull/22228) | Add extra logging                                                          |
| 0.3.2   | 2023-01-27 | [22014](https://github.com/airbytehq/airbyte/pull/22014) | Set `AvailabilityStrategy` for streams explicitly to `None`                |
| 0.3.1   | 2022-12-20 | [20720](https://github.com/airbytehq/airbyte/pull/20720) | Use stream slices as a source for request params instead of a stream state |
| 0.3.0   | 2022-11-07 | [19023](https://github.com/airbytehq/airbyte/pull/19023) | Set primary key for Email Activity stream.                                 |
| 0.2.15  | 2022-09-28 | [17326](https://github.com/airbytehq/airbyte/pull/17326) | Migrate to per-stream states.                                              |
| 0.2.14  | 2022-04-12 | [11352](https://github.com/airbytehq/airbyte/pull/11352) | Update documentation                                                       |
| 0.2.13  | 2022-04-11 | [11632](https://github.com/airbytehq/airbyte/pull/11632) | Add unit tests                                                             |
| 0.2.12  | 2022-03-17 | [10975](https://github.com/airbytehq/airbyte/pull/10975) | Fix campaign's stream normalization                                        |
| 0.2.11  | 2021-12-24 | [7159](https://github.com/airbytehq/airbyte/pull/7159)   | Add oauth2.0 support                                                       |
| 0.2.10  | 2021-12-21 | [9000](https://github.com/airbytehq/airbyte/pull/9000)   | Update connector fields title/description                                  |
| 0.2.9   | 2021-12-13 | [7975](https://github.com/airbytehq/airbyte/pull/7975)   | Updated JSON schemas                                                       |
| 0.2.8   | 2021-08-17 | [5481](https://github.com/airbytehq/airbyte/pull/5481)   | Remove date-time type from some fields                                     |
| 0.2.7   | 2021-08-03 | [5137](https://github.com/airbytehq/airbyte/pull/5137)   | Source Mailchimp: fix primary key for email activities                     |
| 0.2.6   | 2021-07-28 | [5024](https://github.com/airbytehq/airbyte/pull/5024)   | Source Mailchimp: handle records with no no "activity" field in response   |
| 0.2.5   | 2021-07-08 | [4621](https://github.com/airbytehq/airbyte/pull/4621)   | Mailchimp fix url-base                                                     |
| 0.2.4   | 2021-06-09 | [4285](https://github.com/airbytehq/airbyte/pull/4285)   | Use datacenter URL parameter from apikey                                   |
| 0.2.3   | 2021-06-08 | [3973](https://github.com/airbytehq/airbyte/pull/3973)   | Add AIRBYTE\_ENTRYPOINT for Kubernetes support                             |
| 0.2.2   | 2021-06-08 | [3415](https://github.com/airbytehq/airbyte/pull/3415)   | Get Members activities                                                     |
| 0.2.1   | 2021-04-03 | [2726](https://github.com/airbytehq/airbyte/pull/2726)   | Fix base connector versioning                                              |
| 0.2.0   | 2021-03-09 | [2238](https://github.com/airbytehq/airbyte/pull/2238)   | Protocol allows future/unknown properties                                  |
| 0.1.4   | 2020-11-30 | [1046](https://github.com/airbytehq/airbyte/pull/1046)   | Add connectors using an index YAML file                                    |

</HideInUI><|MERGE_RESOLUTION|>--- conflicted
+++ resolved
@@ -122,13 +122,9 @@
 ## Changelog
 
 | Version | Date       | Pull Request                                             | Subject                                                                    |
-<<<<<<< HEAD
 |---------|------------|----------------------------------------------------------|----------------------------------------------------------------------------|
-| 2.0.0   | 2024-02-30 | [35281](https://github.com/airbytehq/airbyte/pull/35281) | Migrate to Low-Code                                                        |
-=======
-| ------- | ---------- | -------------------------------------------------------- | -------------------------------------------------------------------------- |
+| 2.0.0   | 2024-04-01 | [35281](https://github.com/airbytehq/airbyte/pull/35281) | Migrate to Low-Code                                                        |
 | 1.2.0   | 2024-03-28 | [36600](https://github.com/airbytehq/airbyte/pull/36600) | Migrate to latest Airbyte-CDK.                                             |
->>>>>>> b8b6886b
 | 1.1.2   | 2024-02-09 | [35092](https://github.com/airbytehq/airbyte/pull/35092) | Manage dependencies with Poetry.                                           |
 | 1.1.1   | 2024-01-11 | [34157](https://github.com/airbytehq/airbyte/pull/34157) | Prepare for airbyte-lib                                                    |
 | 1.1.0   | 2023-12-20 | [32852](https://github.com/airbytehq/airbyte/pull/32852) | Add optional start_date for incremental streams                            |
