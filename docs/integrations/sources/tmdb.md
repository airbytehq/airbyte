--- conflicted
+++ resolved
@@ -96,11 +96,7 @@
 
 | Version | Date       | Pull Request                                            | Subject        |
 | :------ | :--------- | :------------------------------------------------------ | :------------- |
-<<<<<<< HEAD
+| 0.1.1 | 2024-05-21 | [38496](https://github.com/airbytehq/airbyte/pull/38496) | [autopull] base image + poetry + up_to_date |
 | 0.1.0   | 2022-10-27 | [Init](https://github.com/airbytehq/airbyte/pull/18561) | Initial commit |
 
-</details>
-=======
-| 0.1.1 | 2024-05-21 | [38496](https://github.com/airbytehq/airbyte/pull/38496) | [autopull] base image + poetry + up_to_date |
-| 0.1.0   | 2022-10-27 | [Init](https://github.com/airbytehq/airbyte/pull/18561) | Initial commit |
->>>>>>> 9a1663a2
+</details>