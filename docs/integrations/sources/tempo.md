--- conflicted
+++ resolved
@@ -49,17 +49,10 @@
 
 | Version | Date       | Pull Request                                             | Subject                                                   |
 | :------ | :--------- | :------------------------------------------------------- | :-------------------------------------------------------- |
-<<<<<<< HEAD
 | 0.3.2 | 2024-05-21 | [38488](https://github.com/airbytehq/airbyte/pull/38488) | [autopull] base image + poetry + up_to_date |
-| 0.3.1 | 2023-03-06 | [23231](https://github.com/airbytehq/airbyte/pull/23231) | Publish using low-code CDK Beta version |
-| 0.3.0 | 2022-11-02 | [18936](https://github.com/airbytehq/airbyte/pull/18936) | Migrate to low code + certify to Beta + migrate to API v4 |
-| 0.2.6 | 2022-09-08 | [16361](https://github.com/airbytehq/airbyte/pull/16361) | Avoid infinite loop for non-paginated APIs |
-| 0.2.4 | 2021-11-08 | [7649](https://github.com/airbytehq/airbyte/pull/7649) | Migrate to the CDK |
-=======
 | 0.3.1   | 2023-03-06 | [23231](https://github.com/airbytehq/airbyte/pull/23231) | Publish using low-code CDK Beta version                   |
 | 0.3.0   | 2022-11-02 | [18936](https://github.com/airbytehq/airbyte/pull/18936) | Migrate to low code + certify to Beta + migrate to API v4 |
 | 0.2.6   | 2022-09-08 | [16361](https://github.com/airbytehq/airbyte/pull/16361) | Avoid infinite loop for non-paginated APIs                |
 | 0.2.4   | 2021-11-08 | [7649](https://github.com/airbytehq/airbyte/pull/7649)   | Migrate to the CDK                                        |
 
-</details>
->>>>>>> 294dcfa4
+</details>