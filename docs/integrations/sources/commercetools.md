# Commercetools

## Sync overview

The Commercetools source supports both Full Refresh and Incremental syncs. You can choose if this connector will copy only the new or updated data, or all rows in the tables and columns you set up for replication, every time a sync is run.

This source can sync data for the [Commercetools API](https://docs.commercetools.com/api/).

### Output schema

This Source is capable of syncing the following core Streams:

- [Customers](https://docs.commercetools.com/api/projects/customers)
- [Orders](https://docs.commercetools.com/api/projects/orders)
- [Products](https://docs.commercetools.com/api/projects/products)
- [DiscountCodes](https://docs.commercetools.com/api/projects/discountCodes)
- [Payments](https://docs.commercetools.com/api/projects/payments)

### Data type mapping

| Integration Type | Airbyte Type | Notes |
| :--------------- | :----------- | :---- |
| `string`         | `string`     |       |
| `number`         | `number`     |       |
| `array`          | `array`      |       |
| `object`         | `object`     |       |

### Features

| Feature                   | Supported?\(Yes/No\) | Notes |
| :------------------------ | :------------------- | :---- |
| Full Refresh Sync         | Yes                  |       |
| Incremental - Append Sync | Yes                  |       |
| Namespaces                | No                   |       |

### Performance considerations

Commercetools has some [rate limit restrictions](https://docs.commercetools.com/api/limits).

## Getting started

1. Create an API Client in the admin interface
2. Decide scopes for the API client. Airbyte only needs read-level access.
   - Note: The UI will show all possible data sources and will show errors when syncing if it doesn't have permissions to access a resource.
3. The `projectKey` of the store, the generated `client_id` and `client_secret` are required for the integration
4. You're ready to set up Commercetools in Airbyte!

## Changelog

<details>
  <summary>Expand to review</summary>

| Version | Date       | Pull Request                                             | Subject                               |
| :------ | :--------- | :------------------------------------------------------- | :------------------------------------ |
<<<<<<< HEAD
| 0.2.26 | 2024-11-19 | [48564](https://github.com/airbytehq/airbyte/pull/48564) | Fix for schema start_date conflict |
=======
| 0.2.31 | 2025-02-01 | [52792](https://github.com/airbytehq/airbyte/pull/52792) | Update dependencies |
| 0.2.30 | 2025-01-25 | [52354](https://github.com/airbytehq/airbyte/pull/52354) | Update dependencies |
| 0.2.29 | 2025-01-18 | [51665](https://github.com/airbytehq/airbyte/pull/51665) | Update dependencies |
| 0.2.28 | 2025-01-11 | [51079](https://github.com/airbytehq/airbyte/pull/51079) | Update dependencies |
| 0.2.27 | 2025-01-04 | [50918](https://github.com/airbytehq/airbyte/pull/50918) | Update dependencies |
| 0.2.26 | 2024-12-28 | [50516](https://github.com/airbytehq/airbyte/pull/50516) | Update dependencies |
>>>>>>> 6f723679
| 0.2.25 | 2024-12-21 | [50032](https://github.com/airbytehq/airbyte/pull/50032) | Update dependencies |
| 0.2.24 | 2024-12-12 | [49171](https://github.com/airbytehq/airbyte/pull/49171) | Starting with this version, the Docker image is now rootless. Please note that this and future versions will not be compatible with Airbyte versions earlier than 0.64 |
| 0.2.23 | 2024-11-04 | [48186](https://github.com/airbytehq/airbyte/pull/48186) | Update dependencies |
| 0.2.22 | 2024-10-29 | [47859](https://github.com/airbytehq/airbyte/pull/47859) | Update dependencies |
| 0.2.21 | 2024-10-28 | [47112](https://github.com/airbytehq/airbyte/pull/47112) | Update dependencies |
| 0.2.20 | 2024-10-12 | [46779](https://github.com/airbytehq/airbyte/pull/46779) | Update dependencies |
| 0.2.19 | 2024-10-05 | [46497](https://github.com/airbytehq/airbyte/pull/46497) | Update dependencies |
| 0.2.18 | 2024-09-28 | [46103](https://github.com/airbytehq/airbyte/pull/46103) | Update dependencies |
| 0.2.17 | 2024-09-21 | [45778](https://github.com/airbytehq/airbyte/pull/45778) | Update dependencies |
| 0.2.16 | 2024-09-14 | [45552](https://github.com/airbytehq/airbyte/pull/45552) | Update dependencies |
| 0.2.15 | 2024-09-07 | [45287](https://github.com/airbytehq/airbyte/pull/45287) | Update dependencies |
| 0.2.14 | 2024-08-31 | [45022](https://github.com/airbytehq/airbyte/pull/45022) | Update dependencies |
| 0.2.13 | 2024-08-24 | [44744](https://github.com/airbytehq/airbyte/pull/44744) | Update dependencies |
| 0.2.12 | 2024-08-17 | [44209](https://github.com/airbytehq/airbyte/pull/44209) | Update dependencies |
| 0.2.11 | 2024-08-12 | [43770](https://github.com/airbytehq/airbyte/pull/43770) | Update dependencies |
| 0.2.10 | 2024-08-03 | [43131](https://github.com/airbytehq/airbyte/pull/43131) | Update dependencies |
| 0.2.9 | 2024-07-27 | [42673](https://github.com/airbytehq/airbyte/pull/42673) | Update dependencies |
| 0.2.8 | 2024-07-20 | [42330](https://github.com/airbytehq/airbyte/pull/42330) | Update dependencies |
| 0.2.7 | 2024-07-13 | [41849](https://github.com/airbytehq/airbyte/pull/41849) | Update dependencies |
| 0.2.6 | 2024-07-10 | [41396](https://github.com/airbytehq/airbyte/pull/41396) | Update dependencies |
| 0.2.5 | 2024-07-06 | [40781](https://github.com/airbytehq/airbyte/pull/40781) | Update dependencies |
| 0.2.4 | 2024-06-25 | [40418](https://github.com/airbytehq/airbyte/pull/40418) | Update dependencies |
| 0.2.3 | 2024-06-22 | [40198](https://github.com/airbytehq/airbyte/pull/40198) | Update dependencies |
| 0.2.2 | 2024-06-04 | [38995](https://github.com/airbytehq/airbyte/pull/38995) | [autopull] Upgrade base image to v1.2.1 |
| 0.2.1 | 2024-05-21 | [38522](https://github.com/airbytehq/airbyte/pull/38522) | [autopull] base image + poetry + up_to_date |
| 0.2.0 | 2023-08-24 | [29384](https://github.com/airbytehq/airbyte/pull/29384) | Migrate to low code |
| 0.1.1 | 2023-08-23 | [5957](https://github.com/airbytehq/airbyte/pull/5957) | Fix schemas |
| 0.1.0 | 2021-08-19 | [5957](https://github.com/airbytehq/airbyte/pull/5957) | Initial Release. Source Commercetools |

</details><|MERGE_RESOLUTION|>--- conflicted
+++ resolved
@@ -52,16 +52,12 @@
 
 | Version | Date       | Pull Request                                             | Subject                               |
 | :------ | :--------- | :------------------------------------------------------- | :------------------------------------ |
-<<<<<<< HEAD
-| 0.2.26 | 2024-11-19 | [48564](https://github.com/airbytehq/airbyte/pull/48564) | Fix for schema start_date conflict |
-=======
 | 0.2.31 | 2025-02-01 | [52792](https://github.com/airbytehq/airbyte/pull/52792) | Update dependencies |
 | 0.2.30 | 2025-01-25 | [52354](https://github.com/airbytehq/airbyte/pull/52354) | Update dependencies |
 | 0.2.29 | 2025-01-18 | [51665](https://github.com/airbytehq/airbyte/pull/51665) | Update dependencies |
 | 0.2.28 | 2025-01-11 | [51079](https://github.com/airbytehq/airbyte/pull/51079) | Update dependencies |
 | 0.2.27 | 2025-01-04 | [50918](https://github.com/airbytehq/airbyte/pull/50918) | Update dependencies |
 | 0.2.26 | 2024-12-28 | [50516](https://github.com/airbytehq/airbyte/pull/50516) | Update dependencies |
->>>>>>> 6f723679
 | 0.2.25 | 2024-12-21 | [50032](https://github.com/airbytehq/airbyte/pull/50032) | Update dependencies |
 | 0.2.24 | 2024-12-12 | [49171](https://github.com/airbytehq/airbyte/pull/49171) | Starting with this version, the Docker image is now rootless. Please note that this and future versions will not be compatible with Airbyte versions earlier than 0.64 |
 | 0.2.23 | 2024-11-04 | [48186](https://github.com/airbytehq/airbyte/pull/48186) | Update dependencies |
