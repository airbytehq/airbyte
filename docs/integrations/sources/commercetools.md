# Commercetools

## Sync overview

The Commercetools source supports both Full Refresh and Incremental syncs. You can choose if this connector will copy only the new or updated data, or all rows in the tables and columns you set up for replication, every time a sync is run.

This source can sync data for the [Commercetools API](https://docs.commercetools.com/api/).

### Output schema

This Source is capable of syncing the following core Streams:

- [Customers](https://docs.commercetools.com/api/projects/customers)
- [Orders](https://docs.commercetools.com/api/projects/orders)
- [Products](https://docs.commercetools.com/api/projects/products)
- [DiscountCodes](https://docs.commercetools.com/api/projects/discountCodes)
- [Payments](https://docs.commercetools.com/api/projects/payments)

### Data type mapping

| Integration Type | Airbyte Type | Notes |
| :--------------- | :----------- | :---- |
| `string`         | `string`     |       |
| `number`         | `number`     |       |
| `array`          | `array`      |       |
| `object`         | `object`     |       |

### Features

| Feature                   | Supported?\(Yes/No\) | Notes |
| :------------------------ | :------------------- | :---- |
| Full Refresh Sync         | Yes                  |       |
| Incremental - Append Sync | Yes                  |       |
| Namespaces                | No                   |       |

### Performance considerations

Commercetools has some [rate limit restrictions](https://docs.commercetools.com/api/limits).

## Getting started

1. Create an API Client in the admin interface
2. Decide scopes for the API client. Airbyte only needs read-level access.
   - Note: The UI will show all possible data sources and will show errors when syncing if it doesn't have permissions to access a resource.
3. The `projectKey` of the store, the generated `client_id` and `client_secret` are required for the integration
4. You're ready to set up Commercetools in Airbyte!

## Changelog

<details>
  <summary>Expand to review</summary>

| Version | Date       | Pull Request                                             | Subject                               |
| :------ | :--------- | :------------------------------------------------------- | :------------------------------------ |
<<<<<<< HEAD
| 0.2.24 | 2024-11-19 | [48564](https://github.com/airbytehq/airbyte/pull/48564) | Fix for schema start_date conflict |
=======
| 0.2.25 | 2024-12-21 | [50032](https://github.com/airbytehq/airbyte/pull/50032) | Update dependencies |
| 0.2.24 | 2024-12-12 | [49171](https://github.com/airbytehq/airbyte/pull/49171) | Starting with this version, the Docker image is now rootless. Please note that this and future versions will not be compatible with Airbyte versions earlier than 0.64 |
>>>>>>> 666e847c
| 0.2.23 | 2024-11-04 | [48186](https://github.com/airbytehq/airbyte/pull/48186) | Update dependencies |
| 0.2.22 | 2024-10-29 | [47859](https://github.com/airbytehq/airbyte/pull/47859) | Update dependencies |
| 0.2.21 | 2024-10-28 | [47112](https://github.com/airbytehq/airbyte/pull/47112) | Update dependencies |
| 0.2.20 | 2024-10-12 | [46779](https://github.com/airbytehq/airbyte/pull/46779) | Update dependencies |
| 0.2.19 | 2024-10-05 | [46497](https://github.com/airbytehq/airbyte/pull/46497) | Update dependencies |
| 0.2.18 | 2024-09-28 | [46103](https://github.com/airbytehq/airbyte/pull/46103) | Update dependencies |
| 0.2.17 | 2024-09-21 | [45778](https://github.com/airbytehq/airbyte/pull/45778) | Update dependencies |
| 0.2.16 | 2024-09-14 | [45552](https://github.com/airbytehq/airbyte/pull/45552) | Update dependencies |
| 0.2.15 | 2024-09-07 | [45287](https://github.com/airbytehq/airbyte/pull/45287) | Update dependencies |
| 0.2.14 | 2024-08-31 | [45022](https://github.com/airbytehq/airbyte/pull/45022) | Update dependencies |
| 0.2.13 | 2024-08-24 | [44744](https://github.com/airbytehq/airbyte/pull/44744) | Update dependencies |
| 0.2.12 | 2024-08-17 | [44209](https://github.com/airbytehq/airbyte/pull/44209) | Update dependencies |
| 0.2.11 | 2024-08-12 | [43770](https://github.com/airbytehq/airbyte/pull/43770) | Update dependencies |
| 0.2.10 | 2024-08-03 | [43131](https://github.com/airbytehq/airbyte/pull/43131) | Update dependencies |
| 0.2.9 | 2024-07-27 | [42673](https://github.com/airbytehq/airbyte/pull/42673) | Update dependencies |
| 0.2.8 | 2024-07-20 | [42330](https://github.com/airbytehq/airbyte/pull/42330) | Update dependencies |
| 0.2.7 | 2024-07-13 | [41849](https://github.com/airbytehq/airbyte/pull/41849) | Update dependencies |
| 0.2.6 | 2024-07-10 | [41396](https://github.com/airbytehq/airbyte/pull/41396) | Update dependencies |
| 0.2.5 | 2024-07-06 | [40781](https://github.com/airbytehq/airbyte/pull/40781) | Update dependencies |
| 0.2.4 | 2024-06-25 | [40418](https://github.com/airbytehq/airbyte/pull/40418) | Update dependencies |
| 0.2.3 | 2024-06-22 | [40198](https://github.com/airbytehq/airbyte/pull/40198) | Update dependencies |
| 0.2.2 | 2024-06-04 | [38995](https://github.com/airbytehq/airbyte/pull/38995) | [autopull] Upgrade base image to v1.2.1 |
| 0.2.1 | 2024-05-21 | [38522](https://github.com/airbytehq/airbyte/pull/38522) | [autopull] base image + poetry + up_to_date |
| 0.2.0 | 2023-08-24 | [29384](https://github.com/airbytehq/airbyte/pull/29384) | Migrate to low code |
| 0.1.1 | 2023-08-23 | [5957](https://github.com/airbytehq/airbyte/pull/5957) | Fix schemas |
| 0.1.0 | 2021-08-19 | [5957](https://github.com/airbytehq/airbyte/pull/5957) | Initial Release. Source Commercetools |

</details><|MERGE_RESOLUTION|>--- conflicted
+++ resolved
@@ -52,12 +52,9 @@
 
 | Version | Date       | Pull Request                                             | Subject                               |
 | :------ | :--------- | :------------------------------------------------------- | :------------------------------------ |
-<<<<<<< HEAD
-| 0.2.24 | 2024-11-19 | [48564](https://github.com/airbytehq/airbyte/pull/48564) | Fix for schema start_date conflict |
-=======
+| 0.2.26 | 2024-11-19 | [48564](https://github.com/airbytehq/airbyte/pull/48564) | Fix for schema start_date conflict |
 | 0.2.25 | 2024-12-21 | [50032](https://github.com/airbytehq/airbyte/pull/50032) | Update dependencies |
 | 0.2.24 | 2024-12-12 | [49171](https://github.com/airbytehq/airbyte/pull/49171) | Starting with this version, the Docker image is now rootless. Please note that this and future versions will not be compatible with Airbyte versions earlier than 0.64 |
->>>>>>> 666e847c
 | 0.2.23 | 2024-11-04 | [48186](https://github.com/airbytehq/airbyte/pull/48186) | Update dependencies |
 | 0.2.22 | 2024-10-29 | [47859](https://github.com/airbytehq/airbyte/pull/47859) | Update dependencies |
 | 0.2.21 | 2024-10-28 | [47112](https://github.com/airbytehq/airbyte/pull/47112) | Update dependencies |
