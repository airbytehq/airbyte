--- conflicted
+++ resolved
@@ -52,15 +52,9 @@
 
 | Version | Date       | Pull Request                                             | Subject                               |
 | :------ | :--------- | :------------------------------------------------------- | :------------------------------------ |
-<<<<<<< HEAD
-| 0.2.0   | 2023-08-24 | [29384](https://github.com/airbytehq/airbyte/pull/29384) | Migrate to low code                   |
-| 0.1.1   | 2023-08-23 | [5957](https://github.com/airbytehq/airbyte/pull/5957)   | Fix schemas                           |
-| 0.1.0   | 2021-08-19 | [5957](https://github.com/airbytehq/airbyte/pull/5957)   | Initial Release. Source Commercetools |
-
-</details>
-=======
 | 0.2.1 | 2024-05-21 | [38522](https://github.com/airbytehq/airbyte/pull/38522) | [autopull] base image + poetry + up_to_date |
 | 0.2.0 | 2023-08-24 | [29384](https://github.com/airbytehq/airbyte/pull/29384) | Migrate to low code |
 | 0.1.1 | 2023-08-23 | [5957](https://github.com/airbytehq/airbyte/pull/5957) | Fix schemas |
 | 0.1.0 | 2021-08-19 | [5957](https://github.com/airbytehq/airbyte/pull/5957) | Initial Release. Source Commercetools |
->>>>>>> 9a1663a2
+
+</details>