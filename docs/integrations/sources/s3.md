--- conflicted
+++ resolved
@@ -209,11 +209,8 @@
 
 | Version | Date       | Pull Request                                                                                                    | Subject                                                                                    |
 |:--------|:-----------|:----------------------------------------------------------------------------------------------------------------|:-------------------------------------------------------------------------------------------|
-<<<<<<< HEAD
-| 0.1.31  | 2023-02-07 | [22500](https://github.com/airbytehq/airbyte/pull/22500)                                                        | Make sure spec works as expected in UI                                                     |
-=======
+| 0.1.32  | 2023-02-07 | [22500](https://github.com/airbytehq/airbyte/pull/22500)                                                        | Speed up discovery                                                                         |
 | 0.1.31  | 2023-02-08 | [22550](https://github.com/airbytehq/airbyte/pull/22550)                                                        | Validate CSV read options and convert options                                              |
->>>>>>> a70d6e86
 | 0.1.30  | 2023-01-25 | [21587](https://github.com/airbytehq/airbyte/pull/21587)                                                        | Make sure spec works as expected in UI                                                     |
 | 0.1.29  | 2023-01-19 | [21604](https://github.com/airbytehq/airbyte/pull/21604)                                                        | Handle OSError: skip unreachable keys and keep working on accessible ones. Warn a customer |
 | 0.1.28  | 2023-01-10 | [21210](https://github.com/airbytehq/airbyte/pull/21210)                                                        | Update block size for json file format                                                     |
