--- conflicted
+++ resolved
@@ -206,11 +206,7 @@
 
 | Version | Date | Pull Request | Subject |
 | :--- | :--- | :--- | :--- |
-<<<<<<< HEAD
-| 0.1.6 | 2021-10-15 | [6615](https://github.com/airbytehq/airbyte/pull/6615) | Memory and performance optimisation |
-=======
-| 0.1.6 | 2021-10-14 | [7058](https://github.com/airbytehq/airbyte/pull/7058) | Advanced options for CSV |
->>>>>>> 438f631c
+| 0.1.6 | 2021-10-15 | [6615](https://github.com/airbytehq/airbyte/pull/6615) & [7058](https://github.com/airbytehq/airbyte/pull/7058) | Memory and performance optimisation. Advanced options for CSV parsing. |
 | 0.1.5 | 2021-09-24 | [6398](https://github.com/airbytehq/airbyte/pull/6398) | Support custom non Amazon S3 services |
 | 0.1.4 | 2021-08-13 | [5305](https://github.com/airbytehq/airbyte/pull/5305) | Support of Parquet format |
 | 0.1.3 | 2021-08-04 | [5197](https://github.com/airbytehq/airbyte/pull/5197) | Fixed bug where sync could hang indefinitely on schema inference |
