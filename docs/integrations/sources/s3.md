# S3

<HideInUI>

This page contains the setup guide and reference information for the [S3](https://docs.aws.amazon.com) source connector.

</HideInUI>

:::warning
Using cloud storage may incur egress costs. Egress refers to data that is transferred out of the cloud storage system, such as when you download files or access them from a different location. For detailed information on egress costs, please consult the [AWS S3 pricing guide](https://aws.amazon.com/s3/pricing/).
:::

## Prerequisites

- Access to the S3 bucket containing the files to replicate.
- For **private buckets**, an AWS account with the ability to grant permissions to read from the bucket.

## Setup guide

### Step 1: Set up S3

**If you are syncing from a private bucket**, you need to authenticate the connection. This can be done either by using an `IAM User` (with `AWS Access Key ID` and `Secret Access Key`) or an `IAM Role` (with `Role ARN`). Begin by creating a policy with the necessary permissions:

#### Create a Policy

1. Log in to your Amazon AWS account and open the [IAM console](https://console.aws.amazon.com/iam/home#home).
2. In the IAM dashboard, select **Policies**, then click **Create Policy**.
3. Select the **JSON** tab, then paste the following JSON into the Policy editor (be sure to substitute in your bucket name):

```
{
    "Version": "2012-10-17",
    "Statement": [
        {
        "Effect": "Allow",
        "Action": [
                "s3:GetObject",
                "s3:ListBucket"
        ],
        "Resource": [
                "arn:aws:s3:::{your-bucket-name}/*",
                "arn:aws:s3:::{your-bucket-name}"
        ]
        }
    ]
}
```

:::note
At this time, object-level permissions alone are not sufficient to successfully authenticate the connection. Please ensure you include the **bucket-level** permissions as provided in the example above.
:::

4. Give your policy a descriptive name, then click **Create policy**.

#### Option 1: Using an IAM User

1. In the IAM dashboard, click **Users**. Select an existing IAM user or create a new one by clicking **Add users**.
2. If you are using an _existing_ IAM user, click the **Add permissions** dropdown menu and select **Add permissions**. If you are creating a _new_ user, you will be taken to the Permissions screen after selecting a name.
3. Select **Attach policies directly**, then find and check the box for your new policy. Click **Next**, then **Add permissions**.
4. After successfully creating your user, select the **Security credentials** tab and click **Create access key**. You will be prompted to select a use case and add optional tags to your access key. Click **Create access key** to generate the keys.

:::caution
Your `Secret Access Key` will only be visible once upon creation. Be sure to copy and store it securely for future use.
:::

For more information on managing your access keys, please refer to the
[official AWS documentation](https://docs.aws.amazon.com/IAM/latest/UserGuide/id_credentials_access-keys.html).


#### Option 2: Using an IAM Role (Most secure)

<!-- env:oss -->

:::note
S3 authentication using an IAM role member is not supported using the OSS platform.
:::

<!-- /env:oss -->

<!-- env:cloud -->

:::note
S3 authentication using an IAM role member must be enabled by a member of the Airbyte team. If you'd like to use this feature, please [contact the Sales team](https://airbyte.com/company/talk-to-sales) for more information.
:::

1. In the IAM dashboard, click **Roles**, then **Create role**.

2. Choose the **AWS account** trusted entity type.

3. Set up a trust relationship for the role. This allows the Airbyte instance's AWS account to assume this role. You will also need to specify an external ID, which is a secret key that the trusting service (Airbyte) and the trusted role (the role you're creating) both know. This ID is used to prevent the "confused deputy" problem. The External ID should be your Airbyte workspace ID, which can be found in the URL of your workspace page. Edit the trust relationship policy to include the external ID:

```
{
    "Version": "2012-10-17",
    "Statement": [
        {
            "Effect": "Allow",
            "Principal": {
                "AWS": "arn:aws:iam::094410056844:user/delegated_access_user"
            },
            "Action": "sts:AssumeRole",
            "Condition": {
                "StringEquals": {
                    "sts:ExternalId": "{your-airbyte-workspace-id}"
                }
            }
        }
    ]
}
```

4. Complete the role creation and note the Role ARN.

<!-- /env:cloud -->

### Step 2: Set up the S3 connector in Airbyte

### For Airbyte Cloud:

1. [Log into your Airbyte Cloud](https://cloud.airbyte.com/workspaces) account.
2. Click Sources and then click + New source.
3. On the Set up the source page, select S3 from the Source type dropdown.
4. Enter a name for the S3 connector.
5. Choose a [delivery method](../../using-airbyte/delivery-methods) for your data.
6. Enter the name of the **Bucket** containing your files to replicate.
7. Add a stream
   1. Choose the **File Format**
   2. In the **Format** box, use the dropdown menu to select the format of the files you'd like to replicate. The supported formats are **CSV**, **Parquet**, **Avro** and **JSONL**. Toggling the **Optional fields** button within the **Format** box will allow you to enter additional configurations based on the selected format. For a detailed breakdown of these settings, refer to the [File Format section](#file-format-settings) below.
   3. Give a **Name** to the stream
   4. (Optional) Enter the **Globs** which dictates which files to be synced. This is a regular expression that allows Airbyte to pattern match the specific files to replicate. If you are replicating all the files within your bucket, use `**` as the pattern. For more precise pattern matching options, refer to the [Globs section](#globs) below.
   5. (Optional) Modify the **Days To Sync If History Is Full** value. This gives you control of the lookback window that we will use to determine which files to sync if the state history is full. Details are in the [State section](#state) below.
   6. (Optional) If you want to enforce a specific schema, you can enter a **Input schema**. By default, this value is set to `{}` and will automatically infer the schema from the file\(s\) you are replicating. For details on providing a custom schema, refer to the [User Schema section](#user-schema).
   7. (Optional) Select the **Schemaless** option, to skip all validation of the records against a schema. If this option is selected the schema will be `{"data": "object"}` and all downstream data will be nested in a "data" field. This is a good option if the schema of your records changes frequently.
   8. (Optional) Select a **Validation Policy** to tell Airbyte how to handle records that do not match the schema. You may choose to emit the record anyway (fields that aren't present in the schema may not arrive at the destination), skip the record altogether, or wait until the next discovery (which will happen in the next 24 hours).
8. **To authenticate your private bucket**:
   - If using an IAM role, enter the **AWS Role ARN**.
   - If using IAM user credentials, fill the **AWS Access Key ID** and **AWS Secret Access Key** fields with the appropriate credentials.

All other fields are optional and can be left empty. Refer to the [S3 Provider Settings section](#s3-provider-settings) below for more information on each field.

### For Airbyte Open Source:

1. Navigate to the Airbyte Open Source dashboard.
2. Click Sources and then click + New source.
3. On the Set up the source page, select S3 from the Source type dropdown.
4. Enter a name for the S3 connector.

#### Delivery Method

<FieldAnchor field="delivery_method.delivery_type">

Choose a [delivery method](../../using-airbyte/delivery-methods) for your data. 

</FieldAnchor>

##### Preserve Sub-Directories in File Paths

If enabled, sends subdirectory folder structure along with source file names to the destination. Otherwise, files will be synced by their names only. This option is ignored when file-based replication is not enabled.

## Supported sync modes

The S3 source connector supports the following [sync modes](https://docs.airbyte.com/cloud/core-concepts/#connection-sync-modes):

| Feature                                        | Supported? |
| :--------------------------------------------- | :--------- |
| Full Refresh Sync                              | Yes        |
| Incremental Sync                               | Yes        |
| Replicate Incremental Deletes                  | No         |
| Replicate Multiple Files \(pattern matching\)  | Yes        |
| Replicate Multiple Streams \(distinct tables\) | Yes        |
| Namespaces                                     | No         |

## Supported Streams

There is no predefined streams. The streams are based on content of your bucket.

## File Compressions

| Compression | Supported? |
| :---------- | :--------- |
| Gzip        | Yes        |
| Zip         | Yes        |
| Bzip2       | Yes        |
| Lzma        | No         |
| Xz          | No         |
| Snappy      | No         |

Please let us know any specific compressions you'd like to see support for next!

## Globs

\(tl;dr -&gt; path pattern syntax using [wcmatch.glob](https://facelessuser.github.io/wcmatch/glob/). GLOBSTAR and SPLIT flags are enabled.\)

This connector can sync multiple files by using glob-style patterns, rather than requiring a specific path for every file. This enables:

- Referencing many files with just one pattern, e.g. `**` would indicate every file in the bucket.
- Referencing future files that don't exist yet \(and therefore don't have a specific path\).

You must provide a path pattern. You can also provide many patterns split with \| for more complex directory layouts.

Each path pattern is a reference from the _root_ of the bucket, so don't include the bucket name in the pattern\(s\).

Some example patterns:

- `**` : match everything.
- `**/*.csv` : match all files with specific extension.
- `myFolder/**/*.csv` : match all csv files anywhere under myFolder.
- `*/**` : match everything at least one folder deep.
- `*/*/*/**` : match everything at least three folders deep.
- `**/file.*|**/file` : match every file called "file" with any extension \(or no extension\).
- `x/*/y/*` : match all files that sit in folder x -&gt; any folder -&gt; folder y.
- `**/prefix*.csv` : match all csv files with specific prefix.
- `**/prefix*.parquet` : match all parquet files with specific prefix.

Let's look at a specific example, matching the following bucket layout:

```text
myBucket
    -> log_files
    -> some_table_files
        -> part1.csv
        -> part2.csv
    -> images
    -> more_table_files
        -> part3.csv
    -> extras
        -> misc
            -> another_part1.csv
```

We want to pick up part1.csv, part2.csv and part3.csv \(excluding another_part1.csv for now\). We could do this a few different ways:

- We could pick up every csv file called "partX" with the single pattern `**/part*.csv`.
- To be a bit more robust, we could use the dual pattern `some_table_files/*.csv|more_table_files/*.csv` to pick up relevant files only from those exact folders.
- We could achieve the above in a single pattern by using the pattern `*table_files/*.csv`. This could however cause problems in the future if new unexpected folders started being created.
- We can also recursively wildcard, so adding the pattern `extras/**/*.csv` would pick up any csv files nested in folders below "extras", such as "extras/misc/another_part1.csv".

As you can probably tell, there are many ways to achieve the same goal with path patterns. We recommend using a pattern that ensures clarity and is robust against future additions to the directory structure.

## State

To perform incremental syncs, Airbyte syncs files from oldest to newest. Each file that's synced (up to 10,000 files) will be added as an entry in a "history" section of the connection's state message.
Once history is full, we drop the older messages out of the file, and only read files that were last modified between the date of the newest file in history and `Days to Sync if History is Full` days prior.

## User Schema

Providing a schema allows for more control over the output of this stream. Without a provided schema, columns and datatypes will be inferred from the first created file in the bucket matching your path pattern and suffix. This will probably be fine in most cases but there may be situations you want to enforce a schema instead, e.g.:

:::note

Without providing a schema for a CSV file all columns will be inferred as a `string`.

:::

- You only care about a specific known subset of the columns. The other columns would all still be included, but packed into the `_ab_additional_properties` map.
- Your initial dataset is quite small \(in terms of number of records\), and you think the automatic type inference from this sample might not be representative of the data in the future.
- You want to purposely define types for every column.
- You know the names of columns that will be added to future data and want to include these in the core schema as columns rather than have them appear in the `_ab_additional_properties` map.

Or any other reason! The schema must be provided as valid JSON as a map of `{"column": "datatype"}` where each datatype is one of:

- string
- number
- integer
- object
- array
- boolean
- null

For example:

- `{"id": "integer", "location": "string", "longitude": "number", "latitude": "number"}`
- `{"username": "string", "friends": "array", "information": "object"}`

:::note

Please note, the S3 Source connector used to infer schemas from all the available files and then merge them to create a superset schema. Starting from version 2.0.0 the schema inference works based on the first file found only. The first file we consider is the oldest one written to the prefix.

:::

## S3 Provider Settings

- **AWS Access Key ID**: One half of the [required credentials](https://docs.aws.amazon.com/general/latest/gr/aws-sec-cred-types.html#access-keys-and-secret-access-keys) for accessing a private bucket.
- **AWS Secret Access Key**: The other half of the [required credentials](https://docs.aws.amazon.com/general/latest/gr/aws-sec-cred-types.html#access-keys-and-secret-access-keys) for accessing a private bucket.
- **Endpoint**: An optional parameter that enables the use of non-Amazon S3 compatible services. If you are using the default Amazon service, leave this field blank.
- **Start Date**: An optional parameter that marks a starting date and time in UTC for data replication. Any files that have _not_ been modified since this specified date/time will _not_ be replicated. Use the provided datepicker (recommended) or enter the desired date programmatically in the format `YYYY-MM-DDTHH:mm:ssZ`. Leaving this field blank will replicate data from all files that have not been excluded by the **Path Pattern** and **Path Prefix**.

## File Format Settings

### CSV

Since CSV files are effectively plain text, providing specific reader options is often required for correct parsing of the files. These settings are applied when a CSV is created or exported so please ensure that this process happens consistently over time.

- **Header Definition**: How headers will be defined. `User Provided` assumes the CSV does not have a header row and uses the headers provided and `Autogenerated` assumes the CSV does not have a header row and the CDK will generate headers using for `f{i}` where `i` is the index starting from 0. Else, the default behavior is to use the header from the CSV file. If a user wants to autogenerate or provide column names for a CSV having headers, they can set a value for the "Skip rows before header" option to ignore the header row.
- **Delimiter**: Even though CSV is an acronym for Comma Separated Values, it is used more generally as a term for flat file data that may or may not be comma separated. The delimiter field lets you specify which character acts as the separator. To use [tab-delimiters](https://en.wikipedia.org/wiki/Tab-separated_values), you can set this value to `\t`. By default, this value is set to `,`.
- **Double Quote**: This option determines whether two quotes in a quoted CSV value denote a single quote in the data. Set to True by default.
- **Encoding**: Some data may use a different character set \(typically when different alphabets are involved\). See the [list of allowable encodings here](https://docs.python.org/3/library/codecs.html#standard-encodings). By default, this is set to `utf8`.
- **Escape Character**: An escape character can be used to prefix a reserved character and ensure correct parsing. A commonly used character is the backslash (`\`). For example, given the following data:

```
Product,Description,Price
Jeans,"Navy Blue, Bootcut, 34\"",49.99
```

The backslash (`\`) is used directly before the second double quote (`"`) to indicate that it is _not_ the closing quote for the field, but rather a literal double quote character that should be included in the value (in this example, denoting the size of the jeans in inches: `34"` ).

Leaving this field blank (default option) will disallow escaping.

- **False Values**: A set of case-sensitive strings that should be interpreted as false values.
- **Null Values**: A set of case-sensitive strings that should be interpreted as null values. For example, if the value 'NA' should be interpreted as null, enter 'NA' in this field.
- **Quote Character**: In some cases, data values may contain instances of reserved characters \(like a comma, if that's the delimiter\). CSVs can handle this by wrapping a value in defined quote characters so that on read it can parse it correctly. By default, this is set to `"`.
- **Skip Rows After Header**: The number of rows to skip after the header row.
- **Skip Rows Before Header**: The number of rows to skip before the header row.
- **Strings Can Be Null**: Whether strings can be interpreted as null values. If true, strings that match the null_values set will be interpreted as null. If false, strings that match the null_values set will be interpreted as the string itself.
- **True Values**: A set of case-sensitive strings that should be interpreted as true values.

### Parquet

Apache Parquet is a column-oriented data storage format of the Apache Hadoop ecosystem. It provides efficient data compression and encoding schemes with enhanced performance to handle complex data in bulk. At the moment, partitioned parquet datasets are unsupported. The following settings are available:

- **Convert Decimal Fields to Floats**: Whether to convert decimal fields to floats. There is a loss of precision when converting decimals to floats, so this is not recommended.

### Avro

The Avro parser uses the [Fastavro library](https://fastavro.readthedocs.io/en/latest/). The following settings are available:

- **Convert Double Fields to Strings**: Whether to convert double fields to strings. This is recommended if you have decimal numbers with a high degree of precision because there can be a loss precision when handling floating point numbers.

### JSONL

There are currently no options for JSONL parsing.

<FieldAnchor field="streams.0.format[unstructured],streams.1.format[unstructured],streams.2.format[unstructured]">

### Document File Type Format (Experimental)

:::warning
The Document File Type Format is currently an experimental feature and not subject to SLAs. Use at your own risk.
:::

The Document File Type Format is a special format that allows you to extract text from Markdown, TXT, PDF, Word and Powerpoint documents. If selected, the connector will extract text from the documents and output it as a single field named `content`. The `document_key` field will hold a unique identifier for the processed file which can be used as a primary key. The content of the document will contain markdown formatting converted from the original file format. Each file matching the defined glob pattern needs to either be a markdown (`md`), PDF (`pdf`), Word (`docx`) or Powerpoint (`.pptx`) file.

One record will be emitted for each document. Keep in mind that large files can emit large records that might not fit into every destination as each destination has different limitations for string fields.

#### Parsing via Unstructured.io Python Library

This connector utilizes the open source [Unstructured](https://unstructured-io.github.io/unstructured/introduction.html#product-offerings) library to perform OCR and text extraction from PDFs and MS Word files, as well as from embedded tables and images. You can read more about the parsing logic in the [Unstructured docs](https://unstructured-io.github.io/unstructured/core/partition.html) and you can learn about other Unstructured tools and services at [www.unstructured.io](https://www.unstructured.io).

</FieldAnchor>

## Changelog

<details>
  <summary>Expand to review</summary>


| Version     | Date       | Pull Request                                                                                                    | Subject                                                                                                              |
|:------------|:-----------|:----------------------------------------------------------------------------------------------------------------|:---------------------------------------------------------------------------------------------------------------------|
<<<<<<< HEAD
| 4.14.0 | 2025-04-07 | [57498](https://github.com/airbytehq/airbyte/pull/57498) | Adapt file-trasnfer records to latest protocol |
=======
| 4.13.5 | 2025-04-19 | [57994](https://github.com/airbytehq/airbyte/pull/57994) | Update dependencies |
>>>>>>> 238aaf23
| 4.13.4 | 2025-04-05 | [57485](https://github.com/airbytehq/airbyte/pull/57485) | Update dependencies |
| 4.13.3 | 2025-03-29 | [56791](https://github.com/airbytehq/airbyte/pull/56791) | Update dependencies |
| 4.13.2 | 2025-03-22 | [52953](https://github.com/airbytehq/airbyte/pull/52953) | Update dependencies |
| 4.13.1 | 2025-03-13 | [55694](https://github.com/airbytehq/airbyte/pull/55694) | Fix bug where csv column name is 'type' |
| 4.13.0 | 2025-03-12 | [55202](https://github.com/airbytehq/airbyte/pull/55202) | Bump base image to 4.0.0 and also CDK |
| 4.12.2 | 2025-02-14 | [53684](https://github.com/airbytehq/airbyte/pull/53684) | Added `pendulum` to the dependencies |
| 4.12.1 | 2025-01-25 | [52509](https://github.com/airbytehq/airbyte/pull/52509) | Update dependencies |
| 4.12.0 | 2025-01-20 | [52030](https://github.com/airbytehq/airbyte/pull/52030) | Promoting release candidate 4.12.0-rc.1 to a main version. |
| 4.12.0-rc.1 | 2025-01-15 | [51474](https://github.com/airbytehq/airbyte/pull/51474) | Bump cdk to have preserve subdirectories (default) in copy raw files functionality |
| 4.11.4      | 2025-01-11 | [51370](https://github.com/airbytehq/airbyte/pull/51370) | Update dependencies |
| 4.11.3      | 2025-01-04 | [50932](https://github.com/airbytehq/airbyte/pull/50932) | Update dependencies |
| 4.11.2      | 2024-12-28 | [50739](https://github.com/airbytehq/airbyte/pull/50739) | Update dependencies |
| 4.11.1      | 2024-12-21 | [49042](https://github.com/airbytehq/airbyte/pull/49042) | Update dependencies |
| 4.11.0      | 2024-12-17 | [49824](https://github.com/airbytehq/airbyte/pull/49824) | Increase file size limit to 1.5GB |
| 4.10.2      | 2024-11-25 | [48613](https://github.com/airbytehq/airbyte/pull/48613) | Starting with this version, the Docker image is now rootless. Please note that this and future versions will not be compatible with Airbyte versions earlier than 0.64 |
| 4.10.1      | 2024-11-12 | [48346](https://github.com/airbytehq/airbyte/pull/48346) | Implement file-transfer capabilities |
| 4.9.2       | 2024-11-04 | [48259](https://github.com/airbytehq/airbyte/pull/48259) | Update dependencies |
| 4.9.1       | 2024-10-29 | [47038](https://github.com/airbytehq/airbyte/pull/47038) | Update dependencies |
| 4.9.0       | 2024-10-17 | [46973](https://github.com/airbytehq/airbyte/pull/46973) | Promote releae candidate. |
| 4.9.0-rc.1  | 2024-10-14 | [46298](https://github.com/airbytehq/airbyte/pull/46298) | Migrate to CDK v5 |
| 4.8.5       | 2024-10-12 | [46511](https://github.com/airbytehq/airbyte/pull/46511) | Update dependencies |
| 4.8.4       | 2024-09-28 | [46131](https://github.com/airbytehq/airbyte/pull/46131) | Update dependencies |
| 4.8.3       | 2024-09-21 | [45757](https://github.com/airbytehq/airbyte/pull/45757) | Update dependencies |
| 4.8.2       | 2024-09-14 | [45504](https://github.com/airbytehq/airbyte/pull/45504) | Update dependencies |
| 4.8.1       | 2024-09-07 | [45257](https://github.com/airbytehq/airbyte/pull/45257) | Update dependencies |
| 4.8.0       | 2024-09-03 | [44908](https://github.com/airbytehq/airbyte/pull/44908) | Migrate to CDK v3 |
| 4.7.8       | 2024-08-31 | [45009](https://github.com/airbytehq/airbyte/pull/45009) | Update dependencies |
| 4.7.7       | 2024-08-24 | [44732](https://github.com/airbytehq/airbyte/pull/44732) | Update dependencies |
| 4.7.6       | 2024-08-19 | [44380](https://github.com/airbytehq/airbyte/pull/44380) | Update dependencies |
| 4.7.5       | 2024-08-12 | [43868](https://github.com/airbytehq/airbyte/pull/43868) | Update dependencies |
| 4.7.4       | 2024-08-10 | [43667](https://github.com/airbytehq/airbyte/pull/43667) | Update dependencies |
| 4.7.3       | 2024-08-03 | [43083](https://github.com/airbytehq/airbyte/pull/43083) | Update dependencies |
| 4.7.2       | 2024-07-27 | [42814](https://github.com/airbytehq/airbyte/pull/42814) | Update dependencies |
| 4.7.1       | 2024-07-20 | [42205](https://github.com/airbytehq/airbyte/pull/42205) | Update dependencies |
| 4.7.0       | 2024-07-16 | [41934](https://github.com/airbytehq/airbyte/pull/41934) | Update to 3.5.1 CDK |
| 4.6.3       | 2024-07-13 | [41934](https://github.com/airbytehq/airbyte/pull/41934) | Update dependencies |
| 4.6.2       | 2024-07-10 | [41503](https://github.com/airbytehq/airbyte/pull/41503) | Update dependencies |
| 4.6.1       | 2024-07-09 | [40067](https://github.com/airbytehq/airbyte/pull/40067) | Update dependencies |
| 4.6.0       | 2024-06-26 | [39573](https://github.com/airbytehq/airbyte/pull/39573) | Improve performance: update to Airbyte CDK 2.0.0 |
| 4.5.17      | 2024-06-06 | [39214](https://github.com/airbytehq/airbyte/pull/39214) | [autopull] Upgrade base image to v1.2.2 |
| 4.5.16      | 2024-05-29 | [38674](https://github.com/airbytehq/airbyte/pull/38674) | Avoid error on empty stream when running discover |
| 4.5.15      | 2024-05-20 | [38252](https://github.com/airbytehq/airbyte/pull/38252) | Replace AirbyteLogger with logging.Logger |
| 4.5.14      | 2024-05-09 | [38090](https://github.com/airbytehq/airbyte/pull/38090) | Bump python-cdk version to include CSV field length fix |
| 4.5.13      | 2024-05-03 | [37776](https://github.com/airbytehq/airbyte/pull/37776) | Update `airbyte-cdk` to fix the `discovery` command issue |
| 4.5.12      | 2024-04-11 | [37001](https://github.com/airbytehq/airbyte/pull/37001) | Update airbyte-cdk to flush print buffer for every message |
| 4.5.11      | 2024-03-14 | [36160](https://github.com/airbytehq/airbyte/pull/36160) | Bump python-cdk version to include CSV tab delimiter fix |
| 4.5.10      | 2024-03-11 | [35955](https://github.com/airbytehq/airbyte/pull/35955) | Pin `transformers` transitive dependency |
| 4.5.9       | 2024-03-06 | [35857](https://github.com/airbytehq/airbyte/pull/35857) | Bump poetry.lock to upgrade transitive dependency |
| 4.5.8       | 2024-03-04 | [35808](https://github.com/airbytehq/airbyte/pull/35808) | Use cached AWS client |
| 4.5.7       | 2024-02-23 | [34895](https://github.com/airbytehq/airbyte/pull/34895) | Run incremental syncs with concurrency |
| 4.5.6       | 2024-02-21 | [35246](https://github.com/airbytehq/airbyte/pull/35246) | Fixes bug that occurred when creating CSV streams with tab delimiter. |
| 4.5.5       | 2024-02-18 | [35392](https://github.com/airbytehq/airbyte/pull/35392) | Add support filtering by start date |
| 4.5.4       | 2024-02-15 | [35055](https://github.com/airbytehq/airbyte/pull/35055) | Temporarily revert concurrency |
| 4.5.3       | 2024-02-12 | [35164](https://github.com/airbytehq/airbyte/pull/35164) | Manage dependencies with Poetry. |
| 4.5.2       | 2024-02-06 | [34930](https://github.com/airbytehq/airbyte/pull/34930) | Bump CDK version to fix issue when SyncMode is missing from catalog |
| 4.5.1       | 2024-02-02 | [31701](https://github.com/airbytehq/airbyte/pull/31701) | Add `region` support |
| 4.5.0       | 2024-02-01 | [34591](https://github.com/airbytehq/airbyte/pull/34591) | Run full refresh syncs concurrently |
| 4.4.1       | 2024-01-30 | [34665](https://github.com/airbytehq/airbyte/pull/34665) | Pin moto & CDK version |
| 4.4.0       | 2024-01-12 | [33818](https://github.com/airbytehq/airbyte/pull/33818) | Add IAM Role Authentication |
| 4.3.1       | 2024-01-04 | [33937](https://github.com/airbytehq/airbyte/pull/33937) | Prepare for airbyte-lib |
| 4.3.0       | 2023-12-14 | [33411](https://github.com/airbytehq/airbyte/pull/33411) | Bump CDK version to auto-set primary key for document file streams and support raw txt files |
| 4.2.4       | 2023-12-06 | [33187](https://github.com/airbytehq/airbyte/pull/33187) | Bump CDK version to hide source-defined primary key |
| 4.2.3       | 2023-11-16 | [32608](https://github.com/airbytehq/airbyte/pull/32608) | Improve document file type parser |
| 4.2.2       | 2023-11-20 | [32677](https://github.com/airbytehq/airbyte/pull/32677) | Only read files with ".zip" extension as zipped files |
| 4.2.1       | 2023-11-13 | [32357](https://github.com/airbytehq/airbyte/pull/32357) | Improve spec schema |
| 4.2.0       | 2023-11-02 | [32109](https://github.com/airbytehq/airbyte/pull/32109) | Fix docs; add HTTPS validation for S3 endpoint; fix coverage |
| 4.1.4       | 2023-10-30 | [31904](https://github.com/airbytehq/airbyte/pull/31904) | Update CDK |
| 4.1.3       | 2023-10-25 | [31654](https://github.com/airbytehq/airbyte/pull/31654) | Reduce image size |
| 4.1.2       | 2023-10-23 | [31383](https://github.com/airbytehq/airbyte/pull/31383) | Add handling NoSuchBucket error |
| 4.1.1       | 2023-10-19 | [31601](https://github.com/airbytehq/airbyte/pull/31601) | Base image migration: remove Dockerfile and use the python-connector-base image |
| 4.1.0       | 2023-10-17 | [31340](https://github.com/airbytehq/airbyte/pull/31340) | Add reading files inside zip archive |
| 4.0.5       | 2023-10-16 | [31209](https://github.com/airbytehq/airbyte/pull/31209) | Add experimental Markdown/PDF/Docx file format |
| 4.0.4       | 2023-09-18 | [30476](https://github.com/airbytehq/airbyte/pull/30476) | Remove streams.\*.file_type from source-s3 configuration |
| 4.0.3       | 2023-09-13 | [30387](https://github.com/airbytehq/airbyte/pull/30387) | Bump Airbyte-CDK version to improve messages for record parse errors |
| 4.0.2       | 2023-09-07 | [28639](https://github.com/airbytehq/airbyte/pull/28639) | Always show S3 Key fields |
| 4.0.1       | 2023-09-06 | [30217](https://github.com/airbytehq/airbyte/pull/30217) | Migrate inference error to config errors and avoir sentry alerts |
| 4.0.0       | 2023-09-05 | [29757](https://github.com/airbytehq/airbyte/pull/29757) | New version using file-based CDK |
| 3.1.11      | 2023-08-30 | [29986](https://github.com/airbytehq/airbyte/pull/29986) | Add config error for conversion error |
| 3.1.10      | 2023-08-29 | [29943](https://github.com/airbytehq/airbyte/pull/29943) | Add config error for arrow invalid error |
| 3.1.9       | 2023-08-23 | [29753](https://github.com/airbytehq/airbyte/pull/29753) | Feature parity update for V4 release |
| 3.1.8       | 2023-08-17 | [29520](https://github.com/airbytehq/airbyte/pull/29520) | Update legacy state and error handling |
| 3.1.7       | 2023-08-17 | [29505](https://github.com/airbytehq/airbyte/pull/29505) | v4 StreamReader and Cursor fixes |
| 3.1.6       | 2023-08-16 | [29480](https://github.com/airbytehq/airbyte/pull/29480) | update Pyarrow to version 12.0.1 |
| 3.1.5       | 2023-08-15 | [29418](https://github.com/airbytehq/airbyte/pull/29418) | Avoid duplicate syncs when migrating from v3 to v4 |
| 3.1.4       | 2023-08-15 | [29382](https://github.com/airbytehq/airbyte/pull/29382) | Handle legacy path prefix & path pattern |
| 3.1.3       | 2023-08-05 | [29028](https://github.com/airbytehq/airbyte/pull/29028) | Update v3 & v4 connector to handle either state message |
| 3.1.2       | 2023-07-29 | [28786](https://github.com/airbytehq/airbyte/pull/28786) | Add a codepath for using the file-based CDK |
| 3.1.1       | 2023-07-26 | [28730](https://github.com/airbytehq/airbyte/pull/28730) | Add human readable error message and improve validation for encoding field when it empty |
| 3.1.0       | 2023-06-26 | [27725](https://github.com/airbytehq/airbyte/pull/27725) | License Update: Elv2 |
| 3.0.3       | 2023-06-23 | [27651](https://github.com/airbytehq/airbyte/pull/27651) | Handle Bucket Access Errors |
| 3.0.2       | 2023-06-22 | [27611](https://github.com/airbytehq/airbyte/pull/27611) | Fix start date |
| 3.0.1       | 2023-06-22 | [27604](https://github.com/airbytehq/airbyte/pull/27604) | Add logging for file reading |
| 3.0.0       | 2023-05-02 | [25127](https://github.com/airbytehq/airbyte/pull/25127) | Remove ab_additional column; Use platform-handled schema evolution |
| 2.2.0       | 2023-05-10 | [25937](https://github.com/airbytehq/airbyte/pull/25937) | Add support for Parquet Dataset |
| 2.1.4       | 2023-05-01 | [25361](https://github.com/airbytehq/airbyte/pull/25361) | Parse nested avro schemas |
| 2.1.3       | 2023-05-01 | [25706](https://github.com/airbytehq/airbyte/pull/25706) | Remove minimum block size for CSV check |
| 2.1.2       | 2023-04-18 | [25067](https://github.com/airbytehq/airbyte/pull/25067) | Handle block size related errors; fix config validator |
| 2.1.1       | 2023-04-18 | [25010](https://github.com/airbytehq/airbyte/pull/25010) | Refactor filter logic |
| 2.1.0       | 2023-04-10 | [25010](https://github.com/airbytehq/airbyte/pull/25010) | Add `start_date` field to filter files based on `LastModified` option |
| 2.0.4       | 2023-03-23 | [24429](https://github.com/airbytehq/airbyte/pull/24429) | Call `check` with a little block size to save time and memory. |
| 2.0.3       | 2023-03-17 | [24178](https://github.com/airbytehq/airbyte/pull/24178) | Support legacy datetime format for the period of migration, fix time-zone conversion. |
| 2.0.2       | 2023-03-16 | [24157](https://github.com/airbytehq/airbyte/pull/24157) | Return empty schema if `discover` finds no files; Do not infer extra data types when user defined schema is applied. |
| 2.0.1       | 2023-03-06 | [23195](https://github.com/airbytehq/airbyte/pull/23195) | Fix datetime format string |
| 2.0.0       | 2023-03-14 | [23189](https://github.com/airbytehq/airbyte/pull/23189) | Infer schema based on one file instead of all the files |
| 1.0.2       | 2023-03-02 | [23669](https://github.com/airbytehq/airbyte/pull/23669) | Made `Advanced Reader Options` and `Advanced Options` truly `optional` for `CSV` format |
| 1.0.1       | 2023-02-27 | [23502](https://github.com/airbytehq/airbyte/pull/23502) | Fix error handling |
| 1.0.0       | 2023-02-17 | [23198](https://github.com/airbytehq/airbyte/pull/23198) | Fix Avro schema discovery |
| 0.1.32      | 2023-02-07 | [22500](https://github.com/airbytehq/airbyte/pull/22500) | Speed up discovery |
| 0.1.31      | 2023-02-08 | [22550](https://github.com/airbytehq/airbyte/pull/22550) | Validate CSV read options and convert options |
| 0.1.30      | 2023-01-25 | [21587](https://github.com/airbytehq/airbyte/pull/21587) | Make sure spec works as expected in UI |
| 0.1.29      | 2023-01-19 | [21604](https://github.com/airbytehq/airbyte/pull/21604) | Handle OSError: skip unreachable keys and keep working on accessible ones. Warn a customer |
| 0.1.28      | 2023-01-10 | [21210](https://github.com/airbytehq/airbyte/pull/21210) | Update block size for json file format |
| 0.1.27      | 2022-12-08 | [20262](https://github.com/airbytehq/airbyte/pull/20262) | Check config settings for CSV file format |
| 0.1.26      | 2022-11-08 | [19006](https://github.com/airbytehq/airbyte/pull/19006) | Add virtual-hosted-style option |
| 0.1.24      | 2022-10-28 | [18602](https://github.com/airbytehq/airbyte/pull/18602) | Wrap errors into AirbyteTracedException pointing to a problem file |
| 0.1.23      | 2022-10-10 | [17800](https://github.com/airbytehq/airbyte/pull/17800) | Deleted `use_ssl` and `verify_ssl_cert` flags and hardcoded to `True` |
| 0.1.23      | 2022-10-10 | [17991](https://github.com/airbytehq/airbyte/pull/17991) | Fix pyarrow to JSON schema type conversion for arrays |
| 0.1.22      | 2022-09-28 | [17304](https://github.com/airbytehq/airbyte/pull/17304) | Migrate to per-stream state |
| 0.1.21      | 2022-09-20 | [16921](https://github.com/airbytehq/airbyte/pull/16921) | Upgrade pyarrow |
| 0.1.20      | 2022-09-12 | [16607](https://github.com/airbytehq/airbyte/pull/16607) | Fix for reading jsonl files containing nested structures |
| 0.1.19      | 2022-09-13 | [16631](https://github.com/airbytehq/airbyte/pull/16631) | Adjust column type to a broadest one when merging two or more json schemas |
| 0.1.18      | 2022-08-01 | [14213](https://github.com/airbytehq/airbyte/pull/14213) | Add support for jsonl format files. |
| 0.1.17      | 2022-07-21 | [14911](https://github.com/airbytehq/airbyte/pull/14911) | "decimal" type added for parquet |
| 0.1.16      | 2022-07-13 | [14669](https://github.com/airbytehq/airbyte/pull/14669) | Fixed bug when extra columns apeared to be non-present in master schema |
| 0.1.15      | 2022-05-31 | [12568](https://github.com/airbytehq/airbyte/pull/12568) | Fixed possible case of files being missed during incremental syncs |
| 0.1.14      | 2022-05-23 | [11967](https://github.com/airbytehq/airbyte/pull/11967) | Increase unit test coverage up to 90% |
| 0.1.13      | 2022-05-11 | [12730](https://github.com/airbytehq/airbyte/pull/12730) | Fixed empty options issue |
| 0.1.12      | 2022-05-11 | [12602](https://github.com/airbytehq/airbyte/pull/12602) | Added support for Avro file format |
| 0.1.11      | 2022-04-30 | [12500](https://github.com/airbytehq/airbyte/pull/12500) | Improve input configuration copy |
| 0.1.10      | 2022-01-28 | [8252](https://github.com/airbytehq/airbyte/pull/8252) | Refactoring of files' metadata |
| 0.1.9       | 2022-01-06 | [9163](https://github.com/airbytehq/airbyte/pull/9163) | Work-around for web-UI, `backslash - t` converts to `tab` for `format.delimiter` field. |
| 0.1.7       | 2021-11-08 | [7499](https://github.com/airbytehq/airbyte/pull/7499) | Remove base-python dependencies |
| 0.1.6       | 2021-10-15 | [6615](https://github.com/airbytehq/airbyte/pull/6615) & [7058](https://github.com/airbytehq/airbyte/pull/7058) | Memory and performance optimisation. Advanced options for CSV parsing.                                               |
| 0.1.5       | 2021-09-24 | [6398](https://github.com/airbytehq/airbyte/pull/6398)                                                          | Support custom non Amazon S3 services                                                                                |
| 0.1.4       | 2021-08-13 | [5305](https://github.com/airbytehq/airbyte/pull/5305)                                                          | Support of Parquet format                                                                                            |
| 0.1.3       | 2021-08-04 | [5197](https://github.com/airbytehq/airbyte/pull/5197)                                                          | Fixed bug where sync could hang indefinitely on schema inference                                                     |
| 0.1.2       | 2021-08-02 | [5135](https://github.com/airbytehq/airbyte/pull/5135)                                                          | Fixed bug in spec so it displays in UI correctly                                                                     |
| 0.1.1       | 2021-07-30 | [4990](https://github.com/airbytehq/airbyte/pull/4990/commits/ff5f70662c5f84eabc03526cddfcc9d73c58c0f4)         | Fixed documentation url in source definition                                                                         |
| 0.1.0       | 2021-07-30 | [4990](https://github.com/airbytehq/airbyte/pull/4990)                                                          | Created S3 source connector                                                                                          |

</details><|MERGE_RESOLUTION|>--- conflicted
+++ resolved
@@ -356,11 +356,8 @@
 
 | Version     | Date       | Pull Request                                                                                                    | Subject                                                                                                              |
 |:------------|:-----------|:----------------------------------------------------------------------------------------------------------------|:---------------------------------------------------------------------------------------------------------------------|
-<<<<<<< HEAD
 | 4.14.0 | 2025-04-07 | [57498](https://github.com/airbytehq/airbyte/pull/57498) | Adapt file-trasnfer records to latest protocol |
-=======
 | 4.13.5 | 2025-04-19 | [57994](https://github.com/airbytehq/airbyte/pull/57994) | Update dependencies |
->>>>>>> 238aaf23
 | 4.13.4 | 2025-04-05 | [57485](https://github.com/airbytehq/airbyte/pull/57485) | Update dependencies |
 | 4.13.3 | 2025-03-29 | [56791](https://github.com/airbytehq/airbyte/pull/56791) | Update dependencies |
 | 4.13.2 | 2025-03-22 | [52953](https://github.com/airbytehq/airbyte/pull/52953) | Update dependencies |
