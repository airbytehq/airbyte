--- conflicted
+++ resolved
@@ -209,11 +209,8 @@
 
 | Version | Date       | Pull Request                                                                                                    | Subject                                                                                    |
 |:--------|:-----------|:----------------------------------------------------------------------------------------------------------------|:-------------------------------------------------------------------------------------------|
-<<<<<<< HEAD
-| 0.1.33  | 2023-02-17 | [23195](https://github.com/airbytehq/airbyte/pull/23195)                                                        | Fix datetime format string                                                                 |
-=======
+| 1.0.1   | 2023-02-17 | [23195](https://github.com/airbytehq/airbyte/pull/23195)                                                        | Fix datetime format string                                                                 |
 | 1.0.0   | 2023-02-17 | [23198](https://github.com/airbytehq/airbyte/pull/23198)                                                        | Fix Avro schema discovery                                                                  |
->>>>>>> 8e29f86a
 | 0.1.32  | 2023-02-07 | [22500](https://github.com/airbytehq/airbyte/pull/22500)                                                        | Speed up discovery                                                                         |
 | 0.1.31  | 2023-02-08 | [22550](https://github.com/airbytehq/airbyte/pull/22550)                                                        | Validate CSV read options and convert options                                              |
 | 0.1.30  | 2023-01-25 | [21587](https://github.com/airbytehq/airbyte/pull/21587)                                                        | Make sure spec works as expected in UI                                                     |
