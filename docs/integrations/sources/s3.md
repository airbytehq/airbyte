# S3

This page contains the setup guide and reference information for the Amazon S3 source connector.

<<<<<<< HEAD
::::info
Cloud storage may incur egress costs. Egress refers to data that is transferred out of the cloud storage system, such as when you download files or access them from a different location. For more information, see the [Amazon S3 pricing guide](https://aws.amazon.com/s3/pricing/).
::::
=======
:::info
Cloud storage may incur egress costs. Egress refers to data that is transferred out of the cloud storage system, such as when you download files or access them from a different location. For more information, see the [Amazon S3 pricing guide](https://aws.amazon.com/s3/pricing/).
:::
>>>>>>> 340e8a56

## Prerequisites

Define file pattern, see the [Path Patterns section](s3.md#path-patterns)

## Setup guide

### Step 1: Set up Amazon S3

* If syncing from a private bucket, the credentials you use for the connection must have have both `read` and `list` access on the S3 bucket. `list` is required to discover files based on the provided pattern\(s\).

### Step 2: Set up the Amazon S3 connector in Airbyte

<!-- env:cloud -->
**For Airbyte Cloud:**

1. [Log into your Airbyte Cloud](https://cloud.airbyte.com/workspaces) account.
2. In the left navigation bar, click **<Sources/Destinations>**. In the top-right corner, click **+new source/destination**.
3. On the Set up the source/destination page, enter the name for the `connector name` connector and select **connector name** from the `Source/Destination` type dropdown.
4. Set `dataset` appropriately. This will be the name of the table in the destination.
5. If your bucket contains _only_ files containing data for this table, use `**` as path\_pattern. See the [Path Patterns section](s3.md#path-patterns) for more specific pattern matching.
6. Leave schema as `{}` to automatically infer it from the file\(s\). For details on providing a schema, see the [User Schema section](s3.md#user-schema).
7. Fill in the fields within the provider box appropriately. If your bucket is not public, add [credentials](https://docs.aws.amazon.com/general/latest/gr/aws-sec-cred-types.html#access-keys-and-secret-access-keys) with sufficient permissions under `aws_access_key_id` and `aws_secret_access_key`.
8. Choose the format corresponding to the format of your files and fill in fields as required. If unsure about values, try out the defaults and come back if needed. Find details on these settings [here](s3.md#file-format-settings).
<!-- /env:cloud -->

<!-- env:oss -->
**For Airbyte Open Source:**

1. Create a new S3 source with a suitable name. Since each S3 source maps to just a single table, it may be worth including that in the name.
2. Set `dataset` appropriately. This will be the name of the table in the destination.
3. If your bucket contains _only_ files containing data for this table, use `**` as path\_pattern. See the [Path Patterns section](s3.md#path-patterns) for more specific pattern matching.
4. Leave schema as `{}` to automatically infer it from the file\(s\). For details on providing a schema, see the [User Schema section](s3.md#user-schema).
5. Fill in the fields within the provider box appropriately. If your bucket is not public, add [credentials](https://docs.aws.amazon.com/general/latest/gr/aws-sec-cred-types.html#access-keys-and-secret-access-keys) with sufficient permissions under `aws_access_key_id` and `aws_secret_access_key`.
6. Choose the format corresponding to the format of your files and fill in fields as required. If unsure about values, try out the defaults and come back if needed. Find details on these settings [here](s3.md#file-format-settings).
<!-- /env:oss -->


## Supported sync modes

The Amazon S3 source connector supports the following [sync modes](https://docs.airbyte.com/cloud/core-concepts#connection-sync-modes):

| Feature                                        | Supported? |
| :--------------------------------------------- | :--------- |
| Full Refresh Sync                              | Yes        |
| Incremental Sync                               | Yes        |
| Replicate Incremental Deletes                  | No         |
| Replicate Multiple Files \(pattern matching\)  | Yes        |
| Replicate Multiple Streams \(distinct tables\) | No         |
| Namespaces                                     | No         |


## File Compressions

| Compression | Supported? |
| :---------- | :--------- |
| Gzip        | Yes        |
| Zip         | No         |
| Bzip2       | Yes        |
| Lzma        | No         |
| Xz          | No         |
| Snappy      | No         |

Please let us know any specific compressions you'd like to see support for next!


## Path Patterns

\(tl;dr -&gt; path pattern syntax using [wcmatch.glob](https://facelessuser.github.io/wcmatch/glob/). GLOBSTAR and SPLIT flags are enabled.\)

This connector can sync multiple files by using glob-style patterns, rather than requiring a specific path for every file. This enables:

* Referencing many files with just one pattern, e.g. `**` would indicate every file in the bucket.
* Referencing future files that don't exist yet \(and therefore don't have a specific path\).

You must provide a path pattern. You can also provide many patterns split with \| for more complex directory layouts.

Each path pattern is a reference from the _root_ of the bucket, so don't include the bucket name in the pattern\(s\).

Some example patterns:

* `**` : match everything.
* `**/*.csv` : match all files with specific extension.
* `myFolder/**/*.csv` : match all csv files anywhere under myFolder.
* `*/**` : match everything at least one folder deep.
* `*/*/*/**` : match everything at least three folders deep.
* `**/file.*|**/file` : match every file called "file" with any extension \(or no extension\).
* `x/*/y/*` : match all files that sit in folder x -&gt; any folder -&gt; folder y.
* `**/prefix*.csv` : match all csv files with specific prefix.
* `**/prefix*.parquet` : match all parquet files with specific prefix.

Let's look at a specific example, matching the following bucket layout:

```text
myBucket
    -> log_files
    -> some_table_files
        -> part1.csv
        -> part2.csv
    -> images
    -> more_table_files
        -> part3.csv
    -> extras
        -> misc
            -> another_part1.csv
```

We want to pick up part1.csv, part2.csv and part3.csv \(excluding another\_part1.csv for now\). We could do this a few different ways:

* We could pick up every csv file called "partX" with the single pattern `**/part*.csv`.
* To be a bit more robust, we could use the dual pattern `some_table_files/*.csv|more_table_files/*.csv` to pick up relevant files only from those exact folders.
* We could achieve the above in a single pattern by using the pattern `*table_files/*.csv`. This could however cause problems in the future if new unexpected folders started being created.
* We can also recursively wildcard, so adding the pattern `extras/**/*.csv` would pick up any csv files nested in folders below "extras", such as "extras/misc/another\_part1.csv".

As you can probably tell, there are many ways to achieve the same goal with path patterns. We recommend using a pattern that ensures clarity and is robust against future additions to the directory structure.


## User Schema

Providing a schema allows for more control over the output of this stream. Without a provided schema, columns and datatypes will be inferred from the first created file in the bucket matching your path pattern and suffix. This will probably be fine in most cases but there may be situations you want to enforce a schema instead, e.g.:

* You only care about a specific known subset of the columns. The other columns would all still be included, but packed into the `_ab_additional_properties` map.
* Your initial dataset is quite small \(in terms of number of records\), and you think the automatic type inference from this sample might not be representative of the data in the future.
* You want to purposely define types for every column.
* You know the names of columns that will be added to future data and want to include these in the core schema as columns rather than have them appear in the `_ab_additional_properties` map.

Or any other reason! The schema must be provided as valid JSON as a map of `{"column": "datatype"}` where each datatype is one of:

* string
* number
* integer
* object
* array
* boolean
* null

For example:

* {"id": "integer", "location": "string", "longitude": "number", "latitude": "number"}
* {"username": "string", "friends": "array", "information": "object"}

:::note

Please note, the S3 Source connector used to infer schemas from all the available files and then merge them to create a superset schema. Starting from version 2.0.0 the schema inference works based on the first file found only. The first file we consider is the oldest one written to the prefix.

:::


## S3 Provider Settings

* `bucket` : name of the bucket your files are in
* `aws_access_key_id` : one half of the [required credentials](https://docs.aws.amazon.com/general/latest/gr/aws-sec-cred-types.html#access-keys-and-secret-access-keys) for accessing a private bucket.
* `aws_secret_access_key` : other half of the [required credentials](https://docs.aws.amazon.com/general/latest/gr/aws-sec-cred-types.html#access-keys-and-secret-access-keys) for accessing a private bucket.
* `path_prefix` : an optional string that limits the files returned by AWS when listing files to only that those starting with this prefix. This is different to path\_pattern as it gets pushed down to the API call made to S3 rather than filtered in Airbyte and it does not accept pattern-style symbols \(like wildcards `*`\). We recommend using this if your bucket has many folders and files that are unrelated to this stream and all the relevant files will always sit under this chosen prefix.
  * Together with `path_pattern`, there are multiple ways to specify the files to sync. For example, all the following configs are equivalent:
    * `path_prefix` = `<empty>`, `path_pattern` = `path1/path2/myFolder/**/*`.
    * `path_prefix` = `path1/`, `path_pattern` = `path2/myFolder/**/*.csv`.
    * `path_prefix` = `path1/path2/` and `path_pattern` = `myFolder/**/*.csv`
    * `path_prefix` = `path1/path2/myFolder/`, `path_pattern` = `**/*.csv`. This is the most efficient one because the directories are filtered earlier in the S3 API call. However, the difference in efficiency is usually negligible.
  * The rationale of having both `path_prefix` and `path_pattern` is to accommodate as many use cases as possible. If you found them confusing, feel free to ignore `path_prefix` and just set the `path_pattern`.
* `endpoint` : optional parameter that allow using of non Amazon S3 compatible services. Leave it blank for using default Amazon serivce.
* `use_ssl` : Allows using custom servers that configured to use plain http. Ignored in case of using Amazon service.
* `verify_ssl_cert` : Skip ssl validity check in case of using custom servers with self signed certificates. Ignored in case of using Amazon service.

  **File Format Settings**

  The Reader in charge of loading the file format is currently based on [PyArrow](https://arrow.apache.org/docs/python/generated/pyarrow.csv.open_csv.html) \(Apache Arrow\).

  Note that all files within one stream must adhere to the same read options for every provided format.

### CSV

Since CSV files are effectively plain text, providing specific reader options is often required for correct parsing of the files. These settings are applied when a CSV is created or exported so please ensure that this process happens consistently over time.

* `delimiter` : Even though CSV is an acronymn for Comma Separated Values, it is used more generally as a term for flat file data that may or may not be comma separated. The delimiter field lets you specify which character acts as the separator.
* `quote_char` : In some cases, data values may contain instances of reserved characters \(like a comma, if that's the delimiter\). CSVs can allow this behaviour by wrapping a value in defined quote characters so that on read it can parse it correctly.
* `escape_char` : An escape character can be used to prefix a reserved character and allow correct parsing.
* `encoding` : Some data may use a different character set \(typically when different alphabets are involved\). See the [list of allowable encodings here](https://docs.python.org/3/library/codecs.html#standard-encodings).
* `double_quote` : Whether two quotes in a quoted CSV value denote a single quote in the data.
* `newlines_in_values` : Sometimes referred to as `multiline`. In most cases, newline characters signal the end of a row in a CSV, however text data may contain newline characters within it. Setting this to True allows correct parsing in this case.
* `block_size` : This is the number of bytes to process in memory at a time while reading files. The default value here is usually fine but if your table is particularly wide \(lots of columns / data in fields is large\) then raising this might solve failures on detecting schema. Since this defines how much data to read into memory, raising this too high could cause Out Of Memory issues so use with caution.
* `additional_reader_options` : This allows for editing the less commonly required CSV [ConvertOptions](https://arrow.apache.org/docs/python/generated/pyarrow.csv.ConvertOptions.html#pyarrow.csv.ConvertOptions). The value must be a valid JSON string, e.g.:

    ```text
    {"timestamp_parsers": ["%m/%d/%Y %H:%M", "%Y/%m/%d %H:%M"], "strings_can_be_null": true, "null_values": ["NA", "NULL"]}
    ```
* `advanced_options` : This allows for editing the less commonly required CSV [ReadOptions](https://arrow.apache.org/docs/python/generated/pyarrow.csv.ReadOptions.html#pyarrow.csv.ReadOptions). The value must be a valid JSON string. One use case for this is when your CSV has no header, or you want to use custom column names, you can specify `column_names` using this option.

    ```test
    {"column_names": ["column1", "column2", "column3"]}
    ```

### Parquet

Apache Parquet file is a column-oriented data storage format of the Apache Hadoop ecosystem. It provides efficient data compression and encoding schemes with enhanced performance to handle complex data in bulk. For now, the solution involves iterating through individual files at the abstract level thus partitioned parquet datasets are unsupported. The following settings are available:

* `buffer_size` : If positive, perform read buffering when deserializing individual column chunks. Otherwise IO calls are unbuffered.
* `columns` : If not None, only these columns will be read from the file.
* `batch_size` : Maximum number of records per batch. Batches may be smaller if there aren’t enough rows in the file.

You can find details on [here](https://arrow.apache.org/docs/python/generated/pyarrow.parquet.ParquetFile.html#pyarrow.parquet.ParquetFile.iter_batches).

### Avro

The avro parser uses [fastavro](https://fastavro.readthedocs.io/en/latest/). Currently, no additional options are supported.

### Jsonl

The Jsonl parser uses pyarrow hence,only the line-delimited JSON format is supported.For more detailed info, please refer to the [docs](https://arrow.apache.org/docs/python/generated/pyarrow.json.read_json.html)

## Changelog

| Version | Date       | Pull Request                                                                                                    | Subject                                                                                                              |
|:--------|:-----------|:----------------------------------------------------------------------------------------------------------------|:---------------------------------------------------------------------------------------------------------------------|
| 3.0.3   | 2023-06-23 | [27651](https://github.com/airbytehq/airbyte/pull/27651)                                                        | Handle Bucket Access Errors                                                                                          |
| 3.0.2   | 2023-06-22 | [27611](https://github.com/airbytehq/airbyte/pull/27611)                                                        | Fix start date                                                                                                       |
| 3.0.1   | 2023-06-22 | [27604](https://github.com/airbytehq/airbyte/pull/27604)                                                        | Add logging for file reading                                                                                         |
| 3.0.0   | 2023-05-02 | [25127](https://github.com/airbytehq/airbyte/pull/25127)                                                        | Remove ab_additional column; Use platform-handled schema evolution                                                   |
| 2.2.0   | 2023-05-10 | [25937](https://github.com/airbytehq/airbyte/pull/25937)                                                        | Add support for Parquet Dataset                                                                                      |
| 2.1.4   | 2023-05-01 | [25361](https://github.com/airbytehq/airbyte/pull/25361)                                                        | Parse nested avro schemas                                                                                            |
| 2.1.3   | 2023-05-01 | [25706](https://github.com/airbytehq/airbyte/pull/25706)                                                        | Remove minimum block size for CSV check                                                                              |
| 2.1.2   | 2023-04-18 | [25067](https://github.com/airbytehq/airbyte/pull/25067)                                                        | Handle block size related errors; fix config validator                                                               |
| 2.1.1   | 2023-04-18 | [25010](https://github.com/airbytehq/airbyte/pull/25010)                                                        | Refactor filter logic                                                                                                |
| 2.1.0   | 2023-04-10 | [25010](https://github.com/airbytehq/airbyte/pull/25010)                                                        | Add `start_date` field to filter files based on `LastModified` option                                                |
| 2.0.4   | 2023-03-23 | [24429](https://github.com/airbytehq/airbyte/pull/24429)                                                        | Call `check` with a little block size to save time and memory.                                                       |
| 2.0.3   | 2023-03-17 | [24178](https://github.com/airbytehq/airbyte/pull/24178)                                                        | Support legacy datetime format for the period of migration, fix time-zone conversion.                                |
| 2.0.2   | 2023-03-16 | [24157](https://github.com/airbytehq/airbyte/pull/24157)                                                        | Return empty schema if `discover` finds no files; Do not infer extra data types when user defined schema is applied. |
| 2.0.1   | 2023-03-06 | [23195](https://github.com/airbytehq/airbyte/pull/23195)                                                        | Fix datetime format string                                                                                           |
| 2.0.0   | 2023-03-14 | [23189](https://github.com/airbytehq/airbyte/pull/23189)                                                        | Infer schema based on one file instead of all the files                                                              |
| 1.0.2   | 2023-03-02 | [23669](https://github.com/airbytehq/airbyte/pull/23669)                                                        | Made `Advanced Reader Options` and `Advanced Options` truly `optional` for `CSV` format                              |
| 1.0.1   | 2023-02-27 | [23502](https://github.com/airbytehq/airbyte/pull/23502)                                                        | Fix error handling                                                                                                   |
| 1.0.0   | 2023-02-17 | [23198](https://github.com/airbytehq/airbyte/pull/23198)                                                        | Fix Avro schema discovery                                                                                            |
| 0.1.32  | 2023-02-07 | [22500](https://github.com/airbytehq/airbyte/pull/22500)                                                        | Speed up discovery                                                                                                   |
| 0.1.31  | 2023-02-08 | [22550](https://github.com/airbytehq/airbyte/pull/22550)                                                        | Validate CSV read options and convert options                                                                        |
| 0.1.30  | 2023-01-25 | [21587](https://github.com/airbytehq/airbyte/pull/21587)                                                        | Make sure spec works as expected in UI                                                                               |
| 0.1.29  | 2023-01-19 | [21604](https://github.com/airbytehq/airbyte/pull/21604)                                                        | Handle OSError: skip unreachable keys and keep working on accessible ones. Warn a customer                           |
| 0.1.28  | 2023-01-10 | [21210](https://github.com/airbytehq/airbyte/pull/21210)                                                        | Update block size for json file format                                                                               |
| 0.1.27  | 2022-12-08 | [20262](https://github.com/airbytehq/airbyte/pull/20262)                                                        | Check config settings for CSV file format                                                                            |
| 0.1.26  | 2022-11-08 | [19006](https://github.com/airbytehq/airbyte/pull/19006)                                                        | Add virtual-hosted-style option                                                                                      |
| 0.1.24  | 2022-10-28 | [18602](https://github.com/airbytehq/airbyte/pull/18602)                                                        | Wrap errors into AirbyteTracedException pointing to a problem file                                                   |
| 0.1.23  | 2022-10-10 | [17991](https://github.com/airbytehq/airbyte/pull/17991)                                                        | Fix pyarrow to JSON schema type conversion for arrays                                                                |
| 0.1.23  | 2022-10-10 | [17800](https://github.com/airbytehq/airbyte/pull/17800)                                                        | Deleted `use_ssl` and `verify_ssl_cert` flags and hardcoded to `True`                                                |
| 0.1.22  | 2022-09-28 | [17304](https://github.com/airbytehq/airbyte/pull/17304)                                                        | Migrate to per-stream state                                                                                          |
| 0.1.21  | 2022-09-20 | [16921](https://github.com/airbytehq/airbyte/pull/16921)                                                        | Upgrade pyarrow                                                                                                      |
| 0.1.20  | 2022-09-12 | [16607](https://github.com/airbytehq/airbyte/pull/16607)                                                        | Fix for reading jsonl files containing nested structures                                                             |
| 0.1.19  | 2022-09-13 | [16631](https://github.com/airbytehq/airbyte/pull/16631)                                                        | Adjust column type to a broadest one when merging two or more json schemas                                           |
| 0.1.18  | 2022-08-01 | [14213](https://github.com/airbytehq/airbyte/pull/14213)                                                        | Add support for jsonl format files.                                                                                  |
| 0.1.17  | 2022-07-21 | [14911](https://github.com/airbytehq/airbyte/pull/14911)                                                        | "decimal" type added for parquet                                                                                     |
| 0.1.16  | 2022-07-13 | [14669](https://github.com/airbytehq/airbyte/pull/14669)                                                        | Fixed bug when extra columns apeared to be non-present in master schema                                              |
| 0.1.15  | 2022-05-31 | [12568](https://github.com/airbytehq/airbyte/pull/12568)                                                        | Fixed possible case of files being missed during incremental syncs                                                   |
| 0.1.14  | 2022-05-23 | [11967](https://github.com/airbytehq/airbyte/pull/11967)                                                        | Increase unit test coverage up to 90%                                                                                |
| 0.1.13  | 2022-05-11 | [12730](https://github.com/airbytehq/airbyte/pull/12730)                                                        | Fixed empty options issue                                                                                            |
| 0.1.12  | 2022-05-11 | [12602](https://github.com/airbytehq/airbyte/pull/12602)                                                        | Added support for Avro file format                                                                                   |
| 0.1.11  | 2022-04-30 | [12500](https://github.com/airbytehq/airbyte/pull/12500)                                                        | Improve input configuration copy                                                                                     |
| 0.1.10  | 2022-01-28 | [8252](https://github.com/airbytehq/airbyte/pull/8252)                                                          | Refactoring of files' metadata                                                                                       |
| 0.1.9   | 2022-01-06 | [9163](https://github.com/airbytehq/airbyte/pull/9163)                                                          | Work-around for web-UI, `backslash - t` converts to `tab` for `format.delimiter` field.                              |
| 0.1.7   | 2021-11-08 | [7499](https://github.com/airbytehq/airbyte/pull/7499)                                                          | Remove base-python dependencies                                                                                      |
| 0.1.6   | 2021-10-15 | [6615](https://github.com/airbytehq/airbyte/pull/6615) & [7058](https://github.com/airbytehq/airbyte/pull/7058) | Memory and performance optimisation. Advanced options for CSV parsing.                                               |
| 0.1.5   | 2021-09-24 | [6398](https://github.com/airbytehq/airbyte/pull/6398)                                                          | Support custom non Amazon S3 services                                                                                |
| 0.1.4   | 2021-08-13 | [5305](https://github.com/airbytehq/airbyte/pull/5305)                                                          | Support of Parquet format                                                                                            |
| 0.1.3   | 2021-08-04 | [5197](https://github.com/airbytehq/airbyte/pull/5197)                                                          | Fixed bug where sync could hang indefinitely on schema inference                                                     |
| 0.1.2   | 2021-08-02 | [5135](https://github.com/airbytehq/airbyte/pull/5135)                                                          | Fixed bug in spec so it displays in UI correctly                                                                     |
| 0.1.1   | 2021-07-30 | [4990](https://github.com/airbytehq/airbyte/pull/4990/commits/ff5f70662c5f84eabc03526cddfcc9d73c58c0f4)         | Fixed documentation url in source definition                                                                         |
| 0.1.0   | 2021-07-30 | [4990](https://github.com/airbytehq/airbyte/pull/4990)                                                          | Created S3 source connector                                                                                          |<|MERGE_RESOLUTION|>--- conflicted
+++ resolved
@@ -1,16 +1,6 @@
 # S3
 
 This page contains the setup guide and reference information for the Amazon S3 source connector.
-
-<<<<<<< HEAD
-::::info
-Cloud storage may incur egress costs. Egress refers to data that is transferred out of the cloud storage system, such as when you download files or access them from a different location. For more information, see the [Amazon S3 pricing guide](https://aws.amazon.com/s3/pricing/).
-::::
-=======
-:::info
-Cloud storage may incur egress costs. Egress refers to data that is transferred out of the cloud storage system, such as when you download files or access them from a different location. For more information, see the [Amazon S3 pricing guide](https://aws.amazon.com/s3/pricing/).
-:::
->>>>>>> 340e8a56
 
 ## Prerequisites
 
