# S3

This page contains the setup guide and reference information for the Amazon S3 source connector.

:::info
Please note that using cloud storage may incur egress costs. Egress refers to data that is transferred out of the cloud storage system, such as when you download files or access them from a different location. For detailed information on egress costs, please consult the [Amazon S3 pricing guide](https://aws.amazon.com/s3/pricing/).
:::

## Prerequisites

- Access to the S3 bucket containing the files to replicate.
- For **private buckets**, an AWS account with the ability to grant permissions to read from the bucket.

## Setup guide

### Step 1: Set up Amazon S3

**If you are syncing from a private bucket**, you will need to provide both an `AWS Access Key ID` and `AWS Secret Access Key` to authenticate the connection. The IAM user associated with the credentials must be granted `read` and `list` permissions for the bucket and its objects. If you are unfamiliar with configuring AWS permissions, you can follow these steps to obtain the necessary permissions and credentials:

1. Log in to your Amazon AWS account and open the [IAM console](https://console.aws.amazon.com/iam/home#home).
2. In the IAM dashboard, select **Policies**, then click **Create Policy**.
3. Select the **JSON** tab, then paste the following JSON into the Policy editor (be sure to substitute in your bucket name):

```
{
    "Version": "2012-10-17",
    "Statement": [
        {
        "Effect": "Allow",
        "Action": [
                "s3:GetObject",
                "s3:ListBucket"
        ],
        "Resource": [
                "arn:aws:s3:::{your-bucket-name}/*",
                "arn:aws:s3:::{your-bucket-name}"
        ]
        }
    ]
}
```

:::note
At this time, object-level permissions alone are not sufficient to successfully authenticate the connection. Please ensure you include the **bucket-level** permissions as provided in the example above.
:::

4. Give your policy a descriptive name, then click **Create policy**.
5. In the IAM dashboard, click **Users**. Select an existing IAM user or create a new one by clicking **Add users**.
6. If you are using an _existing_ IAM user, click the **Add permissions** dropdown menu and select **Add permissions**. If you are creating a _new_ user, you will be taken to the Permissions screen after selecting a name.
7. Select **Attach policies directly**, then find and check the box for your new policy. Click **Next**, then **Add permissions**.
8. After successfully creating your user, select the **Security credentials** tab and click **Create access key**. You will be prompted to select a use case and add optional tags to your access key. Click **Create access key** to generate the keys.

:::caution
Your `Secret Access Key` will only be visible once upon creation. Be sure to copy and store it securely for future use.
:::

For more information on managing your access keys, please refer to the 
[official AWS documentation](https://docs.aws.amazon.com/IAM/latest/UserGuide/id_credentials_access-keys.html).

### Step 2: Set up the Amazon S3 connector in Airbyte

1. [Log in to your Airbyte Cloud](https://cloud.airbyte.com/workspaces) account, or navigate to your Airbyte Open Source dashboard.
2. In the left navigation bar, click **Sources**. In the top-right corner, click **+ New source**.
3. Find and select **S3** from the list of available sources.
4. Enter the name of the **Bucket** containing your files to replicate.
5. Add a stream
   1. Write the **File Type**
   2. In the **Format** box, use the dropdown menu to select the format of the files you'd like to replicate. The supported formats are **CSV**, **Parquet**, **Avro** and **JSONL**. Toggling the **Optional fields** button within the **Format** box will allow you to enter additional configurations based on the selected format.  For a detailed breakdown of these settings, refer to the [File Format section](#file-format-settings) below.
   3. Give a **Name** to the stream
   4. (Optional) - If you want to enforce a specific schema, you can enter a **Input schema**. By default, this value is set to `{}` and will automatically infer the schema from the file\(s\) you are replicating. For details on providing a custom schema, refer to the [User Schema section](#user-schema).
   5. Optionally, enter the **Globs** which dictates which files to be synced. This is a regular expression that allows Airbyte to pattern match the specific files to replicate. If you are replicating all the files within your bucket, use `**` as the pattern. For more precise pattern matching options, refer to the [Path Patterns section](#path-patterns) below.
6. **If you are syncing from a private bucket**, you must fill the **AWS Access Key ID** and **AWS Secret Access Key** fields with the appropriate credentials to authenticate the connection. All other fields are optional and can be left empty. Refer to the [S3 Provider Settings section](#s3-provider-settings) below for more information on each field.

## Supported sync modes

The Amazon S3 source connector supports the following [sync modes](https://docs.airbyte.com/cloud/core-concepts#connection-sync-modes):

| Feature                                        | Supported? |
| :--------------------------------------------- |:-----------|
| Full Refresh Sync                              | Yes        |
| Incremental Sync                               | Yes        |
| Replicate Incremental Deletes                  | No         |
| Replicate Multiple Files \(pattern matching\)  | Yes        |
| Replicate Multiple Streams \(distinct tables\) | Yes        |
| Namespaces                                     | No         |

## File Compressions

| Compression | Supported? |
| :---------- |:-----------|
| Gzip        | Yes        |
| Zip         | Yes        |
| Bzip2       | Yes        |
| Lzma        | No         |
| Xz          | No         |
| Snappy      | No         |

Please let us know any specific compressions you'd like to see support for next!

## Path Patterns

\(tl;dr -&gt; path pattern syntax using [wcmatch.glob](https://facelessuser.github.io/wcmatch/glob/). GLOBSTAR and SPLIT flags are enabled.\)

This connector can sync multiple files by using glob-style patterns, rather than requiring a specific path for every file. This enables:

- Referencing many files with just one pattern, e.g. `**` would indicate every file in the bucket.
- Referencing future files that don't exist yet \(and therefore don't have a specific path\).

You must provide a path pattern. You can also provide many patterns split with \| for more complex directory layouts.

Each path pattern is a reference from the _root_ of the bucket, so don't include the bucket name in the pattern\(s\).

Some example patterns:

- `**` : match everything.
- `**/*.csv` : match all files with specific extension.
- `myFolder/**/*.csv` : match all csv files anywhere under myFolder.
- `*/**` : match everything at least one folder deep.
- `*/*/*/**` : match everything at least three folders deep.
- `**/file.*|**/file` : match every file called "file" with any extension \(or no extension\).
- `x/*/y/*` : match all files that sit in folder x -&gt; any folder -&gt; folder y.
- `**/prefix*.csv` : match all csv files with specific prefix.
- `**/prefix*.parquet` : match all parquet files with specific prefix.

Let's look at a specific example, matching the following bucket layout:

```text
myBucket
    -> log_files
    -> some_table_files
        -> part1.csv
        -> part2.csv
    -> images
    -> more_table_files
        -> part3.csv
    -> extras
        -> misc
            -> another_part1.csv
```

We want to pick up part1.csv, part2.csv and part3.csv \(excluding another_part1.csv for now\). We could do this a few different ways:

- We could pick up every csv file called "partX" with the single pattern `**/part*.csv`.
- To be a bit more robust, we could use the dual pattern `some_table_files/*.csv|more_table_files/*.csv` to pick up relevant files only from those exact folders.
- We could achieve the above in a single pattern by using the pattern `*table_files/*.csv`. This could however cause problems in the future if new unexpected folders started being created.
- We can also recursively wildcard, so adding the pattern `extras/**/*.csv` would pick up any csv files nested in folders below "extras", such as "extras/misc/another_part1.csv".

As you can probably tell, there are many ways to achieve the same goal with path patterns. We recommend using a pattern that ensures clarity and is robust against future additions to the directory structure.

## User Schema

Providing a schema allows for more control over the output of this stream. Without a provided schema, columns and datatypes will be inferred from the first created file in the bucket matching your path pattern and suffix. This will probably be fine in most cases but there may be situations you want to enforce a schema instead, e.g.:

- You only care about a specific known subset of the columns. The other columns would all still be included, but packed into the `_ab_additional_properties` map.
- Your initial dataset is quite small \(in terms of number of records\), and you think the automatic type inference from this sample might not be representative of the data in the future.
- You want to purposely define types for every column.
- You know the names of columns that will be added to future data and want to include these in the core schema as columns rather than have them appear in the `_ab_additional_properties` map.

Or any other reason! The schema must be provided as valid JSON as a map of `{"column": "datatype"}` where each datatype is one of:

- string
- number
- integer
- object
- array
- boolean
- null

For example:

- {"id": "integer", "location": "string", "longitude": "number", "latitude": "number"}
- {"username": "string", "friends": "array", "information": "object"}

:::note

Please note, the S3 Source connector used to infer schemas from all the available files and then merge them to create a superset schema. Starting from version 2.0.0 the schema inference works based on the first file found only. The first file we consider is the oldest one written to the prefix.

:::

## S3 Provider Settings

- **AWS Access Key ID**: One half of the [required credentials](https://docs.aws.amazon.com/general/latest/gr/aws-sec-cred-types.html#access-keys-and-secret-access-keys) for accessing a private bucket.
- **AWS Secret Access Key**: The other half of the [required credentials](https://docs.aws.amazon.com/general/latest/gr/aws-sec-cred-types.html#access-keys-and-secret-access-keys) for accessing a private bucket.
- **Path Prefix**: An optional string that limits the files returned by AWS when listing files to only those starting with the specified prefix. This is different than the **Path Pattern**, as the prefix is applied directly to the API call made to S3, rather than being filtered within Airbyte. **This is not a regular expression** and does not accept pattern-style symbols like wildcards (`*`). We recommend using this filter to improve performance if the connector if your bucket has many folders and files that are unrelated to the data you want to replicate, and all the relevant files will always reside under the specified prefix.
  - Together with the **Path Pattern**, there are multiple ways to specify the files to sync. For example, all the following configurations are equivalent:
    - **Prefix** = `<empty>`, **Pattern** = `path1/path2/myFolder/**/*`
    - **Prefix** = `path1/`, **Pattern** = `path2/myFolder/**/*.csv`
    - **Prefix** = `path1/path2/`, **Pattern** = `myFolder/**/*.csv`
    - **Prefix** = `path1/path2/myFolder/`, **Pattern** = `**/*.csv`

  - The ability to individually configure the prefix and pattern has been included to accommodate situations where you do not want to replicate the majority of the files in the bucket. If you are unsure of the best approach, you can safely leave the **Path Prefix** field empty and just [set the Path Pattern](#path-patterns) to meet your requirements.
- **Endpoint**: An optional parameter that enables the use of non-Amazon S3 compatible services. If you are using the default Amazon service, leave this field blank.
- **Start Date**: An optional parameter that marks a starting date and time in UTC for data replication. Any files that have _not_ been modified since this specified date/time will _not_ be replicated. Use the provided datepicker (recommended) or enter the desired date programmatically in the format `YYYY-MM-DDTHH:mm:ssZ`. Leaving this field blank will replicate data from all files that have not been excluded by the **Path Pattern** and **Path Prefix**.

## File Format Settings

### CSV

Since CSV files are effectively plain text, providing specific reader options is often required for correct parsing of the files. These settings are applied when a CSV is created or exported so please ensure that this process happens consistently over time.

- **Header Definition**: How headers will be defined. `User Provided` assumes the CSV does not have a header row and uses the headers provided and `Autogenerated` assumes the CSV does not have a header row and the CDK will generate headers using for `f{i}` where `i` is the index starting from 0. Else, the default behavior is to use the header from the CSV file. If a user wants to autogenerate or provide column names for a CSV having headers, they can set a value for the "Skip rows before header" option to ignore the header row.
- **Delimiter**: Even though CSV is an acronym for Comma Separated Values, it is used more generally as a term for flat file data that may or may not be comma separated. The delimiter field lets you specify which character acts as the separator. To use [tab-delimiters](https://en.wikipedia.org/wiki/Tab-separated_values), you can set this value to `\t`. By default, this value is set to `,`.
- **Double Quote**: This option determines whether two quotes in a quoted CSV value denote a single quote in the data. Set to True by default.
- **Encoding**: Some data may use a different character set \(typically when different alphabets are involved\). See the [list of allowable encodings here](https://docs.python.org/3/library/codecs.html#standard-encodings). By default, this is set to `utf8`.
- **Escape Character**: An escape character can be used to prefix a reserved character and ensure correct parsing. A commonly used character is the backslash (`\`). For example, given the following data:

```
Product,Description,Price
Jeans,"Navy Blue, Bootcut, 34\"",49.99
```

The backslash (`\`) is used directly before the second double quote (`"`) to indicate that it is _not_ the closing quote for the field, but rather a literal double quote character that should be included in the value (in this example, denoting the size of the jeans in inches: `34"` ). 

Leaving this field blank (default option) will disallow escaping.

- **False Values**: A set of case-sensitive strings that should be interpreted as false values.
- **Null Values**: A set of case-sensitive strings that should be interpreted as null values. For example, if the value 'NA' should be interpreted as null, enter 'NA' in this field.
- **Quote Character**: In some cases, data values may contain instances of reserved characters \(like a comma, if that's the delimiter\). CSVs can handle this by wrapping a value in defined quote characters so that on read it can parse it correctly. By default, this is set to `"`.
- **Skip Rows After Header**: The number of rows to skip after the header row.
- **Skip Rows Before Header**: The number of rows to skip before the header row.
- **Strings Can Be Null**: Whether strings can be interpreted as null values. If true, strings that match the null_values set will be interpreted as null. If false, strings that match the null_values set will be interpreted as the string itself.
- **True Values**: A set of case-sensitive strings that should be interpreted as true values.


### Parquet

Apache Parquet is a column-oriented data storage format of the Apache Hadoop ecosystem. It provides efficient data compression and encoding schemes with enhanced performance to handle complex data in bulk. At the moment, partitioned parquet datasets are unsupported. The following settings are available:

- **Convert Decimal Fields to Floats**: Whether to convert decimal fields to floats. There is a loss of precision when converting decimals to floats, so this is not recommended.

### Avro

The Avro parser uses the [Fastavro library](https://fastavro.readthedocs.io/en/latest/). The following settings are available:
- **Convert Double Fields to Strings**: Whether to convert double fields to strings. This is recommended if you have decimal numbers with a high degree of precision because there can be a loss precision when handling floating point numbers.

### JSONL

There are currently no options for JSONL parsing.

### Markdown/PDF/Docx Format (Experimental)

:::warning
The Markdown/PDF/Docx format is currently an experimental feature and not subject to SLAs. Use at your own risk.
:::

The Markdown/PDF/Docx format is a special format that allows you to extract text from Markdown, PDF, and Word documents. If selected, the connector will extract text from the documents and output it as a single field named `content`. The `document_key` field will hold a unique identifier for the processed file which can be used as a primary key. The content of the document will contain markdown formatting converted from the original file format. Each file matching the defined glob pattern needs to either be a markdown (`md`), PDF (`pdf`) or Docx (`docx`) file.

One record will be emitted for each document. Keep in mind that large files can emit large records that might not fit into every destination as each destination has different limitations for string fields.

## Changelog

| Version | Date       | Pull Request                                                                                                    | Subject                                                                                                              |
|:--------|:-----------| :-------------------------------------------------------------------------------------------------------------- |:---------------------------------------------------------------------------------------------------------------------|
<<<<<<< HEAD
| 4.0.5   | 2023-10-16 | [31209](https://github.com/airbytehq/airbyte/pull/31209)                                                        | Add experimental Markdown/PDF/Docx file format  |
=======
| 4.1.0   | 2023-10-17 | [31340](https://github.com/airbytehq/airbyte/pull/31340)                                                        | Add reading files inside zip archive                                                                                 |
| 4.0.5   | 2023-10-16 | [31209](https://github.com/airbytehq/airbyte/pull/31209)                                                        | Add experimental Markdown/PDF/Docx file format                                                                       |
>>>>>>> 083fc203
| 4.0.4   | 2023-09-18 | [30476](https://github.com/airbytehq/airbyte/pull/30476)                                                        | Remove streams.*.file_type from source-s3 configuration                                                              |
| 4.0.3   | 2023-09-13 | [30387](https://github.com/airbytehq/airbyte/pull/30387)                                                        | Bump Airbyte-CDK version to improve messages for record parse errors                                                 |
| 4.0.2   | 2023-09-07 | [28639](https://github.com/airbytehq/airbyte/pull/28639)                                                        | Always show S3 Key fields                                                                                            |
| 4.0.1   | 2023-09-06 | [30217](https://github.com/airbytehq/airbyte/pull/30217)                                                        | Migrate inference error to config errors and avoir sentry alerts                                                     |
| 4.0.0   | 2023-09-05 | [29757](https://github.com/airbytehq/airbyte/pull/29757)                                                        | New version using file-based CDK                                                                                     |
| 3.1.11  | 2023-08-30 | [29986](https://github.com/airbytehq/airbyte/pull/29986)                                                        | Add config error for conversion error                                                                                |
| 3.1.10  | 2023-08-29 | [29943](https://github.com/airbytehq/airbyte/pull/29943)                                                        | Add config error for arrow invalid error                                                                             |
| 3.1.9   | 2023-08-23 | [29753](https://github.com/airbytehq/airbyte/pull/29753)                                                        | Feature parity update for V4 release                                                                                 |
| 3.1.8   | 2023-08-17 | [29520](https://github.com/airbytehq/airbyte/pull/29520)                                                        | Update legacy state and error handling                                                                               |
| 3.1.7   | 2023-08-17 | [29505](https://github.com/airbytehq/airbyte/pull/29505)                                                        | v4 StreamReader and Cursor fixes                                                                                     |
| 3.1.6   | 2023-08-16 | [29480](https://github.com/airbytehq/airbyte/pull/29480)                                                        | update Pyarrow to version 12.0.1                                                                                     |
| 3.1.5   | 2023-08-15 | [29418](https://github.com/airbytehq/airbyte/pull/29418)                                                        | Avoid duplicate syncs when migrating from v3 to v4                                                                   |
| 3.1.4   | 2023-08-15 | [29382](https://github.com/airbytehq/airbyte/pull/29382)                                                        | Handle legacy path prefix & path pattern                                                                             |
| 3.1.3   | 2023-08-05 | [29028](https://github.com/airbytehq/airbyte/pull/29028)                                                        | Update v3 & v4 connector to handle either state message                                                              |
| 3.1.2   | 2023-07-29 | [28786](https://github.com/airbytehq/airbyte/pull/28786)                                                        | Add a codepath for using the file-based CDK                                                                          |
| 3.1.1   | 2023-07-26 | [28730](https://github.com/airbytehq/airbyte/pull/28730)                                                        | Add human readable error message and improve validation for encoding field when it empty                             |
| 3.1.0   | 2023-06-26 | [27725](https://github.com/airbytehq/airbyte/pull/27725)                                                        | License Update: Elv2                                                                                                 |
| 3.0.3   | 2023-06-23 | [27651](https://github.com/airbytehq/airbyte/pull/27651)                                                        | Handle Bucket Access Errors                                                                                          |
| 3.0.2   | 2023-06-22 | [27611](https://github.com/airbytehq/airbyte/pull/27611)                                                        | Fix start date                                                                                                       |
| 3.0.1   | 2023-06-22 | [27604](https://github.com/airbytehq/airbyte/pull/27604)                                                        | Add logging for file reading                                                                                         |
| 3.0.0   | 2023-05-02 | [25127](https://github.com/airbytehq/airbyte/pull/25127)                                                        | Remove ab_additional column; Use platform-handled schema evolution                                                   |
| 2.2.0   | 2023-05-10 | [25937](https://github.com/airbytehq/airbyte/pull/25937)                                                        | Add support for Parquet Dataset                                                                                      |
| 2.1.4   | 2023-05-01 | [25361](https://github.com/airbytehq/airbyte/pull/25361)                                                        | Parse nested avro schemas                                                                                            |
| 2.1.3   | 2023-05-01 | [25706](https://github.com/airbytehq/airbyte/pull/25706)                                                        | Remove minimum block size for CSV check                                                                              |
| 2.1.2   | 2023-04-18 | [25067](https://github.com/airbytehq/airbyte/pull/25067)                                                        | Handle block size related errors; fix config validator                                                               |
| 2.1.1   | 2023-04-18 | [25010](https://github.com/airbytehq/airbyte/pull/25010)                                                        | Refactor filter logic                                                                                                |
| 2.1.0   | 2023-04-10 | [25010](https://github.com/airbytehq/airbyte/pull/25010)                                                        | Add `start_date` field to filter files based on `LastModified` option                                                |
| 2.0.4   | 2023-03-23 | [24429](https://github.com/airbytehq/airbyte/pull/24429)                                                        | Call `check` with a little block size to save time and memory.                                                       |
| 2.0.3   | 2023-03-17 | [24178](https://github.com/airbytehq/airbyte/pull/24178)                                                        | Support legacy datetime format for the period of migration, fix time-zone conversion.                                |
| 2.0.2   | 2023-03-16 | [24157](https://github.com/airbytehq/airbyte/pull/24157)                                                        | Return empty schema if `discover` finds no files; Do not infer extra data types when user defined schema is applied. |
| 2.0.1   | 2023-03-06 | [23195](https://github.com/airbytehq/airbyte/pull/23195)                                                        | Fix datetime format string                                                                                           |
| 2.0.0   | 2023-03-14 | [23189](https://github.com/airbytehq/airbyte/pull/23189)                                                        | Infer schema based on one file instead of all the files                                                              |
| 1.0.2   | 2023-03-02 | [23669](https://github.com/airbytehq/airbyte/pull/23669)                                                        | Made `Advanced Reader Options` and `Advanced Options` truly `optional` for `CSV` format                              |
| 1.0.1   | 2023-02-27 | [23502](https://github.com/airbytehq/airbyte/pull/23502)                                                        | Fix error handling                                                                                                   |
| 1.0.0   | 2023-02-17 | [23198](https://github.com/airbytehq/airbyte/pull/23198)                                                        | Fix Avro schema discovery                                                                                            |
| 0.1.32  | 2023-02-07 | [22500](https://github.com/airbytehq/airbyte/pull/22500)                                                        | Speed up discovery                                                                                                   |
| 0.1.31  | 2023-02-08 | [22550](https://github.com/airbytehq/airbyte/pull/22550)                                                        | Validate CSV read options and convert options                                                                        |
| 0.1.30  | 2023-01-25 | [21587](https://github.com/airbytehq/airbyte/pull/21587)                                                        | Make sure spec works as expected in UI                                                                               |
| 0.1.29  | 2023-01-19 | [21604](https://github.com/airbytehq/airbyte/pull/21604)                                                        | Handle OSError: skip unreachable keys and keep working on accessible ones. Warn a customer                           |
| 0.1.28  | 2023-01-10 | [21210](https://github.com/airbytehq/airbyte/pull/21210)                                                        | Update block size for json file format                                                                               |
| 0.1.27  | 2022-12-08 | [20262](https://github.com/airbytehq/airbyte/pull/20262)                                                        | Check config settings for CSV file format                                                                            |
| 0.1.26  | 2022-11-08 | [19006](https://github.com/airbytehq/airbyte/pull/19006)                                                        | Add virtual-hosted-style option                                                                                      |
| 0.1.24  | 2022-10-28 | [18602](https://github.com/airbytehq/airbyte/pull/18602)                                                        | Wrap errors into AirbyteTracedException pointing to a problem file                                                   |
| 0.1.23  | 2022-10-10 | [17991](https://github.com/airbytehq/airbyte/pull/17991)                                                        | Fix pyarrow to JSON schema type conversion for arrays                                                                |
| 0.1.23  | 2022-10-10 | [17800](https://github.com/airbytehq/airbyte/pull/17800)                                                        | Deleted `use_ssl` and `verify_ssl_cert` flags and hardcoded to `True`                                                |
| 0.1.22  | 2022-09-28 | [17304](https://github.com/airbytehq/airbyte/pull/17304)                                                        | Migrate to per-stream state                                                                                          |
| 0.1.21  | 2022-09-20 | [16921](https://github.com/airbytehq/airbyte/pull/16921)                                                        | Upgrade pyarrow                                                                                                      |
| 0.1.20  | 2022-09-12 | [16607](https://github.com/airbytehq/airbyte/pull/16607)                                                        | Fix for reading jsonl files containing nested structures                                                             |
| 0.1.19  | 2022-09-13 | [16631](https://github.com/airbytehq/airbyte/pull/16631)                                                        | Adjust column type to a broadest one when merging two or more json schemas                                           |
| 0.1.18  | 2022-08-01 | [14213](https://github.com/airbytehq/airbyte/pull/14213)                                                        | Add support for jsonl format files.                                                                                  |
| 0.1.17  | 2022-07-21 | [14911](https://github.com/airbytehq/airbyte/pull/14911)                                                        | "decimal" type added for parquet                                                                                     |
| 0.1.16  | 2022-07-13 | [14669](https://github.com/airbytehq/airbyte/pull/14669)                                                        | Fixed bug when extra columns apeared to be non-present in master schema                                              |
| 0.1.15  | 2022-05-31 | [12568](https://github.com/airbytehq/airbyte/pull/12568)                                                        | Fixed possible case of files being missed during incremental syncs                                                   |
| 0.1.14  | 2022-05-23 | [11967](https://github.com/airbytehq/airbyte/pull/11967)                                                        | Increase unit test coverage up to 90%                                                                                |
| 0.1.13  | 2022-05-11 | [12730](https://github.com/airbytehq/airbyte/pull/12730)                                                        | Fixed empty options issue                                                                                            |
| 0.1.12  | 2022-05-11 | [12602](https://github.com/airbytehq/airbyte/pull/12602)                                                        | Added support for Avro file format                                                                                   |
| 0.1.11  | 2022-04-30 | [12500](https://github.com/airbytehq/airbyte/pull/12500)                                                        | Improve input configuration copy                                                                                     |
| 0.1.10  | 2022-01-28 | [8252](https://github.com/airbytehq/airbyte/pull/8252)                                                          | Refactoring of files' metadata                                                                                       |
| 0.1.9   | 2022-01-06 | [9163](https://github.com/airbytehq/airbyte/pull/9163)                                                          | Work-around for web-UI, `backslash - t` converts to `tab` for `format.delimiter` field.                              |
| 0.1.7   | 2021-11-08 | [7499](https://github.com/airbytehq/airbyte/pull/7499)                                                          | Remove base-python dependencies                                                                                      |
| 0.1.6   | 2021-10-15 | [6615](https://github.com/airbytehq/airbyte/pull/6615) & [7058](https://github.com/airbytehq/airbyte/pull/7058) | Memory and performance optimisation. Advanced options for CSV parsing.                                               |
| 0.1.5   | 2021-09-24 | [6398](https://github.com/airbytehq/airbyte/pull/6398)                                                          | Support custom non Amazon S3 services                                                                                |
| 0.1.4   | 2021-08-13 | [5305](https://github.com/airbytehq/airbyte/pull/5305)                                                          | Support of Parquet format                                                                                            |
| 0.1.3   | 2021-08-04 | [5197](https://github.com/airbytehq/airbyte/pull/5197)                                                          | Fixed bug where sync could hang indefinitely on schema inference                                                     |
| 0.1.2   | 2021-08-02 | [5135](https://github.com/airbytehq/airbyte/pull/5135)                                                          | Fixed bug in spec so it displays in UI correctly                                                                     |
| 0.1.1   | 2021-07-30 | [4990](https://github.com/airbytehq/airbyte/pull/4990/commits/ff5f70662c5f84eabc03526cddfcc9d73c58c0f4)         | Fixed documentation url in source definition                                                                         |
| 0.1.0   | 2021-07-30 | [4990](https://github.com/airbytehq/airbyte/pull/4990)                                                          | Created S3 source connector                                                                                          |<|MERGE_RESOLUTION|>--- conflicted
+++ resolved
@@ -251,12 +251,8 @@
 
 | Version | Date       | Pull Request                                                                                                    | Subject                                                                                                              |
 |:--------|:-----------| :-------------------------------------------------------------------------------------------------------------- |:---------------------------------------------------------------------------------------------------------------------|
-<<<<<<< HEAD
-| 4.0.5   | 2023-10-16 | [31209](https://github.com/airbytehq/airbyte/pull/31209)                                                        | Add experimental Markdown/PDF/Docx file format  |
-=======
 | 4.1.0   | 2023-10-17 | [31340](https://github.com/airbytehq/airbyte/pull/31340)                                                        | Add reading files inside zip archive                                                                                 |
 | 4.0.5   | 2023-10-16 | [31209](https://github.com/airbytehq/airbyte/pull/31209)                                                        | Add experimental Markdown/PDF/Docx file format                                                                       |
->>>>>>> 083fc203
 | 4.0.4   | 2023-09-18 | [30476](https://github.com/airbytehq/airbyte/pull/30476)                                                        | Remove streams.*.file_type from source-s3 configuration                                                              |
 | 4.0.3   | 2023-09-13 | [30387](https://github.com/airbytehq/airbyte/pull/30387)                                                        | Bump Airbyte-CDK version to improve messages for record parse errors                                                 |
 | 4.0.2   | 2023-09-07 | [28639](https://github.com/airbytehq/airbyte/pull/28639)                                                        | Always show S3 Key fields                                                                                            |
