# S3

This page contains the setup guide and reference information for the Amazon S3 source connector.

:::info
Please note that using cloud storage may incur egress costs. Egress refers to data that is transferred out of the cloud storage system, such as when you download files or access them from a different location. For detailed information on egress costs, please consult the [Amazon S3 pricing guide](https://aws.amazon.com/s3/pricing/).
:::

## Prerequisites

- Access to the S3 bucket containing the files to replicate.

## Setup guide

### Step 1: Set up Amazon S3

**If you are syncing from a private bucket**, you will need to provide your `AWS Access Key ID` and `AWS Secret Access Key` to authenticate the connection, and ensure that the IAM user associated with the credentials has `read` and `list` permissions for the bucket. If you are unfamiliar with configuring AWS permissions, you can follow these steps to obtain the necessary permissions and credentials:

1. Log in to your Amazon AWS account and open the [IAM console](https://console.aws.amazon.com/iam/home#home).
2. In the IAM dashboard, select **Policies**, then click **Create Policy**.
3. Select the **JSON** tab, then paste the following JSON into the Policy editor (be sure to substitute in your bucket name):

```
{
    "Version": "2012-10-17",
    "Statement": [
        {
        "Effect": "Allow",
        "Action": [
                "s3:GetObject",
                "s3:ListBucket"
        ],
        "Resource": [
                "arn:aws:s3:::{your-bucket-name}/*",
                "arn:aws:s3:::{your-bucket-name}"
        ]
        }
    ]
}
```

4. Give your policy a descriptive name, then click **Create policy**.
5. In the IAM dashboard, click **Users**. Select an existing IAM user or create a new one by clicking **Add users**.
6. If you are using an _existing_ IAM user, click the **Add permissions** dropdown menu and select **Add permissions**. If you are creating a _new_ user, you will be taken to the Permissions screen after selecting a name.
7. Select **Attach policies directly**, then find and check the box for your new policy. Click **Next**, then **Add permissions**.
8. After successfully creating your user, select the **Security credentials** tab and click **Create access key**. You will be prompted to select a use case and add optional tags to your access key. Click **Create access key** to generate the keys.

:::caution
Your `Secret Access Key` will only be visible once upon creation. Be sure to copy and store it securely for future use.
:::

For more information on managing your access keys, please refer to the 
[official AWS documentation](https://docs.aws.amazon.com/IAM/latest/UserGuide/id_credentials_access-keys.html).

### Step 2: Set up the Amazon S3 connector in Airbyte

1. [Log in to your Airbyte Cloud](https://cloud.airbyte.com/workspaces) account, or navigate to your Airbyte Open Source dashboard.
2. In the left navigation bar, click **Sources**. In the top-right corner, click **+ New source**.
3. Find and select **S3** from the list of available sources.
4. Enter the **Output Stream Name**. This will be the name of the table in the destination (can contain letters, numbers and underscores).
5. Enter the **Pattern of files to replicate**. This is a regular expression that allows Airbyte to pattern match the specific files to replicate. If you are replicating all the files within your bucket, use `**` as the pattern. For more precise pattern matching options, refer to the [Path Patterns section](#path-patterns) below.
6. Enter the name of the **Bucket** containing your files to replicate.
7. **If you are syncing from a private bucket**, you must fill the **AWS Access Key ID** and **AWS Secret Access Key** fields with the appropriate credentials to authenticate the connection. All other fields are optional and can be left empty. Refer to the [S3 Provider Settings section](#s3-provider-settings) below for more information on each field.
8. In the **File Format** box, use the dropdown menu to select the format of the files you'd like to replicate. The supported formats are **CSV**, **Parquet**, **Avro** and **JSONL**. Toggling the **Optional fields** button within the **File Format** box will allow you to enter additional configurations based on the selected format.  For a detailed breakdown of these settings, refer to the [File Format section](#file-format-settings) below.
6. (Optional) - If you want to enforce a specific schema, you can enter a **Manually enforced data schema**. By default, this value is set to `{}` and will automatically infer the schema from the file\(s\) you are replicating. For details on providing a custom schema, refer to the [User Schema section](#user-schema).

## Supported sync modes

The Amazon S3 source connector supports the following [sync modes](https://docs.airbyte.com/cloud/core-concepts#connection-sync-modes):

| Feature                                        | Supported? |
| :--------------------------------------------- | :--------- |
| Full Refresh Sync                              | Yes        |
| Incremental Sync                               | Yes        |
| Replicate Incremental Deletes                  | No         |
| Replicate Multiple Files \(pattern matching\)  | Yes        |
| Replicate Multiple Streams \(distinct tables\) | No         |
| Namespaces                                     | No         |

## File Compressions

| Compression | Supported? |
| :---------- | :--------- |
| Gzip        | Yes        |
| Zip         | No         |
| Bzip2       | Yes        |
| Lzma        | No         |
| Xz          | No         |
| Snappy      | No         |

Please let us know any specific compressions you'd like to see support for next!

## Path Patterns

\(tl;dr -&gt; path pattern syntax using [wcmatch.glob](https://facelessuser.github.io/wcmatch/glob/). GLOBSTAR and SPLIT flags are enabled.\)

This connector can sync multiple files by using glob-style patterns, rather than requiring a specific path for every file. This enables:

- Referencing many files with just one pattern, e.g. `**` would indicate every file in the bucket.
- Referencing future files that don't exist yet \(and therefore don't have a specific path\).

You must provide a path pattern. You can also provide many patterns split with \| for more complex directory layouts.

Each path pattern is a reference from the _root_ of the bucket, so don't include the bucket name in the pattern\(s\).

Some example patterns:

- `**` : match everything.
- `**/*.csv` : match all files with specific extension.
- `myFolder/**/*.csv` : match all csv files anywhere under myFolder.
- `*/**` : match everything at least one folder deep.
- `*/*/*/**` : match everything at least three folders deep.
- `**/file.*|**/file` : match every file called "file" with any extension \(or no extension\).
- `x/*/y/*` : match all files that sit in folder x -&gt; any folder -&gt; folder y.
- `**/prefix*.csv` : match all csv files with specific prefix.
- `**/prefix*.parquet` : match all parquet files with specific prefix.

Let's look at a specific example, matching the following bucket layout:

```text
myBucket
    -> log_files
    -> some_table_files
        -> part1.csv
        -> part2.csv
    -> images
    -> more_table_files
        -> part3.csv
    -> extras
        -> misc
            -> another_part1.csv
```

We want to pick up part1.csv, part2.csv and part3.csv \(excluding another_part1.csv for now\). We could do this a few different ways:

- We could pick up every csv file called "partX" with the single pattern `**/part*.csv`.
- To be a bit more robust, we could use the dual pattern `some_table_files/*.csv|more_table_files/*.csv` to pick up relevant files only from those exact folders.
- We could achieve the above in a single pattern by using the pattern `*table_files/*.csv`. This could however cause problems in the future if new unexpected folders started being created.
- We can also recursively wildcard, so adding the pattern `extras/**/*.csv` would pick up any csv files nested in folders below "extras", such as "extras/misc/another_part1.csv".

As you can probably tell, there are many ways to achieve the same goal with path patterns. We recommend using a pattern that ensures clarity and is robust against future additions to the directory structure.

## User Schema

Providing a schema allows for more control over the output of this stream. Without a provided schema, columns and datatypes will be inferred from the first created file in the bucket matching your path pattern and suffix. This will probably be fine in most cases but there may be situations you want to enforce a schema instead, e.g.:

- You only care about a specific known subset of the columns. The other columns would all still be included, but packed into the `_ab_additional_properties` map.
- Your initial dataset is quite small \(in terms of number of records\), and you think the automatic type inference from this sample might not be representative of the data in the future.
- You want to purposely define types for every column.
- You know the names of columns that will be added to future data and want to include these in the core schema as columns rather than have them appear in the `_ab_additional_properties` map.

Or any other reason! The schema must be provided as valid JSON as a map of `{"column": "datatype"}` where each datatype is one of:

- string
- number
- integer
- object
- array
- boolean
- null

For example:

- {"id": "integer", "location": "string", "longitude": "number", "latitude": "number"}
- {"username": "string", "friends": "array", "information": "object"}

:::note

Please note, the S3 Source connector used to infer schemas from all the available files and then merge them to create a superset schema. Starting from version 2.0.0 the schema inference works based on the first file found only. The first file we consider is the oldest one written to the prefix.

:::

## S3 Provider Settings

- **AWS Access Key ID**: One half of the [required credentials](https://docs.aws.amazon.com/general/latest/gr/aws-sec-cred-types.html#access-keys-and-secret-access-keys) for accessing a private bucket.
- **AWS Secret Access Key**: The other half of the [required credentials](https://docs.aws.amazon.com/general/latest/gr/aws-sec-cred-types.html#access-keys-and-secret-access-keys) for accessing a private bucket.
- **Path Prefix**: An optional string that limits the files returned by AWS when listing files to only those starting with the specified prefix. This is different than the **Path Pattern**, as the prefix is applied directly to the API call made to S3, rather than being filtered within Airbyte. **This is not a regular expression** and does not accept pattern-style symbols like wildcards (`*`). We recommend using this filter to improve performance if the connector if your bucket has many folders and files that are unrelated to the data you want to replicate, and all the relevant files will always reside under the specified prefix.
  - Together with the **Path Pattern**, there are multiple ways to specify the files to sync. For example, all the following configurations are equivalent:
    - **Prefix** = `<empty>`, **Pattern** = `path1/path2/myFolder/**/*`
    - **Prefix** = `path1/`, **Pattern** = `path2/myFolder/**/*.csv`
    - **Prefix** = `path1/path2/`, **Pattern** = `myFolder/**/*.csv`
    - **Prefix** = `path1/path2/myFolder/`, **Pattern** = `**/*.csv`

  - The ability to individually configure the prefix and pattern has been included to accommodate situations where you do not want to replicate the majority of the files in the bucket. If you are unsure of the best approach, you can safely leave the **Path Prefix** field empty and just [set the Path Pattern](#path-patterns) to meet your requirements.
- **Endpoint**: An optional parameter that enables the use of non-Amazon S3 compatible services. If you are using the default Amazon service, leave this field blank.
- **Start Date**: An optional parameter that marks a starting date and time in UTC for data replication. Any files that have _not_ been modified since this specified date/time will _not_ be replicated. Use the provided datepicker (recommended) or enter the desired date programmatically in the format `YYYY-MM-DDTHH:mm:ssZ`. Leaving this field blank will replicate data from all files that have not been excluded by the **Path Pattern** and **Path Prefix**.

## File Format Settings

The Reader in charge of loading the file format is currently based on [PyArrow](https://arrow.apache.org/docs/python/generated/pyarrow.csv.open_csv.html) \(Apache Arrow\).

:::note
All files within one stream must adhere to the same read options for every provided format.
:::

### CSV

Since CSV files are effectively plain text, providing specific reader options is often required for correct parsing of the files. These settings are applied when a CSV is created or exported so please ensure that this process happens consistently over time.

- **Delimiter**: Even though CSV is an acronym for Comma Separated Values, it is used more generally as a term for flat file data that may or may not be comma separated. The delimiter field lets you specify which character acts as the separator. To use [tab-delimiters](https://en.wikipedia.org/wiki/Tab-separated_values), you can set this value to `\t`. By default, this value is set to `,`.
- **Infer Datatypes**: This option determines whether a schema for the source should be inferred from the current data. When set to False and a custom schema is provided, the manually enforced schema takes precedence. If no custom schema is set and this option is set to False, all fields will be read as strings. Set to True by default.
- **Quote Character**: In some cases, data values may contain instances of reserved characters \(like a comma, if that's the delimiter\). CSVs can handle this by wrapping a value in defined quote characters so that on read it can parse it correctly. By default, this is set to `"`.
- **Escape Character**: An escape character can be used to prefix a reserved character and ensure correct parsing. A commonly used character is the backslash (`\`). For example, given the following data:

```
Product,Description,Price
Jeans,"Navy Blue, Bootcut, 34\"",49.99
```

The backslash (`\`) is used directly before the second double quote (`"`) to indicate that it is _not_ the closing quote for the field, but rather a literal double quote character that should be included in the value (in this example, denoting the size of the jeans in inches: `34"` ). 

Leaving this field blank (default option) will disallow escaping.

- **Encoding**: Some data may use a different character set \(typically when different alphabets are involved\). See the [list of allowable encodings here](https://docs.python.org/3/library/codecs.html#standard-encodings). By default, this is set to `utf8`.
- **Double Quote**: This option determines whether two quotes in a quoted CSV value denote a single quote in the data. Set to True by default.
- **Allow newlines in values**: Also known as _multiline_, this option addresses situations where newline characters occur within text data. Typically, newline characters signify the end of a row in a CSV, but when this option is set to True, parsing correctly handles newlines within values. Set to False by default.
- **Additional Reader Options**: This allows for editing the less commonly used CSV [ConvertOptions](https://arrow.apache.org/docs/python/generated/pyarrow.csv.ConvertOptions.html#pyarrow.csv.ConvertOptions). The value must be a valid JSON string, e.g.:

  ```
  {
    "timestamp_parsers": [
    "%m/%d/%Y %H:%M", "%Y/%m/%d %H:%M"
    ], 
    "strings_can_be_null": true, 
    "null_values": [
      "NA", "NULL"
    ]
  }
  ```

- **Advanced Options**: This allows for editing the less commonly used CSV [ReadOptions](https://arrow.apache.org/docs/python/generated/pyarrow.csv.ReadOptions.html#pyarrow.csv.ReadOptions). The value must be a valid JSON string. One use case for this is when your CSV has no header, or if you want to use custom column names. You can specify `column_names` using this option. For example:

  ```
  {
    "column_names": [
      "column1", "column2", "column3"
    ]
  }
  ```

- **Block Size**: This is the number of bytes to process in memory at a time while reading files. The default value of `10000` is usually suitable, but if your files are particularly wide (lots of columns, or the values in the columns are particularly large), increasing this might help avoid schema detection failures.

:::caution
Be cautious when raising this value too high, as it may result in Out Of Memory issues due to increased memory usage.
:::

### Parquet

Apache Parquet is a column-oriented data storage format of the Apache Hadoop ecosystem. It provides efficient data compression and encoding schemes with enhanced performance to handle complex data in bulk. At the moment, partitioned parquet datasets are unsupported. The following settings are available:

- **Selected Columns**: If you only want to sync a subset of the columns from the file(s), enter the desired columns here as a comma-delimited list. Leave this field empty to sync all columns.
- **Record Batch Size**: Sets the maximum number of records per batch. Batches may be smaller if there aren’t enough rows in the file. This option can help avoid out-of-memory errors if your data is particularly wide. Set to `65536` by default.
- **Buffer Size**: If set to a positive number, read buffering is performed during the deserializing of individual column chunks. Otherwise I/O calls are unbuffered. Set to `2` by default.

For more information on these fields, please refer to the [Apache documentation](https://arrow.apache.org/docs/python/generated/pyarrow.parquet.ParquetFile.html#pyarrow.parquet.ParquetFile.iter_batches).

### Avro

The Avro parser uses the [Fastavro library](https://fastavro.readthedocs.io/en/latest/). Currently, no additional options are supported.

### JSONL

The JSONL parser uses the PyArrow library, which only supports the line-delimited JSON format. For more detailed info, please refer to the [official docs](https://arrow.apache.org/docs/python/json.html).

- **Allow newlines in values**: While JSONL typically has each JSON object on a separate line, there are cases where newline characters may appear within JSON values, such as multiline strings. This option enables the parser to correctly interpret and treat newline characters within values. Please note that setting this option to True may affect performance. Set to False by default.

- **Unexpected field behavior**: This parameter determines how any JSON fields outside of the explicit schema (if defined) are handled. Possible behaviors include:

  - `ignore`: Unexpected JSON fields are ignored.
  - `error`: Error out on unexpected JSON fields.
  - `infer`: Unexpected JSON fields are type-inferred and included in the output.

Set to `infer` by default.

- **Block Size**: This sets the number of bytes to process in memory at a time while reading files. The default value of `10000` is usually suitable, but if your files are particularly wide (lots of columns or the values in the columns are particularly large), increasing this might help avoid schema detection failures.

:::caution
Be cautious when raising this value too high, as it may result in Out Of Memory issues due to increased memory usage.
:::

## Changelog

| Version | Date       | Pull Request                                                                                                    | Subject                                                                                                              |
<<<<<<< HEAD
| :------ | :--------- | :-------------------------------------------------------------------------------------------------------------- | :------------------------------------------------------------------------------------------------------------------- |
| 3.1.2   | 2023-07-24 | [28639](https://github.com/airbytehq/airbyte/pull/28639)                                                        | Always show S3 Key fields
=======
|:--------|:-----------|:----------------------------------------------------------------------------------------------------------------|:---------------------------------------------------------------------------------------------------------------------|
| 4.0.1   | 2023-09-06 | [30217](https://github.com/airbytehq/airbyte/pull/30217)                                                        | Migrate inference error to config errors and avoir sentry alerts                                                     |
| 4.0.0   | 2023-09-05 | [29757](https://github.com/airbytehq/airbyte/pull/29757)                                                        | New version using file-based CDK                                                                                     |
| 3.1.11  | 2023-08-30 | [29986](https://github.com/airbytehq/airbyte/pull/29986)                                                        | Add config error for conversion error                                                                                |
| 3.1.10  | 2023-08-29 | [29943](https://github.com/airbytehq/airbyte/pull/29943)                                                        | Add config error for arrow invalid error                                                                             |
| 3.1.9   | 2023-08-23 | [29753](https://github.com/airbytehq/airbyte/pull/29753)                                                        | Feature parity update for V4 release                                                                                 |
| 3.1.8   | 2023-08-17 | [29520](https://github.com/airbytehq/airbyte/pull/29520)                                                        | Update legacy state and error handling                                                                               |
| 3.1.7   | 2023-08-17 | [29505](https://github.com/airbytehq/airbyte/pull/29505)                                                        | v4 StreamReader and Cursor fixes                                                                                     |
| 3.1.6   | 2023-08-16 | [29480](https://github.com/airbytehq/airbyte/pull/29480)                                                        | update Pyarrow to version 12.0.1                                                                                     |
| 3.1.5   | 2023-08-15 | [29418](https://github.com/airbytehq/airbyte/pull/29418)                                                        | Avoid duplicate syncs when migrating from v3 to v4                                                                   |
| 3.1.4   | 2023-08-15 | [29382](https://github.com/airbytehq/airbyte/pull/29382)                                                        | Handle legacy path prefix & path pattern                                                                             |
| 3.1.3   | 2023-08-05 | [29028](https://github.com/airbytehq/airbyte/pull/29028)                                                        | Update v3 & v4 connector to handle either state message                                                              |
| 3.1.2   | 2023-07-29 | [28786](https://github.com/airbytehq/airbyte/pull/28786)                                                        | Add a codepath for using the file-based CDK                                                                          |
>>>>>>> 9cc4496c
| 3.1.1   | 2023-07-26 | [28730](https://github.com/airbytehq/airbyte/pull/28730)                                                        | Add human readable error message and improve validation for encoding field when it empty                             |
| 3.1.0   | 2023-06-26 | [27725](https://github.com/airbytehq/airbyte/pull/27725)                                                        | License Update: Elv2                                                                                                 |
| 3.0.3   | 2023-06-23 | [27651](https://github.com/airbytehq/airbyte/pull/27651)                                                        | Handle Bucket Access Errors                                                                                          |
| 3.0.2   | 2023-06-22 | [27611](https://github.com/airbytehq/airbyte/pull/27611)                                                        | Fix start date                                                                                                       |
| 3.0.1   | 2023-06-22 | [27604](https://github.com/airbytehq/airbyte/pull/27604)                                                        | Add logging for file reading                                                                                         |
| 3.0.0   | 2023-05-02 | [25127](https://github.com/airbytehq/airbyte/pull/25127)                                                        | Remove ab_additional column; Use platform-handled schema evolution                                                   |
| 2.2.0   | 2023-05-10 | [25937](https://github.com/airbytehq/airbyte/pull/25937)                                                        | Add support for Parquet Dataset                                                                                      |
| 2.1.4   | 2023-05-01 | [25361](https://github.com/airbytehq/airbyte/pull/25361)                                                        | Parse nested avro schemas                                                                                            |
| 2.1.3   | 2023-05-01 | [25706](https://github.com/airbytehq/airbyte/pull/25706)                                                        | Remove minimum block size for CSV check                                                                              |
| 2.1.2   | 2023-04-18 | [25067](https://github.com/airbytehq/airbyte/pull/25067)                                                        | Handle block size related errors; fix config validator                                                               |
| 2.1.1   | 2023-04-18 | [25010](https://github.com/airbytehq/airbyte/pull/25010)                                                        | Refactor filter logic                                                                                                |
| 2.1.0   | 2023-04-10 | [25010](https://github.com/airbytehq/airbyte/pull/25010)                                                        | Add `start_date` field to filter files based on `LastModified` option                                                |
| 2.0.4   | 2023-03-23 | [24429](https://github.com/airbytehq/airbyte/pull/24429)                                                        | Call `check` with a little block size to save time and memory.                                                       |
| 2.0.3   | 2023-03-17 | [24178](https://github.com/airbytehq/airbyte/pull/24178)                                                        | Support legacy datetime format for the period of migration, fix time-zone conversion.                                |
| 2.0.2   | 2023-03-16 | [24157](https://github.com/airbytehq/airbyte/pull/24157)                                                        | Return empty schema if `discover` finds no files; Do not infer extra data types when user defined schema is applied. |
| 2.0.1   | 2023-03-06 | [23195](https://github.com/airbytehq/airbyte/pull/23195)                                                        | Fix datetime format string                                                                                           |
| 2.0.0   | 2023-03-14 | [23189](https://github.com/airbytehq/airbyte/pull/23189)                                                        | Infer schema based on one file instead of all the files                                                              |
| 1.0.2   | 2023-03-02 | [23669](https://github.com/airbytehq/airbyte/pull/23669)                                                        | Made `Advanced Reader Options` and `Advanced Options` truly `optional` for `CSV` format                              |
| 1.0.1   | 2023-02-27 | [23502](https://github.com/airbytehq/airbyte/pull/23502)                                                        | Fix error handling                                                                                                   |
| 1.0.0   | 2023-02-17 | [23198](https://github.com/airbytehq/airbyte/pull/23198)                                                        | Fix Avro schema discovery                                                                                            |
| 0.1.32  | 2023-02-07 | [22500](https://github.com/airbytehq/airbyte/pull/22500)                                                        | Speed up discovery                                                                                                   |
| 0.1.31  | 2023-02-08 | [22550](https://github.com/airbytehq/airbyte/pull/22550)                                                        | Validate CSV read options and convert options                                                                        |
| 0.1.30  | 2023-01-25 | [21587](https://github.com/airbytehq/airbyte/pull/21587)                                                        | Make sure spec works as expected in UI                                                                               |
| 0.1.29  | 2023-01-19 | [21604](https://github.com/airbytehq/airbyte/pull/21604)                                                        | Handle OSError: skip unreachable keys and keep working on accessible ones. Warn a customer                           |
| 0.1.28  | 2023-01-10 | [21210](https://github.com/airbytehq/airbyte/pull/21210)                                                        | Update block size for json file format                                                                               |
| 0.1.27  | 2022-12-08 | [20262](https://github.com/airbytehq/airbyte/pull/20262)                                                        | Check config settings for CSV file format                                                                            |
| 0.1.26  | 2022-11-08 | [19006](https://github.com/airbytehq/airbyte/pull/19006)                                                        | Add virtual-hosted-style option                                                                                      |
| 0.1.24  | 2022-10-28 | [18602](https://github.com/airbytehq/airbyte/pull/18602)                                                        | Wrap errors into AirbyteTracedException pointing to a problem file                                                   |
| 0.1.23  | 2022-10-10 | [17991](https://github.com/airbytehq/airbyte/pull/17991)                                                        | Fix pyarrow to JSON schema type conversion for arrays                                                                |
| 0.1.23  | 2022-10-10 | [17800](https://github.com/airbytehq/airbyte/pull/17800)                                                        | Deleted `use_ssl` and `verify_ssl_cert` flags and hardcoded to `True`                                                |
| 0.1.22  | 2022-09-28 | [17304](https://github.com/airbytehq/airbyte/pull/17304)                                                        | Migrate to per-stream state                                                                                          |
| 0.1.21  | 2022-09-20 | [16921](https://github.com/airbytehq/airbyte/pull/16921)                                                        | Upgrade pyarrow                                                                                                      |
| 0.1.20  | 2022-09-12 | [16607](https://github.com/airbytehq/airbyte/pull/16607)                                                        | Fix for reading jsonl files containing nested structures                                                             |
| 0.1.19  | 2022-09-13 | [16631](https://github.com/airbytehq/airbyte/pull/16631)                                                        | Adjust column type to a broadest one when merging two or more json schemas                                           |
| 0.1.18  | 2022-08-01 | [14213](https://github.com/airbytehq/airbyte/pull/14213)                                                        | Add support for jsonl format files.                                                                                  |
| 0.1.17  | 2022-07-21 | [14911](https://github.com/airbytehq/airbyte/pull/14911)                                                        | "decimal" type added for parquet                                                                                     |
| 0.1.16  | 2022-07-13 | [14669](https://github.com/airbytehq/airbyte/pull/14669)                                                        | Fixed bug when extra columns apeared to be non-present in master schema                                              |
| 0.1.15  | 2022-05-31 | [12568](https://github.com/airbytehq/airbyte/pull/12568)                                                        | Fixed possible case of files being missed during incremental syncs                                                   |
| 0.1.14  | 2022-05-23 | [11967](https://github.com/airbytehq/airbyte/pull/11967)                                                        | Increase unit test coverage up to 90%                                                                                |
| 0.1.13  | 2022-05-11 | [12730](https://github.com/airbytehq/airbyte/pull/12730)                                                        | Fixed empty options issue                                                                                            |
| 0.1.12  | 2022-05-11 | [12602](https://github.com/airbytehq/airbyte/pull/12602)                                                        | Added support for Avro file format                                                                                   |
| 0.1.11  | 2022-04-30 | [12500](https://github.com/airbytehq/airbyte/pull/12500)                                                        | Improve input configuration copy                                                                                     |
| 0.1.10  | 2022-01-28 | [8252](https://github.com/airbytehq/airbyte/pull/8252)                                                          | Refactoring of files' metadata                                                                                       |
| 0.1.9   | 2022-01-06 | [9163](https://github.com/airbytehq/airbyte/pull/9163)                                                          | Work-around for web-UI, `backslash - t` converts to `tab` for `format.delimiter` field.                              |
| 0.1.7   | 2021-11-08 | [7499](https://github.com/airbytehq/airbyte/pull/7499)                                                          | Remove base-python dependencies                                                                                      |
| 0.1.6   | 2021-10-15 | [6615](https://github.com/airbytehq/airbyte/pull/6615) & [7058](https://github.com/airbytehq/airbyte/pull/7058) | Memory and performance optimisation. Advanced options for CSV parsing.                                               |
| 0.1.5   | 2021-09-24 | [6398](https://github.com/airbytehq/airbyte/pull/6398)                                                          | Support custom non Amazon S3 services                                                                                |
| 0.1.4   | 2021-08-13 | [5305](https://github.com/airbytehq/airbyte/pull/5305)                                                          | Support of Parquet format                                                                                            |
| 0.1.3   | 2021-08-04 | [5197](https://github.com/airbytehq/airbyte/pull/5197)                                                          | Fixed bug where sync could hang indefinitely on schema inference                                                     |
| 0.1.2   | 2021-08-02 | [5135](https://github.com/airbytehq/airbyte/pull/5135)                                                          | Fixed bug in spec so it displays in UI correctly                                                                     |
| 0.1.1   | 2021-07-30 | [4990](https://github.com/airbytehq/airbyte/pull/4990/commits/ff5f70662c5f84eabc03526cddfcc9d73c58c0f4)         | Fixed documentation url in source definition                                                                         |
| 0.1.0   | 2021-07-30 | [4990](https://github.com/airbytehq/airbyte/pull/4990)                                                          | Created S3 source connector                                                                                          |<|MERGE_RESOLUTION|>--- conflicted
+++ resolved
@@ -281,11 +281,9 @@
 ## Changelog
 
 | Version | Date       | Pull Request                                                                                                    | Subject                                                                                                              |
-<<<<<<< HEAD
+
 | :------ | :--------- | :-------------------------------------------------------------------------------------------------------------- | :------------------------------------------------------------------------------------------------------------------- |
-| 3.1.2   | 2023-07-24 | [28639](https://github.com/airbytehq/airbyte/pull/28639)                                                        | Always show S3 Key fields
-=======
-|:--------|:-----------|:----------------------------------------------------------------------------------------------------------------|:---------------------------------------------------------------------------------------------------------------------|
+| 4.0.2   | 2023-09-07 | [28639](https://github.com/airbytehq/airbyte/pull/28639)                                                        | Always show S3 Key fields
 | 4.0.1   | 2023-09-06 | [30217](https://github.com/airbytehq/airbyte/pull/30217)                                                        | Migrate inference error to config errors and avoir sentry alerts                                                     |
 | 4.0.0   | 2023-09-05 | [29757](https://github.com/airbytehq/airbyte/pull/29757)                                                        | New version using file-based CDK                                                                                     |
 | 3.1.11  | 2023-08-30 | [29986](https://github.com/airbytehq/airbyte/pull/29986)                                                        | Add config error for conversion error                                                                                |
@@ -298,7 +296,6 @@
 | 3.1.4   | 2023-08-15 | [29382](https://github.com/airbytehq/airbyte/pull/29382)                                                        | Handle legacy path prefix & path pattern                                                                             |
 | 3.1.3   | 2023-08-05 | [29028](https://github.com/airbytehq/airbyte/pull/29028)                                                        | Update v3 & v4 connector to handle either state message                                                              |
 | 3.1.2   | 2023-07-29 | [28786](https://github.com/airbytehq/airbyte/pull/28786)                                                        | Add a codepath for using the file-based CDK                                                                          |
->>>>>>> 9cc4496c
 | 3.1.1   | 2023-07-26 | [28730](https://github.com/airbytehq/airbyte/pull/28730)                                                        | Add human readable error message and improve validation for encoding field when it empty                             |
 | 3.1.0   | 2023-06-26 | [27725](https://github.com/airbytehq/airbyte/pull/27725)                                                        | License Update: Elv2                                                                                                 |
 | 3.0.3   | 2023-06-23 | [27651](https://github.com/airbytehq/airbyte/pull/27651)                                                        | Handle Bucket Access Errors                                                                                          |
