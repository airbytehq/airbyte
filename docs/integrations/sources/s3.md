# S3

This page contains the setup guide and reference information for the Amazon S3 source connector.

:::info
Cloud storage may incur egress costs. Egress refers to data that is transferred out of the cloud storage system, such as when you download files or access them from a different location. For more information, see the [Amazon S3 pricing guide](https://aws.amazon.com/s3/pricing/).
:::

## Prerequisites

Define file pattern, see the [Path Patterns section](s3.md#path-patterns)

## Setup guide

### Step 1: Set up Amazon S3

* If syncing from a private bucket, the credentials you use for the connection must have have both `read` and `list` access on the S3 bucket. `list` is required to discover files based on the provided pattern\(s\).

### Step 2: Set up the Amazon S3 connector in Airbyte

<!-- env:cloud -->
**For Airbyte Cloud:**

1. [Log into your Airbyte Cloud](https://cloud.airbyte.com/workspaces) account.
2. In the left navigation bar, click **<Sources/Destinations>**. In the top-right corner, click **+new source/destination**.
3. On the Set up the source/destination page, enter the name for the `connector name` connector and select **connector name** from the `Source/Destination` type dropdown.
4. Set `dataset` appropriately. This will be the name of the table in the destination.
5. If your bucket contains _only_ files containing data for this table, use `**` as path\_pattern. See the [Path Patterns section](s3.md#path-patterns) for more specific pattern matching.
6. Leave schema as `{}` to automatically infer it from the file\(s\). For details on providing a schema, see the [User Schema section](s3.md#user-schema).
7. Fill in the fields within the provider box appropriately. If your bucket is not public, add [credentials](https://docs.aws.amazon.com/general/latest/gr/aws-sec-cred-types.html#access-keys-and-secret-access-keys) with sufficient permissions under `aws_access_key_id` and `aws_secret_access_key`.
8. Choose the format corresponding to the format of your files and fill in fields as required. If unsure about values, try out the defaults and come back if needed. Find details on these settings [here](s3.md#file-format-settings).
<!-- /env:cloud -->

<!-- env:oss -->
**For Airbyte Open Source:**

1. Create a new S3 source with a suitable name. Since each S3 source maps to just a single table, it may be worth including that in the name.
2. Set `dataset` appropriately. This will be the name of the table in the destination.
3. If your bucket contains _only_ files containing data for this table, use `**` as path\_pattern. See the [Path Patterns section](s3.md#path-patterns) for more specific pattern matching.
4. Leave schema as `{}` to automatically infer it from the file\(s\). For details on providing a schema, see the [User Schema section](s3.md#user-schema).
5. Fill in the fields within the provider box appropriately. If your bucket is not public, add [credentials](https://docs.aws.amazon.com/general/latest/gr/aws-sec-cred-types.html#access-keys-and-secret-access-keys) with sufficient permissions under `aws_access_key_id` and `aws_secret_access_key`.
6. Choose the format corresponding to the format of your files and fill in fields as required. If unsure about values, try out the defaults and come back if needed. Find details on these settings [here](s3.md#file-format-settings).
<!-- /env:oss -->


## Supported sync modes

The Amazon S3 source connector supports the following [sync modes](https://docs.airbyte.com/cloud/core-concepts#connection-sync-modes):

| Feature                                        | Supported? |
| :--------------------------------------------- | :--------- |
| Full Refresh Sync                              | Yes        |
| Incremental Sync                               | Yes        |
| Replicate Incremental Deletes                  | No         |
| Replicate Multiple Files \(pattern matching\)  | Yes        |
| Replicate Multiple Streams \(distinct tables\) | No         |
| Namespaces                                     | No         |


## File Compressions

| Compression | Supported? |
| :---------- | :--------- |
| Gzip        | Yes        |
| Zip         | No         |
| Bzip2       | Yes        |
| Lzma        | No         |
| Xz          | No         |
| Snappy      | No         |

Please let us know any specific compressions you'd like to see support for next!


## Path Patterns

\(tl;dr -&gt; path pattern syntax using [wcmatch.glob](https://facelessuser.github.io/wcmatch/glob/). GLOBSTAR and SPLIT flags are enabled.\)

This connector can sync multiple files by using glob-style patterns, rather than requiring a specific path for every file. This enables:

* Referencing many files with just one pattern, e.g. `**` would indicate every file in the bucket.
* Referencing future files that don't exist yet \(and therefore don't have a specific path\).

You must provide a path pattern. You can also provide many patterns split with \| for more complex directory layouts.

Each path pattern is a reference from the _root_ of the bucket, so don't include the bucket name in the pattern\(s\).

Some example patterns:

* `**` : match everything.
* `**/*.csv` : match all files with specific extension.
* `myFolder/**/*.csv` : match all csv files anywhere under myFolder.
* `*/**` : match everything at least one folder deep.
* `*/*/*/**` : match everything at least three folders deep.
* `**/file.*|**/file` : match every file called "file" with any extension \(or no extension\).
* `x/*/y/*` : match all files that sit in folder x -&gt; any folder -&gt; folder y.
* `**/prefix*.csv` : match all csv files with specific prefix.
* `**/prefix*.parquet` : match all parquet files with specific prefix.

Let's look at a specific example, matching the following bucket layout:

```text
myBucket
    -> log_files
    -> some_table_files
        -> part1.csv
        -> part2.csv
    -> images
    -> more_table_files
        -> part3.csv
    -> extras
        -> misc
            -> another_part1.csv
```

We want to pick up part1.csv, part2.csv and part3.csv \(excluding another\_part1.csv for now\). We could do this a few different ways:

* We could pick up every csv file called "partX" with the single pattern `**/part*.csv`.
* To be a bit more robust, we could use the dual pattern `some_table_files/*.csv|more_table_files/*.csv` to pick up relevant files only from those exact folders.
* We could achieve the above in a single pattern by using the pattern `*table_files/*.csv`. This could however cause problems in the future if new unexpected folders started being created.
* We can also recursively wildcard, so adding the pattern `extras/**/*.csv` would pick up any csv files nested in folders below "extras", such as "extras/misc/another\_part1.csv".

As you can probably tell, there are many ways to achieve the same goal with path patterns. We recommend using a pattern that ensures clarity and is robust against future additions to the directory structure.


## User Schema

Providing a schema allows for more control over the output of this stream. Without a provided schema, columns and datatypes will be inferred from the first created file in the bucket matching your path pattern and suffix. This will probably be fine in most cases but there may be situations you want to enforce a schema instead, e.g.:

* You only care about a specific known subset of the columns. The other columns would all still be included, but packed into the `_ab_additional_properties` map.
* Your initial dataset is quite small \(in terms of number of records\), and you think the automatic type inference from this sample might not be representative of the data in the future.
* You want to purposely define types for every column.
* You know the names of columns that will be added to future data and want to include these in the core schema as columns rather than have them appear in the `_ab_additional_properties` map.

Or any other reason! The schema must be provided as valid JSON as a map of `{"column": "datatype"}` where each datatype is one of:

* string
* number
* integer
* object
* array
* boolean
* null

For example:

* {"id": "integer", "location": "string", "longitude": "number", "latitude": "number"}
* {"username": "string", "friends": "array", "information": "object"}

:::note

Please note, the S3 Source connector used to infer schemas from all the available files and then merge them to create a superset schema. Starting from version 2.0.0 the schema inference works based on the first file found only. The first file we consider is the oldest one written to the prefix.

:::


## S3 Provider Settings

* `bucket` : name of the bucket your files are in
* `aws_access_key_id` : one half of the [required credentials](https://docs.aws.amazon.com/general/latest/gr/aws-sec-cred-types.html#access-keys-and-secret-access-keys) for accessing a private bucket.
* `aws_secret_access_key` : other half of the [required credentials](https://docs.aws.amazon.com/general/latest/gr/aws-sec-cred-types.html#access-keys-and-secret-access-keys) for accessing a private bucket.
* `path_prefix` : an optional string that limits the files returned by AWS when listing files to only that those starting with this prefix. This is different to path\_pattern as it gets pushed down to the API call made to S3 rather than filtered in Airbyte and it does not accept pattern-style symbols \(like wildcards `*`\). We recommend using this if your bucket has many folders and files that are unrelated to this stream and all the relevant files will always sit under this chosen prefix.
  * Together with `path_pattern`, there are multiple ways to specify the files to sync. For example, all the following configs are equivalent:
    * `path_prefix` = `<empty>`, `path_pattern` = `path1/path2/myFolder/**/*`.
    * `path_prefix` = `path1/`, `path_pattern` = `path2/myFolder/**/*.csv`.
    * `path_prefix` = `path1/path2/` and `path_pattern` = `myFolder/**/*.csv`
    * `path_prefix` = `path1/path2/myFolder/`, `path_pattern` = `**/*.csv`. This is the most efficient one because the directories are filtered earlier in the S3 API call. However, the difference in efficiency is usually negligible.
  * The rationale of having both `path_prefix` and `path_pattern` is to accommodate as many use cases as possible. If you found them confusing, feel free to ignore `path_prefix` and just set the `path_pattern`.
* `endpoint` : optional parameter that allow using of non Amazon S3 compatible services. Leave it blank for using default Amazon serivce.
* `use_ssl` : Allows using custom servers that configured to use plain http. Ignored in case of using Amazon service.
* `verify_ssl_cert` : Skip ssl validity check in case of using custom servers with self signed certificates. Ignored in case of using Amazon service.

  **File Format Settings**

  The Reader in charge of loading the file format is currently based on [PyArrow](https://arrow.apache.org/docs/python/generated/pyarrow.csv.open_csv.html) \(Apache Arrow\).

  Note that all files within one stream must adhere to the same read options for every provided format.

### CSV

Since CSV files are effectively plain text, providing specific reader options is often required for correct parsing of the files. These settings are applied when a CSV is created or exported so please ensure that this process happens consistently over time.

* `delimiter` : Even though CSV is an acronymn for Comma Separated Values, it is used more generally as a term for flat file data that may or may not be comma separated. The delimiter field lets you specify which character acts as the separator.
* `quote_char` : In some cases, data values may contain instances of reserved characters \(like a comma, if that's the delimiter\). CSVs can allow this behaviour by wrapping a value in defined quote characters so that on read it can parse it correctly.
* `escape_char` : An escape character can be used to prefix a reserved character and allow correct parsing.
* `encoding` : Some data may use a different character set \(typically when different alphabets are involved\). See the [list of allowable encodings here](https://docs.python.org/3/library/codecs.html#standard-encodings).
* `double_quote` : Whether two quotes in a quoted CSV value denote a single quote in the data.
* `newlines_in_values` : Sometimes referred to as `multiline`. In most cases, newline characters signal the end of a row in a CSV, however text data may contain newline characters within it. Setting this to True allows correct parsing in this case.
* `block_size` : This is the number of bytes to process in memory at a time while reading files. The default value here is usually fine but if your table is particularly wide \(lots of columns / data in fields is large\) then raising this might solve failures on detecting schema. Since this defines how much data to read into memory, raising this too high could cause Out Of Memory issues so use with caution.
* `additional_reader_options` : This allows for editing the less commonly required CSV [ConvertOptions](https://arrow.apache.org/docs/python/generated/pyarrow.csv.ConvertOptions.html#pyarrow.csv.ConvertOptions). The value must be a valid JSON string, e.g.:

    ```text
    {"timestamp_parsers": ["%m/%d/%Y %H:%M", "%Y/%m/%d %H:%M"], "strings_can_be_null": true, "null_values": ["NA", "NULL"]}
    ```
* `advanced_options` : This allows for editing the less commonly required CSV [ReadOptions](https://arrow.apache.org/docs/python/generated/pyarrow.csv.ReadOptions.html#pyarrow.csv.ReadOptions). The value must be a valid JSON string. One use case for this is when your CSV has no header, or you want to use custom column names, you can specify `column_names` using this option.

    ```test
    {"column_names": ["column1", "column2", "column3"]}
    ```

### Parquet

Apache Parquet file is a column-oriented data storage format of the Apache Hadoop ecosystem. It provides efficient data compression and encoding schemes with enhanced performance to handle complex data in bulk. For now, the solution involves iterating through individual files at the abstract level thus partitioned parquet datasets are unsupported. The following settings are available:

* `buffer_size` : If positive, perform read buffering when deserializing individual column chunks. Otherwise IO calls are unbuffered.
* `columns` : If not None, only these columns will be read from the file.
* `batch_size` : Maximum number of records per batch. Batches may be smaller if there aren’t enough rows in the file.

You can find details on [here](https://arrow.apache.org/docs/python/generated/pyarrow.parquet.ParquetFile.html#pyarrow.parquet.ParquetFile.iter_batches).

### Avro

The avro parser uses [fastavro](https://fastavro.readthedocs.io/en/latest/). Currently, no additional options are supported.

### Jsonl

The Jsonl parser uses pyarrow hence,only the line-delimited JSON format is supported.For more detailed info, please refer to the [docs] (https://arrow.apache.org/docs/python/generated/pyarrow.json.read_json.html)

## Changelog

| Version | Date       | Pull Request                                                                                                    | Subject                                                                                                              |
|:--------|:-----------|:----------------------------------------------------------------------------------------------------------------|:---------------------------------------------------------------------------------------------------------------------|
<<<<<<< HEAD
| 3.0.0   | 2023-05-02 | [25127](https://github.com/airbytehq/airbyte/pull/25127)                                                        | Remove ab_additional column; Use platform-handled schema evolution                                                   |
=======
| 2.2.0   | 2023-05-10 | [25937](https://github.com/airbytehq/airbyte/pull/25937)                                                        | Add support for Parquet Dataset                                                                                      |
>>>>>>> f74d96f9
| 2.1.4   | 2023-05-01 | [25361](https://github.com/airbytehq/airbyte/pull/25361)                                                        | Parse nested avro schemas                                                                                            |
| 2.1.3   | 2023-05-01 | [25706](https://github.com/airbytehq/airbyte/pull/25706)                                                        | Remove minimum block size for CSV check                                                                              |
| 2.1.2   | 2023-04-18 | [25067](https://github.com/airbytehq/airbyte/pull/25067)                                                        | Handle block size related errors; fix config validator                                                               |
| 2.1.1   | 2023-04-18 | [25010](https://github.com/airbytehq/airbyte/pull/25010)                                                        | Refactor filter logic                                                                                                |
| 2.1.0   | 2023-04-10 | [25010](https://github.com/airbytehq/airbyte/pull/25010)                                                        | Add `start_date` field to filter files based on `LastModified` option                                                |
| 2.0.4   | 2023-03-23 | [24429](https://github.com/airbytehq/airbyte/pull/24429)                                                        | Call `check` with a little block size to save time and memory.                                                       |
| 2.0.3   | 2023-03-17 | [24178](https://github.com/airbytehq/airbyte/pull/24178)                                                        | Support legacy datetime format for the period of migration, fix time-zone conversion.                                |
| 2.0.2   | 2023-03-16 | [24157](https://github.com/airbytehq/airbyte/pull/24157)                                                        | Return empty schema if `discover` finds no files; Do not infer extra data types when user defined schema is applied. |
| 2.0.1   | 2023-03-06 | [23195](https://github.com/airbytehq/airbyte/pull/23195)                                                        | Fix datetime format string                                                                                           |
| 2.0.0   | 2023-03-14 | [23189](https://github.com/airbytehq/airbyte/pull/23189)                                                        | Infer schema based on one file instead of all the files                                                              |
| 1.0.2   | 2023-03-02 | [23669](https://github.com/airbytehq/airbyte/pull/23669)                                                        | Made `Advanced Reader Options` and `Advanced Options` truly `optional` for `CSV` format                              |
| 1.0.1   | 2023-02-27 | [23502](https://github.com/airbytehq/airbyte/pull/23502)                                                        | Fix error handling                                                                                                   |
| 1.0.0   | 2023-02-17 | [23198](https://github.com/airbytehq/airbyte/pull/23198)                                                        | Fix Avro schema discovery                                                                                            |
| 0.1.32  | 2023-02-07 | [22500](https://github.com/airbytehq/airbyte/pull/22500)                                                        | Speed up discovery                                                                                                   |
| 0.1.31  | 2023-02-08 | [22550](https://github.com/airbytehq/airbyte/pull/22550)                                                        | Validate CSV read options and convert options                                                                        |
| 0.1.30  | 2023-01-25 | [21587](https://github.com/airbytehq/airbyte/pull/21587)                                                        | Make sure spec works as expected in UI                                                                               |
| 0.1.29  | 2023-01-19 | [21604](https://github.com/airbytehq/airbyte/pull/21604)                                                        | Handle OSError: skip unreachable keys and keep working on accessible ones. Warn a customer                           |
| 0.1.28  | 2023-01-10 | [21210](https://github.com/airbytehq/airbyte/pull/21210)                                                        | Update block size for json file format                                                                               |
| 0.1.27  | 2022-12-08 | [20262](https://github.com/airbytehq/airbyte/pull/20262)                                                        | Check config settings for CSV file format                                                                            |
| 0.1.26  | 2022-11-08 | [19006](https://github.com/airbytehq/airbyte/pull/19006)                                                        | Add virtual-hosted-style option                                                                                      |
| 0.1.24  | 2022-10-28 | [18602](https://github.com/airbytehq/airbyte/pull/18602)                                                        | Wrap errors into AirbyteTracedException pointing to a problem file                                                   |
| 0.1.23  | 2022-10-10 | [17991](https://github.com/airbytehq/airbyte/pull/17991)                                                        | Fix pyarrow to JSON schema type conversion for arrays                                                                |
| 0.1.23  | 2022-10-10 | [17800](https://github.com/airbytehq/airbyte/pull/17800)                                                        | Deleted `use_ssl` and `verify_ssl_cert` flags and hardcoded to `True`                                                |
| 0.1.22  | 2022-09-28 | [17304](https://github.com/airbytehq/airbyte/pull/17304)                                                        | Migrate to per-stream state                                                                                          |
| 0.1.21  | 2022-09-20 | [16921](https://github.com/airbytehq/airbyte/pull/16921)                                                        | Upgrade pyarrow                                                                                                      |
| 0.1.20  | 2022-09-12 | [16607](https://github.com/airbytehq/airbyte/pull/16607)                                                        | Fix for reading jsonl files containing nested structures                                                             |
| 0.1.19  | 2022-09-13 | [16631](https://github.com/airbytehq/airbyte/pull/16631)                                                        | Adjust column type to a broadest one when merging two or more json schemas                                           |
| 0.1.18  | 2022-08-01 | [14213](https://github.com/airbytehq/airbyte/pull/14213)                                                        | Add support for jsonl format files.                                                                                  |
| 0.1.17  | 2022-07-21 | [14911](https://github.com/airbytehq/airbyte/pull/14911)                                                        | "decimal" type added for parquet                                                                                     |
| 0.1.16  | 2022-07-13 | [14669](https://github.com/airbytehq/airbyte/pull/14669)                                                        | Fixed bug when extra columns apeared to be non-present in master schema                                              |
| 0.1.15  | 2022-05-31 | [12568](https://github.com/airbytehq/airbyte/pull/12568)                                                        | Fixed possible case of files being missed during incremental syncs                                                   |
| 0.1.14  | 2022-05-23 | [11967](https://github.com/airbytehq/airbyte/pull/11967)                                                        | Increase unit test coverage up to 90%                                                                                |
| 0.1.13  | 2022-05-11 | [12730](https://github.com/airbytehq/airbyte/pull/12730)                                                        | Fixed empty options issue                                                                                            |
| 0.1.12  | 2022-05-11 | [12602](https://github.com/airbytehq/airbyte/pull/12602)                                                        | Added support for Avro file format                                                                                   |
| 0.1.11  | 2022-04-30 | [12500](https://github.com/airbytehq/airbyte/pull/12500)                                                        | Improve input configuration copy                                                                                     |
| 0.1.10  | 2022-01-28 | [8252](https://github.com/airbytehq/airbyte/pull/8252)                                                          | Refactoring of files' metadata                                                                                       |
| 0.1.9   | 2022-01-06 | [9163](https://github.com/airbytehq/airbyte/pull/9163)                                                          | Work-around for web-UI, `backslash - t` converts to `tab` for `format.delimiter` field.                              |
| 0.1.7   | 2021-11-08 | [7499](https://github.com/airbytehq/airbyte/pull/7499)                                                          | Remove base-python dependencies                                                                                      |
| 0.1.6   | 2021-10-15 | [6615](https://github.com/airbytehq/airbyte/pull/6615) & [7058](https://github.com/airbytehq/airbyte/pull/7058) | Memory and performance optimisation. Advanced options for CSV parsing.                                               |
| 0.1.5   | 2021-09-24 | [6398](https://github.com/airbytehq/airbyte/pull/6398)                                                          | Support custom non Amazon S3 services                                                                                |
| 0.1.4   | 2021-08-13 | [5305](https://github.com/airbytehq/airbyte/pull/5305)                                                          | Support of Parquet format                                                                                            |
| 0.1.3   | 2021-08-04 | [5197](https://github.com/airbytehq/airbyte/pull/5197)                                                          | Fixed bug where sync could hang indefinitely on schema inference                                                     |
| 0.1.2   | 2021-08-02 | [5135](https://github.com/airbytehq/airbyte/pull/5135)                                                          | Fixed bug in spec so it displays in UI correctly                                                                     |
| 0.1.1   | 2021-07-30 | [4990](https://github.com/airbytehq/airbyte/pull/4990/commits/ff5f70662c5f84eabc03526cddfcc9d73c58c0f4)         | Fixed documentation url in source definition                                                                         |
| 0.1.0   | 2021-07-30 | [4990](https://github.com/airbytehq/airbyte/pull/4990)                                                          | Created S3 source connector                                                                                          |<|MERGE_RESOLUTION|>--- conflicted
+++ resolved
@@ -219,11 +219,8 @@
 
 | Version | Date       | Pull Request                                                                                                    | Subject                                                                                                              |
 |:--------|:-----------|:----------------------------------------------------------------------------------------------------------------|:---------------------------------------------------------------------------------------------------------------------|
-<<<<<<< HEAD
 | 3.0.0   | 2023-05-02 | [25127](https://github.com/airbytehq/airbyte/pull/25127)                                                        | Remove ab_additional column; Use platform-handled schema evolution                                                   |
-=======
 | 2.2.0   | 2023-05-10 | [25937](https://github.com/airbytehq/airbyte/pull/25937)                                                        | Add support for Parquet Dataset                                                                                      |
->>>>>>> f74d96f9
 | 2.1.4   | 2023-05-01 | [25361](https://github.com/airbytehq/airbyte/pull/25361)                                                        | Parse nested avro schemas                                                                                            |
 | 2.1.3   | 2023-05-01 | [25706](https://github.com/airbytehq/airbyte/pull/25706)                                                        | Remove minimum block size for CSV check                                                                              |
 | 2.1.2   | 2023-04-18 | [25067](https://github.com/airbytehq/airbyte/pull/25067)                                                        | Handle block size related errors; fix config validator                                                               |
