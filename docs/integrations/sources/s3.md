# S3

This page contains the setup guide and reference information for the Amazon S3 source connector.

## Prerequisites

Define file pattern, see the [Path Patterns section](s3.md#path-patterns)

## Setup guide

### Step 1: Set up Amazon S3

* If syncing from a private bucket, the credentials you use for the connection must have have both `read` and `list` access on the S3 bucket. `list` is required to discover files based on the provided pattern\(s\).

### Step 2: Set up the Amazon S3 connector in Airbyte

<!-- env:cloud -->
**For Airbyte Cloud:**

1. [Log into your Airbyte Cloud](https://cloud.airbyte.com/workspaces) account.
2. In the left navigation bar, click **<Sources/Destinations>**. In the top-right corner, click **+new source/destination**.
3. On the Set up the source/destination page, enter the name for the `connector name` connector and select **connector name** from the `Source/Destination` type dropdown.
4. Set `dataset` appropriately. This will be the name of the table in the destination.
5. If your bucket contains _only_ files containing data for this table, use `**` as path\_pattern. See the [Path Patterns section](s3.md#path-patterns) for more specific pattern matching.
6. Leave schema as `{}` to automatically infer it from the file\(s\). For details on providing a schema, see the [User Schema section](s3.md#user-schema).
7. Fill in the fields within the provider box appropriately. If your bucket is not public, add [credentials](https://docs.aws.amazon.com/general/latest/gr/aws-sec-cred-types.html#access-keys-and-secret-access-keys) with sufficient permissions under `aws_access_key_id` and `aws_secret_access_key`.
8. Choose the format corresponding to the format of your files and fill in fields as required. If unsure about values, try out the defaults and come back if needed. Find details on these settings [here](s3.md#file-format-settings).
<!-- /env:cloud -->

<!-- env:oss -->
**For Airbyte Open Source:**

1. Create a new S3 source with a suitable name. Since each S3 source maps to just a single table, it may be worth including that in the name.
2. Set `dataset` appropriately. This will be the name of the table in the destination.
3. If your bucket contains _only_ files containing data for this table, use `**` as path\_pattern. See the [Path Patterns section](s3.md#path-patterns) for more specific pattern matching.
4. Leave schema as `{}` to automatically infer it from the file\(s\). For details on providing a schema, see the [User Schema section](s3.md#user-schema).
5. Fill in the fields within the provider box appropriately. If your bucket is not public, add [credentials](https://docs.aws.amazon.com/general/latest/gr/aws-sec-cred-types.html#access-keys-and-secret-access-keys) with sufficient permissions under `aws_access_key_id` and `aws_secret_access_key`.
6. Choose the format corresponding to the format of your files and fill in fields as required. If unsure about values, try out the defaults and come back if needed. Find details on these settings [here](s3.md#file-format-settings).
<!-- /env:oss -->


## Supported sync modes

The Amazon S3 source connector supports the following [sync modes](https://docs.airbyte.com/cloud/core-concepts#connection-sync-modes):

| Feature                                        | Supported? |
| :--------------------------------------------- | :--------- |
| Full Refresh Sync                              | Yes        |
| Incremental Sync                               | Yes        |
| Replicate Incremental Deletes                  | No         |
| Replicate Multiple Files \(pattern matching\)  | Yes        |
| Replicate Multiple Streams \(distinct tables\) | No         |
| Namespaces                                     | No         |


## File Compressions

| Compression | Supported? |
| :---------- | :--------- |
| Gzip        | Yes        |
| Zip         | No         |
| Bzip2       | Yes        |
| Lzma        | No         |
| Xz          | No         |
| Snappy      | No         |

Please let us know any specific compressions you'd like to see support for next!


## Path Patterns

\(tl;dr -&gt; path pattern syntax using [wcmatch.glob](https://facelessuser.github.io/wcmatch/glob/). GLOBSTAR and SPLIT flags are enabled.\)

This connector can sync multiple files by using glob-style patterns, rather than requiring a specific path for every file. This enables:

* Referencing many files with just one pattern, e.g. `**` would indicate every file in the bucket.
* Referencing future files that don't exist yet \(and therefore don't have a specific path\).

You must provide a path pattern. You can also provide many patterns split with \| for more complex directory layouts.

Each path pattern is a reference from the _root_ of the bucket, so don't include the bucket name in the pattern\(s\).

Some example patterns:

* `**` : match everything.
* `**/*.csv` : match all files with specific extension.
* `myFolder/**/*.csv` : match all csv files anywhere under myFolder.
* `*/**` : match everything at least one folder deep.
* `*/*/*/**` : match everything at least three folders deep.
* `**/file.*|**/file` : match every file called "file" with any extension \(or no extension\).
* `x/*/y/*` : match all files that sit in folder x -&gt; any folder -&gt; folder y.
* `**/prefix*.csv` : match all csv files with specific prefix.
* `**/prefix*.parquet` : match all parquet files with specific prefix.

Let's look at a specific example, matching the following bucket layout:

```text
myBucket
    -> log_files
    -> some_table_files
        -> part1.csv
        -> part2.csv
    -> images
    -> more_table_files
        -> part3.csv
    -> extras
        -> misc
            -> another_part1.csv
```

We want to pick up part1.csv, part2.csv and part3.csv \(excluding another\_part1.csv for now\). We could do this a few different ways:

* We could pick up every csv file called "partX" with the single pattern `**/part*.csv`.
* To be a bit more robust, we could use the dual pattern `some_table_files/*.csv|more_table_files/*.csv` to pick up relevant files only from those exact folders.
* We could achieve the above in a single pattern by using the pattern `*table_files/*.csv`. This could however cause problems in the future if new unexpected folders started being created.
* We can also recursively wildcard, so adding the pattern `extras/**/*.csv` would pick up any csv files nested in folders below "extras", such as "extras/misc/another\_part1.csv".

As you can probably tell, there are many ways to achieve the same goal with path patterns. We recommend using a pattern that ensures clarity and is robust against future additions to the directory structure.


## User Schema

Providing a schema allows for more control over the output of this stream. Without a provided schema, columns and datatypes will be inferred from the first created file in the bucket matching your path pattern and suffix. This will probably be fine in most cases but there may be situations you want to enforce a schema instead, e.g.:

* You only care about a specific known subset of the columns. The other columns would all still be included, but packed into the `_ab_additional_properties` map.
* Your initial dataset is quite small \(in terms of number of records\), and you think the automatic type inference from this sample might not be representative of the data in the future.
* You want to purposely define types for every column.
* You know the names of columns that will be added to future data and want to include these in the core schema as columns rather than have them appear in the `_ab_additional_properties` map.

Or any other reason! The schema must be provided as valid JSON as a map of `{"column": "datatype"}` where each datatype is one of:

* string
* number
* integer
* object
* array
* boolean
* null

For example:

* {"id": "integer", "location": "string", "longitude": "number", "latitude": "number"}
* {"username": "string", "friends": "array", "information": "object"}

:::note

Please note, the S3 Source connector used to infer schemas from all the available files and then merge them to create a superset schema. Starting from version 2.0.0 the schema inference works based on the first file found only. The first file we consider is the oldest one written to the prefix.

:::


## S3 Provider Settings

* `bucket` : name of the bucket your files are in
* `aws_access_key_id` : one half of the [required credentials](https://docs.aws.amazon.com/general/latest/gr/aws-sec-cred-types.html#access-keys-and-secret-access-keys) for accessing a private bucket.
* `aws_secret_access_key` : other half of the [required credentials](https://docs.aws.amazon.com/general/latest/gr/aws-sec-cred-types.html#access-keys-and-secret-access-keys) for accessing a private bucket.
* `path_prefix` : an optional string that limits the files returned by AWS when listing files to only that those starting with this prefix. This is different to path\_pattern as it gets pushed down to the API call made to S3 rather than filtered in Airbyte and it does not accept pattern-style symbols \(like wildcards `*`\). We recommend using this if your bucket has many folders and files that are unrelated to this stream and all the relevant files will always sit under this chosen prefix.
  * Together with `path_pattern`, there are multiple ways to specify the files to sync. For example, all the following configs are equivalent:
    * `path_prefix` = `<empty>`, `path_pattern` = `path1/path2/myFolder/**/*`.
    * `path_prefix` = `path1/`, `path_pattern` = `path2/myFolder/**/*.csv`.
    * `path_prefix` = `path1/path2/` and `path_pattern` = `myFolder/**/*.csv`
    * `path_prefix` = `path1/path2/myFolder/`, `path_pattern` = `**/*.csv`. This is the most efficient one because the directories are filtered earlier in the S3 API call. However, the difference in efficiency is usually negligible.
  * The rationale of having both `path_prefix` and `path_pattern` is to accommodate as many use cases as possible. If you found them confusing, feel free to ignore `path_prefix` and just set the `path_pattern`.
* `endpoint` : optional parameter that allow using of non Amazon S3 compatible services. Leave it blank for using default Amazon serivce.
* `use_ssl` : Allows using custom servers that configured to use plain http. Ignored in case of using Amazon service.
* `verify_ssl_cert` : Skip ssl validity check in case of using custom servers with self signed certificates. Ignored in case of using Amazon service.

  **File Format Settings**

  The Reader in charge of loading the file format is currently based on [PyArrow](https://arrow.apache.org/docs/python/generated/pyarrow.csv.open_csv.html) \(Apache Arrow\).

  Note that all files within one stream must adhere to the same read options for every provided format.

### CSV

Since CSV files are effectively plain text, providing specific reader options is often required for correct parsing of the files. These settings are applied when a CSV is created or exported so please ensure that this process happens consistently over time.

* `delimiter` : Even though CSV is an acronymn for Comma Separated Values, it is used more generally as a term for flat file data that may or may not be comma separated. The delimiter field lets you specify which character acts as the separator.
* `quote_char` : In some cases, data values may contain instances of reserved characters \(like a comma, if that's the delimiter\). CSVs can allow this behaviour by wrapping a value in defined quote characters so that on read it can parse it correctly.
* `escape_char` : An escape character can be used to prefix a reserved character and allow correct parsing.
* `encoding` : Some data may use a different character set \(typically when different alphabets are involved\). See the [list of allowable encodings here](https://docs.python.org/3/library/codecs.html#standard-encodings).
* `double_quote` : Whether two quotes in a quoted CSV value denote a single quote in the data.
* `newlines_in_values` : Sometimes referred to as `multiline`. In most cases, newline characters signal the end of a row in a CSV, however text data may contain newline characters within it. Setting this to True allows correct parsing in this case.
* `block_size` : This is the number of bytes to process in memory at a time while reading files. The default value here is usually fine but if your table is particularly wide \(lots of columns / data in fields is large\) then raising this might solve failures on detecting schema. Since this defines how much data to read into memory, raising this too high could cause Out Of Memory issues so use with caution.
* `additional_reader_options` : This allows for editing the less commonly required CSV [ConvertOptions](https://arrow.apache.org/docs/python/generated/pyarrow.csv.ConvertOptions.html#pyarrow.csv.ConvertOptions). The value must be a valid JSON string, e.g.:

    ```text
    {"timestamp_parsers": ["%m/%d/%Y %H:%M", "%Y/%m/%d %H:%M"], "strings_can_be_null": true, "null_values": ["NA", "NULL"]}
    ```
* `advanced_options` : This allows for editing the less commonly required CSV [ReadOptions](https://arrow.apache.org/docs/python/generated/pyarrow.csv.ReadOptions.html#pyarrow.csv.ReadOptions). The value must be a valid JSON string. One use case for this is when your CSV has no header, or you want to use custom column names, you can specify `column_names` using this option.

    ```test
    {"column_names": ["column1", "column2", "column3"]}
    ```

### Parquet

Apache Parquet file is a column-oriented data storage format of the Apache Hadoop ecosystem. It provides efficient data compression and encoding schemes with enhanced performance to handle complex data in bulk. For now, the solution involves iterating through individual files at the abstract level thus partitioned parquet datasets are unsupported. The following settings are available:

* `buffer_size` : If positive, perform read buffering when deserializing individual column chunks. Otherwise IO calls are unbuffered.
* `columns` : If not None, only these columns will be read from the file.
* `batch_size` : Maximum number of records per batch. Batches may be smaller if there aren’t enough rows in the file.

You can find details on [here](https://arrow.apache.org/docs/python/generated/pyarrow.parquet.ParquetFile.html#pyarrow.parquet.ParquetFile.iter_batches).

### Avro

The avro parser uses [fastavro](https://fastavro.readthedocs.io/en/latest/). Currently, no additional options are supported.

### Jsonl

The Jsonl parser uses pyarrow hence,only the line-delimited JSON format is supported.For more detailed info, please refer to the [docs] (https://arrow.apache.org/docs/python/generated/pyarrow.json.read_json.html)

## Changelog

| Version | Date       | Pull Request                                                                                                    | Subject                                                                                                              |
|:--------|:-----------|:----------------------------------------------------------------------------------------------------------------|:---------------------------------------------------------------------------------------------------------------------|
<<<<<<< HEAD
| 2.1.3   | 2023-05-01 | [25361](https://github.com/airbytehq/airbyte/pull/25361)                                                        | Parse nested avro schemas                                                                                            |
=======
| 2.1.3   | 2023-05-01 | [25706](https://github.com/airbytehq/airbyte/pull/25706)                                                        | Remove minimum block size for CSV check                                                                              |
>>>>>>> 814b4f7f
| 2.1.2   | 2023-04-18 | [25067](https://github.com/airbytehq/airbyte/pull/25067)                                                        | Handle block size related errors; fix config validator                                                               |
| 2.1.1   | 2023-04-18 | [25010](https://github.com/airbytehq/airbyte/pull/25010)                                                        | Refactor filter logic                                                                                                |
| 2.1.0   | 2023-04-10 | [25010](https://github.com/airbytehq/airbyte/pull/25010)                                                        | Add `start_date` field to filter files based on `LastModified` option                                                |
| 2.0.4   | 2023-03-23 | [24429](https://github.com/airbytehq/airbyte/pull/24429)                                                        | Call `check` with a little block size to save time and memory.                                                       |
| 2.0.3   | 2023-03-17 | [24178](https://github.com/airbytehq/airbyte/pull/24178)                                                        | Support legacy datetime format for the period of migration, fix time-zone conversion.                                |
| 2.0.2   | 2023-03-16 | [24157](https://github.com/airbytehq/airbyte/pull/24157)                                                        | Return empty schema if `discover` finds no files; Do not infer extra data types when user defined schema is applied. |
| 2.0.1   | 2023-03-06 | [23195](https://github.com/airbytehq/airbyte/pull/23195)                                                        | Fix datetime format string                                                                                           |
| 2.0.0   | 2023-03-14 | [23189](https://github.com/airbytehq/airbyte/pull/23189)                                                        | Infer schema based on one file instead of all the files                                                              |
| 1.0.2   | 2023-03-02 | [23669](https://github.com/airbytehq/airbyte/pull/23669)                                                        | Made `Advanced Reader Options` and `Advanced Options` truly `optional` for `CSV` format                              |
| 1.0.1   | 2023-02-27 | [23502](https://github.com/airbytehq/airbyte/pull/23502)                                                        | Fix error handling                                                                                                   |
| 1.0.0   | 2023-02-17 | [23198](https://github.com/airbytehq/airbyte/pull/23198)                                                        | Fix Avro schema discovery                                                                                            |
| 0.1.32  | 2023-02-07 | [22500](https://github.com/airbytehq/airbyte/pull/22500)                                                        | Speed up discovery                                                                                                   |
| 0.1.31  | 2023-02-08 | [22550](https://github.com/airbytehq/airbyte/pull/22550)                                                        | Validate CSV read options and convert options                                                                        |
| 0.1.30  | 2023-01-25 | [21587](https://github.com/airbytehq/airbyte/pull/21587)                                                        | Make sure spec works as expected in UI                                                                               |
| 0.1.29  | 2023-01-19 | [21604](https://github.com/airbytehq/airbyte/pull/21604)                                                        | Handle OSError: skip unreachable keys and keep working on accessible ones. Warn a customer                           |
| 0.1.28  | 2023-01-10 | [21210](https://github.com/airbytehq/airbyte/pull/21210)                                                        | Update block size for json file format                                                                               |
| 0.1.27  | 2022-12-08 | [20262](https://github.com/airbytehq/airbyte/pull/20262)                                                        | Check config settings for CSV file format                                                                            |
| 0.1.26  | 2022-11-08 | [19006](https://github.com/airbytehq/airbyte/pull/19006)                                                        | Add virtual-hosted-style option                                                                                      |
| 0.1.24  | 2022-10-28 | [18602](https://github.com/airbytehq/airbyte/pull/18602)                                                        | Wrap errors into AirbyteTracedException pointing to a problem file                                                   |
| 0.1.23  | 2022-10-10 | [17991](https://github.com/airbytehq/airbyte/pull/17991)                                                        | Fix pyarrow to JSON schema type conversion for arrays                                                                |
| 0.1.23  | 2022-10-10 | [17800](https://github.com/airbytehq/airbyte/pull/17800)                                                        | Deleted `use_ssl` and `verify_ssl_cert` flags and hardcoded to `True`                                                |
| 0.1.22  | 2022-09-28 | [17304](https://github.com/airbytehq/airbyte/pull/17304)                                                        | Migrate to per-stream state                                                                                          |
| 0.1.21  | 2022-09-20 | [16921](https://github.com/airbytehq/airbyte/pull/16921)                                                        | Upgrade pyarrow                                                                                                      |
| 0.1.20  | 2022-09-12 | [16607](https://github.com/airbytehq/airbyte/pull/16607)                                                        | Fix for reading jsonl files containing nested structures                                                             |
| 0.1.19  | 2022-09-13 | [16631](https://github.com/airbytehq/airbyte/pull/16631)                                                        | Adjust column type to a broadest one when merging two or more json schemas                                           |
| 0.1.18  | 2022-08-01 | [14213](https://github.com/airbytehq/airbyte/pull/14213)                                                        | Add support for jsonl format files.                                                                                  |
| 0.1.17  | 2022-07-21 | [14911](https://github.com/airbytehq/airbyte/pull/14911)                                                        | "decimal" type added for parquet                                                                                     |
| 0.1.16  | 2022-07-13 | [14669](https://github.com/airbytehq/airbyte/pull/14669)                                                        | Fixed bug when extra columns apeared to be non-present in master schema                                              |
| 0.1.15  | 2022-05-31 | [12568](https://github.com/airbytehq/airbyte/pull/12568)                                                        | Fixed possible case of files being missed during incremental syncs                                                   |
| 0.1.14  | 2022-05-23 | [11967](https://github.com/airbytehq/airbyte/pull/11967)                                                        | Increase unit test coverage up to 90%                                                                                |
| 0.1.13  | 2022-05-11 | [12730](https://github.com/airbytehq/airbyte/pull/12730)                                                        | Fixed empty options issue                                                                                            |
| 0.1.12  | 2022-05-11 | [12602](https://github.com/airbytehq/airbyte/pull/12602)                                                        | Added support for Avro file format                                                                                   |
| 0.1.11  | 2022-04-30 | [12500](https://github.com/airbytehq/airbyte/pull/12500)                                                        | Improve input configuration copy                                                                                     |
| 0.1.10  | 2022-01-28 | [8252](https://github.com/airbytehq/airbyte/pull/8252)                                                          | Refactoring of files' metadata                                                                                       |
| 0.1.9   | 2022-01-06 | [9163](https://github.com/airbytehq/airbyte/pull/9163)                                                          | Work-around for web-UI, `backslash - t` converts to `tab` for `format.delimiter` field.                              |
| 0.1.7   | 2021-11-08 | [7499](https://github.com/airbytehq/airbyte/pull/7499)                                                          | Remove base-python dependencies                                                                                      |
| 0.1.6   | 2021-10-15 | [6615](https://github.com/airbytehq/airbyte/pull/6615) & [7058](https://github.com/airbytehq/airbyte/pull/7058) | Memory and performance optimisation. Advanced options for CSV parsing.                                               |
| 0.1.5   | 2021-09-24 | [6398](https://github.com/airbytehq/airbyte/pull/6398)                                                          | Support custom non Amazon S3 services                                                                                |
| 0.1.4   | 2021-08-13 | [5305](https://github.com/airbytehq/airbyte/pull/5305)                                                          | Support of Parquet format                                                                                            |
| 0.1.3   | 2021-08-04 | [5197](https://github.com/airbytehq/airbyte/pull/5197)                                                          | Fixed bug where sync could hang indefinitely on schema inference                                                     |
| 0.1.2   | 2021-08-02 | [5135](https://github.com/airbytehq/airbyte/pull/5135)                                                          | Fixed bug in spec so it displays in UI correctly                                                                     |
| 0.1.1   | 2021-07-30 | [4990](https://github.com/airbytehq/airbyte/pull/4990/commits/ff5f70662c5f84eabc03526cddfcc9d73c58c0f4)         | Fixed documentation url in source definition                                                                         |
| 0.1.0   | 2021-07-30 | [4990](https://github.com/airbytehq/airbyte/pull/4990)                                                          | Created S3 source connector                                                                                          |<|MERGE_RESOLUTION|>--- conflicted
+++ resolved
@@ -215,11 +215,8 @@
 
 | Version | Date       | Pull Request                                                                                                    | Subject                                                                                                              |
 |:--------|:-----------|:----------------------------------------------------------------------------------------------------------------|:---------------------------------------------------------------------------------------------------------------------|
-<<<<<<< HEAD
-| 2.1.3   | 2023-05-01 | [25361](https://github.com/airbytehq/airbyte/pull/25361)                                                        | Parse nested avro schemas                                                                                            |
-=======
+| 2.1.4   | 2023-05-01 | [25361](https://github.com/airbytehq/airbyte/pull/25361)                                                        | Parse nested avro schemas                                                                                            |
 | 2.1.3   | 2023-05-01 | [25706](https://github.com/airbytehq/airbyte/pull/25706)                                                        | Remove minimum block size for CSV check                                                                              |
->>>>>>> 814b4f7f
 | 2.1.2   | 2023-04-18 | [25067](https://github.com/airbytehq/airbyte/pull/25067)                                                        | Handle block size related errors; fix config validator                                                               |
 | 2.1.1   | 2023-04-18 | [25010](https://github.com/airbytehq/airbyte/pull/25010)                                                        | Refactor filter logic                                                                                                |
 | 2.1.0   | 2023-04-10 | [25010](https://github.com/airbytehq/airbyte/pull/25010)                                                        | Add `start_date` field to filter files based on `LastModified` option                                                |
