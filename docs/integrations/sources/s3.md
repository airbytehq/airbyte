--- conflicted
+++ resolved
@@ -339,11 +339,8 @@
 
 | Version | Date       | Pull Request                                                                                                    | Subject                                                                                                              |
 |:--------|:-----------|:----------------------------------------------------------------------------------------------------------------|:---------------------------------------------------------------------------------------------------------------------|
-<<<<<<< HEAD
-| 4.8.0 | 2024-08-29 | [44908](https://github.com/airbytehq/airbyte/pull/44908) | Migrate to CDK v3 |
-=======
+| 4.8.0 | 2024-09-03 | [44908](https://github.com/airbytehq/airbyte/pull/44908) | Migrate to CDK v3 |
 | 4.7.8 | 2024-08-31 | [45009](https://github.com/airbytehq/airbyte/pull/45009) | Update dependencies |
->>>>>>> 09fef1c2
 | 4.7.7 | 2024-08-24 | [44732](https://github.com/airbytehq/airbyte/pull/44732) | Update dependencies |
 | 4.7.6 | 2024-08-19 | [44380](https://github.com/airbytehq/airbyte/pull/44380) | Update dependencies |
 | 4.7.5 | 2024-08-12 | [43868](https://github.com/airbytehq/airbyte/pull/43868) | Update dependencies |
