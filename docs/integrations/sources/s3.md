# S3

<HideInUI>

This page contains the setup guide and reference information for the [S3](https://docs.aws.amazon.com) source connector.

</HideInUI>

:::warning
Using cloud storage may incur egress costs. Egress refers to data that is transferred out of the cloud storage system, such as when you download files or access them from a different location. For detailed information on egress costs, please consult the [AWS S3 pricing guide](https://aws.amazon.com/s3/pricing/).
:::

## Prerequisites

- Access to the S3 bucket containing the files to replicate.
- For **private buckets**, an AWS account with the ability to grant permissions to read from the bucket.

## Setup guide

### Step 1: Set up S3

**If you are syncing from a private bucket**, you need to authenticate the connection. This can be done either by using an `IAM User` (with `AWS Access Key ID` and `Secret Access Key`) or an `IAM Role` (with `Role ARN`). Begin by creating a policy with the necessary permissions:

#### Create a Policy

1. Log in to your Amazon AWS account and open the [IAM console](https://console.aws.amazon.com/iam/home#home).
2. In the IAM dashboard, select **Policies**, then click **Create Policy**.
3. Select the **JSON** tab, then paste the following JSON into the Policy editor (be sure to substitute in your bucket name):

```
{
    "Version": "2012-10-17",
    "Statement": [
        {
        "Effect": "Allow",
        "Action": [
                "s3:GetObject",
                "s3:ListBucket"
        ],
        "Resource": [
                "arn:aws:s3:::{your-bucket-name}/*",
                "arn:aws:s3:::{your-bucket-name}"
        ]
        }
    ]
}
```

:::note
At this time, object-level permissions alone are not sufficient to successfully authenticate the connection. Please ensure you include the **bucket-level** permissions as provided in the example above.
:::

4. Give your policy a descriptive name, then click **Create policy**.

#### Option 1: Using an IAM User

1. In the IAM dashboard, click **Users**. Select an existing IAM user or create a new one by clicking **Add users**.
2. If you are using an _existing_ IAM user, click the **Add permissions** dropdown menu and select **Add permissions**. If you are creating a _new_ user, you will be taken to the Permissions screen after selecting a name.
3. Select **Attach policies directly**, then find and check the box for your new policy. Click **Next**, then **Add permissions**.
4. After successfully creating your user, select the **Security credentials** tab and click **Create access key**. You will be prompted to select a use case and add optional tags to your access key. Click **Create access key** to generate the keys.

:::caution
Your `Secret Access Key` will only be visible once upon creation. Be sure to copy and store it securely for future use.
:::

For more information on managing your access keys, please refer to the
[official AWS documentation](https://docs.aws.amazon.com/IAM/latest/UserGuide/id_credentials_access-keys.html).


#### Option 2: Using an IAM Role (Most secure)

<!-- env:oss -->

:::note
S3 authentication using an IAM role member is not supported using the OSS platform.
:::

<!-- /env:oss -->

<!-- env:cloud -->

:::note
S3 authentication using an IAM role member must be enabled by a member of the Airbyte team. If you'd like to use this feature, please [contact the Sales team](https://airbyte.com/company/talk-to-sales) for more information.
:::

1. In the IAM dashboard, click **Roles**, then **Create role**.

2. Choose the **AWS account** trusted entity type.

3. Set up a trust relationship for the role. This allows the Airbyte instance's AWS account to assume this role. You will also need to specify an external ID, which is a secret key that the trusting service (Airbyte) and the trusted role (the role you're creating) both know. This ID is used to prevent the "confused deputy" problem. The External ID should be your Airbyte workspace ID, which can be found in the URL of your workspace page. Edit the trust relationship policy to include the external ID:

```
{
    "Version": "2012-10-17",
    "Statement": [
        {
            "Effect": "Allow",
            "Principal": {
                "AWS": "arn:aws:iam::094410056844:user/delegated_access_user"
            },
            "Action": "sts:AssumeRole",
            "Condition": {
                "StringEquals": {
                    "sts:ExternalId": "{your-airbyte-workspace-id}"
                }
            }
        }
    ]
}
```

4. Complete the role creation and note the Role ARN.

<!-- /env:cloud -->

### Step 2: Set up the S3 connector in Airbyte

### For Airbyte Cloud:

1. [Log into your Airbyte Cloud](https://cloud.airbyte.com/workspaces) account.
2. Click Sources and then click + New source.
3. On the Set up the source page, select S3 from the Source type dropdown.
4. Enter a name for the S3 connector.
5. Choose a [delivery method](../../platform/using-airbyte/delivery-methods) for your data.
6. Enter the name of the **Bucket** containing your files to replicate.
7. Add a stream
   1. Choose the **File Format**
   2. In the **Format** box, use the dropdown menu to select the format of the files you'd like to replicate. The supported formats are **CSV**, **Parquet**, **Avro** and **JSONL**. Toggling the **Optional fields** button within the **Format** box will allow you to enter additional configurations based on the selected format. For a detailed breakdown of these settings, refer to the [File Format section](#file-format-settings) below.
   3. Give a **Name** to the stream
   4. (Optional) Enter the **Globs** which dictates which files to be synced. This is a regular expression that allows Airbyte to pattern match the specific files to replicate. If you are replicating all the files within your bucket, use `**` as the pattern. For more precise pattern matching options, refer to the [Globs section](#globs) below.
   5. (Optional) Modify the **Days To Sync If History Is Full** value. This gives you control of the lookback window that we will use to determine which files to sync if the state history is full. Details are in the [State section](#state) below.
   6. (Optional) If you want to enforce a specific schema, you can enter a **Input schema**. By default, this value is set to `{}` and will automatically infer the schema from the file\(s\) you are replicating. For details on providing a custom schema, refer to the [User Schema section](#user-schema).
   7. (Optional) Select the **Schemaless** option, to skip all validation of the records against a schema. If this option is selected the schema will be `{"data": "object"}` and all downstream data will be nested in a "data" field. This is a good option if the schema of your records changes frequently.
   8. (Optional) Select a **Validation Policy** to tell Airbyte how to handle records that do not match the schema. You may choose to emit the record anyway (fields that aren't present in the schema may not arrive at the destination), skip the record altogether, or wait until the next discovery (which will happen in the next 24 hours).
8. **To authenticate your private bucket**:
   - If using an IAM role, enter the **AWS Role ARN**.
   - If using IAM user credentials, fill the **AWS Access Key ID** and **AWS Secret Access Key** fields with the appropriate credentials.

All other fields are optional and can be left empty. Refer to the [S3 Provider Settings section](#s3-provider-settings) below for more information on each field.

### For Airbyte Open Source:

1. Navigate to the Airbyte Open Source dashboard.
2. Click Sources and then click + New source.
3. On the Set up the source page, select S3 from the Source type dropdown.
4. Enter a name for the S3 connector.

#### Delivery Method

<FieldAnchor field="delivery_method.delivery_type">

Choose a [delivery method](../../platform/using-airbyte/delivery-methods) for your data. 

</FieldAnchor>

##### Preserve Sub-Directories in File Paths

If enabled, sends subdirectory folder structure along with source file names to the destination. Otherwise, files will be synced by their names only. This option is ignored when file-based replication is not enabled.

## Supported sync modes

The S3 source connector supports the following [sync modes](https://docs.airbyte.com/cloud/core-concepts/#connection-sync-modes):

| Feature                                        | Supported? |
| :--------------------------------------------- | :--------- |
| Full Refresh Sync                              | Yes        |
| Incremental Sync                               | Yes        |
| Replicate Incremental Deletes                  | No         |
| Replicate Multiple Files \(pattern matching\)  | Yes        |
| Replicate Multiple Streams \(distinct tables\) | Yes        |
| Namespaces                                     | No         |

## Supported Streams

There is no predefined streams. The streams are based on content of your bucket.

## File Compressions

| Compression | Supported? |
| :---------- | :--------- |
| Gzip        | Yes        |
| Zip         | Yes        |
| Bzip2       | Yes        |
| Lzma        | No         |
| Xz          | No         |
| Snappy      | No         |

Please let us know any specific compressions you'd like to see support for next!

## Globs

\(tl;dr -&gt; path pattern syntax using [wcmatch.glob](https://facelessuser.github.io/wcmatch/glob/). GLOBSTAR and SPLIT flags are enabled.\)

This connector can sync multiple files by using glob-style patterns, rather than requiring a specific path for every file. This enables:

- Referencing many files with just one pattern, e.g. `**` would indicate every file in the bucket.
- Referencing future files that don't exist yet \(and therefore don't have a specific path\).

You must provide a path pattern. You can also provide many patterns split with \| for more complex directory layouts.

Each path pattern is a reference from the _root_ of the bucket, so don't include the bucket name in the pattern\(s\).

Some example patterns:

- `**` : match everything.
- `**/*.csv` : match all files with specific extension.
- `myFolder/**/*.csv` : match all csv files anywhere under myFolder.
- `*/**` : match everything at least one folder deep.
- `*/*/*/**` : match everything at least three folders deep.
- `**/file.*|**/file` : match every file called "file" with any extension \(or no extension\).
- `x/*/y/*` : match all files that sit in folder x -&gt; any folder -&gt; folder y.
- `**/prefix*.csv` : match all csv files with specific prefix.
- `**/prefix*.parquet` : match all parquet files with specific prefix.

Let's look at a specific example, matching the following bucket layout:

```text
myBucket
    -> log_files
    -> some_table_files
        -> part1.csv
        -> part2.csv
    -> images
    -> more_table_files
        -> part3.csv
    -> extras
        -> misc
            -> another_part1.csv
```

We want to pick up part1.csv, part2.csv and part3.csv \(excluding another_part1.csv for now\). We could do this a few different ways:

- We could pick up every csv file called "partX" with the single pattern `**/part*.csv`.
- To be a bit more robust, we could use the dual pattern `some_table_files/*.csv|more_table_files/*.csv` to pick up relevant files only from those exact folders.
- We could achieve the above in a single pattern by using the pattern `*table_files/*.csv`. This could however cause problems in the future if new unexpected folders started being created.
- We can also recursively wildcard, so adding the pattern `extras/**/*.csv` would pick up any csv files nested in folders below "extras", such as "extras/misc/another_part1.csv".

As you can probably tell, there are many ways to achieve the same goal with path patterns. We recommend using a pattern that ensures clarity and is robust against future additions to the directory structure.

## State

To perform incremental syncs, Airbyte syncs files from oldest to newest. Each file that's synced (up to 10,000 files) will be added as an entry in a "history" section of the connection's state message.
Once history is full, we drop the older messages out of the file, and only read files that were last modified between the date of the newest file in history and `Days to Sync if History is Full` days prior.

## User Schema

Providing a schema allows for more control over the output of this stream. Without a provided schema, columns and datatypes will be inferred from the first created file in the bucket matching your path pattern and suffix. This will probably be fine in most cases but there may be situations you want to enforce a schema instead, e.g.:

:::note

Without providing a schema for a CSV file all columns will be inferred as a `string`.

:::

- You only care about a specific known subset of the columns. The other columns would all still be included, but packed into the `_ab_additional_properties` map.
- Your initial dataset is quite small \(in terms of number of records\), and you think the automatic type inference from this sample might not be representative of the data in the future.
- You want to purposely define types for every column.
- You know the names of columns that will be added to future data and want to include these in the core schema as columns rather than have them appear in the `_ab_additional_properties` map.

Or any other reason! The schema must be provided as valid JSON as a map of `{"column": "datatype"}` where each datatype is one of:

- string
- number
- integer
- object
- array
- boolean
- null

For example:

- `{"id": "integer", "location": "string", "longitude": "number", "latitude": "number"}`
- `{"username": "string", "friends": "array", "information": "object"}`

:::note

Please note, the S3 Source connector used to infer schemas from all the available files and then merge them to create a superset schema. Starting from version 2.0.0 the schema inference works based on the first file found only. The first file we consider is the oldest one written to the prefix.

:::

## S3 Provider Settings

- **AWS Access Key ID**: One half of the [required credentials](https://docs.aws.amazon.com/general/latest/gr/aws-sec-cred-types.html#access-keys-and-secret-access-keys) for accessing a private bucket.
- **AWS Secret Access Key**: The other half of the [required credentials](https://docs.aws.amazon.com/general/latest/gr/aws-sec-cred-types.html#access-keys-and-secret-access-keys) for accessing a private bucket.
- **Endpoint**: An optional parameter that enables the use of non-Amazon S3 compatible services. If you are using the default Amazon service, leave this field blank.
- **Start Date**: An optional parameter that marks a starting date and time in UTC for data replication. Any files that have _not_ been modified since this specified date/time will _not_ be replicated. Use the provided datepicker (recommended) or enter the desired date programmatically in the format `YYYY-MM-DDTHH:mm:ssZ`. Leaving this field blank will replicate data from all files that have not been excluded by the **Path Pattern** and **Path Prefix**.

## File Format Settings

### CSV

Since CSV files are effectively plain text, providing specific reader options is often required for correct parsing of the files. These settings are applied when a CSV is created or exported so please ensure that this process happens consistently over time.

- **Header Definition**: How headers will be defined. `User Provided` assumes the CSV does not have a header row and uses the headers provided and `Autogenerated` assumes the CSV does not have a header row and the CDK will generate headers using for `f{i}` where `i` is the index starting from 0. Else, the default behavior is to use the header from the CSV file. If a user wants to autogenerate or provide column names for a CSV having headers, they can set a value for the "Skip rows before header" option to ignore the header row.
- **Delimiter**: Even though CSV is an acronym for Comma Separated Values, it is used more generally as a term for flat file data that may or may not be comma separated. The delimiter field lets you specify which character acts as the separator. To use [tab-delimiters](https://en.wikipedia.org/wiki/Tab-separated_values), you can set this value to `\t`. By default, this value is set to `,`.
- **Double Quote**: This option determines whether two quotes in a quoted CSV value denote a single quote in the data. Set to True by default.
- **Encoding**: Some data may use a different character set \(typically when different alphabets are involved\). See the [list of allowable encodings here](https://docs.python.org/3/library/codecs.html#standard-encodings). By default, this is set to `utf8`.
- **Escape Character**: An escape character can be used to prefix a reserved character and ensure correct parsing. A commonly used character is the backslash (`\`). For example, given the following data:

```
Product,Description,Price
Jeans,"Navy Blue, Bootcut, 34\"",49.99
```

The backslash (`\`) is used directly before the second double quote (`"`) to indicate that it is _not_ the closing quote for the field, but rather a literal double quote character that should be included in the value (in this example, denoting the size of the jeans in inches: `34"` ).

Leaving this field blank (default option) will disallow escaping.

- **False Values**: A set of case-sensitive strings that should be interpreted as false values.
- **Null Values**: A set of case-sensitive strings that should be interpreted as null values. For example, if the value 'NA' should be interpreted as null, enter 'NA' in this field.
- **Quote Character**: In some cases, data values may contain instances of reserved characters \(like a comma, if that's the delimiter\). CSVs can handle this by wrapping a value in defined quote characters so that on read it can parse it correctly. By default, this is set to `"`.
- **Skip Rows After Header**: The number of rows to skip after the header row.
- **Skip Rows Before Header**: The number of rows to skip before the header row.
- **Strings Can Be Null**: Whether strings can be interpreted as null values. If true, strings that match the null_values set will be interpreted as null. If false, strings that match the null_values set will be interpreted as the string itself.
- **True Values**: A set of case-sensitive strings that should be interpreted as true values.

### Parquet

Apache Parquet is a column-oriented data storage format of the Apache Hadoop ecosystem. It provides efficient data compression and encoding schemes with enhanced performance to handle complex data in bulk. At the moment, partitioned parquet datasets are unsupported. The following settings are available:

- **Convert Decimal Fields to Floats**: Whether to convert decimal fields to floats. There is a loss of precision when converting decimals to floats, so this is not recommended.

### Avro

The Avro parser uses the [Fastavro library](https://fastavro.readthedocs.io/en/latest/). The following settings are available:

- **Convert Double Fields to Strings**: Whether to convert double fields to strings. This is recommended if you have decimal numbers with a high degree of precision because there can be a loss precision when handling floating point numbers.

### JSONL

There are currently no options for JSONL parsing.

<FieldAnchor field="streams.0.format[unstructured],streams.1.format[unstructured],streams.2.format[unstructured]">

### Document File Type Format (Experimental)

:::warning
The Document File Type Format is currently an experimental feature and not subject to SLAs. Use at your own risk.
:::

The Document File Type Format is a special format that allows you to extract text from Markdown, TXT, PDF, Word and Powerpoint documents. If selected, the connector will extract text from the documents and output it as a single field named `content`. The `document_key` field will hold a unique identifier for the processed file which can be used as a primary key. The content of the document will contain markdown formatting converted from the original file format. Each file matching the defined glob pattern needs to either be a markdown (`md`), PDF (`pdf`), Word (`docx`) or Powerpoint (`.pptx`) file.

One record will be emitted for each document. Keep in mind that large files can emit large records that might not fit into every destination as each destination has different limitations for string fields.

#### Parsing via Unstructured.io Python Library

This connector utilizes the open source [Unstructured](https://unstructured-io.github.io/unstructured/introduction.html#product-offerings) library to perform OCR and text extraction from PDFs and MS Word files, as well as from embedded tables and images. You can read more about the parsing logic in the [Unstructured docs](https://unstructured-io.github.io/unstructured/core/partition.html) and you can learn about other Unstructured tools and services at [www.unstructured.io](https://www.unstructured.io).

</FieldAnchor>

## Changelog

<details>
  <summary>Expand to review</summary>


| Version     | Date       | Pull Request                                                                                                    | Subject                                                                                                              |
|:------------|:-----------|:----------------------------------------------------------------------------------------------------------------|:---------------------------------------------------------------------------------------------------------------------|
<<<<<<< HEAD
| 4.14.5 | 2025-10-03 | [66673](https://github.com/airbytehq/airbyte/pull/66673) | Pass AWS access credentials to session on role-based authentication |
=======
| 4.15.0 | 2025-10-24 | [68640](https://github.com/airbytehq/airbyte/pull/68640) | Update dependencies |
| 4.14.6 | 2025-10-21 | [67222](https://github.com/airbytehq/airbyte/pull/67222) | Update dependencies |
| 4.14.5 | 2025-10-08 | [67494](https://github.com/airbytehq/airbyte/pull/67494) | Fix utf_8_sig encoding for zip files |
>>>>>>> d1a9312d
| 4.14.4 | 2025-09-30 | [60547](https://github.com/airbytehq/airbyte/pull/60547) | Update dependencies |
| 4.14.3 | 2025-09-10 | [66023](https://github.com/airbytehq/airbyte/pull/66023) | Update to CDK v7 |
| 4.14.2 | 2025-05-22 | [60863](https://github.com/airbytehq/airbyte/pull/60863) | chore(source-s3): bump base image to `4.0.1` |
| 4.14.1 | 2025-05-10 | [58988](https://github.com/airbytehq/airbyte/pull/58988) | Update dependencies |
| 4.14.0 | 2025-05-06 | [59685](https://github.com/airbytehq/airbyte/pull/59685) | Promoting release candidate 4.14.0-rc.1 to a main version. |
| 4.14.0-rc.1 | 2025-05-05 | [57498](https://github.com/airbytehq/airbyte/pull/57498) | Adapt file-transfer records to latest protocol, requires platform >= 1.7.0, destination-s3 >= 1.8.0 |
| 4.13.5 | 2025-04-19 | [57994](https://github.com/airbytehq/airbyte/pull/57994) | Update dependencies |
| 4.13.4 | 2025-04-05 | [57485](https://github.com/airbytehq/airbyte/pull/57485) | Update dependencies |
| 4.13.3 | 2025-03-29 | [56791](https://github.com/airbytehq/airbyte/pull/56791) | Update dependencies |
| 4.13.2 | 2025-03-22 | [52953](https://github.com/airbytehq/airbyte/pull/52953) | Update dependencies |
| 4.13.1 | 2025-03-13 | [55694](https://github.com/airbytehq/airbyte/pull/55694) | Fix bug where csv column name is 'type' |
| 4.13.0 | 2025-03-12 | [55202](https://github.com/airbytehq/airbyte/pull/55202) | Bump base image to 4.0.0 and also CDK |
| 4.12.2 | 2025-02-14 | [53684](https://github.com/airbytehq/airbyte/pull/53684) | Added `pendulum` to the dependencies |
| 4.12.1 | 2025-01-25 | [52509](https://github.com/airbytehq/airbyte/pull/52509) | Update dependencies |
| 4.12.0 | 2025-01-20 | [52030](https://github.com/airbytehq/airbyte/pull/52030) | Promoting release candidate 4.12.0-rc.1 to a main version. |
| 4.12.0-rc.1 | 2025-01-15 | [51474](https://github.com/airbytehq/airbyte/pull/51474) | Bump cdk to have preserve subdirectories (default) in copy raw files functionality |
| 4.11.4      | 2025-01-11 | [51370](https://github.com/airbytehq/airbyte/pull/51370) | Update dependencies |
| 4.11.3      | 2025-01-04 | [50932](https://github.com/airbytehq/airbyte/pull/50932) | Update dependencies |
| 4.11.2      | 2024-12-28 | [50739](https://github.com/airbytehq/airbyte/pull/50739) | Update dependencies |
| 4.11.1      | 2024-12-21 | [49042](https://github.com/airbytehq/airbyte/pull/49042) | Update dependencies |
| 4.11.0      | 2024-12-17 | [49824](https://github.com/airbytehq/airbyte/pull/49824) | Increase file size limit to 1.5GB |
| 4.10.2      | 2024-11-25 | [48613](https://github.com/airbytehq/airbyte/pull/48613) | Starting with this version, the Docker image is now rootless. Please note that this and future versions will not be compatible with Airbyte versions earlier than 0.64 |
| 4.10.1      | 2024-11-12 | [48346](https://github.com/airbytehq/airbyte/pull/48346) | Implement file-transfer capabilities |
| 4.9.2       | 2024-11-04 | [48259](https://github.com/airbytehq/airbyte/pull/48259) | Update dependencies |
| 4.9.1       | 2024-10-29 | [47038](https://github.com/airbytehq/airbyte/pull/47038) | Update dependencies |
| 4.9.0       | 2024-10-17 | [46973](https://github.com/airbytehq/airbyte/pull/46973) | Promote releae candidate. |
| 4.9.0-rc.1  | 2024-10-14 | [46298](https://github.com/airbytehq/airbyte/pull/46298) | Migrate to CDK v5 |
| 4.8.5       | 2024-10-12 | [46511](https://github.com/airbytehq/airbyte/pull/46511) | Update dependencies |
| 4.8.4       | 2024-09-28 | [46131](https://github.com/airbytehq/airbyte/pull/46131) | Update dependencies |
| 4.8.3       | 2024-09-21 | [45757](https://github.com/airbytehq/airbyte/pull/45757) | Update dependencies |
| 4.8.2       | 2024-09-14 | [45504](https://github.com/airbytehq/airbyte/pull/45504) | Update dependencies |
| 4.8.1       | 2024-09-07 | [45257](https://github.com/airbytehq/airbyte/pull/45257) | Update dependencies |
| 4.8.0       | 2024-09-03 | [44908](https://github.com/airbytehq/airbyte/pull/44908) | Migrate to CDK v3 |
| 4.7.8       | 2024-08-31 | [45009](https://github.com/airbytehq/airbyte/pull/45009) | Update dependencies |
| 4.7.7       | 2024-08-24 | [44732](https://github.com/airbytehq/airbyte/pull/44732) | Update dependencies |
| 4.7.6       | 2024-08-19 | [44380](https://github.com/airbytehq/airbyte/pull/44380) | Update dependencies |
| 4.7.5       | 2024-08-12 | [43868](https://github.com/airbytehq/airbyte/pull/43868) | Update dependencies |
| 4.7.4       | 2024-08-10 | [43667](https://github.com/airbytehq/airbyte/pull/43667) | Update dependencies |
| 4.7.3       | 2024-08-03 | [43083](https://github.com/airbytehq/airbyte/pull/43083) | Update dependencies |
| 4.7.2       | 2024-07-27 | [42814](https://github.com/airbytehq/airbyte/pull/42814) | Update dependencies |
| 4.7.1       | 2024-07-20 | [42205](https://github.com/airbytehq/airbyte/pull/42205) | Update dependencies |
| 4.7.0       | 2024-07-16 | [41934](https://github.com/airbytehq/airbyte/pull/41934) | Update to 3.5.1 CDK |
| 4.6.3       | 2024-07-13 | [41934](https://github.com/airbytehq/airbyte/pull/41934) | Update dependencies |
| 4.6.2       | 2024-07-10 | [41503](https://github.com/airbytehq/airbyte/pull/41503) | Update dependencies |
| 4.6.1       | 2024-07-09 | [40067](https://github.com/airbytehq/airbyte/pull/40067) | Update dependencies |
| 4.6.0       | 2024-06-26 | [39573](https://github.com/airbytehq/airbyte/pull/39573) | Improve performance: update to Airbyte CDK 2.0.0 |
| 4.5.17      | 2024-06-06 | [39214](https://github.com/airbytehq/airbyte/pull/39214) | [autopull] Upgrade base image to v1.2.2 |
| 4.5.16      | 2024-05-29 | [38674](https://github.com/airbytehq/airbyte/pull/38674) | Avoid error on empty stream when running discover |
| 4.5.15      | 2024-05-20 | [38252](https://github.com/airbytehq/airbyte/pull/38252) | Replace AirbyteLogger with logging.Logger |
| 4.5.14      | 2024-05-09 | [38090](https://github.com/airbytehq/airbyte/pull/38090) | Bump python-cdk version to include CSV field length fix |
| 4.5.13      | 2024-05-03 | [37776](https://github.com/airbytehq/airbyte/pull/37776) | Update `airbyte-cdk` to fix the `discovery` command issue |
| 4.5.12      | 2024-04-11 | [37001](https://github.com/airbytehq/airbyte/pull/37001) | Update airbyte-cdk to flush print buffer for every message |
| 4.5.11      | 2024-03-14 | [36160](https://github.com/airbytehq/airbyte/pull/36160) | Bump python-cdk version to include CSV tab delimiter fix |
| 4.5.10      | 2024-03-11 | [35955](https://github.com/airbytehq/airbyte/pull/35955) | Pin `transformers` transitive dependency |
| 4.5.9       | 2024-03-06 | [35857](https://github.com/airbytehq/airbyte/pull/35857) | Bump poetry.lock to upgrade transitive dependency |
| 4.5.8       | 2024-03-04 | [35808](https://github.com/airbytehq/airbyte/pull/35808) | Use cached AWS client |
| 4.5.7       | 2024-02-23 | [34895](https://github.com/airbytehq/airbyte/pull/34895) | Run incremental syncs with concurrency |
| 4.5.6       | 2024-02-21 | [35246](https://github.com/airbytehq/airbyte/pull/35246) | Fixes bug that occurred when creating CSV streams with tab delimiter. |
| 4.5.5       | 2024-02-18 | [35392](https://github.com/airbytehq/airbyte/pull/35392) | Add support filtering by start date |
| 4.5.4       | 2024-02-15 | [35055](https://github.com/airbytehq/airbyte/pull/35055) | Temporarily revert concurrency |
| 4.5.3       | 2024-02-12 | [35164](https://github.com/airbytehq/airbyte/pull/35164) | Manage dependencies with Poetry. |
| 4.5.2       | 2024-02-06 | [34930](https://github.com/airbytehq/airbyte/pull/34930) | Bump CDK version to fix issue when SyncMode is missing from catalog |
| 4.5.1       | 2024-02-02 | [31701](https://github.com/airbytehq/airbyte/pull/31701) | Add `region` support |
| 4.5.0       | 2024-02-01 | [34591](https://github.com/airbytehq/airbyte/pull/34591) | Run full refresh syncs concurrently |
| 4.4.1       | 2024-01-30 | [34665](https://github.com/airbytehq/airbyte/pull/34665) | Pin moto & CDK version |
| 4.4.0       | 2024-01-12 | [33818](https://github.com/airbytehq/airbyte/pull/33818) | Add IAM Role Authentication |
| 4.3.1       | 2024-01-04 | [33937](https://github.com/airbytehq/airbyte/pull/33937) | Prepare for airbyte-lib |
| 4.3.0       | 2023-12-14 | [33411](https://github.com/airbytehq/airbyte/pull/33411) | Bump CDK version to auto-set primary key for document file streams and support raw txt files |
| 4.2.4       | 2023-12-06 | [33187](https://github.com/airbytehq/airbyte/pull/33187) | Bump CDK version to hide source-defined primary key |
| 4.2.3       | 2023-11-16 | [32608](https://github.com/airbytehq/airbyte/pull/32608) | Improve document file type parser |
| 4.2.2       | 2023-11-20 | [32677](https://github.com/airbytehq/airbyte/pull/32677) | Only read files with ".zip" extension as zipped files |
| 4.2.1       | 2023-11-13 | [32357](https://github.com/airbytehq/airbyte/pull/32357) | Improve spec schema |
| 4.2.0       | 2023-11-02 | [32109](https://github.com/airbytehq/airbyte/pull/32109) | Fix docs; add HTTPS validation for S3 endpoint; fix coverage |
| 4.1.4       | 2023-10-30 | [31904](https://github.com/airbytehq/airbyte/pull/31904) | Update CDK |
| 4.1.3       | 2023-10-25 | [31654](https://github.com/airbytehq/airbyte/pull/31654) | Reduce image size |
| 4.1.2       | 2023-10-23 | [31383](https://github.com/airbytehq/airbyte/pull/31383) | Add handling NoSuchBucket error |
| 4.1.1       | 2023-10-19 | [31601](https://github.com/airbytehq/airbyte/pull/31601) | Base image migration: remove Dockerfile and use the python-connector-base image |
| 4.1.0       | 2023-10-17 | [31340](https://github.com/airbytehq/airbyte/pull/31340) | Add reading files inside zip archive |
| 4.0.5       | 2023-10-16 | [31209](https://github.com/airbytehq/airbyte/pull/31209) | Add experimental Markdown/PDF/Docx file format |
| 4.0.4       | 2023-09-18 | [30476](https://github.com/airbytehq/airbyte/pull/30476) | Remove streams.\*.file_type from source-s3 configuration |
| 4.0.3       | 2023-09-13 | [30387](https://github.com/airbytehq/airbyte/pull/30387) | Bump Airbyte-CDK version to improve messages for record parse errors |
| 4.0.2       | 2023-09-07 | [28639](https://github.com/airbytehq/airbyte/pull/28639) | Always show S3 Key fields |
| 4.0.1       | 2023-09-06 | [30217](https://github.com/airbytehq/airbyte/pull/30217) | Migrate inference error to config errors and avoir sentry alerts |
| 4.0.0       | 2023-09-05 | [29757](https://github.com/airbytehq/airbyte/pull/29757) | New version using file-based CDK |
| 3.1.11      | 2023-08-30 | [29986](https://github.com/airbytehq/airbyte/pull/29986) | Add config error for conversion error |
| 3.1.10      | 2023-08-29 | [29943](https://github.com/airbytehq/airbyte/pull/29943) | Add config error for arrow invalid error |
| 3.1.9       | 2023-08-23 | [29753](https://github.com/airbytehq/airbyte/pull/29753) | Feature parity update for V4 release |
| 3.1.8       | 2023-08-17 | [29520](https://github.com/airbytehq/airbyte/pull/29520) | Update legacy state and error handling |
| 3.1.7       | 2023-08-17 | [29505](https://github.com/airbytehq/airbyte/pull/29505) | v4 StreamReader and Cursor fixes |
| 3.1.6       | 2023-08-16 | [29480](https://github.com/airbytehq/airbyte/pull/29480) | update Pyarrow to version 12.0.1 |
| 3.1.5       | 2023-08-15 | [29418](https://github.com/airbytehq/airbyte/pull/29418) | Avoid duplicate syncs when migrating from v3 to v4 |
| 3.1.4       | 2023-08-15 | [29382](https://github.com/airbytehq/airbyte/pull/29382) | Handle legacy path prefix & path pattern |
| 3.1.3       | 2023-08-05 | [29028](https://github.com/airbytehq/airbyte/pull/29028) | Update v3 & v4 connector to handle either state message |
| 3.1.2       | 2023-07-29 | [28786](https://github.com/airbytehq/airbyte/pull/28786) | Add a codepath for using the file-based CDK |
| 3.1.1       | 2023-07-26 | [28730](https://github.com/airbytehq/airbyte/pull/28730) | Add human readable error message and improve validation for encoding field when it empty |
| 3.1.0       | 2023-06-26 | [27725](https://github.com/airbytehq/airbyte/pull/27725) | License Update: Elv2 |
| 3.0.3       | 2023-06-23 | [27651](https://github.com/airbytehq/airbyte/pull/27651) | Handle Bucket Access Errors |
| 3.0.2       | 2023-06-22 | [27611](https://github.com/airbytehq/airbyte/pull/27611) | Fix start date |
| 3.0.1       | 2023-06-22 | [27604](https://github.com/airbytehq/airbyte/pull/27604) | Add logging for file reading |
| 3.0.0       | 2023-05-02 | [25127](https://github.com/airbytehq/airbyte/pull/25127) | Remove ab_additional column; Use platform-handled schema evolution |
| 2.2.0       | 2023-05-10 | [25937](https://github.com/airbytehq/airbyte/pull/25937) | Add support for Parquet Dataset |
| 2.1.4       | 2023-05-01 | [25361](https://github.com/airbytehq/airbyte/pull/25361) | Parse nested avro schemas |
| 2.1.3       | 2023-05-01 | [25706](https://github.com/airbytehq/airbyte/pull/25706) | Remove minimum block size for CSV check |
| 2.1.2       | 2023-04-18 | [25067](https://github.com/airbytehq/airbyte/pull/25067) | Handle block size related errors; fix config validator |
| 2.1.1       | 2023-04-18 | [25010](https://github.com/airbytehq/airbyte/pull/25010) | Refactor filter logic |
| 2.1.0       | 2023-04-10 | [25010](https://github.com/airbytehq/airbyte/pull/25010) | Add `start_date` field to filter files based on `LastModified` option |
| 2.0.4       | 2023-03-23 | [24429](https://github.com/airbytehq/airbyte/pull/24429) | Call `check` with a little block size to save time and memory. |
| 2.0.3       | 2023-03-17 | [24178](https://github.com/airbytehq/airbyte/pull/24178) | Support legacy datetime format for the period of migration, fix time-zone conversion. |
| 2.0.2       | 2023-03-16 | [24157](https://github.com/airbytehq/airbyte/pull/24157) | Return empty schema if `discover` finds no files; Do not infer extra data types when user defined schema is applied. |
| 2.0.1       | 2023-03-06 | [23195](https://github.com/airbytehq/airbyte/pull/23195) | Fix datetime format string |
| 2.0.0       | 2023-03-14 | [23189](https://github.com/airbytehq/airbyte/pull/23189) | Infer schema based on one file instead of all the files |
| 1.0.2       | 2023-03-02 | [23669](https://github.com/airbytehq/airbyte/pull/23669) | Made `Advanced Reader Options` and `Advanced Options` truly `optional` for `CSV` format |
| 1.0.1       | 2023-02-27 | [23502](https://github.com/airbytehq/airbyte/pull/23502) | Fix error handling |
| 1.0.0       | 2023-02-17 | [23198](https://github.com/airbytehq/airbyte/pull/23198) | Fix Avro schema discovery |
| 0.1.32      | 2023-02-07 | [22500](https://github.com/airbytehq/airbyte/pull/22500) | Speed up discovery |
| 0.1.31      | 2023-02-08 | [22550](https://github.com/airbytehq/airbyte/pull/22550) | Validate CSV read options and convert options |
| 0.1.30      | 2023-01-25 | [21587](https://github.com/airbytehq/airbyte/pull/21587) | Make sure spec works as expected in UI |
| 0.1.29      | 2023-01-19 | [21604](https://github.com/airbytehq/airbyte/pull/21604) | Handle OSError: skip unreachable keys and keep working on accessible ones. Warn a customer |
| 0.1.28      | 2023-01-10 | [21210](https://github.com/airbytehq/airbyte/pull/21210) | Update block size for json file format |
| 0.1.27      | 2022-12-08 | [20262](https://github.com/airbytehq/airbyte/pull/20262) | Check config settings for CSV file format |
| 0.1.26      | 2022-11-08 | [19006](https://github.com/airbytehq/airbyte/pull/19006) | Add virtual-hosted-style option |
| 0.1.24      | 2022-10-28 | [18602](https://github.com/airbytehq/airbyte/pull/18602) | Wrap errors into AirbyteTracedException pointing to a problem file |
| 0.1.23      | 2022-10-10 | [17800](https://github.com/airbytehq/airbyte/pull/17800) | Deleted `use_ssl` and `verify_ssl_cert` flags and hardcoded to `True` |
| 0.1.23      | 2022-10-10 | [17991](https://github.com/airbytehq/airbyte/pull/17991) | Fix pyarrow to JSON schema type conversion for arrays |
| 0.1.22      | 2022-09-28 | [17304](https://github.com/airbytehq/airbyte/pull/17304) | Migrate to per-stream state |
| 0.1.21      | 2022-09-20 | [16921](https://github.com/airbytehq/airbyte/pull/16921) | Upgrade pyarrow |
| 0.1.20      | 2022-09-12 | [16607](https://github.com/airbytehq/airbyte/pull/16607) | Fix for reading jsonl files containing nested structures |
| 0.1.19      | 2022-09-13 | [16631](https://github.com/airbytehq/airbyte/pull/16631) | Adjust column type to a broadest one when merging two or more json schemas |
| 0.1.18      | 2022-08-01 | [14213](https://github.com/airbytehq/airbyte/pull/14213) | Add support for jsonl format files. |
| 0.1.17      | 2022-07-21 | [14911](https://github.com/airbytehq/airbyte/pull/14911) | "decimal" type added for parquet |
| 0.1.16      | 2022-07-13 | [14669](https://github.com/airbytehq/airbyte/pull/14669) | Fixed bug when extra columns apeared to be non-present in master schema |
| 0.1.15      | 2022-05-31 | [12568](https://github.com/airbytehq/airbyte/pull/12568) | Fixed possible case of files being missed during incremental syncs |
| 0.1.14      | 2022-05-23 | [11967](https://github.com/airbytehq/airbyte/pull/11967) | Increase unit test coverage up to 90% |
| 0.1.13      | 2022-05-11 | [12730](https://github.com/airbytehq/airbyte/pull/12730) | Fixed empty options issue |
| 0.1.12      | 2022-05-11 | [12602](https://github.com/airbytehq/airbyte/pull/12602) | Added support for Avro file format |
| 0.1.11      | 2022-04-30 | [12500](https://github.com/airbytehq/airbyte/pull/12500) | Improve input configuration copy |
| 0.1.10      | 2022-01-28 | [8252](https://github.com/airbytehq/airbyte/pull/8252) | Refactoring of files' metadata |
| 0.1.9       | 2022-01-06 | [9163](https://github.com/airbytehq/airbyte/pull/9163) | Work-around for web-UI, `backslash - t` converts to `tab` for `format.delimiter` field. |
| 0.1.7       | 2021-11-08 | [7499](https://github.com/airbytehq/airbyte/pull/7499) | Remove base-python dependencies |
| 0.1.6       | 2021-10-15 | [6615](https://github.com/airbytehq/airbyte/pull/6615) & [7058](https://github.com/airbytehq/airbyte/pull/7058) | Memory and performance optimisation. Advanced options for CSV parsing.                                               |
| 0.1.5       | 2021-09-24 | [6398](https://github.com/airbytehq/airbyte/pull/6398)                                                          | Support custom non Amazon S3 services                                                                                |
| 0.1.4       | 2021-08-13 | [5305](https://github.com/airbytehq/airbyte/pull/5305)                                                          | Support of Parquet format                                                                                            |
| 0.1.3       | 2021-08-04 | [5197](https://github.com/airbytehq/airbyte/pull/5197)                                                          | Fixed bug where sync could hang indefinitely on schema inference                                                     |
| 0.1.2       | 2021-08-02 | [5135](https://github.com/airbytehq/airbyte/pull/5135)                                                          | Fixed bug in spec so it displays in UI correctly                                                                     |
| 0.1.1       | 2021-07-30 | [4990](https://github.com/airbytehq/airbyte/pull/4990/commits/ff5f70662c5f84eabc03526cddfcc9d73c58c0f4)         | Fixed documentation url in source definition                                                                         |
| 0.1.0       | 2021-07-30 | [4990](https://github.com/airbytehq/airbyte/pull/4990)                                                          | Created S3 source connector                                                                                          |

</details><|MERGE_RESOLUTION|>--- conflicted
+++ resolved
@@ -356,13 +356,10 @@
 
 | Version     | Date       | Pull Request                                                                                                    | Subject                                                                                                              |
 |:------------|:-----------|:----------------------------------------------------------------------------------------------------------------|:---------------------------------------------------------------------------------------------------------------------|
-<<<<<<< HEAD
-| 4.14.5 | 2025-10-03 | [66673](https://github.com/airbytehq/airbyte/pull/66673) | Pass AWS access credentials to session on role-based authentication |
-=======
+| 4.15.1 | 2025-10-03 | [66673](https://github.com/airbytehq/airbyte/pull/66673) | Pass AWS access credentials to session on role-based authentication |
 | 4.15.0 | 2025-10-24 | [68640](https://github.com/airbytehq/airbyte/pull/68640) | Update dependencies |
 | 4.14.6 | 2025-10-21 | [67222](https://github.com/airbytehq/airbyte/pull/67222) | Update dependencies |
 | 4.14.5 | 2025-10-08 | [67494](https://github.com/airbytehq/airbyte/pull/67494) | Fix utf_8_sig encoding for zip files |
->>>>>>> d1a9312d
 | 4.14.4 | 2025-09-30 | [60547](https://github.com/airbytehq/airbyte/pull/60547) | Update dependencies |
 | 4.14.3 | 2025-09-10 | [66023](https://github.com/airbytehq/airbyte/pull/66023) | Update to CDK v7 |
 | 4.14.2 | 2025-05-22 | [60863](https://github.com/airbytehq/airbyte/pull/60863) | chore(source-s3): bump base image to `4.0.1` |
