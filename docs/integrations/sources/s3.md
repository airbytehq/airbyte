# S3

This page contains the setup guide and reference information for the Amazon S3 source connector.

:::info
Please note that using cloud storage may incur egress costs. Egress refers to data that is transferred out of the cloud storage system, such as when you download files or access them from a different location. For detailed information on egress costs, please consult the [Amazon S3 pricing guide](https://aws.amazon.com/s3/pricing/).
:::

## Prerequisites

- Access to the S3 bucket containing the files to replicate.
- For **private buckets**, an AWS account with the ability to grant permissions to read from the bucket.

## Setup guide

### Step 1: Set up Amazon S3

**If you are syncing from a private bucket**, you will need to provide both an `AWS Access Key ID` and `AWS Secret Access Key` to authenticate the connection. The IAM user associated with the credentials must be granted `read` and `list` permissions for the bucket and its objects. If you are unfamiliar with configuring AWS permissions, you can follow these steps to obtain the necessary permissions and credentials:

1. Log in to your Amazon AWS account and open the [IAM console](https://console.aws.amazon.com/iam/home#home).
2. In the IAM dashboard, select **Policies**, then click **Create Policy**.
3. Select the **JSON** tab, then paste the following JSON into the Policy editor (be sure to substitute in your bucket name):

```
{
    "Version": "2012-10-17",
    "Statement": [
        {
        "Effect": "Allow",
        "Action": [
                "s3:GetObject",
                "s3:ListBucket"
        ],
        "Resource": [
                "arn:aws:s3:::{your-bucket-name}/*",
                "arn:aws:s3:::{your-bucket-name}"
        ]
        }
    ]
}
```

:::note
At this time, object-level permissions alone are not sufficient to successfully authenticate the connection. Please ensure you include the **bucket-level** permissions as provided in the example above.
:::

4. Give your policy a descriptive name, then click **Create policy**.
5. In the IAM dashboard, click **Users**. Select an existing IAM user or create a new one by clicking **Add users**.
6. If you are using an _existing_ IAM user, click the **Add permissions** dropdown menu and select **Add permissions**. If you are creating a _new_ user, you will be taken to the Permissions screen after selecting a name.
7. Select **Attach policies directly**, then find and check the box for your new policy. Click **Next**, then **Add permissions**.
8. After successfully creating your user, select the **Security credentials** tab and click **Create access key**. You will be prompted to select a use case and add optional tags to your access key. Click **Create access key** to generate the keys.

:::caution
Your `Secret Access Key` will only be visible once upon creation. Be sure to copy and store it securely for future use.
:::

For more information on managing your access keys, please refer to the 
[official AWS documentation](https://docs.aws.amazon.com/IAM/latest/UserGuide/id_credentials_access-keys.html).

### Step 2: Set up the Amazon S3 connector in Airbyte

1. [Log in to your Airbyte Cloud](https://cloud.airbyte.com/workspaces) account, or navigate to your Airbyte Open Source dashboard.
2. In the left navigation bar, click **Sources**. In the top-right corner, click **+ New source**.
3. Find and select **S3** from the list of available sources.
4. Enter the name of the **Bucket** containing your files to replicate.
5. Add a stream
   1. Write the **File Type**
   2. In the **Format** box, use the dropdown menu to select the format of the files you'd like to replicate. The supported formats are **CSV**, **Parquet**, **Avro** and **JSONL**. Toggling the **Optional fields** button within the **Format** box will allow you to enter additional configurations based on the selected format.  For a detailed breakdown of these settings, refer to the [File Format section](#file-format-settings) below.
   3. Give a **Name** to the stream
   4. (Optional) - If you want to enforce a specific schema, you can enter a **Input schema**. By default, this value is set to `{}` and will automatically infer the schema from the file\(s\) you are replicating. For details on providing a custom schema, refer to the [User Schema section](#user-schema).
   5. Optionally, enter the **Globs** which dictates which files to be synced. This is a regular expression that allows Airbyte to pattern match the specific files to replicate. If you are replicating all the files within your bucket, use `**` as the pattern. For more precise pattern matching options, refer to the [Path Patterns section](#path-patterns) below.
6. **If you are syncing from a private bucket**, you must fill the **AWS Access Key ID** and **AWS Secret Access Key** fields with the appropriate credentials to authenticate the connection. All other fields are optional and can be left empty. Refer to the [S3 Provider Settings section](#s3-provider-settings) below for more information on each field.

## Supported sync modes

The Amazon S3 source connector supports the following [sync modes](https://docs.airbyte.com/cloud/core-concepts#connection-sync-modes):

| Feature                                        | Supported? |
| :--------------------------------------------- | :--------- |
| Full Refresh Sync                              | Yes        |
| Incremental Sync                               | Yes        |
| Replicate Incremental Deletes                  | No         |
| Replicate Multiple Files \(pattern matching\)  | Yes        |
| Replicate Multiple Streams \(distinct tables\) | Yes        |
| Namespaces                                     | No         |

## File Compressions

| Compression | Supported? |
| :---------- | :--------- |
| Gzip        | Yes        |
| Zip         | Yes        |
| Bzip2       | Yes        |
| Lzma        | No         |
| Xz          | No         |
| Snappy      | No         |

Please let us know any specific compressions you'd like to see support for next!

## Path Patterns

\(tl;dr -&gt; path pattern syntax using [wcmatch.glob](https://facelessuser.github.io/wcmatch/glob/). GLOBSTAR and SPLIT flags are enabled.\)

This connector can sync multiple files by using glob-style patterns, rather than requiring a specific path for every file. This enables:

- Referencing many files with just one pattern, e.g. `**` would indicate every file in the bucket.
- Referencing future files that don't exist yet \(and therefore don't have a specific path\).

You must provide a path pattern. You can also provide many patterns split with \| for more complex directory layouts.

Each path pattern is a reference from the _root_ of the bucket, so don't include the bucket name in the pattern\(s\).

Some example patterns:

- `**` : match everything.
- `**/*.csv` : match all files with specific extension.
- `myFolder/**/*.csv` : match all csv files anywhere under myFolder.
- `*/**` : match everything at least one folder deep.
- `*/*/*/**` : match everything at least three folders deep.
- `**/file.*|**/file` : match every file called "file" with any extension \(or no extension\).
- `x/*/y/*` : match all files that sit in folder x -&gt; any folder -&gt; folder y.
- `**/prefix*.csv` : match all csv files with specific prefix.
- `**/prefix*.parquet` : match all parquet files with specific prefix.

Let's look at a specific example, matching the following bucket layout:

```text
myBucket
    -> log_files
    -> some_table_files
        -> part1.csv
        -> part2.csv
    -> images
    -> more_table_files
        -> part3.csv
    -> extras
        -> misc
            -> another_part1.csv
```

We want to pick up part1.csv, part2.csv and part3.csv \(excluding another_part1.csv for now\). We could do this a few different ways:

- We could pick up every csv file called "partX" with the single pattern `**/part*.csv`.
- To be a bit more robust, we could use the dual pattern `some_table_files/*.csv|more_table_files/*.csv` to pick up relevant files only from those exact folders.
- We could achieve the above in a single pattern by using the pattern `*table_files/*.csv`. This could however cause problems in the future if new unexpected folders started being created.
- We can also recursively wildcard, so adding the pattern `extras/**/*.csv` would pick up any csv files nested in folders below "extras", such as "extras/misc/another_part1.csv".

As you can probably tell, there are many ways to achieve the same goal with path patterns. We recommend using a pattern that ensures clarity and is robust against future additions to the directory structure.

## User Schema

Providing a schema allows for more control over the output of this stream. Without a provided schema, columns and datatypes will be inferred from the first created file in the bucket matching your path pattern and suffix. This will probably be fine in most cases but there may be situations you want to enforce a schema instead, e.g.:

- You only care about a specific known subset of the columns. The other columns would all still be included, but packed into the `_ab_additional_properties` map.
- Your initial dataset is quite small \(in terms of number of records\), and you think the automatic type inference from this sample might not be representative of the data in the future.
- You want to purposely define types for every column.
- You know the names of columns that will be added to future data and want to include these in the core schema as columns rather than have them appear in the `_ab_additional_properties` map.

Or any other reason! The schema must be provided as valid JSON as a map of `{"column": "datatype"}` where each datatype is one of:

- string
- number
- integer
- object
- array
- boolean
- null

For example:

- {"id": "integer", "location": "string", "longitude": "number", "latitude": "number"}
- {"username": "string", "friends": "array", "information": "object"}

:::note

Please note, the S3 Source connector used to infer schemas from all the available files and then merge them to create a superset schema. Starting from version 2.0.0 the schema inference works based on the first file found only. The first file we consider is the oldest one written to the prefix.

:::

## S3 Provider Settings

- **AWS Access Key ID**: One half of the [required credentials](https://docs.aws.amazon.com/general/latest/gr/aws-sec-cred-types.html#access-keys-and-secret-access-keys) for accessing a private bucket.
- **AWS Secret Access Key**: The other half of the [required credentials](https://docs.aws.amazon.com/general/latest/gr/aws-sec-cred-types.html#access-keys-and-secret-access-keys) for accessing a private bucket.
- **Path Prefix**: An optional string that limits the files returned by AWS when listing files to only those starting with the specified prefix. This is different than the **Path Pattern**, as the prefix is applied directly to the API call made to S3, rather than being filtered within Airbyte. **This is not a regular expression** and does not accept pattern-style symbols like wildcards (`*`). We recommend using this filter to improve performance if the connector if your bucket has many folders and files that are unrelated to the data you want to replicate, and all the relevant files will always reside under the specified prefix.
  - Together with the **Path Pattern**, there are multiple ways to specify the files to sync. For example, all the following configurations are equivalent:
    - **Prefix** = `<empty>`, **Pattern** = `path1/path2/myFolder/**/*`
    - **Prefix** = `path1/`, **Pattern** = `path2/myFolder/**/*.csv`
    - **Prefix** = `path1/path2/`, **Pattern** = `myFolder/**/*.csv`
    - **Prefix** = `path1/path2/myFolder/`, **Pattern** = `**/*.csv`

  - The ability to individually configure the prefix and pattern has been included to accommodate situations where you do not want to replicate the majority of the files in the bucket. If you are unsure of the best approach, you can safely leave the **Path Prefix** field empty and just [set the Path Pattern](#path-patterns) to meet your requirements.
- **Endpoint**: An optional parameter that enables the use of non-Amazon S3 compatible services. If you are using the default Amazon service, leave this field blank.
- **Start Date**: An optional parameter that marks a starting date and time in UTC for data replication. Any files that have _not_ been modified since this specified date/time will _not_ be replicated. Use the provided datepicker (recommended) or enter the desired date programmatically in the format `YYYY-MM-DDTHH:mm:ssZ`. Leaving this field blank will replicate data from all files that have not been excluded by the **Path Pattern** and **Path Prefix**.

## File Format Settings

### CSV

Since CSV files are effectively plain text, providing specific reader options is often required for correct parsing of the files. These settings are applied when a CSV is created or exported so please ensure that this process happens consistently over time.

- **Header Definition**: How headers will be defined. `User Provided` assumes the CSV does not have a header row and uses the headers provided and `Autogenerated` assumes the CSV does not have a header row and the CDK will generate headers using for `f{i}` where `i` is the index starting from 0. Else, the default behavior is to use the header from the CSV file. If a user wants to autogenerate or provide column names for a CSV having headers, they can set a value for the "Skip rows before header" option to ignore the header row.
- **Delimiter**: Even though CSV is an acronym for Comma Separated Values, it is used more generally as a term for flat file data that may or may not be comma separated. The delimiter field lets you specify which character acts as the separator. To use [tab-delimiters](https://en.wikipedia.org/wiki/Tab-separated_values), you can set this value to `\t`. By default, this value is set to `,`.
- **Double Quote**: This option determines whether two quotes in a quoted CSV value denote a single quote in the data. Set to True by default.
- **Encoding**: Some data may use a different character set \(typically when different alphabets are involved\). See the [list of allowable encodings here](https://docs.python.org/3/library/codecs.html#standard-encodings). By default, this is set to `utf8`.
- **Escape Character**: An escape character can be used to prefix a reserved character and ensure correct parsing. A commonly used character is the backslash (`\`). For example, given the following data:

```
Product,Description,Price
Jeans,"Navy Blue, Bootcut, 34\"",49.99
```

The backslash (`\`) is used directly before the second double quote (`"`) to indicate that it is _not_ the closing quote for the field, but rather a literal double quote character that should be included in the value (in this example, denoting the size of the jeans in inches: `34"` ). 

Leaving this field blank (default option) will disallow escaping.

- **False Values**: A set of case-sensitive strings that should be interpreted as false values.
- **Null Values**: A set of case-sensitive strings that should be interpreted as null values. For example, if the value 'NA' should be interpreted as null, enter 'NA' in this field.
- **Quote Character**: In some cases, data values may contain instances of reserved characters \(like a comma, if that's the delimiter\). CSVs can handle this by wrapping a value in defined quote characters so that on read it can parse it correctly. By default, this is set to `"`.
- **Skip Rows After Header**: The number of rows to skip after the header row.
- **Skip Rows Before Header**: The number of rows to skip before the header row.
- **Strings Can Be Null**: Whether strings can be interpreted as null values. If true, strings that match the null_values set will be interpreted as null. If false, strings that match the null_values set will be interpreted as the string itself.
- **True Values**: A set of case-sensitive strings that should be interpreted as true values.


### Parquet

Apache Parquet is a column-oriented data storage format of the Apache Hadoop ecosystem. It provides efficient data compression and encoding schemes with enhanced performance to handle complex data in bulk. At the moment, partitioned parquet datasets are unsupported. The following settings are available:

- **Convert Decimal Fields to Floats**: Whether to convert decimal fields to floats. There is a loss of precision when converting decimals to floats, so this is not recommended.

### Avro

The Avro parser uses the [Fastavro library](https://fastavro.readthedocs.io/en/latest/). The following settings are available:
- **Convert Double Fields to Strings**: Whether to convert double fields to strings. This is recommended if you have decimal numbers with a high degree of precision because there can be a loss precision when handling floating point numbers.

### JSONL

There are currently no options for JSONL parsing.

<FieldAnchor field="streams.0.format[unstructured],streams.1.format[unstructured],streams.2.format[unstructured]">

### Document File Type Format (Experimental)

:::warning
The Document File Type Format is currently an experimental feature and not subject to SLAs. Use at your own risk.
:::

The Document File Type Format is a special format that allows you to extract text from Markdown, PDF, Word and Powerpoint documents. If selected, the connector will extract text from the documents and output it as a single field named `content`. The `document_key` field will hold a unique identifier for the processed file which can be used as a primary key. The content of the document will contain markdown formatting converted from the original file format. Each file matching the defined glob pattern needs to either be a markdown (`md`), PDF (`pdf`), Word (`docx`) or Powerpoint (`.pptx`) file.

One record will be emitted for each document. Keep in mind that large files can emit large records that might not fit into every destination as each destination has different limitations for string fields.

To perform the text extraction from PDF and Docx files, the connector uses the [Unstructured](https://pypi.org/project/unstructured/) Python library.
</FieldAnchor>

## Changelog

| Version | Date       | Pull Request                                                                                                    | Subject                                                                                                              |
|:--------|:-----------|:----------------------------------------------------------------------------------------------------------------|:---------------------------------------------------------------------------------------------------------------------|
<<<<<<< HEAD
=======
| 4.2.3 | 2023-11-16 | [32608](https://github.com/airbytehq/airbyte/pull/32608) | Improve document file type parser |
>>>>>>> 13b631ca
| 4.2.2   | 2023-11-20 | [32677](https://github.com/airbytehq/airbyte/pull/32677)                                                        | Only read files with ".zip" extension as zipped files                                                                                       |
| 4.2.1   | 2023-11-13 | [32357](https://github.com/airbytehq/airbyte/pull/32357)                                                        | Improve spec schema                                                                                                  |
| 4.2.0   | 2023-11-02 | [32109](https://github.com/airbytehq/airbyte/pull/32109)                                                        | Fix docs; add HTTPS validation for S3 endpoint; fix coverage                                                         |
| 4.1.4   | 2023-10-30 | [31904](https://github.com/airbytehq/airbyte/pull/31904)                                                        | Update CDK                                                                                                           |
| 4.1.3   | 2023-10-25 | [31654](https://github.com/airbytehq/airbyte/pull/31654)                                                        | Reduce image size                                                                                                    |
| 4.1.2   | 2023-10-23 | [31383](https://github.com/airbytehq/airbyte/pull/31383)                                                        | Add handling NoSuchBucket error                                                                                      |
| 4.1.1   | 2023-10-19 | [31601](https://github.com/airbytehq/airbyte/pull/31601)                                                        | Base image migration: remove Dockerfile and use the python-connector-base image                                      |
| 4.1.0   | 2023-10-17 | [31340](https://github.com/airbytehq/airbyte/pull/31340)                                                        | Add reading files inside zip archive                                                                                 |
| 4.0.5   | 2023-10-16 | [31209](https://github.com/airbytehq/airbyte/pull/31209)                                                        | Add experimental Markdown/PDF/Docx file format                                                                       |
| 4.0.4   | 2023-09-18 | [30476](https://github.com/airbytehq/airbyte/pull/30476)                                                        | Remove streams.*.file_type from source-s3 configuration                                                              |
| 4.0.3   | 2023-09-13 | [30387](https://github.com/airbytehq/airbyte/pull/30387)                                                        | Bump Airbyte-CDK version to improve messages for record parse errors                                                 |
| 4.0.2   | 2023-09-07 | [28639](https://github.com/airbytehq/airbyte/pull/28639)                                                        | Always show S3 Key fields                                                                                            |
| 4.0.1   | 2023-09-06 | [30217](https://github.com/airbytehq/airbyte/pull/30217)                                                        | Migrate inference error to config errors and avoir sentry alerts                                                     |
| 4.0.0   | 2023-09-05 | [29757](https://github.com/airbytehq/airbyte/pull/29757)                                                        | New version using file-based CDK                                                                                     |
| 3.1.11  | 2023-08-30 | [29986](https://github.com/airbytehq/airbyte/pull/29986)                                                        | Add config error for conversion error                                                                                |
| 3.1.10  | 2023-08-29 | [29943](https://github.com/airbytehq/airbyte/pull/29943)                                                        | Add config error for arrow invalid error                                                                             |
| 3.1.9   | 2023-08-23 | [29753](https://github.com/airbytehq/airbyte/pull/29753)                                                        | Feature parity update for V4 release                                                                                 |
| 3.1.8   | 2023-08-17 | [29520](https://github.com/airbytehq/airbyte/pull/29520)                                                        | Update legacy state and error handling                                                                               |
| 3.1.7   | 2023-08-17 | [29505](https://github.com/airbytehq/airbyte/pull/29505)                                                        | v4 StreamReader and Cursor fixes                                                                                     |
| 3.1.6   | 2023-08-16 | [29480](https://github.com/airbytehq/airbyte/pull/29480)                                                        | update Pyarrow to version 12.0.1                                                                                     |
| 3.1.5   | 2023-08-15 | [29418](https://github.com/airbytehq/airbyte/pull/29418)                                                        | Avoid duplicate syncs when migrating from v3 to v4                                                                   |
| 3.1.4   | 2023-08-15 | [29382](https://github.com/airbytehq/airbyte/pull/29382)                                                        | Handle legacy path prefix & path pattern                                                                             |
| 3.1.3   | 2023-08-05 | [29028](https://github.com/airbytehq/airbyte/pull/29028)                                                        | Update v3 & v4 connector to handle either state message                                                              |
| 3.1.2   | 2023-07-29 | [28786](https://github.com/airbytehq/airbyte/pull/28786)                                                        | Add a codepath for using the file-based CDK                                                                          |
| 3.1.1   | 2023-07-26 | [28730](https://github.com/airbytehq/airbyte/pull/28730)                                                        | Add human readable error message and improve validation for encoding field when it empty                             |
| 3.1.0   | 2023-06-26 | [27725](https://github.com/airbytehq/airbyte/pull/27725)                                                        | License Update: Elv2                                                                                                 |
| 3.0.3   | 2023-06-23 | [27651](https://github.com/airbytehq/airbyte/pull/27651)                                                        | Handle Bucket Access Errors                                                                                          |
| 3.0.2   | 2023-06-22 | [27611](https://github.com/airbytehq/airbyte/pull/27611)                                                        | Fix start date                                                                                                       |
| 3.0.1   | 2023-06-22 | [27604](https://github.com/airbytehq/airbyte/pull/27604)                                                        | Add logging for file reading                                                                                         |
| 3.0.0   | 2023-05-02 | [25127](https://github.com/airbytehq/airbyte/pull/25127)                                                        | Remove ab_additional column; Use platform-handled schema evolution                                                   |
| 2.2.0   | 2023-05-10 | [25937](https://github.com/airbytehq/airbyte/pull/25937)                                                        | Add support for Parquet Dataset                                                                                      |
| 2.1.4   | 2023-05-01 | [25361](https://github.com/airbytehq/airbyte/pull/25361)                                                        | Parse nested avro schemas                                                                                            |
| 2.1.3   | 2023-05-01 | [25706](https://github.com/airbytehq/airbyte/pull/25706)                                                        | Remove minimum block size for CSV check                                                                              |
| 2.1.2   | 2023-04-18 | [25067](https://github.com/airbytehq/airbyte/pull/25067)                                                        | Handle block size related errors; fix config validator                                                               |
| 2.1.1   | 2023-04-18 | [25010](https://github.com/airbytehq/airbyte/pull/25010)                                                        | Refactor filter logic                                                                                                |
| 2.1.0   | 2023-04-10 | [25010](https://github.com/airbytehq/airbyte/pull/25010)                                                        | Add `start_date` field to filter files based on `LastModified` option                                                |
| 2.0.4   | 2023-03-23 | [24429](https://github.com/airbytehq/airbyte/pull/24429)                                                        | Call `check` with a little block size to save time and memory.                                                       |
| 2.0.3   | 2023-03-17 | [24178](https://github.com/airbytehq/airbyte/pull/24178)                                                        | Support legacy datetime format for the period of migration, fix time-zone conversion.                                |
| 2.0.2   | 2023-03-16 | [24157](https://github.com/airbytehq/airbyte/pull/24157)                                                        | Return empty schema if `discover` finds no files; Do not infer extra data types when user defined schema is applied. |
| 2.0.1   | 2023-03-06 | [23195](https://github.com/airbytehq/airbyte/pull/23195)                                                        | Fix datetime format string                                                                                           |
| 2.0.0   | 2023-03-14 | [23189](https://github.com/airbytehq/airbyte/pull/23189)                                                        | Infer schema based on one file instead of all the files                                                              |
| 1.0.2   | 2023-03-02 | [23669](https://github.com/airbytehq/airbyte/pull/23669)                                                        | Made `Advanced Reader Options` and `Advanced Options` truly `optional` for `CSV` format                              |
| 1.0.1   | 2023-02-27 | [23502](https://github.com/airbytehq/airbyte/pull/23502)                                                        | Fix error handling                                                                                                   |
| 1.0.0   | 2023-02-17 | [23198](https://github.com/airbytehq/airbyte/pull/23198)                                                        | Fix Avro schema discovery                                                                                            |
| 0.1.32  | 2023-02-07 | [22500](https://github.com/airbytehq/airbyte/pull/22500)                                                        | Speed up discovery                                                                                                   |
| 0.1.31  | 2023-02-08 | [22550](https://github.com/airbytehq/airbyte/pull/22550)                                                        | Validate CSV read options and convert options                                                                        |
| 0.1.30  | 2023-01-25 | [21587](https://github.com/airbytehq/airbyte/pull/21587)                                                        | Make sure spec works as expected in UI                                                                               |
| 0.1.29  | 2023-01-19 | [21604](https://github.com/airbytehq/airbyte/pull/21604)                                                        | Handle OSError: skip unreachable keys and keep working on accessible ones. Warn a customer                           |
| 0.1.28  | 2023-01-10 | [21210](https://github.com/airbytehq/airbyte/pull/21210)                                                        | Update block size for json file format                                                                               |
| 0.1.27  | 2022-12-08 | [20262](https://github.com/airbytehq/airbyte/pull/20262)                                                        | Check config settings for CSV file format                                                                            |
| 0.1.26  | 2022-11-08 | [19006](https://github.com/airbytehq/airbyte/pull/19006)                                                        | Add virtual-hosted-style option                                                                                      |
| 0.1.24  | 2022-10-28 | [18602](https://github.com/airbytehq/airbyte/pull/18602)                                                        | Wrap errors into AirbyteTracedException pointing to a problem file                                                   |
| 0.1.23  | 2022-10-10 | [17991](https://github.com/airbytehq/airbyte/pull/17991)                                                        | Fix pyarrow to JSON schema type conversion for arrays                                                                |
| 0.1.23  | 2022-10-10 | [17800](https://github.com/airbytehq/airbyte/pull/17800)                                                        | Deleted `use_ssl` and `verify_ssl_cert` flags and hardcoded to `True`                                                |
| 0.1.22  | 2022-09-28 | [17304](https://github.com/airbytehq/airbyte/pull/17304)                                                        | Migrate to per-stream state                                                                                          |
| 0.1.21  | 2022-09-20 | [16921](https://github.com/airbytehq/airbyte/pull/16921)                                                        | Upgrade pyarrow                                                                                                      |
| 0.1.20  | 2022-09-12 | [16607](https://github.com/airbytehq/airbyte/pull/16607)                                                        | Fix for reading jsonl files containing nested structures                                                             |
| 0.1.19  | 2022-09-13 | [16631](https://github.com/airbytehq/airbyte/pull/16631)                                                        | Adjust column type to a broadest one when merging two or more json schemas                                           |
| 0.1.18  | 2022-08-01 | [14213](https://github.com/airbytehq/airbyte/pull/14213)                                                        | Add support for jsonl format files.                                                                                  |
| 0.1.17  | 2022-07-21 | [14911](https://github.com/airbytehq/airbyte/pull/14911)                                                        | "decimal" type added for parquet                                                                                     |
| 0.1.16  | 2022-07-13 | [14669](https://github.com/airbytehq/airbyte/pull/14669)                                                        | Fixed bug when extra columns apeared to be non-present in master schema                                              |
| 0.1.15  | 2022-05-31 | [12568](https://github.com/airbytehq/airbyte/pull/12568)                                                        | Fixed possible case of files being missed during incremental syncs                                                   |
| 0.1.14  | 2022-05-23 | [11967](https://github.com/airbytehq/airbyte/pull/11967)                                                        | Increase unit test coverage up to 90%                                                                                |
| 0.1.13  | 2022-05-11 | [12730](https://github.com/airbytehq/airbyte/pull/12730)                                                        | Fixed empty options issue                                                                                            |
| 0.1.12  | 2022-05-11 | [12602](https://github.com/airbytehq/airbyte/pull/12602)                                                        | Added support for Avro file format                                                                                   |
| 0.1.11  | 2022-04-30 | [12500](https://github.com/airbytehq/airbyte/pull/12500)                                                        | Improve input configuration copy                                                                                     |
| 0.1.10  | 2022-01-28 | [8252](https://github.com/airbytehq/airbyte/pull/8252)                                                          | Refactoring of files' metadata                                                                                       |
| 0.1.9   | 2022-01-06 | [9163](https://github.com/airbytehq/airbyte/pull/9163)                                                          | Work-around for web-UI, `backslash - t` converts to `tab` for `format.delimiter` field.                              |
| 0.1.7   | 2021-11-08 | [7499](https://github.com/airbytehq/airbyte/pull/7499)                                                          | Remove base-python dependencies                                                                                      |
| 0.1.6   | 2021-10-15 | [6615](https://github.com/airbytehq/airbyte/pull/6615) & [7058](https://github.com/airbytehq/airbyte/pull/7058) | Memory and performance optimisation. Advanced options for CSV parsing.                                               |
| 0.1.5   | 2021-09-24 | [6398](https://github.com/airbytehq/airbyte/pull/6398)                                                          | Support custom non Amazon S3 services                                                                                |
| 0.1.4   | 2021-08-13 | [5305](https://github.com/airbytehq/airbyte/pull/5305)                                                          | Support of Parquet format                                                                                            |
| 0.1.3   | 2021-08-04 | [5197](https://github.com/airbytehq/airbyte/pull/5197)                                                          | Fixed bug where sync could hang indefinitely on schema inference                                                     |
| 0.1.2   | 2021-08-02 | [5135](https://github.com/airbytehq/airbyte/pull/5135)                                                          | Fixed bug in spec so it displays in UI correctly                                                                     |
| 0.1.1   | 2021-07-30 | [4990](https://github.com/airbytehq/airbyte/pull/4990/commits/ff5f70662c5f84eabc03526cddfcc9d73c58c0f4)         | Fixed documentation url in source definition                                                                         |
| 0.1.0   | 2021-07-30 | [4990](https://github.com/airbytehq/airbyte/pull/4990)                                                          | Created S3 source connector                                                                                          |<|MERGE_RESOLUTION|>--- conflicted
+++ resolved
@@ -256,10 +256,7 @@
 
 | Version | Date       | Pull Request                                                                                                    | Subject                                                                                                              |
 |:--------|:-----------|:----------------------------------------------------------------------------------------------------------------|:---------------------------------------------------------------------------------------------------------------------|
-<<<<<<< HEAD
-=======
 | 4.2.3 | 2023-11-16 | [32608](https://github.com/airbytehq/airbyte/pull/32608) | Improve document file type parser |
->>>>>>> 13b631ca
 | 4.2.2   | 2023-11-20 | [32677](https://github.com/airbytehq/airbyte/pull/32677)                                                        | Only read files with ".zip" extension as zipped files                                                                                       |
 | 4.2.1   | 2023-11-13 | [32357](https://github.com/airbytehq/airbyte/pull/32357)                                                        | Improve spec schema                                                                                                  |
 | 4.2.0   | 2023-11-02 | [32109](https://github.com/airbytehq/airbyte/pull/32109)                                                        | Fix docs; add HTTPS validation for S3 endpoint; fix coverage                                                         |
