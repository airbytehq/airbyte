# Zendesk Chat

This page contains the setup guide and reference information for the Zendesk Chat source connector.

## Prerequisites

- A Zendesk Account with permission to access data from accounts you want to sync.
<!-- env:oss -->
- (Airbyte Open Source) An Access Token (https://developer.zendesk.com/rest_api/docs/chat/auth). We recommend creating a restricted, read-only key specifically for Airbyte access to allow you to control which resources Airbyte should be able to access.
<!-- /env:oss -->

## Setup guide

<!-- env:cloud -->

**For Airbyte Cloud:**

1. [Log into your Airbyte Cloud](https://cloud.airbyte.com/workspaces) account.
2. Click **Sources** and then click **+ New source**.
3. On the Set up the source page, select **Zendesk Chat** from the Source type dropdown.
4. Enter the name for the Zendesk Chat connector.
5. If you access Zendesk Chat from a [Zendesk subdomain](https://support.zendesk.com/hc/en-us/articles/4409381383578-Where-can-I-find-my-Zendesk-subdomain-), enter the **Subdomain**.
6. For **Start Date**, enter the date in `YYYY-MM-DDTHH:mm:ssZ` format. The data added on and after this date will be replicated.
7. Click **Authenticate your Zendesk Chat account**. Log in and authorize your Zendesk Chat account.
8. Click **Set up source**.
<!-- /env:cloud -->

<!-- env:oss -->

**For Airbyte Open Source:**

1. Navigate to the Airbyte Open Source dashboard.
2. Click **Sources** and then click **+ New source**.
3. On the Set up the source page, select **Zendesk Chat** from the Source type dropdown.
4. Enter the name for the Zendesk Chat connector.
5. If you access Zendesk Chat from a [Zendesk subdomain](https://support.zendesk.com/hc/en-us/articles/4409381383578-Where-can-I-find-my-Zendesk-subdomain-), enter the **Subdomain**.
6. For **Start Date**, enter the date in `YYYY-MM-DDTHH:mm:ssZ` format. The data added on and after this date will be replicated.
7. For Authorization Method, select **Access Token** from the dropdown and enter your Zendesk [access token](https://developer.zendesk.com/rest_api/docs/chat/auth).
8. Click **Set up source**.
<!-- /env:oss -->

## Supported sync modes

The Zendesk Chat source connector supports the following [sync modes](https://docs.airbyte.com/cloud/core-concepts#connection-sync-modes):

- [Full Refresh - Overwrite](https://docs.airbyte.com/understanding-airbyte/connections/full-refresh-overwrite/)
- [Full Refresh - Append](https://docs.airbyte.com/understanding-airbyte/connections/full-refresh-append)
- [Incremental - Append](https://docs.airbyte.com/understanding-airbyte/connections/incremental-append)
- [Incremental - Append + Deduped](https://docs.airbyte.com/understanding-airbyte/connections/incremental-append-deduped)

## Supported Streams

- [Accounts](https://developer.zendesk.com/rest_api/docs/chat/accounts#show-account)
- [Agents](https://developer.zendesk.com/rest_api/docs/chat/agents#list-agents) \(Incremental\)
- [Agent Timelines](https://developer.zendesk.com/rest_api/docs/chat/incremental_export#incremental-agent-timeline-export) \(Incremental\)
- [Chats](https://developer.zendesk.com/rest_api/docs/chat/chats#list-chats)
- [Shortcuts](https://developer.zendesk.com/rest_api/docs/chat/shortcuts#list-shortcuts)
- [Triggers](https://developer.zendesk.com/rest_api/docs/chat/triggers#list-triggers)
- [Bans](https://developer.zendesk.com/rest_api/docs/chat/bans#list-bans) \(Incremental\)
- [Departments](https://developer.zendesk.com/rest_api/docs/chat/departments#list-departments)
- [Goals](https://developer.zendesk.com/rest_api/docs/chat/goals#list-goals)
- [Skills](https://developer.zendesk.com/rest_api/docs/chat/skills#list-skills)
- [Roles](https://developer.zendesk.com/rest_api/docs/chat/roles#list-roles)
- [Routing Settings](https://developer.zendesk.com/rest_api/docs/chat/routing_settings#show-account-routing-settings)

## Performance considerations

The connector is restricted by Zendesk's [requests limitation](https://developer.zendesk.com/rest_api/docs/voice-api/introduction#rate-limits).

## Data type map

| Integration Type | Airbyte Type |
| :--------------- | :----------- |
| `string`         | `string`     |
| `number`         | `number`     |
| `array`          | `array`      |
| `object`         | `object`     |

## Changelog

<details>
  <summary>Expand to review</summary>

| Version | Date       | Pull Request                                             | Subject                                                                                                                                                                |
|:--------|:-----------|:---------------------------------------------------------|:-----------------------------------------------------------------------------------------------------------------------------------------------------------------------|
<<<<<<< HEAD
| 1.2.22 | 2025-10-20 | [67607](https://github.com/airbytehq/airbyte/pull/67607) | Handle 404 errors for deleted records in chats and agent_timeline streams |
=======
| 1.2.21 | 2025-10-14 | [68020](https://github.com/airbytehq/airbyte/pull/68020) | Update dependencies |
>>>>>>> 569a6f41
| 1.2.20 | 2025-10-07 | [67238](https://github.com/airbytehq/airbyte/pull/67238) | Update dependencies |
| 1.2.19 | 2025-09-30 | [66845](https://github.com/airbytehq/airbyte/pull/66845) | Update dependencies |
| 1.2.18 | 2025-09-24 | [66459](https://github.com/airbytehq/airbyte/pull/66459) | Update dependencies |
| 1.2.17 | 2025-09-09 | [65491](https://github.com/airbytehq/airbyte/pull/65491) | Update dependencies |
| 1.2.16 | 2025-08-09 | [64864](https://github.com/airbytehq/airbyte/pull/64864) | Update dependencies |
| 1.2.15 | 2025-08-02 | [64305](https://github.com/airbytehq/airbyte/pull/64305) | Update dependencies |
| 1.2.14 | 2025-07-26 | [64053](https://github.com/airbytehq/airbyte/pull/64053) | Update dependencies |
| 1.2.13 | 2025-07-20 | [63650](https://github.com/airbytehq/airbyte/pull/63650) | Update dependencies |
| 1.2.12 | 2025-07-12 | [63177](https://github.com/airbytehq/airbyte/pull/63177) | Update dependencies |
| 1.2.11 | 2025-07-05 | [62677](https://github.com/airbytehq/airbyte/pull/62677) | Update dependencies |
| 1.2.10 | 2025-06-28 | [62247](https://github.com/airbytehq/airbyte/pull/62247) | Update dependencies |
| 1.2.9 | 2025-06-21 | [61751](https://github.com/airbytehq/airbyte/pull/61751) | Update dependencies |
| 1.2.8 | 2025-06-15 | [61248](https://github.com/airbytehq/airbyte/pull/61248) | Update dependencies |
| 1.2.7 | 2025-05-24 | [60782](https://github.com/airbytehq/airbyte/pull/60782) | Update dependencies |
| 1.2.6 | 2025-05-10 | [59993](https://github.com/airbytehq/airbyte/pull/59993) | Update dependencies |
| 1.2.5 | 2025-05-04 | [58949](https://github.com/airbytehq/airbyte/pull/58949) | Update dependencies |
| 1.2.4 | 2025-04-19 | [58028](https://github.com/airbytehq/airbyte/pull/58028) | Update dependencies |
| 1.2.3 | 2025-04-05 | [57404](https://github.com/airbytehq/airbyte/pull/57404) | Update dependencies |
| 1.2.2 | 2025-03-29 | [56850](https://github.com/airbytehq/airbyte/pull/56850) | Update dependencies |
| 1.2.1 | 2025-03-22 | [56345](https://github.com/airbytehq/airbyte/pull/56345) | Update dependencies |
| 1.2.0 | 2025-03-10 | [47319](https://github.com/airbytehq/airbyte/pull/47319) | Migrate to Manifest-only |
| 1.1.1 | 2025-03-09 | [54110](https://github.com/airbytehq/airbyte/pull/54110) | Update dependencies |
| 1.1.0 | 2025-03-03 | [54151](https://github.com/airbytehq/airbyte/pull/54151) | Migrate to incrementalcursors |
| 1.0.4 | 2025-02-01 | [53081](https://github.com/airbytehq/airbyte/pull/53081) | Update dependencies |
| 1.0.3 | 2025-01-25 | [51942](https://github.com/airbytehq/airbyte/pull/51942) | Update dependencies |
| 1.0.2 | 2025-01-22 | [52065](https://github.com/airbytehq/airbyte/pull/52065) | Pinned `airbyte-cdk` version to `0.72.2` |
| 1.0.1 | 2025-01-11 | [43728](https://github.com/airbytehq/airbyte/pull/43728) | Starting with this version, the Docker image is now rootless. Please note that this and future versions will not be compatible with Airbyte versions earlier than 0.64 |
| 1.0.0 | 2024-11-04 | [44898](https://github.com/airbytehq/airbyte/pull/44898) | Migrate to [new base url](https://developer.zendesk.com/api-reference/live-chat/introduction/) |
| 0.3.1 | 2024-06-06 | [39260](https://github.com/airbytehq/airbyte/pull/39260) | [autopull] Upgrade base image to v1.2.2 |
| 0.3.0 | 2024-03-07 | [35867](https://github.com/airbytehq/airbyte/pull/35867) | Migrated to `YamlDeclarativeSource (Low-code)` Airbyte CDK |
| 0.2.2 | 2024-02-12 | [35185](https://github.com/airbytehq/airbyte/pull/35185) | Manage dependencies with Poetry. |
| 0.2.1 | 2023-10-20 | [31643](https://github.com/airbytehq/airbyte/pull/31643) | Upgrade base image to airbyte/python-connector-base:1.1.0 |
| 0.2.0 | 2023-10-11 | [30526](https://github.com/airbytehq/airbyte/pull/30526) | Use the python connector base image, remove dockerfile and implement build_customization.py |
| 0.1.14 | 2023-02-10 | [24190](https://github.com/airbytehq/airbyte/pull/24190) | Fix remove too high min/max from account stream |
| 0.1.13 | 2023-02-10 | [22819](https://github.com/airbytehq/airbyte/pull/22819) | Specified date formatting in specification |
| 0.1.12 | 2023-01-27 | [22026](https://github.com/airbytehq/airbyte/pull/22026) | Set `AvailabilityStrategy` for streams explicitly to `None` |
| 0.1.11 | 2022-10-18 | [17745](https://github.com/airbytehq/airbyte/pull/17745) | Add Engagements Stream and fix infity looping |
| 0.1.10 | 2022-09-28 | [17326](https://github.com/airbytehq/airbyte/pull/17326) | Migrate to per-stream states. |
| 0.1.9 | 2022-08-23 | [15879](https://github.com/airbytehq/airbyte/pull/15879) | Corrected specification and stream schemas to support backward capability |
| 0.1.8 | 2022-06-28 | [13387](https://github.com/airbytehq/airbyte/pull/13387) | Add state checkpoint to allow long runs |
| 0.1.7 | 2022-05-25 | [12883](https://github.com/airbytehq/airbyte/pull/12883) | Pass timeout in request to prevent a stuck connection |
| 0.1.6 | 2021-12-15 | [7313](https://github.com/airbytehq/airbyte/pull/7313) | Add support of `OAuth 2.0` authentication. Fixed the issue with `created_at` can now be `null` for `bans` stream |
| 0.1.5 | 2021-12-06 | [8425](https://github.com/airbytehq/airbyte/pull/8425) | Update title, description fields in spec |
| 0.1.4 | 2021-11-22 | [8166](https://github.com/airbytehq/airbyte/pull/8166) | Make `Chats` stream incremental + add tests for all streams |
| 0.1.3 | 2021-10-21 | [7210](https://github.com/airbytehq/airbyte/pull/7210) | Chats stream is only getting data from first page |
| 0.1.2 | 2021-08-17 | [5476](https://github.com/airbytehq/airbyte/pull/5476) | Correct field unread to boolean type |
| 0.1.1 | 2021-06-09 | [3973](https://github.com/airbytehq/airbyte/pull/3973) | Add `AIRBYTE_ENTRYPOINT` for Kubernetes support |
| 0.1.0 | 2021-05-03 | [3088](https://github.com/airbytehq/airbyte/pull/3088) | Initial release |

</details><|MERGE_RESOLUTION|>--- conflicted
+++ resolved
@@ -83,11 +83,8 @@
 
 | Version | Date       | Pull Request                                             | Subject                                                                                                                                                                |
 |:--------|:-----------|:---------------------------------------------------------|:-----------------------------------------------------------------------------------------------------------------------------------------------------------------------|
-<<<<<<< HEAD
-| 1.2.22 | 2025-10-20 | [67607](https://github.com/airbytehq/airbyte/pull/67607) | Handle 404 errors for deleted records in chats and agent_timeline streams |
-=======
+| 1.2.22 | 2025-10-20 | [67607](https://github.com/airbytehq/airbyte/pull/67607) | Handle 404 errors for deleted records in all streams |
 | 1.2.21 | 2025-10-14 | [68020](https://github.com/airbytehq/airbyte/pull/68020) | Update dependencies |
->>>>>>> 569a6f41
 | 1.2.20 | 2025-10-07 | [67238](https://github.com/airbytehq/airbyte/pull/67238) | Update dependencies |
 | 1.2.19 | 2025-09-30 | [66845](https://github.com/airbytehq/airbyte/pull/66845) | Update dependencies |
 | 1.2.18 | 2025-09-24 | [66459](https://github.com/airbytehq/airbyte/pull/66459) | Update dependencies |
