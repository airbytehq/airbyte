# Zendesk Chat

This page contains the setup guide and reference information for the Zendesk Chat source connector.

## Prerequisites

- A Zendesk Account with permission to access data from accounts you want to sync.
<!-- env:oss -->
- (Airbyte Open Source) An Access Token (https://developer.zendesk.com/rest_api/docs/chat/auth). We recommend creating a restricted, read-only key specifically for Airbyte access to allow you to control which resources Airbyte should be able to access.
<!-- /env:oss -->

## Setup guide

<!-- env:cloud -->

**For Airbyte Cloud:**

1. [Log into your Airbyte Cloud](https://cloud.airbyte.com/workspaces) account.
2. Click **Sources** and then click **+ New source**.
3. On the Set up the source page, select **Zendesk Chat** from the Source type dropdown.
4. Enter the name for the Zendesk Chat connector.
5. If you access Zendesk Chat from a [Zendesk subdomain](https://support.zendesk.com/hc/en-us/articles/4409381383578-Where-can-I-find-my-Zendesk-subdomain-), enter the **Subdomain**.
6. For **Start Date**, enter the date in `YYYY-MM-DDTHH:mm:ssZ` format. The data added on and after this date will be replicated.
7. Click **Authenticate your Zendesk Chat account**. Log in and authorize your Zendesk Chat account.
8. Click **Set up source**.
<!-- /env:cloud -->

<!-- env:oss -->

**For Airbyte Open Source:**

1. Navigate to the Airbyte Open Source dashboard.
2. Click **Sources** and then click **+ New source**.
3. On the Set up the source page, select **Zendesk Chat** from the Source type dropdown.
4. Enter the name for the Zendesk Chat connector.
5. If you access Zendesk Chat from a [Zendesk subdomain](https://support.zendesk.com/hc/en-us/articles/4409381383578-Where-can-I-find-my-Zendesk-subdomain-), enter the **Subdomain**.
6. For **Start Date**, enter the date in `YYYY-MM-DDTHH:mm:ssZ` format. The data added on and after this date will be replicated.
7. For Authorization Method, select **Access Token** from the dropdown and enter your Zendesk [access token](https://developer.zendesk.com/rest_api/docs/chat/auth).
8. Click **Set up source**.
<!-- /env:oss -->

## Supported sync modes

The Zendesk Chat source connector supports the following [sync modes](https://docs.airbyte.com/cloud/core-concepts#connection-sync-modes):

- [Full Refresh - Overwrite](https://docs.airbyte.com/understanding-airbyte/connections/full-refresh-overwrite/)
- [Full Refresh - Append](https://docs.airbyte.com/understanding-airbyte/connections/full-refresh-append)
- [Incremental - Append](https://docs.airbyte.com/understanding-airbyte/connections/incremental-append)
- [Incremental - Append + Deduped](https://docs.airbyte.com/understanding-airbyte/connections/incremental-append-deduped)

## Supported Streams

- [Accounts](https://developer.zendesk.com/rest_api/docs/chat/accounts#show-account)
- [Agents](https://developer.zendesk.com/rest_api/docs/chat/agents#list-agents) \(Incremental\)
- [Agent Timelines](https://developer.zendesk.com/rest_api/docs/chat/incremental_export#incremental-agent-timeline-export) \(Incremental\)
- [Chats](https://developer.zendesk.com/rest_api/docs/chat/chats#list-chats)
- [Shortcuts](https://developer.zendesk.com/rest_api/docs/chat/shortcuts#list-shortcuts)
- [Triggers](https://developer.zendesk.com/rest_api/docs/chat/triggers#list-triggers)
- [Bans](https://developer.zendesk.com/rest_api/docs/chat/bans#list-bans) \(Incremental\)
- [Departments](https://developer.zendesk.com/rest_api/docs/chat/departments#list-departments)
- [Goals](https://developer.zendesk.com/rest_api/docs/chat/goals#list-goals)
- [Skills](https://developer.zendesk.com/rest_api/docs/chat/skills#list-skills)
- [Roles](https://developer.zendesk.com/rest_api/docs/chat/roles#list-roles)
- [Routing Settings](https://developer.zendesk.com/rest_api/docs/chat/routing_settings#show-account-routing-settings)

## Performance considerations

The connector is restricted by Zendesk's [requests limitation](https://developer.zendesk.com/rest_api/docs/voice-api/introduction#rate-limits).

## Data type map

| Integration Type | Airbyte Type |
| :--------------- | :----------- |
| `string`         | `string`     |
| `number`         | `number`     |
| `array`          | `array`      |
| `object`         | `object`     |

## Changelog

<details>
  <summary>Expand to review</summary>

| Version | Date       | Pull Request                                             | Subject                                                                                                                                                                |
|:--------|:-----------|:---------------------------------------------------------|:-----------------------------------------------------------------------------------------------------------------------------------------------------------------------|
<<<<<<< HEAD
| 1.2.23 | 2025-10-20 | [67607](https://github.com/airbytehq/airbyte/pull/67607) | Handle 404 errors for deleted records in all streams |
=======
| 1.2.22 | 2025-10-21 | [68440](https://github.com/airbytehq/airbyte/pull/68440) | Update dependencies |
>>>>>>> 9989bf20
| 1.2.21 | 2025-10-14 | [68020](https://github.com/airbytehq/airbyte/pull/68020) | Update dependencies |
| 1.2.20 | 2025-10-07 | [67238](https://github.com/airbytehq/airbyte/pull/67238) | Update dependencies |
| 1.2.19 | 2025-09-30 | [66845](https://github.com/airbytehq/airbyte/pull/66845) | Update dependencies |
| 1.2.18 | 2025-09-24 | [66459](https://github.com/airbytehq/airbyte/pull/66459) | Update dependencies |
| 1.2.17 | 2025-09-09 | [65491](https://github.com/airbytehq/airbyte/pull/65491) | Update dependencies |
| 1.2.16 | 2025-08-09 | [64864](https://github.com/airbytehq/airbyte/pull/64864) | Update dependencies |
| 1.2.15 | 2025-08-02 | [64305](https://github.com/airbytehq/airbyte/pull/64305) | Update dependencies |
| 1.2.14 | 2025-07-26 | [64053](https://github.com/airbytehq/airbyte/pull/64053) | Update dependencies |
| 1.2.13 | 2025-07-20 | [63650](https://github.com/airbytehq/airbyte/pull/63650) | Update dependencies |
| 1.2.12 | 2025-07-12 | [63177](https://github.com/airbytehq/airbyte/pull/63177) | Update dependencies |
| 1.2.11 | 2025-07-05 | [62677](https://github.com/airbytehq/airbyte/pull/62677) | Update dependencies |
| 1.2.10 | 2025-06-28 | [62247](https://github.com/airbytehq/airbyte/pull/62247) | Update dependencies |
| 1.2.9 | 2025-06-21 | [61751](https://github.com/airbytehq/airbyte/pull/61751) | Update dependencies |
| 1.2.8 | 2025-06-15 | [61248](https://github.com/airbytehq/airbyte/pull/61248) | Update dependencies |
| 1.2.7 | 2025-05-24 | [60782](https://github.com/airbytehq/airbyte/pull/60782) | Update dependencies |
| 1.2.6 | 2025-05-10 | [59993](https://github.com/airbytehq/airbyte/pull/59993) | Update dependencies |
| 1.2.5 | 2025-05-04 | [58949](https://github.com/airbytehq/airbyte/pull/58949) | Update dependencies |
| 1.2.4 | 2025-04-19 | [58028](https://github.com/airbytehq/airbyte/pull/58028) | Update dependencies |
| 1.2.3 | 2025-04-05 | [57404](https://github.com/airbytehq/airbyte/pull/57404) | Update dependencies |
| 1.2.2 | 2025-03-29 | [56850](https://github.com/airbytehq/airbyte/pull/56850) | Update dependencies |
| 1.2.1 | 2025-03-22 | [56345](https://github.com/airbytehq/airbyte/pull/56345) | Update dependencies |
| 1.2.0 | 2025-03-10 | [47319](https://github.com/airbytehq/airbyte/pull/47319) | Migrate to Manifest-only |
| 1.1.1 | 2025-03-09 | [54110](https://github.com/airbytehq/airbyte/pull/54110) | Update dependencies |
| 1.1.0 | 2025-03-03 | [54151](https://github.com/airbytehq/airbyte/pull/54151) | Migrate to incrementalcursors |
| 1.0.4 | 2025-02-01 | [53081](https://github.com/airbytehq/airbyte/pull/53081) | Update dependencies |
| 1.0.3 | 2025-01-25 | [51942](https://github.com/airbytehq/airbyte/pull/51942) | Update dependencies |
| 1.0.2 | 2025-01-22 | [52065](https://github.com/airbytehq/airbyte/pull/52065) | Pinned `airbyte-cdk` version to `0.72.2` |
| 1.0.1 | 2025-01-11 | [43728](https://github.com/airbytehq/airbyte/pull/43728) | Starting with this version, the Docker image is now rootless. Please note that this and future versions will not be compatible with Airbyte versions earlier than 0.64 |
| 1.0.0 | 2024-11-04 | [44898](https://github.com/airbytehq/airbyte/pull/44898) | Migrate to [new base url](https://developer.zendesk.com/api-reference/live-chat/introduction/) |
| 0.3.1 | 2024-06-06 | [39260](https://github.com/airbytehq/airbyte/pull/39260) | [autopull] Upgrade base image to v1.2.2 |
| 0.3.0 | 2024-03-07 | [35867](https://github.com/airbytehq/airbyte/pull/35867) | Migrated to `YamlDeclarativeSource (Low-code)` Airbyte CDK |
| 0.2.2 | 2024-02-12 | [35185](https://github.com/airbytehq/airbyte/pull/35185) | Manage dependencies with Poetry. |
| 0.2.1 | 2023-10-20 | [31643](https://github.com/airbytehq/airbyte/pull/31643) | Upgrade base image to airbyte/python-connector-base:1.1.0 |
| 0.2.0 | 2023-10-11 | [30526](https://github.com/airbytehq/airbyte/pull/30526) | Use the python connector base image, remove dockerfile and implement build_customization.py |
| 0.1.14 | 2023-02-10 | [24190](https://github.com/airbytehq/airbyte/pull/24190) | Fix remove too high min/max from account stream |
| 0.1.13 | 2023-02-10 | [22819](https://github.com/airbytehq/airbyte/pull/22819) | Specified date formatting in specification |
| 0.1.12 | 2023-01-27 | [22026](https://github.com/airbytehq/airbyte/pull/22026) | Set `AvailabilityStrategy` for streams explicitly to `None` |
| 0.1.11 | 2022-10-18 | [17745](https://github.com/airbytehq/airbyte/pull/17745) | Add Engagements Stream and fix infity looping |
| 0.1.10 | 2022-09-28 | [17326](https://github.com/airbytehq/airbyte/pull/17326) | Migrate to per-stream states. |
| 0.1.9 | 2022-08-23 | [15879](https://github.com/airbytehq/airbyte/pull/15879) | Corrected specification and stream schemas to support backward capability |
| 0.1.8 | 2022-06-28 | [13387](https://github.com/airbytehq/airbyte/pull/13387) | Add state checkpoint to allow long runs |
| 0.1.7 | 2022-05-25 | [12883](https://github.com/airbytehq/airbyte/pull/12883) | Pass timeout in request to prevent a stuck connection |
| 0.1.6 | 2021-12-15 | [7313](https://github.com/airbytehq/airbyte/pull/7313) | Add support of `OAuth 2.0` authentication. Fixed the issue with `created_at` can now be `null` for `bans` stream |
| 0.1.5 | 2021-12-06 | [8425](https://github.com/airbytehq/airbyte/pull/8425) | Update title, description fields in spec |
| 0.1.4 | 2021-11-22 | [8166](https://github.com/airbytehq/airbyte/pull/8166) | Make `Chats` stream incremental + add tests for all streams |
| 0.1.3 | 2021-10-21 | [7210](https://github.com/airbytehq/airbyte/pull/7210) | Chats stream is only getting data from first page |
| 0.1.2 | 2021-08-17 | [5476](https://github.com/airbytehq/airbyte/pull/5476) | Correct field unread to boolean type |
| 0.1.1 | 2021-06-09 | [3973](https://github.com/airbytehq/airbyte/pull/3973) | Add `AIRBYTE_ENTRYPOINT` for Kubernetes support |
| 0.1.0 | 2021-05-03 | [3088](https://github.com/airbytehq/airbyte/pull/3088) | Initial release |

</details><|MERGE_RESOLUTION|>--- conflicted
+++ resolved
@@ -83,11 +83,8 @@
 
 | Version | Date       | Pull Request                                             | Subject                                                                                                                                                                |
 |:--------|:-----------|:---------------------------------------------------------|:-----------------------------------------------------------------------------------------------------------------------------------------------------------------------|
-<<<<<<< HEAD
-| 1.2.23 | 2025-10-20 | [67607](https://github.com/airbytehq/airbyte/pull/67607) | Handle 404 errors for deleted records in all streams |
-=======
+| 1.2.23 | 2025-10-22 | [67607](https://github.com/airbytehq/airbyte/pull/67607) | Handle 404 errors for deleted records in all streams |
 | 1.2.22 | 2025-10-21 | [68440](https://github.com/airbytehq/airbyte/pull/68440) | Update dependencies |
->>>>>>> 9989bf20
 | 1.2.21 | 2025-10-14 | [68020](https://github.com/airbytehq/airbyte/pull/68020) | Update dependencies |
 | 1.2.20 | 2025-10-07 | [67238](https://github.com/airbytehq/airbyte/pull/67238) | Update dependencies |
 | 1.2.19 | 2025-09-30 | [66845](https://github.com/airbytehq/airbyte/pull/66845) | Update dependencies |
