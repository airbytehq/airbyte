# Orb

## Overview

The Orb source supports both Full Refresh and Incremental syncs. For incremental syncs, this source
will only read and output new records based on their `created_at` timestamp.

### Output schema

This Source is capable of syncing the following core resources, each of which has a separate Stream. Note that all of the streams are incremental:

- [Subscriptions](https://docs.withorb.com/reference/list-subscriptions)
- [Plans](https://docs.withorb.com/reference/list-plans)
- [Customers](https://docs.withorb.com/reference/list-customers)
- [Credits Ledger Entries](https://docs.withorb.com/reference/fetch-customer-credits-ledger)
- [Subscription Usage](https://docs.withorb.com/reference/fetch-subscription-usage)

As a caveat, the Credits Ledger Entries must read all Customers for an incremental sync, but will only incrementally return new ledger entries for each customers.

Similarily, the Subscription Usage stream must read all Subscriptions for an incremental sync (and all Plans if using the optional `subscription_usage_grouping_key`), but will only incrementally return new usage entries for each subscription.

### Note on Incremental Syncs

The Orb API does not allow querying objects based on an `updated_at` time. Therefore, this connector uses the `created_at` field (or the `timeframe_start` field in the Subscription Usage stream) to query for new data since the last sync.

In order to capture data that has been updated after creation, please run a periodic Full Refresh.

### Features

| Feature                   | Supported? |
| :------------------------ | :--------- |
| Full Refresh Sync         | Yes        |
| Incremental - Append Sync | Yes        |
| Incremental - Dedupe Sync | Yes        |
| SSL connection            | Yes        |

### Performance considerations

The Orb connector should not run into Orb API limitations under normal usage. Please [create an issue](https://github.com/airbytehq/airbyte/issues) if you see any rate limit issues that are not automatically retried successfully.

:::warning
The `credit_ledger_entries` stream will now include `events` data. This upgrade uses the `created_at` timestamps from the `credits` to establish a 30-day timeframe, with the earliest `created_at` as the starting point. This restriction is set by the Orb API.
:::

:::info
If you are using the `start_date` and `end_date` parameter with the `credit_ledger_entries` stream it will sync all customers created during the that time window. It isn't possible to query data directly to `credit_ledger_entries`. The connector need to retrieve data from customers first to ingest the credit data.
:::

## Getting started

### Requirements

- Orb Account
- Orb API Key

### Setup guide

Please reach out to the Orb team at [team@withorb.com](mailto:team@withorb.com) to request
an Orb Account and API Key.

## Changelog

<details>
  <summary>Expand to review</summary>

| Version | Date       | Pull Request                                             | Subject                                                                                                                                                               |
|---------|------------| -------------------------------------------------------- |-----------------------------------------------------------------------------------------------------------------------------------------------------------------------|
<<<<<<< HEAD
| 2.1.0 | 2024-10-23 | [47288](https://github.com/airbytehq/airbyte/pull/47288) | Migrate to manifest only format |
=======
| 2.0.14 | 2024-10-29 | [46770](https://github.com/airbytehq/airbyte/pull/46770) | Update dependencies |
>>>>>>> 73ee2cb8
| 2.0.13 | 2024-10-05 | [46395](https://github.com/airbytehq/airbyte/pull/46395) | Update dependencies |
| 2.0.12 | 2024-09-28 | [45785](https://github.com/airbytehq/airbyte/pull/45785) | Update dependencies |
| 2.0.11 | 2024-09-14 | [45472](https://github.com/airbytehq/airbyte/pull/45472) | Update dependencies |
| 2.0.10 | 2024-09-07 | [45212](https://github.com/airbytehq/airbyte/pull/45212) | Update dependencies |
| 2.0.9 | 2024-08-24 | [44626](https://github.com/airbytehq/airbyte/pull/44626) | Update dependencies |
| 2.0.8 | 2024-08-10 | [43601](https://github.com/airbytehq/airbyte/pull/43601) | Update dependencies |
| 2.0.7 | 2024-08-03 | [43163](https://github.com/airbytehq/airbyte/pull/43163) | Update dependencies |
| 2.0.6 | 2024-07-20 | [42198](https://github.com/airbytehq/airbyte/pull/42198) | Update dependencies |
| 2.0.5 | 2024-07-13 | [41720](https://github.com/airbytehq/airbyte/pull/41720) | Update dependencies |
| 2.0.4 | 2024-07-10 | [41386](https://github.com/airbytehq/airbyte/pull/41386) | Update dependencies |
| 2.0.3 | 2024-07-09 | [41090](https://github.com/airbytehq/airbyte/pull/41090) | Update dependencies |
| 2.0.2 | 2024-07-06 | [40826](https://github.com/airbytehq/airbyte/pull/40826) | Update dependencies |
| 2.0.1 | 2024-06-29 | [40541](https://github.com/airbytehq/airbyte/pull/40541) | Update dependencies |
| 2.0.0 | 2024-06-24 | [40227](https://github.com/airbytehq/airbyte/pull/40227) | Migrate connector to Low Code. Update data type of credit_block_per_unit_cost_basis field in credits_ledger_entries stream to match return type from the upstream API |
| 1.2.4 | 2024-06-22 | [40004](https://github.com/airbytehq/airbyte/pull/40004) | Update dependencies |
| 1.2.3 | 2024-06-04 | [39015](https://github.com/airbytehq/airbyte/pull/39015) | [autopull] Upgrade base image to v1.2.1 |
| 1.2.2 | 2024-04-19 | [37211](https://github.com/airbytehq/airbyte/pull/37211) | Updating to 0.80.0 CDK |
| 1.2.1 | 2024-04-12 | [37211](https://github.com/airbytehq/airbyte/pull/37211) | schema descriptions |
| 1.2.0   | 2024-03-19 | [x](https://github.com/airbytehq/airbyte/pull/x)         | Expose `end_date`parameter                                                                                                                                            |
| 1.1.2   | 2024-03-13 | [x](https://github.com/airbytehq/airbyte/pull/x)         | Fix window to 30 days for events query timesframe start and query                                                                                                     |
| 1.1.1   | 2024-02-07 | [35005](https://github.com/airbytehq/airbyte/pull/35005) | Pass timeframe_start, timeframe_end to events query                                                                                                                   |
| 1.1.0   | 2023-03-03 | [24567](https://github.com/airbytehq/airbyte/pull/24567) | Add Invoices incremental stream merged from [#24737](https://github.com/airbytehq/airbyte/pull/24737)                                                                 |
| 1.0.0   | 2023-02-02 | [21951](https://github.com/airbytehq/airbyte/pull/21951) | Add SubscriptionUsage stream, and made `start_date` a required field                                                                                                  |
| 0.1.4   | 2022-10-07 | [17761](https://github.com/airbytehq/airbyte/pull/17761) | Fix bug with enriching ledger entries with multiple credit blocks                                                                                                     |
| 0.1.3   | 2022-08-26 | [16017](https://github.com/airbytehq/airbyte/pull/16017) | Add credit block id to ledger entries                                                                                                                                 |
| 0.1.2   | 2022-04-20 | [11528](https://github.com/airbytehq/airbyte/pull/11528) | Add cost basis to ledger entries, update expiration date, sync only committed entries                                                                                 |
| 0.1.1   | 2022-03-03 | [10839](https://github.com/airbytehq/airbyte/pull/10839) | Support ledger entries with numeric properties + schema fixes                                                                                                         |
| 0.1.0   | 2022-02-01 |                                                          | New Source: Orb                                                                                                                                                       |
| :---    | :---       | :---                                                     | :---                                                                                                                                                                  |

</details><|MERGE_RESOLUTION|>--- conflicted
+++ resolved
@@ -65,29 +65,26 @@
 
 | Version | Date       | Pull Request                                             | Subject                                                                                                                                                               |
 |---------|------------| -------------------------------------------------------- |-----------------------------------------------------------------------------------------------------------------------------------------------------------------------|
-<<<<<<< HEAD
-| 2.1.0 | 2024-10-23 | [47288](https://github.com/airbytehq/airbyte/pull/47288) | Migrate to manifest only format |
-=======
-| 2.0.14 | 2024-10-29 | [46770](https://github.com/airbytehq/airbyte/pull/46770) | Update dependencies |
->>>>>>> 73ee2cb8
-| 2.0.13 | 2024-10-05 | [46395](https://github.com/airbytehq/airbyte/pull/46395) | Update dependencies |
-| 2.0.12 | 2024-09-28 | [45785](https://github.com/airbytehq/airbyte/pull/45785) | Update dependencies |
-| 2.0.11 | 2024-09-14 | [45472](https://github.com/airbytehq/airbyte/pull/45472) | Update dependencies |
-| 2.0.10 | 2024-09-07 | [45212](https://github.com/airbytehq/airbyte/pull/45212) | Update dependencies |
-| 2.0.9 | 2024-08-24 | [44626](https://github.com/airbytehq/airbyte/pull/44626) | Update dependencies |
-| 2.0.8 | 2024-08-10 | [43601](https://github.com/airbytehq/airbyte/pull/43601) | Update dependencies |
-| 2.0.7 | 2024-08-03 | [43163](https://github.com/airbytehq/airbyte/pull/43163) | Update dependencies |
-| 2.0.6 | 2024-07-20 | [42198](https://github.com/airbytehq/airbyte/pull/42198) | Update dependencies |
-| 2.0.5 | 2024-07-13 | [41720](https://github.com/airbytehq/airbyte/pull/41720) | Update dependencies |
-| 2.0.4 | 2024-07-10 | [41386](https://github.com/airbytehq/airbyte/pull/41386) | Update dependencies |
-| 2.0.3 | 2024-07-09 | [41090](https://github.com/airbytehq/airbyte/pull/41090) | Update dependencies |
-| 2.0.2 | 2024-07-06 | [40826](https://github.com/airbytehq/airbyte/pull/40826) | Update dependencies |
-| 2.0.1 | 2024-06-29 | [40541](https://github.com/airbytehq/airbyte/pull/40541) | Update dependencies |
-| 2.0.0 | 2024-06-24 | [40227](https://github.com/airbytehq/airbyte/pull/40227) | Migrate connector to Low Code. Update data type of credit_block_per_unit_cost_basis field in credits_ledger_entries stream to match return type from the upstream API |
-| 1.2.4 | 2024-06-22 | [40004](https://github.com/airbytehq/airbyte/pull/40004) | Update dependencies |
-| 1.2.3 | 2024-06-04 | [39015](https://github.com/airbytehq/airbyte/pull/39015) | [autopull] Upgrade base image to v1.2.1 |
-| 1.2.2 | 2024-04-19 | [37211](https://github.com/airbytehq/airbyte/pull/37211) | Updating to 0.80.0 CDK |
-| 1.2.1 | 2024-04-12 | [37211](https://github.com/airbytehq/airbyte/pull/37211) | schema descriptions |
+| 2.1.0   | 2024-10-23 | [47288](https://github.com/airbytehq/airbyte/pull/47288) | Migrate to manifest only format |
+| 2.0.14  | 2024-10-29 | [46770](https://github.com/airbytehq/airbyte/pull/46770) | Update dependencies |
+| 2.0.13  | 2024-10-05 | [46395](https://github.com/airbytehq/airbyte/pull/46395) | Update dependencies |
+| 2.0.12  | 2024-09-28 | [45785](https://github.com/airbytehq/airbyte/pull/45785) | Update dependencies |
+| 2.0.11  | 2024-09-14 | [45472](https://github.com/airbytehq/airbyte/pull/45472) | Update dependencies |
+| 2.0.10  | 2024-09-07 | [45212](https://github.com/airbytehq/airbyte/pull/45212) | Update dependencies |
+| 2.0.9   | 2024-08-24 | [44626](https://github.com/airbytehq/airbyte/pull/44626) | Update dependencies |
+| 2.0.8   | 2024-08-10 | [43601](https://github.com/airbytehq/airbyte/pull/43601) | Update dependencies |
+| 2.0.7   | 2024-08-03 | [43163](https://github.com/airbytehq/airbyte/pull/43163) | Update dependencies |
+| 2.0.6   | 2024-07-20 | [42198](https://github.com/airbytehq/airbyte/pull/42198) | Update dependencies |
+| 2.0.5   | 2024-07-13 | [41720](https://github.com/airbytehq/airbyte/pull/41720) | Update dependencies |
+| 2.0.4   | 2024-07-10 | [41386](https://github.com/airbytehq/airbyte/pull/41386) | Update dependencies |
+| 2.0.3   | 2024-07-09 | [41090](https://github.com/airbytehq/airbyte/pull/41090) | Update dependencies |
+| 2.0.2   | 2024-07-06 | [40826](https://github.com/airbytehq/airbyte/pull/40826) | Update dependencies |
+| 2.0.1   | 2024-06-29 | [40541](https://github.com/airbytehq/airbyte/pull/40541) | Update dependencies |
+| 2.0.0   | 2024-06-24 | [40227](https://github.com/airbytehq/airbyte/pull/40227) | Migrate connector to Low Code. Update data type of credit_block_per_unit_cost_basis field in credits_ledger_entries stream to match return type from the upstream API |
+| 1.2.4   | 2024-06-22 | [40004](https://github.com/airbytehq/airbyte/pull/40004) | Update dependencies |
+| 1.2.3   | 2024-06-04 | [39015](https://github.com/airbytehq/airbyte/pull/39015) | [autopull] Upgrade base image to v1.2.1 |
+| 1.2.2   | 2024-04-19 | [37211](https://github.com/airbytehq/airbyte/pull/37211) | Updating to 0.80.0 CDK |
+| 1.2.1   | 2024-04-12 | [37211](https://github.com/airbytehq/airbyte/pull/37211) | schema descriptions |
 | 1.2.0   | 2024-03-19 | [x](https://github.com/airbytehq/airbyte/pull/x)         | Expose `end_date`parameter                                                                                                                                            |
 | 1.1.2   | 2024-03-13 | [x](https://github.com/airbytehq/airbyte/pull/x)         | Fix window to 30 days for events query timesframe start and query                                                                                                     |
 | 1.1.1   | 2024-02-07 | [35005](https://github.com/airbytehq/airbyte/pull/35005) | Pass timeframe_start, timeframe_end to events query                                                                                                                   |
