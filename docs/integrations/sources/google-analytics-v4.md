--- conflicted
+++ resolved
@@ -132,11 +132,8 @@
 
 | Version | Date | Pull Request | Subject |
 | :--- | :--- | :--- | :--- |
-<<<<<<< HEAD
-| 0.1.13 | 2021-12-09 | [8656](https://github.com/airbytehq/airbyte/pull/8656) | Fix date-format in schemas |
-=======
+| 0.1.14 | 2021-12-09 | [8656](https://github.com/airbytehq/airbyte/pull/8656) | Fix date-format in schemas |
 | 0.1.13 | 2021-12-09 | [8676](https://github.com/airbytehq/airbyte/pull/8676) | Fix `window_in_days` validation issue |
->>>>>>> f37f68c1
 | 0.1.12 | 2021-12-03 | [8175](https://github.com/airbytehq/airbyte/pull/8175) | Fix validation of unknown metric(s) or dimension(s) error |
 | 0.1.11 | 2021-11-30 | [8264](https://github.com/airbytehq/airbyte/pull/8264) | Corrected date range |
 | 0.1.10 | 2021-11-19 | [8087](https://github.com/airbytehq/airbyte/pull/8087) | Support `start_date` before the account has any data |
