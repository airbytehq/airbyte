--- conflicted
+++ resolved
@@ -167,19 +167,10 @@
 
 ## Changelog
 
-<<<<<<< HEAD
-| Version | Date       | Pull Request                                             | Subject                                            |
-|:--------|:-----------|:---------------------------------------------------------|:---------------------------------------------------|
-| 0.1.5   | 2023-02-01 | [22223](https://github.com/airbytehq/airbyte/pull/22223) | Fix segments                   |
-| 0.1.1   | 2023-01-10 | [21169](https://github.com/airbytehq/airbyte/pull/21169) | Slicer updated, unit tests added                   |
-| 0.1.0   | 2023-01-08 | [20889](https://github.com/airbytehq/airbyte/pull/20889) | Improved config validation, SAT                    |
-| 0.0.3   | 2022-08-15 | [15229](https://github.com/airbytehq/airbyte/pull/15229) | Source Google Analytics Data Api: code refactoring |
-| 0.0.2   | 2022-07-27 | [15087](https://github.com/airbytehq/airbyte/pull/15087) | fix documentationUrl                               |
-| 0.0.1   | 2022-05-09 | [12701](https://github.com/airbytehq/airbyte/pull/12701) | Introduce Google Analytics Data API source         |
-=======
 | Version | Date       | Pull Request                                             | Subject                                                                                      |
 |:--------|:-----------|:---------------------------------------------------------|:---------------------------------------------------------------------------------------------|
-| 0.1.34  | 2023-01-27 | [22006](https://github.com/airbytehq/airbyte/pull/22006) | Set `AvailabilityStrategy` for streams explicitly to `None`                                                     |
+| 0.1.35  | 2023-04-13 | [22223](https://github.com/airbytehq/airbyte/pull/22223) | Fix segments                                                                                 |
+| 0.1.34  | 2023-01-27 | [22006](https://github.com/airbytehq/airbyte/pull/22006) | Set `AvailabilityStrategy` for streams explicitly to `None`                                  |                                             |
 | 0.1.33  | 2022-12-23 | [20858](https://github.com/airbytehq/airbyte/pull/20858) | Fix check connection                                                                         |  
 | 0.1.32  | 2022-11-04 | [18965](https://github.com/airbytehq/airbyte/pull/18965) | Fix for `discovery` stage, when `custom_reports` are provided with single stream as `dict`   |  
 | 0.1.31  | 2022-10-30 | [18670](https://github.com/airbytehq/airbyte/pull/18670) | Add `Custom Reports` schema validation on `check connection`                                 |
@@ -211,5 +202,4 @@
 | 0.1.3   | 2021-09-21 | [6357](https://github.com/airbytehq/airbyte/pull/6357)   | Fix OAuth workflow parameters                                                                |
 | 0.1.2   | 2021-09-20 | [6306](https://github.com/airbytehq/airbyte/pull/6306)   | Support of Airbyte OAuth initialization flow                                                 |
 | 0.1.1   | 2021-08-25 | [5655](https://github.com/airbytehq/airbyte/pull/5655)   | Corrected validation of empty custom report                                                  |
-| 0.1.0   | 2021-08-10 | [5290](https://github.com/airbytehq/airbyte/pull/5290)   | Initial Release                                                                              |
->>>>>>> 93081331
+| 0.1.0   | 2021-08-10 | [5290](https://github.com/airbytehq/airbyte/pull/5290)   | Initial Release                                                                              |