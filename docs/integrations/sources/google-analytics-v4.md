--- conflicted
+++ resolved
@@ -99,15 +99,12 @@
 
 According to the [Google Analytics API documentation in the "Data Processing Latency" section](https://support.google.com/analytics/answer/1070983?hl=en#DataProcessingLatency&zippy=%2Cin-this-article), all report data may continue to be updated 48 hours after it appears in the Google Analytics API. This means that if you request the same report twice within 48 hours of that data being sent to Google Analytics, the report data might be different across the two requests. This happens when Google Analytics is still processing all events it received. 
 
-<<<<<<< HEAD
 When this occurs, the returned data will set the flag `isDataGolden` to false. Like mentioned in the [Google Analytics API docs](https://developers.google.com/analytics/devguides/reporting/core/v4/rest/v4/reports/batchGet#reportdata):
 > the `isDataGolden` flag indicates if [data] is golden or not. Data is golden when the exact same request [for a report] will not produce any new results if asked at a later point in time. 
-=======
-Google Analytics API may return provisional or incomplete data. When this occurs, the returned data will set the flag `isDataGolden` to false, and the connector will log a warning to the sync log.
-The connector adds a lookback window of 2 days to ensure any previously synced non-golden data is re-synced with its potential updates. This is done because [Google Analytics takes up to 48 hours](https://support.google.com/analytics/answer/1070983?hl=en#DataProcessingLatency&zippy=%2Cin-this-article) to update the data. For example:
-- If your last sync occurred 5 days ago and a sync kicks off today, it will attempt to sync data from 7 days ago up to the latest data available.
+
+To address this issue, the connector adds a lookback window of 2 days to ensure any previously synced non-golden data is re-synced with its potential updates. For example: If your last sync occurred 5 days ago and a sync kicks off today, it will attempt to sync data from 7 days ago up to the latest data available.
+
 To determine whether data is finished processing or not, the `isDataGolden` flag is exposed and should be used.
->>>>>>> 07359ffd
 
 ## Requesting Custom Reports
 
@@ -170,11 +167,8 @@
 
 | Version | Date       | Pull Request                                             | Subject                                                                                      |
 |:--------|:-----------|:---------------------------------------------------------|:---------------------------------------------------------------------------------------------|
-<<<<<<< HEAD
-| 0.1.20  | 2022-04-30 | [12500](https://github.com/airbytehq/airbyte/pull/12500) | Improve input configuration copy                                                             |
-=======
+| 0.1.21  | 2022-04-30 | [12500](https://github.com/airbytehq/airbyte/pull/12500) | Improve input configuration copy                                                             |
 | 0.1.20  | 2022-04-28 | [12426](https://github.com/airbytehq/airbyte/pull/12426) | Expose `isDataGOlden` field and always resync data two days back to make sure it is golden   |
->>>>>>> 07359ffd
 | 0.1.19  | 2022-04-19 | [12150](https://github.com/airbytehq/airbyte/pull/12150) | Minor changes to documentation                                                               |
 | 0.1.18  | 2022-04-07 | [11803](https://github.com/airbytehq/airbyte/pull/11803) | Improved documentation                                                                       |
 | 0.1.17  | 2022-03-31 | [11512](https://github.com/airbytehq/airbyte/pull/11512) | Improved Unit and Acceptance tests coverage, fixed `read` with abnormally large state values |
