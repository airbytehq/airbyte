# Google Analytics

## Features

| Feature | Supported? |
| :--- | :--- |
| Full Refresh Sync | Yes |
| Incremental Sync | Yes |
| Replicate Incremental Deletes | No |
| SSL connection | Yes |
| Custom Reports | Yes |

### Supported Tables

This source is capable of syncing the following tables and their data:

* website\_overview
* traffic\_sources
* pages
* locations
* monthly\_active\_users
* four\_weekly\_active\_users
* two\_weekly\_active\_users
* weekly\_active\_users
* daily\_active\_users
* devices
* Any custom reports. See [below](https://docs.airbyte.io/integrations/sources/google-analytics-v4#reading-custom-reports-from-google-analytics) for details.

Please reach out to us on Slack or [create an issue](https://github.com/airbytehq/airbyte/issues) if you need to send custom Google Analytics report data with Airbyte.

## Getting Started \(Airbyte Cloud\)

1. Click `OAuth2.0 authorization` then `Authenticate your Google Analytics account`.
2. Find your View ID for the view you want to fetch data from. Find it [here](https://ga-dev-tools.web.app/account-explorer/).
3. Enter a start date, window size, and custom report information.
4. You're done.

## Getting Started \(Airbyte Open-Source\)

There are 2 options of setting up authorization for this source:

* Create service account specifically for Airbyte and authorize with JWT. Select "JWT authorization" from the "Authentication mechanism" dropdown list.
* Use your Google account and authorize over Google's OAuth on connection setup. Select "Default OAuth2.0 authorization" from dropdown list.

#### Create a Service Account

First, need to select or create a project in the Google Developers Console:

1. Sign in to the Google Account you are using for Google Analytics as an admin.
2. Go to the [Service accounts page](https://console.developers.google.com/iam-admin/serviceaccounts).
3. Click `Create service account`.
4. Create a JSON key file for the service user. The contents of this file will be provided as the `credentials_json` in the UI when authorizing GA after you grant permissions \(see below\).

#### Add service account to the Google Analytics account

Use the service account email address to [add a user](https://support.google.com/analytics/answer/1009702) to the Google analytics view you want to access via the API. You will need to grant [Read & Analyze permissions](https://support.google.com/analytics/answer/2884495).

#### Enable the APIs

1. Go to the [Google Analytics Reporting API dashboard](https://console.developers.google.com/apis/api/analyticsreporting.googleapis.com/overview) in the project for your service user. Enable the API for your account. You can set quotas and check usage.
2. Go to the [Google Analytics API dashboard](https://console.developers.google.com/apis/api/analytics.googleapis.com/overview) in the project for your service user. Enable the API for your account.

## Reading Custom Reports

You can replicate Google Analytics [Custom Reports](https://support.google.com/analytics/answer/1033013?hl=en) using this source. To do this, input a JSON object as a string in the "Custom Reports" field when setting up the connector. The JSON is an array of objects where each object has the following schema:

```text
{"name": string, "dimensions": [string], "metrics": [string]}
```

Here is an example input "Custom Reports" field:

```text
[{"name": "new_users_per_day", "dimensions": ["ga:date","ga:country","ga:region"], "metrics": ["ga:newUsers"]}, {"name": "users_per_city", "dimensions": ["ga:city"], "metrics": ["ga:users"]}]
```

To create a list of dimensions, you can use default GA dimensions \(listed below\) or custom dimensions if you have some defined. Each report can contain no more than 7 dimensions, and they must all be unique. The default GA dimensions are:

* `ga:browser`
* `ga:city`
* `ga:continent`
* `ga:country`
* `ga:date`
* `ga:deviceCategory`
* `ga:hostname`
* `ga:medium`
* `ga:metro`
* `ga:operatingSystem`
* `ga:pagePath`
* `ga:region`
* `ga:socialNetwork`
* `ga:source`
* `ga:subContinent`

To create a list of metrics, use a default GA metric \(values from the list below\) or custom metrics if you have defined them.  
A custom report can contain no more than 10 unique metrics. The default available GA metrics are:

* `ga:14dayUsers`
* `ga:1dayUsers`
* `ga:28dayUsers`
* `ga:30dayUsers`
* `ga:7dayUsers`
* `ga:avgSessionDuration`
* `ga:avgTimeOnPage`
* `ga:bounceRate`
* `ga:entranceRate`
* `ga:entrances`
* `ga:exitRate`
* `ga:exits`
* `ga:newUsers`
* `ga:pageviews`
* `ga:pageviewsPerSession`
* `ga:sessions`
* `ga:sessionsPerUser`
* `ga:uniquePageviews`
* `ga:users`

Incremental sync supports only if you add `ga:date` dimension to your custom report.

## Rate Limits & Performance Considerations \(Airbyte Open-Source\)

[Analytics Reporting API v4](https://developers.google.com/analytics/devguides/reporting/core/v4/limits-quotas)

* Number of requests per day per project: 50,000
* Number of requests per view \(profile\) per day: 10,000 \(cannot be increased\)
* Number of requests per 100 seconds per project: 2,000
* Number of requests per 100 seconds per user per project: 100 \(can be increased in Google API Console to 1,000\).

The Google Analytics connector should not run into Google Analytics API limitations under normal usage. Please [create an issue](https://github.com/airbytehq/airbyte/issues) if you see any rate limit issues that are not automatically retried successfully.

## Changelog

| Version | Date | Pull Request | Subject |
| :--- | :--- | :--- | :--- |
<<<<<<< HEAD
| 0.1.11 | 2021-11-22 | [8175](https://github.com/airbytehq/airbyte/pull/8175) | Fix validation of unknown metric(s) or dimension(s) error |
=======
| 0.1.11 | 2021-11-30 | [8264](https://github.com/airbytehq/airbyte/pull/8264) | Corrected date range |
>>>>>>> b60a2d09
| 0.1.10 | 2021-11-19 | [8087](https://github.com/airbytehq/airbyte/pull/8087) | Support `start_date` before the account has any data |
| 0.1.9 | 2021-10-27 | [7410](https://github.com/airbytehq/airbyte/pull/7410) | Add check for correct permission for requested `view_id` |
| 0.1.8 | 2021-10-13 | [7020](https://github.com/airbytehq/airbyte/pull/7020) | Add intermediary auth config support |
| 0.1.7 | 2021-10-07 | [6414](https://github.com/airbytehq/airbyte/pull/6414) | Declare oauth parameters in google sources |
| 0.1.6 | 2021-09-27 | [6459](https://github.com/airbytehq/airbyte/pull/6459) | Update OAuth Spec File |
| 0.1.3 | 2021-09-21 | [6357](https://github.com/airbytehq/airbyte/pull/6357) | Fix oauth workflow parameters |
| 0.1.2 | 2021-09-20 | [6306](https://github.com/airbytehq/airbyte/pull/6306) | Support of airbyte OAuth initialization flow |
| 0.1.1 | 2021-08-25 | [5655](https://github.com/airbytehq/airbyte/pull/5655) | Corrected validation of empty custom report |
| 0.1.0 | 2021-08-10 | [5290](https://github.com/airbytehq/airbyte/pull/5290) | Initial Release |
<|MERGE_RESOLUTION|>--- conflicted
+++ resolved
@@ -132,11 +132,8 @@
 
 | Version | Date | Pull Request | Subject |
 | :--- | :--- | :--- | :--- |
-<<<<<<< HEAD
-| 0.1.11 | 2021-11-22 | [8175](https://github.com/airbytehq/airbyte/pull/8175) | Fix validation of unknown metric(s) or dimension(s) error |
-=======
+| 0.1.12 | 2021-12-03 | [8175](https://github.com/airbytehq/airbyte/pull/8175) | Fix validation of unknown metric(s) or dimension(s) error |
 | 0.1.11 | 2021-11-30 | [8264](https://github.com/airbytehq/airbyte/pull/8264) | Corrected date range |
->>>>>>> b60a2d09
 | 0.1.10 | 2021-11-19 | [8087](https://github.com/airbytehq/airbyte/pull/8087) | Support `start_date` before the account has any data |
 | 0.1.9 | 2021-10-27 | [7410](https://github.com/airbytehq/airbyte/pull/7410) | Add check for correct permission for requested `view_id` |
 | 0.1.8 | 2021-10-13 | [7020](https://github.com/airbytehq/airbyte/pull/7020) | Add intermediary auth config support |
