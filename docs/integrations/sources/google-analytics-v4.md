--- conflicted
+++ resolved
@@ -53,7 +53,6 @@
 - [Incremental Sync - Append](https://docs.airbyte.com/understanding-airbyte/connections/incremental-append)
 - [Incremental Sync - Deduped History](https://docs.airbyte.com/understanding-airbyte/connections/incremental-deduped-history)
 
-<<<<<<< HEAD
 :::caution
 
 You need to add the service account email address on the account level, not the property level. Otherwise, an 403 error will be returned.
@@ -61,9 +60,8 @@
 :::
 
 ### Enable the APIs
-=======
 ## Supported streams
->>>>>>> 69378d8d
+
 
 The Google Analytics (Universal Analytics) source connector can sync the following tables:
 
