--- conflicted
+++ resolved
@@ -147,24 +147,7 @@
 
 | Version    | Date       | Pull Request                                              | Subject                                                                                                                                                                |
 |:-----------|:-----------|:----------------------------------------------------------|:-----------------------------------------------------------------------------------------------------------------------------------------------------------------------|
-<<<<<<< HEAD
-| 4.8.10-rc.1     | 2025-10-06 | [65623](https://github.com/airbytehq/airbyte/pull/65623) | Fix missing deleted data on some streams |
-| 4.8.9      | 2025-10-30 | [69101](https://github.com/airbytehq/airbyte/pull/69101) | Revert aggressive rate limiting |
-| 4.8.8      | 2025-10-29 | [69082](https://github.com/airbytehq/airbyte/pull/69082) | Aggressively fail on rate limiting issues |
-| 4.8.7      | 2025-10-29 | [69081](https://github.com/airbytehq/airbyte/pull/69081) | Reduce concurrency |
-| 4.8.6      | 2025-10-29 | [69075](https://github.com/airbytehq/airbyte/pull/69075) | Add API Budget |
-| 4.8.5      | 2025-10-29 | [69074](https://github.com/airbytehq/airbyte/pull/69074) | Improving on rate limiting issue. |
-| 4.8.4      | 2025-10-08 | [67432](https://github.com/airbytehq/airbyte/pull/67432) | Promoting release candidate 4.8.4 to a main version. |
-| 4.8.4-rc.1      | 2025-09-30 | [66823](https://github.com/airbytehq/airbyte/pull/66823) | Up CDK version to 7. |
-| 4.8.3      | 2025-09-23 | [66584](https://github.com/airbytehq/airbyte/pull/66584) | Promoting release candidate 4.8.3-rc.1 to a main version. |
-| 4.8.3-rc.1 | 2025-09-16 | [62058] | Add new video metrics in `ads_reports` streams |
-| 4.8.2      | 2025-09-15 | [66233](https://github.com/airbytehq/airbyte/pull/66233) | Promoting release candidate 4.8.2-rc.1 to a main version. |
-| 4.8.2-rc.1 | 2025-09-11 | [65527](https://github.com/airbytehq/airbyte/pull/65527) | Fix missing records for hourly streams: remove record filter|
-| 4.8.1      | 2025-09-10 | [66161](https://github.com/airbytehq/airbyte/pull/66161) | Promoting release candidate 4.8.1-rc.1 to a main version. |
-| 4.8.1-rc.1 | 2025-09-05 | [65602](https://github.com/airbytehq/airbyte/pull/65602) | Add record filter to `ads` stream to filter records without `modify_time`.|
-| 4.8.0      | 2025-06-24 | [62048](https://github.com/airbytehq/airbyte/pull/62048) | Promoting release candidate 4.8.0-rc.1 to a main version. |
-| 4.8.0-rc.1 | 2025-06-16 | [61580](https://github.com/airbytehq/airbyte/pull/61580)  | Convert to manifest-only format                                                                                                                               |
-=======
+| 4.8.11-rc.1     | 2025-10-06 | [65623](https://github.com/airbytehq/airbyte/pull/65623) | Fix missing deleted data on some streams |
 | 4.8.10     | 2025-11-04 | [69170](https://github.com/airbytehq/airbyte/pull/69170) | Revert api budget and concurrency back to a safe number                                                                                                                |
 | 4.8.9      | 2025-10-30 | [69101](https://github.com/airbytehq/airbyte/pull/69101) | Revert aggressive rate limiting                                                                                                                                        |
 | 4.8.8      | 2025-10-29 | [69082](https://github.com/airbytehq/airbyte/pull/69082) | Aggressively fail on rate limiting issues                                                                                                                              |
@@ -181,7 +164,6 @@
 | 4.8.1-rc.1 | 2025-09-05 | [65602](https://github.com/airbytehq/airbyte/pull/65602) | Add record filter to `ads` stream to filter records without `modify_time`.                                                                                             |
 | 4.8.0      | 2025-06-24 | [62048](https://github.com/airbytehq/airbyte/pull/62048) | Promoting release candidate 4.8.0-rc.1 to a main version.                                                                                                              |
 | 4.8.0-rc.1 | 2025-06-16 | [61580](https://github.com/airbytehq/airbyte/pull/61580)  | Convert to manifest-only format                                                                                                                                        |
->>>>>>> 3753b13d
 | 4.7.0      | 2025-03-10 | [55681](https://github.com/airbytehq/airbyte/pull/55681)  | Ads / AdGroups report by country streams                                                                                                                               |
 | 4.6.2      | 2024-10-30 | [48003](https://github.com/airbytehq/airbyte/pull/48003) | Add new metrics to ads_reports_daily stream                                                                                                                            |
 | 4.6.1      | 2025-03-22 | [51959](https://github.com/airbytehq/airbyte/pull/51959) | Update dependencies                                                                                                                                                    |
