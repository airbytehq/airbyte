--- conflicted
+++ resolved
@@ -524,13 +524,10 @@
 
 | Version | Date       | Pull Request                                             | Subject                                                                                       |
 |:--------|:-----------|:---------------------------------------------------------|:----------------------------------------------------------------------------------------------|
-<<<<<<< HEAD
-| 0.1.11   | 2022-04-27 | [12838](https://github.com/airbytehq/airbyte/pull/12838) | Added end date configuration for tiktok  |
-=======
+| 0.1.11  | 2022-04-27 | [12838](https://github.com/airbytehq/airbyte/pull/12838) | Added end date configuration for tiktok                                                      |
 | 0.1.10  | 2022-05-07 | [12545](https://github.com/airbytehq/airbyte/pull/12545) | Removed odd production authenication method                                                   |
 | 0.1.9   | 2022-04-30 | [12500](https://github.com/airbytehq/airbyte/pull/12500) | Improve input configuration copy                                                              |
 | 0.1.8   | 2022-04-28 | [12435](https://github.com/airbytehq/airbyte/pull/12435) | updated spec descriptions                                                                     |
->>>>>>> 92c05302
 | 0.1.7   | 2022-04-27 | [12380](https://github.com/airbytehq/airbyte/pull/12380) | fixed spec descriptions and documentation                                                     |
 | 0.1.6   | 2022-04-19 | [11378](https://github.com/airbytehq/airbyte/pull/11378) | updated logic for stream initializations, fixed errors in schemas, updated SAT and unit tests |
 | 0.1.5   | 2022-02-17 | [10398](https://github.com/airbytehq/airbyte/pull/10398) | Add Audience reports                                                                          |
