# TikTok Marketing

This page guides you through the process of setting up the TikTok Marketing source connector.

## Prerequisites

<!-- env:cloud -->
**For Airbyte Cloud:**

* A Tiktok Ads Business account with permission to access data from accounts you want to sync
<!-- /env:cloud -->

<!-- env:oss -->
**For Airbyte Open Source:**
For the Production environment:
* Access token
* Secret
* App ID

To access the Sandbox environment:
* Access token
* Advertiser ID
<!-- /env:oss -->

## Setup guide

### Step 1: Set up TikTok

1. Create a TikTok For Business account: [Link](https://ads.tiktok.com/marketing_api/docs?rid=fgvgaumno25&id=1702715936951297)
2. (Open source only) Create developer application: [Link](https://ads.tiktok.com/marketing_api/docs?rid=fgvgaumno25&id=1702716474845185)
3. (Open source only) For a sandbox environment: create a Sandbox Ad Account [Link](https://ads.tiktok.com/marketing_api/docs?rid=fgvgaumno25&id=1701890920013825)

### Step 2: Set up the source connector in Airbyte

<!-- env:cloud -->
**For Airbyte Cloud:**

1. [Log into your Airbyte Cloud](https://cloud.airbyte.io/workspaces) account.
2. In the left navigation bar, click **Sources**. In the top-right corner, click **+ new source**.
3. On the source setup page, select **Tiktok Marketing** from the Source type dropdown and enter a name for this connector.
4. Select `OAuth2.0` Authorization method, then click `Authenticate your account`.
5. Log in and Authorize to the Tiktok account
6. Choose required Start date
7. click `Set up source`.
<!-- /env:cloud -->

<!-- env:oss -->
**For Airbyte Open Source:**

1. Go to local Airbyte page.
2. In the left navigation bar, click **Sources**. In the top-right corner, click **+ new source**.
3. On the Set up the source page, enter the name for the connector and select **Tiktok Marketing** from the Source type dropdown.
4. Select `Production Access Token` or `Sandbox Access Token` Authorization method, then copy and paste info from step 1.
5. Choose required Start date
6. Click `Set up source`.
<!-- /env:oss -->

## Supported streams and sync modes

| Stream                                  | Environment  | Key         | Incremental |
| :-------------------------------------- | ------------ | ----------- | :---------- |
| Advertisers                             | Prod,Sandbox | id          | No          |
| AdGroups                                | Prod,Sandbox | adgroup_id  | Yes         |
| Ads                                     | Prod,Sandbox | ad_id       | Yes         |
| Campaigns                               | Prod,Sandbox | campaign_id | Yes         |
| AdsReportsHourly                        | Prod,Sandbox | None        | Yes         |
| AdsReportsDaily                         | Prod,Sandbox | None        | Yes         |
| AdsReportsLifetime                      | Prod,Sandbox | None        | No          |
| AdvertisersReportsHourly                | Prod         | None        | Yes         |
| AdvertisersReportsDaily                 | Prod         | None        | Yes         |
| AdvertisersReportsLifetime              | Prod         | None        | No          |
| AdGroupsReportsHourly                   | Prod,Sandbox | None        | Yes         |
| AdGroupsReportsDaily                    | Prod,Sandbox | None        | Yes         |
| AdGroupsReportsLifetime                 | Prod,Sandbox | None        | No          |
| CampaignsReportsHourly                  | Prod,Sandbox | None        | Yes         |
| CampaignsReportsDaily                   | Prod,Sandbox | None        | Yes         |
| CampaignsReportsLifetime                | Prod,Sandbox | None        | No          |
| AdvertisersAudienceReportsHourly        | Prod         | None        | Yes         |
| AdvertisersAudienceReportsDaily         | Prod         | None        | Yes         |
| AdvertisersAudienceReportsLifetime      | Prod         | None        | No          |
| AdGroupAudienceReportsHourly            | Prod,Sandbox | None        | Yes         |
| AdGroupAudienceReportsDaily             | Prod,Sandbox | None        | Yes         |
| AdsAudienceReportsHourly                | Prod,Sandbox | None        | Yes         |
| AdsAudienceReportsDaily                 | Prod,Sandbox | None        | Yes         |
| CampaignsAudienceReportsByCountryHourly | Prod,Sandbox | None        | Yes         |
| CampaignsAudienceReportsByCountryDaily  | Prod,Sandbox | None        | Yes         |

### Report Aggregation
Reports synced by this connector can use either hourly, daily, or lifetime granularities for aggregating performance data. For example, if you select the daily-aggregation flavor of a report, the report will contain a row for each day for the duration of the report. Each row will indicate the number of impressions recorded on that day.

### Output Schemas
**[Advertisers](https://ads.tiktok.com/marketing_api/docs?id=1708503202263042) Stream**
```
{
  "contacter": "Ai***te",
  "phonenumber": "+13*****5753",
  "license_no": "",
  "promotion_center_city": null,
  "balance": 10,
  "license_url": null,
  "timezone": "Etc/GMT+8",
  "reason": "",
  "telephone": "+14*****6785",
  "id": 7002238017842757633,
  "language": "en",
  "country": "US",
  "role": "ROLE_ADVERTISER",
  "license_province": null,
  "display_timezone": "America/Los_Angeles",
  "email": "i***************@**********",
  "license_city": null,
  "industry": "291905",
  "create_time": 1630335591,
  "promotion_center_province": null,
  "address": "350 29th avenue, San Francisco",
  "currency": "USD",
  "promotion_area": "0",
  "status": "STATUS_ENABLE",
  "description": "https://",
  "brand": null,
  "name": "Airbyte0830",
  "company": "Airbyte"
}
```

**[AdGroups](https://ads.tiktok.com/marketing_api/docs?id=1708503489590273) Stream**
```
{
  "placement_type": "PLACEMENT_TYPE_AUTOMATIC",
  "budget": 20,
  "budget_mode": "BUDGET_MODE_DAY",
  "display_mode": null,
  "schedule_infos": null,
  "billing_event": "CPC",
  "conversion_window": null,
  "adgroup_name": "Ad Group20211020010107",
  "interest_keywords": [],
  "is_comment_disable": 0,
  "rf_buy_type": null,
  "frequency": null,
  "bid_type": "BID_TYPE_NO_BID",
  "placement": null,
  "bid": 0,
  "include_custom_actions": [],
  "operation_system": [],
  "pixel_id": null,
  "dayparting": "111111111111111111111111111111111111111111111111111111111111111111111111111111111111111111111111111111111111111111111111111111111111111111111111111111111111111111111111111111111111111111111111111111111111111111111111111111111111111111111111111111111111111111111111111111111111111111111111111111111111111111111111111111111111111111111111",
  "app_type": null,
  "conversion_id": 0,
  "rf_predict_cpr": null,
  "deep_bid_type": null,
  "scheduled_budget": 0.0,
  "adgroup_id": 1714125049901106,
  "frequency_schedule": null,
  "exclude_custom_actions": [],
  "advertiser_id": 7002238017842757633,
  "deep_cpabid": 0,
  "is_new_structure": true,
  "buy_impression": null,
  "external_type": "WEBSITE",
  "excluded_audience": [],
  "deep_external_action": null,
  "interest_category_v2": [],
  "rf_predict_frequency": null,
  "audience": [],
  "pacing": "PACING_MODE_SMOOTH",
  "brand_safety_partner": null,
  "daily_retention_ratio": null,
  "optimize_goal": "CLICK",
  "enable_search_result": false,
  "conversion_bid": 0,
  "schedule_end_time": "2021-10-31 09:01:07",
  "opt_status": "ENABLE",
  "status": "ADGROUP_STATUS_CAMPAIGN_DISABLE",
  "app_id": null,
  "external_action": null,
  "schedule_type": "SCHEDULE_START_END",
  "brand_safety": "NO_BRAND_SAFETY",
  "campaign_id": 1714125042508817,
  "campaign_name": "Website Traffic20211020010104",
  "split_test_adgroup_ids": [],
  "action_v2": [],
  "is_hfss": false,
  "keywords": null,
  "create_time": "2021-10-20 08:04:05",
  "feed_type": null,
  "languages": ["en"],
  "enable_inventory_filter": false,
  "device_price": [],
  "location": [6252001],
  "schedule_start_time": "2021-10-20 09:01:07",
  "skip_learning_phase": 0,
  "gender": "GENDER_UNLIMITED",
  "creative_material_mode": "CUSTOM",
  "app_download_url": null,
  "device_models": [],
  "automated_targeting": "OFF",
  "connection_type": [],
  "ios14_quota_type": "UNOCCUPIED",
  "modify_time": "2022-03-24 12:06:54",
  "category": 0,
  "statistic_type": null,
  "video_download": "ALLOW_DOWNLOAD",
  "age": ["AGE_25_34", "AGE_35_44", "AGE_45_54"],
  "buy_reach": null,
  "is_share_disable": false
}
```

**[Ads](https://ads.tiktok.com/marketing_api/docs?id=1708572923161602) Stream**
```
{
  "vast_moat": false,
  "is_new_structure": true,
  "campaign_name": "CampaignVadimTraffic",
  "landing_page_urls": null,
  "card_id": null,
  "adgroup_id": 1728545385226289,
  "campaign_id": 1728545382536225,
  "status": "AD_STATUS_CAMPAIGN_DISABLE",
  "brand_safety_postbid_partner": "UNSET",
  "advertiser_id": 7002238017842757633,
  "is_aco": false,
  "ad_text": "Open-source\ndata integration for modern data teams",
  "identity_id": "7080121820963422209",
  "display_name": "airbyte",
  "open_url": "",
  "external_action": null,
  "playable_url": "",
  "create_time": "2022-03-28 12:09:09",
  "product_ids": [],
  "adgroup_name": "AdGroupVadim",
  "fallback_type": "UNSET",
  "creative_type": null,
  "ad_name": "AdVadim-Optimized Version 3_202203281449_2022-03-28 05:03:44",
  "video_id": "v10033g50000c90q1d3c77ub6e96fvo0",
  "ad_format": "SINGLE_VIDEO",
  "profile_image": "https://p21-ad-sg.ibyteimg.com/large/ad-site-i18n-sg/202203285d0de5c114d0690a462bb6a4",
  "open_url_type": "NORMAL",
  "click_tracking_url": null,
  "page_id": null,
  "ad_texts": null,
  "landing_page_url": "https://airbyte.com",
  "identity_type": "CUSTOMIZED_USER",
  "avatar_icon_web_uri": "ad-site-i18n-sg/202203285d0de5c114d0690a462bb6a4",
  "app_name": "",
  "modify_time": "2022-03-28 21:34:26",
  "opt_status": "ENABLE",
  "call_to_action_id": "7080120957230238722",
  "image_ids": ["v0201/7f371ff6f0764f8b8ef4f37d7b980d50"],
  "ad_id": 1728545390695442,
  "impression_tracking_url": null,
  "is_creative_authorized": false
}
```

**[Campaigns](https://ads.tiktok.com/marketing_api/docs?id=1708582970809346) Stream**
```
{
  "create_time": "2021-10-19 18:18:08",
  "campaign_id": 1714073078669329,
  "roas_bid": 0.0,
  "advertiser_id": 7002238017842757633,
  "modify_time": "2022-03-28 12:01:56",
  "campaign_type": "REGULAR_CAMPAIGN",
  "status": "CAMPAIGN_STATUS_DISABLE",
  "objective_type": "TRAFFIC",
  "split_test_variable": null,
  "opt_status": "DISABLE",
  "budget": 50,
  "is_new_structure": true,
  "deep_bid_type": null,
  "campaign_name": "Website Traffic20211019110444",
  "budget_mode": "BUDGET_MODE_DAY",
  "objective": "LANDING_PAGE"
}
```

**AdsReportsDaily Stream - [BasicReports](https://ads.tiktok.com/marketing_api/docs?id=1707957200780290)**
```
{
  "dimensions": {
    "ad_id": 1728545390695442,
    "stat_time_day": "2022-03-29 00:00:00"
  },
  "metrics": {
    "real_time_result_rate": 0.93,
    "campaign_id": 1728545382536225,
    "placement": "Automatic Placement",
    "frequency": 1.17,
    "cpc": 0.35,
    "ctr": 0.93,
    "cost_per_result": 0.3509,
    "impressions": 6137,
    "cost_per_conversion": 0,
    "real_time_result": 57,
    "adgroup_id": 1728545385226289,
    "result_rate": 0.93,
    "cost_per_1000_reached": 3.801,
    "ad_text": "Open-source\ndata integration for modern data teams",
    "spend": 20,
    "conversion_rate": 0,
    "real_time_cost_per_conversion": 0,
    "promotion_type": "Website",
    "tt_app_id": 0,
    "real_time_cost_per_result": 0.3509,
    "conversion": 0,
    "secondary_goal_result": null,
    "campaign_name": "CampaignVadimTraffic",
    "cpm": 3.26,
    "result": 57,
    "ad_name": "AdVadim-Optimized Version 3_202203281449_2022-03-28 05:03:44",
    "secondary_goal_result_rate": null,
    "clicks": 57,
    "reach": 5262,
    "cost_per_secondary_goal_result": null,
    "real_time_conversion": 0,
    "real_time_conversion_rate": 0,
    "mobile_app_id": "0",
    "tt_app_name": "0",
    "adgroup_name": "AdGroupVadim",
    "dpa_target_audience_type": null
  }
}
```

**AdvertisersReportsDaily Stream - [BasicReports](https://ads.tiktok.com/marketing_api/docs?id=1707957200780290)**
```
{
  "metrics": {
    "cpm": 5.43,
    "impressions": 3682,
    "frequency": 1.17,
    "reach": 3156,
    "cash_spend": 20,
    "ctr": 1.14,
    "spend": 20,
    "cpc": 0.48,
    "cost_per_1000_reached": 6.337,
    "clicks": 42,
    "voucher_spend": 0
  },
  "dimensions": {
    "stat_time_day": "2022-03-30 00:00:00",
    "advertiser_id": 7002238017842757633
  }
}

```

**AdGroupsReportsDaily Stream - [BasicReports](https://ads.tiktok.com/marketing_api/docs?id=1707957200780290)**
```
{
  "metrics": {
    "real_time_conversion": 0,
    "real_time_cost_per_conversion": 0,
    "cost_per_1000_reached": 3.801,
    "mobile_app_id": "0",
    "reach": 5262,
    "cpm": 3.26,
    "conversion": 0,
    "promotion_type": "Website",
    "clicks": 57,
    "real_time_result_rate": 0.93,
    "real_time_conversion_rate": 0,
    "cost_per_conversion": 0,
    "dpa_target_audience_type": null,
    "result": 57,
    "cpc": 0.35,
    "impressions": 6137,
    "cost_per_result": 0.3509,
    "tt_app_id": 0,
    "cost_per_secondary_goal_result": null,
    "frequency": 1.17,
    "spend": 20,
    "secondary_goal_result_rate": null,
    "real_time_cost_per_result": 0.3509,
    "real_time_result": 57,
    "placement": "Automatic Placement",
    "result_rate": 0.93,
    "tt_app_name": "0",
    "campaign_name": "CampaignVadimTraffic",
    "secondary_goal_result": null,
    "campaign_id": 1728545382536225,
    "conversion_rate": 0,
    "ctr": 0.93,
    "adgroup_name": "AdGroupVadim"
  },
  "dimensions": {
    "adgroup_id": 1728545385226289,
    "stat_time_day": "2022-03-29 00:00:00"
  }
}
```

**CampaignsReportsDaily Stream - [BasicReports](https://ads.tiktok.com/marketing_api/docs?id=1707957200780290)**
```
{
  "metrics": {
    "cpc": 0.43,
    "spend": 20,
    "clicks": 46,
    "cost_per_1000_reached": 4.002,
    "impressions": 5870,
    "ctr": 0.78,
    "frequency": 1.17,
    "cpm": 3.41,
    "campaign_name": "CampaignVadimTraffic",
    "reach": 4997
  },
  "dimensions": {
    "campaign_id": 1728545382536225,
    "stat_time_day": "2022-03-28 00:00:00"
  }
}

```

**AdsAudienceReportsDaily Stream - [AudienceReports](https://ads.tiktok.com/marketing_api/docs?id=1707957217727489)**
```
{
  {
    "result": 17,
    "clicks": 17,
    "real_time_conversion_rate": 0,
    "adgroup_id": 1728545385226289,
    "cpm": 3.01,
    "cost_per_result": 0.4165,
    "real_time_cost_per_result": 0.4165,
    "mobile_app_id": 0,
    "spend": 7.08,
    "cpc": 0.42,
    "placement": "Automatic Placement",
    "real_time_conversion": 0,
    "dpa_target_audience_type": null,
    "real_time_result_rate": 0.72,
    "adgroup_name": "AdGroupVadim",
    "tt_app_id": 0,
    "ctr": 0.72,
    "ad_text": "Open-source\ndata integration for modern data teams",
    "result_rate": 0.72,
    "ad_name": "AdVadim-Optimized Version 3_202203281449_2022-03-28 05:03:44",
    "conversion_rate": 0,
    "real_time_result": 17,
    "tt_app_name": "0",
    "cost_per_conversion": 0,
    "real_time_cost_per_conversion": 0,
    "conversion": 0,
    "impressions": 2350,
    "promotion_type": "Website",
    "campaign_id": 1728545382536225,
    "campaign_name": "CampaignVadimTraffic"
  },
  "dimensions": {
    "gender": "MALE",
    "age": "AGE_25_34",
    "ad_id": 1728545390695442,
    "stat_time_day": "2022-03-28 00:00:00"
  }
}
```

**AdvertisersAudienceReportsDaily Stream - [AudienceReports](https://ads.tiktok.com/marketing_api/docs?id=1707957217727489)**
```
{
  "dimensions": {
    "stat_time_day": "2022-03-28 00:00:00",
    "gender": "FEMALE",
    "advertiser_id": 7002238017842757633,
    "age": "AGE_35_44"
  },
  "metrics": {
    "spend": 3.09,
    "ctr": 0.93,
    "cpc": 0.44,
    "clicks": 7,
    "cpm": 4.11,
    "impressions": 752
  }
}
```

**AdGroupAudienceReportsDaily Stream - [AudienceReports](https://ads.tiktok.com/marketing_api/docs?id=1707957217727489)**
```
{
  "dimensions": {
    "gender": "MALE",
    "age": "AGE_25_34",
    "stat_time_day": "2022-03-29 00:00:00",
    "adgroup_id": 1728545385226289
  },
  "metrics": {
    "cost_per_conversion": 0,
    "campaign_id": 1728545382536225,
    "campaign_name": "CampaignVadimTraffic",
    "clicks": 20,
    "dpa_target_audience_type": null,
    "mobile_app_id": "0",
    "promotion_type": "Website",
    "conversion_rate": 0,
    "cpm": 3.9,
    "cost_per_result": 0.3525,
    "cpc": 0.35,
    "real_time_cost_per_conversion": 0,
    "ctr": 1.11,
    "spend": 7.05,
    "result": 20,
    "real_time_result": 20,
    "impressions": 1806,
    "conversion": 0,
    "real_time_result_rate": 1.11,
    "real_time_conversion_rate": 0,
    "real_time_conversion": 0,
    "adgroup_name": "AdGroupVadim",
    "tt_app_name": "0",
    "placement": "Automatic Placement",
    "real_time_cost_per_result": 0.3525,
    "result_rate": 1.11,
    "tt_app_id": 0
  }
}
```

**CampaignsAudienceReportsByCountryDaily Stream - [AudienceReports](https://ads.tiktok.com/marketing_api/docs?id=1707957217727489)**
```
{
  "metrics": {
    "impressions": 5870,
    "campaign_name": "CampaignVadimTraffic",
    "cpm": 3.41,
    "clicks": 46,
    "spend": 20,
    "ctr": 0.78,
    "cpc": 0.43
  },
  "dimensions": {
    "stat_time_day": "2022-03-28 00:00:00",
    "campaign_id": 1728545382536225,
    "country_code": "US"
  }
}

```

## Performance considerations

The connector is restricted by [requests limitation](https://ads.tiktok.com/marketing_api/docs?rid=fgvgaumno25&id=1725359439428610). This connector should not run into TikTok Marketing API limitations under normal usage. Please [create an issue](https://github.com/airbytehq/airbyte/issues) if you see any rate limit issues that are not automatically retried successfully.

## Changelog

| Version | Date       | Pull Request                                             | Subject                                                                                       |
|:--------|:-----------|:---------------------------------------------------------|:----------------------------------------------------------------------------------------------|
<<<<<<< HEAD
| 1.0.2   | TODO       | [21888](https://github.com/airbytehq/airbyte/pull/21888) | Set `AvailabilityStrategy` for streams explicitly to `None`                                                     |
=======
| 2.0.0   | 2022-12-20 | [20415](https://github.com/airbytehq/airbyte/pull/20415) | Update schema types for `AudienceReports` and `BasicReports` streams.                         |
>>>>>>> 4068bbed
| 1.0.1   | 2022-12-16 | [20598](https://github.com/airbytehq/airbyte/pull/20598) | Remove Audience Reports with Hourly granularity due to deprecated dimension.                  |
| 1.0.0   | 2022-12-05 | [19758](https://github.com/airbytehq/airbyte/pull/19758) | Convert `mobile_app_id` from integer to string in AudienceReport streams.                     |
| 0.1.17  | 2022-10-04 | [17557](https://github.com/airbytehq/airbyte/pull/17557) | Retry error 50002                                                                             |
| 0.1.16  | 2022-09-28 | [17326](https://github.com/airbytehq/airbyte/pull/17326) | Migrate to per-stream state                                                                   |                                               
| 0.1.15  | 2022-08-30 | [16137](https://github.com/airbytehq/airbyte/pull/16137) | Fixed bug with normalization caused by unsupported nested cursor field                        |                                               
| 0.1.14  | 2022-06-29 | [13890](https://github.com/airbytehq/airbyte/pull/13890) | Removed granularity config option                                                             |                                               
| 0.1.13  | 2022-06-28 | [13650](https://github.com/airbytehq/airbyte/pull/13650) | Added video metrics to report streams                                                         |                                                        
| 0.1.12  | 2022-05-24 | [13127](https://github.com/airbytehq/airbyte/pull/13127) | Fixed integration test                                                                        |
| 0.1.11  | 2022-04-27 | [12838](https://github.com/airbytehq/airbyte/pull/12838) | Added end date configuration for tiktok                                                       |
| 0.1.10  | 2022-05-07 | [12545](https://github.com/airbytehq/airbyte/pull/12545) | Removed odd production authenication method                                                   |
| 0.1.9   | 2022-04-30 | [12500](https://github.com/airbytehq/airbyte/pull/12500) | Improve input configuration copy                                                              |
| 0.1.8   | 2022-04-28 | [12435](https://github.com/airbytehq/airbyte/pull/12435) | updated spec descriptions                                                                     |
| 0.1.7   | 2022-04-27 | [12380](https://github.com/airbytehq/airbyte/pull/12380) | fixed spec descriptions and documentation                                                     |
| 0.1.6   | 2022-04-19 | [11378](https://github.com/airbytehq/airbyte/pull/11378) | updated logic for stream initializations, fixed errors in schemas, updated SAT and unit tests |
| 0.1.5   | 2022-02-17 | [10398](https://github.com/airbytehq/airbyte/pull/10398) | Add Audience reports                                                                          |
| 0.1.4   | 2021-12-30 | [7636](https://github.com/airbytehq/airbyte/pull/7636)   | Add OAuth support                                                                             |
| 0.1.3   | 2021-12-10 | [8425](https://github.com/airbytehq/airbyte/pull/8425)   | Update title, description fields in spec                                                      |
| 0.1.2   | 2021-12-02 | [8292](https://github.com/airbytehq/airbyte/pull/8292)   | Support reports                                                                               |
| 0.1.1   | 2021-11-08 | [7499](https://github.com/airbytehq/airbyte/pull/7499)   | Remove base-python dependencies                                                               |
| 0.1.0   | 2021-09-18 | [5887](https://github.com/airbytehq/airbyte/pull/5887)   | Release TikTok Marketing CDK Connector                                                        |<|MERGE_RESOLUTION|>--- conflicted
+++ resolved
@@ -550,11 +550,8 @@
 
 | Version | Date       | Pull Request                                             | Subject                                                                                       |
 |:--------|:-----------|:---------------------------------------------------------|:----------------------------------------------------------------------------------------------|
-<<<<<<< HEAD
-| 1.0.2   | TODO       | [21888](https://github.com/airbytehq/airbyte/pull/21888) | Set `AvailabilityStrategy` for streams explicitly to `None`                                                     |
-=======
+| 2.0.1   | TODO       | [21888](https://github.com/airbytehq/airbyte/pull/21888) | Set `AvailabilityStrategy` for streams explicitly to `None`                                   |
 | 2.0.0   | 2022-12-20 | [20415](https://github.com/airbytehq/airbyte/pull/20415) | Update schema types for `AudienceReports` and `BasicReports` streams.                         |
->>>>>>> 4068bbed
 | 1.0.1   | 2022-12-16 | [20598](https://github.com/airbytehq/airbyte/pull/20598) | Remove Audience Reports with Hourly granularity due to deprecated dimension.                  |
 | 1.0.0   | 2022-12-05 | [19758](https://github.com/airbytehq/airbyte/pull/19758) | Convert `mobile_app_id` from integer to string in AudienceReport streams.                     |
 | 0.1.17  | 2022-10-04 | [17557](https://github.com/airbytehq/airbyte/pull/17557) | Retry error 50002                                                                             |
