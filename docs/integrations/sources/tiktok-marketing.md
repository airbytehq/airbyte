# TikTok Marketing

## Overview

The [TikTok For Business Marketing API](https://ads.tiktok.com/marketing_api/homepage?rid=uvtbok1h19) allows you to directly interact with the TikTok Ads Manager platform for automated ad management and analysis. 

The TikTok Marketing source supports both Full Refresh and Incremental syncs. You can choose if this connector will copy only the new or updated data, or all rows in the tables and columns you set up for replication, every time a sync is run.

This Source Connector is based on a [Airbyte CDK](https://docs.airbyte.io/connector-development/cdk-python).

### Output schema

Several output streams are available from this source:

* [Advertisers](https://business-api.tiktok.com/marketing_api/docs?id=1708503202263042) \(Full Refresh\)
* [Campaigns](https://business-api.tiktok.com/marketing_api/docs?id=1708582970809346) \(Incremental\)
* [Ad Groups](https://business-api.tiktok.com/marketing_api/docs?id=1708503489590273)\(Incremental\)
* [Ads](https://business-api.tiktok.com/marketing_api/docs?id=1708572923161602)\(Incremental\)

If there are more endpoints you'd like Airbyte to support, please [create an issue.](https://github.com/airbytehq/airbyte/issues/new/choose)

### Features

| Feature | Supported? |
| :--- | :--- |
| Full Refresh Sync | Yes |
| Incremental - Append Sync | Yes |
| SSL connection | Yes |
| Namespaces | No |

### Performance considerations

The connector is restricted by [requests limitation](https://ads.tiktok.com/marketing_api/docs?rid=fgvgaumno25&id=1701890997610497). This connector should not run into TikTok Marketing API limitations under normal usage. Please [create an issue](https://github.com/airbytehq/airbyte/issues) if you see any rate limit issues that are not automatically retried successfully.

## Getting started

### Requirements

* Access Token - This token will not expire. 
* Production Environment
  * App ID
  * Secret
* SandBox Environment
  * Advertiser ID - It is generated for sandbox in one copy

### Setup guide

Please read [How to get your AppID, Secret and Access Token](https://ads.tiktok.com/marketing_api/docs?rid=fgvgaumno25&id=1701890909484033) or [How to create a SandBox Environment](https://ads.tiktok.com/marketing_api/docs?rid=fgvgaumno25&id=1701890920013825)

## Changelog

| Version | Date       | Pull Request | Subject |
| :------ | :--------  | :-----       | :------ |
<<<<<<< HEAD
| 0.1.2 | 2021-12-06 | [8425](https://github.com/airbytehq/airbyte/pull/8425) | Update title, description fields in spec |
| 0.1.1 | 2021-11-08 | [7499](https://github.com/airbytehq/airbyte/pull/7499) | Remove base-python dependencies |
| 0.1.0 | 2021-09-18 | [5887](https://github.com/airbytehq/airbyte/pull/5887) | Release TikTok Marketing CDK Connector |
=======
| 0.1.2 | 2021-12-02 | [8292](https://github.com/airbytehq/airbyte/pull/8292) | Support reports |
| 0.1.1 | 2021-11-08 | [7499](https://github.com/airbytehq/airbyte/pull/7499) | Remove base-python dependencies |
| 0.1.0   | 2021-09-18 | [5887](https://github.com/airbytehq/airbyte/pull/5887) | Release TikTok Marketing CDK Connector |
>>>>>>> b88fc446
<|MERGE_RESOLUTION|>--- conflicted
+++ resolved
@@ -51,12 +51,7 @@
 
 | Version | Date       | Pull Request | Subject |
 | :------ | :--------  | :-----       | :------ |
-<<<<<<< HEAD
-| 0.1.2 | 2021-12-06 | [8425](https://github.com/airbytehq/airbyte/pull/8425) | Update title, description fields in spec |
-| 0.1.1 | 2021-11-08 | [7499](https://github.com/airbytehq/airbyte/pull/7499) | Remove base-python dependencies |
-| 0.1.0 | 2021-09-18 | [5887](https://github.com/airbytehq/airbyte/pull/5887) | Release TikTok Marketing CDK Connector |
-=======
+| 0.1.3 | 2021-12-10 | [8425](https://github.com/airbytehq/airbyte/pull/8425) | Update title, description fields in spec |
 | 0.1.2 | 2021-12-02 | [8292](https://github.com/airbytehq/airbyte/pull/8292) | Support reports |
 | 0.1.1 | 2021-11-08 | [7499](https://github.com/airbytehq/airbyte/pull/7499) | Remove base-python dependencies |
-| 0.1.0   | 2021-09-18 | [5887](https://github.com/airbytehq/airbyte/pull/5887) | Release TikTok Marketing CDK Connector |
->>>>>>> b88fc446
+| 0.1.0 | 2021-09-18 | [5887](https://github.com/airbytehq/airbyte/pull/5887) | Release TikTok Marketing CDK Connector |