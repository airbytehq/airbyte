--- conflicted
+++ resolved
@@ -147,11 +147,8 @@
 
 | Version   | Date       | Pull Request                                              | Subject                                                                                                                                                                |
 |:----------|:-----------|:----------------------------------------------------------|:-----------------------------------------------------------------------------------------------------------------------------------------------------------------------|
-<<<<<<< HEAD
-| 4.8.1-rc.1 | 2025-06-20 | [TBD] | Add new video metrics in `ads_reports` streams |
-=======
+| 4.8.1-rc.1 | 2025-06-20 | [62058] | Add new video metrics in `ads_reports` streams |
 | 4.8.0 | 2025-06-24 | [62048](https://github.com/airbytehq/airbyte/pull/62048) | Promoting release candidate 4.8.0-rc.1 to a main version. |
->>>>>>> 7de8a5e8
 | 4.8.0-rc.1     | 2025-06-16 | [61580](https://github.com/airbytehq/airbyte/pull/61580)  | Convert to manifest-only format                                                                                                                               |
 | 4.7.0     | 2025-03-10 | [55681](https://github.com/airbytehq/airbyte/pull/55681)  | Ads / AdGroups report by country streams                                                                                                                               |
 | 4.6.2 | 2024-10-30 | [48003](https://github.com/airbytehq/airbyte/pull/48003) | Add new metrics to ads_reports_daily stream |
