# TikTok Marketing

This page guides you through the process of setting up the TikTok Marketing source connector.

## Prerequisites

<!-- env:cloud -->
**For Airbyte Cloud:**

* A Tiktok Ads Business account with permission to access data from accounts you want to sync
<!-- /env:cloud -->

<!-- env:oss -->
**For Airbyte Open Source:**
For the Production environment:
* Access token
* Secret
* App ID

To access the Sandbox environment:
* Access token
* Advertiser ID
<!-- /env:oss -->

## Setup guide

### Step 1: Set up TikTok

1. Create a TikTok For Business account: [Link](https://ads.tiktok.com/marketing_api/docs?rid=fgvgaumno25&id=1702715936951297)
2. (Open source only) Create developer application: [Link](https://ads.tiktok.com/marketing_api/docs?rid=fgvgaumno25&id=1702716474845185)
3. (Open source only) For a sandbox environment: create a Sandbox Ad Account [Link](https://ads.tiktok.com/marketing_api/docs?rid=fgvgaumno25&id=1701890920013825)

### Step 2: Set up the source connector in Airbyte

<!-- env:cloud -->
**For Airbyte Cloud:**

1. [Log into your Airbyte Cloud](https://cloud.airbyte.com/workspaces) account.
2. In the left navigation bar, click **Sources**. In the top-right corner, click **+ new source**.
3. On the source setup page, select **Tiktok Marketing** from the Source type dropdown and enter a name for this connector.
4. Select `OAuth2.0` Authorization method, then click `Authenticate your account`.
5. Log in and Authorize to the Tiktok account
6. Choose required Start date
7. click `Set up source`.
<!-- /env:cloud -->

<!-- env:oss -->
**For Airbyte Open Source:**

1. Go to local Airbyte page.
2. In the left navigation bar, click **Sources**. In the top-right corner, click **+ new source**.
3. On the Set up the source page, enter the name for the connector and select **Tiktok Marketing** from the Source type dropdown.
4. Select `Production Access Token` or `Sandbox Access Token` Authorization method, then copy and paste info from step 1.
5. Choose required Start date
6. Click `Set up source`.
<!-- /env:oss -->

## Supported streams and sync modes

| Stream                                  | Environment  | Key         | Incremental |
| :-------------------------------------- | ------------ | ----------- | :---------- |
| Advertisers                             | Prod,Sandbox | id          | No          |
| AdGroups                                | Prod,Sandbox | adgroup_id  | Yes         |
| Ads                                     | Prod,Sandbox | ad_id       | Yes         |
| Campaigns                               | Prod,Sandbox | campaign_id | Yes         |
| AdsReportsHourly                        | Prod,Sandbox | None        | Yes         |
| AdsReportsDaily                         | Prod,Sandbox | None        | Yes         |
| AdsReportsLifetime                      | Prod,Sandbox | None        | No          |
| AdvertisersReportsHourly                | Prod         | None        | Yes         |
| AdvertisersReportsDaily                 | Prod         | None        | Yes         |
| AdvertisersReportsLifetime              | Prod         | None        | No          |
| AdGroupsReportsHourly                   | Prod,Sandbox | None        | Yes         |
| AdGroupsReportsDaily                    | Prod,Sandbox | None        | Yes         |
| AdGroupsReportsLifetime                 | Prod,Sandbox | None        | No          |
| CampaignsReportsHourly                  | Prod,Sandbox | None        | Yes         |
| CampaignsReportsDaily                   | Prod,Sandbox | None        | Yes         |
| CampaignsReportsLifetime                | Prod,Sandbox | None        | No          |
| AdvertisersAudienceReportsHourly        | Prod         | None        | Yes         |
| AdvertisersAudienceReportsDaily         | Prod         | None        | Yes         |
| AdvertisersAudienceReportsLifetime      | Prod         | None        | No          |
| AdGroupAudienceReportsHourly            | Prod,Sandbox | None        | Yes         |
| AdGroupAudienceReportsDaily             | Prod,Sandbox | None        | Yes         |
| AdsAudienceReportsHourly                | Prod,Sandbox | None        | Yes         |
| AdsAudienceReportsDaily                 | Prod,Sandbox | None        | Yes         |
| CampaignsAudienceReportsByCountryHourly | Prod,Sandbox | None        | Yes         |
| CampaignsAudienceReportsByCountryDaily  | Prod,Sandbox | None        | Yes         |

### Report Aggregation
Reports synced by this connector can use either hourly, daily, or lifetime granularities for aggregating performance data. For example, if you select the daily-aggregation flavor of a report, the report will contain a row for each day for the duration of the report. Each row will indicate the number of impressions recorded on that day.

### Output Schemas
**[Advertisers](https://ads.tiktok.com/marketing_api/docs?id=1708503202263042) Stream**
```
{
  "contacter": "Ai***te",
  "phonenumber": "+13*****5753",
  "license_no": "",
  "promotion_center_city": null,
  "balance": 10,
  "license_url": null,
  "timezone": "Etc/GMT+8",
  "reason": "",
  "telephone": "+14*****6785",
  "id": 7002238017842757633,
  "language": "en",
  "country": "US",
  "role": "ROLE_ADVERTISER",
  "license_province": null,
  "display_timezone": "America/Los_Angeles",
  "email": "i***************@**********",
  "license_city": null,
  "industry": "291905",
  "create_time": 1630335591,
  "promotion_center_province": null,
  "address": "350 29th avenue, San Francisco",
  "currency": "USD",
  "promotion_area": "0",
  "status": "STATUS_ENABLE",
  "description": "https://",
  "brand": null,
  "name": "Airbyte0830",
  "company": "Airbyte"
}
```

**[AdGroups](https://ads.tiktok.com/marketing_api/docs?id=1708503489590273) Stream**
```
{
  "placement_type": "PLACEMENT_TYPE_AUTOMATIC",
  "budget": 20,
  "budget_mode": "BUDGET_MODE_DAY",
  "display_mode": null,
  "schedule_infos": null,
  "billing_event": "CPC",
  "conversion_window": null,
  "adgroup_name": "Ad Group20211020010107",
  "interest_keywords": [],
  "is_comment_disable": 0,
  "rf_buy_type": null,
  "frequency": null,
  "bid_type": "BID_TYPE_NO_BID",
  "placement": null,
  "bid": 0,
  "include_custom_actions": [],
  "operation_system": [],
  "pixel_id": null,
  "dayparting": "111111111111111111111111111111111111111111111111111111111111111111111111111111111111111111111111111111111111111111111111111111111111111111111111111111111111111111111111111111111111111111111111111111111111111111111111111111111111111111111111111111111111111111111111111111111111111111111111111111111111111111111111111111111111111111111111",
  "app_type": null,
  "conversion_id": 0,
  "rf_predict_cpr": null,
  "deep_bid_type": null,
  "scheduled_budget": 0.0,
  "adgroup_id": 1714125049901106,
  "frequency_schedule": null,
  "exclude_custom_actions": [],
  "advertiser_id": 7002238017842757633,
  "deep_cpabid": 0,
  "is_new_structure": true,
  "buy_impression": null,
  "external_type": "WEBSITE",
  "excluded_audience": [],
  "deep_external_action": null,
  "interest_category_v2": [],
  "rf_predict_frequency": null,
  "audience": [],
  "pacing": "PACING_MODE_SMOOTH",
  "brand_safety_partner": null,
  "daily_retention_ratio": null,
  "optimize_goal": "CLICK",
  "enable_search_result": false,
  "conversion_bid": 0,
  "schedule_end_time": "2021-10-31 09:01:07",
  "opt_status": "ENABLE",
  "status": "ADGROUP_STATUS_CAMPAIGN_DISABLE",
  "app_id": null,
  "external_action": null,
  "schedule_type": "SCHEDULE_START_END",
  "brand_safety": "NO_BRAND_SAFETY",
  "campaign_id": 1714125042508817,
  "campaign_name": "Website Traffic20211020010104",
  "split_test_adgroup_ids": [],
  "action_v2": [],
  "is_hfss": false,
  "keywords": null,
  "create_time": "2021-10-20 08:04:05",
  "feed_type": null,
  "languages": ["en"],
  "enable_inventory_filter": false,
  "device_price": [],
  "location": [6252001],
  "schedule_start_time": "2021-10-20 09:01:07",
  "skip_learning_phase": 0,
  "gender": "GENDER_UNLIMITED",
  "creative_material_mode": "CUSTOM",
  "app_download_url": null,
  "device_models": [],
  "automated_targeting": "OFF",
  "connection_type": [],
  "ios14_quota_type": "UNOCCUPIED",
  "modify_time": "2022-03-24 12:06:54",
  "category": 0,
  "statistic_type": null,
  "video_download": "ALLOW_DOWNLOAD",
  "age": ["AGE_25_34", "AGE_35_44", "AGE_45_54"],
  "buy_reach": null,
  "is_share_disable": false
}
```

**[Ads](https://ads.tiktok.com/marketing_api/docs?id=1708572923161602) Stream**
```
{
  "vast_moat": false,
  "is_new_structure": true,
  "campaign_name": "CampaignVadimTraffic",
  "landing_page_urls": null,
  "card_id": null,
  "adgroup_id": 1728545385226289,
  "campaign_id": 1728545382536225,
  "status": "AD_STATUS_CAMPAIGN_DISABLE",
  "brand_safety_postbid_partner": "UNSET",
  "advertiser_id": 7002238017842757633,
  "is_aco": false,
  "ad_text": "Open-source\ndata integration for modern data teams",
  "identity_id": "7080121820963422209",
  "display_name": "airbyte",
  "open_url": "",
  "external_action": null,
  "playable_url": "",
  "create_time": "2022-03-28 12:09:09",
  "product_ids": [],
  "adgroup_name": "AdGroupVadim",
  "fallback_type": "UNSET",
  "creative_type": null,
  "ad_name": "AdVadim-Optimized Version 3_202203281449_2022-03-28 05:03:44",
  "video_id": "v10033g50000c90q1d3c77ub6e96fvo0",
  "ad_format": "SINGLE_VIDEO",
  "profile_image": "https://p21-ad-sg.ibyteimg.com/large/ad-site-i18n-sg/202203285d0de5c114d0690a462bb6a4",
  "open_url_type": "NORMAL",
  "click_tracking_url": null,
  "page_id": null,
  "ad_texts": null,
  "landing_page_url": "https://airbyte.com",
  "identity_type": "CUSTOMIZED_USER",
  "avatar_icon_web_uri": "ad-site-i18n-sg/202203285d0de5c114d0690a462bb6a4",
  "app_name": "",
  "modify_time": "2022-03-28 21:34:26",
  "opt_status": "ENABLE",
  "call_to_action_id": "7080120957230238722",
  "image_ids": ["v0201/7f371ff6f0764f8b8ef4f37d7b980d50"],
  "ad_id": 1728545390695442,
  "impression_tracking_url": null,
  "is_creative_authorized": false
}
```

**[Campaigns](https://ads.tiktok.com/marketing_api/docs?id=1708582970809346) Stream**
```
{
  "create_time": "2021-10-19 18:18:08",
  "campaign_id": 1714073078669329,
  "roas_bid": 0.0,
  "advertiser_id": 7002238017842757633,
  "modify_time": "2022-03-28 12:01:56",
  "campaign_type": "REGULAR_CAMPAIGN",
  "status": "CAMPAIGN_STATUS_DISABLE",
  "objective_type": "TRAFFIC",
  "split_test_variable": null,
  "opt_status": "DISABLE",
  "budget": 50,
  "is_new_structure": true,
  "deep_bid_type": null,
  "campaign_name": "Website Traffic20211019110444",
  "budget_mode": "BUDGET_MODE_DAY",
  "objective": "LANDING_PAGE"
}
```

**AdsReportsDaily Stream - [BasicReports](https://ads.tiktok.com/marketing_api/docs?id=1707957200780290)**
```
{
  "dimensions": {
    "ad_id": 1728545390695442,
    "stat_time_day": "2022-03-29 00:00:00"
  },
  "metrics": {
    "real_time_result_rate": 0.93,
    "campaign_id": 1728545382536225,
    "placement": "Automatic Placement",
    "frequency": 1.17,
    "cpc": 0.35,
    "ctr": 0.93,
    "cost_per_result": 0.3509,
    "impressions": 6137,
    "cost_per_conversion": 0,
    "real_time_result": 57,
    "adgroup_id": 1728545385226289,
    "result_rate": 0.93,
    "cost_per_1000_reached": 3.801,
    "ad_text": "Open-source\ndata integration for modern data teams",
    "spend": 20,
    "conversion_rate": 0,
    "real_time_cost_per_conversion": 0,
    "promotion_type": "Website",
    "tt_app_id": 0,
    "real_time_cost_per_result": 0.3509,
    "conversion": 0,
    "secondary_goal_result": null,
    "campaign_name": "CampaignVadimTraffic",
    "cpm": 3.26,
    "result": 57,
    "ad_name": "AdVadim-Optimized Version 3_202203281449_2022-03-28 05:03:44",
    "secondary_goal_result_rate": null,
    "clicks": 57,
    "reach": 5262,
    "cost_per_secondary_goal_result": null,
    "real_time_conversion": 0,
    "real_time_conversion_rate": 0,
    "mobile_app_id": "0",
    "tt_app_name": "0",
    "adgroup_name": "AdGroupVadim",
    "dpa_target_audience_type": null
  }
}
```

**AdvertisersReportsDaily Stream - [BasicReports](https://ads.tiktok.com/marketing_api/docs?id=1707957200780290)**
```
{
  "metrics": {
    "cpm": 5.43,
    "impressions": 3682,
    "frequency": 1.17,
    "reach": 3156,
    "cash_spend": 20,
    "ctr": 1.14,
    "spend": 20,
    "cpc": 0.48,
    "cost_per_1000_reached": 6.337,
    "clicks": 42,
    "voucher_spend": 0
  },
  "dimensions": {
    "stat_time_day": "2022-03-30 00:00:00",
    "advertiser_id": 7002238017842757633
  }
}

```

**AdGroupsReportsDaily Stream - [BasicReports](https://ads.tiktok.com/marketing_api/docs?id=1707957200780290)**
```
{
  "metrics": {
    "real_time_conversion": 0,
    "real_time_cost_per_conversion": 0,
    "cost_per_1000_reached": 3.801,
    "mobile_app_id": "0",
    "reach": 5262,
    "cpm": 3.26,
    "conversion": 0,
    "promotion_type": "Website",
    "clicks": 57,
    "real_time_result_rate": 0.93,
    "real_time_conversion_rate": 0,
    "cost_per_conversion": 0,
    "dpa_target_audience_type": null,
    "result": 57,
    "cpc": 0.35,
    "impressions": 6137,
    "cost_per_result": 0.3509,
    "tt_app_id": 0,
    "cost_per_secondary_goal_result": null,
    "frequency": 1.17,
    "spend": 20,
    "secondary_goal_result_rate": null,
    "real_time_cost_per_result": 0.3509,
    "real_time_result": 57,
    "placement": "Automatic Placement",
    "result_rate": 0.93,
    "tt_app_name": "0",
    "campaign_name": "CampaignVadimTraffic",
    "secondary_goal_result": null,
    "campaign_id": 1728545382536225,
    "conversion_rate": 0,
    "ctr": 0.93,
    "adgroup_name": "AdGroupVadim"
  },
  "dimensions": {
    "adgroup_id": 1728545385226289,
    "stat_time_day": "2022-03-29 00:00:00"
  }
}
```

**CampaignsReportsDaily Stream - [BasicReports](https://ads.tiktok.com/marketing_api/docs?id=1707957200780290)**
```
{
  "metrics": {
    "cpc": 0.43,
    "spend": 20,
    "clicks": 46,
    "cost_per_1000_reached": 4.002,
    "impressions": 5870,
    "ctr": 0.78,
    "frequency": 1.17,
    "cpm": 3.41,
    "campaign_name": "CampaignVadimTraffic",
    "reach": 4997
  },
  "dimensions": {
    "campaign_id": 1728545382536225,
    "stat_time_day": "2022-03-28 00:00:00"
  }
}

```

**AdsAudienceReportsDaily Stream - [AudienceReports](https://ads.tiktok.com/marketing_api/docs?id=1707957217727489)**
```
{
  {
    "result": 17,
    "clicks": 17,
    "real_time_conversion_rate": 0,
    "adgroup_id": 1728545385226289,
    "cpm": 3.01,
    "cost_per_result": 0.4165,
    "real_time_cost_per_result": 0.4165,
    "mobile_app_id": 0,
    "spend": 7.08,
    "cpc": 0.42,
    "placement": "Automatic Placement",
    "real_time_conversion": 0,
    "dpa_target_audience_type": null,
    "real_time_result_rate": 0.72,
    "adgroup_name": "AdGroupVadim",
    "tt_app_id": 0,
    "ctr": 0.72,
    "ad_text": "Open-source\ndata integration for modern data teams",
    "result_rate": 0.72,
    "ad_name": "AdVadim-Optimized Version 3_202203281449_2022-03-28 05:03:44",
    "conversion_rate": 0,
    "real_time_result": 17,
    "tt_app_name": "0",
    "cost_per_conversion": 0,
    "real_time_cost_per_conversion": 0,
    "conversion": 0,
    "impressions": 2350,
    "promotion_type": "Website",
    "campaign_id": 1728545382536225,
    "campaign_name": "CampaignVadimTraffic"
  },
  "dimensions": {
    "gender": "MALE",
    "age": "AGE_25_34",
    "ad_id": 1728545390695442,
    "stat_time_day": "2022-03-28 00:00:00"
  }
}
```

**AdvertisersAudienceReportsDaily Stream - [AudienceReports](https://ads.tiktok.com/marketing_api/docs?id=1707957217727489)**
```
{
  "dimensions": {
    "stat_time_day": "2022-03-28 00:00:00",
    "gender": "FEMALE",
    "advertiser_id": 7002238017842757633,
    "age": "AGE_35_44"
  },
  "metrics": {
    "spend": 3.09,
    "ctr": 0.93,
    "cpc": 0.44,
    "clicks": 7,
    "cpm": 4.11,
    "impressions": 752
  }
}
```

**AdGroupAudienceReportsDaily Stream - [AudienceReports](https://ads.tiktok.com/marketing_api/docs?id=1707957217727489)**
```
{
  "dimensions": {
    "gender": "MALE",
    "age": "AGE_25_34",
    "stat_time_day": "2022-03-29 00:00:00",
    "adgroup_id": 1728545385226289
  },
  "metrics": {
    "cost_per_conversion": 0,
    "campaign_id": 1728545382536225,
    "campaign_name": "CampaignVadimTraffic",
    "clicks": 20,
    "dpa_target_audience_type": null,
    "mobile_app_id": "0",
    "promotion_type": "Website",
    "conversion_rate": 0,
    "cpm": 3.9,
    "cost_per_result": 0.3525,
    "cpc": 0.35,
    "real_time_cost_per_conversion": 0,
    "ctr": 1.11,
    "spend": 7.05,
    "result": 20,
    "real_time_result": 20,
    "impressions": 1806,
    "conversion": 0,
    "real_time_result_rate": 1.11,
    "real_time_conversion_rate": 0,
    "real_time_conversion": 0,
    "adgroup_name": "AdGroupVadim",
    "tt_app_name": "0",
    "placement": "Automatic Placement",
    "real_time_cost_per_result": 0.3525,
    "result_rate": 1.11,
    "tt_app_id": 0
  }
}
```

**CampaignsAudienceReportsByCountryDaily Stream - [AudienceReports](https://ads.tiktok.com/marketing_api/docs?id=1707957217727489)**
```
{
  "metrics": {
    "impressions": 5870,
    "campaign_name": "CampaignVadimTraffic",
    "cpm": 3.41,
    "clicks": 46,
    "spend": 20,
    "ctr": 0.78,
    "cpc": 0.43
  },
  "dimensions": {
    "stat_time_day": "2022-03-28 00:00:00",
    "campaign_id": 1728545382536225,
    "country_code": "US"
  }
}

```

## Performance considerations

The connector is restricted by [requests limitation](https://ads.tiktok.com/marketing_api/docs?rid=fgvgaumno25&id=1725359439428610). This connector should not run into TikTok Marketing API limitations under normal usage. Please [create an issue](https://github.com/airbytehq/airbyte/issues) if you see any rate limit issues that are not automatically retried successfully.

## Changelog

| Version | Date       | Pull Request                                             | Subject                                                                                       |
|:--------|:-----------|:---------------------------------------------------------|:----------------------------------------------------------------------------------------------|
<<<<<<< HEAD
| 2.0.3   | 2023-02-11 | [22863](https://github.com/airbytehq/airbyte/pull/22863) | Specified date formatting in specification                                                                          |
=======
| 2.0.4   | 2023-02-23 | [22309](https://github.com/airbytehq/airbyte/pull/22309) | Add Advertiser ID to filter reports and streams |
| 2.0.3   | 2023-02-15 | [23091](https://github.com/airbytehq/airbyte/pull/23091) | Add more clear log message for 504 error                                                      |
>>>>>>> 223bfffb
| 2.0.2   | 2023-02-02 | [22309](https://github.com/airbytehq/airbyte/pull/22309) | Chunk Advertiser IDs                                                                          |
| 2.0.1   | 2023-01-27 | [22044](https://github.com/airbytehq/airbyte/pull/22044) | Set `AvailabilityStrategy` for streams explicitly to `None`                                   |
| 2.0.0   | 2022-12-20 | [20415](https://github.com/airbytehq/airbyte/pull/20415) | Update schema types for `AudienceReports` and `BasicReports` streams.                         |
| 1.0.1   | 2022-12-16 | [20598](https://github.com/airbytehq/airbyte/pull/20598) | Remove Audience Reports with Hourly granularity due to deprecated dimension.                  |
| 1.0.0   | 2022-12-05 | [19758](https://github.com/airbytehq/airbyte/pull/19758) | Convert `mobile_app_id` from integer to string in AudienceReport streams.                     |
| 0.1.17  | 2022-10-04 | [17557](https://github.com/airbytehq/airbyte/pull/17557) | Retry error 50002                                                                             |
| 0.1.16  | 2022-09-28 | [17326](https://github.com/airbytehq/airbyte/pull/17326) | Migrate to per-stream state                                                                   |                                               
| 0.1.15  | 2022-08-30 | [16137](https://github.com/airbytehq/airbyte/pull/16137) | Fixed bug with normalization caused by unsupported nested cursor field                        |                                               
| 0.1.14  | 2022-06-29 | [13890](https://github.com/airbytehq/airbyte/pull/13890) | Removed granularity config option                                                             |                                               
| 0.1.13  | 2022-06-28 | [13650](https://github.com/airbytehq/airbyte/pull/13650) | Added video metrics to report streams                                                         |                                                        
| 0.1.12  | 2022-05-24 | [13127](https://github.com/airbytehq/airbyte/pull/13127) | Fixed integration test                                                                        |
| 0.1.11  | 2022-04-27 | [12838](https://github.com/airbytehq/airbyte/pull/12838) | Added end date configuration for tiktok                                                       |
| 0.1.10  | 2022-05-07 | [12545](https://github.com/airbytehq/airbyte/pull/12545) | Removed odd production authenication method                                                   |
| 0.1.9   | 2022-04-30 | [12500](https://github.com/airbytehq/airbyte/pull/12500) | Improve input configuration copy                                                              |
| 0.1.8   | 2022-04-28 | [12435](https://github.com/airbytehq/airbyte/pull/12435) | updated spec descriptions                                                                     |
| 0.1.7   | 2022-04-27 | [12380](https://github.com/airbytehq/airbyte/pull/12380) | fixed spec descriptions and documentation                                                     |
| 0.1.6   | 2022-04-19 | [11378](https://github.com/airbytehq/airbyte/pull/11378) | updated logic for stream initializations, fixed errors in schemas, updated SAT and unit tests |
| 0.1.5   | 2022-02-17 | [10398](https://github.com/airbytehq/airbyte/pull/10398) | Add Audience reports                                                                          |
| 0.1.4   | 2021-12-30 | [7636](https://github.com/airbytehq/airbyte/pull/7636)   | Add OAuth support                                                                             |
| 0.1.3   | 2021-12-10 | [8425](https://github.com/airbytehq/airbyte/pull/8425)   | Update title, description fields in spec                                                      |
| 0.1.2   | 2021-12-02 | [8292](https://github.com/airbytehq/airbyte/pull/8292)   | Support reports                                                                               |
| 0.1.1   | 2021-11-08 | [7499](https://github.com/airbytehq/airbyte/pull/7499)   | Remove base-python dependencies                                                               |
| 0.1.0   | 2021-09-18 | [5887](https://github.com/airbytehq/airbyte/pull/5887)   | Release TikTok Marketing CDK Connector                                                        |<|MERGE_RESOLUTION|>--- conflicted
+++ resolved
@@ -550,12 +550,8 @@
 
 | Version | Date       | Pull Request                                             | Subject                                                                                       |
 |:--------|:-----------|:---------------------------------------------------------|:----------------------------------------------------------------------------------------------|
-<<<<<<< HEAD
-| 2.0.3   | 2023-02-11 | [22863](https://github.com/airbytehq/airbyte/pull/22863) | Specified date formatting in specification                                                                          |
-=======
 | 2.0.4   | 2023-02-23 | [22309](https://github.com/airbytehq/airbyte/pull/22309) | Add Advertiser ID to filter reports and streams |
 | 2.0.3   | 2023-02-15 | [23091](https://github.com/airbytehq/airbyte/pull/23091) | Add more clear log message for 504 error                                                      |
->>>>>>> 223bfffb
 | 2.0.2   | 2023-02-02 | [22309](https://github.com/airbytehq/airbyte/pull/22309) | Chunk Advertiser IDs                                                                          |
 | 2.0.1   | 2023-01-27 | [22044](https://github.com/airbytehq/airbyte/pull/22044) | Set `AvailabilityStrategy` for streams explicitly to `None`                                   |
 | 2.0.0   | 2022-12-20 | [20415](https://github.com/airbytehq/airbyte/pull/20415) | Update schema types for `AudienceReports` and `BasicReports` streams.                         |
