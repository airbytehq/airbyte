--- conflicted
+++ resolved
@@ -126,12 +126,8 @@
 
 | Version | Date       | Pull Request                                             | Subject                                                                                                     |
 |:--------|:-----------|:---------------------------------------------------------|:------------------------------------------------------------------------------------------------------------|
-<<<<<<< HEAD
-| 4.2.0 | 2024-07-16 | [42005](https://github.com/airbytehq/airbyte/pull/42005) | Migrate to CDK v3.5.3 |
-| 4.1.0 | 2024-07-16 | [42004](https://github.com/airbytehq/airbyte/pull/42004) | Migrate to CDK v2.4.0 |
-=======
-| 4.1.0 | 2024-07-13 | [XXX](https://github.com/airbytehq/airbyte/pull/XXX) | Update dependencies |
->>>>>>> 990d1e32
+| 4.2.0 | 2024-07-17 | [42005](https://github.com/airbytehq/airbyte/pull/42005) | Migrate to CDK v3.5.3 |
+| 4.1.0 | 2024-07-17 | [42004](https://github.com/airbytehq/airbyte/pull/42004) | Migrate to CDK v2.4.0 |
 | 4.0.4 | 2024-07-13 | [41695](https://github.com/airbytehq/airbyte/pull/41695) | Update dependencies |
 | 4.0.3 | 2024-07-10 | [41370](https://github.com/airbytehq/airbyte/pull/41370) | Update dependencies |
 | 4.0.2 | 2024-07-09 | [41153](https://github.com/airbytehq/airbyte/pull/41153) | Update dependencies |
