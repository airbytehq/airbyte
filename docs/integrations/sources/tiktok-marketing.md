# TikTok Marketing

This page guides you through the process of setting up the TikTok Marketing source connector.

## Prerequisites

<!-- env:cloud -->

**For Airbyte Cloud:**

- A Tiktok Ads Business account with permission to access data from accounts you want to sync
<!-- /env:cloud -->

<!-- env:oss -->

**For Airbyte Open Source:**
For the Production environment:

- Access token
- Secret
- App ID

To access the Sandbox environment:

- Access token
- Advertiser ID
<!-- /env:oss -->

## Setup guide

### Step 1: Set up TikTok

1. Create a TikTok For Business account: [Link](https://ads.tiktok.com/marketing_api/docs?rid=fgvgaumno25&id=1702715936951297)
2. (Open source only) Create developer application: [Link](https://ads.tiktok.com/marketing_api/docs?rid=fgvgaumno25&id=1702716474845185)
3. (Open source only) For a sandbox environment: create a Sandbox Ad Account [Link](https://ads.tiktok.com/marketing_api/docs?rid=fgvgaumno25&id=1701890920013825)

### Step 2: Set up the source connector in Airbyte

<!-- env:cloud -->

**For Airbyte Cloud:**

1. [Log into your Airbyte Cloud](https://cloud.airbyte.com/workspaces) account.
2. In the left navigation bar, click **Sources**. In the top-right corner, click **+ new source**.
3. On the source setup page, select **Tiktok Marketing** from the Source type dropdown and enter a name for this connector.
4. Select `OAuth2.0` Authorization method, then click `Authenticate your account`.
5. Log in and Authorize to the Tiktok account
6. Choose required Start date
7. click `Set up source`.
<!-- /env:cloud -->

<!-- env:oss -->

**For Airbyte Open Source:**

1. Go to local Airbyte page.
2. In the left navigation bar, click **Sources**. In the top-right corner, click **+ new source**.
3. On the Set up the source page, enter the name for the connector and select **Tiktok Marketing** from the Source type dropdown.
4. Select `Production Access Token` or `Sandbox Access Token` Authorization method, then copy and paste info from step 1.
5. Choose required Start date
6. Click `Set up source`.
<!-- /env:oss -->

## Supported streams and sync modes

| Stream                                    | Environment  | Key                                        | Incremental |
| :---------------------------------------- | ------------ | ------------------------------------------ | :---------- |
| Advertisers                               | Prod,Sandbox | advertiser_id                              | No          |
| AdGroups                                  | Prod,Sandbox | adgroup_id                                 | Yes         |
| Ads                                       | Prod,Sandbox | ad_id                                      | Yes         |
| Campaigns                                 | Prod,Sandbox | campaign_id                                | Yes         |
| AdsReportsHourly                          | Prod,Sandbox | ad_id, stat_time_hour                      | Yes         |
| AdsReportsDaily                           | Prod,Sandbox | ad_id, stat_time_day                       | Yes         |
| AdsReportsLifetime                        | Prod,Sandbox | ad_id                                      | No          |
| AdvertisersReportsHourly                  | Prod         | advertiser_id, stat_time_hour              | Yes         |
| AdvertisersReportsDaily                   | Prod         | advertiser_id, stat_time_day               | Yes         |
| AdvertisersReportsLifetime                | Prod         | advertiser_id                              | No          |
| AdGroupsReportsHourly                     | Prod,Sandbox | adgroup_id, stat_time_hour                 | Yes         |
| AdGroupsReportsDaily                      | Prod,Sandbox | adgroup_id, stat_time_day                  | Yes         |
| AdGroupsReportsLifetime                   | Prod,Sandbox | adgroup_id                                 | No          |
| CampaignsReportsHourly                    | Prod,Sandbox | campaign_id, stat_time_hour                | Yes         |
| CampaignsReportsDaily                     | Prod,Sandbox | campaign_id, stat_time_day                 | Yes         |
| CampaignsReportsLifetime                  | Prod,Sandbox | campaign_id                                | No          |
| AdvertisersAudienceReportsDaily           | Prod         | advertiser_id, stat_time_day, gender, age  | Yes         |
| AdvertisersAudienceReportsByCountryDaily  | Prod         | advertiser_id, stat_time_day, country_code | Yes         |
| AdvertisersAudienceReportsByPlatformDaily | Prod         | advertiser_id, stat_time_day, platform     | Yes         |
| AdvertisersAudienceReportsLifetime        | Prod         | advertiser_id, gender, age                 | No          |
| AdGroupAudienceReportsDaily               | Prod,Sandbox | adgroup_id, stat_time_day, gender, age     | Yes         |
| AdGroupAudienceReportsByCountryDaily      | Prod,Sandbox | adgroup_id, stat_time_day, country_code    | Yes         |
| AdGroupAudienceReportsByPlatformDaily     | Prod,Sandbox | adgroup_id, stat_time_day, platform        | Yes         |
| AdsAudienceReportsDaily                   | Prod,Sandbox | ad_id, stat_time_day, gender, age          | Yes         |
| AdsAudienceReportsByCountryDaily          | Prod,Sandbox | ad_id, stat_time_day, country_code         | Yes         |
| AdsAudienceReportsByPlatformDaily         | Prod,Sandbox | ad_id, stat_time_day, platform             | Yes         |
| CampaignsAudienceReportsDaily             | Prod,Sandbox | campaign_id, stat_time_day, gender, age    | Yes         |
| CampaignsAudienceReportsByCountryDaily    | Prod,Sandbox | campaign_id, stat_time_day, country_code   | Yes         |
| CampaignsAudienceReportsByPlatformDaily   | Prod,Sandbox | campaign_id, stat_time_day, platform       | Yes         |

:::info

TikTok Reporting API has some [Data Latency](https://ads.tiktok.com/marketing_api/docs?id=1738864894606337), usually of about 11 hours.
It is recommended to use higher values of attribution window (used in Incremental Syncs), at least 3 days, to ensure that the connector updates metrics in already presented records.

:::

### Report Aggregation

Reports synced by this connector can use either hourly, daily, or lifetime granularities for aggregating performance data. For example, if you select the daily-aggregation flavor of a report, the report will contain a row for each day for the duration of the report. Each row will indicate the number of impressions recorded on that day.

### Output Schemas

**[Advertisers](https://ads.tiktok.com/marketing_api/docs?id=1708503202263042) Stream**

```
{
  "contacter": "Ai***te",
  "phonenumber": "+13*****5753",
  "license_no": "",
  "promotion_center_city": null,
  "balance": 10,
  "license_url": null,
  "timezone": "Etc/GMT+8",
  "reason": "",
  "telephone": "+14*****6785",
  "id": 7002238017842757633,
  "language": "en",
  "country": "US",
  "role": "ROLE_ADVERTISER",
  "license_province": null,
  "display_timezone": "America/Los_Angeles",
  "email": "i***************@**********",
  "license_city": null,
  "industry": "291905",
  "create_time": 1630335591,
  "promotion_center_province": null,
  "address": "350 29th avenue, San Francisco",
  "currency": "USD",
  "promotion_area": "0",
  "status": "STATUS_ENABLE",
  "description": "https://",
  "brand": null,
  "name": "Airbyte0830",
  "company": "Airbyte"
}
```

**[AdGroups](https://ads.tiktok.com/marketing_api/docs?id=1708503489590273) Stream**

```
{
  "placement_type": "PLACEMENT_TYPE_AUTOMATIC",
  "budget": 20,
  "budget_mode": "BUDGET_MODE_DAY",
  "display_mode": null,
  "schedule_infos": null,
  "billing_event": "CPC",
  "conversion_window": null,
  "adgroup_name": "Ad Group20211020010107",
  "interest_keywords": [],
  "is_comment_disable": 0,
  "rf_buy_type": null,
  "frequency": null,
  "bid_type": "BID_TYPE_NO_BID",
  "placement": null,
  "bid": 0,
  "include_custom_actions": [],
  "operation_system": [],
  "pixel_id": null,
  "dayparting": "111111111111111111111111111111111111111111111111111111111111111111111111111111111111111111111111111111111111111111111111111111111111111111111111111111111111111111111111111111111111111111111111111111111111111111111111111111111111111111111111111111111111111111111111111111111111111111111111111111111111111111111111111111111111111111111111",
  "app_type": null,
  "conversion_id": 0,
  "rf_predict_cpr": null,
  "deep_bid_type": null,
  "scheduled_budget": 0.0,
  "adgroup_id": 1714125049901106,
  "frequency_schedule": null,
  "exclude_custom_actions": [],
  "advertiser_id": 7002238017842757633,
  "deep_cpabid": 0,
  "is_new_structure": true,
  "buy_impression": null,
  "external_type": "WEBSITE",
  "excluded_audience": [],
  "deep_external_action": null,
  "interest_category_v2": [],
  "rf_predict_frequency": null,
  "audience": [],
  "pacing": "PACING_MODE_SMOOTH",
  "brand_safety_partner": null,
  "daily_retention_ratio": null,
  "optimize_goal": "CLICK",
  "enable_search_result": false,
  "conversion_bid": 0,
  "schedule_end_time": "2021-10-31 09:01:07",
  "opt_status": "ENABLE",
  "status": "ADGROUP_STATUS_CAMPAIGN_DISABLE",
  "app_id": null,
  "external_action": null,
  "schedule_type": "SCHEDULE_START_END",
  "brand_safety": "NO_BRAND_SAFETY",
  "campaign_id": 1714125042508817,
  "campaign_name": "Website Traffic20211020010104",
  "split_test_adgroup_ids": [],
  "action_v2": [],
  "is_hfss": false,
  "keywords": null,
  "create_time": "2021-10-20 08:04:05",
  "feed_type": null,
  "languages": ["en"],
  "enable_inventory_filter": false,
  "device_price": [],
  "location": [6252001],
  "schedule_start_time": "2021-10-20 09:01:07",
  "skip_learning_phase": 0,
  "gender": "GENDER_UNLIMITED",
  "creative_material_mode": "CUSTOM",
  "app_download_url": null,
  "device_models": [],
  "automated_targeting": "OFF",
  "connection_type": [],
  "ios14_quota_type": "UNOCCUPIED",
  "modify_time": "2022-03-24 12:06:54",
  "category": 0,
  "statistic_type": null,
  "video_download": "ALLOW_DOWNLOAD",
  "age": ["AGE_25_34", "AGE_35_44", "AGE_45_54"],
  "buy_reach": null,
  "is_share_disable": false
}
```

**[Ads](https://ads.tiktok.com/marketing_api/docs?id=1708572923161602) Stream**

```
{
  "vast_moat": false,
  "is_new_structure": true,
  "campaign_name": "CampaignVadimTraffic",
  "landing_page_urls": null,
  "card_id": null,
  "adgroup_id": 1728545385226289,
  "campaign_id": 1728545382536225,
  "status": "AD_STATUS_CAMPAIGN_DISABLE",
  "brand_safety_postbid_partner": "UNSET",
  "advertiser_id": 7002238017842757633,
  "is_aco": false,
  "ad_text": "Open-source\ndata integration for modern data teams",
  "identity_id": "7080121820963422209",
  "display_name": "airbyte",
  "open_url": "",
  "external_action": null,
  "playable_url": "",
  "create_time": "2022-03-28 12:09:09",
  "product_ids": [],
  "adgroup_name": "AdGroupVadim",
  "fallback_type": "UNSET",
  "creative_type": null,
  "ad_name": "AdVadim-Optimized Version 3_202203281449_2022-03-28 05:03:44",
  "video_id": "v10033g50000c90q1d3c77ub6e96fvo0",
  "ad_format": "SINGLE_VIDEO",
  "profile_image": "https://p21-ad-sg.ibyteimg.com/large/ad-site-i18n-sg/202203285d0de5c114d0690a462bb6a4",
  "open_url_type": "NORMAL",
  "click_tracking_url": null,
  "page_id": null,
  "ad_texts": null,
  "landing_page_url": "https://airbyte.com",
  "identity_type": "CUSTOMIZED_USER",
  "avatar_icon_web_uri": "ad-site-i18n-sg/202203285d0de5c114d0690a462bb6a4",
  "app_name": "",
  "modify_time": "2022-03-28 21:34:26",
  "opt_status": "ENABLE",
  "call_to_action_id": "7080120957230238722",
  "image_ids": ["v0201/7f371ff6f0764f8b8ef4f37d7b980d50"],
  "ad_id": 1728545390695442,
  "impression_tracking_url": null,
  "is_creative_authorized": false
}
```

**[Campaigns](https://ads.tiktok.com/marketing_api/docs?id=1708582970809346) Stream**

```
{
  "create_time": "2021-10-19 18:18:08",
  "campaign_id": 1714073078669329,
  "roas_bid": 0.0,
  "advertiser_id": 7002238017842757633,
  "modify_time": "2022-03-28 12:01:56",
  "campaign_type": "REGULAR_CAMPAIGN",
  "status": "CAMPAIGN_STATUS_DISABLE",
  "objective_type": "TRAFFIC",
  "split_test_variable": null,
  "opt_status": "DISABLE",
  "budget": 50,
  "is_new_structure": true,
  "deep_bid_type": null,
  "campaign_name": "Website Traffic20211019110444",
  "budget_mode": "BUDGET_MODE_DAY",
  "objective": "LANDING_PAGE"
}
```

**AdsReportsDaily Stream - [BasicReports](https://ads.tiktok.com/marketing_api/docs?id=1707957200780290)**

```
{
  "dimensions": {
    "ad_id": 1728545390695442,
    "stat_time_day": "2022-03-29 00:00:00"
  },
  "metrics": {
    "real_time_result_rate": 0.93,
    "campaign_id": 1728545382536225,
    "placement": "Automatic Placement",
    "frequency": 1.17,
    "cpc": 0.35,
    "ctr": 0.93,
    "cost_per_result": 0.3509,
    "impressions": 6137,
    "cost_per_conversion": 0,
    "real_time_result": 57,
    "adgroup_id": 1728545385226289,
    "result_rate": 0.93,
    "cost_per_1000_reached": 3.801,
    "ad_text": "Open-source\ndata integration for modern data teams",
    "spend": 20,
    "conversion_rate": 0,
    "real_time_cost_per_conversion": 0,
    "promotion_type": "Website",
    "tt_app_id": 0,
    "real_time_cost_per_result": 0.3509,
    "conversion": 0,
    "secondary_goal_result": null,
    "campaign_name": "CampaignVadimTraffic",
    "cpm": 3.26,
    "result": 57,
    "ad_name": "AdVadim-Optimized Version 3_202203281449_2022-03-28 05:03:44",
    "secondary_goal_result_rate": null,
    "clicks": 57,
    "reach": 5262,
    "cost_per_secondary_goal_result": null,
    "real_time_conversion": 0,
    "real_time_conversion_rate": 0,
    "mobile_app_id": "0",
    "tt_app_name": "0",
    "adgroup_name": "AdGroupVadim",
    "dpa_target_audience_type": null
  }
}
```

**AdvertisersReportsDaily Stream - [BasicReports](https://ads.tiktok.com/marketing_api/docs?id=1707957200780290)**

```
{
  "metrics": {
    "cpm": 5.43,
    "impressions": 3682,
    "frequency": 1.17,
    "reach": 3156,
    "cash_spend": 20,
    "ctr": 1.14,
    "spend": 20,
    "cpc": 0.48,
    "cost_per_1000_reached": 6.337,
    "clicks": 42,
    "voucher_spend": 0
  },
  "dimensions": {
    "stat_time_day": "2022-03-30 00:00:00",
    "advertiser_id": 7002238017842757633
  }
}

```

**AdGroupsReportsDaily Stream - [BasicReports](https://ads.tiktok.com/marketing_api/docs?id=1707957200780290)**

```
{
  "metrics": {
    "real_time_conversion": 0,
    "real_time_cost_per_conversion": 0,
    "cost_per_1000_reached": 3.801,
    "mobile_app_id": "0",
    "reach": 5262,
    "cpm": 3.26,
    "conversion": 0,
    "promotion_type": "Website",
    "clicks": 57,
    "real_time_result_rate": 0.93,
    "real_time_conversion_rate": 0,
    "cost_per_conversion": 0,
    "dpa_target_audience_type": null,
    "result": 57,
    "cpc": 0.35,
    "impressions": 6137,
    "cost_per_result": 0.3509,
    "tt_app_id": 0,
    "cost_per_secondary_goal_result": null,
    "frequency": 1.17,
    "spend": 20,
    "secondary_goal_result_rate": null,
    "real_time_cost_per_result": 0.3509,
    "real_time_result": 57,
    "placement": "Automatic Placement",
    "result_rate": 0.93,
    "tt_app_name": "0",
    "campaign_name": "CampaignVadimTraffic",
    "secondary_goal_result": null,
    "campaign_id": 1728545382536225,
    "conversion_rate": 0,
    "ctr": 0.93,
    "adgroup_name": "AdGroupVadim"
  },
  "dimensions": {
    "adgroup_id": 1728545385226289,
    "stat_time_day": "2022-03-29 00:00:00"
  }
}
```

**CampaignsReportsDaily Stream - [BasicReports](https://ads.tiktok.com/marketing_api/docs?id=1707957200780290)**

```
{
  "metrics": {
    "cpc": 0.43,
    "spend": 20,
    "clicks": 46,
    "cost_per_1000_reached": 4.002,
    "impressions": 5870,
    "ctr": 0.78,
    "frequency": 1.17,
    "cpm": 3.41,
    "campaign_name": "CampaignVadimTraffic",
    "reach": 4997
  },
  "dimensions": {
    "campaign_id": 1728545382536225,
    "stat_time_day": "2022-03-28 00:00:00"
  }
}

```

**AdsAudienceReportsDaily Stream - [AudienceReports](https://ads.tiktok.com/marketing_api/docs?id=1707957217727489)**

```
{
  {
    "result": 17,
    "clicks": 17,
    "real_time_conversion_rate": 0,
    "adgroup_id": 1728545385226289,
    "cpm": 3.01,
    "cost_per_result": 0.4165,
    "real_time_cost_per_result": 0.4165,
    "mobile_app_id": 0,
    "spend": 7.08,
    "cpc": 0.42,
    "placement": "Automatic Placement",
    "real_time_conversion": 0,
    "dpa_target_audience_type": null,
    "real_time_result_rate": 0.72,
    "adgroup_name": "AdGroupVadim",
    "tt_app_id": 0,
    "ctr": 0.72,
    "ad_text": "Open-source\ndata integration for modern data teams",
    "result_rate": 0.72,
    "ad_name": "AdVadim-Optimized Version 3_202203281449_2022-03-28 05:03:44",
    "conversion_rate": 0,
    "real_time_result": 17,
    "tt_app_name": "0",
    "cost_per_conversion": 0,
    "real_time_cost_per_conversion": 0,
    "conversion": 0,
    "impressions": 2350,
    "promotion_type": "Website",
    "campaign_id": 1728545382536225,
    "campaign_name": "CampaignVadimTraffic"
  },
  "dimensions": {
    "gender": "MALE",
    "age": "AGE_25_34",
    "ad_id": 1728545390695442,
    "stat_time_day": "2022-03-28 00:00:00"
  }
}
```

**AdvertisersAudienceReportsDaily Stream - [AudienceReports](https://ads.tiktok.com/marketing_api/docs?id=1707957217727489)**

```
{
  "dimensions": {
    "stat_time_day": "2022-03-28 00:00:00",
    "gender": "FEMALE",
    "advertiser_id": 7002238017842757633,
    "age": "AGE_35_44"
  },
  "metrics": {
    "spend": 3.09,
    "ctr": 0.93,
    "cpc": 0.44,
    "clicks": 7,
    "cpm": 4.11,
    "impressions": 752
  }
}
```

**AdGroupAudienceReportsDaily Stream - [AudienceReports](https://ads.tiktok.com/marketing_api/docs?id=1707957217727489)**

```
{
  "dimensions": {
    "gender": "MALE",
    "age": "AGE_25_34",
    "stat_time_day": "2022-03-29 00:00:00",
    "adgroup_id": 1728545385226289
  },
  "metrics": {
    "cost_per_conversion": 0,
    "campaign_id": 1728545382536225,
    "campaign_name": "CampaignVadimTraffic",
    "clicks": 20,
    "dpa_target_audience_type": null,
    "mobile_app_id": "0",
    "promotion_type": "Website",
    "conversion_rate": 0,
    "cpm": 3.9,
    "cost_per_result": 0.3525,
    "cpc": 0.35,
    "real_time_cost_per_conversion": 0,
    "ctr": 1.11,
    "spend": 7.05,
    "result": 20,
    "real_time_result": 20,
    "impressions": 1806,
    "conversion": 0,
    "real_time_result_rate": 1.11,
    "real_time_conversion_rate": 0,
    "real_time_conversion": 0,
    "adgroup_name": "AdGroupVadim",
    "tt_app_name": "0",
    "placement": "Automatic Placement",
    "real_time_cost_per_result": 0.3525,
    "result_rate": 1.11,
    "tt_app_id": 0
  }
}
```

**CampaignsAudienceReportsByCountryDaily Stream - [AudienceReports](https://ads.tiktok.com/marketing_api/docs?id=1707957217727489)**

```
{
  "metrics": {
    "impressions": 5870,
    "campaign_name": "CampaignVadimTraffic",
    "cpm": 3.41,
    "clicks": 46,
    "spend": 20,
    "ctr": 0.78,
    "cpc": 0.43
  },
  "dimensions": {
    "stat_time_day": "2022-03-28 00:00:00",
    "campaign_id": 1728545382536225,
    "country_code": "US"
  }
}

```

## Performance considerations

The connector is restricted by [requests limitation](https://ads.tiktok.com/marketing_api/docs?rid=fgvgaumno25&id=1725359439428610). This connector should not run into TikTok Marketing API limitations under normal usage. Please [create an issue](https://github.com/airbytehq/airbyte/issues) if you see any rate limit issues that are not automatically retried successfully.

## Changelog

| Version | Date       | Pull Request                                             | Subject                                                                                          |
|:--------|:-----------|:---------------------------------------------------------|:-------------------------------------------------------------------------------------------------|
<<<<<<< HEAD
| 3.6.0   | 2023-10-17 | [31493](https://github.com/airbytehq/airbyte/pull/31493) | Add fields to Ads stream                                                                         |
=======
| 3.6.0   | 2023-10-18 | [31537](https://github.com/airbytehq/airbyte/pull/31537) | Use default availability strategy                                                                |
>>>>>>> 03d7a904
| 3.5.0   | 2023-10-16 | [31445](https://github.com/airbytehq/airbyte/pull/31445) | Apply minimum date restrictions                                                                  |
| 3.4.1   | 2023-08-04 | [29083](https://github.com/airbytehq/airbyte/pull/29083) | Added new `is_smart_performance_campaign` property to `ad groups` stream schema                  |
| 3.4.0   | 2023-07-13 | [27910](https://github.com/airbytehq/airbyte/pull/27910) | Added `include_deleted` config param - include deleted `ad_groups`, `ad`, `campaigns` to reports |
| 3.3.1   | 2023-07-06 | [25423](https://github.com/airbytehq/airbyte/pull/25423) | add new fields to ad reports streams                                                             |
| 3.3.0   | 2023-07-05 | [27988](https://github.com/airbytehq/airbyte/pull/27988) | Add `category_exclusion_ids` field to `ad_groups` schema.                                        |
| 3.2.1   | 2023-05-26 | [26569](https://github.com/airbytehq/airbyte/pull/26569) | Fixed syncs with `advertiser_id` provided in input configuration                                 |
| 3.2.0   | 2023-05-25 | [26565](https://github.com/airbytehq/airbyte/pull/26565) | Change default value for `attribution window` to 3 days; add min/max validation                  |
| 3.1.0   | 2023-05-12 | [26024](https://github.com/airbytehq/airbyte/pull/26024) | Updated the `Ads` stream schema                                                                  |
| 3.0.1   | 2023-04-07 | [24712](https://github.com/airbytehq/airbyte/pull/24712) | Added `attribution window` for \*-reports streams                                                |
| 3.0.0   | 2023-03-29 | [24630](https://github.com/airbytehq/airbyte/pull/24630) | Migrate to v1.3 API                                                                              |
| 2.0.6   | 2023-03-30 | [22134](https://github.com/airbytehq/airbyte/pull/22134) | Add `country_code` and `platform` audience reports.                                              |
| 2.0.5   | 2023-03-29 | [22863](https://github.com/airbytehq/airbyte/pull/22863) | Specified date formatting in specification                                                       |
| 2.0.4   | 2023-02-23 | [22309](https://github.com/airbytehq/airbyte/pull/22309) | Add Advertiser ID to filter reports and streams                                                  |
| 2.0.3   | 2023-02-15 | [23091](https://github.com/airbytehq/airbyte/pull/23091) | Add more clear log message for 504 error                                                         |
| 2.0.2   | 2023-02-02 | [22309](https://github.com/airbytehq/airbyte/pull/22309) | Chunk Advertiser IDs                                                                             |
| 2.0.1   | 2023-01-27 | [22044](https://github.com/airbytehq/airbyte/pull/22044) | Set `AvailabilityStrategy` for streams explicitly to `None`                                      |
| 2.0.0   | 2022-12-20 | [20415](https://github.com/airbytehq/airbyte/pull/20415) | Update schema types for `AudienceReports` and `BasicReports` streams.                            |
| 1.0.1   | 2022-12-16 | [20598](https://github.com/airbytehq/airbyte/pull/20598) | Remove Audience Reports with Hourly granularity due to deprecated dimension.                     |
| 1.0.0   | 2022-12-05 | [19758](https://github.com/airbytehq/airbyte/pull/19758) | Convert `mobile_app_id` from integer to string in AudienceReport streams.                        |
| 0.1.17  | 2022-10-04 | [17557](https://github.com/airbytehq/airbyte/pull/17557) | Retry error 50002                                                                                |
| 0.1.16  | 2022-09-28 | [17326](https://github.com/airbytehq/airbyte/pull/17326) | Migrate to per-stream state                                                                      |
| 0.1.15  | 2022-08-30 | [16137](https://github.com/airbytehq/airbyte/pull/16137) | Fixed bug with normalization caused by unsupported nested cursor field                           |
| 0.1.14  | 2022-06-29 | [13890](https://github.com/airbytehq/airbyte/pull/13890) | Removed granularity config option                                                                |
| 0.1.13  | 2022-06-28 | [13650](https://github.com/airbytehq/airbyte/pull/13650) | Added video metrics to report streams                                                            |
| 0.1.12  | 2022-05-24 | [13127](https://github.com/airbytehq/airbyte/pull/13127) | Fixed integration test                                                                           |
| 0.1.11  | 2022-04-27 | [12838](https://github.com/airbytehq/airbyte/pull/12838) | Added end date configuration for tiktok                                                          |
| 0.1.10  | 2022-05-07 | [12545](https://github.com/airbytehq/airbyte/pull/12545) | Removed odd production authenication method                                                      |
| 0.1.9   | 2022-04-30 | [12500](https://github.com/airbytehq/airbyte/pull/12500) | Improve input configuration copy                                                                 |
| 0.1.8   | 2022-04-28 | [12435](https://github.com/airbytehq/airbyte/pull/12435) | updated spec descriptions                                                                        |
| 0.1.7   | 2022-04-27 | [12380](https://github.com/airbytehq/airbyte/pull/12380) | fixed spec descriptions and documentation                                                        |
| 0.1.6   | 2022-04-19 | [11378](https://github.com/airbytehq/airbyte/pull/11378) | updated logic for stream initializations, fixed errors in schemas, updated SAT and unit tests    |
| 0.1.5   | 2022-02-17 | [10398](https://github.com/airbytehq/airbyte/pull/10398) | Add Audience reports                                                                             |
| 0.1.4   | 2021-12-30 | [7636](https://github.com/airbytehq/airbyte/pull/7636)   | Add OAuth support                                                                                |
| 0.1.3   | 2021-12-10 | [8425](https://github.com/airbytehq/airbyte/pull/8425)   | Update title, description fields in spec                                                         |
| 0.1.2   | 2021-12-02 | [8292](https://github.com/airbytehq/airbyte/pull/8292)   | Support reports                                                                                  |
| 0.1.1   | 2021-11-08 | [7499](https://github.com/airbytehq/airbyte/pull/7499)   | Remove base-python dependencies                                                                  |
| 0.1.0   | 2021-09-18 | [5887](https://github.com/airbytehq/airbyte/pull/5887)   | Release TikTok Marketing CDK Connector                                                           |<|MERGE_RESOLUTION|>--- conflicted
+++ resolved
@@ -581,11 +581,8 @@
 
 | Version | Date       | Pull Request                                             | Subject                                                                                          |
 |:--------|:-----------|:---------------------------------------------------------|:-------------------------------------------------------------------------------------------------|
-<<<<<<< HEAD
-| 3.6.0   | 2023-10-17 | [31493](https://github.com/airbytehq/airbyte/pull/31493) | Add fields to Ads stream                                                                         |
-=======
+| 3.7.0   | 2023-10-19 | [31493](https://github.com/airbytehq/airbyte/pull/31493) | Add fields to Ads stream                                                                         |
 | 3.6.0   | 2023-10-18 | [31537](https://github.com/airbytehq/airbyte/pull/31537) | Use default availability strategy                                                                |
->>>>>>> 03d7a904
 | 3.5.0   | 2023-10-16 | [31445](https://github.com/airbytehq/airbyte/pull/31445) | Apply minimum date restrictions                                                                  |
 | 3.4.1   | 2023-08-04 | [29083](https://github.com/airbytehq/airbyte/pull/29083) | Added new `is_smart_performance_campaign` property to `ad groups` stream schema                  |
 | 3.4.0   | 2023-07-13 | [27910](https://github.com/airbytehq/airbyte/pull/27910) | Added `include_deleted` config param - include deleted `ad_groups`, `ad`, `campaigns` to reports |
