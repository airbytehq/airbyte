# TikTok Marketing

This page guides you through the process of setting up the TikTok Marketing source connector.

## Prerequisites

<!-- env:cloud -->
**For Airbyte Cloud:**

* A Tiktok Ads Business account with permission to access data from accounts you want to sync
<!-- /env:cloud -->

<!-- env:oss -->
**For Airbyte Open Source:**
For the Production environment:
* Access token
* Secret
* App ID

To access the Sandbox environment:
* Access token
* Advertiser ID
<!-- /env:oss -->

## Setup guide

### Step 1: Set up TikTok

1. Create a TikTok For Business account: [Link](https://ads.tiktok.com/marketing_api/docs?rid=fgvgaumno25&id=1702715936951297)
2. (Open source only) Create developer application: [Link](https://ads.tiktok.com/marketing_api/docs?rid=fgvgaumno25&id=1702716474845185)
3. (Open source only) For a sandbox environment: create a Sandbox Ad Account [Link](https://ads.tiktok.com/marketing_api/docs?rid=fgvgaumno25&id=1701890920013825)

### Step 2: Set up the source connector in Airbyte

<!-- env:cloud -->
**For Airbyte Cloud:**

1. [Log into your Airbyte Cloud](https://cloud.airbyte.com/workspaces) account.
2. In the left navigation bar, click **Sources**. In the top-right corner, click **+ new source**.
3. On the source setup page, select **Tiktok Marketing** from the Source type dropdown and enter a name for this connector.
4. Select `OAuth2.0` Authorization method, then click `Authenticate your account`.
5. Log in and Authorize to the Tiktok account
6. Choose required Start date
7. click `Set up source`.
<!-- /env:cloud -->

<!-- env:oss -->
**For Airbyte Open Source:**

1. Go to local Airbyte page.
2. In the left navigation bar, click **Sources**. In the top-right corner, click **+ new source**.
3. On the Set up the source page, enter the name for the connector and select **Tiktok Marketing** from the Source type dropdown.
4. Select `Production Access Token` or `Sandbox Access Token` Authorization method, then copy and paste info from step 1.
5. Choose required Start date
6. Click `Set up source`.
<!-- /env:oss -->

## Supported streams and sync modes

| Stream                                    | Environment  | Key                                        | Incremental |
|:------------------------------------------|--------------|--------------------------------------------|:------------|
| Advertisers                               | Prod,Sandbox | advertiser_id                              | No          |
| AdGroups                                  | Prod,Sandbox | adgroup_id                                 | Yes         |
| Ads                                       | Prod,Sandbox | ad_id                                      | Yes         |
| Campaigns                                 | Prod,Sandbox | campaign_id                                | Yes         |
| AdsReportsHourly                          | Prod,Sandbox | ad_id, stat_time_hour                      | Yes         |
| AdsReportsDaily                           | Prod,Sandbox | ad_id, stat_time_day                       | Yes         |
| AdsReportsLifetime                        | Prod,Sandbox | ad_id                                      | No          |
| AdvertisersReportsHourly                  | Prod         | advertiser_id, stat_time_hour              | Yes         |
| AdvertisersReportsDaily                   | Prod         | advertiser_id, stat_time_day               | Yes         |
| AdvertisersReportsLifetime                | Prod         | advertiser_id                              | No          |
| AdGroupsReportsHourly                     | Prod,Sandbox | adgroup_id, stat_time_hour                 | Yes         |
| AdGroupsReportsDaily                      | Prod,Sandbox | adgroup_id, stat_time_day                  | Yes         |
| AdGroupsReportsLifetime                   | Prod,Sandbox | adgroup_id                                 | No          |
| CampaignsReportsHourly                    | Prod,Sandbox | campaign_id, stat_time_hour                | Yes         |
| CampaignsReportsDaily                     | Prod,Sandbox | campaign_id, stat_time_day                 | Yes         |
| CampaignsReportsLifetime                  | Prod,Sandbox | campaign_id                                | No          |
| AdvertisersAudienceReportsDaily           | Prod         | advertiser_id, stat_time_day, gender, age  | Yes         |
| AdvertisersAudienceReportsByCountryDaily  | Prod         | advertiser_id, stat_time_day, country_code | Yes         |
| AdvertisersAudienceReportsByPlatformDaily | Prod         | advertiser_id, stat_time_day, platform     | Yes         |
| AdvertisersAudienceReportsLifetime        | Prod         | advertiser_id, gender, age                 | No          |
| AdGroupAudienceReportsDaily               | Prod,Sandbox | adgroup_id, stat_time_day, gender, age     | Yes         |
| AdGroupAudienceReportsByCountryDaily      | Prod,Sandbox | adgroup_id, stat_time_day, country_code    | Yes         |
| AdGroupAudienceReportsByPlatformDaily     | Prod,Sandbox | adgroup_id, stat_time_day, platform        | Yes         |
| AdsAudienceReportsDaily                   | Prod,Sandbox | ad_id, stat_time_day, gender, age          | Yes         |
| AdsAudienceReportsByCountryDaily          | Prod,Sandbox | ad_id, stat_time_day, country_code         | Yes         |
| AdsAudienceReportsByPlatformDaily         | Prod,Sandbox | ad_id, stat_time_day, platform             | Yes         |
| CampaignsAudienceReportsDaily             | Prod,Sandbox | campaign_id, stat_time_day, gender, age    | Yes         |
| CampaignsAudienceReportsByCountryDaily    | Prod,Sandbox | campaign_id, stat_time_day, country_code   | Yes         |
| CampaignsAudienceReportsByPlatformDaily   | Prod,Sandbox | campaign_id, stat_time_day, platform       | Yes         |

:::info

TikTok Reporting API has some [Data Latency](https://ads.tiktok.com/marketing_api/docs?id=1738864894606337), usually of about 11 hours.
It is recommended to use higher values of attribution window (used in Incremental Syncs), at least 3 days, to ensure that the connector updates metrics in already presented records.

:::

### Report Aggregation
Reports synced by this connector can use either hourly, daily, or lifetime granularities for aggregating performance data. For example, if you select the daily-aggregation flavor of a report, the report will contain a row for each day for the duration of the report. Each row will indicate the number of impressions recorded on that day.

### Output Schemas
**[Advertisers](https://ads.tiktok.com/marketing_api/docs?id=1708503202263042) Stream**
```
{
  "contacter": "Ai***te",
  "phonenumber": "+13*****5753",
  "license_no": "",
  "promotion_center_city": null,
  "balance": 10,
  "license_url": null,
  "timezone": "Etc/GMT+8",
  "reason": "",
  "telephone": "+14*****6785",
  "id": 7002238017842757633,
  "language": "en",
  "country": "US",
  "role": "ROLE_ADVERTISER",
  "license_province": null,
  "display_timezone": "America/Los_Angeles",
  "email": "i***************@**********",
  "license_city": null,
  "industry": "291905",
  "create_time": 1630335591,
  "promotion_center_province": null,
  "address": "350 29th avenue, San Francisco",
  "currency": "USD",
  "promotion_area": "0",
  "status": "STATUS_ENABLE",
  "description": "https://",
  "brand": null,
  "name": "Airbyte0830",
  "company": "Airbyte"
}
```

**[AdGroups](https://ads.tiktok.com/marketing_api/docs?id=1708503489590273) Stream**
```
{
  "placement_type": "PLACEMENT_TYPE_AUTOMATIC",
  "budget": 20,
  "budget_mode": "BUDGET_MODE_DAY",
  "display_mode": null,
  "schedule_infos": null,
  "billing_event": "CPC",
  "conversion_window": null,
  "adgroup_name": "Ad Group20211020010107",
  "interest_keywords": [],
  "is_comment_disable": 0,
  "rf_buy_type": null,
  "frequency": null,
  "bid_type": "BID_TYPE_NO_BID",
  "placement": null,
  "bid": 0,
  "include_custom_actions": [],
  "operation_system": [],
  "pixel_id": null,
  "dayparting": "111111111111111111111111111111111111111111111111111111111111111111111111111111111111111111111111111111111111111111111111111111111111111111111111111111111111111111111111111111111111111111111111111111111111111111111111111111111111111111111111111111111111111111111111111111111111111111111111111111111111111111111111111111111111111111111111",
  "app_type": null,
  "conversion_id": 0,
  "rf_predict_cpr": null,
  "deep_bid_type": null,
  "scheduled_budget": 0.0,
  "adgroup_id": 1714125049901106,
  "frequency_schedule": null,
  "exclude_custom_actions": [],
  "advertiser_id": 7002238017842757633,
  "deep_cpabid": 0,
  "is_new_structure": true,
  "buy_impression": null,
  "external_type": "WEBSITE",
  "excluded_audience": [],
  "deep_external_action": null,
  "interest_category_v2": [],
  "rf_predict_frequency": null,
  "audience": [],
  "pacing": "PACING_MODE_SMOOTH",
  "brand_safety_partner": null,
  "daily_retention_ratio": null,
  "optimize_goal": "CLICK",
  "enable_search_result": false,
  "conversion_bid": 0,
  "schedule_end_time": "2021-10-31 09:01:07",
  "opt_status": "ENABLE",
  "status": "ADGROUP_STATUS_CAMPAIGN_DISABLE",
  "app_id": null,
  "external_action": null,
  "schedule_type": "SCHEDULE_START_END",
  "brand_safety": "NO_BRAND_SAFETY",
  "campaign_id": 1714125042508817,
  "campaign_name": "Website Traffic20211020010104",
  "split_test_adgroup_ids": [],
  "action_v2": [],
  "is_hfss": false,
  "keywords": null,
  "create_time": "2021-10-20 08:04:05",
  "feed_type": null,
  "languages": ["en"],
  "enable_inventory_filter": false,
  "device_price": [],
  "location": [6252001],
  "schedule_start_time": "2021-10-20 09:01:07",
  "skip_learning_phase": 0,
  "gender": "GENDER_UNLIMITED",
  "creative_material_mode": "CUSTOM",
  "app_download_url": null,
  "device_models": [],
  "automated_targeting": "OFF",
  "connection_type": [],
  "ios14_quota_type": "UNOCCUPIED",
  "modify_time": "2022-03-24 12:06:54",
  "category": 0,
  "statistic_type": null,
  "video_download": "ALLOW_DOWNLOAD",
  "age": ["AGE_25_34", "AGE_35_44", "AGE_45_54"],
  "buy_reach": null,
  "is_share_disable": false
}
```

**[Ads](https://ads.tiktok.com/marketing_api/docs?id=1708572923161602) Stream**
```
{
  "vast_moat": false,
  "is_new_structure": true,
  "campaign_name": "CampaignVadimTraffic",
  "landing_page_urls": null,
  "card_id": null,
  "adgroup_id": 1728545385226289,
  "campaign_id": 1728545382536225,
  "status": "AD_STATUS_CAMPAIGN_DISABLE",
  "brand_safety_postbid_partner": "UNSET",
  "advertiser_id": 7002238017842757633,
  "is_aco": false,
  "ad_text": "Open-source\ndata integration for modern data teams",
  "identity_id": "7080121820963422209",
  "display_name": "airbyte",
  "open_url": "",
  "external_action": null,
  "playable_url": "",
  "create_time": "2022-03-28 12:09:09",
  "product_ids": [],
  "adgroup_name": "AdGroupVadim",
  "fallback_type": "UNSET",
  "creative_type": null,
  "ad_name": "AdVadim-Optimized Version 3_202203281449_2022-03-28 05:03:44",
  "video_id": "v10033g50000c90q1d3c77ub6e96fvo0",
  "ad_format": "SINGLE_VIDEO",
  "profile_image": "https://p21-ad-sg.ibyteimg.com/large/ad-site-i18n-sg/202203285d0de5c114d0690a462bb6a4",
  "open_url_type": "NORMAL",
  "click_tracking_url": null,
  "page_id": null,
  "ad_texts": null,
  "landing_page_url": "https://airbyte.com",
  "identity_type": "CUSTOMIZED_USER",
  "avatar_icon_web_uri": "ad-site-i18n-sg/202203285d0de5c114d0690a462bb6a4",
  "app_name": "",
  "modify_time": "2022-03-28 21:34:26",
  "opt_status": "ENABLE",
  "call_to_action_id": "7080120957230238722",
  "image_ids": ["v0201/7f371ff6f0764f8b8ef4f37d7b980d50"],
  "ad_id": 1728545390695442,
  "impression_tracking_url": null,
  "is_creative_authorized": false
}
```

**[Campaigns](https://ads.tiktok.com/marketing_api/docs?id=1708582970809346) Stream**
```
{
  "create_time": "2021-10-19 18:18:08",
  "campaign_id": 1714073078669329,
  "roas_bid": 0.0,
  "advertiser_id": 7002238017842757633,
  "modify_time": "2022-03-28 12:01:56",
  "campaign_type": "REGULAR_CAMPAIGN",
  "status": "CAMPAIGN_STATUS_DISABLE",
  "objective_type": "TRAFFIC",
  "split_test_variable": null,
  "opt_status": "DISABLE",
  "budget": 50,
  "is_new_structure": true,
  "deep_bid_type": null,
  "campaign_name": "Website Traffic20211019110444",
  "budget_mode": "BUDGET_MODE_DAY",
  "objective": "LANDING_PAGE"
}
```

**AdsReportsDaily Stream - [BasicReports](https://ads.tiktok.com/marketing_api/docs?id=1707957200780290)**
```
{
  "dimensions": {
    "ad_id": 1728545390695442,
    "stat_time_day": "2022-03-29 00:00:00"
  },
  "metrics": {
    "real_time_result_rate": 0.93,
    "campaign_id": 1728545382536225,
    "placement": "Automatic Placement",
    "frequency": 1.17,
    "cpc": 0.35,
    "ctr": 0.93,
    "cost_per_result": 0.3509,
    "impressions": 6137,
    "cost_per_conversion": 0,
    "real_time_result": 57,
    "adgroup_id": 1728545385226289,
    "result_rate": 0.93,
    "cost_per_1000_reached": 3.801,
    "ad_text": "Open-source\ndata integration for modern data teams",
    "spend": 20,
    "conversion_rate": 0,
    "real_time_cost_per_conversion": 0,
    "promotion_type": "Website",
    "tt_app_id": 0,
    "real_time_cost_per_result": 0.3509,
    "conversion": 0,
    "secondary_goal_result": null,
    "campaign_name": "CampaignVadimTraffic",
    "cpm": 3.26,
    "result": 57,
    "ad_name": "AdVadim-Optimized Version 3_202203281449_2022-03-28 05:03:44",
    "secondary_goal_result_rate": null,
    "clicks": 57,
    "reach": 5262,
    "cost_per_secondary_goal_result": null,
    "real_time_conversion": 0,
    "real_time_conversion_rate": 0,
    "mobile_app_id": "0",
    "tt_app_name": "0",
    "adgroup_name": "AdGroupVadim",
    "dpa_target_audience_type": null
  }
}
```

**AdvertisersReportsDaily Stream - [BasicReports](https://ads.tiktok.com/marketing_api/docs?id=1707957200780290)**
```
{
  "metrics": {
    "cpm": 5.43,
    "impressions": 3682,
    "frequency": 1.17,
    "reach": 3156,
    "cash_spend": 20,
    "ctr": 1.14,
    "spend": 20,
    "cpc": 0.48,
    "cost_per_1000_reached": 6.337,
    "clicks": 42,
    "voucher_spend": 0
  },
  "dimensions": {
    "stat_time_day": "2022-03-30 00:00:00",
    "advertiser_id": 7002238017842757633
  }
}

```

**AdGroupsReportsDaily Stream - [BasicReports](https://ads.tiktok.com/marketing_api/docs?id=1707957200780290)**
```
{
  "metrics": {
    "real_time_conversion": 0,
    "real_time_cost_per_conversion": 0,
    "cost_per_1000_reached": 3.801,
    "mobile_app_id": "0",
    "reach": 5262,
    "cpm": 3.26,
    "conversion": 0,
    "promotion_type": "Website",
    "clicks": 57,
    "real_time_result_rate": 0.93,
    "real_time_conversion_rate": 0,
    "cost_per_conversion": 0,
    "dpa_target_audience_type": null,
    "result": 57,
    "cpc": 0.35,
    "impressions": 6137,
    "cost_per_result": 0.3509,
    "tt_app_id": 0,
    "cost_per_secondary_goal_result": null,
    "frequency": 1.17,
    "spend": 20,
    "secondary_goal_result_rate": null,
    "real_time_cost_per_result": 0.3509,
    "real_time_result": 57,
    "placement": "Automatic Placement",
    "result_rate": 0.93,
    "tt_app_name": "0",
    "campaign_name": "CampaignVadimTraffic",
    "secondary_goal_result": null,
    "campaign_id": 1728545382536225,
    "conversion_rate": 0,
    "ctr": 0.93,
    "adgroup_name": "AdGroupVadim"
  },
  "dimensions": {
    "adgroup_id": 1728545385226289,
    "stat_time_day": "2022-03-29 00:00:00"
  }
}
```

**CampaignsReportsDaily Stream - [BasicReports](https://ads.tiktok.com/marketing_api/docs?id=1707957200780290)**
```
{
  "metrics": {
    "cpc": 0.43,
    "spend": 20,
    "clicks": 46,
    "cost_per_1000_reached": 4.002,
    "impressions": 5870,
    "ctr": 0.78,
    "frequency": 1.17,
    "cpm": 3.41,
    "campaign_name": "CampaignVadimTraffic",
    "reach": 4997
  },
  "dimensions": {
    "campaign_id": 1728545382536225,
    "stat_time_day": "2022-03-28 00:00:00"
  }
}

```

**AdsAudienceReportsDaily Stream - [AudienceReports](https://ads.tiktok.com/marketing_api/docs?id=1707957217727489)**
```
{
  {
    "result": 17,
    "clicks": 17,
    "real_time_conversion_rate": 0,
    "adgroup_id": 1728545385226289,
    "cpm": 3.01,
    "cost_per_result": 0.4165,
    "real_time_cost_per_result": 0.4165,
    "mobile_app_id": 0,
    "spend": 7.08,
    "cpc": 0.42,
    "placement": "Automatic Placement",
    "real_time_conversion": 0,
    "dpa_target_audience_type": null,
    "real_time_result_rate": 0.72,
    "adgroup_name": "AdGroupVadim",
    "tt_app_id": 0,
    "ctr": 0.72,
    "ad_text": "Open-source\ndata integration for modern data teams",
    "result_rate": 0.72,
    "ad_name": "AdVadim-Optimized Version 3_202203281449_2022-03-28 05:03:44",
    "conversion_rate": 0,
    "real_time_result": 17,
    "tt_app_name": "0",
    "cost_per_conversion": 0,
    "real_time_cost_per_conversion": 0,
    "conversion": 0,
    "impressions": 2350,
    "promotion_type": "Website",
    "campaign_id": 1728545382536225,
    "campaign_name": "CampaignVadimTraffic"
  },
  "dimensions": {
    "gender": "MALE",
    "age": "AGE_25_34",
    "ad_id": 1728545390695442,
    "stat_time_day": "2022-03-28 00:00:00"
  }
}
```

**AdvertisersAudienceReportsDaily Stream - [AudienceReports](https://ads.tiktok.com/marketing_api/docs?id=1707957217727489)**
```
{
  "dimensions": {
    "stat_time_day": "2022-03-28 00:00:00",
    "gender": "FEMALE",
    "advertiser_id": 7002238017842757633,
    "age": "AGE_35_44"
  },
  "metrics": {
    "spend": 3.09,
    "ctr": 0.93,
    "cpc": 0.44,
    "clicks": 7,
    "cpm": 4.11,
    "impressions": 752
  }
}
```

**AdGroupAudienceReportsDaily Stream - [AudienceReports](https://ads.tiktok.com/marketing_api/docs?id=1707957217727489)**
```
{
  "dimensions": {
    "gender": "MALE",
    "age": "AGE_25_34",
    "stat_time_day": "2022-03-29 00:00:00",
    "adgroup_id": 1728545385226289
  },
  "metrics": {
    "cost_per_conversion": 0,
    "campaign_id": 1728545382536225,
    "campaign_name": "CampaignVadimTraffic",
    "clicks": 20,
    "dpa_target_audience_type": null,
    "mobile_app_id": "0",
    "promotion_type": "Website",
    "conversion_rate": 0,
    "cpm": 3.9,
    "cost_per_result": 0.3525,
    "cpc": 0.35,
    "real_time_cost_per_conversion": 0,
    "ctr": 1.11,
    "spend": 7.05,
    "result": 20,
    "real_time_result": 20,
    "impressions": 1806,
    "conversion": 0,
    "real_time_result_rate": 1.11,
    "real_time_conversion_rate": 0,
    "real_time_conversion": 0,
    "adgroup_name": "AdGroupVadim",
    "tt_app_name": "0",
    "placement": "Automatic Placement",
    "real_time_cost_per_result": 0.3525,
    "result_rate": 1.11,
    "tt_app_id": 0
  }
}
```

**CampaignsAudienceReportsByCountryDaily Stream - [AudienceReports](https://ads.tiktok.com/marketing_api/docs?id=1707957217727489)**
```
{
  "metrics": {
    "impressions": 5870,
    "campaign_name": "CampaignVadimTraffic",
    "cpm": 3.41,
    "clicks": 46,
    "spend": 20,
    "ctr": 0.78,
    "cpc": 0.43
  },
  "dimensions": {
    "stat_time_day": "2022-03-28 00:00:00",
    "campaign_id": 1728545382536225,
    "country_code": "US"
  }
}

```

## Performance considerations

The connector is restricted by [requests limitation](https://ads.tiktok.com/marketing_api/docs?rid=fgvgaumno25&id=1725359439428610). This connector should not run into TikTok Marketing API limitations under normal usage. Please [create an issue](https://github.com/airbytehq/airbyte/issues) if you see any rate limit issues that are not automatically retried successfully.

## Changelog

| Version | Date       | Pull Request                                             | Subject                                                                                       |
|:--------|:-----------|:---------------------------------------------------------|:----------------------------------------------------------------------------------------------|
<<<<<<< HEAD
| 3.1.1   | 2023-05-25 | [26569](https://github.com/airbytehq/airbyte/pull/26569) | Fixed syncs with `advertiser_id` provided in input configuration                                                              |
=======
| 3.2.0   | 2023-05-25 | [26565](https://github.com/airbytehq/airbyte/pull/26565) | Change default value for `attribution window` to 3 days; add min/max validation               |
>>>>>>> 4a041bf7
| 3.1.0   | 2023-05-12 | [26024](https://github.com/airbytehq/airbyte/pull/26024) | Updated the  `Ads` stream schema                                                              |
| 3.0.1   | 2023-04-07 | [24712](https://github.com/airbytehq/airbyte/pull/24712) | Added `attribution window` for *-reports streams                                              |
| 3.0.0   | 2023-03-29 | [24630](https://github.com/airbytehq/airbyte/pull/24630) | Migrate to v1.3 API                                                                           |
| 2.0.6   | 2023-03-30 | [22134](https://github.com/airbytehq/airbyte/pull/22134) | Add `country_code` and `platform` audience reports.                                           |
| 2.0.5   | 2023-03-29 | [22863](https://github.com/airbytehq/airbyte/pull/22863) | Specified date formatting in specification                                                    |
| 2.0.4   | 2023-02-23 | [22309](https://github.com/airbytehq/airbyte/pull/22309) | Add Advertiser ID to filter reports and streams                                               |
| 2.0.3   | 2023-02-15 | [23091](https://github.com/airbytehq/airbyte/pull/23091) | Add more clear log message for 504 error                                                      |
| 2.0.2   | 2023-02-02 | [22309](https://github.com/airbytehq/airbyte/pull/22309) | Chunk Advertiser IDs                                                                          |
| 2.0.1   | 2023-01-27 | [22044](https://github.com/airbytehq/airbyte/pull/22044) | Set `AvailabilityStrategy` for streams explicitly to `None`                                   |
| 2.0.0   | 2022-12-20 | [20415](https://github.com/airbytehq/airbyte/pull/20415) | Update schema types for `AudienceReports` and `BasicReports` streams.                         |
| 1.0.1   | 2022-12-16 | [20598](https://github.com/airbytehq/airbyte/pull/20598) | Remove Audience Reports with Hourly granularity due to deprecated dimension.                  |
| 1.0.0   | 2022-12-05 | [19758](https://github.com/airbytehq/airbyte/pull/19758) | Convert `mobile_app_id` from integer to string in AudienceReport streams.                     |
| 0.1.17  | 2022-10-04 | [17557](https://github.com/airbytehq/airbyte/pull/17557) | Retry error 50002                                                                             |
| 0.1.16  | 2022-09-28 | [17326](https://github.com/airbytehq/airbyte/pull/17326) | Migrate to per-stream state                                                                   |
| 0.1.15  | 2022-08-30 | [16137](https://github.com/airbytehq/airbyte/pull/16137) | Fixed bug with normalization caused by unsupported nested cursor field                        |
| 0.1.14  | 2022-06-29 | [13890](https://github.com/airbytehq/airbyte/pull/13890) | Removed granularity config option                                                             |
| 0.1.13  | 2022-06-28 | [13650](https://github.com/airbytehq/airbyte/pull/13650) | Added video metrics to report streams                                                         |
| 0.1.12  | 2022-05-24 | [13127](https://github.com/airbytehq/airbyte/pull/13127) | Fixed integration test                                                                        |
| 0.1.11  | 2022-04-27 | [12838](https://github.com/airbytehq/airbyte/pull/12838) | Added end date configuration for tiktok                                                       |
| 0.1.10  | 2022-05-07 | [12545](https://github.com/airbytehq/airbyte/pull/12545) | Removed odd production authenication method                                                   |
| 0.1.9   | 2022-04-30 | [12500](https://github.com/airbytehq/airbyte/pull/12500) | Improve input configuration copy                                                              |
| 0.1.8   | 2022-04-28 | [12435](https://github.com/airbytehq/airbyte/pull/12435) | updated spec descriptions                                                                     |
| 0.1.7   | 2022-04-27 | [12380](https://github.com/airbytehq/airbyte/pull/12380) | fixed spec descriptions and documentation                                                     |
| 0.1.6   | 2022-04-19 | [11378](https://github.com/airbytehq/airbyte/pull/11378) | updated logic for stream initializations, fixed errors in schemas, updated SAT and unit tests |
| 0.1.5   | 2022-02-17 | [10398](https://github.com/airbytehq/airbyte/pull/10398) | Add Audience reports                                                                          |
| 0.1.4   | 2021-12-30 | [7636](https://github.com/airbytehq/airbyte/pull/7636)   | Add OAuth support                                                                             |
| 0.1.3   | 2021-12-10 | [8425](https://github.com/airbytehq/airbyte/pull/8425)   | Update title, description fields in spec                                                      |
| 0.1.2   | 2021-12-02 | [8292](https://github.com/airbytehq/airbyte/pull/8292)   | Support reports                                                                               |
| 0.1.1   | 2021-11-08 | [7499](https://github.com/airbytehq/airbyte/pull/7499)   | Remove base-python dependencies                                                               |
| 0.1.0   | 2021-09-18 | [5887](https://github.com/airbytehq/airbyte/pull/5887)   | Release TikTok Marketing CDK Connector                                                        |<|MERGE_RESOLUTION|>--- conflicted
+++ resolved
@@ -561,11 +561,8 @@
 
 | Version | Date       | Pull Request                                             | Subject                                                                                       |
 |:--------|:-----------|:---------------------------------------------------------|:----------------------------------------------------------------------------------------------|
-<<<<<<< HEAD
-| 3.1.1   | 2023-05-25 | [26569](https://github.com/airbytehq/airbyte/pull/26569) | Fixed syncs with `advertiser_id` provided in input configuration                                                              |
-=======
+| 3.2.1   | 2023-05-26 | [26569](https://github.com/airbytehq/airbyte/pull/26569) | Fixed syncs with `advertiser_id` provided in input configuration                              |
 | 3.2.0   | 2023-05-25 | [26565](https://github.com/airbytehq/airbyte/pull/26565) | Change default value for `attribution window` to 3 days; add min/max validation               |
->>>>>>> 4a041bf7
 | 3.1.0   | 2023-05-12 | [26024](https://github.com/airbytehq/airbyte/pull/26024) | Updated the  `Ads` stream schema                                                              |
 | 3.0.1   | 2023-04-07 | [24712](https://github.com/airbytehq/airbyte/pull/24712) | Added `attribution window` for *-reports streams                                              |
 | 3.0.0   | 2023-03-29 | [24630](https://github.com/airbytehq/airbyte/pull/24630) | Migrate to v1.3 API                                                                           |
