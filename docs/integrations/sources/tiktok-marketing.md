--- conflicted
+++ resolved
@@ -586,11 +586,8 @@
 
 | Version | Date       | Pull Request                                             | Subject                                                                                          |
 |:--------|:-----------|:---------------------------------------------------------|:-------------------------------------------------------------------------------------------------|
-<<<<<<< HEAD
-| 3.8.0   | 2023-10-19 | [31623](https://github.com/airbytehq/airbyte/pull/31623) | Add AdsAudienceReportsByProvince stream and expand base report metrics                           |
-=======
+| 3.9.0   | 2023-10-23 | [31623](https://github.com/airbytehq/airbyte/pull/31623) | Add AdsAudienceReportsByProvince stream and expand base report metrics                           |
 | 3.8.0   | 2023-10-19 | [31610](https://github.com/airbytehq/airbyte/pull/31610) | Add Creative Assets and Audiences streams                                                        |
->>>>>>> 30b7497e
 | 3.7.1   | 2023-10-19 | [31599](https://github.com/airbytehq/airbyte/pull/31599) | Base image migration: remove Dockerfile and use the python-connector-base image                  |
 | 3.7.0   | 2023-10-19 | [31493](https://github.com/airbytehq/airbyte/pull/31493) | Add fields to Ads stream                                                                         |
 | 3.6.0   | 2023-10-18 | [31537](https://github.com/airbytehq/airbyte/pull/31537) | Use default availability strategy                                                                |
