# TikTok Marketing

This page guides you through the process of setting up the TikTok Marketing source connector.

<<<<<<< HEAD
## Prerequisites (Airbyte Cloud)
* A Tiktok Ads Business account with permission to access data from accounts you want to sync 
=======
## Prerequisites
* Start date
* Report Granularity (LIFETIME, DAY, HOUR)
>>>>>>> 07359ffd

## Prerequisites (Airbyte Open Source)
For the Production environment:
* Access token 
* Secret
* App ID

For the Sandbox environment:
* Access token 
* Advertiser ID

<<<<<<< HEAD
=======

>>>>>>> 07359ffd
## Step 1: Set up TikTok

1. Create a TikTok For Business account: [Link](https://ads.tiktok.com/marketing_api/docs?rid=fgvgaumno25&id=1702715936951297)
2. (Open source only) Create developer application: [Link](https://ads.tiktok.com/marketing_api/docs?rid=fgvgaumno25&id=1702716474845185)
3. (Open source only) For a sandbox environment: create a Sandbox Ad Account [Link](https://ads.tiktok.com/marketing_api/docs?rid=fgvgaumno25&id=1701890920013825)

## Step 2: Set up the source connector in Airbyte

**For Airbyte Cloud:**

1. [Log into your Airbyte Cloud](https://cloud.airbyte.io/workspaces) account.
2. In the left navigation bar, click **Sources**. In the top-right corner, click **+ new source**.
3. On the source setup page, select **Tiktok Marketing** from the Source type dropdown and enter a name for this connector.
4. Select `OAuth2.0` Authorization method, then click `Authenticate your account`.
5. Log in and Authorize to the Tiktok account
6. Choose required Start date and report granularity
7. click `Set up source`.

**For Airbyte OSS:**

1. Go to local Airbyte page.
2. In the left navigation bar, click **Sources**. In the top-right corner, click **+ new source**. 
3. On the Set up the source page, enter the name for the connector and select **Tiktok Marketing** from the Source type dropdown. 
4. Select `Production Access Token` or `Sandbox Access Token` Authorization method, then copy and paste info from step 1.
5. Choose required Start date and report granularity
6. Click `Set up source`.

## Supported streams and sync modes

| Stream                            | Environment  | Supported aggregation granularities | Key         | Incremental    |
|:----------------------------------|--------------|-------------------------------------|-------------|:---------------|
| Advertisers                       | Prod,Sandbox | LIFETIME,DAY,HOUR                   | id          | No             |
| AdGroups                          | Prod,Sandbox | LIFETIME,DAY,HOUR                   | adgroup_id  | Yes (DAY,HOUR) |
| Ads                               | Prod,Sandbox | LIFETIME,DAY,HOUR                   | ad_id       | Yes (DAY,HOUR) |
| Campaigns                         | Prod,Sandbox | LIFETIME,DAY,HOUR                   | campaign_id | Yes (DAY,HOUR) |
| AdsReports                        | Prod,Sandbox | LIFETIME,DAY,HOUR                   | None        | Yes (DAY,HOUR) |
| AdvertisersReports                | Prod         | LIFETIME,DAY,HOUR                   | None        | Yes (DAY,HOUR) |
| AdGroupsReports                   | Prod,Sandbox | LIFETIME,DAY,HOUR                   | None        | Yes (DAY,HOUR) |
| CampaignsReports                  | Prod,Sandbox | LIFETIME,DAY,HOUR                   | None        | Yes (DAY,HOUR) |
| AdvertisersAudienceReports        | Prod         | LIFETIME,DAY,HOUR                   | None        | Yes (DAY,HOUR) |
| AdGroupAudienceReports            | Prod,Sandbox | DAY,HOUR                            | None        | Yes (DAY,HOUR) |
| AdsAudienceReports                | Prod,Sandbox | DAY,HOUR                            | None        | Yes (DAY,HOUR) |
| CampaignsAudienceReportsByCountry | Prod,Sandbox | DAY,HOUR                            | None        | Yes (DAY,HOUR) |

### Report Aggregation
Reports synced by this connector can use either hourly, daily, or lifetime granularities for aggregating performance data. For example, if you select the daily-aggregation flavor of a report, the report will contain a row for each day for the duration of the report. Each row will indicate the number of impressions recorded on that day.

### Output Schemas
**[Advertisers](https://ads.tiktok.com/marketing_api/docs?id=1708503202263042) Stream**
```
{
  "contacter": "Ai***te",
  "phonenumber": "+13*****5753",
  "license_no": "",
  "promotion_center_city": null,
  "balance": 10,
  "license_url": null,
  "timezone": "Etc/GMT+8",
  "reason": "",
  "telephone": "+14*****6785",
  "id": 7002238017842757633,
  "language": "en",
  "country": "US",
  "role": "ROLE_ADVERTISER",
  "license_province": null,
  "display_timezone": "America/Los_Angeles",
  "email": "i***************@**********",
  "license_city": null,
  "industry": "291905",
  "create_time": 1630335591,
  "promotion_center_province": null,
  "address": "350 29th avenue, San Francisco",
  "currency": "USD",
  "promotion_area": "0",
  "status": "STATUS_ENABLE",
  "description": "https://",
  "brand": null,
  "name": "Airbyte0830",
  "company": "Airbyte"
}
```

**[AdGroups](https://ads.tiktok.com/marketing_api/docs?id=1708503489590273) Stream**
```
{
  "placement_type": "PLACEMENT_TYPE_AUTOMATIC",
  "budget": 20,
  "budget_mode": "BUDGET_MODE_DAY",
  "display_mode": null,
  "schedule_infos": null,
  "billing_event": "CPC",
  "conversion_window": null,
  "adgroup_name": "Ad Group20211020010107",
  "interest_keywords": [],
  "is_comment_disable": 0,
  "rf_buy_type": null,
  "frequency": null,
  "bid_type": "BID_TYPE_NO_BID",
  "placement": null,
  "bid": 0,
  "include_custom_actions": [],
  "operation_system": [],
  "pixel_id": null,
  "dayparting": "111111111111111111111111111111111111111111111111111111111111111111111111111111111111111111111111111111111111111111111111111111111111111111111111111111111111111111111111111111111111111111111111111111111111111111111111111111111111111111111111111111111111111111111111111111111111111111111111111111111111111111111111111111111111111111111111",
  "app_type": null,
  "conversion_id": 0,
  "rf_predict_cpr": null,
  "deep_bid_type": null,
  "scheduled_budget": 0.0,
  "adgroup_id": 1714125049901106,
  "frequency_schedule": null,
  "exclude_custom_actions": [],
  "advertiser_id": 7002238017842757633,
  "deep_cpabid": 0,
  "is_new_structure": true,
  "buy_impression": null,
  "external_type": "WEBSITE",
  "excluded_audience": [],
  "deep_external_action": null,
  "interest_category_v2": [],
  "rf_predict_frequency": null,
  "audience": [],
  "pacing": "PACING_MODE_SMOOTH",
  "brand_safety_partner": null,
  "daily_retention_ratio": null,
  "optimize_goal": "CLICK",
  "enable_search_result": false,
  "conversion_bid": 0,
  "schedule_end_time": "2021-10-31 09:01:07",
  "opt_status": "ENABLE",
  "status": "ADGROUP_STATUS_CAMPAIGN_DISABLE",
  "app_id": null,
  "external_action": null,
  "schedule_type": "SCHEDULE_START_END",
  "brand_safety": "NO_BRAND_SAFETY",
  "campaign_id": 1714125042508817,
  "campaign_name": "Website Traffic20211020010104",
  "split_test_adgroup_ids": [],
  "action_v2": [],
  "is_hfss": false,
  "keywords": null,
  "create_time": "2021-10-20 08:04:05",
  "feed_type": null,
  "languages": ["en"],
  "enable_inventory_filter": false,
  "device_price": [],
  "location": [6252001],
  "schedule_start_time": "2021-10-20 09:01:07",
  "skip_learning_phase": 0,
  "gender": "GENDER_UNLIMITED",
  "creative_material_mode": "CUSTOM",
  "app_download_url": null,
  "device_models": [],
  "automated_targeting": "OFF",
  "connection_type": [],
  "ios14_quota_type": "UNOCCUPIED",
  "modify_time": "2022-03-24 12:06:54",
  "category": 0,
  "statistic_type": null,
  "video_download": "ALLOW_DOWNLOAD",
  "age": ["AGE_25_34", "AGE_35_44", "AGE_45_54"],
  "buy_reach": null,
  "is_share_disable": false
}
```

**[Ads](https://ads.tiktok.com/marketing_api/docs?id=1708572923161602) Stream**
```
{
  "vast_moat": false,
  "is_new_structure": true,
  "campaign_name": "CampaignVadimTraffic",
  "landing_page_urls": null,
  "card_id": null,
  "adgroup_id": 1728545385226289,
  "campaign_id": 1728545382536225,
  "status": "AD_STATUS_CAMPAIGN_DISABLE",
  "brand_safety_postbid_partner": "UNSET",
  "advertiser_id": 7002238017842757633,
  "is_aco": false,
  "ad_text": "Open-source\ndata integration for modern data teams",
  "identity_id": "7080121820963422209",
  "display_name": "airbyte",
  "open_url": "",
  "external_action": null,
  "playable_url": "",
  "create_time": "2022-03-28 12:09:09",
  "product_ids": [],
  "adgroup_name": "AdGroupVadim",
  "fallback_type": "UNSET",
  "creative_type": null,
  "ad_name": "AdVadim-Optimized Version 3_202203281449_2022-03-28 05:03:44",
  "video_id": "v10033g50000c90q1d3c77ub6e96fvo0",
  "ad_format": "SINGLE_VIDEO",
  "profile_image": "https://p21-ad-sg.ibyteimg.com/large/ad-site-i18n-sg/202203285d0de5c114d0690a462bb6a4",
  "open_url_type": "NORMAL",
  "click_tracking_url": null,
  "page_id": null,
  "ad_texts": null,
  "landing_page_url": "https://airbyte.com",
  "identity_type": "CUSTOMIZED_USER",
  "avatar_icon_web_uri": "ad-site-i18n-sg/202203285d0de5c114d0690a462bb6a4",
  "app_name": "",
  "modify_time": "2022-03-28 21:34:26",
  "opt_status": "ENABLE",
  "call_to_action_id": "7080120957230238722",
  "image_ids": ["v0201/7f371ff6f0764f8b8ef4f37d7b980d50"],
  "ad_id": 1728545390695442,
  "impression_tracking_url": null,
  "is_creative_authorized": false
}
```

**[Campaigns](https://ads.tiktok.com/marketing_api/docs?id=1708582970809346) Stream**
```
{
  "create_time": "2021-10-19 18:18:08",
  "campaign_id": 1714073078669329,
  "roas_bid": 0.0,
  "advertiser_id": 7002238017842757633,
  "modify_time": "2022-03-28 12:01:56",
  "campaign_type": "REGULAR_CAMPAIGN",
  "status": "CAMPAIGN_STATUS_DISABLE",
  "objective_type": "TRAFFIC",
  "split_test_variable": null,
  "opt_status": "DISABLE",
  "budget": 50,
  "is_new_structure": true,
  "deep_bid_type": null,
  "campaign_name": "Website Traffic20211019110444",
  "budget_mode": "BUDGET_MODE_DAY",
  "objective": "LANDING_PAGE"
}
```

**AdsReports Stream - [BasicReports](https://ads.tiktok.com/marketing_api/docs?id=1707957200780290)**
```
{
  "dimensions": {
    "ad_id": 1728545390695442,
    "stat_time_day": "2022-03-29 00:00:00"
  },
  "metrics": {
    "real_time_result_rate": 0.93,
    "campaign_id": 1728545382536225,
    "placement": "Automatic Placement",
    "frequency": 1.17,
    "cpc": 0.35,
    "ctr": 0.93,
    "cost_per_result": 0.3509,
    "impressions": 6137,
    "cost_per_conversion": 0,
    "real_time_result": 57,
    "adgroup_id": 1728545385226289,
    "result_rate": 0.93,
    "cost_per_1000_reached": 3.801,
    "ad_text": "Open-source\ndata integration for modern data teams",
    "spend": 20,
    "conversion_rate": 0,
    "real_time_cost_per_conversion": 0,
    "promotion_type": "Website",
    "tt_app_id": 0,
    "real_time_cost_per_result": 0.3509,
    "conversion": 0,
    "secondary_goal_result": null,
    "campaign_name": "CampaignVadimTraffic",
    "cpm": 3.26,
    "result": 57,
    "ad_name": "AdVadim-Optimized Version 3_202203281449_2022-03-28 05:03:44",
    "secondary_goal_result_rate": null,
    "clicks": 57,
    "reach": 5262,
    "cost_per_secondary_goal_result": null,
    "real_time_conversion": 0,
    "real_time_conversion_rate": 0,
    "mobile_app_id": "0",
    "tt_app_name": "0",
    "adgroup_name": "AdGroupVadim",
    "dpa_target_audience_type": null
  }
}
```

**AdvertisersReports Stream - [BasicReports](https://ads.tiktok.com/marketing_api/docs?id=1707957200780290)**
```
{
  "metrics": {
    "cpm": 5.43,
    "impressions": 3682,
    "frequency": 1.17,
    "reach": 3156,
    "cash_spend": 20,
    "ctr": 1.14,
    "spend": 20,
    "cpc": 0.48,
    "cost_per_1000_reached": 6.337,
    "clicks": 42,
    "voucher_spend": 0
  },
  "dimensions": {
    "stat_time_day": "2022-03-30 00:00:00",
    "advertiser_id": 7002238017842757633
  }
}

```

**AdGroupsReports Stream - [BasicReports](https://ads.tiktok.com/marketing_api/docs?id=1707957200780290)**
```
{
  "metrics": {
    "real_time_conversion": 0,
    "real_time_cost_per_conversion": 0,
    "cost_per_1000_reached": 3.801,
    "mobile_app_id": "0",
    "reach": 5262,
    "cpm": 3.26,
    "conversion": 0,
    "promotion_type": "Website",
    "clicks": 57,
    "real_time_result_rate": 0.93,
    "real_time_conversion_rate": 0,
    "cost_per_conversion": 0,
    "dpa_target_audience_type": null,
    "result": 57,
    "cpc": 0.35,
    "impressions": 6137,
    "cost_per_result": 0.3509,
    "tt_app_id": 0,
    "cost_per_secondary_goal_result": null,
    "frequency": 1.17,
    "spend": 20,
    "secondary_goal_result_rate": null,
    "real_time_cost_per_result": 0.3509,
    "real_time_result": 57,
    "placement": "Automatic Placement",
    "result_rate": 0.93,
    "tt_app_name": "0",
    "campaign_name": "CampaignVadimTraffic",
    "secondary_goal_result": null,
    "campaign_id": 1728545382536225,
    "conversion_rate": 0,
    "ctr": 0.93,
    "adgroup_name": "AdGroupVadim"
  },
  "dimensions": {
    "adgroup_id": 1728545385226289,
    "stat_time_day": "2022-03-29 00:00:00"
  }
}
```

**CampaignsReports Stream - [BasicReports](https://ads.tiktok.com/marketing_api/docs?id=1707957200780290)**
```
{
  "metrics": {
    "cpc": 0.43,
    "spend": 20,
    "clicks": 46,
    "cost_per_1000_reached": 4.002,
    "impressions": 5870,
    "ctr": 0.78,
    "frequency": 1.17,
    "cpm": 3.41,
    "campaign_name": "CampaignVadimTraffic",
    "reach": 4997
  },
  "dimensions": {
    "campaign_id": 1728545382536225,
    "stat_time_day": "2022-03-28 00:00:00"
  }
}

```

**AdsAudienceReports Stream - [AudienceReports](https://ads.tiktok.com/marketing_api/docs?id=1707957217727489)**
```
{ 
  {
    "result": 17,
    "clicks": 17,
    "real_time_conversion_rate": 0,
    "adgroup_id": 1728545385226289,
    "cpm": 3.01,
    "cost_per_result": 0.4165,
    "real_time_cost_per_result": 0.4165,
    "mobile_app_id": 0,
    "spend": 7.08,
    "cpc": 0.42,
    "placement": "Automatic Placement",
    "real_time_conversion": 0,
    "dpa_target_audience_type": null,
    "real_time_result_rate": 0.72,
    "adgroup_name": "AdGroupVadim",
    "tt_app_id": 0,
    "ctr": 0.72,
    "ad_text": "Open-source\ndata integration for modern data teams",
    "result_rate": 0.72,
    "ad_name": "AdVadim-Optimized Version 3_202203281449_2022-03-28 05:03:44",
    "conversion_rate": 0,
    "real_time_result": 17,
    "tt_app_name": "0",
    "cost_per_conversion": 0,
    "real_time_cost_per_conversion": 0,
    "conversion": 0,
    "impressions": 2350,
    "promotion_type": "Website",
    "campaign_id": 1728545382536225,
    "campaign_name": "CampaignVadimTraffic"
  },
  "dimensions": {
    "gender": "MALE",
    "age": "AGE_25_34",
    "ad_id": 1728545390695442,
    "stat_time_day": "2022-03-28 00:00:00"
  }
}
```

**AdvertisersAudienceReports Stream - [AudienceReports](https://ads.tiktok.com/marketing_api/docs?id=1707957217727489)**
```
{
  "dimensions": {
    "stat_time_day": "2022-03-28 00:00:00",
    "gender": "FEMALE",
    "advertiser_id": 7002238017842757633,
    "age": "AGE_35_44"
  },
  "metrics": {
    "spend": 3.09,
    "ctr": 0.93,
    "cpc": 0.44,
    "clicks": 7,
    "cpm": 4.11,
    "impressions": 752
  }
}
```

**AdGroupAudienceReports Stream - [AudienceReports](https://ads.tiktok.com/marketing_api/docs?id=1707957217727489)**
```
{
  "dimensions": {
    "gender": "MALE",
    "age": "AGE_25_34",
    "stat_time_day": "2022-03-29 00:00:00",
    "adgroup_id": 1728545385226289
  },
  "metrics": {
    "cost_per_conversion": 0,
    "campaign_id": 1728545382536225,
    "campaign_name": "CampaignVadimTraffic",
    "clicks": 20,
    "dpa_target_audience_type": null,
    "mobile_app_id": 0,
    "promotion_type": "Website",
    "conversion_rate": 0,
    "cpm": 3.9,
    "cost_per_result": 0.3525,
    "cpc": 0.35,
    "real_time_cost_per_conversion": 0,
    "ctr": 1.11,
    "spend": 7.05,
    "result": 20,
    "real_time_result": 20,
    "impressions": 1806,
    "conversion": 0,
    "real_time_result_rate": 1.11,
    "real_time_conversion_rate": 0,
    "real_time_conversion": 0,
    "adgroup_name": "AdGroupVadim",
    "tt_app_name": "0",
    "placement": "Automatic Placement",
    "real_time_cost_per_result": 0.3525,
    "result_rate": 1.11,
    "tt_app_id": 0
  }
}
```

**CampaignsAudienceReportsByCountry Stream - [AudienceReports](https://ads.tiktok.com/marketing_api/docs?id=1707957217727489)**
```
{
  "metrics": {
    "impressions": 5870,
    "campaign_name": "CampaignVadimTraffic",
    "cpm": 3.41,
    "clicks": 46,
    "spend": 20,
    "ctr": 0.78,
    "cpc": 0.43
  },
  "dimensions": {
    "stat_time_day": "2022-03-28 00:00:00",
    "campaign_id": 1728545382536225,
    "country_code": "US"
  }
}

```

## Performance considerations

The connector is restricted by [requests limitation](https://ads.tiktok.com/marketing_api/docs?rid=fgvgaumno25&id=1725359439428610). This connector should not run into TikTok Marketing API limitations under normal usage. Please [create an issue](https://github.com/airbytehq/airbyte/issues) if you see any rate limit issues that are not automatically retried successfully.

## Changelog

| Version | Date       | Pull Request                                             | Subject                                                                                       |
|:--------|:-----------|:---------------------------------------------------------|:----------------------------------------------------------------------------------------------|
<<<<<<< HEAD
| 0.1.8   | 2022-04-30 | [12500](https://github.com/airbytehq/airbyte/pull/12500) | Improve input configuration copy                                                             |
=======
| 0.1.8   | 2022-04-28 | [12435](https://github.com/airbytehq/airbyte/pull/12435) | updated spec descriptions                                                                     |
>>>>>>> 07359ffd
| 0.1.7   | 2022-04-27 | [12380](https://github.com/airbytehq/airbyte/pull/12380) | fixed spec descriptions and documentation                                                     |
| 0.1.6   | 2022-04-19 | [11378](https://github.com/airbytehq/airbyte/pull/11378) | updated logic for stream initializations, fixed errors in schemas, updated SAT and unit tests |
| 0.1.5   | 2022-02-17 | [10398](https://github.com/airbytehq/airbyte/pull/10398) | Add Audience reports                                                                          |
| 0.1.4   | 2021-12-30 | [7636](https://github.com/airbytehq/airbyte/pull/7636)   | Add OAuth support                                                                             |
| 0.1.3   | 2021-12-10 | [8425](https://github.com/airbytehq/airbyte/pull/8425)   | Update title, description fields in spec                                                      |
| 0.1.2   | 2021-12-02 | [8292](https://github.com/airbytehq/airbyte/pull/8292)   | Support reports                                                                               |
| 0.1.1   | 2021-11-08 | [7499](https://github.com/airbytehq/airbyte/pull/7499)   | Remove base-python dependencies                                                               |
| 0.1.0   | 2021-09-18 | [5887](https://github.com/airbytehq/airbyte/pull/5887)   | Release TikTok Marketing CDK Connector                                                        |<|MERGE_RESOLUTION|>--- conflicted
+++ resolved
@@ -2,14 +2,8 @@
 
 This page guides you through the process of setting up the TikTok Marketing source connector.
 
-<<<<<<< HEAD
 ## Prerequisites (Airbyte Cloud)
 * A Tiktok Ads Business account with permission to access data from accounts you want to sync 
-=======
-## Prerequisites
-* Start date
-* Report Granularity (LIFETIME, DAY, HOUR)
->>>>>>> 07359ffd
 
 ## Prerequisites (Airbyte Open Source)
 For the Production environment:
@@ -17,14 +11,10 @@
 * Secret
 * App ID
 
-For the Sandbox environment:
+To access the Sandbox environment:
 * Access token 
 * Advertiser ID
 
-<<<<<<< HEAD
-=======
-
->>>>>>> 07359ffd
 ## Step 1: Set up TikTok
 
 1. Create a TikTok For Business account: [Link](https://ads.tiktok.com/marketing_api/docs?rid=fgvgaumno25&id=1702715936951297)
@@ -534,11 +524,8 @@
 
 | Version | Date       | Pull Request                                             | Subject                                                                                       |
 |:--------|:-----------|:---------------------------------------------------------|:----------------------------------------------------------------------------------------------|
-<<<<<<< HEAD
-| 0.1.8   | 2022-04-30 | [12500](https://github.com/airbytehq/airbyte/pull/12500) | Improve input configuration copy                                                             |
-=======
+| 0.1.9   | 2022-04-30 | [12500](https://github.com/airbytehq/airbyte/pull/12500) | Improve input configuration copy                                                             |
 | 0.1.8   | 2022-04-28 | [12435](https://github.com/airbytehq/airbyte/pull/12435) | updated spec descriptions                                                                     |
->>>>>>> 07359ffd
 | 0.1.7   | 2022-04-27 | [12380](https://github.com/airbytehq/airbyte/pull/12380) | fixed spec descriptions and documentation                                                     |
 | 0.1.6   | 2022-04-19 | [11378](https://github.com/airbytehq/airbyte/pull/11378) | updated logic for stream initializations, fixed errors in schemas, updated SAT and unit tests |
 | 0.1.5   | 2022-02-17 | [10398](https://github.com/airbytehq/airbyte/pull/10398) | Add Audience reports                                                                          |
