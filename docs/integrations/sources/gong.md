# Gong

## Sync overview

The Gong source supports both Full Refresh only.

This source can sync data for the [Gong API](https://us-14321.app.gong.io/settings/api/documentation#overview).

### Output schema

This Source is capable of syncing the following core Streams:

- [answered scorecards](https://us-14321.app.gong.io/settings/api/documentation#post-/v2/stats/activity/scorecards)
- [calls](https://us-14321.app.gong.io/settings/api/documentation#get-/v2/calls)
- [scorecards](https://us-14321.app.gong.io/settings/api/documentation#get-/v2/settings/scorecards)
- [users](https://us-14321.app.gong.io/settings/api/documentation#get-/v2/users)

### Features

| Feature                   | Supported?\(Yes/No\) | Notes |
| :------------------------ | :------------------- | :---- |
| Full Refresh Sync         | Yes                  |       |
| Incremental - Append Sync | No                   |       |
| Namespaces                | No                   |       |

### Performance considerations

The Gong connector should not run into Gong API limitations under normal usage.
By default Gong limits your company's access to the service to 3 API calls per second, and 10,000 API calls per day.

## Requirements

- **Gong API keys**. See the [Gong docs](https://us-14321.app.gong.io/settings/api/documentation#overview) for information on how to obtain the API keys.

## Changelog

<details>
  <summary>Expand to review</summary>

| Version | Date       | Pull Request                                             | Subject                                                                         |
| :------ | :--------- | :------------------------------------------------------- | :------------------------------------------------------------------------------ |
<<<<<<< HEAD
| 0.2.0 | 2024-06-24 | [37169](https://github.com/airbytehq/airbyte/pull/38621) | Add extensiveCalls stream |
=======
| 0.1.16 | 2024-08-03 | [43275](https://github.com/airbytehq/airbyte/pull/43275) | Update dependencies |
| 0.1.15 | 2024-07-27 | [42614](https://github.com/airbytehq/airbyte/pull/42614) | Update dependencies |
| 0.1.14 | 2024-07-20 | [42149](https://github.com/airbytehq/airbyte/pull/42149) | Update dependencies |
| 0.1.13 | 2024-07-13 | [41794](https://github.com/airbytehq/airbyte/pull/41794) | Update dependencies |
| 0.1.12 | 2024-07-10 | [41408](https://github.com/airbytehq/airbyte/pull/41408) | Update dependencies |
| 0.1.11 | 2024-07-09 | [41110](https://github.com/airbytehq/airbyte/pull/41110) | Update dependencies |
| 0.1.10 | 2024-07-06 | [40890](https://github.com/airbytehq/airbyte/pull/40890) | Update dependencies |
| 0.1.9 | 2024-06-26 | [40374](https://github.com/airbytehq/airbyte/pull/40374) | Update dependencies |
>>>>>>> ca97b2fe
| 0.1.8 | 2024-06-22 | [40175](https://github.com/airbytehq/airbyte/pull/40175) | Update dependencies |
| 0.1.7 | 2024-06-06 | [39226](https://github.com/airbytehq/airbyte/pull/39226) | [autopull] Upgrade base image to v1.2.2 |
| 0.1.6 | 2024-05-28 | [38596](https://github.com/airbytehq/airbyte/pull/38596) | Make connector compatible with builder |
| 0.1.5 | 2024-04-19 | [37169](https://github.com/airbytehq/airbyte/pull/37169) | Updating to 0.80.0 CDK |
| 0.1.4 | 2024-04-18 | [37169](https://github.com/airbytehq/airbyte/pull/37169) | Manage dependencies with Poetry. |
| 0.1.3 | 2024-04-15 | [37169](https://github.com/airbytehq/airbyte/pull/37169) | Base image migration: remove Dockerfile and use the python-connector-base image |
| 0.1.2 | 2024-04-12 | [37169](https://github.com/airbytehq/airbyte/pull/37169) | schema descriptions |
| 0.1.1 | 2024-02-05 | [34847](https://github.com/airbytehq/airbyte/pull/34847) | Adjust stream schemas and make ready for airbyte-lib |
| 0.1.0 | 2022-10-27 | [18819](https://github.com/airbytehq/airbyte/pull/18819) | Add Gong Source Connector |

</details><|MERGE_RESOLUTION|>--- conflicted
+++ resolved
@@ -39,9 +39,7 @@
 
 | Version | Date       | Pull Request                                             | Subject                                                                         |
 | :------ | :--------- | :------------------------------------------------------- | :------------------------------------------------------------------------------ |
-<<<<<<< HEAD
 | 0.2.0 | 2024-06-24 | [37169](https://github.com/airbytehq/airbyte/pull/38621) | Add extensiveCalls stream |
-=======
 | 0.1.16 | 2024-08-03 | [43275](https://github.com/airbytehq/airbyte/pull/43275) | Update dependencies |
 | 0.1.15 | 2024-07-27 | [42614](https://github.com/airbytehq/airbyte/pull/42614) | Update dependencies |
 | 0.1.14 | 2024-07-20 | [42149](https://github.com/airbytehq/airbyte/pull/42149) | Update dependencies |
@@ -50,7 +48,6 @@
 | 0.1.11 | 2024-07-09 | [41110](https://github.com/airbytehq/airbyte/pull/41110) | Update dependencies |
 | 0.1.10 | 2024-07-06 | [40890](https://github.com/airbytehq/airbyte/pull/40890) | Update dependencies |
 | 0.1.9 | 2024-06-26 | [40374](https://github.com/airbytehq/airbyte/pull/40374) | Update dependencies |
->>>>>>> ca97b2fe
 | 0.1.8 | 2024-06-22 | [40175](https://github.com/airbytehq/airbyte/pull/40175) | Update dependencies |
 | 0.1.7 | 2024-06-06 | [39226](https://github.com/airbytehq/airbyte/pull/39226) | [autopull] Upgrade base image to v1.2.2 |
 | 0.1.6 | 2024-05-28 | [38596](https://github.com/airbytehq/airbyte/pull/38596) | Make connector compatible with builder |
