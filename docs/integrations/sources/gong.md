# Gong

## Sync overview

The Gong source supports both Full Refresh only.

This source can sync data for the [Gong API](https://us-14321.app.gong.io/settings/api/documentation#overview).

### Output schema

This Source is capable of syncing the following core Streams:

- [answered scorecards](https://us-14321.app.gong.io/settings/api/documentation#post-/v2/stats/activity/scorecards)
- [calls](https://us-14321.app.gong.io/settings/api/documentation#get-/v2/calls)
- [scorecards](https://us-14321.app.gong.io/settings/api/documentation#get-/v2/settings/scorecards)
- [users](https://us-14321.app.gong.io/settings/api/documentation#get-/v2/users)

### Features

| Feature                   | Supported?\(Yes/No\) | Notes |
| :------------------------ | :------------------- | :---- |
| Full Refresh Sync         | Yes                  |       |
| Incremental - Append Sync | No                   |       |
| Namespaces                | No                   |       |

### Performance considerations

The Gong connector should not run into Gong API limitations under normal usage.
By default Gong limits your company's access to the service to 3 API calls per second, and 10,000 API calls per day.

## Requirements

- **Gong API keys**. See the [Gong docs](https://us-14321.app.gong.io/settings/api/documentation#overview) for information on how to obtain the API keys.

## Changelog

<details>
  <summary>Expand to review</summary>

| Version | Date       | Pull Request                                             | Subject                                                                         |
| :------ | :--------- | :------------------------------------------------------- | :------------------------------------------------------------------------------ |
<<<<<<< HEAD
| 0.2.0   | 2024-06-05 | [37169](https://github.com/airbytehq/airbyte/pull/38621) | Add extensiveCalls stream                                                      |
| 0.1.6   | 2024-05-28 | [38596](https://github.com/airbytehq/airbyte/pull/38596) | Make connector compatible with builder                                          |
| 0.1.5   | 2024-04-19 | [37169](https://github.com/airbytehq/airbyte/pull/37169) | Updating to 0.80.0 CDK                                                          |
| 0.1.4   | 2024-04-18 | [37169](https://github.com/airbytehq/airbyte/pull/37169) | Manage dependencies with Poetry.                                                |
| 0.1.3   | 2024-04-15 | [37169](https://github.com/airbytehq/airbyte/pull/37169) | Base image migration: remove Dockerfile and use the python-connector-base image |
| 0.1.2   | 2024-04-12 | [37169](https://github.com/airbytehq/airbyte/pull/37169) | schema descriptions                                                             |
| 0.1.1   | 2024-02-05 | [34847](https://github.com/airbytehq/airbyte/pull/34847) | Adjust stream schemas and make ready for airbyte-lib                            |
| 0.1.0   | 2022-10-27 | [18819](https://github.com/airbytehq/airbyte/pull/18819) | Add Gong Source Connector                                                       |
=======
| 0.1.7 | 2024-06-06 | [39226](https://github.com/airbytehq/airbyte/pull/39226) | [autopull] Upgrade base image to v1.2.2 |
| 0.1.6 | 2024-05-28 | [38596](https://github.com/airbytehq/airbyte/pull/38596) | Make connector compatible with builder |
| 0.1.5 | 2024-04-19 | [37169](https://github.com/airbytehq/airbyte/pull/37169) | Updating to 0.80.0 CDK |
| 0.1.4 | 2024-04-18 | [37169](https://github.com/airbytehq/airbyte/pull/37169) | Manage dependencies with Poetry. |
| 0.1.3 | 2024-04-15 | [37169](https://github.com/airbytehq/airbyte/pull/37169) | Base image migration: remove Dockerfile and use the python-connector-base image |
| 0.1.2 | 2024-04-12 | [37169](https://github.com/airbytehq/airbyte/pull/37169) | schema descriptions |
| 0.1.1 | 2024-02-05 | [34847](https://github.com/airbytehq/airbyte/pull/34847) | Adjust stream schemas and make ready for airbyte-lib |
| 0.1.0 | 2022-10-27 | [18819](https://github.com/airbytehq/airbyte/pull/18819) | Add Gong Source Connector |
>>>>>>> 1375a433

</details><|MERGE_RESOLUTION|>--- conflicted
+++ resolved
@@ -39,16 +39,7 @@
 
 | Version | Date       | Pull Request                                             | Subject                                                                         |
 | :------ | :--------- | :------------------------------------------------------- | :------------------------------------------------------------------------------ |
-<<<<<<< HEAD
-| 0.2.0   | 2024-06-05 | [37169](https://github.com/airbytehq/airbyte/pull/38621) | Add extensiveCalls stream                                                      |
-| 0.1.6   | 2024-05-28 | [38596](https://github.com/airbytehq/airbyte/pull/38596) | Make connector compatible with builder                                          |
-| 0.1.5   | 2024-04-19 | [37169](https://github.com/airbytehq/airbyte/pull/37169) | Updating to 0.80.0 CDK                                                          |
-| 0.1.4   | 2024-04-18 | [37169](https://github.com/airbytehq/airbyte/pull/37169) | Manage dependencies with Poetry.                                                |
-| 0.1.3   | 2024-04-15 | [37169](https://github.com/airbytehq/airbyte/pull/37169) | Base image migration: remove Dockerfile and use the python-connector-base image |
-| 0.1.2   | 2024-04-12 | [37169](https://github.com/airbytehq/airbyte/pull/37169) | schema descriptions                                                             |
-| 0.1.1   | 2024-02-05 | [34847](https://github.com/airbytehq/airbyte/pull/34847) | Adjust stream schemas and make ready for airbyte-lib                            |
-| 0.1.0   | 2022-10-27 | [18819](https://github.com/airbytehq/airbyte/pull/18819) | Add Gong Source Connector                                                       |
-=======
+| 0.2.0 | 2024-06-05 | [37169](https://github.com/airbytehq/airbyte/pull/38621) | Add extensiveCalls stream |
 | 0.1.7 | 2024-06-06 | [39226](https://github.com/airbytehq/airbyte/pull/39226) | [autopull] Upgrade base image to v1.2.2 |
 | 0.1.6 | 2024-05-28 | [38596](https://github.com/airbytehq/airbyte/pull/38596) | Make connector compatible with builder |
 | 0.1.5 | 2024-04-19 | [37169](https://github.com/airbytehq/airbyte/pull/37169) | Updating to 0.80.0 CDK |
@@ -57,6 +48,5 @@
 | 0.1.2 | 2024-04-12 | [37169](https://github.com/airbytehq/airbyte/pull/37169) | schema descriptions |
 | 0.1.1 | 2024-02-05 | [34847](https://github.com/airbytehq/airbyte/pull/34847) | Adjust stream schemas and make ready for airbyte-lib |
 | 0.1.0 | 2022-10-27 | [18819](https://github.com/airbytehq/airbyte/pull/18819) | Add Gong Source Connector |
->>>>>>> 1375a433
 
 </details>