--- conflicted
+++ resolved
@@ -41,10 +41,7 @@
 
 | Version | Date       | Pull Request                                             | Subject                                                                         |
 | :------ | :--------- | :------------------------------------------------------- | :------------------------------------------------------------------------------ |
-<<<<<<< HEAD
-| 0.4.0   | 2024-11-12 | | Add new stream `transcripts`   |
-=======
->>>>>>> ce34807b
+| 0.4.0 | 2024-11-12 | [48460](https://github.com/airbytehq/airbyte/pull/48460) | Add new stream `transcripts` |
 | 0.3.1 | 2024-10-29 | [47824](https://github.com/airbytehq/airbyte/pull/47824) | Update dependencies |
 | 0.3.0 | 2024-09-04 | [45117](https://github.com/airbytehq/airbyte/pull/45117) | Add new stream `extensive calls` |
 | 0.2.1 | 2024-08-16 | [44196](https://github.com/airbytehq/airbyte/pull/44196) | Bump source-declarative-manifest version |
