# Gong

## Sync overview

The Gong source supports both Full Refresh only.

This source can sync data for the [Gong API](https://us-14321.app.gong.io/settings/api/documentation#overview).

### Output schema

This Source is capable of syncing the following core Streams:

- [answered scorecards](https://us-14321.app.gong.io/settings/api/documentation#post-/v2/stats/activity/scorecards)
- [calls](https://us-14321.app.gong.io/settings/api/documentation#get-/v2/calls)
- [scorecards](https://us-14321.app.gong.io/settings/api/documentation#get-/v2/settings/scorecards)
- [users](https://us-14321.app.gong.io/settings/api/documentation#get-/v2/users)

### Features

| Feature                   | Supported?\(Yes/No\) | Notes |
| :------------------------ | :------------------- | :---- |
| Full Refresh Sync         | Yes                  |       |
| Incremental - Append Sync | No                   |       |
| Namespaces                | No                   |       |

### Performance considerations

The Gong connector should not run into Gong API limitations under normal usage.
By default Gong limits your company's access to the service to 3 API calls per second, and 10,000 API calls per day.

## Requirements

- **Gong API keys**. See the [Gong docs](https://us-14321.app.gong.io/settings/api/documentation#overview) for information on how to obtain the API keys.

## Changelog

<details>
  <summary>Expand to review</summary>

| Version | Date       | Pull Request                                             | Subject                                                                         |
| :------ | :--------- | :------------------------------------------------------- | :------------------------------------------------------------------------------ |
<<<<<<< HEAD
| 0.2.0 | 2024-06-05 | [37169](https://github.com/airbytehq/airbyte/pull/38621) | Add extensiveCalls stream |
=======
| 0.1.8 | 2024-06-22 | [40175](https://github.com/airbytehq/airbyte/pull/40175) | Update dependencies |
>>>>>>> 51470a85
| 0.1.7 | 2024-06-06 | [39226](https://github.com/airbytehq/airbyte/pull/39226) | [autopull] Upgrade base image to v1.2.2 |
| 0.1.6 | 2024-05-28 | [38596](https://github.com/airbytehq/airbyte/pull/38596) | Make connector compatible with builder |
| 0.1.5 | 2024-04-19 | [37169](https://github.com/airbytehq/airbyte/pull/37169) | Updating to 0.80.0 CDK |
| 0.1.4 | 2024-04-18 | [37169](https://github.com/airbytehq/airbyte/pull/37169) | Manage dependencies with Poetry. |
| 0.1.3 | 2024-04-15 | [37169](https://github.com/airbytehq/airbyte/pull/37169) | Base image migration: remove Dockerfile and use the python-connector-base image |
| 0.1.2 | 2024-04-12 | [37169](https://github.com/airbytehq/airbyte/pull/37169) | schema descriptions |
| 0.1.1 | 2024-02-05 | [34847](https://github.com/airbytehq/airbyte/pull/34847) | Adjust stream schemas and make ready for airbyte-lib |
| 0.1.0 | 2022-10-27 | [18819](https://github.com/airbytehq/airbyte/pull/18819) | Add Gong Source Connector |

</details><|MERGE_RESOLUTION|>--- conflicted
+++ resolved
@@ -39,11 +39,8 @@
 
 | Version | Date       | Pull Request                                             | Subject                                                                         |
 | :------ | :--------- | :------------------------------------------------------- | :------------------------------------------------------------------------------ |
-<<<<<<< HEAD
 | 0.2.0 | 2024-06-05 | [37169](https://github.com/airbytehq/airbyte/pull/38621) | Add extensiveCalls stream |
-=======
 | 0.1.8 | 2024-06-22 | [40175](https://github.com/airbytehq/airbyte/pull/40175) | Update dependencies |
->>>>>>> 51470a85
 | 0.1.7 | 2024-06-06 | [39226](https://github.com/airbytehq/airbyte/pull/39226) | [autopull] Upgrade base image to v1.2.2 |
 | 0.1.6 | 2024-05-28 | [38596](https://github.com/airbytehq/airbyte/pull/38596) | Make connector compatible with builder |
 | 0.1.5 | 2024-04-19 | [37169](https://github.com/airbytehq/airbyte/pull/37169) | Updating to 0.80.0 CDK |
