--- conflicted
+++ resolved
@@ -43,9 +43,7 @@
 
 | Version | Date       | Pull Request                                             | Subject                                                                         |
 | :------ | :--------- | :------------------------------------------------------- | :------------------------------------------------------------------------------ |
-<<<<<<< HEAD
 | 0.4.0 | 2024-11-12 | [48460](https://github.com/airbytehq/airbyte/pull/48460) | Add new stream `transcripts` |
-=======
 | 0.3.11 | 2025-02-08 | [53334](https://github.com/airbytehq/airbyte/pull/53334) | Update dependencies |
 | 0.3.10 | 2025-02-01 | [52824](https://github.com/airbytehq/airbyte/pull/52824) | Update dependencies |
 | 0.3.9 | 2025-01-25 | [52342](https://github.com/airbytehq/airbyte/pull/52342) | Update dependencies |
@@ -56,7 +54,6 @@
 | 0.3.4 | 2024-12-14 | [49538](https://github.com/airbytehq/airbyte/pull/49538) | Update dependencies |
 | 0.3.3 | 2024-12-12 | [49155](https://github.com/airbytehq/airbyte/pull/49155) | Update dependencies |
 | 0.3.2 | 2024-11-14 | [36604](https://github.com/airbytehq/airbyte/pull/36604) | Add incremental Feature |
->>>>>>> 7042b577
 | 0.3.1 | 2024-10-29 | [47824](https://github.com/airbytehq/airbyte/pull/47824) | Update dependencies |
 | 0.3.0 | 2024-09-04 | [45117](https://github.com/airbytehq/airbyte/pull/45117) | Add new stream `extensive calls` |
 | 0.2.1 | 2024-08-16 | [44196](https://github.com/airbytehq/airbyte/pull/44196) | Bump source-declarative-manifest version |
