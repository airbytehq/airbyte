# Gong

## Sync overview

The Gong source supports both Full Refresh only.

This source can sync data for the [Gong API](https://us-14321.app.gong.io/settings/api/documentation#overview).

### Output schema

This Source is capable of syncing the following core Streams:

- [answered scorecards](https://us-14321.app.gong.io/settings/api/documentation#post-/v2/stats/activity/scorecards)
- [calls](https://us-14321.app.gong.io/settings/api/documentation#get-/v2/calls)
- [scorecards](https://us-14321.app.gong.io/settings/api/documentation#get-/v2/settings/scorecards)
- [users](https://us-14321.app.gong.io/settings/api/documentation#get-/v2/users)

### Features

| Feature                   | Supported?\(Yes/No\) | Notes |
| :------------------------ | :------------------- | :---- |
| Full Refresh Sync         | Yes                  |       |
| Incremental - Append Sync | No                   |       |
| Namespaces                | No                   |       |

### Performance considerations

The Gong connector should not run into Gong API limitations under normal usage.
By default Gong limits your company's access to the service to 3 API calls per second, and 10,000 API calls per day.

## Requirements

- **Gong API keys**. See the [Gong docs](https://us-14321.app.gong.io/settings/api/documentation#overview) for information on how to obtain the API keys.

## Changelog

<details>
  <summary>Expand to review</summary>

| Version | Date       | Pull Request                                             | Subject                                                                         |
| :------ | :--------- | :------------------------------------------------------- | :------------------------------------------------------------------------------ |
<<<<<<< HEAD
| 0.1.6   | 2024-05-23 | [37169](https://github.com/airbytehq/airbyte/pull/38621) | Add extensive_calls stream                                                      |
=======
| 0.1.6   | 2024-05-28 | [38596](https://github.com/airbytehq/airbyte/pull/38596) | Make connector compatible with builder                                          |
>>>>>>> 2da71a37
| 0.1.5   | 2024-04-19 | [37169](https://github.com/airbytehq/airbyte/pull/37169) | Updating to 0.80.0 CDK                                                          |
| 0.1.4   | 2024-04-18 | [37169](https://github.com/airbytehq/airbyte/pull/37169) | Manage dependencies with Poetry.                                                |
| 0.1.3   | 2024-04-15 | [37169](https://github.com/airbytehq/airbyte/pull/37169) | Base image migration: remove Dockerfile and use the python-connector-base image |
| 0.1.2   | 2024-04-12 | [37169](https://github.com/airbytehq/airbyte/pull/37169) | schema descriptions                                                             |
| 0.1.1   | 2024-02-05 | [34847](https://github.com/airbytehq/airbyte/pull/34847) | Adjust stream schemas and make ready for airbyte-lib                            |
| 0.1.0   | 2022-10-27 | [18819](https://github.com/airbytehq/airbyte/pull/18819) | Add Gong Source Connector                                                       |

</details><|MERGE_RESOLUTION|>--- conflicted
+++ resolved
@@ -39,11 +39,8 @@
 
 | Version | Date       | Pull Request                                             | Subject                                                                         |
 | :------ | :--------- | :------------------------------------------------------- | :------------------------------------------------------------------------------ |
-<<<<<<< HEAD
-| 0.1.6   | 2024-05-23 | [37169](https://github.com/airbytehq/airbyte/pull/38621) | Add extensive_calls stream                                                      |
-=======
+| 0.1.7   | 2024-06-05 | [37169](https://github.com/airbytehq/airbyte/pull/38621) | Add extensive_calls stream                                                      |
 | 0.1.6   | 2024-05-28 | [38596](https://github.com/airbytehq/airbyte/pull/38596) | Make connector compatible with builder                                          |
->>>>>>> 2da71a37
 | 0.1.5   | 2024-04-19 | [37169](https://github.com/airbytehq/airbyte/pull/37169) | Updating to 0.80.0 CDK                                                          |
 | 0.1.4   | 2024-04-18 | [37169](https://github.com/airbytehq/airbyte/pull/37169) | Manage dependencies with Poetry.                                                |
 | 0.1.3   | 2024-04-15 | [37169](https://github.com/airbytehq/airbyte/pull/37169) | Base image migration: remove Dockerfile and use the python-connector-base image |
