--- conflicted
+++ resolved
@@ -42,11 +42,8 @@
 
 | Version | Date       | Pull Request                                             | Subject                                                                         |
 | :------ | :--------- | :------------------------------------------------------- | :------------------------------------------------------------------------------ |
-<<<<<<< HEAD
-| 0.3.16 | 2025-03-18 | [55803](https://github.com/airbytehq/airbyte/pull/55803 | Add incremental for `extensive calls` |
-=======
+| 0.3.17 | 2025-03-24 | [55803](https://github.com/airbytehq/airbyte/pull/55803 | Add incremental for `extensive calls` |
 | 0.3.16 | 2025-03-22 | [55969](https://github.com/airbytehq/airbyte/pull/55969) | Update dependencies |
->>>>>>> 588cb9ef
 | 0.3.15 | 2025-03-08 | [55269](https://github.com/airbytehq/airbyte/pull/55269) | Update dependencies |
 | 0.3.14 | 2025-03-01 | [54962](https://github.com/airbytehq/airbyte/pull/54962) | Update dependencies |
 | 0.3.13 | 2025-02-22 | [54394](https://github.com/airbytehq/airbyte/pull/54394) | Update dependencies |
