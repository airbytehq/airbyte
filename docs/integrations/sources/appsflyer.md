# AppsFlyer

The Airbyte Source for [AppsFLyer](https://www.appsflyer.com/)

## Supported Streams

| Category                     | Status                |
|------------------------------|-----------------------|
| Raw Data (Non-Organic)       | ✔️ (Except Reinstall) |
| Raw Data (Organic)           | ✔️ (Except Reinstall) |
| Raw Data (Retargeting)       | ✔️                    |
| Ad Revenue                   | ❌                     |
| Postback                     | ❌                     |
| Protect360 Fraud             | ❌                     |
| Aggregate Report             | ✔️                    |
| Aggregate Retargeting Report | ✔️                    |


## Changelog

<details>
  <summary>Expand to review</summary>

| Version | Date       | Pull Request                                           | Subject                                     |
| :------ | :--------- | :----------------------------------------------------- | :------------------------------------------ |
<<<<<<< HEAD
| 0.2.0   | 2024-05-19 | [38339](https://github.com/airbytehq/airbyte/pull/38339) | Migrate to [AppyFlyer API V2](https://support.appsflyer.com/hc/en-us/articles/12399683708305-Bulletin-API-token-changes?query=token)             |
=======
| 0.1.2 | 2024-06-06 | [39187](https://github.com/airbytehq/airbyte/pull/39187) | [autopull] Upgrade base image to v1.2.2 |
>>>>>>> 2f1ed56a
| 0.1.1 | 2024-05-20 | [38436](https://github.com/airbytehq/airbyte/pull/38436) | [autopull] base image + poetry + up_to_date |
| 0.1.0 | 2021-03-22 | [2544](https://github.com/airbytehq/airbyte/pull/2544) | Adding the appsflyer singer based connector |

</details><|MERGE_RESOLUTION|>--- conflicted
+++ resolved
@@ -23,11 +23,8 @@
 
 | Version | Date       | Pull Request                                           | Subject                                     |
 | :------ | :--------- | :----------------------------------------------------- | :------------------------------------------ |
-<<<<<<< HEAD
 | 0.2.0   | 2024-05-19 | [38339](https://github.com/airbytehq/airbyte/pull/38339) | Migrate to [AppyFlyer API V2](https://support.appsflyer.com/hc/en-us/articles/12399683708305-Bulletin-API-token-changes?query=token)             |
-=======
 | 0.1.2 | 2024-06-06 | [39187](https://github.com/airbytehq/airbyte/pull/39187) | [autopull] Upgrade base image to v1.2.2 |
->>>>>>> 2f1ed56a
 | 0.1.1 | 2024-05-20 | [38436](https://github.com/airbytehq/airbyte/pull/38436) | [autopull] base image + poetry + up_to_date |
 | 0.1.0 | 2021-03-22 | [2544](https://github.com/airbytehq/airbyte/pull/2544) | Adding the appsflyer singer based connector |
 
