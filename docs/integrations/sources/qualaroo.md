--- conflicted
+++ resolved
@@ -46,19 +46,11 @@
 
 | Version | Date       | Pull Request                                             | Subject                                                                                                  |
 | :------ | :--------- | :------------------------------------------------------- | :------------------------------------------------------------------------------------------------------- |
-<<<<<<< HEAD
-| 0.3.0   | 2023-10-25 | [31070](https://github.com/airbytehq/airbyte/pull/31070) | Migrate to low-code framework                                                                            |
-| 0.2.0   | 2023-05-24 | [26491](https://github.com/airbytehq/airbyte/pull/26491) | Remove authSpecification from spec.json as OAuth is not supported by Qualaroo + update stream schema     |
-| 0.1.2   | 2022-05-24 | [13121](https://github.com/airbytehq/airbyte/pull/13121) | Fix `start_date` and `survey_ids` schema formatting. Separate source and stream files. Add stream_slices |
-| 0.1.1   | 2022-05-20 | [13042](https://github.com/airbytehq/airbyte/pull/13042) | Update stream specs                                                                                      |
-| 0.1.0   | 2021-08-18 | [8623](https://github.com/airbytehq/airbyte/pull/8623)   | New source: Qualaroo                                                                                     |
-
-</details>
-=======
 | 0.3.1 | 2024-05-20 | [38381](https://github.com/airbytehq/airbyte/pull/38381) | [autopull] base image + poetry + up_to_date |
 | 0.3.0 | 2023-10-25 | [31070](https://github.com/airbytehq/airbyte/pull/31070) | Migrate to low-code framework |
 | 0.2.0 | 2023-05-24 | [26491](https://github.com/airbytehq/airbyte/pull/26491) | Remove authSpecification from spec.json as OAuth is not supported by Qualaroo + update stream schema |
 | 0.1.2 | 2022-05-24 | [13121](https://github.com/airbytehq/airbyte/pull/13121) | Fix `start_date` and `survey_ids` schema formatting. Separate source and stream files. Add stream_slices |
 | 0.1.1 | 2022-05-20 | [13042](https://github.com/airbytehq/airbyte/pull/13042) | Update stream specs |
 | 0.1.0 | 2021-08-18 | [8623](https://github.com/airbytehq/airbyte/pull/8623) | New source: Qualaroo |
->>>>>>> 9a1663a2
+
+</details>