--- conflicted
+++ resolved
@@ -46,11 +46,8 @@
 
 | Version | Date       | Pull Request                                             | Subject                                                                                                  |
 | :------ | :--------- | :------------------------------------------------------- | :------------------------------------------------------------------------------------------------------- |
-<<<<<<< HEAD
-| 0.4.0 | 2024-10-19 | [47017](https://github.com/airbytehq/airbyte/pull/47017) | Migrate to manifest only format |
-=======
+| 0.4.0  | 2024-10-31 | [47017](https://github.com/airbytehq/airbyte/pull/47017) | Migrate to manifest only format |
 | 0.3.24 | 2024-10-28 | [47111](https://github.com/airbytehq/airbyte/pull/47111) | Update dependencies |
->>>>>>> 4370bf3c
 | 0.3.23 | 2024-10-12 | [46767](https://github.com/airbytehq/airbyte/pull/46767) | Update dependencies |
 | 0.3.22 | 2024-10-05 | [46439](https://github.com/airbytehq/airbyte/pull/46439) | Update dependencies |
 | 0.3.21 | 2024-09-28 | [46168](https://github.com/airbytehq/airbyte/pull/46168) | Update dependencies |
