# Reply.io

## Sync overview

The Reply.io source supports both Full Refresh only.

This source can sync data for the [Reply.io API](https://apidocs.reply.io/#intro).

### Output schema

This Source is capable of syncing the following core Streams:

- [blacklist](https://apidocs.reply.io/#9251a79b-3d16-478c-acfd-dfe1eb49e85a)
- [campaigns](https://apidocs.reply.io/#4c035861-5dc9-4ba2-8adf-24e55c83e5f0)
- [email_accounts](https://apidocs.reply.io/#2f59ac90-fe00-440c-a841-3bd11ce8f28f)
- [people](https://apidocs.reply.io/#0a39db6f-af24-494f-88d6-caefd76b40f9)
- [templates](https://apidocs.reply.io/#5e4650a6-f2d7-4a9f-86ed-ca863360fcca)

### Features

| Feature                   | Supported?\(Yes/No\) | Notes |
| :------------------------ | :------------------- | :---- |
| Full Refresh Sync         | Yes                  |       |
| Incremental - Append Sync | No                   |       |
| Namespaces                | No                   |       |

### Performance considerations

- Each Reply user has a limit of 15000 API calls per month.
- The time limit between API calls makes 10 seconds.
- The limit for syncing contacts using native integrations is the same as the limit for the number of contacts in your Reply account.

## Requirements

- **Reply.io API key**. See the [Reply.io docs](https://apidocs.reply.io/#authentication) for information on how to obtain an API key.

## Changelog

<<<<<<< HEAD
| Version | Date       | Pull Request                                             | Subject                                |
| :------ | :--------- | :------------------------------------------------------- |:---------------------------------------|
| 0.1.1   | 2024-05-26 | [38661](https://github.com/airbytehq/airbyte/pull/38661) | Make connector compatible with Builder |
| 0.1.0   | 2022-10-22 | [18844](https://github.com/airbytehq/airbyte/pull/18844) | Add Reply.io Source Connector          |
=======
<details>
  <summary>Expand to review</summary>

| Version | Date       | Pull Request                                             | Subject                       |
| :------ | :--------- | :------------------------------------------------------- | :---------------------------- |
| 0.1.2 | 2024-06-04 | [39012](https://github.com/airbytehq/airbyte/pull/39012) | [autopull] Upgrade base image to v1.2.1 |
| 0.1.1 | 2024-05-20 | [38409](https://github.com/airbytehq/airbyte/pull/38409) | [autopull] base image + poetry + up_to_date |
| 0.1.0 | 2022-10-22 | [18844](https://github.com/airbytehq/airbyte/pull/18844) | Add Reply.io Source Connector |

</details>
>>>>>>> f310bcde
<|MERGE_RESOLUTION|>--- conflicted
+++ resolved
@@ -36,20 +36,14 @@
 
 ## Changelog
 
-<<<<<<< HEAD
-| Version | Date       | Pull Request                                             | Subject                                |
-| :------ | :--------- | :------------------------------------------------------- |:---------------------------------------|
-| 0.1.1   | 2024-05-26 | [38661](https://github.com/airbytehq/airbyte/pull/38661) | Make connector compatible with Builder |
-| 0.1.0   | 2022-10-22 | [18844](https://github.com/airbytehq/airbyte/pull/18844) | Add Reply.io Source Connector          |
-=======
 <details>
   <summary>Expand to review</summary>
 
 | Version | Date       | Pull Request                                             | Subject                       |
-| :------ | :--------- | :------------------------------------------------------- | :---------------------------- |
-| 0.1.2 | 2024-06-04 | [39012](https://github.com/airbytehq/airbyte/pull/39012) | [autopull] Upgrade base image to v1.2.1 |
-| 0.1.1 | 2024-05-20 | [38409](https://github.com/airbytehq/airbyte/pull/38409) | [autopull] base image + poetry + up_to_date |
-| 0.1.0 | 2022-10-22 | [18844](https://github.com/airbytehq/airbyte/pull/18844) | Add Reply.io Source Connector |
+|:--------|:-----------| :------------------------------------------------------- | :---------------------------- |
+| 0.1.3   | 2024-06-17 | [38661](https://github.com/airbytehq/airbyte/pull/38661) | Make connector compatible with Builder |
+| 0.1.2   | 2024-06-04 | [39012](https://github.com/airbytehq/airbyte/pull/39012) | [autopull] Upgrade base image to v1.2.1 |
+| 0.1.1   | 2024-05-20 | [38409](https://github.com/airbytehq/airbyte/pull/38409) | [autopull] base image + poetry + up_to_date |
+| 0.1.0   | 2022-10-22 | [18844](https://github.com/airbytehq/airbyte/pull/18844) | Add Reply.io Source Connector |
 
-</details>
->>>>>>> f310bcde
+</details>