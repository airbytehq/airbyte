# Intruder.io API

## Sync overview

This source can sync data from the [Intruder.io API](https://dev.Intruder.io.com/email). At present this connector only supports full refresh syncs meaning that each time you use the connector it will sync all available records from scratch. Please use cautiously if you expect your API to have a lot of records.

## This Source Supports the Following Streams

- Issues
- Occurrences issue
- Targets
- Scans

### Features

| Feature           | Supported?\(Yes/No\) | Notes |
| :---------------- | :------------------- | :---- |
| Full Refresh Sync | Yes                  |       |
| Incremental Sync  | No                   |       |

### Performance considerations

Intruder.io APIs are under rate limits for the number of API calls allowed per API keys per second. If you reach a rate limit, API will return a 429 HTTP error code. See [here](https://developers.intruder.io/docs/rate-limiting)

## Getting started

### Requirements

- Intruder.io Access token

## Changelog

<details>
  <summary>Expand to review</summary>

| Version | Date       | Pull Request                                              | Subject                                       |
| :------ | :--------- | :-------------------------------------------------------- | :-------------------------------------------- |
<<<<<<< HEAD
| 0.1.0   | 2022-10-30 | [#18668](https://github.com/airbytehq/airbyte/pull/18668) | 🎉 New Source: Intruder.io API [low-code CDK] |

</details>
=======
| 0.1.1 | 2024-05-21 | [38495](https://github.com/airbytehq/airbyte/pull/38495) | [autopull] base image + poetry + up_to_date |
| 0.1.0   | 2022-10-30 | [#18668](https://github.com/airbytehq/airbyte/pull/18668) | 🎉 New Source: Intruder.io API [low-code CDK] |
>>>>>>> 9a1663a2
<|MERGE_RESOLUTION|>--- conflicted
+++ resolved
@@ -35,11 +35,7 @@
 
 | Version | Date       | Pull Request                                              | Subject                                       |
 | :------ | :--------- | :-------------------------------------------------------- | :-------------------------------------------- |
-<<<<<<< HEAD
+| 0.1.1 | 2024-05-21 | [38495](https://github.com/airbytehq/airbyte/pull/38495) | [autopull] base image + poetry + up_to_date |
 | 0.1.0   | 2022-10-30 | [#18668](https://github.com/airbytehq/airbyte/pull/18668) | 🎉 New Source: Intruder.io API [low-code CDK] |
 
-</details>
-=======
-| 0.1.1 | 2024-05-21 | [38495](https://github.com/airbytehq/airbyte/pull/38495) | [autopull] base image + poetry + up_to_date |
-| 0.1.0   | 2022-10-30 | [#18668](https://github.com/airbytehq/airbyte/pull/18668) | 🎉 New Source: Intruder.io API [low-code CDK] |
->>>>>>> 9a1663a2
+</details>