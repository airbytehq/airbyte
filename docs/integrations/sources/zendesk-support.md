# Zendesk Support

## Sync overview

The Zendesk Support source supports both Full Refresh and Incremental syncs. You can choose if this connector will copy only the new or updated data, or all rows in the tables and columns you set up for replication, every time a sync is run.

This source can sync data for the [Zendesk Support API](https://developer.zendesk.com/api-reference/apps/apps-support-api/introduction/). This Source Connector is based on a [Airbyte CDK](https://docs.airbyte.io/connector-development/cdk-python). Incremental sync are implemented on API side by its filters

### Output schema

This Source is capable of syncing the following core Streams:

* [Tickets](https://developer.zendesk.com/rest_api/docs/support/tickets)
* [Groups](https://developer.zendesk.com/rest_api/docs/support/groups)
* [Users](https://developer.zendesk.com/rest_api/docs/support/users)
* [Organizations](https://developer.zendesk.com/rest_api/docs/support/organizations)
* [Ticket Audits](https://developer.zendesk.com/rest_api/docs/support/ticket_audits)
* [Ticket Comments](https://developer.zendesk.com/rest_api/docs/support/ticket_comments)
* [Ticket Fields](https://developer.zendesk.com/rest_api/docs/support/ticket_fields)
* [Ticket Forms](https://developer.zendesk.com/rest_api/docs/support/ticket_forms)
* [Ticket Metrics](https://developer.zendesk.com/rest_api/docs/support/ticket_metrics)
* [Ticket Metric Events](https://developer.zendesk.com/api-reference/ticketing/tickets/ticket_metric_events/)
* [Group Memberships](https://developer.zendesk.com/rest_api/docs/support/group_memberships)
* [Macros](https://developer.zendesk.com/rest_api/docs/support/macros)
* [Satisfaction Ratings](https://developer.zendesk.com/rest_api/docs/support/satisfaction_ratings)
* [Tags](https://developer.zendesk.com/rest_api/docs/support/tags)
* [SLA Policies](https://developer.zendesk.com/rest_api/docs/support/sla_policies)

  **Not implemented schema**

  These Zendesk endpoints are available too. But syncing with them will be implemented in the future.

  **Tickets**

* [Ticket Attachments](https://developer.zendesk.com/api-reference/ticketing/tickets/ticket-attachments/)
* [Ticket Requests](https://developer.zendesk.com/api-reference/ticketing/tickets/ticket-requests/)
* [Ticket Activities](https://developer.zendesk.com/api-reference/ticketing/tickets/activity_stream/)
* [Ticket Skips](https://developer.zendesk.com/api-reference/ticketing/tickets/ticket_skips/)

  **Help Center**

* [Articles](https://developer.zendesk.com/api-reference/help_center/help-center-api/articles/)
* [Article Attachments](https://developer.zendesk.com/api-reference/help_center/help-center-api/article_attachments/)
* [Article Comments](https://developer.zendesk.com/api-reference/help_center/help-center-api/article_comments/)
* [Categories](https://developer.zendesk.com/api-reference/help_center/help-center-api/categories/)
* [Management Permission Groups](https://developer.zendesk.com/api-reference/help_center/help-center-api/permission_groups/)
* [Translations](https://developer.zendesk.com/api-reference/help_center/help-center-api/translations/)
* [Sections](https://developer.zendesk.com/api-reference/help_center/help-center-api/sections/)
* [Topics](https://developer.zendesk.com/api-reference/help_center/help-center-api/topics)
* [Themes](https://developer.zendesk.com/api-reference/help_center/help-center-api/theming)
* [Posts](https://developer.zendesk.com/api-reference/help_center/help-center-api/posts)
* [Themes](https://developer.zendesk.com/api-reference/help_center/help-center-api/posts)
* [Post Comments](https://developer.zendesk.com/api-reference/help_center/help-center-api/post_comments/)

### Data type mapping

| Integration Type | Airbyte Type | Notes |
| :--- | :--- | :--- |
| `string` | `string` |  |
| `number` | `number` |  |
| `array` | `array` |  |
| `object` | `object` |  |

### Features

| Feature | Supported?\(Yes/No\) | Notes |
| :--- | :--- | :--- |
| Full Refresh Sync | Yes |  |
| Incremental - Append Sync | Yes |  |
| Incremental - Debuped + History Sync | Yes | Enabled according to type of destination |
| Namespaces | No |  |

### Performance considerations

The connector is restricted by normal Zendesk [requests limitation](https://developer.zendesk.com/rest_api/docs/support/usage_limits).

The Zendesk connector should not run into Zendesk API limitations under normal usage. Please [create an issue](https://github.com/airbytehq/airbyte/issues) if you see any rate limit issues that are not automatically retried successfully.

## Getting started

### Requirements

* Zendesk Subdomain
* Auth Method
  * API Token
    * Zendesk API Token 
    * Zendesk Email 
  * oAuth2 \(not implemented\)

### Setup guide

Generate a API access token using the [Zendesk support](https://support.zendesk.com/hc/en-us/articles/226022787-Generating-a-new-API-token)

We recommend creating a restricted, read-only key specifically for Airbyte access. This will allow you to control which resources Airbyte should be able to access.

### CHANGELOG

| Version | Date | Pull Request | Subject |
| :------ | :--------  | :-----       | :------ |
<<<<<<< HEAD
| `0.1.6` | 2021-11-18 | [8050](https://github.com/airbytehq/airbyte/pull/8050) | Fix wrong types for schemas, add Transformer |
| `0.1.5` | 2021-10-26 | [7679](https://github.com/airbytehq/airbyte/pull/7679) | Add ticket_id and ticket_comments |
| `0.1.4` | 2021-10-26 | [7377](https://github.com/airbytehq/airbyte/pull/7377) | fix initially_assigned_at type in ticket metrics |
| `0.1.3` | 2021-10-17 | [7097](https://github.com/airbytehq/airbyte/pull/7097) | correction of spec file |
| `0.1.2` | 2021-10-16 | [6513](https://github.com/airbytehq/airbyte/pull/6513) | fixed comments stream |
| `0.1.1` | 2021-09-02 | [5787](https://github.com/airbytehq/airbyte/pull/5787) | fixed incremental logic for the ticket_comments stream |
| `0.1.0` | 2021-07-21 | [4861](https://github.com/airbytehq/airbyte/pull/4861) | created CDK native zendesk connector |
=======
| `0.1.11` | 2021-12-21 | [8987](https://github.com/airbytehq/airbyte/pull/8987) | Update connector fields title/description |
| `0.1.9`  | 2021-12-16 | [8616](https://github.com/airbytehq/airbyte/pull/8616) | Adds Brands, CustomRoles and Schedules |
| `0.1.8`  | 2021-11-23 | [8050](https://github.com/airbytehq/airbyte/pull/8168) | Adds TicketMetricEvents |
| `0.1.7`  | 2021-11-23 | [8058](https://github.com/airbytehq/airbyte/pull/8058) | support AccessToken auth |
| `0.1.6`  | 2021-11-18 | [8050](https://github.com/airbytehq/airbyte/pull/8050) | Fix wrong types for schemas, add Transformer |
| `0.1.5`  | 2021-10-26 | [7679](https://github.com/airbytehq/airbyte/pull/7679) | Add ticket_id and ticket_comments |
| `0.1.4`  | 2021-10-26 | [7377](https://github.com/airbytehq/airbyte/pull/7377) | fix initially_assigned_at type in ticket metrics |
| `0.1.3`  | 2021-10-17 | [7097](https://github.com/airbytehq/airbyte/pull/7097) | correction of spec file |
| `0.1.2`  | 2021-10-16 | [6513](https://github.com/airbytehq/airbyte/pull/6513) | fixed comments stream |
| `0.1.1`  | 2021-09-02 | [5787](https://github.com/airbytehq/airbyte/pull/5787) | fixed incremental logic for the ticket_comments stream |
| `0.1.0`  | 2021-07-21 | [4861](https://github.com/airbytehq/airbyte/pull/4861) | created CDK native zendesk connector |
>>>>>>> 0beda4f2
<|MERGE_RESOLUTION|>--- conflicted
+++ resolved
@@ -97,15 +97,6 @@
 
 | Version | Date | Pull Request | Subject |
 | :------ | :--------  | :-----       | :------ |
-<<<<<<< HEAD
-| `0.1.6` | 2021-11-18 | [8050](https://github.com/airbytehq/airbyte/pull/8050) | Fix wrong types for schemas, add Transformer |
-| `0.1.5` | 2021-10-26 | [7679](https://github.com/airbytehq/airbyte/pull/7679) | Add ticket_id and ticket_comments |
-| `0.1.4` | 2021-10-26 | [7377](https://github.com/airbytehq/airbyte/pull/7377) | fix initially_assigned_at type in ticket metrics |
-| `0.1.3` | 2021-10-17 | [7097](https://github.com/airbytehq/airbyte/pull/7097) | correction of spec file |
-| `0.1.2` | 2021-10-16 | [6513](https://github.com/airbytehq/airbyte/pull/6513) | fixed comments stream |
-| `0.1.1` | 2021-09-02 | [5787](https://github.com/airbytehq/airbyte/pull/5787) | fixed incremental logic for the ticket_comments stream |
-| `0.1.0` | 2021-07-21 | [4861](https://github.com/airbytehq/airbyte/pull/4861) | created CDK native zendesk connector |
-=======
 | `0.1.11` | 2021-12-21 | [8987](https://github.com/airbytehq/airbyte/pull/8987) | Update connector fields title/description |
 | `0.1.9`  | 2021-12-16 | [8616](https://github.com/airbytehq/airbyte/pull/8616) | Adds Brands, CustomRoles and Schedules |
 | `0.1.8`  | 2021-11-23 | [8050](https://github.com/airbytehq/airbyte/pull/8168) | Adds TicketMetricEvents |
@@ -116,5 +107,4 @@
 | `0.1.3`  | 2021-10-17 | [7097](https://github.com/airbytehq/airbyte/pull/7097) | correction of spec file |
 | `0.1.2`  | 2021-10-16 | [6513](https://github.com/airbytehq/airbyte/pull/6513) | fixed comments stream |
 | `0.1.1`  | 2021-09-02 | [5787](https://github.com/airbytehq/airbyte/pull/5787) | fixed incremental logic for the ticket_comments stream |
-| `0.1.0`  | 2021-07-21 | [4861](https://github.com/airbytehq/airbyte/pull/4861) | created CDK native zendesk connector |
->>>>>>> 0beda4f2
+| `0.1.0`  | 2021-07-21 | [4861](https://github.com/airbytehq/airbyte/pull/4861) | created CDK native zendesk connector |