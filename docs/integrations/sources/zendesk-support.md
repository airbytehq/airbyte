# Zendesk Support

This page guides you through setting up the Zendesk Support source connector.

## Prerequisites

- Locate your Zendesk subdomain found in your account URL. For example, if your account URL is `https://{MY_SUBDOMAIN}.zendesk.com/`, then `MY_SUBDOMAIN` is your subdomain.
- (For Airbyte Open Source) Find the email address associated with your Zendesk account. Also, generate an [API token](https://support.zendesk.com/hc/en-us/articles/4408889192858-Generating-a-new-API-token) for the account.

## Set up the Zendesk Support source connector

1. Log into your [Airbyte Cloud](https://cloud.airbyte.com/workspaces) or Airbyte Open Source account.
2. Click **Sources** and then click **+ New source**.
3. On the Set up the source page, select **Zendesk Support** from the Source type dropdown.
4. Enter a name for your source.
5. For **Subdomain**, enter your [Zendesk subdomain](#prerequisites).
6. For **Start date**, enter the date in `YYYY-MM-DDTHH:mm:ssZ` format. The data added on and after this date will be replicated. If this field is blank, Airbyte will replicate all data.
7. You can use OAuth or an API key to authenticate your Zendesk Support account. We recommend using OAuth for Airbyte Cloud and an API key for Airbyte Open Source.
   - To authenticate using OAuth for Airbyte Cloud, click **Authenticate your Zendesk Support account** to sign in with Zendesk Support and authorize your account.
   - To authenticate using an API key for Airbyte Open Source, select **API key** from the Authentication dropdown and enter your [API key](#prerequisites). Enter the **Email** associated with your Zendesk Support account.
8. Click **Set up source**.

## Supported sync modes

The Zendesk Support source connector supports the following [sync modes](https://docs.airbyte.com/cloud/core-concepts#connection-sync-modes):

- Full Refresh | Overwrite
- Full Refresh | Append
- Incremental Sync | Append
- Incremental Sync | Deduped History

## Supported streams

:::note
There are two types of incremental sync:

1. Incremental (standard server-side, where API returns only the data updated or generated since the last sync)
2. Client-Side Incremental (API returns all available data and connector filters out only new records)
   :::

The Zendesk Support source connector supports the following streams:

- [AuditLogs](https://developer.zendesk.com/api-reference/ticketing/account-configuration/audit_logs/#list-audit-logs)\(Incremental\) (Only available for enterprise accounts)
- [Brands](https://developer.zendesk.com/api-reference/ticketing/account-configuration/brands/#list-brands)
- [Custom Roles](https://developer.zendesk.com/api-reference/ticketing/account-configuration/custom_roles/#list-custom-roles)
- [Groups](https://developer.zendesk.com/rest_api/docs/support/groups) \(Incremental\)
- [Group Memberships](https://developer.zendesk.com/rest_api/docs/support/group_memberships) \(Incremental\)
- [Macros](https://developer.zendesk.com/rest_api/docs/support/macros) \(Incremental\)
- [Organizations](https://developer.zendesk.com/rest_api/docs/support/organizations) \(Incremental\)
- [Satisfaction Ratings](https://developer.zendesk.com/rest_api/docs/support/satisfaction_ratings) \(Incremental\)
- [Schedules](https://developer.zendesk.com/api-reference/ticketing/ticket-management/schedules/#list-schedules)
- [SLA Policies](https://developer.zendesk.com/rest_api/docs/support/sla_policies)
- [Tags](https://developer.zendesk.com/rest_api/docs/support/tags)
- [Tickets](https://developer.zendesk.com/api-reference/ticketing/ticket-management/incremental_exports/#incremental-ticket-export-time-based) \(Incremental\)
- [Ticket Audits](https://developer.zendesk.com/rest_api/docs/support/ticket_audits) \(Client-Side Incremental\)
- [Ticket Comments](https://developer.zendesk.com/api-reference/ticketing/ticket-management/incremental_exports/#incremental-ticket-event-export) \(Incremental\)
- [Ticket Fields](https://developer.zendesk.com/rest_api/docs/support/ticket_fields) \(Incremental\)
- [Ticket Forms](https://developer.zendesk.com/rest_api/docs/support/ticket_forms) \(Incremental\)
- [Ticket Metrics](https://developer.zendesk.com/rest_api/docs/support/ticket_metrics) \(Incremental\)
- [Ticket Metric Events](https://developer.zendesk.com/api-reference/ticketing/tickets/ticket_metric_events/) \(Incremental\)
- [Users](https://developer.zendesk.com/api-reference/ticketing/ticket-management/incremental_exports/#incremental-user-export) \(Incremental\)

## Performance considerations

The connector is restricted by normal Zendesk [requests limitation](https://developer.zendesk.com/rest_api/docs/support/usage_limits).

The Zendesk connector ideally should not run into Zendesk API limitations under normal usage. [Create an issue](https://github.com/airbytehq/airbyte/issues) if you see any rate limit issues that are not automatically retried successfully.

## Changelog

| Version  | Date       | Pull Request                                             | Subject                                                                                                                                                                                                                            |
| :------- | :--------- | :------------------------------------------------------- | :--------------------------------------------------------------------------------------------------------------------------------------------------------------------------------------------------------------------------------- |
<<<<<<< HEAD
=======
| `0.3.1`  | 2023-06-02 | [26945](https://github.com/airbytehq/airbyte/pull/26945) | Make `Ticket Metrics` stream to use cursor pagination  |
>>>>>>> 0fc11c51
| `0.3.0`  | 2023-05-23 | [26347](https://github.com/airbytehq/airbyte/pull/26347) | Add stream `Audit Logs` logs`                                                                                                                                                                                                      |
| `0.2.30` | 2023-05-23 | [26414](https://github.com/airbytehq/airbyte/pull/26414) | Added missing handlers when `empty json` or `JSONDecodeError` is received                                                                                                                                                          |
| `0.2.29` | 2023-04-18 | [25214](https://github.com/airbytehq/airbyte/pull/25214) | Add missing fields to `Tickets` stream                                                                                                                                                                                             |
| `0.2.28` | 2023-03-21 | [24053](https://github.com/airbytehq/airbyte/pull/24053) | Fix stream `sla_policies` schema data type error (events.value)                                                                                                                                                                    |
| `0.2.27` | 2023-03-22 | [22817](https://github.com/airbytehq/airbyte/pull/22817) | Specified date formatting in specification                                                                                                                                                                                         |
| `0.2.26` | 2023-03-20 | [24252](https://github.com/airbytehq/airbyte/pull/24252) | Handle invalid `start_date` when checking connection                                                                                                                                                                               |
| `0.2.25` | 2023-02-28 | [22308](https://github.com/airbytehq/airbyte/pull/22308) | Add `AvailabilityStrategy` for all streams                                                                                                                                                                                         |
| `0.2.24` | 2023-02-17 | [23246](https://github.com/airbytehq/airbyte/pull/23246) | Handle `StartTimeTooRecent` error for Tickets stream                                                                                                                                                                               |
| `0.2.23` | 2023-02-15 | [23035](https://github.com/airbytehq/airbyte/pull/23035) | Handle 403 Error                                                                                                                                                                                                                   |
| `0.2.22` | 2023-02-14 | [22483](https://github.com/airbytehq/airbyte/pull/22483) | Fix test; handle 400 error                                                                                                                                                                                                         |
| `0.2.21` | 2023-01-27 | [22027](https://github.com/airbytehq/airbyte/pull/22027) | Set `AvailabilityStrategy` for streams explicitly to `None`                                                                                                                                                                        |
| `0.2.20` | 2022-12-28 | [20900](https://github.com/airbytehq/airbyte/pull/20900) | Remove synchronous time.sleep, add logging, reduce backoff time                                                                                                                                                                    |
| `0.2.19` | 2022-12-09 | [19967](https://github.com/airbytehq/airbyte/pull/19967) | Fix reading response for more than 100k records                                                                                                                                                                                    |
| `0.2.18` | 2022-11-29 | [19432](https://github.com/airbytehq/airbyte/pull/19432) | Revert changes from version 0.2.15, use a test read instead                                                                                                                                                                        |
| `0.2.17` | 2022-11-24 | [19792](https://github.com/airbytehq/airbyte/pull/19792) | Transform `ticket_comments.via` "-" to null                                                                                                                                                                                        |
| `0.2.16` | 2022-09-28 | [17326](https://github.com/airbytehq/airbyte/pull/17326) | Migrate to per-stream states.                                                                                                                                                                                                      |
| `0.2.15` | 2022-08-03 | [15233](https://github.com/airbytehq/airbyte/pull/15233) | Added `subscription plan` check on `streams discovery` step to remove streams that are not accessible for fetch due to subscription plan restrictions                                                                              |
| `0.2.14` | 2022-07-27 | [15036](https://github.com/airbytehq/airbyte/pull/15036) | Convert `ticket_audits.previous_value` values to string                                                                                                                                                                            |
| `0.2.13` | 2022-07-21 | [14829](https://github.com/airbytehq/airbyte/pull/14829) | Convert `tickets.custom_fields` values to string                                                                                                                                                                                   |
| `0.2.12` | 2022-06-30 | [14304](https://github.com/airbytehq/airbyte/pull/14304) | Fixed Pagination for Group Membership stream                                                                                                                                                                                       |
| `0.2.11` | 2022-06-24 | [14112](https://github.com/airbytehq/airbyte/pull/14112) | Fixed "Retry-After" non integer value                                                                                                                                                                                              |
| `0.2.10` | 2022-06-14 | [13757](https://github.com/airbytehq/airbyte/pull/13757) | Fixed the bug with `TicketMetrics` stream, HTTP Error 429, caused by lots of API requests                                                                                                                                          |
| `0.2.9`  | 2022-05-27 | [13261](https://github.com/airbytehq/airbyte/pull/13261) | Bugfix for the unhandled [ChunkedEncodingError](https://github.com/airbytehq/airbyte/issues/12591) and [ConnectionError](https://github.com/airbytehq/airbyte/issues/12155)                                                        |
| `0.2.8`  | 2022-05-20 | [13055](https://github.com/airbytehq/airbyte/pull/13055) | Fixed minor issue for stream `ticket_audits` schema                                                                                                                                                                                |
| `0.2.7`  | 2022-04-27 | [12335](https://github.com/airbytehq/airbyte/pull/12335) | Adding fixtures to mock time.sleep for connectors that explicitly sleep                                                                                                                                                            |
| `0.2.6`  | 2022-04-19 | [12122](https://github.com/airbytehq/airbyte/pull/12122) | Fixed the bug when only 100,000 Users are synced [11895](https://github.com/airbytehq/airbyte/issues/11895) and fixed bug when `start_date` is not used on user stream [12059](https://github.com/airbytehq/airbyte/issues/12059). |
| `0.2.5`  | 2022-04-05 | [11727](https://github.com/airbytehq/airbyte/pull/11727) | Fixed the bug when state was not parsed correctly                                                                                                                                                                                  |
| `0.2.4`  | 2022-04-04 | [11688](https://github.com/airbytehq/airbyte/pull/11688) | Small documentation corrections                                                                                                                                                                                                    |
| `0.2.3`  | 2022-03-23 | [11349](https://github.com/airbytehq/airbyte/pull/11349) | Fixed the bug when Tickets stream didn't return deleted records                                                                                                                                                                    |
| `0.2.2`  | 2022-03-17 | [11237](https://github.com/airbytehq/airbyte/pull/11237) | Fixed the bug when TicketComments stream didn't return all records                                                                                                                                                                 |
| `0.2.1`  | 2022-03-15 | [11162](https://github.com/airbytehq/airbyte/pull/11162) | Added support of OAuth2.0 authentication method                                                                                                                                                                                    |
| `0.2.0`  | 2022-03-01 | [9456](https://github.com/airbytehq/airbyte/pull/9456)   | Update source to use future requests                                                                                                                                                                                               |
| `0.1.12` | 2022-01-25 | [9785](https://github.com/airbytehq/airbyte/pull/9785)   | Add additional log messages                                                                                                                                                                                                        |
| `0.1.11` | 2021-12-21 | [8987](https://github.com/airbytehq/airbyte/pull/8987)   | Update connector fields title/description                                                                                                                                                                                          |
| `0.1.9`  | 2021-12-16 | [8616](https://github.com/airbytehq/airbyte/pull/8616)   | Adds Brands, CustomRoles and Schedules streams                                                                                                                                                                                     |
| `0.1.8`  | 2021-11-23 | [8050](https://github.com/airbytehq/airbyte/pull/8168)   | Adds TicketMetricEvents stream                                                                                                                                                                                                     |
| `0.1.7`  | 2021-11-23 | [8058](https://github.com/airbytehq/airbyte/pull/8058)   | Added support of AccessToken authentication                                                                                                                                                                                        |
| `0.1.6`  | 2021-11-18 | [8050](https://github.com/airbytehq/airbyte/pull/8050)   | Fix wrong types for schemas, add TypeTransformer                                                                                                                                                                                   |
| `0.1.5`  | 2021-10-26 | [7679](https://github.com/airbytehq/airbyte/pull/7679)   | Add ticket_id and ticket_comments                                                                                                                                                                                                  |
| `0.1.4`  | 2021-10-26 | [7377](https://github.com/airbytehq/airbyte/pull/7377)   | Fix initially_assigned_at type in ticket metrics                                                                                                                                                                                   |
| `0.1.3`  | 2021-10-17 | [7097](https://github.com/airbytehq/airbyte/pull/7097)   | Corrected the connector's specification                                                                                                                                                                                            |
| `0.1.2`  | 2021-10-16 | [6513](https://github.com/airbytehq/airbyte/pull/6513)   | Fixed TicketComments stream                                                                                                                                                                                                        |
| `0.1.1`  | 2021-09-02 | [5787](https://github.com/airbytehq/airbyte/pull/5787)   | Fixed incremental logic for the ticket_comments stream                                                                                                                                                                             |
| `0.1.0`  | 2021-07-21 | [4861](https://github.com/airbytehq/airbyte/pull/4861)   | Created CDK native zendesk connector                                                                                                                                                                                               |<|MERGE_RESOLUTION|>--- conflicted
+++ resolved
@@ -70,10 +70,7 @@
 
 | Version  | Date       | Pull Request                                             | Subject                                                                                                                                                                                                                            |
 | :------- | :--------- | :------------------------------------------------------- | :--------------------------------------------------------------------------------------------------------------------------------------------------------------------------------------------------------------------------------- |
-<<<<<<< HEAD
-=======
 | `0.3.1`  | 2023-06-02 | [26945](https://github.com/airbytehq/airbyte/pull/26945) | Make `Ticket Metrics` stream to use cursor pagination  |
->>>>>>> 0fc11c51
 | `0.3.0`  | 2023-05-23 | [26347](https://github.com/airbytehq/airbyte/pull/26347) | Add stream `Audit Logs` logs`                                                                                                                                                                                                      |
 | `0.2.30` | 2023-05-23 | [26414](https://github.com/airbytehq/airbyte/pull/26414) | Added missing handlers when `empty json` or `JSONDecodeError` is received                                                                                                                                                          |
 | `0.2.29` | 2023-04-18 | [25214](https://github.com/airbytehq/airbyte/pull/25214) | Add missing fields to `Tickets` stream                                                                                                                                                                                             |
