# Zendesk Support

<HideInUI>

This page contains the setup guide and reference information for the [Zendesk Support](https://www.zendesk.com/) source connector.

</HideInUI>

## Prerequisites

- A Zendesk account with an Administrator role.
- The unique Zendesk subdomain associated with the account.

## Setup guide

## Set up Zendesk Support

The Zendesk Support source connector supports two authentication methods:

- OAuth 2.0
- API token

<!-- env:cloud -->

**For Airbyte Cloud:**

We highly recommend using OAuth to authenticate your Zendesk Support account, as it simplifies the setup process and allows you to authenticate [directly from the Airbyte UI](#set-up-the-zendesk-support-source-connector).

<!-- /env:cloud -->

<!-- env:oss -->

**For Airbyte Open Source:**

We recommend using an API token to authenticate your Zendesk Support account. Please follow the steps below to generate this key.

:::note
If you prefer to authenticate with OAuth for **Airbyte Open Source**, you can follow the steps laid out in [this Zendesk article](https://support.zendesk.com/hc/en-us/articles/4408845965210) to obtain your client ID, client secret and access token. Please ensure you set the scope to `read` when generating the access token.
:::

### Generate an API token

1. Log in to your Zendesk account.
2. Click the **Zendesk Products** icon (four squares) in the top-right corner, then select **Admin Center**.
3. In the left navbar, click **Apps and Integrations**, then select **APIs** > **Zendesk API**.
4. In the **Settings** tab, toggle the option to enable token access.
5. Click the **Add API token** button. You may optionally provide a token description.

   :::caution
   Be sure to copy the token and save it in a secure location. You will not be able to access the token's value after you close the page.
   :::

6. Click **Save**.
<!-- /env:oss -->

### Set up the Zendesk Support connector in Airbyte

<!-- env:cloud -->

#### For Airbyte Cloud:

1. [Log into your Airbyte Cloud](https://cloud.airbyte.com/workspaces) account.
2. Click Sources and then click + New source.
3. On the Set up the source page, select Zendesk Support from the Source type dropdown.
4. Enter a name for the Zendesk Support connector.
   <!-- /env:cloud -->
   <!-- env:oss -->

#### For Airbyte Open Source:

1. Navigate to the Airbyte Open Source dashboard.
2. Click Sources and then click + New source.
3. On the Set up the source page, select Zendesk Support from the Source type dropdown.
4. Enter a name for the Zendesk Support connector.
<!-- /env:oss -->
5. You can use OAuth or an API token to authenticate your Zendesk Support account.
<!-- env:cloud -->

- **For Airbyte Cloud**: To authenticate using OAuth, select **OAuth 2.0** from the Authentication dropdown, then click **Authenticate your Zendesk Support account** to sign in with Zendesk Support and authorize your account.
  <!-- /env:cloud -->
  <!-- env:oss -->
- **For Airbyte Open Source**: To authenticate using an API key, select **API Token** from the Authentication dropdown and enter the API token you generated, as well as the email address associated with your Zendesk Support account.
<!-- /env:oss -->

6. For **Subdomain**, enter your Zendesk subdomain. This is the subdomain found in your account URL. For example, if your account URL is `https://MY_SUBDOMAIN.zendesk.com/`, then `MY_SUBDOMAIN` is your subdomain.
7. (Optional) For **Start Date**, use the provided datepicker or enter a UTC date and time programmatically in the format `YYYY-MM-DDTHH:mm:ssZ`. The data added on and after this date will be replicated. If this field is left blank, Airbyte will replicate the data for the last two years by default.
8. Click **Set up source** and wait for the tests to complete.
<!-- /env:oss -->

<HideInUI>

## Supported sync modes

The Zendesk Support source connector supports the following [sync modes](https://docs.airbyte.com/cloud/core-concepts/#connection-sync-modes):

- Full Refresh | Overwrite
- Full Refresh | Append
- Incremental Sync | Append
- Incremental Sync | Deduped History

:::note
There are two types of incremental sync:

1. Incremental (standard server-side, where API returns only the data updated or generated since the last sync).
2. Client-Side Incremental (API returns all available data and connector filters out only new records).
   :::

## Supported Streams

The Zendesk Support source connector supports the following streams:

- [Account Attributes](https://developer.zendesk.com/api-reference/ticketing/ticket-management/skill_based_routing/#list-account-attributes)
- [Articles](https://developer.zendesk.com/api-reference/help_center/help-center-api/articles/#list-articles) \(Incremental\)
- [Article Votes](https://developer.zendesk.com/api-reference/help_center/help-center-api/votes/#list-votes) \(Incremental\)
- [Article Comments](https://developer.zendesk.com/api-reference/help_center/help-center-api/article_comments/#list-comments) \(Incremental\)
- [Article Comment Votes](https://developer.zendesk.com/api-reference/help_center/help-center-api/votes/#list-votes) \(Incremental\)
- [Attribute Definitions](https://developer.zendesk.com/api-reference/ticketing/ticket-management/skill_based_routing/#list-routing-attribute-definitions)
- [Audit Logs](https://developer.zendesk.com/api-reference/ticketing/account-configuration/audit_logs/#list-audit-logs)\(Incremental\) (Only available for enterprise accounts)
- [Automations](https://developer.zendesk.com/api-reference/ticketing/business-rules/automations/#list-automations)
- [Brands](https://developer.zendesk.com/api-reference/ticketing/account-configuration/brands/#list-brands)
- [Custom Roles](https://developer.zendesk.com/api-reference/ticketing/account-configuration/custom_roles/#list-custom-roles) \(Incremental\)
- [Groups](https://developer.zendesk.com/rest_api/docs/support/groups) \(Incremental\)
- [Group Memberships](https://developer.zendesk.com/rest_api/docs/support/group_memberships) \(Incremental\)
- [Macros](https://developer.zendesk.com/rest_api/docs/support/macros) \(Incremental\)
- [Organizations](https://developer.zendesk.com/rest_api/docs/support/organizations) \(Incremental\)
- [Organization Fields](https://developer.zendesk.com/api-reference/ticketing/organizations/organization_fields/#list-organization-fields) \(Incremental\)
- [Organization Memberships](https://developer.zendesk.com/api-reference/ticketing/organizations/organization_memberships/) \(Incremental\)
- [Posts](https://developer.zendesk.com/api-reference/help_center/help-center-api/posts/#list-posts) \(Incremental\)
- [Post Comments](https://developer.zendesk.com/api-reference/help_center/help-center-api/post_comments/#list-comments) \(Incremental\)
- [Post Comment Votes](https://developer.zendesk.com/api-reference/help_center/help-center-api/votes/#list-votes) \(Incremental\)
- [Post Votes](https://developer.zendesk.com/api-reference/help_center/help-center-api/votes/#list-votes) \(Incremental\)
- [Satisfaction Ratings](https://developer.zendesk.com/rest_api/docs/support/satisfaction_ratings) \(Incremental\)
- [Schedules](https://developer.zendesk.com/api-reference/ticketing/ticket-management/schedules/#list-schedules) \(Incremental\)
- [SLA Policies](https://developer.zendesk.com/rest_api/docs/support/sla_policies) \(Incremental\)
- [Tags](https://developer.zendesk.com/rest_api/docs/support/tags)
- [Tickets](https://developer.zendesk.com/api-reference/ticketing/ticket-management/incremental_exports/#incremental-ticket-export-time-based) \(Incremental\)
- [Ticket Audits](https://developer.zendesk.com/rest_api/docs/support/ticket_audits) \(Client-Side Incremental\)
- [Ticket Comments](https://developer.zendesk.com/api-reference/ticketing/ticket-management/incremental_exports/#incremental-ticket-event-export) \(Incremental\)
- [Ticket Fields](https://developer.zendesk.com/rest_api/docs/support/ticket_fields) \(Incremental\)
- [Ticket Forms](https://developer.zendesk.com/rest_api/docs/support/ticket_forms) \(Incremental\)
- [Ticket Metrics](https://developer.zendesk.com/rest_api/docs/support/ticket_metrics) \(Incremental\)
- [Ticket Metric Events](https://developer.zendesk.com/api-reference/ticketing/tickets/ticket_metric_events/) \(Incremental\)
- [Topics](https://developer.zendesk.com/api-reference/help_center/help-center-api/topics/#list-topics) \(Incremental\)
- [Triggers](https://developer.zendesk.com/api-reference/ticketing/business-rules/triggers/#list-ticket-triggers) \(Incremental\)
- [Ticket Skips](https://developer.zendesk.com/api-reference/ticketing/tickets/ticket_skips/) \(Incremental\)
- [Users](https://developer.zendesk.com/api-reference/ticketing/ticket-management/incremental_exports/#incremental-user-export) \(Incremental\)
- [UserIdentities](https://developer.zendesk.com/api-reference/ticketing/users/user_identities/) \(Incremental\)
- [UserFields](https://developer.zendesk.com/api-reference/ticketing/users/user_fields/#list-user-fields)
- [Categories](https://developer.zendesk.com/api-reference/help_center/help-center-api/categories/#list-categories)
- [Sections](https://developer.zendesk.com/api-reference/help_center/help-center-api/sections/#list-sections)

### Deleted Records Support

The Zendesk Support connector fetches deleted records in the following streams:

| Stream                   | Deletion indicator field |
| :----------------------- | :----------------------- |
| **Brands**               | `is_deleted`             |
| **Groups**               | `deleted`                |
| **Organizations**        | `deleted_at`             |
| **Ticket Metric Events** | `deleted`                |
| **Tickets**              | `status`==`deleted`      |

## Limitations & Troubleshooting

<details>
<summary>
Expand to see details about Zendesk Support connector limitations and troubleshooting.
</summary>

### Connector limitations

#### Rate limiting

The connector is restricted by normal Zendesk [requests limitation](https://developer.zendesk.com/rest_api/docs/support/usage_limits).

The Zendesk connector ideally should not run into Zendesk API limitations under normal usage. [Create an issue](https://github.com/airbytehq/airbyte/issues) if you see any rate limit issues that are not automatically retried successfully.

### Troubleshooting

- Check out common troubleshooting issues for the Zendesk Support source connector on our [Airbyte Forum](https://github.com/airbytehq/airbyte/discussions).

</details>

## Changelog

<details>
  <summary>Expand to review</summary>

| Version     | Date       | Pull Request                                             | Subject                                                                                                                                                                                                                            |
|:------------|:-----------|:---------------------------------------------------------|:-----------------------------------------------------------------------------------------------------------------------------------------------------------------------------------------------------------------------------------|
<<<<<<< HEAD
| 4.10.12 | 2025-10-03 | [45667](https://github.com/airbytehq/airbyte/issues/45667) | Add missing SLA fields (`sla`, `group_sla`, `status`, `deleted`) to `ticket_metric_events` schema |
=======
| 4.10.12 | 2025-10-07 | [66850](https://github.com/airbytehq/airbyte/pull/66850) | Update dependencies |
>>>>>>> 1d4013c5
| 4.10.11 | 2025-09-24 | [66461](https://github.com/airbytehq/airbyte/pull/66461) | Update dependencies |
| 4.10.10 | 2025-09-09 | [65729](https://github.com/airbytehq/airbyte/pull/65729) | Update dependencies |
| 4.10.9 | 2025-08-26 | [65558](https://github.com/airbytehq/airbyte/pull/65558) | Update dependencies |
| 4.10.8 | 2025-08-23 | [65403](https://github.com/airbytehq/airbyte/pull/65403) | Update dependencies |
| 4.10.7 | 2025-08-09 | [64867](https://github.com/airbytehq/airbyte/pull/64867) | Update dependencies |
| 4.10.6 | 2025-08-02 | [64366](https://github.com/airbytehq/airbyte/pull/64366) | Update dependencies |
| 4.10.5 | 2025-07-26 | [64067](https://github.com/airbytehq/airbyte/pull/64067) | Update dependencies |
| 4.10.4 | 2025-07-20 | [63673](https://github.com/airbytehq/airbyte/pull/63673) | Update dependencies |
| 4.10.3 | 2025-07-12 | [63238](https://github.com/airbytehq/airbyte/pull/63238) | Update dependencies |
| 4.10.2 | 2025-07-05 | [62691](https://github.com/airbytehq/airbyte/pull/62691) | Update dependencies |
| 4.10.1 | 2025-06-28 | [60736](https://github.com/airbytehq/airbyte/pull/60736) | Update dependencies |
| 4.10.0 | 2025-06-26 | [62099](https://github.com/airbytehq/airbyte/pull/62099) | Promoting release candidate 4.10.0-rc.1 to a main version. |
| 4.10.0-rc.1 | 2025-06-17 | [61599](https://github.com/airbytehq/airbyte/pull/61599)     | Migrate to manifest-only format.                                                                                                                                                                                                   |
| 4.9.1       | 2025-05-10 | [60014](https://github.com/airbytehq/airbyte/pull/60014) | Update dependencies                                                                                                                                                                                                                |
| 4.9.0       | 2025-05-05 | [56419](https://github.com/airbytehq/airbyte/pull/56419) | Adapt file-transfer records to latest protocol, requires platform >= 1.7.0, destination-s3 >= 1.8.0                                                                                                                                |
| 4.8.7       | 2025-05-04 | [59531](https://github.com/airbytehq/airbyte/pull/59531) | Update dependencies                                                                                                                                                                                                                |
| 4.8.6       | 2025-04-26 | [58917](https://github.com/airbytehq/airbyte/pull/58917) | Update dependencies                                                                                                                                                                                                                |
| 4.8.5       | 2025-04-19 | [58547](https://github.com/airbytehq/airbyte/pull/58547) | Update dependencies                                                                                                                                                                                                                |
| 4.8.4       | 2025-04-13 | [58042](https://github.com/airbytehq/airbyte/pull/58042) | Update dependencies                                                                                                                                                                                                                |
| 4.8.3       | 2025-04-05 | [57389](https://github.com/airbytehq/airbyte/pull/57389) | Update dependencies                                                                                                                                                                                                                |
| 4.8.2       | 2025-03-29 | [55157](https://github.com/airbytehq/airbyte/pull/55157) | Update dependencies                                                                                                                                                                                                                |
| 4.8.1       | 2025-03-25 | [56405](https://github.com/airbytehq/airbyte/pull/56405) | Fix empty child state migration issue                                                                                                                                                                                              |
| 4.8.0       | 2025-03-25 | [56354](https://github.com/airbytehq/airbyte/pull/56354) | Migrate posts to low-code                                                                                                                                                                                                          |
| 4.7.2       | 2025-03-11 | [55676](https://github.com/airbytehq/airbyte/pull/55676) | Prepare posts stream for low-code migration                                                                                                                                                                                        |
| 4.7.1       | 2025-02-26 | [54696](https://github.com/airbytehq/airbyte/pull/54696) | Update requests-mock dependency versionb                                                                                                                                                                                           |
| 4.7.0       | 2025-02-24 | [54656](https://github.com/airbytehq/airbyte/pull/54656) | Promoting release candidate 4.7.0-rc.1 to a main version.                                                                                                                                                                          |
| 4.7.0-rc.1  | 2025-02-13 | [53620](https://github.com/airbytehq/airbyte/pull/53620) | Replace ZendeskSupportAuditLogsIncrementalSync with low-code DatetimeBasedCursor                                                                                                                                                   |
| 4.6.0       | 2024-12-09 | [47939](https://github.com/airbytehq/airbyte/pull/47939) | Add `User Identities` stream                                                                                                                                                                                                       |
| 4.5.0       | 2024-12-02 | [48761](https://github.com/airbytehq/airbyte/pull/48761) | Add `Categories` and `Sections` stream                                                                                                                                                                                             |
| 4.4.4       | 2025-02-08 | [51943](https://github.com/airbytehq/airbyte/pull/51943) | Update dependencies                                                                                                                                                                                                                |
| 4.4.3       | 2025-02-03 | [52625](https://github.com/airbytehq/airbyte/pull/52625) | Update error message during check for `organization_access_enabled`                                                                                                                                                                |
| 4.4.2       | 2025-01-11 | [48309](https://github.com/airbytehq/airbyte/pull/48309) | Starting with this version, the Docker image is now rootless. Please note that this and future versions will not be compatible with Airbyte versions earlier than 0.64                                                             |
| 4.4.1       | 2024-12-13 | [48889](https://github.com/airbytehq/airbyte/pull/48889) | Check if `start_date` exist in check operation                                                                                                                                                                                     |
| 4.4.0       | 2024-11-11 | [48379](https://github.com/airbytehq/airbyte/pull/48379) | Make DatetimeBasedCursor syncs concurrent                                                                                                                                                                                          |
| 4.3.3       | 2024-10-28 | [47663](https://github.com/airbytehq/airbyte/pull/47663) | Update dependencies                                                                                                                                                                                                                |
| 4.3.2       | 2024-10-21 | [47202](https://github.com/airbytehq/airbyte/pull/47202) | Update dependencies and expected records                                                                                                                                                                                           |
| 4.3.1       | 2024-10-12 | [46794](https://github.com/airbytehq/airbyte/pull/46794) | Update dependencies                                                                                                                                                                                                                |
| 4.3.0       | 2024-10-09 | [46096](https://github.com/airbytehq/airbyte/pull/46096) | Updates `TicketMetrics` stream for improved reliability for long syncs, updates state cursor field to `_ab_updated_at`, automatically migrates legacy state                                                                        |
| 4.2.3       | 2024-10-05 | [46408](https://github.com/airbytehq/airbyte/pull/46408) | Update dependencies                                                                                                                                                                                                                |
| 4.2.2       | 2024-09-28 | [45784](https://github.com/airbytehq/airbyte/pull/45784) | Update dependencies                                                                                                                                                                                                                |
| 4.2.1       | 2024-09-14 | [45561](https://github.com/airbytehq/airbyte/pull/45561) | Update dependencies                                                                                                                                                                                                                |
| 4.2.0       | 2024-09-10 | [44610](https://github.com/airbytehq/airbyte/pull/44610) | Add `Automations` and `Triggers` stream                                                                                                                                                                                            |
| 4.1.1       | 2024-09-07 | [45215](https://github.com/airbytehq/airbyte/pull/45215) | Update dependencies                                                                                                                                                                                                                |
| 4.1.0       | 2024-09-06 | [45187](https://github.com/airbytehq/airbyte/pull/45187) | Migrate to CDK v5                                                                                                                                                                                                                  |
| 4.0.2       | 2024-08-31 | [44965](https://github.com/airbytehq/airbyte/pull/44965) | Update dependencies                                                                                                                                                                                                                |
| 4.0.1       | 2024-08-24 | [44692](https://github.com/airbytehq/airbyte/pull/44692) | Update dependencies                                                                                                                                                                                                                |
| 4.0.0       | 2024-08-19 | [44096](https://github.com/airbytehq/airbyte/pull/44096) | Stream `Tags`: use cursor based pagination                                                                                                                                                                                         |
| 3.0.1       | 2024-08-17 | [44324](https://github.com/airbytehq/airbyte/pull/44324) | Update dependencies                                                                                                                                                                                                                |
| 3.0.0       | 2024-08-13 | [43446](https://github.com/airbytehq/airbyte/pull/43446) | `TicketMetrics` stream: updates cursor field to `generated_timestamp`                                                                                                                                                              |
| 2.7.3       | 2024-08-12 | [43900](https://github.com/airbytehq/airbyte/pull/43900) | Update dependencies                                                                                                                                                                                                                |
| 2.7.2       | 2024-08-10 | [43614](https://github.com/airbytehq/airbyte/pull/43614) | Update dependencies                                                                                                                                                                                                                |
| 2.7.1       | 2024-08-03 | [41799](https://github.com/airbytehq/airbyte/pull/41799) | Update dependencies                                                                                                                                                                                                                |
| 2.7.0       | 2024-08-02 | [42975](https://github.com/airbytehq/airbyte/pull/42975) | Migrate to CDK v4.3.0                                                                                                                                                                                                              |
| 2.6.13      | 2024-07-31 | [42892](https://github.com/airbytehq/airbyte/pull/42892) | Update BackoffStrategy interface to be up-to-date with latest parent interface.                                                                                                                                                    |
| 2.6.12      | 2024-07-25 | [42519](https://github.com/airbytehq/airbyte/pull/42519) | Update error message for permission issue.                                                                                                                                                                                         |
| 2.6.11      | 2024-07-18 | [42100](https://github.com/airbytehq/airbyte/pull/42100) | Raise config error on 403/404 status code.                                                                                                                                                                                         |
| 2.6.10      | 2024-07-10 | [41436](https://github.com/airbytehq/airbyte/pull/41436) | Fix unit test                                                                                                                                                                                                                      |
| 2.6.9       | 2024-07-10 | [41390](https://github.com/airbytehq/airbyte/pull/41390) | Update dependencies                                                                                                                                                                                                                |
| 2.6.8       | 2024-07-09 | [40025](https://github.com/airbytehq/airbyte/pull/40025) | Update dependencies                                                                                                                                                                                                                |
| 2.6.7       | 2024-07-09 | [41032](https://github.com/airbytehq/airbyte/pull/41032) | Use latest `CDK`: 3.0.0                                                                                                                                                                                                            |
| 2.6.6       | 2024-06-27 | [40592](https://github.com/airbytehq/airbyte/pull/40592) | Updated to use latest `CDK` version, fixed `cursor pagination` logic                                                                                                                                                               |
| 2.6.5       | 2024-05-23 | [38607](https://github.com/airbytehq/airbyte/pull/38607) | Migrate to cursor based pagination in stream `Organization memberships`                                                                                                                                                            |
| 2.6.4       | 2024-05-20 | [38310](https://github.com/airbytehq/airbyte/pull/38310) | Fix record filter for `Ticket Metrics` stream                                                                                                                                                                                      |
| 2.6.3       | 2024-05-02 | [36669](https://github.com/airbytehq/airbyte/pull/36669) | Schema descriptions                                                                                                                                                                                                                |
| 2.6.2       | 2024-02-05 | [37761](https://github.com/airbytehq/airbyte/pull/37761) | Add stop condition for `Ticket Audits` when recieved old records; Ignore 403 and 404 status codes.                                                                                                                                 |
| 2.6.1       | 2024-04-30 | [37723](https://github.com/airbytehq/airbyte/pull/37723) | Add %Y-%m-%dT%H:%M:%S%z to cursor_datetime_formats                                                                                                                                                                                 |
| 2.6.0       | 2024-04-29 | [36823](https://github.com/airbytehq/airbyte/pull/36823) | Migrate to low code; Add new stream `Ticket Activities`                                                                                                                                                                            |
| 2.5.0       | 2024-04-25 | [36388](https://github.com/airbytehq/airbyte/pull/36388) | Fix data type of field in `Tickets` stream schema stream.                                                                                                                                                                          |
| 2.4.1       | 2024-04-20 | [37450](https://github.com/airbytehq/airbyte/pull/37450) | Fix parsing response for `Ticket Metrics` stream.                                                                                                                                                                                  |
| 2.4.0       | 2024-04-09 | [36897](https://github.com/airbytehq/airbyte/pull/36897) | Fix long-running syncs for `Ticket Metrics`, `Ticket Audits` and `Satisfaction Ratings` streams.                                                                                                                                   |
| 2.3.0       | 2024-03-26 | [36403](https://github.com/airbytehq/airbyte/pull/36403) | Unpin CDK version, add record counts to state messages                                                                                                                                                                             |
| 2.2.8       | 2024-02-09 | [35083](https://github.com/airbytehq/airbyte/pull/35083) | Manage dependencies with Poetry.                                                                                                                                                                                                   |
| 2.2.7       | 2024-02-05 | [34840](https://github.com/airbytehq/airbyte/pull/34840) | Fix missing fields in schema                                                                                                                                                                                                       |
| 2.2.6       | 2024-01-11 | [34064](https://github.com/airbytehq/airbyte/pull/34064) | Skip 504 Error for stream `Ticket Audits`                                                                                                                                                                                          |
| 2.2.5       | 2024-01-08 | [34010](https://github.com/airbytehq/airbyte/pull/34010) | Prepare for airbyte-lib                                                                                                                                                                                                            |
| 2.2.4       | 2023-12-20 | [33680](https://github.com/airbytehq/airbyte/pull/33680) | Fix pagination issue for streams related to incremental export sync                                                                                                                                                                |
| 2.2.3       | 2023-12-14 | [33435](https://github.com/airbytehq/airbyte/pull/33435) | Fix 504 Error for stream Ticket Audits                                                                                                                                                                                             |
| 2.2.2       | 2023-12-01 | [33012](https://github.com/airbytehq/airbyte/pull/33012) | Increase number of retries for backoff policy to 10                                                                                                                                                                                |
| 2.2.1       | 2023-11-10 | [32440](https://github.com/airbytehq/airbyte/pull/32440) | Made refactoring to improve code maintainability                                                                                                                                                                                   |
| 2.2.0       | 2023-10-31 | [31999](https://github.com/airbytehq/airbyte/pull/31999) | Extended the `CustomRoles` stream schema                                                                                                                                                                                           |
| 2.1.1       | 2023-10-23 | [31702](https://github.com/airbytehq/airbyte/pull/31702) | Base image migration: remove Dockerfile and use the python-connector-base image                                                                                                                                                    |
| 2.1.0       | 2023-10-19 | [31606](https://github.com/airbytehq/airbyte/pull/31606) | Added new field `reply_time_in_seconds` to the `Ticket Metrics` stream schema                                                                                                                                                      |
| 2.0.0       | 2023-09-15 | [30440](https://github.com/airbytehq/airbyte/pull/30440) | Remove stream `Deleted Tickets`                                                                                                                                                                                                    |
| 1.7.0       | 2023-09-11 | [30259](https://github.com/airbytehq/airbyte/pull/30259) | Add stream `Deleted Tickets`                                                                                                                                                                                                       |
| 1.6.0       | 2023-09-09 | [30168](https://github.com/airbytehq/airbyte/pull/30168) | Make `start_date` field optional                                                                                                                                                                                                   |
| 1.5.1       | 2023-09-05 | [30142](https://github.com/airbytehq/airbyte/pull/30142) | Handle non-JSON Response                                                                                                                                                                                                           |
| 1.5.0       | 2023-09-04 | [30138](https://github.com/airbytehq/airbyte/pull/30138) | Add new Streams: `Article Votes`, `Article Comments`, `Article Comment Votes`                                                                                                                                                      |
| 1.4.0       | 2023-09-04 | [30134](https://github.com/airbytehq/airbyte/pull/30134) | Add incremental support for streams: `custom Roles`, `Schedules`, `SLA Policies`                                                                                                                                                   |
| 1.3.0       | 2023-08-30 | [30031](https://github.com/airbytehq/airbyte/pull/30031) | Add new streams: `Articles`, `Organization Fields`                                                                                                                                                                                 |
| 1.2.2       | 2023-08-30 | [29998](https://github.com/airbytehq/airbyte/pull/29998) | Fix typo in stream `AttributeDefinitions`: field condition                                                                                                                                                                         |
| 1.2.1       | 2023-08-30 | [29991](https://github.com/airbytehq/airbyte/pull/29991) | Remove Custom availability strategy                                                                                                                                                                                                |
| 1.2.0       | 2023-08-29 | [29940](https://github.com/airbytehq/airbyte/pull/29940) | Add undeclared fields to schemas                                                                                                                                                                                                   |
| 1.1.1       | 2023-08-29 | [29904](https://github.com/airbytehq/airbyte/pull/29904) | Make `Organizations` stream incremental                                                                                                                                                                                            |
| 1.1.0       | 2023-08-28 | [29891](https://github.com/airbytehq/airbyte/pull/29891) | Add stream `UserFields`                                                                                                                                                                                                            |
| 1.0.0       | 2023-07-27 | [28774](https://github.com/airbytehq/airbyte/pull/28774) | Fix retry logic & update cursor for `Tickets` stream                                                                                                                                                                               |
| 0.11.0      | 2023-08-10 | [27208](https://github.com/airbytehq/airbyte/pull/27208) | Add stream `Topics`                                                                                                                                                                                                                |
| 0.10.7      | 2023-08-09 | [29256](https://github.com/airbytehq/airbyte/pull/29256) | Update tooltip descriptions in spec                                                                                                                                                                                                |
| 0.10.6      | 2023-08-04 | [29031](https://github.com/airbytehq/airbyte/pull/29031) | Reverted `advancedAuth` spec changes                                                                                                                                                                                               |
| 0.10.5      | 2023-08-01 | [28910](https://github.com/airbytehq/airbyte/pull/28910) | Updated `advancedAuth` broken references                                                                                                                                                                                           |
| 0.10.4      | 2023-07-25 | [28397](https://github.com/airbytehq/airbyte/pull/28397) | Handle 404 Error                                                                                                                                                                                                                   |
| 0.10.3      | 2023-07-24 | [28612](https://github.com/airbytehq/airbyte/pull/28612) | Fix pagination for stream `TicketMetricEvents`                                                                                                                                                                                     |
| 0.10.2      | 2023-07-19 | [28487](https://github.com/airbytehq/airbyte/pull/28487) | Remove extra page from params                                                                                                                                                                                                      |
| 0.10.1      | 2023-07-10 | [28096](https://github.com/airbytehq/airbyte/pull/28096) | Replace `offset` pagination with `cursor` pagination                                                                                                                                                                               |
| 0.10.0      | 2023-07-06 | [27991](https://github.com/airbytehq/airbyte/pull/27991) | Add streams: `PostVotes`, `PostCommentVotes`                                                                                                                                                                                       |
| 0.9.0       | 2023-07-05 | [27961](https://github.com/airbytehq/airbyte/pull/27961) | Add stream: `Post Comments`                                                                                                                                                                                                        |
| 0.8.1       | 2023-06-27 | [27765](https://github.com/airbytehq/airbyte/pull/27765) | Bugfix: Nonetype error while syncing more then 100000 organizations                                                                                                                                                                |
| 0.8.0       | 2023-06-09 | [27156](https://github.com/airbytehq/airbyte/pull/27156) | Add stream `Posts`                                                                                                                                                                                                                 |
| 0.7.0       | 2023-06-27 | [27436](https://github.com/airbytehq/airbyte/pull/27436) | Add Ticket Skips stream                                                                                                                                                                                                            |
| 0.6.0       | 2023-06-27 | [27450](https://github.com/airbytehq/airbyte/pull/27450) | Add Skill Based Routing streams                                                                                                                                                                                                    |
| 0.5.0       | 2023-06-26 | [27735](https://github.com/airbytehq/airbyte/pull/27735) | License Update: Elv2 stream stream                                                                                                                                                                                                 |
| 0.4.0       | 2023-06-16 | [27431](https://github.com/airbytehq/airbyte/pull/27431) | Add Organization Memberships stream                                                                                                                                                                                                |
| 0.3.1       | 2023-06-02 | [26945](https://github.com/airbytehq/airbyte/pull/26945) | Make `Ticket Metrics` stream to use cursor pagination                                                                                                                                                                              |
| 0.3.0       | 2023-05-23 | [26347](https://github.com/airbytehq/airbyte/pull/26347) | Add stream `Audit Logs` logs`                                                                                                                                                                                                      |
| 0.2.30      | 2023-05-23 | [26414](https://github.com/airbytehq/airbyte/pull/26414) | Added missing handlers when `empty json` or `JSONDecodeError` is received                                                                                                                                                          |
| 0.2.29      | 2023-04-18 | [25214](https://github.com/airbytehq/airbyte/pull/25214) | Add missing fields to `Tickets` stream                                                                                                                                                                                             |
| 0.2.28      | 2023-03-21 | [24053](https://github.com/airbytehq/airbyte/pull/24053) | Fix stream `sla_policies` schema data type error (events.value)                                                                                                                                                                    |
| 0.2.27      | 2023-03-22 | [22817](https://github.com/airbytehq/airbyte/pull/22817) | Specified date formatting in specification                                                                                                                                                                                         |
| 0.2.26      | 2023-03-20 | [24252](https://github.com/airbytehq/airbyte/pull/24252) | Handle invalid `start_date` when checking connection                                                                                                                                                                               |
| 0.2.25      | 2023-02-28 | [22308](https://github.com/airbytehq/airbyte/pull/22308) | Add `AvailabilityStrategy` for all streams                                                                                                                                                                                         |
| 0.2.24      | 2023-02-17 | [23246](https://github.com/airbytehq/airbyte/pull/23246) | Handle `StartTimeTooRecent` error for Tickets stream                                                                                                                                                                               |
| 0.2.23      | 2023-02-15 | [23035](https://github.com/airbytehq/airbyte/pull/23035) | Handle 403 Error                                                                                                                                                                                                                   |
| 0.2.22      | 2023-02-14 | [22483](https://github.com/airbytehq/airbyte/pull/22483) | Fix test; handle 400 error                                                                                                                                                                                                         |
| 0.2.21      | 2023-01-27 | [22027](https://github.com/airbytehq/airbyte/pull/22027) | Set `AvailabilityStrategy` for streams explicitly to `None`                                                                                                                                                                        |
| 0.2.20      | 2022-12-28 | [20900](https://github.com/airbytehq/airbyte/pull/20900) | Remove synchronous time.sleep, add logging, reduce backoff time                                                                                                                                                                    |
| 0.2.19      | 2022-12-09 | [19967](https://github.com/airbytehq/airbyte/pull/19967) | Fix reading response for more than 100k records                                                                                                                                                                                    |
| 0.2.18      | 2022-11-29 | [19432](https://github.com/airbytehq/airbyte/pull/19432) | Revert changes from version 0.2.15, use a test read instead                                                                                                                                                                        |
| 0.2.17      | 2022-11-24 | [19792](https://github.com/airbytehq/airbyte/pull/19792) | Transform `ticket_comments.via` "-" to null                                                                                                                                                                                        |
| 0.2.16      | 2022-09-28 | [17326](https://github.com/airbytehq/airbyte/pull/17326) | Migrate to per-stream states.                                                                                                                                                                                                      |
| 0.2.15      | 2022-08-03 | [15233](https://github.com/airbytehq/airbyte/pull/15233) | Added `subscription plan` check on `streams discovery` step to remove streams that are not accessible for fetch due to subscription plan restrictions                                                                              |
| 0.2.14      | 2022-07-27 | [15036](https://github.com/airbytehq/airbyte/pull/15036) | Convert `ticket_audits.previous_value` values to string                                                                                                                                                                            |
| 0.2.13      | 2022-07-21 | [14829](https://github.com/airbytehq/airbyte/pull/14829) | Convert `tickets.custom_fields` values to string                                                                                                                                                                                   |
| 0.2.12      | 2022-06-30 | [14304](https://github.com/airbytehq/airbyte/pull/14304) | Fixed Pagination for Group Membership stream                                                                                                                                                                                       |
| 0.2.11      | 2022-06-24 | [14112](https://github.com/airbytehq/airbyte/pull/14112) | Fixed "Retry-After" non integer value                                                                                                                                                                                              |
| 0.2.10      | 2022-06-14 | [13757](https://github.com/airbytehq/airbyte/pull/13757) | Fixed the bug with `TicketMetrics` stream, HTTP Error 429, caused by lots of API requests                                                                                                                                          |
| 0.2.9       | 2022-05-27 | [13261](https://github.com/airbytehq/airbyte/pull/13261) | Bugfix for the unhandled [ChunkedEncodingError](https://github.com/airbytehq/airbyte/issues/12591) and [ConnectionError](https://github.com/airbytehq/airbyte/issues/12155)                                                        |
| 0.2.8       | 2022-05-20 | [13055](https://github.com/airbytehq/airbyte/pull/13055) | Fixed minor issue for stream `ticket_audits` schema                                                                                                                                                                                |
| 0.2.7       | 2022-04-27 | [12335](https://github.com/airbytehq/airbyte/pull/12335) | Adding fixtures to mock time.sleep for connectors that explicitly sleep                                                                                                                                                            |
| 0.2.6       | 2022-04-19 | [12122](https://github.com/airbytehq/airbyte/pull/12122) | Fixed the bug when only 100,000 Users are synced [11895](https://github.com/airbytehq/airbyte/issues/11895) and fixed bug when `start_date` is not used on user stream [12059](https://github.com/airbytehq/airbyte/issues/12059). |
| 0.2.5       | 2022-04-05 | [11727](https://github.com/airbytehq/airbyte/pull/11727) | Fixed the bug when state was not parsed correctly                                                                                                                                                                                  |
| 0.2.4       | 2022-04-04 | [11688](https://github.com/airbytehq/airbyte/pull/11688) | Small documentation corrections                                                                                                                                                                                                    |
| 0.2.3       | 2022-03-23 | [11349](https://github.com/airbytehq/airbyte/pull/11349) | Fixed the bug when Tickets stream didn't return deleted records                                                                                                                                                                    |
| 0.2.2       | 2022-03-17 | [11237](https://github.com/airbytehq/airbyte/pull/11237) | Fixed the bug when TicketComments stream didn't return all records                                                                                                                                                                 |
| 0.2.1       | 2022-03-15 | [11162](https://github.com/airbytehq/airbyte/pull/11162) | Added support of OAuth2.0 authentication method                                                                                                                                                                                    |
| 0.2.0       | 2022-03-01 | [9456](https://github.com/airbytehq/airbyte/pull/9456)   | Update source to use future requests                                                                                                                                                                                               |
| 0.1.12      | 2022-01-25 | [9785](https://github.com/airbytehq/airbyte/pull/9785)   | Add additional log messages                                                                                                                                                                                                        |
| 0.1.11      | 2021-12-21 | [8987](https://github.com/airbytehq/airbyte/pull/8987)   | Update connector fields title/description                                                                                                                                                                                          |
| 0.1.9       | 2021-12-16 | [8616](https://github.com/airbytehq/airbyte/pull/8616)   | Adds Brands, CustomRoles and Schedules streams                                                                                                                                                                                     |
| 0.1.8       | 2021-11-23 | [8050](https://github.com/airbytehq/airbyte/pull/8168)   | Adds TicketMetricEvents stream                                                                                                                                                                                                     |
| 0.1.7       | 2021-11-23 | [8058](https://github.com/airbytehq/airbyte/pull/8058)   | Added support of AccessToken authentication                                                                                                                                                                                        |
| 0.1.6       | 2021-11-18 | [8050](https://github.com/airbytehq/airbyte/pull/8050)   | Fix wrong types for schemas, add TypeTransformer                                                                                                                                                                                   |
| 0.1.5       | 2021-10-26 | [7679](https://github.com/airbytehq/airbyte/pull/7679)   | Add ticket_id and ticket_comments                                                                                                                                                                                                  |
| 0.1.4       | 2021-10-26 | [7377](https://github.com/airbytehq/airbyte/pull/7377)   | Fix initially_assigned_at type in ticket metrics                                                                                                                                                                                   |
| 0.1.3       | 2021-10-17 | [7097](https://github.com/airbytehq/airbyte/pull/7097)   | Corrected the connector's specification                                                                                                                                                                                            |
| 0.1.2       | 2021-10-16 | [6513](https://github.com/airbytehq/airbyte/pull/6513)   | Fixed TicketComments stream                                                                                                                                                                                                        |
| 0.1.1       | 2021-09-02 | [5787](https://github.com/airbytehq/airbyte/pull/5787)   | Fixed incremental logic for the ticket_comments stream                                                                                                                                                                             |
| 0.1.0       | 2021-07-21 | [4861](https://github.com/airbytehq/airbyte/pull/4861)   | Created CDK native zendesk connector                                                                                                                                                                                               |

</details>

</HideInUI><|MERGE_RESOLUTION|>--- conflicted
+++ resolved
@@ -189,11 +189,8 @@
 
 | Version     | Date       | Pull Request                                             | Subject                                                                                                                                                                                                                            |
 |:------------|:-----------|:---------------------------------------------------------|:-----------------------------------------------------------------------------------------------------------------------------------------------------------------------------------------------------------------------------------|
-<<<<<<< HEAD
-| 4.10.12 | 2025-10-03 | [45667](https://github.com/airbytehq/airbyte/issues/45667) | Add missing SLA fields (`sla`, `group_sla`, `status`, `deleted`) to `ticket_metric_events` schema |
-=======
+| 4.10.13 | 2025-10-09 | [45667](https://github.com/airbytehq/airbyte/issues/45667) | Add missing SLA fields (`sla`, `group_sla`, `status`, `deleted`) to `ticket_metric_events` schema |
 | 4.10.12 | 2025-10-07 | [66850](https://github.com/airbytehq/airbyte/pull/66850) | Update dependencies |
->>>>>>> 1d4013c5
 | 4.10.11 | 2025-09-24 | [66461](https://github.com/airbytehq/airbyte/pull/66461) | Update dependencies |
 | 4.10.10 | 2025-09-09 | [65729](https://github.com/airbytehq/airbyte/pull/65729) | Update dependencies |
 | 4.10.9 | 2025-08-26 | [65558](https://github.com/airbytehq/airbyte/pull/65558) | Update dependencies |
