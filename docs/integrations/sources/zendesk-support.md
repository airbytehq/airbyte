--- conflicted
+++ resolved
@@ -167,11 +167,8 @@
 
 | Version | Date       | Pull Request                                             | Subject                                                                                                                                                                                                                            |
 |:--------|:-----------|:---------------------------------------------------------|:-----------------------------------------------------------------------------------------------------------------------------------------------------------------------------------------------------------------------------------|
-<<<<<<< HEAD
-| 3.0.0 | 2024-08-12 | [43446](https://github.com/airbytehq/airbyte/pull/43446) | `TicketMetrics` stream: updates cursor field to `generated_timestamp` |
-=======
+| 3.0.0 | 2024-08-13 | [43446](https://github.com/airbytehq/airbyte/pull/43446) | `TicketMetrics` stream: updates cursor field to `generated_timestamp` |
 | 2.7.3 | 2024-08-12 | [43900](https://github.com/airbytehq/airbyte/pull/43900) | Update dependencies |
->>>>>>> f2b2a638
 | 2.7.2 | 2024-08-10 | [43614](https://github.com/airbytehq/airbyte/pull/43614) | Update dependencies |
 | 2.7.1 | 2024-08-03 | [41799](https://github.com/airbytehq/airbyte/pull/41799) | Update dependencies |
 | 2.7.0 | 2024-08-02 | [42975](https://github.com/airbytehq/airbyte/pull/42975) | Migrate to CDK v4.3.0 |
