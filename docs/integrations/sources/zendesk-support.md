--- conflicted
+++ resolved
@@ -97,11 +97,8 @@
 
 | Version | Date | Pull Request | Subject |
 | :------ | :--------  | :-----       | :------ |
-<<<<<<< HEAD
+| `0.1.8` | 2021-11-23 | [8050](https://github.com/airbytehq/airbyte/pull/8168) | Adds TicketMetricEvents |
 | `0.1.7` | 2021-11-23 | [8058](https://github.com/airbytehq/airbyte/pull/8058) | support AccessToken auth |
-=======
-| `0.1.7` | 2021-11-23 | [8050](https://github.com/airbytehq/airbyte/pull/8168) | Adds TicketMetricEvents |
->>>>>>> 8a3c7ff5
 | `0.1.6` | 2021-11-18 | [8050](https://github.com/airbytehq/airbyte/pull/8050) | Fix wrong types for schemas, add Transformer |
 | `0.1.5` | 2021-10-26 | [7679](https://github.com/airbytehq/airbyte/pull/7679) | Add ticket_id and ticket_comments |
 | `0.1.4` | 2021-10-26 | [7377](https://github.com/airbytehq/airbyte/pull/7377) | fix initially_assigned_at type in ticket metrics |
