--- conflicted
+++ resolved
@@ -64,15 +64,9 @@
 
 | Version | Date       | Pull Request                                             | Subject                                                                                |
 | :------ | :--------- | :------------------------------------------------------- | :------------------------------------------------------------------------------------- |
-<<<<<<< HEAD
-| 0.1.2   | 2023-08-24 | [29732](https://github.com/airbytehq/airbyte/pull/29732) | 🐛 Source Microsoft Dataverse: Adjust source_default_cursor when modifiedon not exists |
-| 0.1.1   | 2023-03-16 | [22805](https://github.com/airbytehq/airbyte/pull/22805) | Fixed deduped cursor field value update                                                |
-| 0.1.0   | 2022-11-14 | [18646](https://github.com/airbytehq/airbyte/pull/18646) | 🎉 New Source: Microsoft Dataverse [python cdk]                                        |
-
-</details>
-=======
 | 0.1.3 | 2024-05-20 | [38397](https://github.com/airbytehq/airbyte/pull/38397) | [autopull] base image + poetry + up_to_date |
 | 0.1.2 | 2023-08-24 | [29732](https://github.com/airbytehq/airbyte/pull/29732) | 🐛 Source Microsoft Dataverse: Adjust source_default_cursor when modifiedon not exists |
 | 0.1.1 | 2023-03-16 | [22805](https://github.com/airbytehq/airbyte/pull/22805) | Fixed deduped cursor field value update |
 | 0.1.0 | 2022-11-14 | [18646](https://github.com/airbytehq/airbyte/pull/18646) | 🎉 New Source: Microsoft Dataverse [python cdk] |
->>>>>>> 9a1663a2
+
+</details>