# Mixpanel

This page contains the setup guide and reference information for the Mixpanel source connector.

## Prerequisites

To set up the Harvest source connector, you'll need a Mixpanel [Service Account](https://developer.mixpanel.com/reference/service-accounts) and it's [Project ID](https://help.mixpanel.com/hc/en-us/articles/115004490503-Project-Settings#project-id), the [Project Timezone](https://help.mixpanel.com/hc/en-us/articles/115004547203-Manage-Timezones-for-Projects-in-Mixpanel), and the Project region (`US` or `EU`).

## Set up the Mixpanel connector in Airbyte

1. [Log into your Airbyte Cloud](https://cloud.airbyte.io/workspaces) or navigate to the Airbyte Open Source dashboard.
2. Click **Sources** and then click **+ New source**.
3. On the Set up the source page, select **Mixpanel** from the Source type dropdown.
4. Enter the name for the Mixpanel connector.
5. For **Authentication**, select **Service Account** from the dropdown and enter the [Mixpanel Service Account secret](https://developer.mixpanel.com/reference/service-accounts).
6. For **Project ID**, enter the [Mixpanel Project ID](https://help.mixpanel.com/hc/en-us/articles/115004490503-Project-Settings#project-id).
7. For **Attribution Window**, enter the number of days for the length of the attribution window.
8. For **Project Timezone**, enter the [timezone](https://help.mixpanel.com/hc/en-us/articles/115004547203-Manage-Timezones-for-Projects-in-Mixpanel) for your Mixpanel project.
9. For **Start Date**, enter the date in YYYY-MM-DD format. The data added on and after this date will be replicated. If left blank, the connector will replicate data from up to one year ago by default.
10. For **End Date**, enter the date in YYYY-MM-DD format. 
11. For **Region**, enter the [region](https://help.mixpanel.com/hc/en-us/articles/360039135652-Data-Residency-in-EU) for your Mixpanel project.
12. For **Date slicing window**, enter the number of days to slice through data. If you encounter RAM usage issues due to a huge amount of data in each window, try using a lower value for this parameter.
13. Click **Set up source**.

## Supported sync modes
The Mixpanel source connector supports the following [sync modes](https://docs.airbyte.com/cloud/core-concepts#connection-sync-modes):

* [Full Refresh - Overwrite](https://docs.airbyte.com/understanding-airbyte/glossary#full-refresh-sync)
* [Full Refresh - Append](https://docs.airbyte.com/understanding-airbyte/connections/full-refresh-append)
* [Incremental - Append](https://docs.airbyte.com/understanding-airbyte/connections/incremental-append)
* [Incremental - Deduped History](https://docs.airbyte.com/understanding-airbyte/connections/incremental-deduped-history)

Note: Incremental sync returns duplicated \(old records\) for the state date due to API filter limitation, which is granular to the whole day only.

### Supported Streams

* [Export](https://developer.mixpanel.com/reference/raw-event-export) \(Incremental\)
* [Engage](https://developer.mixpanel.com/reference/engage-query) \(Incremental\)
* [Funnels](https://developer.mixpanel.com/reference/funnels-query) \(Incremental\)
* [Revenue](https://developer.mixpanel.com/reference/engage-query) \(Incremental\)
* [Annotations](https://developer.mixpanel.com/reference/overview-1) \(Full table\)
* [Cohorts](https://developer.mixpanel.com/reference/cohorts-list) \(Incremental\)
* [Cohort Members](https://developer.mixpanel.com/reference/engage-query) \(Incremental\)

## Performance considerations

Syncing huge date windows may take longer due to Mixpanel's low API rate-limits \(**60 reqs per hour**\).

## CHANGELOG

| Version | Date       | Pull Request                                             | Subject                                                                                              |
<<<<<<< HEAD
|:--------| :--------- |:---------------------------------------------------------|:-----------------------------------------------------------------------------------------------------|
| 0.1.30  | 2022-11-02 | [21837](https://github.com/airbytehq/airbyte/pull/21837) | Add "insert_id" field to "export" stream schema                                                      |
=======
|:--------| :--------- | :------------------------------------------------------- | :--------------------------------------------------------------------------------------------------- |
| 0.1.30  | 2023-01-27 | [22017](https://github.com/airbytehq/airbyte/pull/22017) | Set `AvailabilityStrategy` for streams explicitly to `None`                                                     |
>>>>>>> 420fdf53
| 0.1.29  | 2022-11-02 | [18846](https://github.com/airbytehq/airbyte/pull/18846) | For "export" stream make line parsing more robust                                                    |
| 0.1.28  | 2022-10-06 | [17699](https://github.com/airbytehq/airbyte/pull/17699) | Fix discover step issue cursor field None                                                            |
| 0.1.27  | 2022-09-29 | [17415](https://github.com/airbytehq/airbyte/pull/17415) | Disable stream "cohort_members" on discover if not access                                            |
| 0.1.26  | 2022-09-28 | [17304](https://github.com/airbytehq/airbyte/pull/17304) | Migrate to per-stream states.                                                                        |
| 0.1.25  | 2022-09-27 | [17145](https://github.com/airbytehq/airbyte/pull/17145) | Disable streams "export", "engage" on discover if not access                                         |
| 0.1.24  | 2022-09-26 | [16915](https://github.com/airbytehq/airbyte/pull/16915) | Added Service Accounts support                                                                       |
| 0.1.23  | 2022-09-18 | [16843](https://github.com/airbytehq/airbyte/pull/16843) | Add stream=True for `export` stream                                                                  |
| 0.1.22  | 2022-09-15 | [16770](https://github.com/airbytehq/airbyte/pull/16770) | Use "Retry-After" header for backoff                                                                 |
| 0.1.21  | 2022-09-11 | [16191](https://github.com/airbytehq/airbyte/pull/16191) | Improved connector's input configuration validation                                                  |
| 0.1.20  | 2022-08-22 | [15091](https://github.com/airbytehq/airbyte/pull/15091) | Improve `export` stream cursor support                                                               |
| 0.1.19  | 2022-08-18 | [15739](https://github.com/airbytehq/airbyte/pull/15739) | Update `titile` and `description` for `Project Secret` field                                         |
| 0.1.18  | 2022-07-21 | [14924](https://github.com/airbytehq/airbyte/pull/14924) | Remove `additionalProperties` field from schemas and specs                                           |
| 0.1.17  | 2022-06-01 | [12801](https://github.com/airbytehq/airbyte/pull/13372) | Acceptance tests fix, fixing some bugs for beta release                                              |
| 0.1.16  | 2022-05-30 | [12801](https://github.com/airbytehq/airbyte/pull/12801) | Add end_date parameter                                                                               |
| 0.1.15  | 2022-05-04 | [12482](https://github.com/airbytehq/airbyte/pull/12482) | Update input configuration copy                                                                      |
| 0.1.14  | 2022-05-02 | [11501](https://github.com/airbytehq/airbyte/pull/11501) | Improve incremental sync method to streams                                                           |
| 0.1.13  | 2022-04-27 | [12335](https://github.com/airbytehq/airbyte/pull/12335) | Adding fixtures to mock time.sleep for connectors that explicitly sleep                              |
| 0.1.12  | 2022-03-31 | [11633](https://github.com/airbytehq/airbyte/pull/11633) | Increase unit test coverage                                                                          |
| 0.1.11  | 2022-04-04 | [11318](https://github.com/airbytehq/airbyte/pull/11318) | Change Response Reading                                                                              |
| 0.1.10  | 2022-03-31 | [11227](https://github.com/airbytehq/airbyte/pull/11227) | Fix cohort id always null in the cohort_members stream                                               |
| 0.1.9   | 2021-12-07 | [8429](https://github.com/airbytehq/airbyte/pull/8578)   | Updated titles and descriptions                                                                      |
| 0.1.7   | 2021-12-01 | [8381](https://github.com/airbytehq/airbyte/pull/8381)   | Increased performance for `discovery` stage during connector setup                                   |
| 0.1.6   | 2021-11-25 | [8256](https://github.com/airbytehq/airbyte/issues/8256) | Deleted `date_window_size` and fix schemas date type issue                                           |
| 0.1.5   | 2021-11-10 | [7451](https://github.com/airbytehq/airbyte/issues/7451) | Support `start_date` older than 1 year                                                               |
| 0.1.4   | 2021-11-08 | [7499](https://github.com/airbytehq/airbyte/pull/7499)   | Remove base-python dependencies                                                                      |
| 0.1.3   | 2021-10-30 | [7505](https://github.com/airbytehq/airbyte/issues/7505) | Guarantee that standard and custom mixpanel properties in the `Engage` stream are written as strings |
| 0.1.2   | 2021-11-02 | [7439](https://github.com/airbytehq/airbyte/issues/7439) | Added delay for all streams to match API limitation of requests rate                                 |
| 0.1.1   | 2021-09-16 | [6075](https://github.com/airbytehq/airbyte/issues/6075) | Added option to select project region                                                                |
| 0.1.0   | 2021-07-06 | [3698](https://github.com/airbytehq/airbyte/issues/3698) | Created CDK native mixpanel connector                                                                |

<|MERGE_RESOLUTION|>--- conflicted
+++ resolved
@@ -49,13 +49,9 @@
 ## CHANGELOG
 
 | Version | Date       | Pull Request                                             | Subject                                                                                              |
-<<<<<<< HEAD
 |:--------| :--------- |:---------------------------------------------------------|:-----------------------------------------------------------------------------------------------------|
-| 0.1.30  | 2022-11-02 | [21837](https://github.com/airbytehq/airbyte/pull/21837) | Add "insert_id" field to "export" stream schema                                                      |
-=======
-|:--------| :--------- | :------------------------------------------------------- | :--------------------------------------------------------------------------------------------------- |
+| 0.1.31  | 2022-02-15 | [21837](https://github.com/airbytehq/airbyte/pull/21837) | Add "insert_id" field to "export" stream schema                                                      |
 | 0.1.30  | 2023-01-27 | [22017](https://github.com/airbytehq/airbyte/pull/22017) | Set `AvailabilityStrategy` for streams explicitly to `None`                                                     |
->>>>>>> 420fdf53
 | 0.1.29  | 2022-11-02 | [18846](https://github.com/airbytehq/airbyte/pull/18846) | For "export" stream make line parsing more robust                                                    |
 | 0.1.28  | 2022-10-06 | [17699](https://github.com/airbytehq/airbyte/pull/17699) | Fix discover step issue cursor field None                                                            |
 | 0.1.27  | 2022-09-29 | [17415](https://github.com/airbytehq/airbyte/pull/17415) | Disable stream "cohort_members" on discover if not access                                            |
