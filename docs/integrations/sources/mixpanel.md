--- conflicted
+++ resolved
@@ -57,31 +57,18 @@
 
 ## CHANGELOG
 
-<<<<<<< HEAD
-| Version   | Date       | Pull Request                                             | Subject                                                                                              |
-|:----------|:-----------|:---------------------------------------------------------|:-----------------------------------------------------------------------------------------------------|
-| `0.1.10`  | 2022-03-31 | [11633](https://github.com/airbytehq/airbyte/pull/11633) | Increase unit test coverage                                                                          |
-| `0.1.9`   | 2021-12-07 | [8429](https://github.com/airbytehq/airbyte/pull/8578)   | Updated titles and descriptions                                                                      |
-| `0.1.7`   | 2021-12-01 | [8381](https://github.com/airbytehq/airbyte/pull/8381)   | Increased performance for `discovery` stage during connector setup                                   |
-| `0.1.6`   | 2021-11-25 | [8256](https://github.com/airbytehq/airbyte/issues/8256) | Deleted `date_window_size` and fix schemas date type issue                                           |
-| `0.1.5`   | 2021-11-10 | [7451](https://github.com/airbytehq/airbyte/issues/7451) | Support `start_date` older than 1 year                                                               |
-| `0.1.4`   | 2021-11-08 | [7499](https://github.com/airbytehq/airbyte/pull/7499)   | Remove base-python dependencies                                                                      |
-| `0.1.3`   | 2021-10-30 | [7505](https://github.com/airbytehq/airbyte/issues/7505) | Guarantee that standard and custom mixpanel properties in the `Engage` stream are written as strings |
-| `0.1.2`   | 2021-11-02 | [7439](https://github.com/airbytehq/airbyte/issues/7439) | Added delay for all streams to match API limitation of requests rate                                 |
-| `0.1.1`   | 2021-09-16 | [6075](https://github.com/airbytehq/airbyte/issues/6075) | Added option to select project region                                                                |
-| `0.1.0`   | 2021-07-06 | [3698](https://github.com/airbytehq/airbyte/issues/3698) | Created CDK native mixpanel connector                                                                |
-=======
-| Version | Date | Pull Request | Subject |
-| :--- | :--- | :--- | :--- |
-| `0.1.11` | 2022-04-04 | [11318](https://github.com/airbytehq/airbyte/pull/11318) | Change Response Reading |
-| `0.1.10` | 2022-03-31 | [11227](https://github.com/airbytehq/airbyte/pull/11227) | Fix cohort id always null in the cohort_members stream |
-| `0.1.9` | 2021-12-07 | [8429](https://github.com/airbytehq/airbyte/pull/8578) | Updated titles and descriptions |
-| `0.1.7` | 2021-12-01 | [8381](https://github.com/airbytehq/airbyte/pull/8381) | Increased performance for `discovery` stage during connector setup |
-| `0.1.6` | 2021-11-25 | [8256](https://github.com/airbytehq/airbyte/issues/8256) | Deleted `date_window_size` and fix schemas date type issue |
-| `0.1.5` | 2021-11-10 | [7451](https://github.com/airbytehq/airbyte/issues/7451) | Support `start_date` older than 1 year |
-| `0.1.4` | 2021-11-08 | [7499](https://github.com/airbytehq/airbyte/pull/7499)   | Remove base-python dependencies |
-| `0.1.3` | 2021-10-30 | [7505](https://github.com/airbytehq/airbyte/issues/7505) | Guarantee that standard and custom mixpanel properties in the `Engage` stream are written as strings |
-| `0.1.2` | 2021-11-02 | [7439](https://github.com/airbytehq/airbyte/issues/7439) | Added delay for all streams to match API limitation of requests rate |
-| `0.1.1` | 2021-09-16 | [6075](https://github.com/airbytehq/airbyte/issues/6075) | Added option to select project region |
-| `0.1.0` | 2021-07-06 | [3698](https://github.com/airbytehq/airbyte/issues/3698) | Created CDK native mixpanel connector |
->>>>>>> 06c902c3
+| Version  | Date       | Pull Request                                             | Subject                                                                                              |
+|:---------|:-----------|:---------------------------------------------------------|:-----------------------------------------------------------------------------------------------------|
+| `0.1.12` | 2022-03-31 | [11633](https://github.com/airbytehq/airbyte/pull/11633) | Increase unit test coverage                                                                          |  
+| `0.1.11` | 2022-04-04 | [11318](https://github.com/airbytehq/airbyte/pull/11318) | Change Response Reading                                                                              |
+| `0.1.10` | 2022-03-31 | [11227](https://github.com/airbytehq/airbyte/pull/11227) | Fix cohort id always null in the cohort_members stream                                               |
+| `0.1.9`  | 2021-12-07 | [8429](https://github.com/airbytehq/airbyte/pull/8578)   | Updated titles and descriptions                                                                      |
+| `0.1.7`  | 2021-12-01 | [8381](https://github.com/airbytehq/airbyte/pull/8381)   | Increased performance for `discovery` stage during connector setup                                   |
+| `0.1.6`  | 2021-11-25 | [8256](https://github.com/airbytehq/airbyte/issues/8256) | Deleted `date_window_size` and fix schemas date type issue                                           |
+| `0.1.5`  | 2021-11-10 | [7451](https://github.com/airbytehq/airbyte/issues/7451) | Support `start_date` older than 1 year                                                               |
+| `0.1.4`  | 2021-11-08 | [7499](https://github.com/airbytehq/airbyte/pull/7499)   | Remove base-python dependencies                                                                      |
+| `0.1.3`  | 2021-10-30 | [7505](https://github.com/airbytehq/airbyte/issues/7505) | Guarantee that standard and custom mixpanel properties in the `Engage` stream are written as strings |
+| `0.1.2`  | 2021-11-02 | [7439](https://github.com/airbytehq/airbyte/issues/7439) | Added delay for all streams to match API limitation of requests rate                                 |
+| `0.1.1`  | 2021-09-16 | [6075](https://github.com/airbytehq/airbyte/issues/6075) | Added option to select project region                                                                |
+| `0.1.0`  | 2021-07-06 | [3698](https://github.com/airbytehq/airbyte/issues/3698) | Created CDK native mixpanel connector                                                                |
+
