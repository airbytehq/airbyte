# Mixpanel

This page contains the setup guide and reference information for the Mixpanel source connector.

## Prerequisites

To set up the Mixpanel source connector, you'll need a Mixpanel [Service Account](https://developer.mixpanel.com/reference/service-accounts) and it's [Project ID](https://help.mixpanel.com/hc/en-us/articles/115004490503-Project-Settings#project-id), the [Project Timezone](https://help.mixpanel.com/hc/en-us/articles/115004547203-Manage-Timezones-for-Projects-in-Mixpanel), and the Project region (`US` or `EU`).

## Set up the Mixpanel connector in Airbyte

1. [Log into your Airbyte Cloud](https://cloud.airbyte.com/workspaces) or navigate to the Airbyte Open Source dashboard.
2. Click **Sources** and then click **+ New source**.
3. On the Set up the source page, select **Mixpanel** from the Source type dropdown.
4. Enter the name for the Mixpanel connector.
5. For **Authentication**, select **Service Account** from the dropdown and enter the [Mixpanel Service Account secret](https://developer.mixpanel.com/reference/service-accounts).
6. For **Project ID**, enter the [Mixpanel Project ID](https://help.mixpanel.com/hc/en-us/articles/115004490503-Project-Settings#project-id).
7. For **Attribution Window**, enter the number of days for the length of the attribution window.
8. For **Project Timezone**, enter the [timezone](https://help.mixpanel.com/hc/en-us/articles/115004547203-Manage-Timezones-for-Projects-in-Mixpanel) for your Mixpanel project.
9. For **Start Date**, enter the date in YYYY-MM-DD format. The data added on and after this date will be replicated. If left blank, the connector will replicate data from up to one year ago by default.
10. For **End Date**, enter the date in YYYY-MM-DD format. 
11. For **Region**, enter the [region](https://help.mixpanel.com/hc/en-us/articles/360039135652-Data-Residency-in-EU) for your Mixpanel project.
12. For **Date slicing window**, enter the number of days to slice through data. If you encounter RAM usage issues due to a huge amount of data in each window, try using a lower value for this parameter.
13. Click **Set up source**.

## Supported sync modes
The Mixpanel source connector supports the following [sync modes](https://docs.airbyte.com/cloud/core-concepts#connection-sync-modes):

* [Full Refresh - Overwrite](https://docs.airbyte.com/understanding-airbyte/connections/full-refresh-overwrite/)
* [Full Refresh - Append](https://docs.airbyte.com/understanding-airbyte/connections/full-refresh-append)
* [Incremental - Append](https://docs.airbyte.com/understanding-airbyte/connections/incremental-append)
* [Incremental - Deduped History](https://docs.airbyte.com/understanding-airbyte/connections/incremental-deduped-history)

Note: Incremental sync returns duplicated \(old records\) for the state date due to API filter limitation, which is granular to the whole day only.

### Supported Streams

* [Export](https://developer.mixpanel.com/reference/raw-event-export) \(Incremental\)
* [Engage](https://developer.mixpanel.com/reference/engage-query) \(Incremental\)
* [Funnels](https://developer.mixpanel.com/reference/funnels-query) \(Incremental\)
* [Revenue](https://developer.mixpanel.com/reference/engage-query) \(Incremental\)
* [Annotations](https://developer.mixpanel.com/reference/overview-1) \(Full table\)
* [Cohorts](https://developer.mixpanel.com/reference/cohorts-list) \(Incremental\)
* [Cohort Members](https://developer.mixpanel.com/reference/engage-query) \(Incremental\)

## Performance considerations

Syncing huge date windows may take longer due to Mixpanel's low API rate-limits \(**60 reqs per hour**\).

## CHANGELOG

<<<<<<< HEAD
| Version | Date       | Pull Request                                             | Subject                                                                                              |
|:--------| :--------- |:---------------------------------------------------------|:-----------------------------------------------------------------------------------------------------|
| 0.1.32  | 2022-02-15 | [21837](https://github.com/airbytehq/airbyte/pull/21837) | Add "insert_id" field to "export" stream schema                                                      |
| 0.1.31  | 2023-02-13 | [22936](https://github.com/airbytehq/airbyte/pull/22936) | Specified date formatting in specification                                                     |
| 0.1.30  | 2023-01-27 | [22017](https://github.com/airbytehq/airbyte/pull/22017) | Set `AvailabilityStrategy` for streams explicitly to `None`                                                     |
| 0.1.29  | 2022-11-02 | [18846](https://github.com/airbytehq/airbyte/pull/18846) | For "export" stream make line parsing more robust                                                    |
| 0.1.28  | 2022-10-06 | [17699](https://github.com/airbytehq/airbyte/pull/17699) | Fix discover step issue cursor field None                                                            |
| 0.1.27  | 2022-09-29 | [17415](https://github.com/airbytehq/airbyte/pull/17415) | Disable stream "cohort_members" on discover if not access                                            |
| 0.1.26  | 2022-09-28 | [17304](https://github.com/airbytehq/airbyte/pull/17304) | Migrate to per-stream states.                                                                        |
| 0.1.25  | 2022-09-27 | [17145](https://github.com/airbytehq/airbyte/pull/17145) | Disable streams "export", "engage" on discover if not access                                         |
| 0.1.24  | 2022-09-26 | [16915](https://github.com/airbytehq/airbyte/pull/16915) | Added Service Accounts support                                                                       |
| 0.1.23  | 2022-09-18 | [16843](https://github.com/airbytehq/airbyte/pull/16843) | Add stream=True for `export` stream                                                                  |
| 0.1.22  | 2022-09-15 | [16770](https://github.com/airbytehq/airbyte/pull/16770) | Use "Retry-After" header for backoff                                                                 |
| 0.1.21  | 2022-09-11 | [16191](https://github.com/airbytehq/airbyte/pull/16191) | Improved connector's input configuration validation                                                  |
| 0.1.20  | 2022-08-22 | [15091](https://github.com/airbytehq/airbyte/pull/15091) | Improve `export` stream cursor support                                                               |
| 0.1.19  | 2022-08-18 | [15739](https://github.com/airbytehq/airbyte/pull/15739) | Update `titile` and `description` for `Project Secret` field                                         |
| 0.1.18  | 2022-07-21 | [14924](https://github.com/airbytehq/airbyte/pull/14924) | Remove `additionalProperties` field from schemas and specs                                           |
| 0.1.17  | 2022-06-01 | [12801](https://github.com/airbytehq/airbyte/pull/13372) | Acceptance tests fix, fixing some bugs for beta release                                              |
| 0.1.16  | 2022-05-30 | [12801](https://github.com/airbytehq/airbyte/pull/12801) | Add end_date parameter                                                                               |
| 0.1.15  | 2022-05-04 | [12482](https://github.com/airbytehq/airbyte/pull/12482) | Update input configuration copy                                                                      |
| 0.1.14  | 2022-05-02 | [11501](https://github.com/airbytehq/airbyte/pull/11501) | Improve incremental sync method to streams                                                           |
| 0.1.13  | 2022-04-27 | [12335](https://github.com/airbytehq/airbyte/pull/12335) | Adding fixtures to mock time.sleep for connectors that explicitly sleep                              |
| 0.1.12  | 2022-03-31 | [11633](https://github.com/airbytehq/airbyte/pull/11633) | Increase unit test coverage                                                                          |
| 0.1.11  | 2022-04-04 | [11318](https://github.com/airbytehq/airbyte/pull/11318) | Change Response Reading                                                                              |
| 0.1.10  | 2022-03-31 | [11227](https://github.com/airbytehq/airbyte/pull/11227) | Fix cohort id always null in the cohort_members stream                                               |
| 0.1.9   | 2021-12-07 | [8429](https://github.com/airbytehq/airbyte/pull/8578)   | Updated titles and descriptions                                                                      |
| 0.1.7   | 2021-12-01 | [8381](https://github.com/airbytehq/airbyte/pull/8381)   | Increased performance for `discovery` stage during connector setup                                   |
| 0.1.6   | 2021-11-25 | [8256](https://github.com/airbytehq/airbyte/issues/8256) | Deleted `date_window_size` and fix schemas date type issue                                           |
| 0.1.5   | 2021-11-10 | [7451](https://github.com/airbytehq/airbyte/issues/7451) | Support `start_date` older than 1 year                                                               |
| 0.1.4   | 2021-11-08 | [7499](https://github.com/airbytehq/airbyte/pull/7499)   | Remove base-python dependencies                                                                      |
| 0.1.3   | 2021-10-30 | [7505](https://github.com/airbytehq/airbyte/issues/7505) | Guarantee that standard and custom mixpanel properties in the `Engage` stream are written as strings |
| 0.1.2   | 2021-11-02 | [7439](https://github.com/airbytehq/airbyte/issues/7439) | Added delay for all streams to match API limitation of requests rate                                 |
| 0.1.1   | 2021-09-16 | [6075](https://github.com/airbytehq/airbyte/issues/6075) | Added option to select project region                                                                |
| 0.1.0   | 2021-07-06 | [3698](https://github.com/airbytehq/airbyte/issues/3698) | Created CDK native mixpanel connector                                                                |
=======
| Version | Date       | Pull Request                                             | Subject                                                                                                     |
|:--------|:-----------|:---------------------------------------------------------|:------------------------------------------------------------------------------------------------------------|
| 0.1.33  | 2023-04-25 | [25543](https://github.com/airbytehq/airbyte/pull/25543) | Set should_retry for 104 error in stream export                                                             |
| 0.1.32  | 2023-04-11 | [25056](https://github.com/airbytehq/airbyte/pull/25056) | Set HttpAvailabilityStrategy, add exponential backoff, streams export and annotations add undeclared fields |
| 0.1.31  | 2023-02-13 | [22936](https://github.com/airbytehq/airbyte/pull/22936) | Specified date formatting in specification                                                                  |
| 0.1.30  | 2023-01-27 | [22017](https://github.com/airbytehq/airbyte/pull/22017) | Set `AvailabilityStrategy` for streams explicitly to `None`                                                 |
| 0.1.29  | 2022-11-02 | [18846](https://github.com/airbytehq/airbyte/pull/18846) | For "export" stream make line parsing more robust                                                           |
| 0.1.28  | 2022-10-06 | [17699](https://github.com/airbytehq/airbyte/pull/17699) | Fix discover step issue cursor field None                                                                   |
| 0.1.27  | 2022-09-29 | [17415](https://github.com/airbytehq/airbyte/pull/17415) | Disable stream "cohort_members" on discover if not access                                                   |
| 0.1.26  | 2022-09-28 | [17304](https://github.com/airbytehq/airbyte/pull/17304) | Migrate to per-stream states.                                                                               |
| 0.1.25  | 2022-09-27 | [17145](https://github.com/airbytehq/airbyte/pull/17145) | Disable streams "export", "engage" on discover if not access                                                |
| 0.1.24  | 2022-09-26 | [16915](https://github.com/airbytehq/airbyte/pull/16915) | Added Service Accounts support                                                                              |
| 0.1.23  | 2022-09-18 | [16843](https://github.com/airbytehq/airbyte/pull/16843) | Add stream=True for `export` stream                                                                         |
| 0.1.22  | 2022-09-15 | [16770](https://github.com/airbytehq/airbyte/pull/16770) | Use "Retry-After" header for backoff                                                                        |
| 0.1.21  | 2022-09-11 | [16191](https://github.com/airbytehq/airbyte/pull/16191) | Improved connector's input configuration validation                                                         |
| 0.1.20  | 2022-08-22 | [15091](https://github.com/airbytehq/airbyte/pull/15091) | Improve `export` stream cursor support                                                                      |
| 0.1.19  | 2022-08-18 | [15739](https://github.com/airbytehq/airbyte/pull/15739) | Update `titile` and `description` for `Project Secret` field                                                |
| 0.1.18  | 2022-07-21 | [14924](https://github.com/airbytehq/airbyte/pull/14924) | Remove `additionalProperties` field from schemas and specs                                                  |
| 0.1.17  | 2022-06-01 | [12801](https://github.com/airbytehq/airbyte/pull/13372) | Acceptance tests fix, fixing some bugs for beta release                                                     |
| 0.1.16  | 2022-05-30 | [12801](https://github.com/airbytehq/airbyte/pull/12801) | Add end_date parameter                                                                                      |
| 0.1.15  | 2022-05-04 | [12482](https://github.com/airbytehq/airbyte/pull/12482) | Update input configuration copy                                                                             |
| 0.1.14  | 2022-05-02 | [11501](https://github.com/airbytehq/airbyte/pull/11501) | Improve incremental sync method to streams                                                                  |
| 0.1.13  | 2022-04-27 | [12335](https://github.com/airbytehq/airbyte/pull/12335) | Adding fixtures to mock time.sleep for connectors that explicitly sleep                                     |
| 0.1.12  | 2022-03-31 | [11633](https://github.com/airbytehq/airbyte/pull/11633) | Increase unit test coverage                                                                                 |
| 0.1.11  | 2022-04-04 | [11318](https://github.com/airbytehq/airbyte/pull/11318) | Change Response Reading                                                                                     |
| 0.1.10  | 2022-03-31 | [11227](https://github.com/airbytehq/airbyte/pull/11227) | Fix cohort id always null in the cohort_members stream                                                      |
| 0.1.9   | 2021-12-07 | [8429](https://github.com/airbytehq/airbyte/pull/8578)   | Updated titles and descriptions                                                                             |
| 0.1.7   | 2021-12-01 | [8381](https://github.com/airbytehq/airbyte/pull/8381)   | Increased performance for `discovery` stage during connector setup                                          |
| 0.1.6   | 2021-11-25 | [8256](https://github.com/airbytehq/airbyte/issues/8256) | Deleted `date_window_size` and fix schemas date type issue                                                  |
| 0.1.5   | 2021-11-10 | [7451](https://github.com/airbytehq/airbyte/issues/7451) | Support `start_date` older than 1 year                                                                      |
| 0.1.4   | 2021-11-08 | [7499](https://github.com/airbytehq/airbyte/pull/7499)   | Remove base-python dependencies                                                                             |
| 0.1.3   | 2021-10-30 | [7505](https://github.com/airbytehq/airbyte/issues/7505) | Guarantee that standard and custom mixpanel properties in the `Engage` stream are written as strings        |
| 0.1.2   | 2021-11-02 | [7439](https://github.com/airbytehq/airbyte/issues/7439) | Added delay for all streams to match API limitation of requests rate                                        |
| 0.1.1   | 2021-09-16 | [6075](https://github.com/airbytehq/airbyte/issues/6075) | Added option to select project region                                                                       |
| 0.1.0   | 2021-07-06 | [3698](https://github.com/airbytehq/airbyte/issues/3698) | Created CDK native mixpanel connector                                                                       |
>>>>>>> 16e33eb3

<|MERGE_RESOLUTION|>--- conflicted
+++ resolved
@@ -48,44 +48,9 @@
 
 ## CHANGELOG
 
-<<<<<<< HEAD
-| Version | Date       | Pull Request                                             | Subject                                                                                              |
-|:--------| :--------- |:---------------------------------------------------------|:-----------------------------------------------------------------------------------------------------|
-| 0.1.32  | 2022-02-15 | [21837](https://github.com/airbytehq/airbyte/pull/21837) | Add "insert_id" field to "export" stream schema                                                      |
-| 0.1.31  | 2023-02-13 | [22936](https://github.com/airbytehq/airbyte/pull/22936) | Specified date formatting in specification                                                     |
-| 0.1.30  | 2023-01-27 | [22017](https://github.com/airbytehq/airbyte/pull/22017) | Set `AvailabilityStrategy` for streams explicitly to `None`                                                     |
-| 0.1.29  | 2022-11-02 | [18846](https://github.com/airbytehq/airbyte/pull/18846) | For "export" stream make line parsing more robust                                                    |
-| 0.1.28  | 2022-10-06 | [17699](https://github.com/airbytehq/airbyte/pull/17699) | Fix discover step issue cursor field None                                                            |
-| 0.1.27  | 2022-09-29 | [17415](https://github.com/airbytehq/airbyte/pull/17415) | Disable stream "cohort_members" on discover if not access                                            |
-| 0.1.26  | 2022-09-28 | [17304](https://github.com/airbytehq/airbyte/pull/17304) | Migrate to per-stream states.                                                                        |
-| 0.1.25  | 2022-09-27 | [17145](https://github.com/airbytehq/airbyte/pull/17145) | Disable streams "export", "engage" on discover if not access                                         |
-| 0.1.24  | 2022-09-26 | [16915](https://github.com/airbytehq/airbyte/pull/16915) | Added Service Accounts support                                                                       |
-| 0.1.23  | 2022-09-18 | [16843](https://github.com/airbytehq/airbyte/pull/16843) | Add stream=True for `export` stream                                                                  |
-| 0.1.22  | 2022-09-15 | [16770](https://github.com/airbytehq/airbyte/pull/16770) | Use "Retry-After" header for backoff                                                                 |
-| 0.1.21  | 2022-09-11 | [16191](https://github.com/airbytehq/airbyte/pull/16191) | Improved connector's input configuration validation                                                  |
-| 0.1.20  | 2022-08-22 | [15091](https://github.com/airbytehq/airbyte/pull/15091) | Improve `export` stream cursor support                                                               |
-| 0.1.19  | 2022-08-18 | [15739](https://github.com/airbytehq/airbyte/pull/15739) | Update `titile` and `description` for `Project Secret` field                                         |
-| 0.1.18  | 2022-07-21 | [14924](https://github.com/airbytehq/airbyte/pull/14924) | Remove `additionalProperties` field from schemas and specs                                           |
-| 0.1.17  | 2022-06-01 | [12801](https://github.com/airbytehq/airbyte/pull/13372) | Acceptance tests fix, fixing some bugs for beta release                                              |
-| 0.1.16  | 2022-05-30 | [12801](https://github.com/airbytehq/airbyte/pull/12801) | Add end_date parameter                                                                               |
-| 0.1.15  | 2022-05-04 | [12482](https://github.com/airbytehq/airbyte/pull/12482) | Update input configuration copy                                                                      |
-| 0.1.14  | 2022-05-02 | [11501](https://github.com/airbytehq/airbyte/pull/11501) | Improve incremental sync method to streams                                                           |
-| 0.1.13  | 2022-04-27 | [12335](https://github.com/airbytehq/airbyte/pull/12335) | Adding fixtures to mock time.sleep for connectors that explicitly sleep                              |
-| 0.1.12  | 2022-03-31 | [11633](https://github.com/airbytehq/airbyte/pull/11633) | Increase unit test coverage                                                                          |
-| 0.1.11  | 2022-04-04 | [11318](https://github.com/airbytehq/airbyte/pull/11318) | Change Response Reading                                                                              |
-| 0.1.10  | 2022-03-31 | [11227](https://github.com/airbytehq/airbyte/pull/11227) | Fix cohort id always null in the cohort_members stream                                               |
-| 0.1.9   | 2021-12-07 | [8429](https://github.com/airbytehq/airbyte/pull/8578)   | Updated titles and descriptions                                                                      |
-| 0.1.7   | 2021-12-01 | [8381](https://github.com/airbytehq/airbyte/pull/8381)   | Increased performance for `discovery` stage during connector setup                                   |
-| 0.1.6   | 2021-11-25 | [8256](https://github.com/airbytehq/airbyte/issues/8256) | Deleted `date_window_size` and fix schemas date type issue                                           |
-| 0.1.5   | 2021-11-10 | [7451](https://github.com/airbytehq/airbyte/issues/7451) | Support `start_date` older than 1 year                                                               |
-| 0.1.4   | 2021-11-08 | [7499](https://github.com/airbytehq/airbyte/pull/7499)   | Remove base-python dependencies                                                                      |
-| 0.1.3   | 2021-10-30 | [7505](https://github.com/airbytehq/airbyte/issues/7505) | Guarantee that standard and custom mixpanel properties in the `Engage` stream are written as strings |
-| 0.1.2   | 2021-11-02 | [7439](https://github.com/airbytehq/airbyte/issues/7439) | Added delay for all streams to match API limitation of requests rate                                 |
-| 0.1.1   | 2021-09-16 | [6075](https://github.com/airbytehq/airbyte/issues/6075) | Added option to select project region                                                                |
-| 0.1.0   | 2021-07-06 | [3698](https://github.com/airbytehq/airbyte/issues/3698) | Created CDK native mixpanel connector                                                                |
-=======
 | Version | Date       | Pull Request                                             | Subject                                                                                                     |
 |:--------|:-----------|:---------------------------------------------------------|:------------------------------------------------------------------------------------------------------------|
+| 0.1.34  | 2022-05-15 | [21837](https://github.com/airbytehq/airbyte/pull/21837) | Add "insert_id" field to "export" stream schema                                                      |
 | 0.1.33  | 2023-04-25 | [25543](https://github.com/airbytehq/airbyte/pull/25543) | Set should_retry for 104 error in stream export                                                             |
 | 0.1.32  | 2023-04-11 | [25056](https://github.com/airbytehq/airbyte/pull/25056) | Set HttpAvailabilityStrategy, add exponential backoff, streams export and annotations add undeclared fields |
 | 0.1.31  | 2023-02-13 | [22936](https://github.com/airbytehq/airbyte/pull/22936) | Specified date formatting in specification                                                                  |
@@ -119,5 +84,4 @@
 | 0.1.2   | 2021-11-02 | [7439](https://github.com/airbytehq/airbyte/issues/7439) | Added delay for all streams to match API limitation of requests rate                                        |
 | 0.1.1   | 2021-09-16 | [6075](https://github.com/airbytehq/airbyte/issues/6075) | Added option to select project region                                                                       |
 | 0.1.0   | 2021-07-06 | [3698](https://github.com/airbytehq/airbyte/issues/3698) | Created CDK native mixpanel connector                                                                       |
->>>>>>> 16e33eb3
 
