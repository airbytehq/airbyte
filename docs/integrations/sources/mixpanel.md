--- conflicted
+++ resolved
@@ -59,11 +59,8 @@
 
 | Version | Date | Pull Request | Subject |
 | :--- | :--- | :--- | :--- |
-<<<<<<< HEAD
+| `0.1.5` | 2021-11-10 | [7451](https://github.com/airbytehq/airbyte/issues/7451) | Support `start_date` older than 1 year |
 | `0.1.4` | 2021-11-08 | [7499](https://github.com/airbytehq/airbyte/pull/7499)   | Remove base-python dependencies |
-=======
-| `0.1.5` | 2021-11-10 | [7451](https://github.com/airbytehq/airbyte/issues/7451) | Support `start_date` older than 1 year |
->>>>>>> 6f70b6b4
 | `0.1.3` | 2021-10-30 | [7505](https://github.com/airbytehq/airbyte/issues/7505) | Guarantee that standard and custom mixpanel properties in the `Engage` stream are written as strings |
 | `0.1.2` | 2021-11-02 | [7439](https://github.com/airbytehq/airbyte/issues/7439) | Added delay for all streams to match API limitation of requests rate |
 | `0.1.1` | 2021-09-16 | [6075](https://github.com/airbytehq/airbyte/issues/6075) | Added option to select project region |
