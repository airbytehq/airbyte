# RD Station Marketing

RD Station Marketing is the leading Marketing Automation tool in Latin America. It is a software application that helps your company carry out better campaigns, nurture Leads, generate qualified business opportunities and achieve more results. From social media to email, Landing Pages, Pop-ups, even Automations and Analytics.

## Prerequisites

- An RD Station account
- A callback URL to receive the first account credential (can be done using localhost)
- `client_id` and `client_secret` credentials. Access [this link](https://appstore.rdstation.com/en/publisher) to register a new application and start the authentication flow.

## Airbyte Open Source

- Start Date
- Client Id
- Client Secret
- Refresh token

## Supported sync modes

The RD Station Marketing source connector supports the following [sync modes](https://docs.airbyte.com/cloud/core-concepts#connection-sync-modes):

- Full Refresh
- Incremental (for analytics endpoints)

## Supported Streams

- conversions (analytics endpoint)
- emails (analytics endpoint)
- funnel (analytics endpoint)
- workflow_emails_statistics (analytics endpoint)
- emails
- embeddables
- fields
- landing_pages
- popups
- segmentations
- workflows

## Performance considerations

Each endpoint has its own performance limitations, which also consider the account plan. For more informations, visit the page [API request limit](https://developers.rdstation.com/reference/limite-de-requisicoes-da-api?lng=en).

## Changelog

<details>
  <summary>Expand to review</summary>

| Version | Date       | Pull Request                                              | Subject                          |
<<<<<<< HEAD
| :------ |:-----------| :-------------------------------------------------------- | :------------------------------- |
| 0.2.0   | 2024-06-27 | [40216](https://github.com/airbytehq/airbyte/pull/40216) | Migrate connector to Low Code               |
=======
| :------ | :--------- | :-------------------------------------------------------- | :------------------------------- |
| 0.1.9 | 2024-06-26 | [40549](https://github.com/airbytehq/airbyte/pull/40549) | Migrate off deprecated auth package |
>>>>>>> ffca542f
| 0.1.8 | 2024-06-25 | [40324](https://github.com/airbytehq/airbyte/pull/40324) | Update dependencies |
| 0.1.7 | 2024-06-22 | [40145](https://github.com/airbytehq/airbyte/pull/40145) | Update dependencies |
| 0.1.6 | 2024-06-06 | [39228](https://github.com/airbytehq/airbyte/pull/39228) | [autopull] Upgrade base image to v1.2.2 |
| 0.1.5 | 2024-06-03 | [38916](https://github.com/airbytehq/airbyte/pull/38916) | Replace AirbyteLogger with logging.Logger |
| 0.1.4 | 2024-06-03 | [38916](https://github.com/airbytehq/airbyte/pull/38916) | Replace AirbyteLogger with logging.Logger |
| 0.1.3 | 2024-05-20 | [38372](https://github.com/airbytehq/airbyte/pull/38372) | [autopull] base image + poetry + up_to_date |
| 0.1.2   | 2022-07-06 | [28009](https://github.com/airbytehq/airbyte/pull/28009/) | Migrated to advancedOAuth        |
| 0.1.1   | 2022-11-01 | [18826](https://github.com/airbytehq/airbyte/pull/18826)  | Fix stream analytics_conversions |
| 0.1.0   | 2022-10-23 | [18348](https://github.com/airbytehq/airbyte/pull/18348)  | Initial Release                  |

</details><|MERGE_RESOLUTION|>--- conflicted
+++ resolved
@@ -46,13 +46,9 @@
   <summary>Expand to review</summary>
 
 | Version | Date       | Pull Request                                              | Subject                          |
-<<<<<<< HEAD
-| :------ |:-----------| :-------------------------------------------------------- | :------------------------------- |
+| :------ | :--------- | :-------------------------------------------------------- | :------------------------------- |
 | 0.2.0   | 2024-06-27 | [40216](https://github.com/airbytehq/airbyte/pull/40216) | Migrate connector to Low Code               |
-=======
-| :------ | :--------- | :-------------------------------------------------------- | :------------------------------- |
 | 0.1.9 | 2024-06-26 | [40549](https://github.com/airbytehq/airbyte/pull/40549) | Migrate off deprecated auth package |
->>>>>>> ffca542f
 | 0.1.8 | 2024-06-25 | [40324](https://github.com/airbytehq/airbyte/pull/40324) | Update dependencies |
 | 0.1.7 | 2024-06-22 | [40145](https://github.com/airbytehq/airbyte/pull/40145) | Update dependencies |
 | 0.1.6 | 2024-06-06 | [39228](https://github.com/airbytehq/airbyte/pull/39228) | [autopull] Upgrade base image to v1.2.2 |
