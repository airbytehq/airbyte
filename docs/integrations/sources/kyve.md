# KYVE

This page contains the setup guide and reference information for the **KYVE** source connector.

The KYVE Data Pipeline enables easy import of KYVE data into any data warehouse or destination
supported by [Airbyte](https://airbyte.com/). With the `ELT` format, data analysts and engineers can now confidently source KYVE data without worrying about its validity or reliability.

For information about how to setup an end to end pipeline with this connector, see [the documentation](https://docs.kyve.network/data_engineers/accessing_data/elt_pipeline/overview).

## Source configuration setup

1. In order to  create an ELT pipeline with KYVE source you should specify the **`Pool-ID`** of [KYVE storage pool](https://app.kyve.network/#/pools) from which you want to retrieve data.

2. You can specify a specific **`Bundle-Start-ID`** in case you want to narrow the records that will be retrieved from the pool. You can find the valid bundles of in the KYVE app (e.g. [Cosmos Hub pool](https://app.kyve.network/#/pools/0/bundles)).

3. In order to extract the validated from KYVE, you can specify the endpoint which will be requested **`KYVE-API URL Base`**. By default, the official KYVE **`mainnet`** endpoint will be used, providing the data of [these pools](https://app.kyve.network/#/pools).

    ***Note:***
    KYVE Network consists of three individual networks: *Korellia* is the `devnet` used for development purposes, *Kaon* is the `testnet` used for testing purposes, and **`mainnet`** is the official network. Although through Kaon and Korellia validated data can be used for development purposes, it is recommended to only trust the data validated on Mainnet.

## Multiple pools
You can fetch with one source configuration more than one pool simultaneously. You just need to specify the **`Pool-IDs`** and the **`Bundle-Start-ID`** for the KYVE storage pool you want to archive separated with comma.

## Changelog

<<<<<<< HEAD
| Version | Date     | Subject                                                            |
| :------ |:---------|:-------------------------------------------------------------------|
| 0.1.0   | 25-05-23 | Initial release of KYVE source connector.                          |
| 0.2.0   | 10-11-23 | Update KYVE source to support to Mainnet and Testnet.              |
| 0.3.0   | 22-12-23 | Improvement for the use of incremental streams and schema updates. |
=======
<details>
  <summary>Expand to review</summary>

| Version | Date       | Pull Request | Subject                                              |
| :------ | :--------- | :----------- | :--------------------------------------------------- |
| 0.2.2 | 2024-06-04 | [39004](https://github.com/airbytehq/airbyte/pull/39004) | [autopull] Upgrade base image to v1.2.1 |
| 0.2.1 | 2024-05-21 | [38514](https://github.com/airbytehq/airbyte/pull/38514) | [autopull] base image + poetry + up_to_date |
| 0.2.0   | 2023-11-10 |              | Update KYVE source to support to Mainnet and Testnet |
| 0.1.0   | 2023-05-25 |              | Initial release of KYVE source connector             |

</details>
>>>>>>> 64d39cb9
<|MERGE_RESOLUTION|>--- conflicted
+++ resolved
@@ -23,22 +23,8 @@
 
 ## Changelog
 
-<<<<<<< HEAD
 | Version | Date     | Subject                                                            |
 | :------ |:---------|:-------------------------------------------------------------------|
 | 0.1.0   | 25-05-23 | Initial release of KYVE source connector.                          |
 | 0.2.0   | 10-11-23 | Update KYVE source to support to Mainnet and Testnet.              |
-| 0.3.0   | 22-12-23 | Improvement for the use of incremental streams and schema updates. |
-=======
-<details>
-  <summary>Expand to review</summary>
-
-| Version | Date       | Pull Request | Subject                                              |
-| :------ | :--------- | :----------- | :--------------------------------------------------- |
-| 0.2.2 | 2024-06-04 | [39004](https://github.com/airbytehq/airbyte/pull/39004) | [autopull] Upgrade base image to v1.2.1 |
-| 0.2.1 | 2024-05-21 | [38514](https://github.com/airbytehq/airbyte/pull/38514) | [autopull] base image + poetry + up_to_date |
-| 0.2.0   | 2023-11-10 |              | Update KYVE source to support to Mainnet and Testnet |
-| 0.1.0   | 2023-05-25 |              | Initial release of KYVE source connector             |
-
-</details>
->>>>>>> 64d39cb9
+| 0.3.0   | 22-12-23 | Improvement for the use of incremental streams and schema updates. |