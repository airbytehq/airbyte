--- conflicted
+++ resolved
@@ -54,15 +54,6 @@
 
 | Version | Date       | Pull Request                                             | Subject                                                      |
 | :------ | :--------- | :------------------------------------------------------- | :----------------------------------------------------------- |
-<<<<<<< HEAD
-| 2.0.0   | 2024-06-01 | [36349](https://github.com/airbytehq/airbyte/pull/36349) | Service account authentication support                       |
-| 1.0.0   | 2023-07-20 | [21842](https://github.com/airbytehq/airbyte/pull/21842) | PGDate, TimestampTZ, TimestampNTZ and Boolean column support |
-| 0.2.1   | 2022-05-10 | [25965](https://github.com/airbytehq/airbyte/pull/25965) | Fix DATETIME conversion to Airbyte date-time type            |
-| 0.2.0   | 2022-09-09 | [16583](https://github.com/airbytehq/airbyte/pull/16583) | Reading from views                                           |
-| 0.1.0   | 2022-04-28 | [13874](https://github.com/airbytehq/airbyte/pull/13874) | Create Firebolt source                                       |
-
-</details>
-=======
 | 2.0.2 | 2024-06-03 | [38892](https://github.com/airbytehq/airbyte/pull/38892) | Replace AirbyteLogger with logging.Logger |
 | 2.0.1 | 2024-06-03 | [38892](https://github.com/airbytehq/airbyte/pull/38892) | Replace AirbyteLogger with logging.Logger |
 | 2.0.0 | 2024-06-01 | [36349](https://github.com/airbytehq/airbyte/pull/36349) | Service account authentication support |
@@ -70,4 +61,5 @@
 | 0.2.1 | 2022-05-10 | [25965](https://github.com/airbytehq/airbyte/pull/25965) | Fix DATETIME conversion to Airbyte date-time type |
 | 0.2.0 | 2022-09-09 | [16583](https://github.com/airbytehq/airbyte/pull/16583) | Reading from views |
 | 0.1.0 | 2022-04-28 | [13874](https://github.com/airbytehq/airbyte/pull/13874) | Create Firebolt source |
->>>>>>> c62ac8c5
+
+</details>