--- conflicted
+++ resolved
@@ -50,14 +50,9 @@
 
 ## Changelog
 
-<<<<<<< HEAD
-| Version | Date       | Pull Request                                             | Subject                                           |
-| :------ | :--------- | :------------------------------------------------------- | :------------------------------------------------ |
-| 2.0.0   | TBD | TBD | Service account authentication support |
-=======
 | Version | Date       | Pull Request                                             | Subject                                                      |
 | :------ | :--------- | :------------------------------------------------------- | :----------------------------------------------------------- |
->>>>>>> 5fe60b7f
+| 2.0.0   | TBD        | TBD                                                      | Service account authentication support                       |
 | 1.0.0   | 2023-07-20 | [21842](https://github.com/airbytehq/airbyte/pull/21842) | PGDate, TimestampTZ, TimestampNTZ and Boolean column support |
 | 0.2.1   | 2022-05-10 | [25965](https://github.com/airbytehq/airbyte/pull/25965) | Fix DATETIME conversion to Airbyte date-time type            |
 | 0.2.0   | 2022-09-09 | [16583](https://github.com/airbytehq/airbyte/pull/16583) | Reading from views                                           |
