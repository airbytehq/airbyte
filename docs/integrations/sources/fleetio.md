--- conflicted
+++ resolved
@@ -51,11 +51,8 @@
 
 | Version | Date       | Pull Request                                             | Subject                                         |
 |:--------|:-----------|:---------------------------------------------------------|:------------------------------------------------|
-<<<<<<< HEAD
-| 0.2.29 | 2025-07-18 | [63371](https://github.com/airbytehq/airbyte/pull/63371) | Update connector icon |
-=======
+| 0.2.30 | 2025-07-21 | [63371](https://github.com/airbytehq/airbyte/pull/63371) | Update connector icon |
 | 0.2.29 | 2025-07-19 | [63562](https://github.com/airbytehq/airbyte/pull/63562) | Update dependencies |
->>>>>>> 97f55136
 | 0.2.28 | 2025-07-12 | [62986](https://github.com/airbytehq/airbyte/pull/62986) | Update dependencies |
 | 0.2.27 | 2025-07-05 | [62808](https://github.com/airbytehq/airbyte/pull/62808) | Update dependencies |
 | 0.2.26 | 2025-06-28 | [62432](https://github.com/airbytehq/airbyte/pull/62432) | Update dependencies |
