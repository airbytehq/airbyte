# Db2

## Overview

The IBM Db2 source allows you to sync data from Db2. It supports both Full Refresh and Incremental syncs. You can choose if this connector will copy only the new or updated data, or all rows in the tables and columns you set up for replication, every time a sync is run.

This IBM Db2 source connector is built on top of the [IBM Data Server Driver](https://mvnrepository.com/artifact/com.ibm.db2/jcc/11.5.5.0) for JDBC and SQLJ. It is a pure-Java driver \(Type 4\) that supports the JDBC 4 specification as described in IBM Db2 [documentation](https://www.ibm.com/docs/en/db2/11.5?topic=apis-supported-drivers-jdbc-sqlj).

#### Resulting schema

The IBM Db2 source does not alter the schema present in your warehouse. Depending on the destination connected to this source, however, the result schema may be altered. See the destination's documentation for more details.

#### Features

| Feature | Supported?\(Yes/No\) | Notes |
| :--- | :--- | :--- |
| Full Refresh Sync | Yes |  |
| Incremental - Append Sync | Yes |  |
| Namespaces | Yes |  |

## Getting started

### Requirements

1. You'll need the following information to configure the IBM Db2 source:
2. **Host**
3. **Port**
4. **Database**
5. **Username**
6. **Password**
7. Create a dedicated read-only Airbyte user and role with access to all schemas needed for replication.

### Setup guide

#### 1. Specify port, host and name of the database.

#### 2. Create a dedicated read-only user with access to the relevant schemas \(Recommended but optional\)

This step is optional but highly recommended allowing for better permission control and auditing. Alternatively, you can use Airbyte with an existing user in your database.

Please create a dedicated database user and run the following commands against your database:

```sql
-- create Airbyte role
CREATE ROLE 'AIRBYTE_ROLE';

-- grant Airbyte database access
GRANT CONNECT ON 'DATABASE' TO ROLE 'AIRBYTE_ROLE'
GRANT ROLE 'AIRBYTE_ROLE' TO USER 'AIRBYTE_USER'
```

Your database user should now be ready for use with Airbyte.

#### 3. Create SSL connection.

To set up an SSL connection, you need to use a client certificate. Add it to the "SSL PEM file" field and the connector will automatically add it to the secret keystore. 
You can also enter your own password for the keystore, but if you don't, the password will be generated automatically.

**Note.** Unfortunately SSL and SSH are incompatible because SSH changes the visible name of the target.

## Changelog

| Version | Date | Pull Request | Subject |
| :--- | :--- | :--- | :--- |
<<<<<<< HEAD
| 0.1.2 | 2021-11-05 | [7670](https://github.com/airbytehq/airbyte/pull/7670) | Updated unique DB2 types transformation |
=======
| 0.1.2 | 2021-10-25 | [7355](https://github.com/airbytehq/airbyte/pull/7355) | Added ssl support |
>>>>>>> 31949279
| 0.1.1 | 2021-08-13 | [4699](https://github.com/airbytehq/airbyte/pull/4699) | Added json config validator |
| 0.1.0 | 2021-06-22 | [4197](https://github.com/airbytehq/airbyte/pull/4197) | New Source: IBM DB2 |
<|MERGE_RESOLUTION|>--- conflicted
+++ resolved
@@ -62,10 +62,7 @@
 
 | Version | Date | Pull Request | Subject |
 | :--- | :--- | :--- | :--- |
-<<<<<<< HEAD
-| 0.1.2 | 2021-11-05 | [7670](https://github.com/airbytehq/airbyte/pull/7670) | Updated unique DB2 types transformation |
-=======
+| 0.1.3 | 2021-11-05 | [7670](https://github.com/airbytehq/airbyte/pull/7670) | Updated unique DB2 types transformation |
 | 0.1.2 | 2021-10-25 | [7355](https://github.com/airbytehq/airbyte/pull/7355) | Added ssl support |
->>>>>>> 31949279
 | 0.1.1 | 2021-08-13 | [4699](https://github.com/airbytehq/airbyte/pull/4699) | Added json config validator |
 | 0.1.0 | 2021-06-22 | [4197](https://github.com/airbytehq/airbyte/pull/4197) | New Source: IBM DB2 |
