--- conflicted
+++ resolved
@@ -41,11 +41,7 @@
 
 | Version | Date       | Pull Request                                         | Subject                           |
 | :------ | :--------- | :--------------------------------------------------- | :-------------------------------- |
-<<<<<<< HEAD
+| 0.1.1 | 2024-05-21 | [38484](https://github.com/airbytehq/airbyte/pull/38484) | [autopull] base image + poetry + up_to_date |
 | 0.1.0   | 2022-10-27 | [XXX](https://github.com/airbytehq/airbyte/pull/XXX) | Add Partnerstack Source Connector |
 
-</details>
-=======
-| 0.1.1 | 2024-05-21 | [38484](https://github.com/airbytehq/airbyte/pull/38484) | [autopull] base image + poetry + up_to_date |
-| 0.1.0   | 2022-10-27 | [XXX](https://github.com/airbytehq/airbyte/pull/XXX) | Add Partnerstack Source Connector |
->>>>>>> 9a1663a2
+</details>