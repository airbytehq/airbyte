# Pennylane

## Configuration

| Input | Type | Description | Default Value |
|-------|------|-------------|---------------|
| `start_time` | `string` | Start time, used for incremental syncs. No records created before that date will be synced.  |  |
| `api_key` | `string` | Pennylane API key.  |  |

## Streams
| Stream Name | Primary Key | Pagination | Supports Full Sync | Supports Incremental |
|-------------|-------------|------------|---------------------|----------------------|
| `supplier_invoices` | `id` | DefaultPaginator | ✅ |  ✅  |
| `suppliers` | `source_id` | DefaultPaginator | ✅ |  ✅  |
| `plan_items` | `number` | DefaultPaginator | ✅ |  ❌  |
| `customers` | `source_id` | DefaultPaginator | ✅ |  ✅  |
| `customer_invoices` | `id` | DefaultPaginator | ✅ |  ✅  |
| `products` | `source_id` | DefaultPaginator | ✅ |  ✅  |
| `category_groups` | `id` | DefaultPaginator | ✅ |  ✅  |
| `categories` | `source_id` | DefaultPaginator | ✅ |  ✅  |


## Changelog

<details>
  <summary>Expand to review</summary>

| Version | Date | Pull Request | Subject |
|---------|------|--------------|---------|
<<<<<<< HEAD
| 0.1.0 | 2024-12-10 | [48892](https://github.com/airbytehq/airbyte/pull/48892) | Add missing fields to `customer_invoices` stream |
=======
| 0.0.6 | 2024-12-14 | [49659](https://github.com/airbytehq/airbyte/pull/49659) | Update dependencies |
| 0.0.5 | 2024-12-12 | [49322](https://github.com/airbytehq/airbyte/pull/49322) | Update dependencies |
| 0.0.4 | 2024-12-11 | [49053](https://github.com/airbytehq/airbyte/pull/49053) | Starting with this version, the Docker image is now rootless. Please note that this and future versions will not be compatible with Airbyte versions earlier than 0.64 |
>>>>>>> 559cac7b
| 0.0.3 | 2024-11-04 | [47902](https://github.com/airbytehq/airbyte/pull/47902) | Update dependencies |
| 0.0.2 | 2024-10-28 | [47536](https://github.com/airbytehq/airbyte/pull/47536) | Update dependencies |
| 0.0.1 | 2024-08-21 | | Initial release by natikgadzhi via Connector Builder |

</details><|MERGE_RESOLUTION|>--- conflicted
+++ resolved
@@ -27,13 +27,10 @@
 
 | Version | Date | Pull Request | Subject |
 |---------|------|--------------|---------|
-<<<<<<< HEAD
 | 0.1.0 | 2024-12-10 | [48892](https://github.com/airbytehq/airbyte/pull/48892) | Add missing fields to `customer_invoices` stream |
-=======
 | 0.0.6 | 2024-12-14 | [49659](https://github.com/airbytehq/airbyte/pull/49659) | Update dependencies |
 | 0.0.5 | 2024-12-12 | [49322](https://github.com/airbytehq/airbyte/pull/49322) | Update dependencies |
 | 0.0.4 | 2024-12-11 | [49053](https://github.com/airbytehq/airbyte/pull/49053) | Starting with this version, the Docker image is now rootless. Please note that this and future versions will not be compatible with Airbyte versions earlier than 0.64 |
->>>>>>> 559cac7b
 | 0.0.3 | 2024-11-04 | [47902](https://github.com/airbytehq/airbyte/pull/47902) | Update dependencies |
 | 0.0.2 | 2024-10-28 | [47536](https://github.com/airbytehq/airbyte/pull/47536) | Update dependencies |
 | 0.0.1 | 2024-08-21 | | Initial release by natikgadzhi via Connector Builder |
