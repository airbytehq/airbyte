# Serpstat

This page contains the setup guide and reference information for the Serpstat source connector.

## Setup guide

### Step 1: Get Serpstat API key

#### For new Serpstat users

1. Create a new [Serpstat account](https://serpstat.com/signup/?utm_source=).
2. Go to [My account](https://serpstat.com/users/profile/) page and click **Get API key**.
3. Follow the instructions to get the API key.
4. Click **Copy** to copy the API key.

#### For existing Serpstat users

Go to [My account](https://serpstat.com/users/profile/) page and click **Copy** to copy the API key.

### Step 2: Set up the Serpstat connector in Airbyte

1. [Log into your Airbyte Cloud](https://cloud.airbyte.io/workspaces) or Airbyte Open Source account.
2. Click **Sources** and then click **+ New source**.
3. On the **Set up the source** page, select **Serpstat** from the **Source type** dropdown.
4. Enter a name for your connector.
5. Enter the API key.
6. Expand **Optional fields** and fill them in. Each API response consumes API credits available to your Serpstat subscription plan. To limit the number of consumed API rows, decrease **Page size** and **Pages to fetch** options.
7. Click **Set up source**.

## Supported sync modes

The Serpstat source connector supports the following [sync modes](https://docs.airbyte.com/cloud/core-concepts#connection-sync-modes):

- Full refresh

## Supported Streams

- [Domains summary](https://serpstat.com/api/412-summarnij-otchet-po-domenu-v4-serpstatdomainproceduregetdomainsinfo/)
- [Domain history](https://serpstat.com/api/420-istoriya-po-domenu-v4-serpstatdomainproceduregetdomainshistory/)
- [Domain keywords](https://serpstat.com/api/584-top-search-engine-keywords-by-v4-domain-serpstatdomainproceduregetdomainkeywords/)
- [Domain keywords by region](https://serpstat.com/api/sorting-the-domain-by-keywords/)
- [Domain competitors](https://serpstat.com/api/590-domain-competitors-in-v4-search-result-serpstatdomainproceduregetcompetitors/)
- [Domain top pages](https://serpstat.com/api/588-domain-top-urls-v4-serpstatdomainproceduregettopurls/)

## Performance considerations

The maximum sync speed is limited by the number of requests per second per API key. See this limit in your [Serpstat account](https://serpstat.com/users/profile/).

## Changelog
<details>
  <summary>Expand to review</summary>

| Version | Date       | Pull Request                                             | Subject                    |
| :------ | :--------- | :------------------------------------------------------- | :------------------------- |
<<<<<<< HEAD
| 0.1.1   | 2024-05-30 | [38690](https://github.com/airbytehq/airbyte/pull/38690) | Make compatible with the builder |
| 0.1.0   | 2023-08-21 | [28147](https://github.com/airbytehq/airbyte/pull/28147) | Release Serpstat Connector |
=======
| 0.1.0   | 2023-08-21 | [28147](https://github.com/airbytehq/airbyte/pull/28147) | Release Serpstat Connector |

</details>
>>>>>>> ebe2b509
<|MERGE_RESOLUTION|>--- conflicted
+++ resolved
@@ -52,11 +52,7 @@
 
 | Version | Date       | Pull Request                                             | Subject                    |
 | :------ | :--------- | :------------------------------------------------------- | :------------------------- |
-<<<<<<< HEAD
 | 0.1.1   | 2024-05-30 | [38690](https://github.com/airbytehq/airbyte/pull/38690) | Make compatible with the builder |
 | 0.1.0   | 2023-08-21 | [28147](https://github.com/airbytehq/airbyte/pull/28147) | Release Serpstat Connector |
-=======
-| 0.1.0   | 2023-08-21 | [28147](https://github.com/airbytehq/airbyte/pull/28147) | Release Serpstat Connector |
 
-</details>
->>>>>>> ebe2b509
+</details>