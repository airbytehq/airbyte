# Secoda API

## Sync overview

This source can sync data from the [Secoda API](https://docs.secoda.co/secoda-api). At present this connector only supports full refresh syncs meaning that each time you use the connector it will sync all available records from scratch. Please use cautiously if you expect your API to have a lot of records.

## This Source Supports the Following Streams

- collections
- tables
- terms

### Features

| Feature           | Supported?\(Yes/No\) | Notes |
| :---------------- | :------------------- | :---- |
| Full Refresh Sync | Yes                  |       |
| Incremental Sync  | No                   |       |

### Performance considerations

## Getting started

### Requirements

- API Access

## Changelog

<details>
  <summary>Expand to review</summary>

| Version | Date       | Pull Request                                              | Subject                                  |
| :------ | :--------- | :-------------------------------------------------------- | :--------------------------------------- |
<<<<<<< HEAD
| 0.1.2 | 2024-06-05 | [38932](https://github.com/airbytehq/airbyte/pull/38932) | Make connector compatible with builder |
=======
| 0.1.2 | 2024-06-04 | [38957](https://github.com/airbytehq/airbyte/pull/38957) | [autopull] Upgrade base image to v1.2.1 |
>>>>>>> 2791dd65
| 0.1.1 | 2024-05-21 | [38530](https://github.com/airbytehq/airbyte/pull/38530) | [autopull] base image + poetry + up_to_date |
| 0.1.0   | 2022-10-27 | [#18378](https://github.com/airbytehq/airbyte/pull/18378) | 🎉 New Source: Secoda API [low-code CDK] |

</details><|MERGE_RESOLUTION|>--- conflicted
+++ resolved
@@ -32,11 +32,8 @@
 
 | Version | Date       | Pull Request                                              | Subject                                  |
 | :------ | :--------- | :-------------------------------------------------------- | :--------------------------------------- |
-<<<<<<< HEAD
 | 0.1.2 | 2024-06-05 | [38932](https://github.com/airbytehq/airbyte/pull/38932) | Make connector compatible with builder |
-=======
 | 0.1.2 | 2024-06-04 | [38957](https://github.com/airbytehq/airbyte/pull/38957) | [autopull] Upgrade base image to v1.2.1 |
->>>>>>> 2791dd65
 | 0.1.1 | 2024-05-21 | [38530](https://github.com/airbytehq/airbyte/pull/38530) | [autopull] base image + poetry + up_to_date |
 | 0.1.0   | 2022-10-27 | [#18378](https://github.com/airbytehq/airbyte/pull/18378) | 🎉 New Source: Secoda API [low-code CDK] |
 
