# End-to-End Testing Source

## Overview

This is a mock source for testing the Airbyte pipeline. It can generate arbitrary data streams.

## Mode

### Continuous Feed

**This is the only mode available starting from `2.0.0`.**

This mode allows users to specify a single-stream or multi-stream catalog with arbitrary schema. The schema should be compliant with Json schema [draft-07](https://json-schema.org/draft-07/json-schema-release-notes.html).

The single-stream catalog config exists just for convenient, since in many testing cases, one stream is enough. If only one stream is specified in the multi-stream catalog config, it is equivalent to a single-stream catalog config.

Here is its configuration:

| Mock Catalog Type | Parameters          | Type    | Required | Default             | Notes                                                                                                                                                   |
| ----------------- | ------------------- | ------- | -------- | ------------------- | ------------------------------------------------------------------------------------------------------------------------------------------------------- |
| Single-stream     | stream name         | string  | yes      |                     | Name of the stream in the catalog.                                                                                                                      |
|                   | stream schema       | json    | yes      |                     | Json schema of the stream in the catalog. It must be a valid Json schema.                                                                               |
|                   | stream duplication  | integer | no       | 1                   | Duplicate the stream N times to quickly create a multi-stream catalog.                                                                                  |
| Multi-stream      | streams and schemas | json    | yes      |                     | A Json object specifying multiple data streams and their schemas. Each key in this object is one stream name. Each value is the schema for that stream. |
| Both              | max records         | integer | yes      | 100                 | The number of record messages to emit from this connector. Min 1. Max 100 billion.                                                                      |
|                   | random seed         | integer | no       | current time millis | The seed is used in random Json object generation. Min 0. Max 1 million.                                                                                |
|                   | message interval    | integer | no       | 0                   | The time interval between messages in millisecond. Min 0 ms. Max 60000 ms (1 minute).                                                                   |

### Legacy Infinite Feed

This is a legacy mode used in Airbyte integration tests. It has been removed since `2.0.0`. It has a simple catalog with one `data` stream that has the following schema:

```json
{
  "type": "object",
  "properties":
    {
      "column1": { "type": "string" }
    }
}
```

The value of `column1` will be an increasing number starting from `1`.

This mode can generate infinite number of records, which can be dangerous. That's why it is excluded from the Cloud variant of this connector. Usually this mode should not be used.

There are two configurable parameters:

| Parameters       | Type    | Required | Default | Notes                                                                                                              |
| ---------------- | ------- | -------- | ------- | ------------------------------------------------------------------------------------------------------------------ |
| max records      | integer | no       | `null`  | Number of message records to emit. When it is left empty, the connector will generate infinite number of messages. |
| message interval | integer | no       | `null`  | Time interval between messages in millisecond.                                                                     |

### Exception after N

This is a legacy mode used in Airbyte integration tests. It has been removed since `2.0.0`. It throws an `IllegalStateException` after certain number of messages. The number of messages to emit before exception is the only parameter for this mode.

This mode is also excluded from the Cloud variant of this connector.

## Changelog

The OSS and Cloud variants have the same version number. The Cloud variant was initially released at version `1.0.0`.

<<<<<<< HEAD
| Version | Date       | Pull request                                                                                                      | Notes                                                                                                 |
| ------- | ---------- | ----------------------------------------------------------------------------------------------------------------- | ----------------------------------------------------------------------------------------------------- |
| 2.1.3   | 2022-08-25 | [15591](https://github.com/airbytehq/airbyte/pull/15591)                                                          | Declare supported sync modes in catalogs                                                              |
| 2.1.1   | 2022-06-17 | [13864](https://github.com/airbytehq/airbyte/pull/13864)                                                          | Updated stacktrace format for any trace message errors                                                |
| 2.1.0   | 2021-02-12 | [\#10298](https://github.com/airbytehq/airbyte/pull/10298)                                                        | Support stream duplication to quickly create a multi-stream catalog.                                  |
| 2.0.0   | 2021-02-01 | [\#9954](https://github.com/airbytehq/airbyte/pull/9954)                                                          | Remove legacy modes. Use more efficient Json generator.                                               |
| 1.0.1   | 2021-01-29 | [\#9745](https://github.com/airbytehq/airbyte/pull/9745)                                                          | Integrate with Sentry.                                                                                |
| 1.0.0   | 2021-01-23 | [\#9720](https://github.com/airbytehq/airbyte/pull/9720)                                                          | Add new continuous feed mode that supports arbitrary catalog specification. Initial release to cloud. |
| 0.1.1   | 2021-12-16 | [\#8217](https://github.com/airbytehq/airbyte/pull/8217)                                                          | Fix sleep time in infinite feed mode.                                                                 |
| 0.1.0   | 2021-07-23 | [\#3290](https://github.com/airbytehq/airbyte/pull/3290) [\#4939](https://github.com/airbytehq/airbyte/pull/4939) | Initial release.                                                                                      |
=======
| Version | Date | Pull request | Notes |
| --- | --- | --- | --- |
| 2.1.1 | 2022-06-17 | [13864](https://github.com/airbytehq/airbyte/pull/13864) | Updated stacktrace format for any trace message errors |
| 2.1.0 | 2021-02-12 | [\#10298](https://github.com/airbytehq/airbyte/pull/10298) | Support stream duplication to quickly create a multi-stream catalog. |
| 2.0.0 | 2021-02-01 | [\#9954](https://github.com/airbytehq/airbyte/pull/9954) | Remove legacy modes. Use more efficient Json generator. |
| 1.0.1 | 2021-01-29 | [\#9745](https://github.com/airbytehq/airbyte/pull/9745) | Integrate with Sentry. |
| 1.0.0 | 2021-01-23 | [\#9720](https://github.com/airbytehq/airbyte/pull/9720) | Add new continuous feed mode that supports arbitrary catalog specification. Initial release to cloud. |
| 0.1.2 | 2022-10-18 | [\#18100](https://github.com/airbytehq/airbyte/pull/18100) | Set supported sync mode on streams |
| 0.1.1 | 2021-12-16 | [\#8217](https://github.com/airbytehq/airbyte/pull/8217) | Fix sleep time in infinite feed mode. |
| 0.1.0 | 2021-07-23 | [\#3290](https://github.com/airbytehq/airbyte/pull/3290) [\#4939](https://github.com/airbytehq/airbyte/pull/4939) | Initial release. |
>>>>>>> 4db2364a
<|MERGE_RESOLUTION|>--- conflicted
+++ resolved
@@ -61,7 +61,6 @@
 
 The OSS and Cloud variants have the same version number. The Cloud variant was initially released at version `1.0.0`.
 
-<<<<<<< HEAD
 | Version | Date       | Pull request                                                                                                      | Notes                                                                                                 |
 | ------- | ---------- | ----------------------------------------------------------------------------------------------------------------- | ----------------------------------------------------------------------------------------------------- |
 | 2.1.3   | 2022-08-25 | [15591](https://github.com/airbytehq/airbyte/pull/15591)                                                          | Declare supported sync modes in catalogs                                                              |
@@ -70,17 +69,6 @@
 | 2.0.0   | 2021-02-01 | [\#9954](https://github.com/airbytehq/airbyte/pull/9954)                                                          | Remove legacy modes. Use more efficient Json generator.                                               |
 | 1.0.1   | 2021-01-29 | [\#9745](https://github.com/airbytehq/airbyte/pull/9745)                                                          | Integrate with Sentry.                                                                                |
 | 1.0.0   | 2021-01-23 | [\#9720](https://github.com/airbytehq/airbyte/pull/9720)                                                          | Add new continuous feed mode that supports arbitrary catalog specification. Initial release to cloud. |
+| 0.1.2   | 2022-10-18 | [\#18100](https://github.com/airbytehq/airbyte/pull/18100)                                                        | Set supported sync mode on streams                                                                    |
 | 0.1.1   | 2021-12-16 | [\#8217](https://github.com/airbytehq/airbyte/pull/8217)                                                          | Fix sleep time in infinite feed mode.                                                                 |
-| 0.1.0   | 2021-07-23 | [\#3290](https://github.com/airbytehq/airbyte/pull/3290) [\#4939](https://github.com/airbytehq/airbyte/pull/4939) | Initial release.                                                                                      |
-=======
-| Version | Date | Pull request | Notes |
-| --- | --- | --- | --- |
-| 2.1.1 | 2022-06-17 | [13864](https://github.com/airbytehq/airbyte/pull/13864) | Updated stacktrace format for any trace message errors |
-| 2.1.0 | 2021-02-12 | [\#10298](https://github.com/airbytehq/airbyte/pull/10298) | Support stream duplication to quickly create a multi-stream catalog. |
-| 2.0.0 | 2021-02-01 | [\#9954](https://github.com/airbytehq/airbyte/pull/9954) | Remove legacy modes. Use more efficient Json generator. |
-| 1.0.1 | 2021-01-29 | [\#9745](https://github.com/airbytehq/airbyte/pull/9745) | Integrate with Sentry. |
-| 1.0.0 | 2021-01-23 | [\#9720](https://github.com/airbytehq/airbyte/pull/9720) | Add new continuous feed mode that supports arbitrary catalog specification. Initial release to cloud. |
-| 0.1.2 | 2022-10-18 | [\#18100](https://github.com/airbytehq/airbyte/pull/18100) | Set supported sync mode on streams |
-| 0.1.1 | 2021-12-16 | [\#8217](https://github.com/airbytehq/airbyte/pull/8217) | Fix sleep time in infinite feed mode. |
-| 0.1.0 | 2021-07-23 | [\#3290](https://github.com/airbytehq/airbyte/pull/3290) [\#4939](https://github.com/airbytehq/airbyte/pull/4939) | Initial release. |
->>>>>>> 4db2364a
+| 0.1.0   | 2021-07-23 | [\#3290](https://github.com/airbytehq/airbyte/pull/3290) [\#4939](https://github.com/airbytehq/airbyte/pull/4939) | Initial release.                                                                                      |