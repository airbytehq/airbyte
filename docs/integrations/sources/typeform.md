--- conflicted
+++ resolved
@@ -65,11 +65,8 @@
 
 | Version | Date | Pull Request | Subject |
 | :--- | :--- | :--- | :--- |
-<<<<<<< HEAD
-| 0.1.3 | 2021-12-06 | [8425](https://github.com/airbytehq/airbyte/pull/8425) | Update title, description fields in spec |
-=======
+| 0.1.4 | 2021-12-08 | [8425](https://github.com/airbytehq/airbyte/pull/8425) | Update title, description fields in spec |
 | 0.1.3 | 2021-12-07 | [8466](https://github.com/airbytehq/airbyte/pull/8466) | Change Check Connection Function Logic |
->>>>>>> f6a42f67
 | 0.1.2 | 2021-10-11 | [6571](https://github.com/airbytehq/airbyte/pull/6571) | Support pulling data from a select set of forms |
 | 0.1.1 | 2021-09-06 | [5799](https://github.com/airbytehq/airbyte/pull/5799) | Add missed choices field to responses schema |
 | 0.1.0 | 2021-07-10 | [4541](https://github.com/airbytehq/airbyte/pull/4541) | Initial release for Typeform API supporting Forms and Responses streams |
