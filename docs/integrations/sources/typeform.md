# Typeform

This page guides you through the process of setting up the Typeform source connector.

## Prerequisites

- [Typeform Account](https://www.typeform.com/)
- Form IDs (Optional) - If you want to sync data for specific forms, you'll need to have the IDs of those forms. If you want to sync data for all forms in your account you don't need any IDs. Form IDs can be found in the URLs to the forms in Typeform Admin Panel (for example, for URL `https://admin.typeform.com/form/12345/` a `12345` part would your Form ID)
<!-- env:cloud -->
**For Airbyte Cloud:**

- OAuth
<!-- /env:cloud -->

<!-- env:oss -->
**For Airbyte Open Source:**

- Personal Access Token (see [personal access token](https://www.typeform.com/developers/get-started/personal-access-token/))
<!-- /env:oss -->

## Setup guide

### Step 1: Obtain an API token

<!-- env:oss -->
**For Airbyte Open Source:**
To get the API token for your application follow this [steps](https://developer.typeform.com/get-started/personal-access-token/)
* Log in to your account at Typeform.
* In the upper-right corner, in the drop-down menu next to your profile photo, click My Account.
* In the left menu, click Personal tokens.
* Click Generate a new token.
* In the Token name field, type a name for the token to help you identify it.
* Choose needed scopes \(API actions this token can perform - or permissions it has\). See [here](https://www.typeform.com/developers/get-started/scopes/) for more details on scopes.
* Click Generate token.
<!-- /env:oss -->

<!-- env:cloud -->
**For Airbyte Cloud:**
This step is not needed in Airbyte Cloud. Skip to the next step.
<!-- /env:cloud -->

### Step 2: Set up the source connector in Airbyte

<!-- env:cloud -->
**For Airbyte Cloud:**

1. [Log into your Airbyte Cloud](https://cloud.airbyte.com/workspaces) account.
2. In the left navigation bar, click **Sources**. In the top-right corner, click **+ New Source**.
3. On the source setup page, select **Typeform** from the Source type dropdown and enter a name for this connector.
4. Click `Authenticate your Typeform account` by selecting Oauth or Personal Access Token for Authentication.
5. Log in and Authorize to the Typeform account.
6. **Start date (Optional)** - Date to start fetching Responses stream data from. If start date is not set, Responses stream will fetch data from a year ago from today.
7. **Form IDs (Optional)** - List of Form Ids to sync. If not passed - sync all account`s forms.
8. Click **Set up source**.
<!-- /env:cloud -->

<!-- env:oss -->
**For Airbyte Open Source:**

1. Go to local Airbyte page.
2. In the left navigation bar, click **Sources**. In the top-right corner, click **+ New Source**.
3. On the Set up the source page, enter the name for the connector and select **Typeform** from the Source type dropdown.
4. Fill-in **API Token** and **Start Date**
5. click **Set up source**
<!-- /env:oss -->

## Supported streams and sync modes

| Stream     | Key         | Incremental | API Link                                                                    |
|:-----------|-------------|:------------|-----------------------------------------------------------------------------|
| Forms      | id          | No          | https://developer.typeform.com/create/reference/retrieve-form/              |
| Responses  | response_id | Yes         | https://developer.typeform.com/responses/reference/retrieve-responses       |
| Webhooks   | id          | No          | https://developer.typeform.com/webhooks/reference/retrieve-webhooks/        |
| Workspaces | id          | No          | https://developer.typeform.com/create/reference/retrieve-workspaces/        |
| Images     | id          | No          | https://developer.typeform.com/create/reference/retrieve-images-collection/ |
| Themes     | id          | No          | https://developer.typeform.com/create/reference/retrieve-themes/            |

## Performance considerations

Typeform API page size limit per source:

* Forms - 200
* Responses - 1000

Connector performs additional API call to fetch all possible `form ids` on an account using [retrieve forms endpoint](https://developer.typeform.com/create/reference/retrieve-forms/)

API rate limits \(2 requests per second\): [https://developer.typeform.com/get-started/\#rate-limits](https://developer.typeform.com/get-started/#rate-limits)

## Changelog

<<<<<<< HEAD
| Version | Date       | Pull Request                                             | Subject                                                                                         |
|:--------|:-----------|:---------------------------------------------------------|:------------------------------------------------------------------------------------------------|
| 1.1.3   | 2023-11-23 | [32775](https://github.com/airbytehq/airbyte/pull/32775) | Add 499 status code handling                                                                    |
| 1.1.2   | 2023-10-27 | [31914](https://github.com/airbytehq/airbyte/pull/31914) | Fix pagination for stream Responses                                                             |
| 1.1.1   | 2023-10-19 | [31599](https://github.com/airbytehq/airbyte/pull/31599) | Base image migration: remove Dockerfile and use the python-connector-base image                 |
| 1.1.0   | 2023-09-04 | [29916](https://github.com/airbytehq/airbyte/pull/29916) | Migrate to Low-Code Framework                                                                   |
| 1.0.0   | 2023-06-26 | [27240](https://github.com/airbytehq/airbyte/pull/27240) | Add OAuth support                                                                               |
| 0.3.0   | 2023-06-23 | [27653](https://github.com/airbytehq/airbyte/pull/27653) | Add `form_id` to records of `responses` stream                                                  |
| 0.2.0   | 2023-06-17 | [27455](https://github.com/airbytehq/airbyte/pull/27455) | Add missing schema fields in `forms`, `themes`, `images`, `workspaces`, and `responses` streams |
| 0.1.12  | 2023-02-21 | [22824](https://github.com/airbytehq/airbyte/pull/22824) | Specified date formatting in specification                                                      |
| 0.1.11  | 2023-02-20 | [23248](https://github.com/airbytehq/airbyte/pull/23248) | Store cursor value as a string                                                                  |
| 0.1.10  | 2023-01-07 | [16125](https://github.com/airbytehq/airbyte/pull/16125) | Certification to Beta                                                                           |
| 0.1.9   | 2022-08-30 | [16125](https://github.com/airbytehq/airbyte/pull/16125) | Improve `metadata.referer` url parsing                                                          |
| 0.1.8   | 2022-08-09 | [15435](https://github.com/airbytehq/airbyte/pull/15435) | Update Forms   stream schema                                                                    |
| 0.1.7   | 2022-06-20 | [13935](https://github.com/airbytehq/airbyte/pull/13935) | Update Responses stream schema                                                                  |
| 0.1.6   | 2022-05-23 | [12280](https://github.com/airbytehq/airbyte/pull/12280) | Full Stream Coverage                                                                            |
| 0.1.4   | 2021-12-08 | [8425](https://github.com/airbytehq/airbyte/pull/8425)   | Update title, description fields in spec                                                        |
| 0.1.3   | 2021-12-07 | [8466](https://github.com/airbytehq/airbyte/pull/8466)   | Change Check Connection Function Logic                                                          |
| 0.1.2   | 2021-10-11 | [6571](https://github.com/airbytehq/airbyte/pull/6571)   | Support pulling data from a select set of forms                                                 |
| 0.1.1   | 2021-09-06 | [5799](https://github.com/airbytehq/airbyte/pull/5799)   | Add missed choices field to responses schema                                                    |
| 0.1.0   | 2021-07-10 | [4541](https://github.com/airbytehq/airbyte/pull/4541)   | Initial release for Typeform API supporting Forms and Responses streams                         |
=======
| Version | Date       | Pull Request                                                 | Subject                                                                                         |
|:--------|:-----------|:-------------------------------------------------------------|:------------------------------------------------------------------------------------------------|
| 1.2.0   | 2023-11-29 | [32745](https://github.com/airbytehq/airbyte/pull/32745)         | Add `response_type` field to `responses` schema                                                |
| 1.1.2   | 2023-10-27 | [31914](https://github.com/airbytehq/airbyte/pull/31914)     | Fix pagination for stream Responses                                                             |
| 1.1.1   | 2023-10-19 | [31599](https://github.com/airbytehq/airbyte/pull/31599)     | Base image migration: remove Dockerfile and use the python-connector-base image                 |
| 1.1.0   | 2023-09-04 | [29916](https://github.com/airbytehq/airbyte/pull/29916)     | Migrate to Low-Code Framework                                                                   |
| 1.0.0   | 2023-06-26 | [27240](https://github.com/airbytehq/airbyte/pull/27240)     | Add OAuth support                                                                               |
| 0.3.0   | 2023-06-23 | [27653](https://github.com/airbytehq/airbyte/pull/27653)     | Add `form_id` to records of `responses` stream                                                  |
| 0.2.0   | 2023-06-17 | [27455](https://github.com/airbytehq/airbyte/pull/27455)     | Add missing schema fields in `forms`, `themes`, `images`, `workspaces`, and `responses` streams |
| 0.1.12  | 2023-02-21 | [22824](https://github.com/airbytehq/airbyte/pull/22824)     | Specified date formatting in specification                                                      |
| 0.1.11  | 2023-02-20 | [23248](https://github.com/airbytehq/airbyte/pull/23248)     | Store cursor value as a string                                                                  |
| 0.1.10  | 2023-01-07 | [16125](https://github.com/airbytehq/airbyte/pull/16125)     | Certification to Beta                                                                           |
| 0.1.9   | 2022-08-30 | [16125](https://github.com/airbytehq/airbyte/pull/16125)     | Improve `metadata.referer` url parsing                                                          |
| 0.1.8   | 2022-08-09 | [15435](https://github.com/airbytehq/airbyte/pull/15435)     | Update Forms   stream schema                                                                    |
| 0.1.7   | 2022-06-20 | [13935](https://github.com/airbytehq/airbyte/pull/13935)     | Update Responses stream schema                                                                  |
| 0.1.6   | 2022-05-23 | [12280](https://github.com/airbytehq/airbyte/pull/12280)     | Full Stream Coverage                                                                            |
| 0.1.4   | 2021-12-08 | [8425](https://github.com/airbytehq/airbyte/pull/8425)       | Update title, description fields in spec                                                        |
| 0.1.3   | 2021-12-07 | [8466](https://github.com/airbytehq/airbyte/pull/8466)       | Change Check Connection Function Logic                                                          |
| 0.1.2   | 2021-10-11 | [6571](https://github.com/airbytehq/airbyte/pull/6571)       | Support pulling data from a select set of forms                                                 |
| 0.1.1   | 2021-09-06 | [5799](https://github.com/airbytehq/airbyte/pull/5799)       | Add missed choices field to responses schema                                                    |
| 0.1.0   | 2021-07-10 | [4541](https://github.com/airbytehq/airbyte/pull/4541)       | Initial release for Typeform API supporting Forms and Responses streams                         |
>>>>>>> d450b0ca
<|MERGE_RESOLUTION|>--- conflicted
+++ resolved
@@ -88,10 +88,10 @@
 
 ## Changelog
 
-<<<<<<< HEAD
 | Version | Date       | Pull Request                                             | Subject                                                                                         |
 |:--------|:-----------|:---------------------------------------------------------|:------------------------------------------------------------------------------------------------|
-| 1.1.3   | 2023-11-23 | [32775](https://github.com/airbytehq/airbyte/pull/32775) | Add 499 status code handling                                                                    |
+| 1.2.1   | 2023-12-04 | [32775](https://github.com/airbytehq/airbyte/pull/32775) | Add 499 status code handling                                                                    |
+| 1.2.0   | 2023-11-29 | [32745](https://github.com/airbytehq/airbyte/pull/32745) | Add `response_type` field to `responses` schema                                                 |
 | 1.1.2   | 2023-10-27 | [31914](https://github.com/airbytehq/airbyte/pull/31914) | Fix pagination for stream Responses                                                             |
 | 1.1.1   | 2023-10-19 | [31599](https://github.com/airbytehq/airbyte/pull/31599) | Base image migration: remove Dockerfile and use the python-connector-base image                 |
 | 1.1.0   | 2023-09-04 | [29916](https://github.com/airbytehq/airbyte/pull/29916) | Migrate to Low-Code Framework                                                                   |
@@ -109,27 +109,4 @@
 | 0.1.3   | 2021-12-07 | [8466](https://github.com/airbytehq/airbyte/pull/8466)   | Change Check Connection Function Logic                                                          |
 | 0.1.2   | 2021-10-11 | [6571](https://github.com/airbytehq/airbyte/pull/6571)   | Support pulling data from a select set of forms                                                 |
 | 0.1.1   | 2021-09-06 | [5799](https://github.com/airbytehq/airbyte/pull/5799)   | Add missed choices field to responses schema                                                    |
-| 0.1.0   | 2021-07-10 | [4541](https://github.com/airbytehq/airbyte/pull/4541)   | Initial release for Typeform API supporting Forms and Responses streams                         |
-=======
-| Version | Date       | Pull Request                                                 | Subject                                                                                         |
-|:--------|:-----------|:-------------------------------------------------------------|:------------------------------------------------------------------------------------------------|
-| 1.2.0   | 2023-11-29 | [32745](https://github.com/airbytehq/airbyte/pull/32745)         | Add `response_type` field to `responses` schema                                                |
-| 1.1.2   | 2023-10-27 | [31914](https://github.com/airbytehq/airbyte/pull/31914)     | Fix pagination for stream Responses                                                             |
-| 1.1.1   | 2023-10-19 | [31599](https://github.com/airbytehq/airbyte/pull/31599)     | Base image migration: remove Dockerfile and use the python-connector-base image                 |
-| 1.1.0   | 2023-09-04 | [29916](https://github.com/airbytehq/airbyte/pull/29916)     | Migrate to Low-Code Framework                                                                   |
-| 1.0.0   | 2023-06-26 | [27240](https://github.com/airbytehq/airbyte/pull/27240)     | Add OAuth support                                                                               |
-| 0.3.0   | 2023-06-23 | [27653](https://github.com/airbytehq/airbyte/pull/27653)     | Add `form_id` to records of `responses` stream                                                  |
-| 0.2.0   | 2023-06-17 | [27455](https://github.com/airbytehq/airbyte/pull/27455)     | Add missing schema fields in `forms`, `themes`, `images`, `workspaces`, and `responses` streams |
-| 0.1.12  | 2023-02-21 | [22824](https://github.com/airbytehq/airbyte/pull/22824)     | Specified date formatting in specification                                                      |
-| 0.1.11  | 2023-02-20 | [23248](https://github.com/airbytehq/airbyte/pull/23248)     | Store cursor value as a string                                                                  |
-| 0.1.10  | 2023-01-07 | [16125](https://github.com/airbytehq/airbyte/pull/16125)     | Certification to Beta                                                                           |
-| 0.1.9   | 2022-08-30 | [16125](https://github.com/airbytehq/airbyte/pull/16125)     | Improve `metadata.referer` url parsing                                                          |
-| 0.1.8   | 2022-08-09 | [15435](https://github.com/airbytehq/airbyte/pull/15435)     | Update Forms   stream schema                                                                    |
-| 0.1.7   | 2022-06-20 | [13935](https://github.com/airbytehq/airbyte/pull/13935)     | Update Responses stream schema                                                                  |
-| 0.1.6   | 2022-05-23 | [12280](https://github.com/airbytehq/airbyte/pull/12280)     | Full Stream Coverage                                                                            |
-| 0.1.4   | 2021-12-08 | [8425](https://github.com/airbytehq/airbyte/pull/8425)       | Update title, description fields in spec                                                        |
-| 0.1.3   | 2021-12-07 | [8466](https://github.com/airbytehq/airbyte/pull/8466)       | Change Check Connection Function Logic                                                          |
-| 0.1.2   | 2021-10-11 | [6571](https://github.com/airbytehq/airbyte/pull/6571)       | Support pulling data from a select set of forms                                                 |
-| 0.1.1   | 2021-09-06 | [5799](https://github.com/airbytehq/airbyte/pull/5799)       | Add missed choices field to responses schema                                                    |
-| 0.1.0   | 2021-07-10 | [4541](https://github.com/airbytehq/airbyte/pull/4541)       | Initial release for Typeform API supporting Forms and Responses streams                         |
->>>>>>> d450b0ca
+| 0.1.0   | 2021-07-10 | [4541](https://github.com/airbytehq/airbyte/pull/4541)   | Initial release for Typeform API supporting Forms and Responses streams                         |