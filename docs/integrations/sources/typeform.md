# Typeform

This page guides you through the process of setting up the Typeform source connector.

## Prerequisites

- [Typeform Account](https://www.typeform.com/)
- Form IDs (Optional) - If you want to sync data for specific forms, you'll need to have the IDs of those forms. If you want to sync data for all forms in your account you don't need any IDs. Form IDs can be found in the URLs to the forms in Typeform Admin Panel (for example, for URL `https://admin.typeform.com/form/12345/` a `12345` part would your Form ID)
  <!-- env:cloud -->

  **For Airbyte Cloud:**

- OAuth
<!-- /env:cloud -->

<!-- env:oss -->

**For Airbyte Open Source:**

- Personal Access Token (see [personal access token](https://www.typeform.com/developers/get-started/personal-access-token/))
<!-- /env:oss -->

## Setup guide

### Step 1: Obtain an API token

<!-- env:oss -->

**For Airbyte Open Source:**
To get the API token for your application follow this [steps](https://developer.typeform.com/get-started/personal-access-token/)

- Log in to your account at Typeform.
- In the upper-right corner, in the drop-down menu next to your profile photo, click My Account.
- In the left menu, click Personal tokens.
- Click Generate a new token.
- In the Token name field, type a name for the token to help you identify it.
- Choose needed scopes \(API actions this token can perform - or permissions it has\). See [here](https://www.typeform.com/developers/get-started/scopes/) for more details on scopes.
- Click Generate token.
<!-- /env:oss -->

<!-- env:cloud -->

**For Airbyte Cloud:**
This step is not needed in Airbyte Cloud. Skip to the next step.

<!-- /env:cloud -->

### Step 2: Set up the source connector in Airbyte

<!-- env:cloud -->

**For Airbyte Cloud:**

1. [Log into your Airbyte Cloud](https://cloud.airbyte.com/workspaces) account.
2. In the left navigation bar, click **Sources**. In the top-right corner, click **+ New Source**.
3. On the source setup page, select **Typeform** from the Source type dropdown and enter a name for this connector.
4. Click `Authenticate your Typeform account` by selecting Oauth or Personal Access Token for Authentication.
5. Log in and Authorize to the Typeform account.
6. **Start date (Optional)** - Date to start fetching Responses stream data from. If start date is not set, Responses stream will fetch data from a year ago from today.
7. **Form IDs (Optional)** - List of Form Ids to sync. If not passed - sync all account`s forms.
8. Click **Set up source**.
<!-- /env:cloud -->

<!-- env:oss -->

**For Airbyte Open Source:**

1. Go to local Airbyte page.
2. In the left navigation bar, click **Sources**. In the top-right corner, click **+ New Source**.
3. On the Set up the source page, enter the name for the connector and select **Typeform** from the Source type dropdown.
4. Fill-in **API Token** and **Start Date**
5. click **Set up source**
<!-- /env:oss -->

## Supported streams and sync modes

| Stream     | Key         | Incremental | API Link                                                                    |
| :--------- | ----------- | :---------- | --------------------------------------------------------------------------- |
| Forms      | id          | No          | https://developer.typeform.com/create/reference/retrieve-form/              |
| Responses  | response_id | Yes         | https://developer.typeform.com/responses/reference/retrieve-responses       |
| Webhooks   | id          | No          | https://developer.typeform.com/webhooks/reference/retrieve-webhooks/        |
| Workspaces | id          | No          | https://developer.typeform.com/create/reference/retrieve-workspaces/        |
| Images     | id          | No          | https://developer.typeform.com/create/reference/retrieve-images-collection/ |
| Themes     | id          | No          | https://developer.typeform.com/create/reference/retrieve-themes/            |

## Performance considerations

Typeform API page size limit per source:

- Forms - 200
- Responses - 1000

Connector performs additional API call to fetch all possible `form ids` on an account using [retrieve forms endpoint](https://developer.typeform.com/create/reference/retrieve-forms/)

API rate limits \(2 requests per second\): [https://developer.typeform.com/get-started/\#rate-limits](https://developer.typeform.com/get-started/#rate-limits)

## Changelog

<details>
  <summary>Expand to review</summary>

| Version | Date       | Pull Request                                             | Subject                                                                                         |
|:--------|:-----------| :------------------------------------------------------- |:------------------------------------------------------------------------------------------------|
<<<<<<< HEAD
| 1.4.0 | 2024-10-19 | [47018](https://github.com/airbytehq/airbyte/pull/47018) | Migrate to manifest-only format |
=======
| 1.3.25 | 2025-01-11 | [51403](https://github.com/airbytehq/airbyte/pull/51403) | Update dependencies |
| 1.3.24 | 2025-01-04 | [50937](https://github.com/airbytehq/airbyte/pull/50937) | Update dependencies |
| 1.3.23 | 2024-12-28 | [50797](https://github.com/airbytehq/airbyte/pull/50797) | Update dependencies |
| 1.3.22 | 2024-12-21 | [50376](https://github.com/airbytehq/airbyte/pull/50376) | Update dependencies |
| 1.3.21 | 2024-12-14 | [49799](https://github.com/airbytehq/airbyte/pull/49799) | Update dependencies |
| 1.3.20 | 2024-12-12 | [49373](https://github.com/airbytehq/airbyte/pull/49373) | Starting with this version, the Docker image is now rootless. Please note that this and future versions will not be compatible with Airbyte versions earlier than 0.64 |
| 1.3.19 | 2024-11-04 | [48301](https://github.com/airbytehq/airbyte/pull/48301) | Update dependencies |
| 1.3.18 | 2024-10-29 | [46853](https://github.com/airbytehq/airbyte/pull/46853) | Update dependencies |
>>>>>>> f26cd8ef
| 1.3.17 | 2024-10-05 | [46479](https://github.com/airbytehq/airbyte/pull/46479) | Update dependencies |
| 1.3.16 | 2024-09-28 | [46170](https://github.com/airbytehq/airbyte/pull/46170) | Update dependencies |
| 1.3.15 | 2024-09-21 | [45495](https://github.com/airbytehq/airbyte/pull/45495) | Update dependencies |
| 1.3.14 | 2024-09-07 | [45269](https://github.com/airbytehq/airbyte/pull/45269) | Update dependencies |
| 1.3.13 | 2024-08-31 | [45016](https://github.com/airbytehq/airbyte/pull/45016) | Update dependencies |
| 1.3.12 | 2024-08-24 | [44690](https://github.com/airbytehq/airbyte/pull/44690) | Update dependencies |
| 1.3.11 | 2024-08-17 | [44315](https://github.com/airbytehq/airbyte/pull/44315) | Update dependencies |
| 1.3.10 | 2024-08-12 | [43875](https://github.com/airbytehq/airbyte/pull/43875) | Update dependencies |
| 1.3.9 | 2024-08-10 | [43496](https://github.com/airbytehq/airbyte/pull/43496) | Update dependencies |
| 1.3.8 | 2024-08-03 | [43212](https://github.com/airbytehq/airbyte/pull/43212) | Update dependencies |
| 1.3.7 | 2024-07-27 | [42726](https://github.com/airbytehq/airbyte/pull/42726) | Update dependencies |
| 1.3.6 | 2024-07-20 | [42183](https://github.com/airbytehq/airbyte/pull/42183) | Update dependencies |
| 1.3.5 | 2024-07-13 | [41739](https://github.com/airbytehq/airbyte/pull/41739) | Update dependencies |
| 1.3.4 | 2024-07-10 | [41434](https://github.com/airbytehq/airbyte/pull/41434) | Update dependencies |
| 1.3.3 | 2024-07-09 | [41228](https://github.com/airbytehq/airbyte/pull/41228) | Update dependencies |
| 1.3.2 | 2024-07-06 | [40821](https://github.com/airbytehq/airbyte/pull/40821) | Update dependencies |
| 1.3.1 | 2024-06-26 | [40382](https://github.com/airbytehq/airbyte/pull/40382) | Update dependencies |
| 1.3.0 | 2024-06-21 | [40176](https://github.com/airbytehq/airbyte/pull/40176) | Fix pagination for stream `Responses` |
| 1.2.10 | 2024-06-22 | [40112](https://github.com/airbytehq/airbyte/pull/40112) | Update dependencies |
| 1.2.9 | 2024-06-06 | [39199](https://github.com/airbytehq/airbyte/pull/39199) | [autopull] Upgrade base image to v1.2.2 |
| 1.2.8 | 2024-05-02 | [36667](https://github.com/airbytehq/airbyte/pull/36667) | Schema descriptions |
| 1.2.7 | 2024-04-30 | [37599](https://github.com/airbytehq/airbyte/pull/37599) | Changed last_records to last_record |
| 1.2.6 | 2024-03-13 | [36164](https://github.com/airbytehq/airbyte/pull/36164) | Unpin CDK version |
| 1.2.5 | 2024-02-12 | [35152](https://github.com/airbytehq/airbyte/pull/35152) | Manage dependencies with Poetry. |
| 1.2.4 | 2024-01-24 | [34484](https://github.com/airbytehq/airbyte/pull/34484) | Fix pagination stop condition |
| 1.2.3 | 2024-01-11 | [34145](https://github.com/airbytehq/airbyte/pull/34145) | prepare for airbyte-lib |
| 1.2.2 | 2023-12-12 | [33345](https://github.com/airbytehq/airbyte/pull/33345) | Fix single use refresh token authentication |
| 1.2.1 | 2023-12-04 | [32775](https://github.com/airbytehq/airbyte/pull/32775) | Add 499 status code handling |
| 1.2.0 | 2023-11-29 | [32745](https://github.com/airbytehq/airbyte/pull/32745) | Add `response_type` field to `responses` schema |
| 1.1.2 | 2023-10-27 | [31914](https://github.com/airbytehq/airbyte/pull/31914) | Fix pagination for stream Responses |
| 1.1.1 | 2023-10-19 | [31599](https://github.com/airbytehq/airbyte/pull/31599) | Base image migration: remove Dockerfile and use the python-connector-base image |
| 1.1.0 | 2023-09-04 | [29916](https://github.com/airbytehq/airbyte/pull/29916) | Migrate to Low-Code Framework |
| 1.0.0 | 2023-06-26 | [27240](https://github.com/airbytehq/airbyte/pull/27240) | Add OAuth support |
| 0.3.0 | 2023-06-23 | [27653](https://github.com/airbytehq/airbyte/pull/27653) | Add `form_id` to records of `responses` stream |
| 0.2.0 | 2023-06-17 | [27455](https://github.com/airbytehq/airbyte/pull/27455) | Add missing schema fields in `forms`, `themes`, `images`, `workspaces`, and `responses` streams |
| 0.1.12 | 2023-02-21 | [22824](https://github.com/airbytehq/airbyte/pull/22824) | Specified date formatting in specification |
| 0.1.11 | 2023-02-20 | [23248](https://github.com/airbytehq/airbyte/pull/23248) | Store cursor value as a string |
| 0.1.10 | 2023-01-07 | [16125](https://github.com/airbytehq/airbyte/pull/16125) | Certification to Beta |
| 0.1.9 | 2022-08-30 | [16125](https://github.com/airbytehq/airbyte/pull/16125) | Improve `metadata.referer` url parsing |
| 0.1.8 | 2022-08-09 | [15435](https://github.com/airbytehq/airbyte/pull/15435) | Update Forms stream schema |
| 0.1.7 | 2022-06-20 | [13935](https://github.com/airbytehq/airbyte/pull/13935) | Update Responses stream schema |
| 0.1.6 | 2022-05-23 | [12280](https://github.com/airbytehq/airbyte/pull/12280) | Full Stream Coverage |
| 0.1.4 | 2021-12-08 | [8425](https://github.com/airbytehq/airbyte/pull/8425) | Update title, description fields in spec |
| 0.1.3 | 2021-12-07 | [8466](https://github.com/airbytehq/airbyte/pull/8466) | Change Check Connection Function Logic |
| 0.1.2 | 2021-10-11 | [6571](https://github.com/airbytehq/airbyte/pull/6571) | Support pulling data from a select set of forms |
| 0.1.1 | 2021-09-06 | [5799](https://github.com/airbytehq/airbyte/pull/5799) | Add missed choices field to responses schema |
| 0.1.0 | 2021-07-10 | [4541](https://github.com/airbytehq/airbyte/pull/4541) | Initial release for Typeform API supporting Forms and Responses streams |

</details><|MERGE_RESOLUTION|>--- conflicted
+++ resolved
@@ -101,9 +101,7 @@
 
 | Version | Date       | Pull Request                                             | Subject                                                                                         |
 |:--------|:-----------| :------------------------------------------------------- |:------------------------------------------------------------------------------------------------|
-<<<<<<< HEAD
-| 1.4.0 | 2024-10-19 | [47018](https://github.com/airbytehq/airbyte/pull/47018) | Migrate to manifest-only format |
-=======
+| 1.4.0 | 2025-01-17 | [47018](https://github.com/airbytehq/airbyte/pull/47018) | Migrate to manifest-only format |
 | 1.3.25 | 2025-01-11 | [51403](https://github.com/airbytehq/airbyte/pull/51403) | Update dependencies |
 | 1.3.24 | 2025-01-04 | [50937](https://github.com/airbytehq/airbyte/pull/50937) | Update dependencies |
 | 1.3.23 | 2024-12-28 | [50797](https://github.com/airbytehq/airbyte/pull/50797) | Update dependencies |
@@ -112,7 +110,6 @@
 | 1.3.20 | 2024-12-12 | [49373](https://github.com/airbytehq/airbyte/pull/49373) | Starting with this version, the Docker image is now rootless. Please note that this and future versions will not be compatible with Airbyte versions earlier than 0.64 |
 | 1.3.19 | 2024-11-04 | [48301](https://github.com/airbytehq/airbyte/pull/48301) | Update dependencies |
 | 1.3.18 | 2024-10-29 | [46853](https://github.com/airbytehq/airbyte/pull/46853) | Update dependencies |
->>>>>>> f26cd8ef
 | 1.3.17 | 2024-10-05 | [46479](https://github.com/airbytehq/airbyte/pull/46479) | Update dependencies |
 | 1.3.16 | 2024-09-28 | [46170](https://github.com/airbytehq/airbyte/pull/46170) | Update dependencies |
 | 1.3.15 | 2024-09-21 | [45495](https://github.com/airbytehq/airbyte/pull/45495) | Update dependencies |
