# Typeform

This page guides you through the process of setting up the Typeform source connector.

## Prerequisites

* token - The Typeform API key token.
* start\_date - Date to start fetching Responses stream data from.
* form_ids (Optional) - List of Form Ids to sync. If not passed - sync all account`s forms.

## Setup guide

### Step 1: Set up Typeform

To get the API token for your application follow this [steps](https://developer.typeform.com/get-started/personal-access-token/)

* Log in to your account at Typeform.
* In the upper-right corner, in the drop-down menu next to your profile photo, click My Account.
* In the left menu, click Personal tokens.
* Click Generate a new token.
* In the Token name field, type a name for the token to help you identify it.
* Choose needed scopes \(API actions this token can perform - or permissions it has\). See here for more details on scopes.
* Click Generate token.

### Step 2: Set up the source connector in Airbyte

<!-- env:cloud -->
**For Airbyte Cloud:**

1. [Log into your Airbyte Cloud](https://cloud.airbyte.com/workspaces) account.
2. In the left navigation bar, click **Sources**. In the top-right corner, click **+ new source**.
3. On the source setup page, select **Typeform** from the Source type dropdown and enter a name for this connector.
4. Fill-in 'API Token' and 'Start Date'
5. click `Set up source`.
<!-- /env:cloud -->

<!-- env:oss -->
**For Airbyte Open Source:**

1. Go to local Airbyte page.
2. In the left navigation bar, click **Sources**. In the top-right corner, click **+ new source**.
3. On the Set up the source page, enter the name for the connector and select **Tiktok Marketing** from the Source type dropdown.
4. Fill-in 'API Token' and 'Start Date'
5. click `Set up source`.
<!-- /env:oss -->

## Supported streams and sync modes

| Stream     | Key         | Incremental | API Link                                                                    |
|:-----------|-------------|:------------|-----------------------------------------------------------------------------|
| Forms      | id          | No          | https://developer.typeform.com/create/reference/retrieve-form/              |
| Responses  | response_id | Yes         | https://developer.typeform.com/responses/reference/retrieve-responses       |
| Webhooks   | id          | No          | https://developer.typeform.com/webhooks/reference/retrieve-webhooks/        |
| Workspaces | id          | No          | https://developer.typeform.com/create/reference/retrieve-workspaces/        |
| Images     | id          | No          | https://developer.typeform.com/create/reference/retrieve-images-collection/ |
| Themes     | id          | No          | https://developer.typeform.com/create/reference/retrieve-themes/            |

## Performance considerations

Typeform API page size limit per source:

* Forms - 200
* Responses - 1000

Connector performs additional API call to fetch all possible `form ids` on an account using [retrieve forms endpoint](https://developer.typeform.com/create/reference/retrieve-forms/)

API rate limits \(2 requests per second\): [https://developer.typeform.com/get-started/\#rate-limits](https://developer.typeform.com/get-started/#rate-limits)

## Changelog

| Version | Date       | Pull Request                                             | Subject                                                                 |
|:--------|:-----------|:---------------------------------------------------------|:------------------------------------------------------------------------|
<<<<<<< HEAD
| 0.1.13  | 2023-06-12 | [27240](https://github.com/airbytehq/airbyte/pull/27240) | Add OAuth support                                                   |
=======
| 0.2.0  | 2023-06-17 | [27455](https://github.com/airbytehq/airbyte/pull/27455) | Add missing schema fields in `forms`, `themes`, `images`, `workspaces`, and `responses` streams                                                   |
>>>>>>> 15a75b51
| 0.1.12  | 2023-02-21 | [22824](https://github.com/airbytehq/airbyte/pull/22824) | Specified date formatting in specification                                                   |
| 0.1.11  | 2023-02-20 | [23248](https://github.com/airbytehq/airbyte/pull/23248) | Store cursor value as a string                                          |
| 0.1.10  | 2023-01-07 | [16125](https://github.com/airbytehq/airbyte/pull/16125) | Certification to Beta                                                   |
| 0.1.9   | 2022-08-30 | [16125](https://github.com/airbytehq/airbyte/pull/16125) | Improve `metadata.referer` url parsing                                  |
| 0.1.8   | 2022-08-09 | [15435](https://github.com/airbytehq/airbyte/pull/15435) | Update Forms   stream schema                                            |
| 0.1.7   | 2022-06-20 | [13935](https://github.com/airbytehq/airbyte/pull/13935) | Update Responses stream schema                                          |
| 0.1.6   | 2022-05-23 | [12280](https://github.com/airbytehq/airbyte/pull/12280) | Full Stream Coverage                                                    |
| 0.1.4   | 2021-12-08 | [8425](https://github.com/airbytehq/airbyte/pull/8425)   | Update title, description fields in spec                                |
| 0.1.3   | 2021-12-07 | [8466](https://github.com/airbytehq/airbyte/pull/8466)   | Change Check Connection Function Logic                                  |
| 0.1.2   | 2021-10-11 | [6571](https://github.com/airbytehq/airbyte/pull/6571)   | Support pulling data from a select set of forms                         |
| 0.1.1   | 2021-09-06 | [5799](https://github.com/airbytehq/airbyte/pull/5799)   | Add missed choices field to responses schema                            |
| 0.1.0   | 2021-07-10 | [4541](https://github.com/airbytehq/airbyte/pull/4541)   | Initial release for Typeform API supporting Forms and Responses streams |
<|MERGE_RESOLUTION|>--- conflicted
+++ resolved
@@ -70,11 +70,8 @@
 
 | Version | Date       | Pull Request                                             | Subject                                                                 |
 |:--------|:-----------|:---------------------------------------------------------|:------------------------------------------------------------------------|
-<<<<<<< HEAD
-| 0.1.13  | 2023-06-12 | [27240](https://github.com/airbytehq/airbyte/pull/27240) | Add OAuth support                                                   |
-=======
+| 0.2.1  | 2023-06-19 | [27240](https://github.com/airbytehq/airbyte/pull/27240) | Add OAuth support                                                   |
 | 0.2.0  | 2023-06-17 | [27455](https://github.com/airbytehq/airbyte/pull/27455) | Add missing schema fields in `forms`, `themes`, `images`, `workspaces`, and `responses` streams                                                   |
->>>>>>> 15a75b51
 | 0.1.12  | 2023-02-21 | [22824](https://github.com/airbytehq/airbyte/pull/22824) | Specified date formatting in specification                                                   |
 | 0.1.11  | 2023-02-20 | [23248](https://github.com/airbytehq/airbyte/pull/23248) | Store cursor value as a string                                          |
 | 0.1.10  | 2023-01-07 | [16125](https://github.com/airbytehq/airbyte/pull/16125) | Certification to Beta                                                   |
