# Typeform

This page guides you through the process of setting up the Typeform source connector.

## Prerequisites

- [Typeform Account](https://www.typeform.com/)
- Start Date - Date to start fetching Responses stream data from.
- Form IDs (Optional) - If you want to sync data for specific forms, you'll need to have the IDs of those forms. If you want to sync data for all forms in your account you don't need any IDs. Form IDs can be found in the URLs to the forms in Typeform Admin Panel (for example, for URL `https://admin.typeform.com/form/12345/` a `12345` part would your Form ID)
<!-- env:cloud -->
**For Airbyte Cloud:**

- OAuth
<!-- /env:cloud -->

<!-- env:oss -->
**For Airbyte Open Source:**

- Personal Access Token (see [personal access token](https://www.typeform.com/developers/get-started/personal-access-token/))
<!-- /env:oss -->

## Setup guide

### Step 1: Set up Typeform

<!-- env:oss -->
**For Airbyte Open Source:**
To get the API token for your application follow this [steps](https://developer.typeform.com/get-started/personal-access-token/)
* Log in to your account at Typeform.
* In the upper-right corner, in the drop-down menu next to your profile photo, click My Account.
* In the left menu, click Personal tokens.
* Click Generate a new token.
* In the Token name field, type a name for the token to help you identify it.
* Choose needed scopes \(API actions this token can perform - or permissions it has\). See [here](https://www.typeform.com/developers/get-started/scopes/) for more details on scopes.
* Click Generate token.
<!-- /env:oss -->

<!-- env:cloud -->
**For Airbyte Cloud:**
* Authorize to your [Typeform Account](https://www.typeform.com/), it will be used during next step to authorize using OAuth.
<!-- /env:cloud -->

### Step 2: Set up the source connector in Airbyte

<!-- env:cloud -->
**For Airbyte Cloud:**

1. [Log into your Airbyte Cloud](https://cloud.airbyte.com/workspaces) account.
2. In the left navigation bar, click **Sources**. In the top-right corner, click **+ New Source**.
3. On the source setup page, select **Typeform** from the Source type dropdown and enter a name for this connector.
4. Click `Authenticate your Typeform account` by selecting Oauth or Personal Access Token for Authentication.
5. Log in and Authorize to the Typeform account.
6. **Start date** - Date to start fetching Responses stream data from.
7. **Form IDs (Optional)** - List of Form Ids to sync. If not passed - sync all account`s forms.
8. Click **Set up source**.
<!-- /env:cloud -->

<!-- env:oss -->
**For Airbyte Open Source:**

1. Go to local Airbyte page.
2. In the left navigation bar, click **Sources**. In the top-right corner, click **+ New Source**.
3. On the Set up the source page, enter the name for the connector and select **Typeform** from the Source type dropdown.
4. Fill-in **API Token** and **Start Date**
5. click **Set up source**
<!-- /env:oss -->

## Supported streams and sync modes

| Stream     | Key         | Incremental | API Link                                                                    |
|:-----------|-------------|:------------|-----------------------------------------------------------------------------|
| Forms      | id          | No          | https://developer.typeform.com/create/reference/retrieve-form/              |
| Responses  | response_id | Yes         | https://developer.typeform.com/responses/reference/retrieve-responses       |
| Webhooks   | id          | No          | https://developer.typeform.com/webhooks/reference/retrieve-webhooks/        |
| Workspaces | id          | No          | https://developer.typeform.com/create/reference/retrieve-workspaces/        |
| Images     | id          | No          | https://developer.typeform.com/create/reference/retrieve-images-collection/ |
| Themes     | id          | No          | https://developer.typeform.com/create/reference/retrieve-themes/            |

## Performance considerations

Typeform API page size limit per source:

* Forms - 200
* Responses - 1000

Connector performs additional API call to fetch all possible `form ids` on an account using [retrieve forms endpoint](https://developer.typeform.com/create/reference/retrieve-forms/)

API rate limits \(2 requests per second\): [https://developer.typeform.com/get-started/\#rate-limits](https://developer.typeform.com/get-started/#rate-limits)

## Changelog

| Version | Date       | Pull Request                                             | Subject                                                                 |
|:--------|:-----------|:---------------------------------------------------------|:------------------------------------------------------------------------|
<<<<<<< HEAD
| 1.0.0  | 2023-06-19 | [27240](https://github.com/airbytehq/airbyte/pull/27240) | Add OAuth support                                                   |
=======
| 0.3.0  | 2023-06-23 | [27653](https://github.com/airbytehq/airbyte/pull/27653) | Add `form_id` to records of `responses` stream                                                   |
>>>>>>> 9f2659dc
| 0.2.0  | 2023-06-17 | [27455](https://github.com/airbytehq/airbyte/pull/27455) | Add missing schema fields in `forms`, `themes`, `images`, `workspaces`, and `responses` streams                                                   |
| 0.1.12  | 2023-02-21 | [22824](https://github.com/airbytehq/airbyte/pull/22824) | Specified date formatting in specification                                                   |
| 0.1.11  | 2023-02-20 | [23248](https://github.com/airbytehq/airbyte/pull/23248) | Store cursor value as a string                                          |
| 0.1.10  | 2023-01-07 | [16125](https://github.com/airbytehq/airbyte/pull/16125) | Certification to Beta                                                   |
| 0.1.9   | 2022-08-30 | [16125](https://github.com/airbytehq/airbyte/pull/16125) | Improve `metadata.referer` url parsing                                  |
| 0.1.8   | 2022-08-09 | [15435](https://github.com/airbytehq/airbyte/pull/15435) | Update Forms   stream schema                                            |
| 0.1.7   | 2022-06-20 | [13935](https://github.com/airbytehq/airbyte/pull/13935) | Update Responses stream schema                                          |
| 0.1.6   | 2022-05-23 | [12280](https://github.com/airbytehq/airbyte/pull/12280) | Full Stream Coverage                                                    |
| 0.1.4   | 2021-12-08 | [8425](https://github.com/airbytehq/airbyte/pull/8425)   | Update title, description fields in spec                                |
| 0.1.3   | 2021-12-07 | [8466](https://github.com/airbytehq/airbyte/pull/8466)   | Change Check Connection Function Logic                                  |
| 0.1.2   | 2021-10-11 | [6571](https://github.com/airbytehq/airbyte/pull/6571)   | Support pulling data from a select set of forms                         |
| 0.1.1   | 2021-09-06 | [5799](https://github.com/airbytehq/airbyte/pull/5799)   | Add missed choices field to responses schema                            |
| 0.1.0   | 2021-07-10 | [4541](https://github.com/airbytehq/airbyte/pull/4541)   | Initial release for Typeform API supporting Forms and Responses streams |
<|MERGE_RESOLUTION|>--- conflicted
+++ resolved
@@ -91,11 +91,8 @@
 
 | Version | Date       | Pull Request                                             | Subject                                                                 |
 |:--------|:-----------|:---------------------------------------------------------|:------------------------------------------------------------------------|
-<<<<<<< HEAD
-| 1.0.0  | 2023-06-19 | [27240](https://github.com/airbytehq/airbyte/pull/27240) | Add OAuth support                                                   |
-=======
+| 1.0.0  | 2023-06-26 | [27240](https://github.com/airbytehq/airbyte/pull/27240) | Add OAuth support                                                   |
 | 0.3.0  | 2023-06-23 | [27653](https://github.com/airbytehq/airbyte/pull/27653) | Add `form_id` to records of `responses` stream                                                   |
->>>>>>> 9f2659dc
 | 0.2.0  | 2023-06-17 | [27455](https://github.com/airbytehq/airbyte/pull/27455) | Add missing schema fields in `forms`, `themes`, `images`, `workspaces`, and `responses` streams                                                   |
 | 0.1.12  | 2023-02-21 | [22824](https://github.com/airbytehq/airbyte/pull/22824) | Specified date formatting in specification                                                   |
 | 0.1.11  | 2023-02-20 | [23248](https://github.com/airbytehq/airbyte/pull/23248) | Store cursor value as a string                                          |
