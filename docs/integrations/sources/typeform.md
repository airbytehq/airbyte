--- conflicted
+++ resolved
@@ -70,11 +70,8 @@
 
 | Version | Date       | Pull Request                                             | Subject                                                                 |
 |:--------|:-----------|:---------------------------------------------------------|:------------------------------------------------------------------------|
-<<<<<<< HEAD
-| 0.1.11  | 2023-02-10 | [22824](https://github.com/airbytehq/airbyte/pull/22824) | Specified date formatting in specification                                                   |
-=======
+| 0.1.12  | 2023-02-21 | [22824](https://github.com/airbytehq/airbyte/pull/22824) | Specified date formatting in specification                                                   |
 | 0.1.11  | 2023-02-20 | [23248](https://github.com/airbytehq/airbyte/pull/23248) | Store cursor value as a string                                          |
->>>>>>> c0f89ea5
 | 0.1.10  | 2023-01-07 | [16125](https://github.com/airbytehq/airbyte/pull/16125) | Certification to Beta                                                   |
 | 0.1.9   | 2022-08-30 | [16125](https://github.com/airbytehq/airbyte/pull/16125) | Improve `metadata.referer` url parsing                                  |
 | 0.1.8   | 2022-08-09 | [15435](https://github.com/airbytehq/airbyte/pull/15435) | Update Forms   stream schema                                            |
