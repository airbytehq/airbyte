# Toggl API

## Sync overview

This source can sync data from the [Toggl API](https://developers.track.toggl.com/docs/). At present this connector only supports full refresh syncs meaning that each time you use the connector it will sync all available records from scratch. Please use cautiously if you expect your API to have a lot of records.

## This Source Supports the Following Streams

- time_entries
- organizations
- organizations_users
- organizations_groups
- workspace
- workspace_clients
- workspace_tasks

### Features

| Feature           | Supported?\(Yes/No\) | Notes |
| :---------------- | :------------------- | :---- |
| Full Refresh Sync | Yes                  |       |
| Incremental Sync  | No                   |       |

### Performance considerations

Toggl APIs are under rate limits for the number of API calls allowed per API keys per second. If you reach a rate limit, API will return a 429 HTTP error code. See [here](https://developers.track.toggl.com/docs/#the-api-format)

## Getting started

### Requirements

- API token

## Changelog

<details>
  <summary>Expand to review</summary>

| Version | Date       | Pull Request                                              | Subject                                 |
| :------ | :--------- | :-------------------------------------------------------- | :-------------------------------------- |
<<<<<<< HEAD
| 0.1.0   | 2022-10-28 | [#18507](https://github.com/airbytehq/airbyte/pull/18507) | 🎉 New Source: Toggl API [low-code CDK] |

</details>
=======
| 0.1.1 | 2024-05-20 | [38376](https://github.com/airbytehq/airbyte/pull/38376) | [autopull] base image + poetry + up_to_date |
| 0.1.0   | 2022-10-28 | [#18507](https://github.com/airbytehq/airbyte/pull/18507) | 🎉 New Source: Toggl API [low-code CDK] |
>>>>>>> 9a1663a2
<|MERGE_RESOLUTION|>--- conflicted
+++ resolved
@@ -38,11 +38,7 @@
 
 | Version | Date       | Pull Request                                              | Subject                                 |
 | :------ | :--------- | :-------------------------------------------------------- | :-------------------------------------- |
-<<<<<<< HEAD
+| 0.1.1 | 2024-05-20 | [38376](https://github.com/airbytehq/airbyte/pull/38376) | [autopull] base image + poetry + up_to_date |
 | 0.1.0   | 2022-10-28 | [#18507](https://github.com/airbytehq/airbyte/pull/18507) | 🎉 New Source: Toggl API [low-code CDK] |
 
-</details>
-=======
-| 0.1.1 | 2024-05-20 | [38376](https://github.com/airbytehq/airbyte/pull/38376) | [autopull] base image + poetry + up_to_date |
-| 0.1.0   | 2022-10-28 | [#18507](https://github.com/airbytehq/airbyte/pull/18507) | 🎉 New Source: Toggl API [low-code CDK] |
->>>>>>> 9a1663a2
+</details>