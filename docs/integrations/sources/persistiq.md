--- conflicted
+++ resolved
@@ -43,16 +43,10 @@
 
 | Version | Date       | Pull Request                                             | Subject                                |
 |:--------|:-----------|:---------------------------------------------------------|:---------------------------------------|
-<<<<<<< HEAD
-| 0.2.2   | 2024-05-31 | [38789](https://github.com/airbytehq/airbyte/pull/38789) | Make connector compatible with builder |
-| 0.2.1   | 2024-05-13 | [37596](https://github.com/airbytehq/airbyte/pull/37596) | Change `last_records` to `last_record` |
-| 0.2.0   | 2023-10-10 | [31055](https://github.com/airbytehq/airbyte/pull/31055) | Migrate to low code                    |
-| 0.1.0   | 2022-01-21 | [9515](https://github.com/airbytehq/airbyte/pull/9515)   | 🎉 New Source: PersistIq               |
-=======
+| 0.2.3 | 2024-06-15 | [38789](https://github.com/airbytehq/airbyte/pull/38789) | Make connector compatible with builder |
 | 0.2.2 | 2024-06-06 | [39288](https://github.com/airbytehq/airbyte/pull/39288) | [autopull] Upgrade base image to v1.2.2 |
 | 0.2.1 | 2024-05-13 | [37596](https://github.com/airbytehq/airbyte/pull/37596) | Change `last_records` to `last_record` |
 | 0.2.0 | 2023-10-10 | [31055](https://github.com/airbytehq/airbyte/pull/31055) | Migrate to low code |
 | 0.1.0 | 2022-01-21 | [9515](https://github.com/airbytehq/airbyte/pull/9515) | 🎉 New Source: PersistIq |
 
-</details>
->>>>>>> e06a95d0
+</details>