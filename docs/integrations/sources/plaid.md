--- conflicted
+++ resolved
@@ -66,10 +66,6 @@
 
 | Version | Date | Pull Request | Subject |
 | :--- | :--- | :--- | :--- |
-<<<<<<< HEAD
 | 0.3.1 | 2022-03-31 | [11104](https://github.com/airbytehq/airbyte/pull/11104) | Fix 100 record limit and added start_date |
 | 0.3.0 | 2022-01-05 | [7977](https://github.com/airbytehq/airbyte/pull/7977) | Migrate to Python CDK + add transaction stream |
-=======
-| 0.3.0 | 2022-01-05 | [7977](https://github.com/airbytehq/airbyte/pull/7977) | Migrate to Python CDK + add transaction stream |
-| 0.3.1 | 2022-xx-xx | [7977](https://github.com/airbytehq/airbyte/pull/11104) | Fix 100 record limit and added start_date |
->>>>>>> 33175523
+| 0.3.1 | 2022-xx-xx | [7977](https://github.com/airbytehq/airbyte/pull/11104) | Fix 100 record limit and added start_date |