# Twilio

## Overview

The Twilio connector can be used to sync your Twilio data. It supports full refresh sync for all streams and incremental sync for the Alerts, Calls, Conferences, Message Media, Messages, Recordings and Usage Records streams.

### Output schema

Several output streams are available from this source:

* [Accounts](https://www.twilio.com/docs/usage/api/account#read-multiple-account-resources)
* [Addresses](https://www.twilio.com/docs/usage/api/address#read-multiple-address-resources)
* [Alerts](https://www.twilio.com/docs/usage/monitor-alert#read-multiple-alert-resources) \(Incremental\)
* [Applications](https://www.twilio.com/docs/usage/api/applications#read-multiple-application-resources)
* [Available Phone Number Countries](https://www.twilio.com/docs/phone-numbers/api/availablephonenumber-resource#read-a-list-of-countries) \(Incremental\)
* [Available Phone Numbers Local](https://www.twilio.com/docs/phone-numbers/api/availablephonenumberlocal-resource#read-multiple-availablephonenumberlocal-resources) \(Incremental\)
* [Available Phone Numbers Mobile](https://www.twilio.com/docs/phone-numbers/api/availablephonenumber-mobile-resource#read-multiple-availablephonenumbermobile-resources) \(Incremental\)
* [Available Phone Numbers Toll Free](https://www.twilio.com/docs/phone-numbers/api/availablephonenumber-tollfree-resource#read-multiple-availablephonenumbertollfree-resources) \(Incremental\)
* [Calls](https://www.twilio.com/docs/voice/api/call-resource#create-a-call-resource) \(Incremental\)
* [Conference Participants](https://www.twilio.com/docs/voice/api/conference-participant-resource#read-multiple-participant-resources) \(Incremental\)
* [Conferences](https://www.twilio.com/docs/voice/api/conference-resource#read-multiple-conference-resources) \(Incremental\)
* [Dependent Phone Numbers](https://www.twilio.com/docs/usage/api/address?code-sample=code-list-dependent-pns-subresources&code-language=curl&code-sdk-version=json#instance-subresources) \(Incremental\)
* [Incoming Phone Numbers](https://www.twilio.com/docs/phone-numbers/api/incomingphonenumber-resource#read-multiple-incomingphonenumber-resources) \(Incremental\)
* [Keys](https://www.twilio.com/docs/usage/api/keys#read-a-key-resource)
* [Message Media](https://www.twilio.com/docs/sms/api/media-resource#read-multiple-media-resources) \(Incremental\)
* [Messages](https://www.twilio.com/docs/sms/api/message-resource#read-multiple-message-resources) \(Incremental\)
* [Outgoing Caller Ids](https://www.twilio.com/docs/voice/api/outgoing-caller-ids#outgoingcallerids-list-resource)
* [Queues](https://www.twilio.com/docs/voice/api/queue-resource#read-multiple-queue-resources)
* [Recordings](https://www.twilio.com/docs/voice/api/recording#read-multiple-recording-resources) \(Incremental\)
* [Transcriptions](https://www.twilio.com/docs/voice/api/recording-transcription?code-sample=code-read-list-all-transcriptions&code-language=curl&code-sdk-version=json#read-multiple-transcription-resources)
* [Usage Records](https://www.twilio.com/docs/usage/api/usage-record#read-multiple-usagerecord-resources) \(Incremental\)
* [Usage Triggers](https://www.twilio.com/docs/usage/api/usage-trigger#read-multiple-usagetrigger-resources)

### Features

| Feature                       | Supported? |
|:------------------------------|:-----------|
| Full Refresh Sync             | Yes        |
| Incremental Sync              | Yes        |
| Replicate Incremental Deletes | No         |
| SSL connection                | Yes        |
| Namespaces                    | No         |

### Performance considerations

The Twilio connector will gracefully handle rate limits. For more information, see [the Twilio docs for rate limitations](https://support.twilio.com/hc/en-us/articles/360044308153-Twilio-API-response-Error-429-Too-Many-Requests).

Get in touch with [Twilio Sales](https://twilio.com/help/sales) to talk to them about your use case and request an increased concurrency limit.

## Getting started

### Requirements

* Twilio Account
* Twilio Account SID and Auth Token to authenticate API requests.

### Setup guide

Twilio HTTP requests to the REST API are protected with HTTP Basic authentication. In short, you will use your Twilio Account SID as the username and your Auth Token as the password for HTTP Basic authentication.

You can find your Account SID and Auth Token on your [dashboard](https://www.twilio.com/user/account).

See [docs](https://www.twilio.com/docs/iam/api) for more details.

## Changelog

<<<<<<< HEAD
| Version | Date       | Pull Request                                             | Subject                                                                                                 |
|:--------|:-----------|:---------------------------------------------------------|:--------------------------------------------------------------------------------------------------------|
| 0.1.4   | 2022-06-22 | [14000](https://github.com/airbytehq/airbyte/pull/14000) | Update Records stream schema and align tests with connectors' best practices                            |
| 0.1.3   | 2022-04-20 | [12183](https://github.com/airbytehq/airbyte/pull/12183) | Add new subresource on the call stream + declare a valid primary key for conference_participants stream |
| 0.1.2   | 2021-12-23 | [9092](https://github.com/airbytehq/airbyte/pull/9092)   | Correct specification doc URL                                                                           |
| 0.1.1   | 2021-10-18 | [7034](https://github.com/airbytehq/airbyte/pull/7034)   | Update schemas and transform data types according to the API schema                                     |
| 0.1.0   | 2021-07-02 | [4070](https://github.com/airbytehq/airbyte/pull/4070)   | Native Twilio connector implemented                                                                     |
=======
| Version | Date | Pull Request | Subject |
| :--- | :--- | :--- | :--- |
| 0.1.5 | 2022-06-22 | [13896](https://github.com/airbytehq/airbyte/pull/13896) | Add lookback window parameters to fetch messages with a rolling window and catch status updates |
| 0.1.4 | 2022-04-22 | [12157](https://github.com/airbytehq/airbyte/pull/12157) | Use Retry-After header for backoff |
| 0.1.3 | 2022-04-20 | [12183](https://github.com/airbytehq/airbyte/pull/12183) | Add new subresource on the call stream + declare a valid primary key for conference_participants stream |
| 0.1.2 | 2021-12-23 | [9092](https://github.com/airbytehq/airbyte/pull/9092) | Correct specification doc URL |
| 0.1.1 | 2021-10-18 | [7034](https://github.com/airbytehq/airbyte/pull/7034) | Update schemas and transform data types according to the API schema |
| 0.1.0 | 2021-07-02 | [4070](https://github.com/airbytehq/airbyte/pull/4070) | Native Twilio connector implemented |
>>>>>>> 24d7fa81
<|MERGE_RESOLUTION|>--- conflicted
+++ resolved
@@ -64,21 +64,12 @@
 
 ## Changelog
 
-<<<<<<< HEAD
-| Version | Date       | Pull Request                                             | Subject                                                                                                 |
-|:--------|:-----------|:---------------------------------------------------------|:--------------------------------------------------------------------------------------------------------|
-| 0.1.4   | 2022-06-22 | [14000](https://github.com/airbytehq/airbyte/pull/14000) | Update Records stream schema and align tests with connectors' best practices                            |
-| 0.1.3   | 2022-04-20 | [12183](https://github.com/airbytehq/airbyte/pull/12183) | Add new subresource on the call stream + declare a valid primary key for conference_participants stream |
-| 0.1.2   | 2021-12-23 | [9092](https://github.com/airbytehq/airbyte/pull/9092)   | Correct specification doc URL                                                                           |
-| 0.1.1   | 2021-10-18 | [7034](https://github.com/airbytehq/airbyte/pull/7034)   | Update schemas and transform data types according to the API schema                                     |
-| 0.1.0   | 2021-07-02 | [4070](https://github.com/airbytehq/airbyte/pull/4070)   | Native Twilio connector implemented                                                                     |
-=======
-| Version | Date | Pull Request | Subject |
-| :--- | :--- | :--- | :--- |
-| 0.1.5 | 2022-06-22 | [13896](https://github.com/airbytehq/airbyte/pull/13896) | Add lookback window parameters to fetch messages with a rolling window and catch status updates |
-| 0.1.4 | 2022-04-22 | [12157](https://github.com/airbytehq/airbyte/pull/12157) | Use Retry-After header for backoff |
-| 0.1.3 | 2022-04-20 | [12183](https://github.com/airbytehq/airbyte/pull/12183) | Add new subresource on the call stream + declare a valid primary key for conference_participants stream |
-| 0.1.2 | 2021-12-23 | [9092](https://github.com/airbytehq/airbyte/pull/9092) | Correct specification doc URL |
-| 0.1.1 | 2021-10-18 | [7034](https://github.com/airbytehq/airbyte/pull/7034) | Update schemas and transform data types according to the API schema |
-| 0.1.0 | 2021-07-02 | [4070](https://github.com/airbytehq/airbyte/pull/4070) | Native Twilio connector implemented |
->>>>>>> 24d7fa81
+| Version | Date        | Pull Request                                             | Subject                                                                                                 |
+|:--------|:------------|:---------------------------------------------------------|:--------------------------------------------------------------------------------------------------------|
+| 0.1.6   | 2022-06-22  | [14000](https://github.com/airbytehq/airbyte/pull/14000) | Update Records stream schema and align tests with connectors' best practices                            |
+| 0.1.5   | 2022-06-22  | [13896](https://github.com/airbytehq/airbyte/pull/13896) | Add lookback window parameters to fetch messages with a rolling window and catch status updates         |
+| 0.1.4   | 2022-04-22  | [12157](https://github.com/airbytehq/airbyte/pull/12157) | Use Retry-After header for backoff                                                                      |
+| 0.1.3   | 2022-04-20  | [12183](https://github.com/airbytehq/airbyte/pull/12183) | Add new subresource on the call stream + declare a valid primary key for conference_participants stream |
+| 0.1.2   | 2021-12-23  | [9092](https://github.com/airbytehq/airbyte/pull/9092)   | Correct specification doc URL                                                                           |
+| 0.1.1   | 2021-10-18  | [7034](https://github.com/airbytehq/airbyte/pull/7034)   | Update schemas and transform data types according to the API schema                                     |
+| 0.1.0   | 2021-07-02  | [4070](https://github.com/airbytehq/airbyte/pull/4070)   | Native Twilio connector implemented                                                                     |
