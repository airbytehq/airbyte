# Twilio

This page contains the setup guide and reference information for the Twilio source connector.

## Prerequisites

Twilio HTTP requests to the REST API are protected with HTTP Basic authentication. In short, you will use your Twilio Account SID as the username and your Auth Token as the password for HTTP Basic authentication.

You can find your Account SID and Auth Token on your [dashboard](https://www.twilio.com/user/account).

See [docs](https://www.twilio.com/docs/iam/api) for more details.

## Setup guide

<!-- env:cloud -->

**For Airbyte Cloud:**

1. [Log into your Airbyte Cloud](https://cloud.airbyte.com/workspaces) account.
2. In the left navigation bar, click **Sources**. In the top-right corner, click **+new source**.
3. On the Set up the source page, enter the name for the Twilio connector and select **Twilio** from the Source/Destination type dropdown.
4. Enter your `account_sid`.
5. Enter your `auth_token`.
6. Enter your `start_date`.
7. Enter your `lookback_window`.
8. Click **Set up source**.
<!-- /env:cloud -->

<!-- env:oss -->

**For Airbyte Open Source:**

1. Navigate to the Airbyte Open Source dashboard.
2. Set the name for your source.
3. Enter your `account_sid`.
4. Enter your `auth_token`.
5. Enter your `start_date`.
6. Enter your `lookback_window`.
7. Click **Set up source**.
<!-- /env:oss -->

## Supported sync modes

The Twilio source connector supports the following [sync modes](https://docs.airbyte.com/cloud/core-concepts#connection-sync-modes):

| Feature                       | Supported? |
| :---------------------------- | :--------- |
| Full Refresh Sync             | Yes        |
| Incremental Sync              | Yes        |
| Replicate Incremental Deletes | No         |
| SSL connection                | Yes        |
| Namespaces                    | No         |

## Supported Streams

- [Accounts](https://www.twilio.com/docs/usage/api/account#read-multiple-account-resources)
- [Addresses](https://www.twilio.com/docs/usage/api/address#read-multiple-address-resources)
- [Alerts](https://www.twilio.com/docs/usage/monitor-alert#read-multiple-alert-resources) \(Incremental\)
- [Applications](https://www.twilio.com/docs/usage/api/applications#read-multiple-application-resources)
- [Available Phone Number Countries](https://www.twilio.com/docs/phone-numbers/api/availablephonenumber-resource#read-a-list-of-countries) \(Incremental\)
- [Available Phone Numbers Local](https://www.twilio.com/docs/phone-numbers/api/availablephonenumberlocal-resource#read-multiple-availablephonenumberlocal-resources) \(Incremental\)
- [Available Phone Numbers Mobile](https://www.twilio.com/docs/phone-numbers/api/availablephonenumber-mobile-resource#read-multiple-availablephonenumbermobile-resources) \(Incremental\)
- [Available Phone Numbers Toll Free](https://www.twilio.com/docs/phone-numbers/api/availablephonenumber-tollfree-resource#read-multiple-availablephonenumbertollfree-resources) \(Incremental\)
- [Calls](https://www.twilio.com/docs/voice/api/call-resource#create-a-call-resource) \(Incremental\)
- [Conference Participants](https://www.twilio.com/docs/voice/api/conference-participant-resource#read-multiple-participant-resources) \(Incremental\)
- [Conferences](https://www.twilio.com/docs/voice/api/conference-resource#read-multiple-conference-resources) \(Incremental\)
- [Conversations](https://www.twilio.com/docs/conversations/api/conversation-resource#read-multiple-conversation-resources)
- [Conversation Messages](https://www.twilio.com/docs/conversations/api/conversation-message-resource#list-all-conversation-messages)
- [Conversation Participants](https://www.twilio.com/docs/conversations/api/conversation-participant-resource)
- [Dependent Phone Numbers](https://www.twilio.com/docs/usage/api/address?code-sample=code-list-dependent-pns-subresources&code-language=curl&code-sdk-version=json#instance-subresources) \(Incremental\)
- [Executions](https://www.twilio.com/docs/phone-numbers/api/incomingphonenumber-resource#read-multiple-incomingphonenumber-resources) \(Incremental\)
- [Incoming Phone Numbers](https://www.twilio.com/docs/phone-numbers/api/incomingphonenumber-resource#read-multiple-incomingphonenumber-resources) \(Incremental\)
- [Flows](https://www.twilio.com/docs/studio/rest-api/flow#read-a-list-of-flows)
- [Keys](https://www.twilio.com/docs/usage/api/keys#read-a-key-resource)
- [Message Media](https://www.twilio.com/docs/sms/api/media-resource#read-multiple-media-resources) \(Incremental\)
- [Messages](https://www.twilio.com/docs/sms/api/message-resource#read-multiple-message-resources) \(Incremental\)
- [Outgoing Caller Ids](https://www.twilio.com/docs/voice/api/outgoing-caller-ids#outgoingcallerids-list-resource)
- [Queues](https://www.twilio.com/docs/voice/api/queue-resource#read-multiple-queue-resources)
- [Recordings](https://www.twilio.com/docs/voice/api/recording#read-multiple-recording-resources) \(Incremental\)
- [Services](https://www.twilio.com/docs/chat/rest/service-resource#read-multiple-service-resources)
- [Step](https://www.twilio.com/docs/studio/rest-api/v2/step#read-a-list-of-step-resources)
- [Roles](https://www.twilio.com/docs/chat/rest/role-resource#read-multiple-role-resources)
- [Transcriptions](https://www.twilio.com/docs/voice/api/recording-transcription?code-sample=code-read-list-all-transcriptions&code-language=curl&code-sdk-version=json#read-multiple-transcription-resources)
- [Trunks](https://www.twilio.com/docs/sip-trunking/api/trunk-resource#trunk-properties)
- [Usage Records](https://www.twilio.com/docs/usage/api/usage-record#read-multiple-usagerecord-resources) \(Incremental\)
- [Usage Triggers](https://www.twilio.com/docs/usage/api/usage-trigger#read-multiple-usagetrigger-resources)
- [Users](https://www.twilio.com/docs/conversations/api/user-resource)
- [UserConversations](https://www.twilio.com/docs/conversations/api/user-conversation-resource#list-all-of-a-users-conversations)
- [VerifyServices](https://www.twilio.com/docs/verify/api/service#maincontent)

## Performance considerations

The Twilio connector will gracefully handle rate limits.
For more information, see [the Twilio docs for rate limitations](https://support.twilio.com/hc/en-us/articles/360044308153-Twilio-API-response-Error-429-Too-Many-Requests-).

## Changelog

<details>
  <summary>Expand to review</summary>

| Version     | Date       | Pull Request                                             | Subject                                                                                                                                                                |
|:------------|:-----------| :------------------------------------------------------- |:-----------------------------------------------------------------------------------------------------------------------------------------------------------------------|
<<<<<<< HEAD
| 0.15.0      | 2025-08-14 | [64880](https://github.com/airbytehq/airbyte/pull/64880) | Migrate nested full refresh streams                                                                                                          |
| 0.14.0-rc.1 | 2025-08-12 | [64880](https://github.com/airbytehq/airbyte/pull/64880) | Migrated all full refresh streams that have no parent streams                                                                                                          |
=======
| 0.14.0-rc.1 | 2025-08-14 | [64880](https://github.com/airbytehq/airbyte/pull/64880) | Migrated all full refresh streams that have no parent streams                                                                                                          |
| 0.13.0      | 2025-08-14 | [64929](https://github.com/airbytehq/airbyte/pull/64929) | Promoting release candidate 0.13.0-rc.1 to a main version. |
>>>>>>> b8037219
| 0.13.0-rc.1 | 2025-08-11 | [64877](https://github.com/airbytehq/airbyte/pull/64877) | Update CDK to v6                                                                                                                                                       |
| 0.12.1      | 2025-06-15 | [56258](https://github.com/airbytehq/airbyte/pull/56258) | Update dependencies                                                                                                                                                    |
| 0.12.0      | 2025-05-13 | [49097](https://github.com/airbytehq/airbyte/pull/49097) | Fix per partition states for nested streams                                                                                                                            |
| 0.11.17     | 2025-02-22 | [54486](https://github.com/airbytehq/airbyte/pull/54486) | Update dependencies                                                                                                                                                    |
| 0.11.16     | 2025-01-22 | [52089](https://github.com/airbytehq/airbyte/pull/52089) | Fix typo to fix pagination for `TwilioStream` class                                                                                                                    |
| 0.11.15     | 2025-01-18 | [51966](https://github.com/airbytehq/airbyte/pull/51966) | Update dependencies                                                                                                                                                    |
| 0.11.14     | 2024-12-28 | [50803](https://github.com/airbytehq/airbyte/pull/50803) | Update dependencies                                                                                                                                                    |
| 0.11.13     | 2024-11-25 | [43769](https://github.com/airbytehq/airbyte/pull/43769) | Starting with this version, the Docker image is now rootless. Please note that this and future versions will not be compatible with Airbyte versions earlier than 0.64 |
| 0.11.12     | 2024-08-03 | [43132](https://github.com/airbytehq/airbyte/pull/43132) | Update dependencies                                                                                                                                                    |
| 0.11.11     | 2024-07-27 | [42593](https://github.com/airbytehq/airbyte/pull/42593) | Update dependencies                                                                                                                                                    |
| 0.11.10     | 2024-07-20 | [42177](https://github.com/airbytehq/airbyte/pull/42177) | Update dependencies                                                                                                                                                    |
| 0.11.9      | 2024-07-13 | [41845](https://github.com/airbytehq/airbyte/pull/41845) | Update dependencies                                                                                                                                                    |
| 0.11.8      | 2024-07-10 | [41478](https://github.com/airbytehq/airbyte/pull/41478) | Update dependencies                                                                                                                                                    |
| 0.11.7      | 2024-06-26 | [40527](https://github.com/airbytehq/airbyte/pull/40527) | Update dependencies                                                                                                                                                    |
| 0.11.6      | 2024-06-22 | [40030](https://github.com/airbytehq/airbyte/pull/40030) | Update dependencies                                                                                                                                                    |
| 0.11.5      | 2024-06-06 | [39252](https://github.com/airbytehq/airbyte/pull/39252) | [autopull] Upgrade base image to v1.2.2                                                                                                                                |
| 0.11.4      | 2024-05-22 | [38559](https://github.com/airbytehq/airbyte/pull/38564) | Migrate authenticator to `requests_native_auth` package                                                                                                                |
| 0.11.3      | 2024-05-20 | [38262](https://github.com/airbytehq/airbyte/pull/38262) | Replace AirbyteLogger with logging.Logger                                                                                                                              |
| 0.11.2      | 2024-04-19 | [36666](https://github.com/airbytehq/airbyte/pull/36666) | Updating to 0.80.0 CDK                                                                                                                                                 |
| 0.11.1      | 2024-04-12 | [36666](https://github.com/airbytehq/airbyte/pull/36666) | Schema descriptions                                                                                                                                                    |
| 0.11.0      | 2024-03-19 | [36267](https://github.com/airbytehq/airbyte/pull/36267) | Pin airbyte-cdk version to `^0`                                                                                                                                        |
| 0.10.2      | 2024-02-12 | [35153](https://github.com/airbytehq/airbyte/pull/35153) | Manage dependencies with Poetry                                                                                                                                        |
| 0.10.1      | 2023-11-21 | [32718](https://github.com/airbytehq/airbyte/pull/32718) | Base image migration: remove Dockerfile and use the python-connector-base image                                                                                        |
| 0.10.0      | 2023-07-28 | [27323](https://github.com/airbytehq/airbyte/pull/27323) | Add new stream `Step`                                                                                                                                                  |
| 0.9.0       | 2023-06-27 | [27221](https://github.com/airbytehq/airbyte/pull/27221) | Add new stream `UserConversations` with parent `Users`                                                                                                                 |
| 0.8.1       | 2023-07-12 | [28216](https://github.com/airbytehq/airbyte/pull/28216) | Add property `channel_metadata` to `ConversationMessages` schema                                                                                                       |
| 0.8.0       | 2023-06-11 | [27231](https://github.com/airbytehq/airbyte/pull/27231) | Add new stream `VerifyServices`                                                                                                                                        |
| 0.7.0       | 2023-05-03 | [25781](https://github.com/airbytehq/airbyte/pull/25781) | Add new stream `Trunks`                                                                                                                                                |
| 0.6.0       | 2023-05-03 | [25783](https://github.com/airbytehq/airbyte/pull/25783) | Add new stream `Roles` with parent `Services`                                                                                                                          |
| 0.5.0       | 2023-03-21 | [23995](https://github.com/airbytehq/airbyte/pull/23995) | Add new stream `Conversation Participants`                                                                                                                             |
| 0.4.0       | 2023-03-18 | [23995](https://github.com/airbytehq/airbyte/pull/23995) | Add new stream `Conversation Messages`                                                                                                                                 |
| 0.3.0       | 2023-03-18 | [22874](https://github.com/airbytehq/airbyte/pull/22874) | Add new stream `Executions` with parent `Flows`                                                                                                                        |
| 0.2.0       | 2023-03-16 | [24114](https://github.com/airbytehq/airbyte/pull/24114) | Add `Conversations` stream                                                                                                                                             |
| 0.1.16      | 2023-02-10 | [22825](https://github.com/airbytehq/airbyte/pull/22825) | Specified date formatting in specification                                                                                                                             |
| 0.1.15      | 2023-01-27 | [22025](https://github.com/airbytehq/airbyte/pull/22025) | Set `AvailabilityStrategy` for streams explicitly to `None`                                                                                                            |
| 0.1.14      | 2022-11-16 | [19479](https://github.com/airbytehq/airbyte/pull/19479) | Fix date range slicing                                                                                                                                                 |
| 0.1.13      | 2022-10-25 | [18423](https://github.com/airbytehq/airbyte/pull/18423) | Implement datetime slicing for streams supporting incremental syncs                                                                                                    |
| 0.1.11      | 2022-09-30 | [17478](https://github.com/airbytehq/airbyte/pull/17478) | Add lookback_window parameters                                                                                                                                         |
| 0.1.10      | 2022-09-29 | [17410](https://github.com/airbytehq/airbyte/pull/17410) | Migrate to per-stream states                                                                                                                                           |
| 0.1.9       | 2022-09-26 | [17134](https://github.com/airbytehq/airbyte/pull/17134) | Add test data for Message Media and Conferences                                                                                                                        |
| 0.1.8       | 2022-08-29 | [16110](https://github.com/airbytehq/airbyte/pull/16110) | Add state checkpoint interval                                                                                                                                          |
| 0.1.7       | 2022-08-26 | [15972](https://github.com/airbytehq/airbyte/pull/15972) | Shift start date for stream if it exceeds 400 days                                                                                                                     |
| 0.1.6       | 2022-06-22 | [14000](https://github.com/airbytehq/airbyte/pull/14000) | Update Records stream schema and align tests with connectors' best practices                                                                                           |
| 0.1.5       | 2022-06-22 | [13896](https://github.com/airbytehq/airbyte/pull/13896) | Add lookback window parameters to fetch messages with a rolling window and catch status updates                                                                        |
| 0.1.4       | 2022-04-22 | [12157](https://github.com/airbytehq/airbyte/pull/12157) | Use Retry-After header for backoff                                                                                                                                     |
| 0.1.3       | 2022-04-20 | [12183](https://github.com/airbytehq/airbyte/pull/12183) | Add new subresource on the call stream + declare a valid primary key for conference_participants stream                                                                |
| 0.1.2       | 2021-12-23 | [9092](https://github.com/airbytehq/airbyte/pull/9092) | Correct specification doc URL                                                                                                                                          |
| 0.1.1       | 2021-10-18 | [7034](https://github.com/airbytehq/airbyte/pull/7034) | Update schemas and transform data types according to the API schema                                                                                                    |
| 0.1.0       | 2021-07-02 | [4070](https://github.com/airbytehq/airbyte/pull/4070) | Native Twilio connector implemented                                                                                                                                    |

</details><|MERGE_RESOLUTION|>--- conflicted
+++ resolved
@@ -100,13 +100,9 @@
 
 | Version     | Date       | Pull Request                                             | Subject                                                                                                                                                                |
 |:------------|:-----------| :------------------------------------------------------- |:-----------------------------------------------------------------------------------------------------------------------------------------------------------------------|
-<<<<<<< HEAD
-| 0.15.0      | 2025-08-14 | [64880](https://github.com/airbytehq/airbyte/pull/64880) | Migrate nested full refresh streams                                                                                                          |
-| 0.14.0-rc.1 | 2025-08-12 | [64880](https://github.com/airbytehq/airbyte/pull/64880) | Migrated all full refresh streams that have no parent streams                                                                                                          |
-=======
+| 0.15.0      | 2025-08-15 | [64880](https://github.com/airbytehq/airbyte/pull/64880) | Migrate nested full refresh streams                                                                                                          |
 | 0.14.0-rc.1 | 2025-08-14 | [64880](https://github.com/airbytehq/airbyte/pull/64880) | Migrated all full refresh streams that have no parent streams                                                                                                          |
 | 0.13.0      | 2025-08-14 | [64929](https://github.com/airbytehq/airbyte/pull/64929) | Promoting release candidate 0.13.0-rc.1 to a main version. |
->>>>>>> b8037219
 | 0.13.0-rc.1 | 2025-08-11 | [64877](https://github.com/airbytehq/airbyte/pull/64877) | Update CDK to v6                                                                                                                                                       |
 | 0.12.1      | 2025-06-15 | [56258](https://github.com/airbytehq/airbyte/pull/56258) | Update dependencies                                                                                                                                                    |
 | 0.12.0      | 2025-05-13 | [49097](https://github.com/airbytehq/airbyte/pull/49097) | Fix per partition states for nested streams                                                                                                                            |
