--- conflicted
+++ resolved
@@ -62,11 +62,8 @@
 * [Calls](https://www.twilio.com/docs/voice/api/call-resource#create-a-call-resource) \(Incremental\)
 * [Conference Participants](https://www.twilio.com/docs/voice/api/conference-participant-resource#read-multiple-participant-resources) \(Incremental\)
 * [Conferences](https://www.twilio.com/docs/voice/api/conference-resource#read-multiple-conference-resources) \(Incremental\)
-<<<<<<< HEAD
+* [Conversations](https://www.twilio.com/docs/conversations/api/conversation-resource#read-multiple-conversation-resources)
 * [Conversation Participants](https://www.twilio.com/docs/conversations/api/conversation-participant-resource)
-=======
-* [Conversations](https://www.twilio.com/docs/conversations/api/conversation-resource#read-multiple-conversation-resources) 
->>>>>>> 3ba5a3c6
 * [Dependent Phone Numbers](https://www.twilio.com/docs/usage/api/address?code-sample=code-list-dependent-pns-subresources&code-language=curl&code-sdk-version=json#instance-subresources) \(Incremental\)
 * [Incoming Phone Numbers](https://www.twilio.com/docs/phone-numbers/api/incomingphonenumber-resource#read-multiple-incomingphonenumber-resources) \(Incremental\)
 * [Keys](https://www.twilio.com/docs/usage/api/keys#read-a-key-resource)
@@ -88,15 +85,10 @@
 
 | Version | Date       | Pull Request                                             | Subject                                                                                                 |
 |:--------|:-----------|:---------------------------------------------------------|:--------------------------------------------------------------------------------------------------------|
-<<<<<<< HEAD
-| 0.2.0  | 2023-03-21 | [23995](https://github.com/airbytehq/airbyte/pull/23995) | Add new stream `Conversation Participants`                                                              |
+| 0.3.0   | 2023-03-21 | [23995](https://github.com/airbytehq/airbyte/pull/23995) | Add new stream `Conversation Participants`                                                              |
+| 0.2.0   | 2023-03-16 | [24114](https://github.com/airbytehq/airbyte/pull/24114) | Add `Conversations` stream                                                                              |
 | 0.1.16  | 2023-02-10 | [22825](https://github.com/airbytehq/airbyte/pull/22825) | Specified date formatting in specification                                                              |
 | 0.1.15  | 2023-01-27 | [22025](https://github.com/airbytehq/airbyte/pull/22025) | Set `AvailabilityStrategy` for streams explicitly to `None`                                             |
-=======
-| 0.2.0  | 2023-03-16 | [24114](https://github.com/airbytehq/airbyte/pull/24114) | Add `Conversations` stream 
-| 0.1.16  | 2023-02-10 | [22825](https://github.com/airbytehq/airbyte/pull/22825) | Specified date formatting in specification                                                     |
-| 0.1.15  | 2023-01-27 | [22025](https://github.com/airbytehq/airbyte/pull/22025) | Set `AvailabilityStrategy` for streams explicitly to `None`                                                     |
->>>>>>> 3ba5a3c6
 | 0.1.14  | 2022-11-16 | [19479](https://github.com/airbytehq/airbyte/pull/19479) | Fix date range slicing                                                                                  |
 | 0.1.13  | 2022-10-25 | [18423](https://github.com/airbytehq/airbyte/pull/18423) | Implement datetime slicing for streams supporting incremental syncs                                     |
 | 0.1.11  | 2022-09-30 | [17478](https://github.com/airbytehq/airbyte/pull/17478) | Add lookback_window parameters                                                                          |
