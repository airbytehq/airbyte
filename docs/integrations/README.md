# Connector Catalog

## Connector grades

Airbyte uses a grading system for connectors to help users understand what to expect from a connector. There are three grades, explained below:

**Certified**: This connector has been proven to be robust via usage by a large number of users and extensive testing.

**Beta**: While this connector is well tested and is expected to work a majority of the time, it was released recently. There may be some unhandled edge cases but Airbyte will provide very quick turnaround for support on any issues \(we'll publish our target KPIs for support turnaround very soon\). All beta connectors will make their way to certified status after enough field testing.

**Alpha**: This connector is either not sufficiently tested, has extremely limited functionality \(e.g: created as an example connector\), or for any other reason may not be very mature.

### Sources

| Connector | Grade |
| :--- | :--- |
<<<<<<< HEAD
| [Airtable](sources/airtable.md) | Alpha |
| [Amazon SQS](sources/amazon-sqs.md) | Alpha |
=======
>>>>>>> 403d2b53
| [Amazon Seller Partner](sources/amazon-seller-partner.md) | Alpha |
| [Amplitude](sources/amplitude.md) | Beta |
| [Apify Dataset](sources/apify-dataset.md) | Alpha |
| [Appstore](sources/appstore.md) | Alpha |
| [Asana](sources/asana.md) | Beta |
| [AWS CloudTrail](sources/aws-cloudtrail.md) | Beta |
| [BambooHR](sources/bamboo-hr.md) | Alpha |
| [Braintree](sources/braintree.md) | Alpha |
| [BigCommerce](sources/bigcommerce.md) | Alpha |
| [BigQuery](sources/bigquery.md) | Beta |
| [Bing Ads](sources/bing-ads.md) | Beta |
<<<<<<< HEAD
| [Cart.com](sources/cart.md) | Beta |
=======
| [Cart](sources/cart.md) | Beta |
>>>>>>> 403d2b53
| [Chargebee](sources/chargebee.md) | Alpha |
| [ClickHouse](sources/clickhouse.md) | Beta |
| [Close.com](sources/close-com.md) | Beta |
| [CockroachDB](sources/cockroachdb.md) | Beta |
| [Db2](sources/db2.md) | Beta |
| [Dixa](sources/dixa.md) | Alpha |
| [Drift](sources/drift.md) | Beta |
| [Drupal](sources/drupal.md) | Beta |
| [Exchange Rates API](sources/exchangeratesapi.md) | Certified |
| [Facebook Marketing](sources/facebook-marketing.md) | Beta |
| [Facebook Pages](sources/facebook-pages.md) | Alpha |
| [Files](sources/file.md) | Certified |
| [Freshdesk](sources/freshdesk.md) | Certified |
| [GitHub](sources/github.md) | Beta |
| [GitLab](sources/gitlab.md) | Beta |
| [Google Ads](sources/google-ads.md) | Beta |
| [Google Adwords](sources/google-adwords.md) | Beta |
| [Google Analytics v4](sources/google-analytics-v4.md) | Beta |
| [Google Directory](sources/google-directory.md) | Certified |
| [Google Search Console](sources/google-search-console.md) | Beta |
| [Google Sheets](sources/google-sheets.md) | Certified |
| [Google Workspace Admin Reports](sources/google-workspace-admin-reports.md) | Certified |
| [Greenhouse](sources/greenhouse.md) | Beta |
<<<<<<< HEAD
| [HubSpot](sources/hubspot.md) | Certified |
=======
| [Hubspot](sources/hubspot.md) | Certified |
>>>>>>> 403d2b53
| [Instagram](sources/instagram.md) | Certified |
| [Intercom](sources/intercom.md) | Beta |
| [Iterable](sources/iterable.md) | Beta |
| [Jira](sources/jira.md) | Certified |
| [Klaviyo](sources/klaviyo.md) | Beta |
<<<<<<< HEAD
| [Kustomer](sources/kustomer.md) | Alpha |
| [Lemlist](sources/lemlist.md) | Alpha |
| [LinkedIn Ads](sources/linkedin-ads.md) | Beta |
| [Linnworks](sources/linnworks.md) | Alpha |
=======
| [Klaviyo](sources/kustomer.md) | Alpha |
| [LinkedIn Ads](sources/linkedin-ads.md) | Beta |
>>>>>>> 403d2b53
| [Kustomer](sources/kustomer.md) | Alpha |
| [Lever Hiring](sources/lever-hiring.md) | Beta |
| [Looker](sources/looker.md) | Beta |
| [Magento](sources/magento.md) | Beta |
| [Mailchimp](sources/mailchimp.md) | Certified |
| [Marketo](sources/marketo.md) | Beta |
| [Microsoft SQL Server \(MSSQL\)](sources/mssql.md) | Certified |
| [Microsoft Dynamics AX](sources/microsoft-dynamics-ax.md) | Beta |
| [Microsoft Dynamics Customer Engagement](sources/microsoft-dynamics-customer-engagement.md) | Beta |
| [Microsoft Dynamics GP](sources/microsoft-dynamics-gp.md) | Beta |
| [Microsoft Dynamics NAV](sources/microsoft-dynamics-nav.md) | Beta |
| [Microsoft Teams](sources/microsoft-teams.md) | Certified |
| [Mixpanel](sources/mixpanel.md) | Beta |
| [Mongo DB](sources/mongodb-v2.md) | Beta |
| [MySQL](sources/mysql.md) | Certified |
<<<<<<< HEAD
| [Notion](sources/notion.md) | Alpha |
| [Okta](sources/okta.md) | Beta |
| [OneSignal](sources/onesignal.md) | Alpha |
| [OpenWeather](sources/openweather.md) | Alpha |
| [Oracle DB](sources/oracle.md) | Certified |
| [Oracle PeopleSoft](sources/oracle-peoplesoft.md) | Beta |
| [Oracle Siebel CRM](sources/oracle-siebel-crm.md) | Beta |
| [Outreach](./sources/outreach.md)| Alpha |
| [PayPal Transaction](sources/paypal-transaction.md) | Beta |
| [Paystack](sources/paystack.md) | Alpha |
| [Pinterest](sources/pinterest.md) | Alpha |
=======
| [Okta](sources/okta.md) | Beta |
| [Oracle DB](sources/oracle.md) | Certified |
| [Oracle PeopleSoft](sources/oracle-peoplesoft.md) | Beta |
| [Oracle Siebel CRM](sources/oracle-siebel-crm.md) | Beta |
| [PayPal Transaction](sources/paypal-transaction.md) | Beta |
>>>>>>> 403d2b53
| [Pipedrive](sources/pipedrive.md) | Alpha |
| [Plaid](sources/plaid.md) | Alpha |
| [PokéAPI](sources/pokeapi.md) | Beta |
| [Postgres](sources/postgres.md) | Certified |
| [PostHog](sources/posthog.md) | Beta |
| [PrestaShop](sources/presta-shop.md) | Beta |
<<<<<<< HEAD
| [Qualaroo](sources/qualaroo.md) | Beta |
=======
>>>>>>> 403d2b53
| [Quickbooks](sources/quickbooks.md) | Beta |
| [Recharge](sources/recharge.md) | Beta |
| [Recurly](sources/recurly.md) | Beta |
| [Redshift](sources/redshift.md) | Certified |
| [S3](sources/s3.md) | Alpha |
| [Salesforce](sources/salesforce.md) | Certified |
<<<<<<< HEAD
| [Salesloft](./sources/salesloft.md)| Alpha |
| [SAP Business One](sources/sap-business-one.md) | Beta |
| [Sendgrid](sources/sendgrid.md) | Certified |
| [Sentry](sources/sentry.md) | Alpha |
=======
| [SAP Business One](sources/sap-business-one.md) | Beta |
| [SearchMetrics](./sources/search-metrics.md)| Alpha |
| [Sendgrid](sources/sendgrid.md) | Certified |
>>>>>>> 403d2b53
| [Shopify](sources/shopify.md) | Certified |
| [Short.io](sources/shortio.md) | Beta |
| [Slack](sources/slack.md) | Beta |
| [Spree Commerce](sources/spree-commerce.md) | Beta |
| [Smartsheets](sources/smartsheets.md) | Beta |
| [Snowflake](sources/snowflake.md) | Beta |
| [Square](sources/square.md) | Beta |
<<<<<<< HEAD
| [Strava](sources/strava.md) | Beta |
=======
>>>>>>> 403d2b53
| [Stripe](sources/stripe.md) | Certified |
| [Sugar CRM](sources/sugar-crm.md) | Beta |
| [SurveyMonkey](sources/surveymonkey.md) | Beta |
| [Tempo](sources/tempo.md) | Beta |
| [TikTok Marketing](./sources/tiktok-marketing.md)| Alpha |
| [Trello](sources/trello.md) | Beta |
| [Twilio](sources/twilio.md) | Beta |
| [US Census](sources/us-census.md) | Alpha |
<<<<<<< HEAD
| [WooCommerce](sources/woocommerce.md) | Beta |
| [Wordpress](sources/wordpress.md) | Beta |
| [YouTube Analytics](sources/youtube-analytics.md) | Beta |
=======
| [WooCommerce](https://github.com/airbytehq/airbyte/tree/8d599c86a84726235c765c78db1ddd85c558bf7f/docs/integrations/sources/woo-commerce.md) | Beta |
| [Wordpress](sources/wordpress.md) | Beta |
>>>>>>> 403d2b53
| [Zencart](sources/zencart.md) | Beta |
| [Zendesk Chat](sources/zendesk-chat.md) | Certified |
| [Zendesk Sunshine](sources/zendesk-sunshine.md) | Beta |
| [Zendesk Support](sources/zendesk-support.md) | Certified |
| [Zendesk Talk](sources/zendesk-talk.md) | Certified |
<<<<<<< HEAD
| [Zenloop](sources/zenloop.md)| Alpha |
=======
>>>>>>> 403d2b53
| [Zoom](sources/zoom.md) | Beta |
| [Zuora](sources/zuora.md) | Beta |

### Destinations

| Connector | Grade |
| :--- | :--- |
<<<<<<< HEAD
| [Amazon SQS](destinations/amazon-sqs.md) | Alpha |
| [AzureBlobStorage](destinations/azureblobstorage.md) | Alpha |
| [BigQuery](destinations/bigquery.md) | Certified |
| [Chargify \(Keen\)](destinations/chargify.md) | Alpha |
| [ClickHouse](destinations/clickhouse.md) | Alpha |
| [Databricks](destinations/databricks.md) | Beta |
| [Elasticsearch](destinations/elasticsearch.md) | Alpha |
| [Google Cloud Storage \(GCS\)](destinations/gcs.md) | Alpha |
| [Google Firestore](destinations/firestore.md) | Alpha |
=======
| [AzureBlobStorage](destinations/azureblobstorage.md) | Alpha |
| [BigQuery](destinations/bigquery.md) | Certified |
| [Chargify \(Keen\)](destinations/chargify.md) | Alpha |
| [Databricks](destinations/databricks.md) | Beta |
| [Google Cloud Storage \(GCS\)](destinations/gcs.md) | Alpha |
>>>>>>> 403d2b53
| [Google Pubsub](destinations/pubsub.md) | Alpha |
| [Kafka](destinations/kafka.md) | Alpha |
| [Keen](destinations/keen.md) | Alpha |
| [Local CSV](destinations/local-csv.md) | Certified |
| [Local JSON](destinations/local-json.md) | Certified |
<<<<<<< HEAD
| [MariaDB ColumnStore](destinations/mariadb-columnstore.md) | Alpha |
| [MeiliSearch](destinations/meilisearch.md) | Beta |
| [MongoDB](destinations/mongodb.md) | Alpha |
| [MQTT](destinations/mqtt.md) | Alpha |
| [MySQL](destinations/mysql.md) | Beta |
| [Oracle](destinations/oracle.md) | Alpha |
| [Postgres](destinations/postgres.md) | Certified |
| [Pulsar](destinations/pulsar.md) | Alpha |
| [RabbitMQ](destinations/rabbitmq.md) | Alpha |
| [Redshift](destinations/redshift.md) | Certified |
| [Rockset](destinations/rockset.md) | Alpha |
| [S3](destinations/s3.md) | Certified |
| [SFTP JSON](./destinations/sftp-json.md)| Alpha |
| [SQL Server \(MSSQL\)](destinations/mssql.md) | Alpha |
| [Snowflake](destinations/snowflake.md) | Certified |
| [Cassandra](destinations/cassandra.md) | Alpha |
| [Scylla](destinations/scylla.md) | Alpha |
| [Redis](destinations/redis.md) | Alpha |
| [Kinesis](destinations/kinesis.md) | Alpha |
=======
| [MeiliSearch](destinations/meilisearch.md) | Beta |
| [MongoDB](destinations/mongodb.md) | Alpha |
| [MySQL](destinations/mysql.md) | Beta |
| [Oracle](destinations/oracle.md) | Alpha |
| [Postgres](destinations/postgres.md) | Certified |
| [Redshift](destinations/redshift.md) | Certified |
| [S3](destinations/s3.md) | Certified |
| [SQL Server \(MSSQL\)](destinations/mssql.md) | Alpha |
| [Snowflake](destinations/snowflake.md) | Certified |
>>>>>>> 403d2b53
<|MERGE_RESOLUTION|>--- conflicted
+++ resolved
@@ -14,11 +14,8 @@
 
 | Connector | Grade |
 | :--- | :--- |
-<<<<<<< HEAD
 | [Airtable](sources/airtable.md) | Alpha |
 | [Amazon SQS](sources/amazon-sqs.md) | Alpha |
-=======
->>>>>>> 403d2b53
 | [Amazon Seller Partner](sources/amazon-seller-partner.md) | Alpha |
 | [Amplitude](sources/amplitude.md) | Beta |
 | [Apify Dataset](sources/apify-dataset.md) | Alpha |
@@ -30,11 +27,7 @@
 | [BigCommerce](sources/bigcommerce.md) | Alpha |
 | [BigQuery](sources/bigquery.md) | Beta |
 | [Bing Ads](sources/bing-ads.md) | Beta |
-<<<<<<< HEAD
 | [Cart.com](sources/cart.md) | Beta |
-=======
-| [Cart](sources/cart.md) | Beta |
->>>>>>> 403d2b53
 | [Chargebee](sources/chargebee.md) | Alpha |
 | [ClickHouse](sources/clickhouse.md) | Beta |
 | [Close.com](sources/close-com.md) | Beta |
@@ -58,25 +51,16 @@
 | [Google Sheets](sources/google-sheets.md) | Certified |
 | [Google Workspace Admin Reports](sources/google-workspace-admin-reports.md) | Certified |
 | [Greenhouse](sources/greenhouse.md) | Beta |
-<<<<<<< HEAD
 | [HubSpot](sources/hubspot.md) | Certified |
-=======
-| [Hubspot](sources/hubspot.md) | Certified |
->>>>>>> 403d2b53
 | [Instagram](sources/instagram.md) | Certified |
 | [Intercom](sources/intercom.md) | Beta |
 | [Iterable](sources/iterable.md) | Beta |
 | [Jira](sources/jira.md) | Certified |
 | [Klaviyo](sources/klaviyo.md) | Beta |
-<<<<<<< HEAD
 | [Kustomer](sources/kustomer.md) | Alpha |
 | [Lemlist](sources/lemlist.md) | Alpha |
 | [LinkedIn Ads](sources/linkedin-ads.md) | Beta |
 | [Linnworks](sources/linnworks.md) | Alpha |
-=======
-| [Klaviyo](sources/kustomer.md) | Alpha |
-| [LinkedIn Ads](sources/linkedin-ads.md) | Beta |
->>>>>>> 403d2b53
 | [Kustomer](sources/kustomer.md) | Alpha |
 | [Lever Hiring](sources/lever-hiring.md) | Beta |
 | [Looker](sources/looker.md) | Beta |
@@ -92,7 +76,6 @@
 | [Mixpanel](sources/mixpanel.md) | Beta |
 | [Mongo DB](sources/mongodb-v2.md) | Beta |
 | [MySQL](sources/mysql.md) | Certified |
-<<<<<<< HEAD
 | [Notion](sources/notion.md) | Alpha |
 | [Okta](sources/okta.md) | Beta |
 | [OneSignal](sources/onesignal.md) | Alpha |
@@ -104,39 +87,24 @@
 | [PayPal Transaction](sources/paypal-transaction.md) | Beta |
 | [Paystack](sources/paystack.md) | Alpha |
 | [Pinterest](sources/pinterest.md) | Alpha |
-=======
-| [Okta](sources/okta.md) | Beta |
-| [Oracle DB](sources/oracle.md) | Certified |
-| [Oracle PeopleSoft](sources/oracle-peoplesoft.md) | Beta |
-| [Oracle Siebel CRM](sources/oracle-siebel-crm.md) | Beta |
-| [PayPal Transaction](sources/paypal-transaction.md) | Beta |
->>>>>>> 403d2b53
 | [Pipedrive](sources/pipedrive.md) | Alpha |
 | [Plaid](sources/plaid.md) | Alpha |
 | [PokéAPI](sources/pokeapi.md) | Beta |
 | [Postgres](sources/postgres.md) | Certified |
 | [PostHog](sources/posthog.md) | Beta |
 | [PrestaShop](sources/presta-shop.md) | Beta |
-<<<<<<< HEAD
 | [Qualaroo](sources/qualaroo.md) | Beta |
-=======
->>>>>>> 403d2b53
 | [Quickbooks](sources/quickbooks.md) | Beta |
 | [Recharge](sources/recharge.md) | Beta |
 | [Recurly](sources/recurly.md) | Beta |
 | [Redshift](sources/redshift.md) | Certified |
 | [S3](sources/s3.md) | Alpha |
 | [Salesforce](sources/salesforce.md) | Certified |
-<<<<<<< HEAD
 | [Salesloft](./sources/salesloft.md)| Alpha |
-| [SAP Business One](sources/sap-business-one.md) | Beta |
-| [Sendgrid](sources/sendgrid.md) | Certified |
-| [Sentry](sources/sentry.md) | Alpha |
-=======
 | [SAP Business One](sources/sap-business-one.md) | Beta |
 | [SearchMetrics](./sources/search-metrics.md)| Alpha |
 | [Sendgrid](sources/sendgrid.md) | Certified |
->>>>>>> 403d2b53
+| [Sentry](sources/sentry.md) | Alpha |
 | [Shopify](sources/shopify.md) | Certified |
 | [Short.io](sources/shortio.md) | Beta |
 | [Slack](sources/slack.md) | Beta |
@@ -144,10 +112,7 @@
 | [Smartsheets](sources/smartsheets.md) | Beta |
 | [Snowflake](sources/snowflake.md) | Beta |
 | [Square](sources/square.md) | Beta |
-<<<<<<< HEAD
 | [Strava](sources/strava.md) | Beta |
-=======
->>>>>>> 403d2b53
 | [Stripe](sources/stripe.md) | Certified |
 | [Sugar CRM](sources/sugar-crm.md) | Beta |
 | [SurveyMonkey](sources/surveymonkey.md) | Beta |
@@ -156,23 +121,15 @@
 | [Trello](sources/trello.md) | Beta |
 | [Twilio](sources/twilio.md) | Beta |
 | [US Census](sources/us-census.md) | Alpha |
-<<<<<<< HEAD
 | [WooCommerce](sources/woocommerce.md) | Beta |
 | [Wordpress](sources/wordpress.md) | Beta |
 | [YouTube Analytics](sources/youtube-analytics.md) | Beta |
-=======
-| [WooCommerce](https://github.com/airbytehq/airbyte/tree/8d599c86a84726235c765c78db1ddd85c558bf7f/docs/integrations/sources/woo-commerce.md) | Beta |
-| [Wordpress](sources/wordpress.md) | Beta |
->>>>>>> 403d2b53
 | [Zencart](sources/zencart.md) | Beta |
 | [Zendesk Chat](sources/zendesk-chat.md) | Certified |
 | [Zendesk Sunshine](sources/zendesk-sunshine.md) | Beta |
 | [Zendesk Support](sources/zendesk-support.md) | Certified |
 | [Zendesk Talk](sources/zendesk-talk.md) | Certified |
-<<<<<<< HEAD
 | [Zenloop](sources/zenloop.md)| Alpha |
-=======
->>>>>>> 403d2b53
 | [Zoom](sources/zoom.md) | Beta |
 | [Zuora](sources/zuora.md) | Beta |
 
@@ -180,7 +137,6 @@
 
 | Connector | Grade |
 | :--- | :--- |
-<<<<<<< HEAD
 | [Amazon SQS](destinations/amazon-sqs.md) | Alpha |
 | [AzureBlobStorage](destinations/azureblobstorage.md) | Alpha |
 | [BigQuery](destinations/bigquery.md) | Certified |
@@ -190,19 +146,11 @@
 | [Elasticsearch](destinations/elasticsearch.md) | Alpha |
 | [Google Cloud Storage \(GCS\)](destinations/gcs.md) | Alpha |
 | [Google Firestore](destinations/firestore.md) | Alpha |
-=======
-| [AzureBlobStorage](destinations/azureblobstorage.md) | Alpha |
-| [BigQuery](destinations/bigquery.md) | Certified |
-| [Chargify \(Keen\)](destinations/chargify.md) | Alpha |
-| [Databricks](destinations/databricks.md) | Beta |
-| [Google Cloud Storage \(GCS\)](destinations/gcs.md) | Alpha |
->>>>>>> 403d2b53
 | [Google Pubsub](destinations/pubsub.md) | Alpha |
 | [Kafka](destinations/kafka.md) | Alpha |
 | [Keen](destinations/keen.md) | Alpha |
 | [Local CSV](destinations/local-csv.md) | Certified |
 | [Local JSON](destinations/local-json.md) | Certified |
-<<<<<<< HEAD
 | [MariaDB ColumnStore](destinations/mariadb-columnstore.md) | Alpha |
 | [MeiliSearch](destinations/meilisearch.md) | Beta |
 | [MongoDB](destinations/mongodb.md) | Alpha |
@@ -221,15 +169,4 @@
 | [Cassandra](destinations/cassandra.md) | Alpha |
 | [Scylla](destinations/scylla.md) | Alpha |
 | [Redis](destinations/redis.md) | Alpha |
-| [Kinesis](destinations/kinesis.md) | Alpha |
-=======
-| [MeiliSearch](destinations/meilisearch.md) | Beta |
-| [MongoDB](destinations/mongodb.md) | Alpha |
-| [MySQL](destinations/mysql.md) | Beta |
-| [Oracle](destinations/oracle.md) | Alpha |
-| [Postgres](destinations/postgres.md) | Certified |
-| [Redshift](destinations/redshift.md) | Certified |
-| [S3](destinations/s3.md) | Certified |
-| [SQL Server \(MSSQL\)](destinations/mssql.md) | Alpha |
-| [Snowflake](destinations/snowflake.md) | Certified |
->>>>>>> 403d2b53
+| [Kinesis](destinations/kinesis.md) | Alpha |