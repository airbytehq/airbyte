--- conflicted
+++ resolved
@@ -102,11 +102,8 @@
 | [Looker](sources/looker.md)                                                                 | Alpha                | Yes                 |
 | [Magento](sources/magento.md)                                                               | Alpha                | No                  |
 | [Mailchimp](sources/mailchimp.md)                                                           | Generally Available  | Yes                 |
-<<<<<<< HEAD
-| [Mailjet Mail](sources/mailjet-mail.md)                                                     | Alpha                | Yes                 |
-=======
+| [Mailjet Mail](sources/mailjet-mail.md)                                                     | Alpha                | No                  |
 | [Mailerlite](sources/mailerlite.md)                                                         | Alpha                | No                  |
->>>>>>> c469ea8c
 | [Marketo](sources/marketo.md)                                                               | Generally Available  | Yes                 |
 | [Metabase](sources/metabase.md)                                                             | Alpha                | Yes                 |
 | [Microsoft Dynamics AX](sources/microsoft-dynamics-ax.md)                                   | Alpha                | No                  |
