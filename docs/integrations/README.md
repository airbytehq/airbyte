--- conflicted
+++ resolved
@@ -118,11 +118,8 @@
 | [Mongo DB](sources/mongodb-v2.md)                                                           | Alpha                | Yes                 |
 | [My Hours](sources/my-hours.md)                                                             | Alpha                | Yes                 |
 | [MySQL](sources/mysql.md)                                                                   | Beta                 | Yes                 |
-<<<<<<< HEAD
+| [NASA](sources/nasa.md)                                                                     | Alpha                | Yes                 |
 | [Newsdata](sources/newsdata.md)                                                             | Alpha                | Yes                 |
-=======
-| [NASA](sources/nasa.md)                                                                     | Alpha                | Yes                 |
->>>>>>> c25ac8a7
 | [Notion](sources/notion.md)                                                                 | Generally Available  | Yes                 |
 | [Okta](sources/okta.md)                                                                     | Alpha                | Yes                 |
 | [OneSignal](sources/onesignal.md)                                                           | Alpha                | No                  |
