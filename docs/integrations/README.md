# Connector Catalog

## Connector Release Stages

Airbyte uses a grading system for connectors to help users understand what to expect from a connector. There are three grades, explained below:

**Generally Available**: This connector has been proven to be robust via usage by a large number of users and extensive testing. Generally available connectors are ready for production use.

**Beta**: A beta connector is considered to be stable and reliable but has not been validated by a larger group of users and therefor users should be cautious using these connectors in production. Any issues with beta connectors will be prioritized and worked on when the connector is ready for the next release stage.

**Alpha**: This connector is either not sufficiently tested, has extremely limited functionality \(e.g: created as an example connector\), or for any other reason may not be very mature. We strongly discourage using alpha connectors for production use cases as we do not offer Cloud Support SLAs and issues will looked into when the connector is to be priortized for the next release stage.

**Note:** Some connectors on this list are currently not available on the Airbyte Cloud platform.

### Sources

| Connector | Stage |
| :--- | :--- |
| [3PL Central](sources/tplcentral.md) | Alpha |
| [Airtable](sources/airtable.md) | Alpha |
| [Amazon SQS](sources/amazon-sqs.md) | Alpha |
| [Amazon Seller Partner](sources/amazon-seller-partner.md) | Alpha |
| [Amplitude](sources/amplitude.md) | Alpha |
| [Apify Dataset](sources/apify-dataset.md) | Alpha |
| [Appstore](sources/appstore.md) | Alpha |
| [Asana](sources/asana.md) | Alpha |
| [AWS CloudTrail](sources/aws-cloudtrail.md) | Alpha |
| [Azure Table Storage](sources/azure-table.md) | Alpha |
| [BambooHR](sources/bamboo-hr.md) | Alpha |
| [Braintree](sources/braintree.md) | Alpha |
| [BigCommerce](sources/bigcommerce.md) | Alpha |
| [BigQuery](sources/bigquery.md) | Alpha |
| [Bing Ads](sources/bing-ads.md) | Alpha |
| [Cart.com](sources/cart.md) | Alpha |
| [Chargebee](sources/chargebee.md) | Alpha |
| [Chartmogul](sources/chartmogul.md) | Alpha |
| [ClickHouse](sources/clickhouse.md) | Alpha |
| [Close.com](sources/close-com.md) | Alpha |
| [CockroachDB](sources/cockroachdb.md) | Alpha |
| [Customer.io](sources/customer-io.md) | Alpha |
<<<<<<< HEAD
| [DCL Logistics](sources/dcl-logistics.md) | Alpha |
| [Db2](sources/db2.md) | Beta |
=======
| [Db2](sources/db2.md) | Alpha |
| [Delighted](sources/delighted.md) | Alpha |
>>>>>>> 7bbcb369
| [Dixa](sources/dixa.md) | Alpha |
| [Drift](sources/drift.md) | Alpha |
| [Drupal](sources/drupal.md) | Alpha |
| [End-to-End Testing](sources/e2e-test.md) | Alpha |
| [Exchange Rates API](sources/exchangeratesapi.md) | Alpha |
| [Facebook Marketing](sources/facebook-marketing.md) | Beta |
| [Facebook Pages](sources/facebook-pages.md) | Alpha |
| [Files](sources/file.md) | Alpha |
| [Flexport](sources/flexport.md) | Alpha |
| [Freshdesk](sources/freshdesk.md) | Alpha |
| [GitHub](sources/github.md) | Beta |
| [GitLab](sources/gitlab.md) | Alpha |
| [Google Ads](sources/google-ads.md) | Beta |
| [Google Adwords](sources/google-adwords.md) | Alpha |
| [Google Analytics v4](sources/google-analytics-v4.md) | Beta |
| [Google Directory](sources/google-directory.md) | Alpha |
| [Google Search Console](sources/google-search-console.md) | Alpha |
| [Google Sheets](sources/google-sheets.md) | Beta |
| [Google Workspace Admin Reports](sources/google-workspace-admin-reports.md) | Alpha |
| [Greenhouse](sources/greenhouse.md) | Alpha |
| [Harness](sources/harness.md) | Alpha |
| [HubSpot](sources/hubspot.md) | Beta |
| [Instagram](sources/instagram.md) | Alpha |
| [Intercom](sources/intercom.md) | Beta |
| [Iterable](sources/iterable.md) | Alpha |
| [Jenkins](sources/jenkins.md) | Alpha |
| [Jira](sources/jira.md) | Alpha |
| [Klaviyo](sources/klaviyo.md) | Alpha |
| [Kustomer](sources/kustomer.md) | Alpha |
| [Lemlist](sources/lemlist.md) | Alpha |
| [LinkedIn Ads](sources/linkedin-ads.md) | Alpha |
| [Linnworks](sources/linnworks.md) | Alpha |
| [Kustomer](sources/kustomer.md) | Alpha |
| [Lever Hiring](sources/lever-hiring.md) | Alpha |
| [Looker](sources/looker.md) | Alpha |
| [Magento](sources/magento.md) | Alpha |
| [Mailchimp](sources/mailchimp.md) | Alpha |
| [Marketo](sources/marketo.md) | Alpha |
| [Microsoft SQL Server \(MSSQL\)](sources/mssql.md) | Alpha |
| [Microsoft Dynamics AX](sources/microsoft-dynamics-ax.md) | Alpha |
| [Microsoft Dynamics Customer Engagement](sources/microsoft-dynamics-customer-engagement.md) | Alpha |
| [Microsoft Dynamics GP](sources/microsoft-dynamics-gp.md) | Alpha |
| [Microsoft Dynamics NAV](sources/microsoft-dynamics-nav.md) | Alpha |
| [Microsoft Teams](sources/microsoft-teams.md) | Alpha |
| [Mixpanel](sources/mixpanel.md) | Alpha |
| [Monday](sources/monday.md) | Alpha |
| [Mongo DB](sources/mongodb-v2.md) | Alpha |
| [My Hours](sources/my-hours.md) | Alpha |
| [MySQL](sources/mysql.md) | Alpha |
| [Notion](sources/notion.md) | Alpha |
| [Okta](sources/okta.md) | Alpha |
| [OneSignal](sources/onesignal.md) | Alpha |
| [OpenWeather](sources/openweather.md) | Alpha |
| [Oracle DB](sources/oracle.md) | Alpha |
| [Oracle PeopleSoft](sources/oracle-peoplesoft.md) | Alpha |
| [Oracle Siebel CRM](sources/oracle-siebel-crm.md) | Alpha |
| [Outreach](./sources/outreach.md)| Alpha |
| [PagerDuty](sources/pagerduty.md) | Alpha |
| [PayPal Transaction](sources/paypal-transaction.md) | Alpha |
| [Paystack](sources/paystack.md) | Alpha |
| [PersistIq](sources/persistiq.md) | Alpha |
| [Pinterest](sources/pinterest.md) | Alpha |
| [Pipedrive](sources/pipedrive.md) | Alpha |
| [Plaid](sources/plaid.md) | Alpha |
| [PokéAPI](sources/pokeapi.md) | Alpha |
| [Postgres](sources/postgres.md) | Alpha |
| [PostHog](sources/posthog.md) | Alpha |
| [PrestaShop](sources/presta-shop.md) | Alpha |
| [Qualaroo](sources/qualaroo.md) | Alpha |
| [QuickBooks](sources/quickbooks.md) | Alpha |
| [Recharge](sources/recharge.md) | Alpha |
| [Recurly](sources/recurly.md) | Alpha |
| [Redshift](sources/redshift.md) | Alpha |
| [Retently](sources/retently.md) | Alpha |
| [S3](sources/s3.md) | Beta |
| [Salesforce](sources/salesforce.md) | Certified |
| [Salesloft](./sources/salesloft.md)| Alpha |
| [SAP Business One](sources/sap-business-one.md) | Alpha |
| [SearchMetrics](./sources/search-metrics.md)| Alpha |
| [Sendgrid](sources/sendgrid.md) | Alpha |
| [Sentry](sources/sentry.md) | Alpha |
| [Shopify](sources/shopify.md) | Alpha |
| [Short.io](sources/shortio.md) | Alpha |
| [Slack](sources/slack.md) | Alpha |
| [Spree Commerce](sources/spree-commerce.md) | Alpha |
| [Smartsheets](sources/smartsheets.md) | Alpha |
| [Snowflake](sources/snowflake.md) | Alpha |
| [Square](sources/square.md) | Alpha |
| [Strava](sources/strava.md) | Alpha |
| [Stripe](sources/stripe.md) | Beta |
| [Sugar CRM](sources/sugar-crm.md) | Alpha |
| [SurveyMonkey](sources/surveymonkey.md) | Alpha |
| [Tempo](sources/tempo.md) | Alpha |
| [TikTok Marketing](./sources/tiktok-marketing.md)| Alpha |
| [Trello](sources/trello.md) | Alpha |
| [Twilio](sources/twilio.md) | Alpha |
| [Typeform](sources/typeform.md) | Alpha |
| [US Census](sources/us-census.md) | Alpha |
| [VictorOps](sources/victorops.md) | Alpha |
| [WooCommerce](sources/woocommerce.md) | Alpha |
| [Wordpress](sources/wordpress.md) | Alpha |
| [YouTube Analytics](sources/youtube-analytics.md) | Alpha |
| [Zencart](sources/zencart.md) | Alpha |
| [Zendesk Chat](sources/zendesk-chat.md) | Alpha |
| [Zendesk Sunshine](sources/zendesk-sunshine.md) | Alpha |
| [Zendesk Support](sources/zendesk-support.md) | Alpha |
| [Zendesk Talk](sources/zendesk-talk.md) | Alpha |
| [Zenloop](sources/zenloop.md)| Alpha |
| [Zoom](sources/zoom.md) | Alpha |
| [Zuora](sources/zuora.md) | Alpha |

### Destinations

| Connector | Stage |
| :--- | :--- |
| [Amazon SQS](destinations/amazon-sqs.md) | Alpha |
| [AzureBlobStorage](destinations/azureblobstorage.md) | Alpha |
| [BigQuery](destinations/bigquery.md) | Beta |
| [Cassandra](sources/cassandra.md) | Alpha |
| [Chargify \(Keen\)](destinations/chargify.md) | Alpha |
| [ClickHouse](destinations/clickhouse.md) | Alpha |
| [Databricks](destinations/databricks.md) | Alpha |
| [DynamoDB](sources/dynamodb.md) | Alpha |
| [Elasticsearch](destinations/elasticsearch.md) | Alpha |
| [End-to-End Testing](destinations/e2e-test.md) | Alpha |
| [Google Cloud Storage \(GCS\)](destinations/gcs.md) | Beta |
| [Google Firestore](destinations/firestore.md) | Alpha |
| [Google Pubsub](destinations/pubsub.md) | Alpha |
| [Kafka](destinations/kafka.md) | Alpha |
| [Keen](destinations/keen.md) | Alpha |
| [Local CSV](destinations/local-csv.md) | Alpha |
| [Local JSON](destinations/local-json.md) | Alpha |
| [MariaDB ColumnStore](destinations/mariadb-columnstore.md) | Alpha |
| [MeiliSearch](destinations/meilisearch.md) | Alpha |
| [MongoDB](destinations/mongodb.md) | Alpha |
| [MQTT](destinations/mqtt.md) | Alpha |
| [MS SQL Server](sources/mssql.md) | Alpha |
| [MySQL](destinations/mysql.md) | Alpha |
| [Oracle](destinations/oracle.md) | Alpha |
| [Postgres](destinations/postgres.md) | Alpha |
| [Pulsar](destinations/pulsar.md) | Alpha |
| [RabbitMQ](destinations/rabbitmq.md) | Alpha |
| [Redis](sources/redis.md) | Alpha |
| [Redshift](destinations/redshift.md) | Beta |
| [Rockset](destinations/rockset.md) | Alpha |
| [S3](destinations/s3.md) | Beta |
| [Scylla](sources/scylla.md) | Alpha |
| [SFTP JSON](./destinations/sftp-json.md)| Alpha |
| [SQL Server \(MSSQL\)](destinations/mssql.md) | Alpha |
| [Snowflake](destinations/snowflake.md) | Generally Available |
| [Cassandra](destinations/cassandra.md) | Alpha |
| [Scylla](destinations/scylla.md) | Alpha |
| [Redis](destinations/redis.md) | Alpha |
| [Kinesis](destinations/kinesis.md) | Alpha |
| [Streamr](destinations/streamr.md) | Alpha |<|MERGE_RESOLUTION|>--- conflicted
+++ resolved
@@ -38,13 +38,9 @@
 | [Close.com](sources/close-com.md) | Alpha |
 | [CockroachDB](sources/cockroachdb.md) | Alpha |
 | [Customer.io](sources/customer-io.md) | Alpha |
-<<<<<<< HEAD
+| [Db2](sources/db2.md) | Alpha |
 | [DCL Logistics](sources/dcl-logistics.md) | Alpha |
-| [Db2](sources/db2.md) | Beta |
-=======
-| [Db2](sources/db2.md) | Alpha |
 | [Delighted](sources/delighted.md) | Alpha |
->>>>>>> 7bbcb369
 | [Dixa](sources/dixa.md) | Alpha |
 | [Drift](sources/drift.md) | Alpha |
 | [Drupal](sources/drupal.md) | Alpha |
