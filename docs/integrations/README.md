# Connector Catalog

## Connector Release Stages

Airbyte uses a grading system for connectors to help you understand what to expect from a connector:

**Generally Available**: A generally available connector has been deemed ready for use in a production environment and is officially supported by Airbyte. Its documentation is considered sufficient to support widespread adoption.

**Beta**: A beta connector is considered stable and reliable with no backwards incompatible changes but has not been validated by a broader group of users. We expect to find and fix a few issues and bugs in the release before it’s ready for GA.

**Alpha**: An alpha connector signifies a connector under development and helps Airbyte gather early feedback and issues reported by early adopters. We strongly discourage using alpha releases for production use cases and do not offer Cloud Support SLAs around these products, features, or connectors.

For more information about the grading system, see [Product Release Stages](https://docs.airbyte.com/project-overview/product-release-stages)

## Sources

| Connector                                                                                   | Product Release Stage| Available in Cloud? |
|:--------------------------------------------------------------------------------------------| :------------------- | :------------------ |
| [3PL Central](sources/tplcentral.md)                                                        | Alpha                | No                  |
| [Adjust](sources/adjust.md)                                                                 | Alpha                | No                  |
| [Airtable](sources/airtable.md)                                                             | Alpha                | Yes                 |
| [AlloyDB](sources/alloydb.md)                                                               | Generally Available  | Yes                 |
| [Amazon Ads](sources/amazon-ads.md)                                                         | Generally Available  | Yes                 |
| [Amazon Seller Partner](sources/amazon-seller-partner.md)                                   | Alpha                | Yes                 |
| [Amazon SQS](sources/amazon-sqs.md)                                                         | Alpha                | Yes                 |
| [Amplitude](sources/amplitude.md)                                                           | Generally Available  | Yes                 |
| [Apify Dataset](sources/apify-dataset.md)                                                   | Alpha                | Yes                 |
| [Appstore](sources/appstore.md)                                                             | Alpha                | No                  |
| [Asana](sources/asana.md)                                                                   | Alpha                | No                  |
| [AWS CloudTrail](sources/aws-cloudtrail.md)                                                 | Alpha                | Yes                 |
| [Azure Table Storage](sources/azure-table.md)                                               | Alpha                | Yes                 |
| [BambooHR](sources/bamboo-hr.md)                                                            | Generally Available  | Yes                 |
| [Baton](sources/hellobaton.md)                                                              | Alpha                | No                  |
| [BigCommerce](sources/bigcommerce.md)                                                       | Alpha                | Yes                 |
| [BigQuery](sources/bigquery.md)                                                             | Alpha                | Yes                 |
| [Bing Ads](sources/bing-ads.md)                                                             | Generally Available  | Yes                 |
| [Braintree](sources/braintree.md)                                                           | Alpha                | Yes                 |
| [Cart.com](sources/cart.md)                                                                 | Alpha                | No                  |
| [Chargebee](sources/chargebee.md)                                                           | Generally Available  | Yes                 |
| [Chargify](sources/chargify.md)                                                             | Alpha                | No                  |
| [Chartmogul](sources/chartmogul.md)                                                         | Alpha                | Yes                 |
| [ClickHouse](sources/clickhouse.md)                                                         | Alpha                | Yes                 |
| [Close.com](sources/close-com.md)                                                           | Alpha                | Yes                 |
| [CockroachDB](sources/cockroachdb.md)                                                       | Alpha                | No                  |
| [Commercetools](sources/commercetools.md)                                                   | Alpha                | No                  |
| [Confluence](sources/confluence.md)                                                         | Alpha                | No                  |
| [Courier](sources/courier.md)                                                               | Alpha                | No                  |
| [Customer.io](sources/customer-io.md)                                                       | Alpha                | No                  |
| [Db2](sources/db2.md)                                                                       | Alpha                | No                  |
| [Delighted](sources/delighted.md)                                                           | Alpha                | Yes                 |
| [Dixa](sources/dixa.md)                                                                     | Alpha                | Yes                 |
| [Dockerhub](sources/dockerhub.md)                                                           | Alpha                | Yes                 |
| [Drift](sources/drift.md)                                                                   | Alpha                | No                  |
| [Drupal](sources/drupal.md)                                                                 | Alpha                | No                  |
| [Elasticsearch](sources/elasticsearch.md)                                                   | Alpha                | No                  |
| [End-to-End Testing](sources/e2e-test.md)                                                   | Alpha                | Yes                 |
| [Exchange Rates API](sources/exchangeratesapi.md)                                           | Alpha                | Yes                 |
| [Facebook Marketing](sources/facebook-marketing.md)                                         | Generally Available  | Yes                 |
| [Facebook Pages](sources/facebook-pages.md)                                                 | Alpha                | No                  |
| [Faker](sources/faker.md)                                                                   | Alpha                | Yes                 |
| [Fauna](sources/fauna.md)                                                                   | Beta                 | No                  |
| [File](sources/file.md)                                                                     | Beta                 | Yes                 |
| [Firebolt](sources/firebolt.md)                                                             | Alpha                | Yes                 |
| [Flexport](sources/flexport.md)                                                             | Alpha                | No                  |
| [Freshdesk](sources/freshdesk.md)                                                           | Generally Available  | Yes                 |
| [Freshsales](sources/freshsales.md)                                                         | Alpha                | No                  |
| [Freshservice](sources/freshservice.md)                                                     | Alpha                | No                  |
| [GitHub](sources/github.md)                                                                 | Generally Available  | Yes                 |
| [GitLab](sources/gitlab.md)                                                                 | Alpha                | Yes                 |
| [Glassfrog](sources/glassfrog.md)                                                           | Alpha                | No                  |
| [Google Ads](sources/google-ads.md)                                                         | Generally Available  | Yes                 |
| [Google Analytics (v4)](sources/google-analytics-v4.md)                                     | Alpha                | Yes                 |
| [Google Analytics (Universal Analytics)](sources/google-analytics-universal-analytics.md)   | Generally Available  | Yes                 |
| [Google Directory](sources/google-directory.md)                                             | Alpha                | Yes                 |
| [Google Search Console](sources/google-search-console.md)                                   | Generally Available  | Yes                 |
| [Google Sheets](sources/google-sheets.md)                                                   | Generally Available  | Yes                 |
| [Google Workspace Admin Reports](sources/google-workspace-admin-reports.md)                 | Alpha                | Yes                 |
| [Greenhouse](sources/greenhouse.md)                                                         | Beta                 | Yes                 |
| [Gutendex](sources/gutendex.md)                                                             | Alpha                | No                  |
| [Harness](sources/harness.md)                                                               | Alpha                | No                  |
| [Harvest](sources/harvest.md)                                                               | Generally Available  | Yes                 |
| [http-request](sources/http-request.md)                                                     | Alpha                | No                  |
| [HubSpot](sources/hubspot.md)                                                               | Generally Available  | Yes                 |
| [Insightly](sources/insightly.md)                                                           | Alpha                | Yes                 |
| [Instagram](sources/instagram.md)                                                           | Generally Available  | Yes                 |
| [Intercom](sources/intercom.md)                                                             | Generally Available  | Yes                 |
| [Iterable](sources/iterable.md)                                                             | Generally Available  | Yes                 |
| [Jenkins](sources/jenkins.md)                                                               | Alpha                | No                  |
| [Jira](sources/jira.md)                                                                     | Alpha                | No                  |
| [Kafka](sources/kafka.md)                                                                   | Alpha                | No                  |
| [Klaviyo](sources/klaviyo.md)                                                               | Generally Available  | Yes                 |
| [Kustomer](sources/kustomer.md)                                                             | Alpha                | Yes                 |
| [Kyriba](sources/kyriba.md)                                                                 | Alpha                | No                  |
| [Lemlist](sources/lemlist.md)                                                               | Alpha                | Yes                 |
| [Lever](sources/lever-hiring.md)                                                            | Alpha                | No                  |
| [LinkedIn Ads](sources/linkedin-ads.md)                                                     | Generally Available  | Yes                 |
| [LinkedIn Pages](sources/linkedin-pages.md)                                                 | Alpha                | No                  |
| [Linnworks](sources/linnworks.md)                                                           | Alpha                | Yes                 |
| [Looker](sources/looker.md)                                                                 | Alpha                | Yes                 |
| [Magento](sources/magento.md)                                                               | Alpha                | No                  |
| [Mailchimp](sources/mailchimp.md)                                                           | Generally Available  | Yes                 |
| [Marketo](sources/marketo.md)                                                               | Generally Available  | Yes                 |
| [Metabase](sources/metabase.md)                                                             | Alpha                | Yes                 |
| [Microsoft Dynamics AX](sources/microsoft-dynamics-ax.md)                                   | Alpha                | No                  |
| [Microsoft Dynamics Customer Engagement](sources/microsoft-dynamics-customer-engagement.md) | Alpha                | No                  |
| [Microsoft Dynamics GP](sources/microsoft-dynamics-gp.md)                                   | Alpha                | No                  |
| [Microsoft Dynamics NAV](sources/microsoft-dynamics-nav.md)                                 | Alpha                | No                  |
| [Microsoft SQL Server (MSSQL)](sources/mssql.md)                                            | Alpha                | Yes                 |
| [Microsoft Teams](sources/microsoft-teams.md)                                               | Alpha                | Yes                 |
| [Mixpanel](sources/mixpanel.md)                                                             | Generally Available  | Yes                 |
| [Monday](sources/monday.md)                                                                 | Alpha                | Yes                 |
| [Mongo DB](sources/mongodb-v2.md)                                                           | Alpha                | Yes                 |
| [My Hours](sources/my-hours.md)                                                             | Alpha                | Yes                 |
| [MySQL](sources/mysql.md)                                                                   | Beta                 | Yes                 |
| [Notion](sources/notion.md)                                                                 | Generally Available  | Yes                 |
| [Okta](sources/okta.md)                                                                     | Alpha                | Yes                 |
| [OneSignal](sources/onesignal.md)                                                           | Alpha                | No                  |
| [OpenWeather](sources/openweather.md)                                                       | Alpha                | No                  |
| [Oracle DB](sources/oracle.md)                                                              | Alpha                | Yes                 |
| [Oracle Netsuite](sources/netsuite.md)                                                      | Generally Available  | Yes                 |
| [Oracle PeopleSoft](sources/oracle-peoplesoft.md)                                           | Alpha                | No                  |
| [Oracle Siebel CRM](sources/oracle-siebel-crm.md)                                           | Alpha                | No                  |
| [Orb](sources/orb.md)                                                                       | Alpha                | Yes                 |
| [Orbit](sources/orbit.md)                                                                   | Alpha                | Yes                 |
| [Outreach](./sources/outreach.md)                                                           | Alpha                | No                  |
| [PagerDuty](sources/pagerduty.md)                                                           | Alpha                | No                  |
| [PayPal Transaction](sources/paypal-transaction.md)                                         | Generally Available  | Yes                 |
| [Paystack](sources/paystack.md)                                                             | Alpha                | No                  |
| [PersistIq](sources/persistiq.md)                                                           | Alpha                | Yes                 |
| [Pinterest](sources/pinterest.md)                                                           | Generally Available  | Yes                 |
| [Pipedrive](sources/pipedrive.md)                                                           | Alpha                | No                  |
| [Pivotal Tracker](sources/pivotal-tracker.md)                                               | Alpha                | No                  |
| [Plaid](sources/plaid.md)                                                                   | Alpha                | No                  |
| [PokéAPI](sources/pokeapi.md)                                                               | Alpha                | Yes                 |
| [Postgres](sources/postgres.md)                                                             | Generally Available  | Yes                 |
| [PostHog](sources/posthog.md)                                                               | Alpha                | Yes                 |
| [PrestaShop](sources/presta-shop.md)                                                        | Alpha                | Yes                 |
| [Qualaroo](sources/qualaroo.md)                                                             | Alpha                | Yes                 |
| [QuickBooks](sources/quickbooks.md)                                                         | Alpha                | No                  |
<<<<<<< HEAD
| [RD Station Marketing](sources/rd-station-marketing.md)                                     | Alpha                | No                  |
| [Recharge](sources/recharge.md)                                                             | Beta                 | Yes                 |
=======
| [Recharge](sources/recharge.md)                                                             | Generally Available  | Yes                 |
>>>>>>> 69092edf
| [Recurly](sources/recurly.md)                                                               | Alpha                | Yes                 |
| [Redshift](sources/redshift.md)                                                             | Alpha                | Yes                 |
| [Retently](sources/retently.md)                                                             | Alpha                | Yes                 |
| [S3](sources/s3.md)                                                                         | Generally Available  | No                 |
| [Salesforce](sources/salesforce.md)                                                         | Generally Available  | Yes                 |
| [Salesloft](sources/salesloft.md)                                                           | Alpha                | No                  |
| [SAP Business One](sources/sap-business-one.md)                                             | Alpha                | No                  |
| [SearchMetrics](./sources/search-metrics.md)                                                | Alpha                | No                  |
| [Sendgrid](sources/sendgrid.md)                                                             | Beta                 | Yes                 |
| [Sentry](sources/sentry.md)                                                                 | Generally Available  | Yes                 |
| [SFTP](sources/sftp.md)                                                                     | Alpha                | Yes                 |
| [Shopify](sources/shopify.md)                                                               | Alpha                | No                  |
| [Short.io](sources/shortio.md)                                                              | Alpha                | Yes                 |
| [Slack](sources/slack.md)                                                                   | Generally Available  | Yes                 |
| [Smartsheets](sources/smartsheets.md)                                                       | Beta                 | Yes                 |
| [Snapchat Marketing](sources/snapchat-marketing.md)                                         | Generally Available  | Yes                 |
| [Snowflake](sources/snowflake.md)                                                           | Alpha                | Yes                 |
| [Spree Commerce](sources/spree-commerce.md)                                                 | Alpha                | No                  |
| [Square](sources/square.md)                                                                 | Alpha                | Yes                 |
| [Strava](sources/strava.md)                                                                 | Alpha                | No                  |
| [Stripe](sources/stripe.md)                                                                 | Generally Available  | Yes                 |
| [Sugar CRM](sources/sugar-crm.md)                                                           | Alpha                | No                  |
| [SurveyMonkey](sources/surveymonkey.md)                                                     | Generally Available  | Yes                 |
| [Tempo](sources/tempo.md)                                                                   | Alpha                | Yes                 |
| [TiDB](sources/tidb.md)                                                                     | Alpha                | No                  |
| [TikTok Marketing](./sources/tiktok-marketing.md)                                           | Generally Available  | Yes                 |
| [Trello](sources/trello.md)                                                                 | Alpha                | No                  |
| [Twilio](sources/twilio.md)                                                                 | Generally Available  | Yes                 |
| [Typeform](sources/typeform.md)                                                             | Alpha                | Yes                 |
| [US Census](sources/us-census.md)                                                           | Alpha                | Yes                 |
| [VictorOps](sources/victorops.md)                                                           | Alpha                | No                  |
| [Webflow](sources/webflow.md        )                                                       | Alpha                | Yes                 |
| [Whisky Hunter](sources/whisky-hunter.md        )                                           | Alpha                | No                  |
| [WooCommerce](sources/woocommerce.md)                                                       | Alpha                | No                  |
| [Wordpress](sources/wordpress.md)                                                           | Alpha                | No                  |
| [Wrike](sources/wrike.md)                                                                   | Alpha                | No                  |
| [YouTube Analytics](sources/youtube-analytics.md)                                           | Beta                 | Yes                 |
| [Xkcd](sources/xkcd.md)                                                                     | Alpha                | No                  |
| [Zencart](sources/zencart.md)                                                               | Alpha                | No                  |
| [Zendesk Chat](sources/zendesk-chat.md)                                                     | Generally Available  | Yes                 |
| [Zendesk Sunshine](sources/zendesk-sunshine.md)                                             | Alpha                | Yes                 |
| [Zendesk Support](sources/zendesk-support.md)                                               | Generally Available  | Yes                 |
| [Zendesk Talk](sources/zendesk-talk.md)                                                     | Generally Available  | Yes                 |
| [Zenloop](sources/zenloop.md)                                                               | Alpha                | Yes                 |
| [Zoho CRM](sources/zoho-crm.md)                                                             | Alpha                | No                  |
| [Zoom](sources/zoom.md)                                                                     | Alpha                | No                  |
| [Zuora](sources/zuora.md)                                                                   | Alpha                | Yes                 |

## Destinations

| Connector                                                  | Product Release Stage| Available in Cloud? |
|:-----------------------------------------------------------| :------------------- | :------------------ |
| [Amazon SQS](destinations/amazon-sqs.md)                   | Alpha                | No                  |
| [Amazon Datalake](destinations/aws-datalake.md)            | Alpha                | No                  |
| [AzureBlobStorage](destinations/azureblobstorage.md)       | Alpha                | Yes                 |
| [BigQuery](destinations/bigquery.md)                       | Generally Available  | Yes                 |
| [Cassandra](destinations/cassandra.md)                     | Alpha                | No                  |
| [Chargify (Keen)](destinations/chargify.md)                | Alpha                | Yes                 |
| [ClickHouse](destinations/clickhouse.md)                   | Alpha                | Yes                 |
| [Databricks](destinations/databricks.md)                   | Alpha                | No                  |
| [DynamoDB](destinations/dynamodb.md)                       | Alpha                | No                  |
| [Elasticsearch](destinations/elasticsearch.md)             | Alpha                | No                  |
| [End-to-End Testing](destinations/e2e-test.md)             | Alpha                | Yes                 |
| [Firebolt](destinations/firebolt.md)                       | Alpha                | Yes                 |
| [Google Cloud Storage (GCS)](destinations/gcs.md)          | Beta                 | Yes                 |
| [Google Pubsub](destinations/pubsub.md)                    | Alpha                | Yes                 |
| [Google Sheets](destinations/google-sheets.md)             | Alpha                | Yes                 |
| [Kafka](destinations/kafka.md)                             | Alpha                | No                  |
| [Keen](destinations/keen.md)                               | Alpha                | No                  |
| [Kinesis](destinations/kinesis.md)                         | Alpha                | No                  |
| [Local CSV](destinations/local-csv.md)                     | Alpha                | No                  |
| [Local JSON](destinations/local-json.md)                   | Alpha                | No                  |
| [MariaDB ColumnStore](destinations/mariadb-columnstore.md) | Alpha                | No                  |
| [MeiliSearch](destinations/meilisearch.md)                 | Alpha                | No                  |
| [MongoDB](destinations/mongodb.md)                         | Alpha                | No                  |
| [MQTT](destinations/mqtt.md)                               | Alpha                | No                  |
| [MS SQL Server](destinations/mssql.md)                     | Alpha                | Yes                 |
| [MySQL](destinations/mysql.md)                             | Alpha                | Yes                 |
| [Oracle](destinations/oracle.md)                           | Alpha                | Yes                 |
| [Postgres](destinations/postgres.md)                       | Alpha                | Yes                 |
| [Pulsar](destinations/pulsar.md)                           | Alpha                | No                  |
| [R2](destinations/r2.md)                                   | Alpha                | No                  |
| [RabbitMQ](destinations/rabbitmq.md)                       | Alpha                | No                  |
| [Redis](destinations/redis.md)                             | Alpha                | No                  |
| [Redshift](destinations/redshift.md)                       | Beta                 | Yes                 |
| [Rockset](destinations/rockset.md)                         | Alpha                | No                  |
| [S3](destinations/s3.md)                                   | Generally Available  | Yes                 |
| [Scylla](destinations/scylla.md)                           | Alpha                | No                  |
| [SFTP JSON](destinations/sftp-json.md)                     | Alpha                | Yes                 |
| [Snowflake](destinations/snowflake.md)                     | Generally Available  | Yes                 |
| [SQLite](destinations/sqlite.md)                           | Alpha                | No                  |
| [Streamr](destinations/streamr.md)                         | Alpha                | No                  |
| [TiDB](destinations/tidb.md)                               | Alpha                | No                  |<|MERGE_RESOLUTION|>--- conflicted
+++ resolved
@@ -137,12 +137,8 @@
 | [PrestaShop](sources/presta-shop.md)                                                        | Alpha                | Yes                 |
 | [Qualaroo](sources/qualaroo.md)                                                             | Alpha                | Yes                 |
 | [QuickBooks](sources/quickbooks.md)                                                         | Alpha                | No                  |
-<<<<<<< HEAD
 | [RD Station Marketing](sources/rd-station-marketing.md)                                     | Alpha                | No                  |
-| [Recharge](sources/recharge.md)                                                             | Beta                 | Yes                 |
-=======
 | [Recharge](sources/recharge.md)                                                             | Generally Available  | Yes                 |
->>>>>>> 69092edf
 | [Recurly](sources/recurly.md)                                                               | Alpha                | Yes                 |
 | [Redshift](sources/redshift.md)                                                             | Alpha                | Yes                 |
 | [Retently](sources/retently.md)                                                             | Alpha                | Yes                 |
