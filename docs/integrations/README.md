<<<<<<< HEAD
# Connectors
=======
# Connector Catalog
>>>>>>> 691f8b17

## Connector grades
Airbyte uses a grading system for connectors to help users understand what to expect from a connector. There are three grades, explained below: 

**Certified**: This connector has been proven to be robust via usage by a large number of users and extensive testing.

**Beta**: While this connector is well tested and is expected to work a majority of the time, it was released recently. There may be some unhandled edge cases but Airbyte will provide very quick turnaround for support on any issues (we'll publish our target KPIs for support turnaround very soon). All beta connectors will make their way to certified status after enough field testing.  
 
**Alpha**: This connector is either not sufficiently tested, has extremely limited functionality (e.g: created as an example connector), or for any other reason may not be very mature.  

### Sources
| Connector | Grade |
|----|----|
|[Appstore](./sources/appstore.md)| Alpha |
|[Asana](./sources/asana.md) | Beta |
|[Braintree](./sources/braintree.md)| Alpha |
|[ClickHouse](./sources/clickhouse.md)| Beta |
|[Drift](./sources/drift.md)| Beta |
|[Exchange Rates API](./sources/exchangeratesapi.md)| Certified |
|[Facebook Marketing](./sources/facebook-marketing.md)| Beta |
|[Files](./sources/file.md)| Certified |
|[Freshdesk](./sources/freshdesk.md)| Certified |
|[GitHub](./sources/github.md)| Beta |
|[GitLab](./sources/gitlab.md)| Beta |
|[Google Adwords](./sources/google-adwords.md)| Beta |
|[Google Analytics](./sources/googleanalytics.md)| Beta |
|[Google Directory](./sources/google-directory.md)| Certified |
|[Google Search Console](./sources/google-search-console.md)| Beta |
|[Google Sheets](./sources/google-sheets.md)| Certified |
|[Google Workspace Admin Reports](./sources/google-workspace-admin-reports.md)| Certified |
|[Greenhouse](./sources/greenhouse.md)| Beta |
|[HTTP Request](./sources/http-request.md)| Alpha |
|[Hubspot](./sources/hubspot.md)| Certified |
|[Instagram](./sources/instagram.md)| Certified |
|[Intercom](./sources/intercom.md)| Beta |
|[Iterable](./sources/iterable.md)| Beta |
|[Jira](./sources/jira.md)| Certified |
|[Klaviyo](./sources/klaviyo.md)| Beta |
|[Looker](./sources/looker.md)| Beta |
|[Mailchimp](./sources/mailchimp.md)| Certified |
|[Marketo](./sources/marketo.md)| Certified |
|[Microsoft SQL Server \(MSSQL\)](./sources/mssql.md)| Certified |
|[Microsoft Teams](./sources/microsoft-teams.md)| Certified |
|[Mixpanel](./sources/mixpanel.md)| Beta |
|[Mongo DB](./sources/mongodb.md)| Alpha |
|[MySQL](./sources/mysql.md)| Certified |
<<<<<<< HEAD
|[Okta](./sources/oracle.md)| Beta |
=======
>>>>>>> 691f8b17
|[Oracle DB](./sources/oracle.md)| Certified |
|[Plaid](./sources/plaid.md)| Alpha |
|[PokéAPI](./sources/pokeapi.md)| Beta |
|[Postgres](./sources/postgres.md)| Certified |
|[Quickbooks](./sources/quickbooks.md)| Beta |
|[Recharge](./sources/recharge.md)| Beta |
|[Recurly](./sources/recurly.md)| Beta |
|[Redshift](./sources/redshift.md)| Certified |
|[Salesforce](./sources/salesforce.md)| Certified |
|[Sendgrid](./sources/sendgrid.md)| Certified |
|[Shopify](./sources/shopify.md)| Certified |
|[Slack](./sources/slack.md)| Beta |
|[Smartsheets](./sources/smartsheets.md)| Beta |
|[Stripe](./sources/stripe.md)| Certified |
|[Twilio](./sources/twilio.md)| Beta |
|[Zendesk Chat](./sources/zendesk-chat.md)| Certified |
|[Zendesk Support](./sources/zendesk-support.md)| Certified |
|[Zendesk Talk](./sources/zendesk-talk.md)| Certified |
|[Zoom](./sources/zoom.md)| Beta |

### Destinations
| Connector | Grade |
|----|----|----|
|[BigQuery](./destinations/bigquery.md)| Certified |
|[Local CSV](./destinations/local-csv.md)| Certified |
|[Local JSON](./destinations/local-json.md)| Certified |
|[MeiliSearch](./destinations/meilisearch.md)| Beta |
|[MySQL](./destinations/mysql.md)| Certified |
|[Postgres](./destinations/postgres.md)| Certified |
|[Redshift](./destinations/redshift.md)| Certified |
|[Snowflake](./destinations/snowflake.md)| Certified |<|MERGE_RESOLUTION|>--- conflicted
+++ resolved
@@ -1,8 +1,4 @@
-<<<<<<< HEAD
-# Connectors
-=======
 # Connector Catalog
->>>>>>> 691f8b17
 
 ## Connector grades
 Airbyte uses a grading system for connectors to help users understand what to expect from a connector. There are three grades, explained below: 
@@ -49,10 +45,7 @@
 |[Mixpanel](./sources/mixpanel.md)| Beta |
 |[Mongo DB](./sources/mongodb.md)| Alpha |
 |[MySQL](./sources/mysql.md)| Certified |
-<<<<<<< HEAD
 |[Okta](./sources/oracle.md)| Beta |
-=======
->>>>>>> 691f8b17
 |[Oracle DB](./sources/oracle.md)| Certified |
 |[Plaid](./sources/plaid.md)| Alpha |
 |[PokéAPI](./sources/pokeapi.md)| Beta |
