# Connector Catalog

## Connector Release Stages

Airbyte uses a grading system for connectors to help you understand what to expect from a connector:

**Generally Available**: A generally available connector has been deemed ready for use in a production environment and is officially supported by Airbyte. Its documentation is considered sufficient to support widespread adoption.

**Beta**: A beta connector is considered stable and reliable with no backwards incompatible changes but has not been validated by a broader group of users. We expect to find and fix a few issues and bugs in the release before it’s ready for GA.

**Alpha**: An alpha connector signifies a connector under development and helps Airbyte gather early feedback and issues reported by early adopters. We strongly discourage using alpha releases for production use cases and do not offer Cloud Support SLAs around these products, features, or connectors.

For more information about the grading system, see [Product Release Stages](https://docs.airbyte.com/project-overview/product-release-stages)

## Sources

| Connector                                                                                   | Product Release Stage| Available in Cloud? |
|:--------------------------------------------------------------------------------------------| :------------------- | :------------------ |
| [3PL Central](sources/tplcentral.md)                                                        | Alpha                | No                  |
| [ActiveCampaign](sources/activecampaign.md)                                                 | Alpha                | No                  |
| [Adjust](sources/adjust.md)                                                                 | Alpha                | No                  |
| [Airtable](sources/airtable.md)                                                             | Alpha                | Yes                 |
| [AlloyDB](sources/alloydb.md)                                                               | Generally Available  | Yes                 |
| [Amazon Ads](sources/amazon-ads.md)                                                         | Generally Available  | Yes                 |
| [Amazon Seller Partner](sources/amazon-seller-partner.md)                                   | Alpha                | Yes                 |
| [Amazon SQS](sources/amazon-sqs.md)                                                         | Alpha                | Yes                 |
| [Amplitude](sources/amplitude.md)                                                           | Generally Available  | Yes                 |
| [Apify Dataset](sources/apify-dataset.md)                                                   | Alpha                | Yes                 |
| [Appstore](sources/appstore.md)                                                             | Alpha                | No                  |
| [Asana](sources/asana.md)                                                                   | Alpha                | No                  |
| [Ashby](sources/ashby.md)                                                                   | Alpha                | No                  |
| [AWS CloudTrail](sources/aws-cloudtrail.md)                                                 | Alpha                | Yes                 |
| [Azure Table Storage](sources/azure-table.md)                                               | Alpha                | Yes                 |
| [BambooHR](sources/bamboo-hr.md)                                                            | Generally Available  | Yes                 |
| [Baton](sources/hellobaton.md)                                                              | Alpha                | No                  |
| [BigCommerce](sources/bigcommerce.md)                                                       | Alpha                | Yes                 |
| [BigQuery](sources/bigquery.md)                                                             | Alpha                | Yes                 |
| [Bing Ads](sources/bing-ads.md)                                                             | Generally Available  | Yes                 |
| [Braintree](sources/braintree.md)                                                           | Alpha                | Yes                 |
| [Cart.com](sources/cart.md)                                                                 | Alpha                | No                  |
| [Chargebee](sources/chargebee.md)                                                           | Generally Available  | Yes                 |
| [Chargify](sources/chargify.md)                                                             | Alpha                | No                  |
| [Chartmogul](sources/chartmogul.md)                                                         | Alpha                | Yes                 |
| [ClickHouse](sources/clickhouse.md)                                                         | Alpha                | Yes                 |
| [Close.com](sources/close-com.md)                                                           | Alpha                | Yes                 |
| [CockroachDB](sources/cockroachdb.md)                                                       | Alpha                | No                  |
| [Coinmarketcap](sources/coinmarketcap.md)                                                   | Alpha                | Yes                 |
| [Commercetools](sources/commercetools.md)                                                   | Alpha                | No                  |
| [Confluence](sources/confluence.md)                                                         | Alpha                | No                  |
| [ConvertKit](sources/convertkit.md)                                                         | Alpha                | No                  |
| [Courier](sources/courier.md)                                                               | Alpha                | No                  |
| [Customer.io](sources/customer-io.md)                                                       | Alpha                | No                  |
| [Db2](sources/db2.md)                                                                       | Alpha                | No                  |
| [Delighted](sources/delighted.md)                                                           | Alpha                | Yes                 |
| [Dixa](sources/dixa.md)                                                                     | Alpha                | Yes                 |
| [Dockerhub](sources/dockerhub.md)                                                           | Alpha                | Yes                 |
| [Drift](sources/drift.md)                                                                   | Alpha                | No                  |
| [Drupal](sources/drupal.md)                                                                 | Alpha                | No                  |
| [Elasticsearch](sources/elasticsearch.md)                                                   | Alpha                | No                  |
| [End-to-End Testing](sources/e2e-test.md)                                                   | Alpha                | Yes                 |
| [Exchange Rates API](sources/exchangeratesapi.md)                                           | Alpha                | Yes                 |
| [Facebook Marketing](sources/facebook-marketing.md)                                         | Generally Available  | Yes                 |
| [Facebook Pages](sources/facebook-pages.md)                                                 | Alpha                | No                  |
| [Faker](sources/faker.md)                                                                   | Alpha                | Yes                 |
| [Fauna](sources/fauna.md)                                                                   | Beta                 | No                  |
| [File](sources/file.md)                                                                     | Beta                 | Yes                 |
| [Firebolt](sources/firebolt.md)                                                             | Alpha                | Yes                 |
| [Flexport](sources/flexport.md)                                                             | Alpha                | No                  |
| [Freshdesk](sources/freshdesk.md)                                                           | Generally Available  | Yes                 |
| [Freshsales](sources/freshsales.md)                                                         | Alpha                | No                  |
| [Freshservice](sources/freshservice.md)                                                     | Alpha                | No                  |
| [GitHub](sources/github.md)                                                                 | Generally Available  | Yes                 |
| [GitLab](sources/gitlab.md)                                                                 | Alpha                | Yes                 |
| [Glassfrog](sources/glassfrog.md)                                                           | Alpha                | No                  |
| [Google Ads](sources/google-ads.md)                                                         | Generally Available  | Yes                 |
| [Google Analytics (v4)](sources/google-analytics-v4.md)                                     | Alpha                | Yes                 |
| [Google Analytics (Universal Analytics)](sources/google-analytics-universal-analytics.md)   | Generally Available  | Yes                 |
| [Google Directory](sources/google-directory.md)                                             | Alpha                | Yes                 |
| [Google Search Console](sources/google-search-console.md)                                   | Generally Available  | Yes                 |
| [Google Sheets](sources/google-sheets.md)                                                   | Generally Available  | Yes                 |
| [Google Webfonts](sources/google-webfonts.md)                                               | Alpha                | Yes                 |
| [Google Workspace Admin Reports](sources/google-workspace-admin-reports.md)                 | Alpha                | Yes                 |
| [Greenhouse](sources/greenhouse.md)                                                         | Beta                 | Yes                 |
| [Gutendex](sources/gutendex.md)                                                             | Alpha                | No                  |
| [Harness](sources/harness.md)                                                               | Alpha                | No                  |
| [Harvest](sources/harvest.md)                                                               | Generally Available  | Yes                 |
| [http-request](sources/http-request.md)                                                     | Alpha                | No                  |
| [HubSpot](sources/hubspot.md)                                                               | Generally Available  | Yes                 |
| [Insightly](sources/insightly.md)                                                           | Alpha                | Yes                 |
| [Instagram](sources/instagram.md)                                                           | Generally Available  | Yes                 |
| [Intercom](sources/intercom.md)                                                             | Generally Available  | Yes                 |
| [Iterable](sources/iterable.md)                                                             | Generally Available  | Yes                 |
| [Jenkins](sources/jenkins.md)                                                               | Alpha                | No                  |
| [Jira](sources/jira.md)                                                                     | Alpha                | No                  |
| [Kafka](sources/kafka.md)                                                                   | Alpha                | No                  |
| [Klaviyo](sources/klaviyo.md)                                                               | Generally Available  | Yes                 |
| [Kustomer](sources/kustomer.md)                                                             | Alpha                | Yes                 |
| [Kyriba](sources/kyriba.md)                                                                 | Alpha                | No                  |
| [Lemlist](sources/lemlist.md)                                                               | Alpha                | Yes                 |
| [Lever](sources/lever-hiring.md)                                                            | Alpha                | No                  |
| [LinkedIn Ads](sources/linkedin-ads.md)                                                     | Generally Available  | Yes                 |
| [LinkedIn Pages](sources/linkedin-pages.md)                                                 | Alpha                | No                  |
| [Linnworks](sources/linnworks.md)                                                           | Alpha                | Yes                 |
| [Lokalise](sources/lokalise.md)                                                             | Alpha                | Yes                 |
| [Looker](sources/looker.md)                                                                 | Alpha                | Yes                 |
| [Magento](sources/magento.md)                                                               | Alpha                | No                  |
| [Mailchimp](sources/mailchimp.md)                                                           | Generally Available  | Yes                 |
| [Mailjet SMS](sources/mailjet-sms.md)                                                       | Alpha                | No                  |
| [Mailjet Mail](sources/mailjet-mail.md)                                                     | Alpha                | No                  |
| [Mailerlite](sources/mailerlite.md)                                                         | Alpha                | No                  |
| [Mailjet Mail](sources/mailjet-mail.md)                                                     | Alpha                | No                  |
| [Marketo](sources/marketo.md)                                                               | Generally Available  | Yes                 |
| [Metabase](sources/metabase.md)                                                             | Alpha                | Yes                 |
| [Microsoft Dynamics AX](sources/microsoft-dynamics-ax.md)                                   | Alpha                | No                  |
| [Microsoft Dynamics Customer Engagement](sources/microsoft-dynamics-customer-engagement.md) | Alpha                | No                  |
| [Microsoft Dynamics GP](sources/microsoft-dynamics-gp.md)                                   | Alpha                | No                  |
| [Microsoft Dynamics NAV](sources/microsoft-dynamics-nav.md)                                 | Alpha                | No                  |
| [Microsoft SQL Server (MSSQL)](sources/mssql.md)                                            | Alpha                | Yes                 |
| [Microsoft Teams](sources/microsoft-teams.md)                                               | Alpha                | Yes                 |
| [Mixpanel](sources/mixpanel.md)                                                             | Generally Available  | Yes                 |
| [Monday](sources/monday.md)                                                                 | Alpha                | Yes                 |
| [Mongo DB](sources/mongodb-v2.md)                                                           | Alpha                | Yes                 |
| [My Hours](sources/my-hours.md)                                                             | Alpha                | Yes                 |
| [MySQL](sources/mysql.md)                                                                   | Beta                 | Yes                 |
| [NASA](sources/nasa.md)                                                                     | Alpha                | Yes                 |
| [Notion](sources/notion.md)                                                                 | Generally Available  | Yes                 |
| [Okta](sources/okta.md)                                                                     | Alpha                | Yes                 |
| [Omnisend](sources/omnisend.md)                                                             | Alpha                | No                  |
| [OneSignal](sources/onesignal.md)                                                           | Alpha                | No                  |
| [OpenWeather](sources/openweather.md)                                                       | Alpha                | No                  |
| [Oracle DB](sources/oracle.md)                                                              | Alpha                | Yes                 |
| [Oracle Netsuite](sources/netsuite.md)                                                      | Alpha                | Yes                 |
| [Oracle PeopleSoft](sources/oracle-peoplesoft.md)                                           | Alpha                | No                  |
| [Oracle Siebel CRM](sources/oracle-siebel-crm.md)                                           | Alpha                | No                  |
| [Orb](sources/orb.md)                                                                       | Alpha                | Yes                 |
| [Orbit](sources/orbit.md)                                                                   | Alpha                | Yes                 |
| [Outreach](./sources/outreach.md)                                                           | Alpha                | No                  |
| [PagerDuty](sources/pagerduty.md)                                                           | Alpha                | No                  |
| [PayPal Transaction](sources/paypal-transaction.md)                                         | Generally Available  | Yes                 |
| [Paystack](sources/paystack.md)                                                             | Alpha                | No                  |
| [PersistIq](sources/persistiq.md)                                                           | Alpha                | Yes                 |
| [Pinterest](sources/pinterest.md)                                                           | Generally Available  | Yes                 |
| [Pipedrive](sources/pipedrive.md)                                                           | Alpha                | No                  |
| [Pivotal Tracker](sources/pivotal-tracker.md)                                               | Alpha                | No                  |
| [Plaid](sources/plaid.md)                                                                   | Alpha                | No                  |
| [PokéAPI](sources/pokeapi.md)                                                               | Alpha                | Yes                 |
| [Postgres](sources/postgres.md)                                                             | Generally Available  | Yes                 |
| [PostHog](sources/posthog.md)                                                               | Alpha                | Yes                 |
| [PrestaShop](sources/presta-shop.md)                                                        | Alpha                | Yes                 |
<<<<<<< HEAD
| [PyPI](sources/pypi.md)                                                                     | Alpha                | Yes                 |
=======
| [Public APIs](sources/public-apis.md)                                                       | Alpha                | Yes                 |
>>>>>>> c12897fe
| [Qualaroo](sources/qualaroo.md)                                                             | Alpha                | Yes                 |
| [QuickBooks](sources/quickbooks.md)                                                         | Alpha                | No                  |
| [RD Station Marketing](sources/rd-station-marketing.md)                                     | Alpha                | No                  |
| [Recharge](sources/recharge.md)                                                             | Generally Available  | Yes                 |
| [Recurly](sources/recurly.md)                                                               | Alpha                | Yes                 |
| [Redshift](sources/redshift.md)                                                             | Alpha                | Yes                 |
| [Retently](sources/retently.md)                                                             | Alpha                | Yes                 |
| [S3](sources/s3.md)                                                                         | Generally Available  | Yes                 |
| [Salesforce](sources/salesforce.md)                                                         | Generally Available  | Yes                 |
| [Salesloft](sources/salesloft.md)                                                           | Alpha                | No                  |
| [SAP Business One](sources/sap-business-one.md)                                             | Alpha                | No                  |
| [SearchMetrics](./sources/search-metrics.md)                                                | Alpha                | No                  |
| [Sendgrid](sources/sendgrid.md)                                                             | Beta                 | Yes                 |
| [Sentry](sources/sentry.md)                                                                 | Generally Available  | Yes                 |
| [SFTP Bulk](sources/sftp-bulk.md)                                                           | Alpha                | Yes                 |
| [SFTP](sources/sftp.md)                                                                     | Alpha                | Yes                 |
| [Shopify](sources/shopify.md)                                                               | Alpha                | No                  |
| [Short.io](sources/shortio.md)                                                              | Alpha                | Yes                 |
| [Slack](sources/slack.md)                                                                   | Generally Available  | Yes                 |
| [Smartsheets](sources/smartsheets.md)                                                       | Beta                 | Yes                 |
| [Snapchat Marketing](sources/snapchat-marketing.md)                                         | Generally Available  | Yes                 |
| [Snowflake](sources/snowflake.md)                                                           | Alpha                | Yes                 |
| [Sonar Cloud](sources/sonar-cloud.md)                                                       | Alpha                | Yes                 |
| [Spree Commerce](sources/spree-commerce.md)                                                 | Alpha                | No                  |
| [Square](sources/square.md)                                                                 | Alpha                | Yes                 |
| [Strava](sources/strava.md)                                                                 | Alpha                | No                  |
| [Stripe](sources/stripe.md)                                                                 | Generally Available  | Yes                 |
| [Sugar CRM](sources/sugar-crm.md)                                                           | Alpha                | No                  |
| [SurveyMonkey](sources/surveymonkey.md)                                                     | Generally Available  | Yes                 |
| [Tempo](sources/tempo.md)                                                                   | Alpha                | Yes                 |
| [TiDB](sources/tidb.md)                                                                     | Alpha                | No                  |
| [TikTok Marketing](./sources/tiktok-marketing.md)                                           | Generally Available  | Yes                 |
| [Trello](sources/trello.md)                                                                 | Alpha                | No                  |
| [Twilio](sources/twilio.md)                                                                 | Generally Available  | Yes                 |
| [Typeform](sources/typeform.md)                                                             | Alpha                | Yes                 |
| [US Census](sources/us-census.md)                                                           | Alpha                | Yes                 |
| [VictorOps](sources/victorops.md)                                                           | Alpha                | No                  |
| [Waiteraid](sources/waiteraid.md)                                                           | Alpha                | Yes                 |
| [Webflow](sources/webflow.md        )                                                       | Alpha                | Yes                 |
| [Whisky Hunter](sources/whisky-hunter.md        )                                           | Alpha                | No                  |
| [WooCommerce](sources/woocommerce.md)                                                       | Alpha                | No                  |
| [Wordpress](sources/wordpress.md)                                                           | Alpha                | No                  |
| [Workable](sources/workable.md)                                                             | Alpha                | No                  |
| [Wrike](sources/wrike.md)                                                                   | Alpha                | No                  |
| [YouTube Analytics](sources/youtube-analytics.md)                                           | Beta                 | Yes                 |
| [Xkcd](sources/xkcd.md)                                                                     | Alpha                | No                  |
| [Zencart](sources/zencart.md)                                                               | Alpha                | No                  |
| [Zendesk Chat](sources/zendesk-chat.md)                                                     | Generally Available  | Yes                 |
| [Zendesk Sunshine](sources/zendesk-sunshine.md)                                             | Alpha                | Yes                 |
| [Zendesk Support](sources/zendesk-support.md)                                               | Generally Available  | Yes                 |
| [Zendesk Talk](sources/zendesk-talk.md)                                                     | Generally Available  | Yes                 |
| [Zenloop](sources/zenloop.md)                                                               | Alpha                | Yes                 |
| [Zoho CRM](sources/zoho-crm.md)                                                             | Alpha                | No                  |
| [Zoom](sources/zoom.md)                                                                     | Alpha                | No                  |
| [Zuora](sources/zuora.md)                                                                   | Alpha                | Yes                 |

## Destinations

| Connector                                                  | Product Release Stage| Available in Cloud? |
|:-----------------------------------------------------------| :------------------- | :------------------ |
| [Amazon SQS](destinations/amazon-sqs.md)                   | Alpha                | No                  |
| [Amazon Datalake](destinations/aws-datalake.md)            | Alpha                | No                  |
| [AzureBlobStorage](destinations/azureblobstorage.md)       | Alpha                | Yes                 |
| [BigQuery](destinations/bigquery.md)                       | Generally Available  | Yes                 |
| [Cassandra](destinations/cassandra.md)                     | Alpha                | No                  |
| [Chargify (Keen)](destinations/chargify.md)                | Alpha                | Yes                 |
| [ClickHouse](destinations/clickhouse.md)                   | Alpha                | Yes                 |
| [Databricks](destinations/databricks.md)                   | Alpha                | No                  |
| [DynamoDB](destinations/dynamodb.md)                       | Alpha                | No                  |
| [Elasticsearch](destinations/elasticsearch.md)             | Alpha                | No                  |
| [End-to-End Testing](destinations/e2e-test.md)             | Alpha                | Yes                 |
| [Firebolt](destinations/firebolt.md)                       | Alpha                | Yes                 |
| [Google Cloud Storage (GCS)](destinations/gcs.md)          | Beta                 | Yes                 |
| [Google Pubsub](destinations/pubsub.md)                    | Alpha                | Yes                 |
| [Google Sheets](destinations/google-sheets.md)             | Alpha                | Yes                 |
| [Heap Analytics](destinations/heap-analytics.md)           | Alpha                | No                 |
| [Kafka](destinations/kafka.md)                             | Alpha                | No                  |
| [Keen](destinations/keen.md)                               | Alpha                | No                  |
| [Kinesis](destinations/kinesis.md)                         | Alpha                | No                  |
| [Local CSV](destinations/local-csv.md)                     | Alpha                | No                  |
| [Local JSON](destinations/local-json.md)                   | Alpha                | No                  |
| [MariaDB ColumnStore](destinations/mariadb-columnstore.md) | Alpha                | No                  |
| [MeiliSearch](destinations/meilisearch.md)                 | Alpha                | No                  |
| [MongoDB](destinations/mongodb.md)                         | Alpha                | No                  |
| [MQTT](destinations/mqtt.md)                               | Alpha                | No                  |
| [MS SQL Server](destinations/mssql.md)                     | Alpha                | Yes                 |
| [MySQL](destinations/mysql.md)                             | Alpha                | Yes                 |
| [Oracle](destinations/oracle.md)                           | Alpha                | Yes                 |
| [Postgres](destinations/postgres.md)                       | Alpha                | Yes                 |
| [Pulsar](destinations/pulsar.md)                           | Alpha                | No                  |
| [R2](destinations/r2.md)                                   | Alpha                | No                  |
| [RabbitMQ](destinations/rabbitmq.md)                       | Alpha                | No                  |
| [Redis](destinations/redis.md)                             | Alpha                | No                  |
| [Redshift](destinations/redshift.md)                       | Beta                 | Yes                 |
| [Rockset](destinations/rockset.md)                         | Alpha                | No                  |
| [S3](destinations/s3.md)                                   | Generally Available  | Yes                 |
| [Scylla](destinations/scylla.md)                           | Alpha                | No                  |
| [SFTP JSON](destinations/sftp-json.md)                     | Alpha                | Yes                 |
| [Snowflake](destinations/snowflake.md)                     | Generally Available  | Yes                 |
| [SQLite](destinations/sqlite.md)                           | Alpha                | No                  |
| [Streamr](destinations/streamr.md)                         | Alpha                | No                  |
| [TiDB](destinations/tidb.md)                               | Alpha                | No                  |
| [Typesense](destinations/typesense.md)                     | Alpha                | No                  |
| [Yugabytedb](destinations/yugabytedb.md)                   | Alpha                | No                  |<|MERGE_RESOLUTION|>--- conflicted
+++ resolved
@@ -147,11 +147,8 @@
 | [Postgres](sources/postgres.md)                                                             | Generally Available  | Yes                 |
 | [PostHog](sources/posthog.md)                                                               | Alpha                | Yes                 |
 | [PrestaShop](sources/presta-shop.md)                                                        | Alpha                | Yes                 |
-<<<<<<< HEAD
 | [PyPI](sources/pypi.md)                                                                     | Alpha                | Yes                 |
-=======
 | [Public APIs](sources/public-apis.md)                                                       | Alpha                | Yes                 |
->>>>>>> c12897fe
 | [Qualaroo](sources/qualaroo.md)                                                             | Alpha                | Yes                 |
 | [QuickBooks](sources/quickbooks.md)                                                         | Alpha                | No                  |
 | [RD Station Marketing](sources/rd-station-marketing.md)                                     | Alpha                | No                  |
