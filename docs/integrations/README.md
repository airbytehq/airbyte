# Connector Catalog

## Connector grades

Airbyte uses a grading system for connectors to help users understand what to expect from a connector. There are three grades, explained below:

**Certified**: This connector has been proven to be robust via usage by a large number of users and extensive testing.

**Beta**: While this connector is well tested and is expected to work a majority of the time, it was released recently. There may be some unhandled edge cases but Airbyte will provide very quick turnaround for support on any issues \(we'll publish our target KPIs for support turnaround very soon\). All beta connectors will make their way to certified status after enough field testing.

**Alpha**: This connector is either not sufficiently tested, has extremely limited functionality \(e.g: created as an example connector\), or for any other reason may not be very mature.

### Sources

| Connector | Grade |
| :--- | :--- |
<<<<<<< HEAD
| [3PL Central](sources/tplcentral.md) | Alpha |
=======
| [Airtable](sources/airtable.md) | Alpha |
>>>>>>> afbbd6ef
| [Amazon SQS](sources/amazon-sqs.md) | Alpha |
| [Amazon Seller Partner](sources/amazon-seller-partner.md) | Alpha |
| [Amplitude](sources/amplitude.md) | Beta |
| [Apify Dataset](sources/apify-dataset.md) | Alpha |
| [Appstore](sources/appstore.md) | Alpha |
| [Asana](sources/asana.md) | Beta |
| [AWS CloudTrail](sources/aws-cloudtrail.md) | Beta |
| [BambooHR](sources/bamboo-hr.md) | Alpha |
| [Braintree](sources/braintree.md) | Alpha |
| [BigCommerce](sources/bigcommerce.md) | Alpha |
| [BigQuery](sources/bigquery.md) | Beta |
| [Bing Ads](sources/bing-ads.md) | Beta |
| [Cart.com](sources/cart.md) | Beta |
| [Chargebee](sources/chargebee.md) | Alpha |
| [ClickHouse](sources/clickhouse.md) | Beta |
| [Close.com](sources/close-com.md) | Beta |
| [CockroachDB](sources/cockroachdb.md) | Beta |
| [Db2](sources/db2.md) | Beta |
| [Dixa](sources/dixa.md) | Alpha |
| [Drift](sources/drift.md) | Beta |
| [Drupal](sources/drupal.md) | Beta |
| [Exchange Rates API](sources/exchangeratesapi.md) | Certified |
| [Facebook Marketing](sources/facebook-marketing.md) | Beta |
| [Facebook Pages](sources/facebook-pages.md) | Alpha |
| [Files](sources/file.md) | Certified |
| [Freshdesk](sources/freshdesk.md) | Certified |
| [GitHub](sources/github.md) | Beta |
| [GitLab](sources/gitlab.md) | Beta |
| [Google Ads](sources/google-ads.md) | Beta |
| [Google Adwords](sources/google-adwords.md) | Beta |
| [Google Analytics v4](sources/google-analytics-v4.md) | Beta |
| [Google Directory](sources/google-directory.md) | Certified |
| [Google Search Console](sources/google-search-console.md) | Beta |
| [Google Sheets](sources/google-sheets.md) | Certified |
| [Google Workspace Admin Reports](sources/google-workspace-admin-reports.md) | Certified |
| [Greenhouse](sources/greenhouse.md) | Beta |
| [HubSpot](sources/hubspot.md) | Certified |
| [Instagram](sources/instagram.md) | Certified |
| [Intercom](sources/intercom.md) | Beta |
| [Iterable](sources/iterable.md) | Beta |
| [Jira](sources/jira.md) | Certified |
| [Klaviyo](sources/klaviyo.md) | Beta |
| [Klaviyo](sources/kustomer.md) | Alpha |
| [Lemlist](sources/lemlist.md) | Alpha |
| [LinkedIn Ads](sources/linkedin-ads.md) | Beta |
| [Linnworks](sources/linnworks.md) | Alpha |
| [Kustomer](sources/kustomer.md) | Alpha |
| [Lever Hiring](sources/lever-hiring.md) | Beta |
| [Looker](sources/looker.md) | Beta |
| [Magento](sources/magento.md) | Beta |
| [Mailchimp](sources/mailchimp.md) | Certified |
| [Marketo](sources/marketo.md) | Beta |
| [Microsoft SQL Server \(MSSQL\)](sources/mssql.md) | Certified |
| [Microsoft Dynamics AX](sources/microsoft-dynamics-ax.md) | Beta |
| [Microsoft Dynamics Customer Engagement](sources/microsoft-dynamics-customer-engagement.md) | Beta |
| [Microsoft Dynamics GP](sources/microsoft-dynamics-gp.md) | Beta |
| [Microsoft Dynamics NAV](sources/microsoft-dynamics-nav.md) | Beta |
| [Microsoft Teams](sources/microsoft-teams.md) | Certified |
| [Mixpanel](sources/mixpanel.md) | Beta |
| [Mongo DB](sources/mongodb-v2.md) | Beta |
| [MySQL](sources/mysql.md) | Certified |
| [Notion](sources/notion.md) | Alpha |
| [Okta](sources/okta.md) | Beta |
| [OneSignal](sources/onesignal.md) | Alpha |
| [Oracle DB](sources/oracle.md) | Certified |
| [Oracle PeopleSoft](sources/oracle-peoplesoft.md) | Beta |
| [Oracle Siebel CRM](sources/oracle-siebel-crm.md) | Beta |
| [Outreach](./sources/outreach.md)| Alpha |
| [PayPal Transaction](sources/paypal-transaction.md) | Beta |
| [Paystack](sources/paystack.md) | Alpha |
| [Pinterest](sources/pinterest.md) | Alpha |
| [Pipedrive](sources/pipedrive.md) | Alpha |
| [Plaid](sources/plaid.md) | Alpha |
| [PokéAPI](sources/pokeapi.md) | Beta |
| [Postgres](sources/postgres.md) | Certified |
| [PostHog](sources/posthog.md) | Beta |
| [PrestaShop](sources/presta-shop.md) | Beta |
| [Quickbooks](sources/quickbooks.md) | Beta |
| [Recharge](sources/recharge.md) | Beta |
| [Recurly](sources/recurly.md) | Beta |
| [Redshift](sources/redshift.md) | Certified |
| [S3](sources/s3.md) | Alpha |
| [Salesforce](sources/salesforce.md) | Certified |
| [Salesloft](./sources/salesloft.md)| Alpha |
| [SAP Business One](sources/sap-business-one.md) | Beta |
| [Sendgrid](sources/sendgrid.md) | Certified |
| [Sentry](sources/sentry.md) | Alpha |
| [Shopify](sources/shopify.md) | Certified |
| [Short.io](sources/shortio.md) | Beta |
| [Slack](sources/slack.md) | Beta |
| [Spree Commerce](sources/spree-commerce.md) | Beta |
| [Smartsheets](sources/smartsheets.md) | Beta |
| [Snowflake](sources/snowflake.md) | Beta |
| [Square](sources/square.md) | Beta |
| [Strava](sources/strava.md) | Beta |
| [Stripe](sources/stripe.md) | Certified |
| [Sugar CRM](sources/sugar-crm.md) | Beta |
| [SurveyMonkey](sources/surveymonkey.md) | Beta |
| [Tempo](sources/tempo.md) | Beta |
| [TikTok Marketing](./sources/tiktok-marketing.md)| Alpha |
| [Trello](sources/trello.md) | Beta |
| [Twilio](sources/twilio.md) | Beta |
| [US Census](sources/us-census.md) | Alpha |
| [WooCommerce](sources/woocommerce.md) | Beta |
| [Wordpress](sources/wordpress.md) | Beta |
| [YouTube Analytics](sources/youtube-analytics.md) | Beta |
| [Zencart](sources/zencart.md) | Beta |
| [Zendesk Chat](sources/zendesk-chat.md) | Certified |
| [Zendesk Sunshine](sources/zendesk-sunshine.md) | Beta |
| [Zendesk Support](sources/zendesk-support.md) | Certified |
| [Zendesk Talk](sources/zendesk-talk.md) | Certified |
| [Zenloop](sources/zenloop.md)| Alpha |
| [Zoom](sources/zoom.md) | Beta |
| [Zuora](sources/zuora.md) | Beta |

### Destinations

| Connector | Grade |
| :--- | :--- |
| [AzureBlobStorage](destinations/azureblobstorage.md) | Alpha |
| [BigQuery](destinations/bigquery.md) | Certified |
| [Chargify \(Keen\)](destinations/chargify.md) | Alpha |
| [Databricks](destinations/databricks.md) | Beta |
| [Elasticsearch](destinations/elasticsearch.md) | Alpha |
| [Google Cloud Storage \(GCS\)](destinations/gcs.md) | Alpha |
| [Google Firestore](destinations/firestore.md) | Alpha |
| [Google Pubsub](destinations/pubsub.md) | Alpha |
| [Kafka](destinations/kafka.md) | Alpha |
| [Keen](destinations/keen.md) | Alpha |
| [Local CSV](destinations/local-csv.md) | Certified |
| [Local JSON](destinations/local-json.md) | Certified |
| [MariaDB ColumnStore](destinations/mariadb-columnstore.md) | Alpha |
| [MeiliSearch](destinations/meilisearch.md) | Beta |
| [MongoDB](destinations/mongodb.md) | Alpha |
| [MQTT](destinations/mqtt.md) | Alpha |
| [MySQL](destinations/mysql.md) | Beta |
| [Oracle](destinations/oracle.md) | Alpha |
| [Postgres](destinations/postgres.md) | Certified |
| [Pulsar](destinations/pulsar.md) | Alpha |
| [Redshift](destinations/redshift.md) | Certified |
| [S3](destinations/s3.md) | Certified |
| [SFTP JSON](./destinations/sftp-json.md)| Alpha |
| [SQL Server \(MSSQL\)](destinations/mssql.md) | Alpha |
| [Snowflake](destinations/snowflake.md) | Certified |
| [Cassandra](destinations/cassandra.md) | Alpha |
| [Scylla](destinations/scylla.md) | Alpha |
| [Redis](destinations/redis.md) | Alpha |
| [Kinesis](destinations/kinesis.md) | Alpha |<|MERGE_RESOLUTION|>--- conflicted
+++ resolved
@@ -14,11 +14,8 @@
 
 | Connector | Grade |
 | :--- | :--- |
-<<<<<<< HEAD
 | [3PL Central](sources/tplcentral.md) | Alpha |
-=======
 | [Airtable](sources/airtable.md) | Alpha |
->>>>>>> afbbd6ef
 | [Amazon SQS](sources/amazon-sqs.md) | Alpha |
 | [Amazon Seller Partner](sources/amazon-seller-partner.md) | Alpha |
 | [Amplitude](sources/amplitude.md) | Beta |
