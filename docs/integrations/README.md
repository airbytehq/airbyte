# Connector Catalog

## Connector Release Stages

Airbyte uses a grading system for connectors to help you understand what to expect from a connector:

**Generally Available**: A generally available connector has been deemed ready for use in a production environment and is officially supported by Airbyte. Its documentation is considered sufficient to support widespread adoption.

**Beta**: A beta connector is considered stable and reliable with no backwards incompatible changes but has not been validated by a broader group of users. We expect to find and fix a few issues and bugs in the release before it’s ready for GA.

**Alpha**: An alpha connector signifies a connector under development and helps Airbyte gather early feedback and issues reported by early adopters. We strongly discourage using alpha releases for production use cases and do not offer Cloud Support SLAs around these products, features, or connectors.

For more information about the grading system, see [Product Release Stages](https://docs.airbyte.com/project-overview/product-release-stages)

## Sources

| Connector                                                                                   | Product Release Stage| Available in Cloud? |
|:--------------------------------------------------------------------------------------------| :------------------- | :------------------ |
| [3PL Central](sources/tplcentral.md)                                                        | Alpha                | No                  |
| [Airtable](sources/airtable.md)                                                             | Alpha                | Yes                 |
| [AlloyDb](sources/alloydb.md)                                                               | Alpha                | Yes                 |
| [Amazon Ads](sources/amazon-ads.md)                                                         | Beta                 | Yes                 |
| [Amazon Seller Partner](sources/amazon-seller-partner.md)                                   | Alpha                | Yes                 |
| [Amazon SQS](sources/amazon-sqs.md)                                                         | Alpha                | Yes                 |
| [Amplitude](sources/amplitude.md)                                                           | Generally Available  | Yes                 |
| [Apify Dataset](sources/apify-dataset.md)                                                   | Alpha                | Yes                 |
| [Appstore](sources/appstore.md)                                                             | Alpha                | No                  |
| [Asana](sources/asana.md)                                                                   | Alpha                | No                  |
| [AWS CloudTrail](sources/aws-cloudtrail.md)                                                 | Alpha                | Yes                 |
| [Azure Table Storage](sources/azure-table.md)                                               | Alpha                | Yes                 |
| [BambooHR](sources/bamboo-hr.md)                                                            | Alpha                | No                  |
| [Baton](sources/hellobaton.md)                                                              | Alpha                | No                  |
| [BigCommerce](sources/bigcommerce.md)                                                       | Alpha                | Yes                 |
| [BigQuery](sources/bigquery.md)                                                             | Alpha                | Yes                 |
| [Bing Ads](sources/bing-ads.md)                                                             | Generally Available  | Yes                 |
| [Braintree](sources/braintree.md)                                                           | Alpha                | Yes                 |
| [Cart.com](sources/cart.md)                                                                 | Alpha                | No                  |
| [Chargebee](sources/chargebee.md)                                                           | Beta                 | Yes                 |
| [Chargify](sources/chargify.md)                                                             | Alpha                | No                  |
| [Chartmogul](sources/chartmogul.md)                                                         | Alpha                | Yes                 |
| [ClickHouse](sources/clickhouse.md)                                                         | Alpha                | Yes                 |
| [Close.com](sources/close-com.md)                                                           | Alpha                | Yes                 |
| [CockroachDB](sources/cockroachdb.md)                                                       | Alpha                | No                  |
| [Commercetools](sources/commercetools.md)                                                   | Alpha                | No                  |
| [Confluence](sources/confluence.md)                                                         | Alpha                | No                  |
| [Customer.io](sources/customer-io.md)                                                       | Alpha                | No                  |
| [Db2](sources/db2.md)                                                                       | Alpha                | No                  |
| [Delighted](sources/delighted.md)                                                           | Alpha                | Yes                 |
| [Dixa](sources/dixa.md)                                                                     | Alpha                | Yes                 |
| [Dockerhub](sources/dockerhub.md)                                                           | Alpha                | Yes                 |
| [Drift](sources/drift.md)                                                                   | Alpha                | No                  |
| [Drupal](sources/drupal.md)                                                                 | Alpha                | No                  |
| [Elasticsearch](sources/elasticsearch.md)                                                   | Alpha                | No                  |
| [End-to-End Testing](sources/e2e-test.md)                                                   | Alpha                | Yes                 |
| [Exchange Rates API](sources/exchangeratesapi.md)                                           | Alpha                | Yes                 |
| [Facebook Marketing](sources/facebook-marketing.md)                                         | Generally Available  | Yes                 |
| [Facebook Pages](sources/facebook-pages.md)                                                 | Alpha                | No                  |
| [Faker](sources/faker.md)                                                                   | Alpha                | Yes                 |
| [File](sources/file.md)                                                                     | Beta                 | Yes                 |
| [Firebolt](sources/firebolt.md)                                                             | Alpha                | Yes                 |
| [Flexport](sources/flexport.md)                                                             | Alpha                | No                  |
| [Freshdesk](sources/freshdesk.md)                                                           | Beta                 | Yes                 |
| [Freshsales](sources/freshsales.md)                                                         | Alpha                | No                  |
| [Freshservice](sources/freshservice.md)                                                     | Alpha                | No                  |
| [GitHub](sources/github.md)                                                                 | Generally Available  | Yes                 |
| [GitLab](sources/gitlab.md)                                                                 | Alpha                | Yes                 |
| [Glassfrog](sources/glassfrog.md)                                                           | Alpha                | No                  |
| [Google Ads](sources/google-ads.md)                                                         | Generally Available  | Yes                 |
| [Google Analytics (v4)](sources/google-analytics-v4.md)                                     | Alpha                | No                  |
| [Google Analytics (Universal Analytics)](sources/google-analytics-universal-analytics.md)   | Generally Available  | Yes                 |
| [Google Directory](sources/google-directory.md)                                             | Alpha                | Yes                 |
| [Google Search Console](sources/google-search-console.md)                                   | Beta                 | Yes                 |
| [Google Sheets](sources/google-sheets.md)                                                   | Generally Available  | Yes                 |
| [Google Workspace Admin Reports](sources/google-workspace-admin-reports.md)                 | Alpha                | Yes                 |
| [Greenhouse](sources/greenhouse.md)                                                         | Alpha                | Yes                 |
| [Harness](sources/harness.md)                                                               | Alpha                | No                  |
| [Harvest](sources/harvest.md)                                                               | Beta                 | No                  |
| [http-request](sources/http-request.md)                                                     | Alpha                | No                  |
| [HubSpot](sources/hubspot.md)                                                               | Generally Available  | Yes                 |
| [Instagram](sources/instagram.md)                                                           | Generally Available  | Yes                 |
| [Intercom](sources/intercom.md)                                                             | Generally Available  | Yes                 |
| [Iterable](sources/iterable.md)                                                             | Alpha                | Yes                 |
| [Jenkins](sources/jenkins.md)                                                               | Alpha                | No                  |
| [Jira](sources/jira.md)                                                                     | Alpha                | No                  |
| [Kafka](sources/kafka.md)                                                                   | Alpha                | No                  |
| [Klaviyo](sources/klaviyo.md)                                                               | Beta                 | Yes                 |
| [Kustomer](sources/kustomer.md)                                                             | Alpha                | Yes                 |
| [Kyriba](sources/kyriba.md)                                                                 | Alpha                | No                  |
| [Lemlist](sources/lemlist.md)                                                               | Alpha                | Yes                 |
| [Lever](sources/lever-hiring.md)                                                            | Alpha                | No                  |
| [LinkedIn Ads](sources/linkedin-ads.md)                                                     | Generally Available  | Yes                 |
| [LinkedIn Pages](sources/linkedin-pages.md)                                                 | Alpha                | No                  |
| [Linnworks](sources/linnworks.md)                                                           | Alpha                | Yes                 |
| [Looker](sources/looker.md)                                                                 | Alpha                | Yes                 |
| [Magento](sources/magento.md)                                                               | Alpha                | No                  |
| [Mailchimp](sources/mailchimp.md)                                                           | Generally Available  | Yes                 |
| [Marketo](sources/marketo.md)                                                               | Beta                 | Yes                 |
| [Metabase](sources/metabase.md)                                                             | Alpha                | Yes                 |
| [Microsoft Dynamics AX](sources/microsoft-dynamics-ax.md)                                   | Alpha                | No                  |
| [Microsoft Dynamics Customer Engagement](sources/microsoft-dynamics-customer-engagement.md) | Alpha                | No                  |
| [Microsoft Dynamics GP](sources/microsoft-dynamics-gp.md)                                   | Alpha                | No                  |
| [Microsoft Dynamics NAV](sources/microsoft-dynamics-nav.md)                                 | Alpha                | No                  |
| [Microsoft SQL Server (MSSQL)](sources/mssql.md)                                            | Alpha                | Yes                 |
| [Microsoft Teams](sources/microsoft-teams.md)                                               | Alpha                | Yes                 |
| [Mixpanel](sources/mixpanel.md)                                                             | Beta                 | Yes                 |
| [Monday](sources/monday.md)                                                                 | Alpha                | Yes                 |
| [Mongo DB](sources/mongodb-v2.md)                                                           | Alpha                | Yes                 |
| [My Hours](sources/my-hours.md)                                                             | Alpha                | Yes                 |
| [MySQL](sources/mysql.md)                                                                   | Alpha                | Yes                 |
| [Notion](sources/notion.md)                                                                 | Beta                 | No                  |
| [Okta](sources/okta.md)                                                                     | Alpha                | Yes                 |
| [OneSignal](sources/onesignal.md)                                                           | Alpha                | No                  |
| [OpenWeather](sources/openweather.md)                                                       | Alpha                | No                  |
| [Oracle DB](sources/oracle.md)                                                              | Alpha                | Yes                 |
| [Oracle PeopleSoft](sources/oracle-peoplesoft.md)                                           | Alpha                | No                  |
| [Oracle Siebel CRM](sources/oracle-siebel-crm.md)                                           | Alpha                | No                  |
| [Orb](sources/orb.md)                                                                       | Alpha                | Yes                 |
| [Orbit](sources/orbit.md)                                                                   | Alpha                | Yes                 |
| [Outreach](./sources/outreach.md)                                                           | Alpha                | No                  |
| [PagerDuty](sources/pagerduty.md)                                                           | Alpha                | No                  |
| [PayPal Transaction](sources/paypal-transaction.md)                                         | Beta                 | Yes                 |
| [Paystack](sources/paystack.md)                                                             | Alpha                | No                  |
| [PersistIq](sources/persistiq.md)                                                           | Alpha                | Yes                 |
| [Pinterest](sources/pinterest.md)                                                           | Alpha                | No                  |
| [Pipedrive](sources/pipedrive.md)                                                           | Alpha                | No                  |
| [Pivotal Tracker](sources/pivotal-tracker.md)                                               | Alpha                | No                  |
| [Plaid](sources/plaid.md)                                                                   | Alpha                | No                  |
| [PokéAPI](sources/pokeapi.md)                                                               | Alpha                | Yes                 |
| [Postgres](sources/postgres.md)                                                             | Generally Available  | Yes                 |
| [PostHog](sources/posthog.md)                                                               | Alpha                | Yes                 |
| [PrestaShop](sources/presta-shop.md)                                                        | Alpha                | Yes                 |
| [Qualaroo](sources/qualaroo.md)                                                             | Alpha                | Yes                 |
| [QuickBooks](sources/quickbooks.md)                                                         | Alpha                | No                  |
| [Recharge](sources/recharge.md)                                                             | Beta                 | Yes                 |
| [Recurly](sources/recurly.md)                                                               | Alpha                | Yes                 |
| [Redshift](sources/redshift.md)                                                             | Alpha                | Yes                 |
| [Retently](sources/retently.md)                                                             | Alpha                | Yes                 |
| [S3](sources/s3.md)                                                                         | Generally Available  | Yes                 |
| [Salesforce](sources/salesforce.md)                                                         | Generally Available  | Yes                 |
| [Salesloft](sources/salesloft.md)                                                           | Alpha                | No                  |
| [SAP Business One](sources/sap-business-one.md)                                             | Alpha                | No                  |
| [SearchMetrics](./sources/search-metrics.md)                                                | Alpha                | No                  |
| [Sendgrid](sources/sendgrid.md)                                                             | Alpha                | Yes                 |
| [Sentry](sources/sentry.md)                                                                 | Alpha                | Yes                 |
| [SFTP](sources/sftp.md)                                                                     | Alpha                | Yes                 |
| [Shopify](sources/shopify.md)                                                               | Alpha                | No                  |
| [Short.io](sources/shortio.md)                                                              | Alpha                | Yes                 |
| [Slack](sources/slack.md)                                                                   | Beta                 | Yes                 |
| [Smartsheets](sources/smartsheets.md)                                                       | Beta                 | Yes                 |
| [Snapchat Marketing](sources/snapchat-marketing.md)                                         | Beta                 | Yes                 |
| [Snowflake](sources/snowflake.md)                                                           | Alpha                | Yes                 |
| [Spree Commerce](sources/spree-commerce.md)                                                 | Alpha                | No                  |
| [Square](sources/square.md)                                                                 | Alpha                | Yes                 |
| [Strava](sources/strava.md)                                                                 | Alpha                | No                  |
| [Stripe](sources/stripe.md)                                                                 | Generally Available  | Yes                 |
| [Sugar CRM](sources/sugar-crm.md)                                                           | Alpha                | No                  |
| [SurveyMonkey](sources/surveymonkey.md)                                                     | Beta                 | Yes                 |
| [Tempo](sources/tempo.md)                                                                   | Alpha                | Yes                 |
| [TiDB](sources/tidb.md)                                                                     | Alpha                | No                  |
| [TikTok Marketing](./sources/tiktok-marketing.md)                                           | Generally Available  | Yes                 |
| [Trello](sources/trello.md)                                                                 | Alpha                | No                  |
| [Twilio](sources/twilio.md)                                                                 | Beta                 | Yes                 |
| [Typeform](sources/typeform.md)                                                             | Alpha                | Yes                 |
| [US Census](sources/us-census.md)                                                           | Alpha                | Yes                 |
| [VictorOps](sources/victorops.md)                                                           | Alpha                | No                  |
| [Webflow](sources/webflow.md        )                                                       | Alpha                | Yes                 |
| [WooCommerce](sources/woocommerce.md)                                                       | Alpha                | No                  |
| [Wordpress](sources/wordpress.md)                                                           | Alpha                | No                  |
<<<<<<< HEAD
| [Wrike](sources/wrike.md)                                                                   | Alpha                | No                  |
| [YouTube Analytics](sources/youtube-analytics.md)                                           | Beta                 | No                  |
=======
| [YouTube Analytics](sources/youtube-analytics.md)                                           | Beta                 | Yes                 |
>>>>>>> 787e87dd
| [Zencart](sources/zencart.md)                                                               | Alpha                | No                  |
| [Zendesk Chat](sources/zendesk-chat.md)                                                     | Beta                 | Yes                 |
| [Zendesk Sunshine](sources/zendesk-sunshine.md)                                             | Alpha                | Yes                 |
| [Zendesk Support](sources/zendesk-support.md)                                               | Generally Available  | Yes                 |
| [Zendesk Talk](sources/zendesk-talk.md)                                                     | Alpha                | Yes                 |
| [Zenloop](sources/zenloop.md)                                                               | Alpha                | Yes                 |
| [Zoho CRM](sources/zoho-crm.md)                                                             | Alpha                | No                  |
| [Zoom](sources/zoom.md)                                                                     | Alpha                | No                  |
| [Zuora](sources/zuora.md)                                                                   | Alpha                | Yes                 |

## Destinations

| Connector                                                  | Product Release Stage| Available in Cloud? |
|:-----------------------------------------------------------| :------------------- | :------------------ |
| [Amazon SQS](destinations/amazon-sqs.md)                   | Alpha                | Yes                 |
| [Amazon Datalake](destinations/aws-datalake.md)            | Alpha                | No                  |
| [AzureBlobStorage](destinations/azureblobstorage.md)       | Alpha                | Yes                 |
| [BigQuery](destinations/bigquery.md)                       | Generally Available  | Yes                 |
| [Cassandra](destinations/cassandra.md)                     | Alpha                | Yes                 |
| [Chargify (Keen)](destinations/chargify.md)                | Alpha                | Yes                 |
| [ClickHouse](destinations/clickhouse.md)                   | Alpha                | Yes                 |
| [Databricks](destinations/databricks.md)                   | Alpha                | Yes                 |
| [DynamoDB](destinations/dynamodb.md)                       | Alpha                | Yes                 |
| [Elasticsearch](destinations/elasticsearch.md)             | Alpha                | Yes                 |
| [End-to-End Testing](destinations/e2e-test.md)             | Alpha                | Yes                 |
| [Firebolt](destinations/firebolt.md)                       | Alpha                | Yes                 |
| [Google Cloud Storage (GCS)](destinations/gcs.md)          | Beta                 | Yes                 |
| [Google Pubsub](destinations/pubsub.md)                    | Alpha                | Yes                 |
| [Google Sheets](destinations/google-sheets.md)             | Alpha                | Yes                 |
| [Kafka](destinations/kafka.md)                             | Alpha                | No                  |
| [Keen](destinations/keen.md)                               | Alpha                | No                  |
| [Kinesis](destinations/kinesis.md)                         | Alpha                | No                  |
| [Local CSV](destinations/local-csv.md)                     | Alpha                | No                  |
| [Local JSON](destinations/local-json.md)                   | Alpha                | No                  |
| [MariaDB ColumnStore](destinations/mariadb-columnstore.md) | Alpha                | Yes                 |
| [MeiliSearch](destinations/meilisearch.md)                 | Alpha                | Yes                 |
| [MongoDB](destinations/mongodb.md)                         | Alpha                | Yes                 |
| [MQTT](destinations/mqtt.md)                               | Alpha                | Yes                 |
| [MS SQL Server](destinations/mssql.md)                     | Alpha                | Yes                 |
| [MySQL](destinations/mysql.md)                             | Alpha                | Yes                 |
| [Oracle](destinations/oracle.md)                           | Alpha                | Yes                 |
| [Postgres](destinations/postgres.md)                       | Alpha                | Yes                 |
| [Pulsar](destinations/pulsar.md)                           | Alpha                | Yes                 |
| [RabbitMQ](destinations/rabbitmq.md)                       | Alpha                | Yes                 |
| [Redis](destinations/redis.md)                             | Alpha                | Yes                 |
| [Redshift](destinations/redshift.md)                       | Beta                 | Yes                 |
| [Rockset](destinations/rockset.md)                         | Alpha                | Yes                 |
| [S3](destinations/s3.md)                                   | Generally Available  | Yes                 |
| [Scylla](destinations/scylla.md)                           | Alpha                | Yes                 |
| [SFTP JSON](destinations/sftp-json.md)                     | Alpha                | Yes                 |
| [Snowflake](destinations/snowflake.md)                     | Generally Available  | Yes                 |
| [SQLite](destinations/sqlite.md)                           | Alpha                | No                  |
| [Streamr](destinations/streamr.md)                         | Alpha                | No                  |
| [TiDB](destinations/tidb.md)                               | Alpha                | No                  |<|MERGE_RESOLUTION|>--- conflicted
+++ resolved
@@ -166,12 +166,8 @@
 | [Webflow](sources/webflow.md        )                                                       | Alpha                | Yes                 |
 | [WooCommerce](sources/woocommerce.md)                                                       | Alpha                | No                  |
 | [Wordpress](sources/wordpress.md)                                                           | Alpha                | No                  |
-<<<<<<< HEAD
 | [Wrike](sources/wrike.md)                                                                   | Alpha                | No                  |
-| [YouTube Analytics](sources/youtube-analytics.md)                                           | Beta                 | No                  |
-=======
 | [YouTube Analytics](sources/youtube-analytics.md)                                           | Beta                 | Yes                 |
->>>>>>> 787e87dd
 | [Zencart](sources/zencart.md)                                                               | Alpha                | No                  |
 | [Zendesk Chat](sources/zendesk-chat.md)                                                     | Beta                 | Yes                 |
 | [Zendesk Sunshine](sources/zendesk-sunshine.md)                                             | Alpha                | Yes                 |
