---
products: embedded
---

# Airbyte Embedded

[Airbyte Embedded](https://airbyte.com/ai) provides product and software teams the tools and services to move data to provide context for AI applications. Embedded provides the following:

- **MCP Server**: App developers looking to utilize PyAirbyte to generate pipelines in code can follow the steps below to utilize the PyAirbyte MCP server. 
- **Workspaces & Onboarding Widget**: App development teams who have signed up for Airbyte Embedded and are looking to get started onboarding customers using the Embed Widget can follow the get started guide at the bottom of this page, which will step you through a complete sample onboarding app.


## PyAirbyte MCP

The PyAirbyte remote MCP server provides the ability for application developers to generate a data pipeline in Python using a single prompt. It is currently designed to work within Cursor, and broader support in the near future.

To add the PyAirbyte MCP open Cursor and navigate to Settings > Tools & Integrations, and tap New MCP Sever. Add the following json snippet. This file tells Cursor which remote MCP servers to connect to and what credentials to pass along.

Paste the following into your `mcp.json` file:

```json
{
  "mcpServers": {
    "pyairbyte-mcp": {
      "url": "https://pyairbyte-mcp-7b7b8566f2ce.herokuapp.com/mcp",
      "env": {
        "OPENAI_API_KEY": "your-openai-api-key"
      }
    }
  }
}
```

Make sure to replace `<your-openai-api-key>` with your actual key from the [OpenAI platform](https://platform.openai.com/account/api-keys).

Save the file. Cursor will automatically detect the MCP server and display **pyairbyte-mcp** as an available MCP tool with a green dot indicating that it has found the available tools.

Within your Cursor project, start a new chat. In the input box, type the following prompt:

```bash
create a data pipeline from source-faker to destination-snowflake
```

The MCP server will process your prompt and respond by generating all the necessary Python code to extract data from `faker` and load it into `Snowflake`. We suggest you prefix your source and destination with `source-` and `destination-` to ensure specificity when the MCP server performs a embedded source on the Airbyte Connector registry. Connectors for sources and destinations may have the same name, but different configuration parameters.

In a few moments, your pipeline will be created, typically in a file called `pyairbyte_pipeline.py`. In addition, the MCP server will generate complete instructions on how to use the server and configure required parameters using a  `.env` file that includes environment variables you’ll need to fill in.

Create a `.env` file and populate it with your source parameters and Snowflake connection details, per generated instructions. For example:

```env
AIRBYTE_DESTINATION__SNOWFLAKE__HOST=your_account.snowflakecomputing.com
AIRBYTE_DESTINATION__SNOWFLAKE__USERNAME=your_user
AIRBYTE_DESTINATION__SNOWFLAKE__PASSWORD=your_password
AIRBYTE_DESTINATION__SNOWFLAKE__DATABASE=your_db
AIRBYTE_DESTINATION__SNOWFLAKE__SCHEMA=your_schema
AIRBYTE_DESTINATION__SNOWFLAKE__WAREHOUSE=your_warehouse
```

## Embedded Workspaces & Widget

Once your Organization is enabled via Airbyte Embedded, you can begin onboarding customers via the Embed Widget. The Get Started Guide walks you through how to configure a React.js serverless app for the onboarding app. You can download the code for the onboarding app [via GitHub](https://github.com/airbytehq/embedded-sampleweb-reactjs). If you prefer to develop in Node.js, please use [this sample app](https://github.com/airbytehq/embedded-sampleweb-nodejs) instead. Regardless of web framework you choose, the pre-requisites required for initial set up are the same.

## Proxy Requests

<<<<<<< HEAD
### API Sources
=======
:::warning
The Airbyte Proxy feature is in alpha, which means it' still in active development and may include backward-incompatbile changes. [Share feedback and requests directly with us](mailto:sonar@airbyte.io).
:::
>>>>>>> f52cd194

Airbyte's Authentication Proxy enables you to submit authenticated requests to external APIs. It can be both to fetch and write data.

Here's an example of how to query an external API with the proxy:

```bash
curl -X POST -H 'Content-Type: application/json' \
-H 'Authorization: Bearer {AIRBYTE_ACCESS_TOKEN}' \
-d {"method": "GET", "url": "https://api.stripe.com/v1/balance", "headers": {"additional_header_key": "value"}}' \
'https://api.airbyte.ai/api/v1/proxy/api_sources/{SOURCE_ID}/passthrough'
```

Here's an example of a POST:

```bash
curl -X POST -H 'Content-Type: application/json' \
-H 'Authorization: Bearer {AIRBYTE_ACCESS_TOKEN}' \
-d {"method": "POST", "url": "https://api.stripe.com/v1/balance", "body": {"key": "value"}}' \
'https://api.airbyte.ai/api/v1/proxy/api_sources/{SOURCE_ID}/passthrough'
```

Airbyte's Authentication Proxy can be used to authenticate using a Source configured through the Widget.

The following integrations are currently supported. More will follow shortly:
- Stripe

### File Storage Sources

Airbyte's File Storage Proxy enables you to submit authenticated requests to file storage sources. It can be used to list or fetch files.

Here's an example of how to list files:
```bash
curl -X GET -H 'Content-Type: application/json' \
-H 'Authorization: Bearer {AIRBYTE_ACCESS_TOKEN}' \
'https://api.airbyte.ai/api/v1/proxy/files_sources/{SOURCE_ID}/list/path/to/directory/or/file/prefix'
```

Here's an example of how to fetch a file:
```bash
curl -X GET -H 'Content-Type: application/octet-stream' \
-H 'Authorization: Bearer {AIRBYTE_ACCESS_TOKEN}' \
-H 'Range: bytes=0-1048575' \
'https://api.airbyte.ai/api/v1/proxy/files_sources/{SOURCE_ID}/get/path/to/file'
```

For small files, you may omit the `Range` header.<|MERGE_RESOLUTION|>--- conflicted
+++ resolved
@@ -62,13 +62,10 @@
 
 ## Proxy Requests
 
-<<<<<<< HEAD
 ### API Sources
-=======
 :::warning
 The Airbyte Proxy feature is in alpha, which means it' still in active development and may include backward-incompatbile changes. [Share feedback and requests directly with us](mailto:sonar@airbyte.io).
 :::
->>>>>>> f52cd194
 
 Airbyte's Authentication Proxy enables you to submit authenticated requests to external APIs. It can be both to fetch and write data.
 
