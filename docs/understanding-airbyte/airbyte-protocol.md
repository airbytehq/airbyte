# Airbyte Protocol

## Goals

The Airbyte Protocol describes a series of standard components and all the interactions between them in order to declare an ELT pipeline. All message passing across components is done via serialized JSON messages for inter-process communication.

This document describes the protocol as it exists in its CURRENT form. Stay tuned for an RFC on how the protocol will evolve.

This document is intended to contain ALL the rules of the Airbyte Protocol in one place. Anything not contained in this document is NOT part of the Protocol. At the time of writing, there is one known exception, which is the [Supported Data Types](supported-data-types.md), which contains rules on data types that are part of the Protocol. That said, there are additional articles, e.g. [A Beginner's Guide to the Airbyte Catalog](beginners-guide-to-catalog.md) that repackage the information in this document for different audiences.

## Key Concepts

There are 2 major components in the Airbyte Protocol: Source and Destination. These components are referred to as Actors. A source is an application that is described by a series of standard interfaces. This application extracts data from an underlying data store. A data store in this context refers to the tool where the data is actually stored. A data store includes: databases, APIs, anything that produces data, etc. For example, the Postgres Source is a Source that pulls from Postgres (which is a data store). A Destination is an application that is described by a series of standard interfaces that loads data into a data store.

The key primitives that the Protocol uses to describe data are Catalog, Configured Catalog, Stream, Configured Stream, and Field:

- Stream - A Stream describes the schema of a resource and various metadata about how a user can interact with that resource. A resource in this context might refer to a database table, a resource in a REST API, or a data stream.
- Field - A Field refers to a "column" in a Stream. In a database this would be a column; in a JSON object it is a field.
- Catalog - A Catalog is a list of Streams that describes the data in the data store that a Source represents.

An Actor can advertise information about itself with an [Actor Specification](#actor-specification). One of the main pieces of information the specification shares is what information is needed to configure an Actor.

Each of these concepts is described in greater depth in their respective section.

## Changelog

The Airbyte Protocol is versioned independently of the Airbyte Platform, and the version number is used to determine the compatibility between connectors and the Airbyte Platform.

| Version | Date       | Pull Request                                                                                                          | Subject                                                                          |
| :------ | :--------- | :-------------------------------------------------------------------------------------------------------------------- | :------------------------------------------------------------------------------- |
| 0.3.0   | 2022-09-09 | [16479](https://github.com/airbytehq/airbyte/pull/16479)                                                              | `AirbyteLogMessage.stack_trace` added                                            |
| 0.2.0   | 2022-06-10 | [13573](https://github.com/airbytehq/airbyte/pull/13573) and [12586](https://github.com/airbytehq/airbyte/pull/12586) | `STREAM` and `GLOBAL` STATE messages                                             |
| 0.1.1   | 2022-06-06 | [13356](https://github.com/airbytehq/airbyte/pull/13356)                                                              | Add a namespace in association with the stream name                              |
| 0.1.0   | 2022-05-03 | [12458](https://github.com/airbytehq/airbyte/pull/12458) and [12581](https://github.com/airbytehq/airbyte/pull/12581) | `AirbyteTraceMessage` added to allow connectors to better communicate exceptions |
| 0.0.2   | 2021-11-15 | [7798](https://github.com/airbytehq/airbyte/pull/7798)                                                                | Support oAuth Connectors (internal)                                              |
| 0.0.1   | 2021-11-19 | [1021](https://github.com/airbytehq/airbyte/pull/1021)                                                                | Remove sub-JSON Schemas                                                           |
| 0.0.0   | 2020-11-18 | [998](https://github.com/airbytehq/airbyte/pull/998)                                                                  | Initial version described via JSON Schema                                        |

## Actor Interface

This section describes important details about the interface over actors. It reviews parts of the interface that are the same across all actors. It also describes some invariants for all methods in actor interfaces.

### Common Interface Methods

The following part of the interface is identical across all actors:

```
spec() -> ConnectorSpecification
check(Config) -> AirbyteConnectionStatus
```

These methods are described in their respective sections ([spec](#spec), [check](#check)).

### Interface Invariants

The output of each method in actor interface is wrapped in an `AirbyteMessage`. This struct is an envelope for the return value of any message in the described interface. See the section the [AirbyteMessage](#airbytemessage) section below for more details. For the sake of brevity, interface diagrams will elide these `AirbyteMessage`s.

Additionally, all methods described in the protocol can emit `AirbyteLogMessage`s and `AirbyteTraceMessage`s (for more details see [Logging](#airbytelogmessage)). These messages allow an actor to emit logs and other informational metadata. All subsequent method signatures will assume that any number of messages of these types (wrapped in the `AirbyteMessage`) may be emitted.

Each method in the protocol has 3 parts:

1. **Input**: these are the arguments passed to the method.
2. **Data Channel Egress (Output)**: all outputs from a method are via STDOUT. While some method signatures declare a single return value, in practice, any number of `AirbyteLogMessage`s and `AirbyteTraceMessage`s may be emitted. An actor is responsible for closing STDOUT to declare that it is done.
3. **Data Channel Ingress**: after a method begins running, data can be passed to it via STDIN. For example, records are passed to a Destination on STDIN so that it can load them into a data warehouse.

Sources are a special case and do not have a Data Channel Ingress.

Additional Invariants

- All arguments passed to an Actor and all messages emitted from an Actor are serialized JSON.
- All messages emitted from Actors must be wrapped in an `AirbyteMessage`([ref](#airbytemessage)) envelope.
- Messages not wrapped in the `AirbyteMessage` must be dropped (e.g. not be passed from Source to Destination). However certain implementations of the Airbyte Protocol may choose to store and log unknown messages for debugging purposes.
- Each message must be on its own line. Multiple messages _cannot_ be sent on the same line. The JSON objects cannot be serialized across multiple lines.
- STDERR should only be used for log messages (for errors). All other Data Channel Data moves on STDIN and STDOUT.

## Common Interface

### Spec

```
spec() -> ConnectorSpecification
```

The `spec` command allows an actor to broadcast information about itself and how it can be configured.

#### Input:

1. none.

#### Output:

1. `spec` - a [ConnectorSpecification](#actor-specification) wrapped in an `AirbyteMessage` of type `spec`. See the [Actor Specification](#actor-specification) for more details on the information in the spec.

### Check

```
check(Config) -> AirbyteConnectionStatus
```

The `check` command validates that, given a configuration, that the Actor is able to connect and access all resources that it needs in order to operate. e.g. Given some Postgres credentials, it determines whether it can connect to the Postgres database. If it can, it will return a success response. If it fails (perhaps the password is incorrect), it will return a failed response and (when possible) a helpful error message. If an actor's `check` command succeeds, it is expected that all subsequent methods in the sync will also succeed.

#### Input:

1. `config` - A configuration JSON object that has been validated using `ConnectorSpecification#connectionSpecification` (see [ActorSpecification](#actor-specification) for information on `connectionSpecification`).

#### Output:

1. `connectionStatus` - an [AirbyteConnectionStatus Message](#airbyteconnectionstatus-message) wrapped in an `AirbyteMessage` of type `connection_status`.

## Source

A Source is an application that extracts data from an underlying data store. A Source implements the following interface:

```
spec() -> ConnectorSpecification
check(Config) -> AirbyteConnectionStatus
discover(Config) -> AirbyteCatalog
read(Config, ConfiguredAirbyteCatalog, State) -> Stream<AirbyteRecordMessage | AirbyteStateMessage>
```

`spec` and `check` are the same as the commands described in the [Common Commands](#common-interface) section.

### Discover

The `discover` method detects and describes the _structure_ of the data in the data store and which Airbyte configurations can be applied to that data. For example, given a Postges source and valid Config, `discover` would return a list of available tables as streams.

#### Input:

1. `config` - A configuration JSON object that has been validated using `ConnectorSpecification#connectionSpecification` (see [ActorSpecification](#actor-specification) for information on `connectionSpecification`).

#### Output:

1. `catalog` - an [AirbyteCatalog](#catalog) wrapped in an `AirbyteMessage` of type `catalog`. See the [Catalog Section](#catalog) for details.

### Read

`read` extracts data from the underlying data store and emits it as `AirbyteRecordMessage`s. It also emits `AirbyteStateMessage`s to allow checkpointing replication.

#### Input:

1. `config` - A configuration JSON object that has been validated using `ConnectorSpecification#connectionSpecification` (see [ActorSpecification](#actor-specification) for information on `connectionSpecification`).
2. `configured catalog` - A `ConfiguredAirbyteCatalog` is built on top of the `catalog` returned by `discover`. The `ConfiguredAirbyteCatalog` specifies HOW the data in the catalog should be replicated. The catalog is documented in the [Catalog Section](#catalog).
3. `state` - An JSON object that represents a checkpoint in the replication. This object is only ever written or read by the source, so it is a JSON blob with whatever information is necessary to keep track of how much of the data source has already been read (learn more in the [State & Checkpointing](#state--checkpointing) Section).

#### Output:

1. `message stream` - An iterator of `AirbyteRecordMessage`s and `AirbyteStateMessage`s piped to the Data Channel Egress i.e: stdout.
   - A source outputs `AirbyteStateMessages` in order to allow checkpointing data replication. State is described in more detail below in the [State & Checkpointing](#state--checkpointing) section.
   - Only `AirbyteRecordMessage`s that contain streams that are in the catalog will be processed. Those that do not will be ignored. See [Schema Mismatches](#schema-mismatches) for more details.
   - AirbyteRecordMessages from multiple streams can be multiplexed/mixed together, and do not need to be emitted serially as a group.

## Destination

A destination receives data on the Data Channel Ingress and loads it into an underlying data store (e.g. data warehouse or database).

It implements the following interface.

```text
spec() -> ConnectorSpecification
check(Config) -> AirbyteConnectionStatus
write(Config, AirbyteCatalog, Stream<AirbyteMessage>(stdin)) -> Stream<AirbyteStateMessage>
```

For the sake of brevity, we will not re-describe `spec` and `check`. They are exactly the same as those commands described for the Source.

#### Write

#### Input:

1. `config` - A configuration JSON object that has been validated using the `ConnectorSpecification`.
2. `catalog` - An `AirbyteCatalog`. This `catalog` should be a subset of the `catalog` returned by the `discover` command. Any `AirbyteRecordMessages`s that the destination receives that do _not_ match the structure described in the `catalog` will fail.
3. `message stream` - \(this stream is consumed on stdin--it is not passed as an arg\). It will receive a stream of JSON-serialized `AirbyteMesssage`.

#### Output:

1. `message stream` - A stream of `AirbyteStateMessage`s piped to stdout. The destination connector should only output state messages if they were previously received as input on stdin. Outputting a state message indicates that all records which came before it have been successfully written to the destination. Implementations of this spec will likely want to move messages filtering and validation upstream of the destination itself

- The destination should read in the `AirbyteMessages` and write any that are of type `AirbyteRecordMessage` to the underlying data store.
- The destination should ignore fields or streams that are out of sync with the `catalog`. The destination should always make its best effort to load what data is there that does match that catalog. e.g. if the User Stream has the fields first_name and last_name in the catalog, but the record has first_name and eye_color, the destination should persist first_name, even though last_name is missing. It should ignore eye_color as extraneous.

This concludes the overview of the Actor Interface. The remaining content will dive deeper into each concept covered so far.

# Actor Specification

The specification allows the Actor to share information about itself.

The `connectionSpecification` is [JSONSchema](https://json-schema.org) that describes what information needs to the actor for it operate. e.g. If using a Postgres Source, the `ConnectorSpecification` would specify that a `hostname`, `port`, and `password` are required in order for the connector to function. This JSONSchema can be used to validate that the provided inputs are valid. e.g. If `port` is one of the fields and the JsonSchema in the `connectionSpecification` specifies that this field should be a number, if a user inputs "airbyte", they will receive an error. For connection specification, Airbyte adheres to JsonSchema validation rules. The Airbyte implementation of the Protocol is able to render this JSONSchema to produce a form for users to fill in the information for an Actor.

The specification also contains information about what features the Actor supports.

- `supported_destination_sync_modes` - describes which sync modes a destination is able to support. See [Sync Modes](#source-sync-modes).

`documentationUrl` and `changelogUrl` are optional fields that link to additional information about the connector.

The following are fields that still exist in the specification but are slated to be removed as they leak choices about how Airbyte implements the protocol as opposed to being strictly necessary part of the protocol.

- `supportsIncremental` is deprecated and can be ignored. It is vestigial from when full refresh / incremental was specified at the Actor level.
- `supportsNormalization` determines whether the Destination supports Basic Normalization
- `supportsDBT` - determines whether the Destination supports Basic Normalization
- `authSpecification` and `advanced_auth` will be removed from the protocol and as such are not documented. Information on their use can be found here.

```yaml
ConnectorSpecification:
  description: Specification of a connector (source/destination)
  type: object
  required:
    - connectionSpecification
  additionalProperties: true
  properties:
    # General Properties (Common to all connectors)
    protocol_version:
      description: "the Airbyte Protocol version supported by the connector. Protocol versioning uses SemVer."
      type: string
    documentationUrl:
      type: string
      format: uri
    changelogUrl:
      type: string
      format: uri
    connectionSpecification:
      description: ConnectorDefinition specific blob. Must be a valid JSON string.
      type: object
      existingJavaType: com.fasterxml.jackson.databind.JsonNode
    # Connector Type Properties (Common to all connectors from same type)
    # Source Connectors Properties
    supportsIncremental:
      description: (deprecated) If the connector supports incremental mode or not.
      type: boolean
    # Destination Connectors Properties
    # Normalization is currently implemented using dbt, so it requires `supportsDBT` to be true for this to be true.
    supportsNormalization:
      description: If the connector supports normalization or not.
      type: boolean
      default: false
    supportsDBT:
      description: If the connector supports DBT or not.
      type: boolean
      default: false
    supported_destination_sync_modes:
      description: List of destination sync modes supported by the connector
      type: array
      items:
        "$ref": "#/definitions/DestinationSyncMode"
```

# Catalog

## Overview

An `AirbyteCatalog` is a struct that is produced by the `discover` action of a source. It is a list of `AirbyteStream`s. Each `AirbyteStream` describes the data available to be synced from the source. After a source produces an `AirbyteCatalog` or `AirbyteStream`, they should be treated as read only. A `ConfiguredAirbyteCatalog` is a list of `ConfiguredAirbyteStream`s. Each `ConfiguredAirbyteStream` describes how to sync an `AirbyteStream`.

Each `AirbyteStream` of these contain a `name` and `json_schema` field. The `json_schema` field accepts any valid JsonSchema and describes the structure of a stream. This data model is intentionally flexible. That can make it a little hard at first to mentally map onto your own data, so we provide some examples below:
_ If we are using a data source that is a traditional relational database, each table in that database would map to an `AirbyteStream`. Each column in the table would be a key in the `properties` field of the `json_schema` field.
_ e.g. If we have a table called `users` which had the columns `name` and `age` (the age column is optional) the `AirbyteCatalog` would look like this:

```json
{
  "streams": [
    {
      "name": "users",
      "json_schema": {
        "type": "object",
        "required": ["name"],
        "properties": {
          "name": {
            "type": "string"
          },
          "age": {
            "type": "number"
          }
        }
      }
    }
  ]
}
```

If we are using a data source that wraps an API with multiple different resources (e.g. `api/customers` and `api/products`) each route would correspond to a stream. The JSON object returned by each route would be described in the `json_schema` field.

e.g. In the case where the API has two endpoints `api/customers` and `api/products` and each returns a list of JSON objects, the `AirbyteCatalog` might look like this. (Note: using the JSON schema standard for defining a stream allows us to describe nested objects. We are not constrained to a classic "table/columns" structure)

```json
{
  "streams": [
    {
      "name": "customers",
      "json_schema": {
        "type": "object",
        "required": ["name"],
        "properties": {
          "name": {
            "type": "string"
          }
        }
      }
    },
    {
      "name": "products",
      "json_schema": {
        "type": "object",
        "required": ["name", "features"],
        "properties": {
          "name": {
            "type": "string"
          },
          "features": {
            "type": "array",
            "items": {
              "type": "object",
              "required": ["name", "productId"],
              "properties": {
                "name": { "type": "string" },
                "productId": { "type": "number" }
              }
            }
          }
        }
      }
    }
  ]
}
```

**Note:** Stream and field names can be any UTF8 string. Destinations are responsible for cleaning these names to make them valid table and column names in their respective data stores.

## Namespace

Technical systems often group their underlying data into namespaces with each namespace's data isolated from another namespace. This isolation allows for better organisation and flexibility, leading to better usability.

An example of a namespace is the RDBMS's `schema` concept. An API namespace might be used for multiple accounts (e.g. `company_a` vs `company_b`, each having a "users" and "purchases" stream). Some common use cases for schemas are enforcing permissions, segregating test and production data and general data organization.

The `AirbyteStream` represents this concept through an optional field called `namespace`. Additional documentation on Namespaces can be found [here](namespaces.md).

## Cursor

- The cursor is how sources track which records are new or updated since the last sync.
- A "cursor field" is the field that is used as a comparable for making this determination.
  - If a configuration requires a cursor field, it requires an array of strings that serves as a path to the desired field. e.g. if the structure of a stream is `{ value: 2, metadata: { updated_at: 2020-11-01 } }` the `default_cursor_field` might be `["metadata", "updated_at"]`.

## AirbyteStream

This section will document the meaning of each field in an `AirbyteStream`

- `json_schema` - This field contains a [JsonSchema](https://json-schema.org/understanding-json-schema) representation of the schema of the stream.
- `supported_sync_modes` - The sync modes that the stream supports. By default, all sources support `FULL_REFRESH`. Even if this array is empty, it can be assumed that a source supports `FULL_REFRESH`. The allowed sync modes are `FULL_REFRESH` and `INCREMENTAL`.
- `source_defined_cursor` - If a source supports the `INCREMENTAL` sync mode, and it sets this field to true, it is responsible for determining internally how it tracks which records in a source are new or updated since the last sync. When set to `true`, `default_cursor_field` should also be set.
- `default_cursor_field` - If a source supports the `INCREMENTAL` sync mode, it may, optionally, set this field. If this field is set, and the user does not override it with the `cursor_field` attribute in the `ConfiguredAirbyteStream` \(described below\), this field will be used as the cursor. It is an array of keys to a field in the schema.

### Data Types

Airbyte maintains a set of types that intersects with those of JSONSchema but also includes its own. More information on supported data types can be found in [Supported Data Types](supported-data-types.md).

## ConfiguredAirbyteStream

This section will document the meaning of each field in an `ConfiguredAirbyteStream`

```yaml
ConfiguredAirbyteStream:
  type: object
  additionalProperties: true
  required:
    - stream
    - sync_mode
    - destination_sync_mode
  properties:
    stream:
      "$ref": "#/definitions/AirbyteStream"
    sync_mode:
      "$ref": "#/definitions/SyncMode"
      default: full_refresh
    cursor_field:
      description: Path to the field that will be used to determine if a record is new or modified since the last sync. This field is REQUIRED if `sync_mode` is `incremental`. Otherwise it is ignored.
      type: array
      items:
        type: string
    destination_sync_mode:
      "$ref": "#/definitions/DestinationSyncMode"
      default: append
    primary_key:
      description: Paths to the fields that will be used as primary key. This field is REQUIRED if `destination_sync_mode` is `*_dedup`. Otherwise it is ignored.
      type: array
      items:
        type: array
        items:
          type: string
SyncMode:
  type: string
  enum:
    - full_refresh
    - incremental
DestinationSyncMode:
  type: string
  enum:
    - append
    - overwrite
    - append_dedup # SCD Type 1 & 2
```

- `stream` - This field contains the `AirbyteStream` that it is configured.
- `sync_mode` - The sync mode that will be used to by the source to sync that stream. The value in this field MUST be present in the `supported_sync_modes` array for the discovered `AirbyteStream` of this stream.
- `cursor_field` - This field is an array of keys to a field in the schema that in the `INCREMENTAL` sync mode will be used to determine if a record is new or updated since the last sync.
  - If an `AirbyteStream` has `source_defined_cursor` set to `true`, then the `cursor_field` attribute in `ConfiguredAirbyteStream` will be ignored.
  - If an `AirbyteStream` defines a `default_cursor_field`, then the `cursor_field` attribute in `ConfiguredAirbyteStream` is not required, but if it is set, it will override the default value.
  - If an `AirbyteStream` does not define a `cursor_field` or a `default_cursor_field`, then `ConfiguredAirbyteStream` must define a `cursor_field`.
- `destination_sync_mode` - The sync mode that will be used the destination to sync that stream. The value in this field MUST be present in the `supported_destination_sync_modes` array in the specification for the Destination.

### Source Sync Modes

- `incremental` - send all the data for the Stream since the last sync (e.g. the state message passed to the Source). This is the most common sync mode. It only sends new data.
- `full_refresh` - resend all data for the Stream on every sync. Ignores State. Should only be used in cases where data is very small, there is no way to keep a cursor into the data, or it is necessary to capture a snapshot in time of the whole dataset. Be careful using this, because misuse can lead to sending much more data than expected.

### Destination Sync Modes

- `append` - add new data from the sync to the end of whatever already data already exists.
- `append_dedup` - add new data from the sync to the end of whatever already data already exists and deduplicate it on primary key. This is the most **common** sync mode. It does require that a primary exists in the data. This is also known as SCD Type 1 & 2.
- `overwrite` - replace whatever data exists in the destination data store with the data that arrives in this sync.

## Logic for resolving the Cursor Field

This section lays out how a cursor field is determined in the case of a Stream that is doing an `incremental` sync.

- If `source_defined_cursor` in `AirbyteStream` is true, then the source determines the cursor field internally. It cannot be overridden. If it is false, continue...
- If `cursor_field` in `ConfiguredAirbyteStream` is set, then the source uses that field as the cursor. If it is not set, continue...
- If `default_cursor_field` in `AirbyteStream` is set, then the sources use that field as the cursor. If it is not set, continue...
- Illegal - If `source_defined_cursor`, `cursor_field`, and `default_cursor_field` are all false-y, this is an invalid configuration.

## Schema Mismatches

Over time, it is possible for the catalog to become out of sync with the underlying data store it represents. The Protocol is design to be resilient to this. In should never fail due to a mismatch.

| Scenario                                       | Outcome                                                                                                                                                                                                    |
| ---------------------------------------------- | ---------------------------------------------------------------------------------------------------------------------------------------------------------------------------------------------------------- |
| Stream exists in catalog but not in data store | When the source runs, it will not find the data for that stream. All other streams sync as usual.                                                                                                          |
| Stream exists in data store but not in catalog | When the source runs, it never looks for the data in the store related to that stream and thus does not emit it.                                                                                           |
| Field exists in catalog but not in data store  | If the column for a table is remove in the underlying data store the Source will not find it and will not replicate it. It should not cause a failure. The data simply will not be there.                  |
| Field exists in data store but not in catalog  | When the source runs, it never looks for the field in the store. It should not emit that field. If it does, it should be ignored downstream. The existence of an unknown field should not cause a failure. |

In short, if the catalog is ever out of sync with the schema of the underlying data store, it should never block replication for data that is present.

# State & Checkpointing

Sources are able to emit state in order to allow checkpointing data replication. The goal is that given wherever a sync stops (whether this is due to all data available at the time being replicated or due to a failure), the next time the Source attempts to extract data it can pick up where it left off and not have to go back to the beginning.

This concept enables incremental syncs--syncs that only replicate data that is new since the previous sync.

State also enables Partial Success. In the case where during a sync there is a failure before all data has been extracted and committed, if all records up to a certain state are committed, then the next time the sync happens, it can start from that state as opposed to going back to the beginning. Partial Success is powerful, because especially in the case of high data volumes and long syncs, being able to pick up from wherever the failure occurred can costly re-syncing of data that has already been replicated.

## State & Source

This section will step through how state is used to allow a Source to pick up where it left off. A Source takes state as an input. A Source should be able to take that input and use it to determine where it left off the last time. The contents of the Source is a black box to the Protocol. The Protocol provides an envelope for the Source to put its state in and then passes the state back in that envelope. The Protocol never needs to know anything about the contents of the state. Thus, the Source can track state however makes most sense to it.

Here is an example of the lifecycle of state in reference to the Source.
![](../.gitbook/assets/source-state-example.png)

-- [link](https://whimsical.com/state-ESb6dLBnBYKLSJR2a7iMxi) to source image

In Sync 1, the Postgres Source receives null state as an input. Thus, when it queries data from the database, it starts at the beginning and returns all the records it finds. In addition, it emits state records that show track the high watermark of what records it has replicated. The Source has broad latitude to decide how frequently it will emit state records. In this implementation it emits a state message for each new day of the created_at it processes.

In Sync 2, the last state that was emitted from Sync 1 is passed into the Source. When the Source queries the data, it knows that it has already replicated records from 2022/01/02 and before, so it does not resend them. It just emits records after that date.

While this example, demonstrates a success case, we can see how this process helps in failure cases as well. Let's say that in Sync 1 after emitting the first state message and before emitting the record for Carl, the Source lost connectivity with Postgres due to a network blip and the Source Actor crashed. When Sync 2 runs, it will get the state record with 2022/01/01 instead, so it will replicate Carl and Drew, but it skips Alice and Bob. While in this toy example this procedure only saves replicating one record, in a production use case, being able to checkpoint regularly can save having to resend huge amounts of data due to transient issues.

## State & the Whole Sync

The previous section, for the sake of clarity, looked exclusively at the life cycle of state relative to the Source. In reality knowing that a record was emitted from the Source is NOT enough guarantee to know that we can skip sending the record in future syncs. For example, imagine the Source successfully emits the record, but the Destination fails. If we skip that record in the next sync, it means it never truly made it to its destination. This insight means, that a State should only ever be passed to a Source in the next run if it was both emitted from the Source and the Destination.

![](../.gitbook/assets/sync-state-example.png)

This image looks at two time points during an example sync. At T1 the Source has emitted 3 records and 2 state messages. If the Sync were to fail now, the next sync should start at the beginning because no records have been saved to the destination.

At T2, the Destination has received all records before the first state message and has emitted that that state message. By emitting that state message, the destination is confirming that all records in that state message have been committed. The diagram only shows the state being emitted because the destination does not emit record messages, only state messages. In addition, the Source has also emitted more records, including the record for Drew and another state message. If the sync were to fail at T2, then the next sync could start replicating records after Bob. Because the state records for Carl and Drew did not make it through to the destination, despite being emitted by the source, they have to be resent.

The normal success case (T3, not depicted) would be that all the records would move through the destination and the last state message that the Source emitted is then emitted by the Destination. The Source and Destination would both close `STDOUT` and `exit 0` signal that they have emitted all records without failure.

-- [link](https://whimsical.com/state-TYX5bSCVtVF4BU1JbUwfpZ) to source image

## V1

The state for an actor is emitted as a complete black box. When emitted it is wrapped in the [AirbyteStateMessage](#airbytestatemessage-v1). The contents of the `data` field is what is passed to the Source on start up. This gives the Source lead to decide how to track the state of each stream. That being said, a common pattern is a `Map<StreamDescriptor, StreamStateBlob>`. Nothing outside the source can make any inference about the state of the object EXCEPT, if it is null, it can be concluded that there is no state and the Source will start at the beginning.

## V2 (coming soon!)

In addition to allowing a Source to checkpoint data replication, the state object is structure to allow for the ability to configure and reset streams in isolation from each other. For example, if adding or removing a stream, it is possible to do so without affecting the state of any other stream in the Source.

There are 3 types of state: Stream, Global, and Legacy.

- **Stream** represents Sources where there is complete isolation between stream states. In these cases, the state for each stream will be emitted in its own state message. In other words, if there are 3 streams replicated during a sync, the Source would emit at least 3 state message (1 per stream). The state of the Source is the sum of all the stream states.
- **Global** represents Sources where this shared state across streams. In these cases each state message contains the whole state for the connection. The `shared_state` field is where any information that is shared across streams must go. The `stream_states` field contains a list of objects that contain a Stream Descriptor and the state information for that stream that is stream-specific. There are drawbacks to this state type, so it should only be used in cases where a shared state between streams is unavoidable.
- **Legacy** exists for backwards compatibility. In this state type, the state object is totally a black box. The only inference tha can be drawn from the state object is that if it is null, then there is no state for the entire Source. All current legacy cases can be ported to stream or global. Once they are, it will be removed.

This table breaks down attributes of these state types.

|                                                      | Stream | Global | Legacy |
| ---------------------------------------------------- | ------ | ------ | ------ |
| Stream-Level Configuration / Reset                   | X      | X      |        |
| Stream-Level Replication Isolation                   | X      |        |        |
| Single state message describes full state for Source |        | X      | X      |

- **Protocol Version** simply connotes which versions of the Protocol have support for these State types. The new state message is backwards compatible with the V1 message. This allows old versions of connectors and platforms to interact with the new message.
- **Stream-Level Configuration / Reset** was mentioned above. The drawback of the old state struct was that it was not possible to configure or reset the state for a single stream without doing it for all of them. Thus, new state types support this, but the legacy one cannot.
- **Stream-Level Replication Isolation** means that a Source could be run in parallel by splitting up its streams across running instances. This is only possible for Stream state types, because they are the only state type that can update its current state completely on a per-stream basis. This is one of the main drawbacks of Sources that use Global state; it is not possible to increase their throughput through parallelization.
- **Single state message describes full state for Source** means that any state message contains the full state information for a Source. Stream does not meet this condition because each state message is scoped by stream. This means that in order to build a full picture of the state for the Source, the state messages for each configured stream must be gathered.

# Messages

## Common

For forwards compatibility all messages should allow for unknown properties (in JSONSchema parlance that is `additionalProperties: true`).

Messages are structs emitted by actors.

### StreamDescriptor

A stream descriptor contains all information required to identify a Stream:

- The `name` of the stream (required). It may not be `null`.
- The `namespace` of the stream (optional). It may be `null` if the stream does not have an associated namespace, otherwise must be populated.
- Any UTF-8 string value is valid for both `name` and `namespace`, including the empty string (`""`) value.

This is the new pattern for referring to a stream. As structs are updated, they are moved ot use this pattern. Structs that have not been updated still refer to streams by having top-level fields called `stream_name` and `namespace`.

```yaml
StreamDescriptor:
  type: object
  additionalProperties: true
  required:
    - name
  properties:
    name:
      type: string
    namespace:
      type: string
```

## AirbyteMessage

The output of each method in the actor interface is wrapped in an `AirbyteMessage`. This struct is an envelope for the return value of any message in the described interface.

The envelope has a required `type` which described the type of the wrapped message. Based on the type only the field of that type will be populated. All other fields will be null.

```yaml
AirbyteMessage:
  type: object
  additionalProperties: true
  required:
    - type
  properties:
    type:
      description: "Message type"
      type: string
      enum:
        - RECORD
        - STATE
        - LOG
        - SPEC
        - CONNECTION_STATUS
        - CATALOG
        - TRACE
    log:
      description: "log message: any kind of logging you want the platform to know about."
      "$ref": "#/definitions/AirbyteLogMessage"
    spec:
      "$ref": "#/definitions/ConnectorSpecification"
    connectionStatus:
      "$ref": "#/definitions/AirbyteConnectionStatus"
    catalog:
      description: "catalog message: the catalog"
      "$ref": "#/definitions/AirbyteCatalog"
    record:
      description: "record message: the record"
      "$ref": "#/definitions/AirbyteRecordMessage"
    state:
      description: "schema message: the state. Must be the last message produced. The platform uses this information"
      "$ref": "#/definitions/AirbyteStateMessage"
    trace:
      description: "trace message: a message to communicate information about the status and performance of a connector"
      "$ref": "#/definitions/AirbyteTraceMessage"
```

## AirbyteRecordMessage

The record message contains the actual data that is being replicated.

The `namespace` and `stream` fields are used to identify which stream the data is associated with. `namespace` can be null if the stream does not have an associated namespace. If it does, it must be populated.

The `data` contains the record data and must always be populated. It is a JSON blob.

The `emitted_at` field contains when the source extracted the record. It is a required field.

```yaml
AirbyteRecordMessage:
  type: object
  additionalProperties: true
  required:
    - stream
    - data
    - emitted_at
  properties:
    namespace:
      description: "namespace the data is associated with"
      type: string
    stream:
      description: "stream the data is associated with"
      type: string
    data:
      description: "record data"
      type: object
      existingJavaType: com.fasterxml.jackson.databind.JsonNode
    emitted_at:
      description: "when the data was emitted from the source. epoch in millisecond."
      type: integer
```

## AirbyteStateMessage (V1)

The state message enables the Source to emit checkpoints while replicating data. These checkpoints mean that if replication fails before completion, the next sync is able to start from the last checkpoint instead of returning to the beginning of the previous sync. The details of this process are described in [State & Checkpointing](#state--checkpointing).

The state message is a wrapper around the state that a Source emits. The state that the Source emits is treated as a black box by the protocol--it is modeled as a JSON blob.

```yaml
AirbyteStateMessage:
  type: object
  additionalProperties: true
  required:
    - data
  properties:
    data:
      description: "the state data"
      type: object
      existingJavaType: com.fasterxml.jackson.databind.JsonNode
```

## AirbyteStateMessage (V2 -- coming soon!)

The state message enables the Source to emit checkpoints while replicating data. These checkpoints mean that if replication fails before completion, the next sync is able to start from the last checkpoint instead of returning to the beginning of the previous sync. The details of this process are described in [State & Checkpointing](#state--checkpointing).

In the previous version of the protocol, the state object that the Source emitted was treated entirely as a black box. In the current version of protocol, Sources split up state by Stream. Within each Stream, the state is treated like a black box. The current version of the protocol is backwards compatible to the previous state message. The previous version is referred to as type `LEGACY` (if type is not set, it is assumed that the state message is `LEGACY`).

`state_type` is a required field. Only the field associated with that type we be populated. All others will be null. If the type is `LEGACY` and `data` is null, that means the state should be reset.

`STREAM` is the common way of constructing states and should be preferred wherever possible. In the `STREAM` case, the state for each stream is emitted in a separate message. This is described by the `AirbyteStreamState` struct. The `stream_descriptor` field is required to determine which stream a state is associated with. `stream_state` contains the black box state for a stream. If it is null, it means that the state for that stream should be reset.

In the `GLOBAL` case, the state for the whole Source is encapsulated in the message (see: `AirbyteGlobalState`). Within that message the state for individual streams is split. The `GLOBAL` case allows the author of a Source to share state across streams (`shared_state`). The contract is that if the state of the stream is set to null in `stream_states` then the next time the Source runs, it should treat that state as reset. This message should only be used in cases where there is a shared state across streams (e.g. CDC where the WAL log number is a global cursor), otherwise prefer `STREAM`.

```yaml
AirbyteStateMessage:
  type: object
  additionalProperties: true
  properties:
    state_type:
      "$ref": "#/definitions/AirbyteStateType"
    stream:
      "$ref": "#/definitions/AirbyteStreamState"
    global:
      "$ref": "#/definitions/AirbyteGlobalState"
    data:
      description: "(Deprecated) the state data"
      type: object
      existingJavaType: com.fasterxml.jackson.databind.JsonNode
AirbyteStateType:
  type: string
  description: >
    The type of state the other fields represent.
    Is set to LEGACY, the state data should be read from the `data` field for backwards compatibility.
    If not set, assume the state object is type LEGACY.
    GLOBAL means that the state should be read from `global` and means that it represents the state for all the streams. It contains one shared
    state and individual stream states.
    PER_STREAM means that the state should be read from `stream`. The state present in this field correspond to the isolated state of the
    associated stream description.
  enum:
    - GLOBAL
    - STREAM
    - LEGACY
AirbyteStreamState:
  type: object
  additionalProperties: true
  required:
    - stream_descriptor
  properties:
    stream_descriptor:
      "$ref": "#/definitions/StreamDescriptor"
    stream_state:
      "$ref": "#/definitions/AirbyteStateBlob"
AirbyteGlobalState:
  type: object
  additionalProperties: true
  required:
    - stream_states
  properties:
    shared_state:
      "$ref": "#/definitions/AirbyteStateBlob"
    stream_states:
      type: array
      items:
        "$ref": "#/definitions/AirbyteStreamState"
```

## AirbyteConnectionStatus Message

This message reports whether an Actor was able to connect to its underlying data store with all the permissions it needs to succeed. The goal is that if a successful stat is returned, that the user should be confident that using that Actor will succeed. The depth of the verification is not specified in the protocol. More robust verification is preferred but going to deep can create undesired performance tradeoffs

```yaml
AirbyteConnectionStatus:
  description: Airbyte connection status
  type: object
  additionalProperties: true
  required:
    - status
  properties:
    status:
      type: string
      enum:
        - SUCCEEDED
        - FAILED
    message:
      type: string
```

## ConnectorSpecification Message

This message returns the `ConnectorSpecification` struct which is described in detail in [Actor Specification](#actor-specification)

## AirbyteCatalog Message

This message returns the `AirbyteCatalog` struct which is described in detail in [Catalog](#catalog)

## AirbyteLogMessage

Logs are helping for debugging an Actor. In order for a log emitted from an Actor be properly parsed it should be emitted as an `AirbyteLogMessage` wrapped in an `AirbyteMessage`.

The Airbyte implementation of the protocol does attempt to parse any data emitted from an Actor as a log, even if it is not properly wrapped in an `AirbyteLogMessage`. It attempts to treat any returned line that is not JSON or that is JSON but is not an `AirbyteMessage` as a log. This an implementation choice outside the boundaries of the strict protocol. The downside of this approach is that metadata about the log that would be captured in the `AirbyteLogMessage` is lost.

```yaml
<<<<<<< HEAD
  AirbyteLogMessage:
    type: object
    additionalProperties: true
    required:
      - level
      - message
    properties:
      level:
        description: "log level"
        type: string
        enum:
          - FATAL
          - ERROR
          - WARN
          - INFO
          - DEBUG
          - TRACE
      message:
        description: "log message"
        type: string
      stack_trace:
        description: "an optional stack trace if the log message corresponds to an exception"
        type: string
=======
AirbyteLogMessage:
  type: object
  additionalProperties: true
  required:
    - level
    - message
  properties:
    level:
      description: "log level"
      type: string
      enum:
        - FATAL
        - ERROR
        - WARN
        - INFO
        - DEBUG
        - TRACE
    message:
      description: "log message"
      type: string
>>>>>>> 20468c87
```

## AirbyteTraceMessage

The trace message allows an Actor to emit metadata about the runtime of the Actor. As currently implemented, it allows an Actor to surface information about errors. This message is designed to grow to handle other use cases, including progress and performance metrics.

```yaml
AirbyteTraceMessage:
  type: object
  additionalProperties: true
  required:
    - type
    - emitted_at
  properties:
    type:
      title: "trace type" # this title is required to avoid python codegen conflicts with the "type" parameter in AirbyteMessage. See https://github.com/airbytehq/airbyte/pull/12581
      description: "the type of trace message"
      type: string
      enum:
        - ERROR
    emitted_at:
      description: "the time in ms that the message was emitted"
      type: number
    error:
      description: "error trace message: the error object"
      "$ref": "#/definitions/AirbyteErrorTraceMessage"
AirbyteErrorTraceMessage:
  type: object
  additionalProperties: true
  required:
    - message
  properties:
    message:
      description: A user-friendly message that indicates the cause of the error
      type: string
    internal_message:
      description: The internal error that caused the failure
      type: string
    stack_trace:
      description: The full stack trace of the error
      type: string
    failure_type:
      description: The type of error
      type: string
      enum:
        - system_error
        - config_error
```

# Acknowledgements

We'd like to note that we were initially inspired by Singer.io's [specification](https://github.com/singer-io/getting-started/blob/master/docs/SPEC.md#singer-specification) and would like to acknowledge that some of their design choices helped us bootstrap our project. We've since made a lot of modernizations to our protocol and specification, but don't want to forget the tools that helped us get started.<|MERGE_RESOLUTION|>--- conflicted
+++ resolved
@@ -731,31 +731,6 @@
 The Airbyte implementation of the protocol does attempt to parse any data emitted from an Actor as a log, even if it is not properly wrapped in an `AirbyteLogMessage`. It attempts to treat any returned line that is not JSON or that is JSON but is not an `AirbyteMessage` as a log. This an implementation choice outside the boundaries of the strict protocol. The downside of this approach is that metadata about the log that would be captured in the `AirbyteLogMessage` is lost.
 
 ```yaml
-<<<<<<< HEAD
-  AirbyteLogMessage:
-    type: object
-    additionalProperties: true
-    required:
-      - level
-      - message
-    properties:
-      level:
-        description: "log level"
-        type: string
-        enum:
-          - FATAL
-          - ERROR
-          - WARN
-          - INFO
-          - DEBUG
-          - TRACE
-      message:
-        description: "log message"
-        type: string
-      stack_trace:
-        description: "an optional stack trace if the log message corresponds to an exception"
-        type: string
-=======
 AirbyteLogMessage:
   type: object
   additionalProperties: true
@@ -776,7 +751,9 @@
     message:
       description: "log message"
       type: string
->>>>>>> 20468c87
+    stack_trace:
+      description: "an optional stack trace if the log message corresponds to an exception"
+      type: string
 ```
 
 ## AirbyteTraceMessage
