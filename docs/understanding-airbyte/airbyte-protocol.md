# Airbyte Protocol

## Goals

The Airbyte Protocol describes a series of standard components and all the interactions between them in order to declare an ELT pipeline. All message passing across components is done via serialized JSON messages for inter-process communication.

This document describes the protocol as it exists in its CURRENT form. Stay tuned for an RFC on how the protocol will evolve.

This document is intended to contain ALL the rules of the Airbyte Protocol in one place. Anything not contained in this document is NOT part of the Protocol. At the time of writing, there is one known exception, which is the [Supported Data Types](supported-data-types.md), which contains rules on data types that are part of the Protocol. That said, there are additional articles, e.g. [A Beginner's Guide to the Airbyte Catalog](beginners-guide-to-catalog.md) that repackage the information in this document for different audiences.

## Key Concepts

There are 2 major components in the Airbyte Protocol: Source and Destination. These components are referred to as Actors. A source is an application that is described by a series of standard interfaces. This application extracts data from an underlying data store. A data store in this context refers to the tool where the data is actually stored. A data store includes: databases, APIs, anything that produces data, etc. For example, the Postgres Source is a Source that pulls from Postgres (which is a data store). A Destination is an application that is described by a series of standard interfaces that loads data into a data store.

The key primitives that the Protocol uses to describe data are Catalog, Configured Catalog, Stream, Configured Stream, and Field:

- Stream - A Stream describes the schema of a resource and various metadata about how a user can interact with that resource. A resource in this context might refer to a database table, a resource in a REST API, or a data stream.
- Field - A Field refers to a "column" in a Stream. In a database this would be a column; in a JSON object it is a field.
- Catalog - A Catalog is a list of Streams that describes the data in the data store that a Source represents.

An Actor can advertise information about itself with an [Actor Specification](#actor-specification). One of the main pieces of information the specification shares is what information is needed to configure an Actor.

Each of these concepts is described in greater depth in their respective section.

## Changelog

The Airbyte Protocol is versioned independently of the Airbyte Platform, and the version number is used to determine the compatibility between connectors and the Airbyte Platform.

| Version  | Date of Change | Pull Request(s)                                                                                                     | Subject                                                                          |
| :------- | :------------- | :------------------------------------------------------------------------------------------------------------------ | :------------------------------------------------------------------------------- |
| `v0.3.2` | 2022-10-128    | [18875](https://github.com/airbytehq/airbyte/pull/18875)                                                            | `AirbyteEstimateTraceMessage` added                                              |
| `v0.3.1` | 2022-10-12     | [17907](https://github.com/airbytehq/airbyte/pull/17907)                                                            | `AirbyteControlMessage.ConnectorConfig` added                                    |
| `v0.3.0` | 2022-09-09     | [16479](https://github.com/airbytehq/airbyte/pull/16479)                                                            | `AirbyteLogMessage.stack_trace` added                                            |
| `v0.2.0` | 2022-06-10     | [13573](https://github.com/airbytehq/airbyte/pull/13573) & [12586](https://github.com/airbytehq/airbyte/pull/12586) | `STREAM` and `GLOBAL` STATE messages                                             |
| `v0.1.1` | 2022-06-06     | [13356](https://github.com/airbytehq/airbyte/pull/13356)                                                            | Add a namespace in association with the stream name                              |
| `v0.1.0` | 2022-05-03     | [12458](https://github.com/airbytehq/airbyte/pull/12458) & [12581](https://github.com/airbytehq/airbyte/pull/12581) | `AirbyteTraceMessage` added to allow connectors to better communicate exceptions |
| `v0.0.2` | 2021-11-15     | [7798](https://github.com/airbytehq/airbyte/pull/7798)                                                              | Support oAuth Connectors (internal)                                              |
| `v0.0.1` | 2021-11-19     | [1021](https://github.com/airbytehq/airbyte/pull/1021)                                                              | Remove sub-JSON Schemas                                                          |
| `v0.0.0` | 2020-11-18     | [998](https://github.com/airbytehq/airbyte/pull/998)                                                                | Initial version described via JSON Schema                                        |

## Actor Interface

This section describes important details about the interface over actors. It reviews parts of the interface that are the same across all actors. It also describes some invariants for all methods in actor interfaces.

### Common Interface Methods

The following part of the interface is identical across all actors:

```
spec() -> ConnectorSpecification
check(Config) -> AirbyteConnectionStatus
```

These methods are described in their respective sections ([spec](#spec), [check](#check)).

### Interface Invariants

The output of each method in actor interface is wrapped in an `AirbyteMessage`. This struct is an envelope for the return value of any message in the described interface. See the section the [AirbyteMessage](#airbytemessage) section below for more details. For the sake of brevity, interface diagrams will elide these `AirbyteMessage`s.

Additionally, all methods described in the protocol can emit `AirbyteLogMessage`s and `AirbyteTraceMessage`s (for more details see [Logging](#airbytelogmessage)). These messages allow an actor to emit logs and other informational metadata. All subsequent method signatures will assume that any number of messages of these types (wrapped in the `AirbyteMessage`) may be emitted.

Each method in the protocol has 3 parts:

1. **Input**: these are the arguments passed to the method.
2. **Data Channel Egress (Output)**: all outputs from a method are via STDOUT. While some method signatures declare a single return value, in practice, any number of `AirbyteLogMessage`s and `AirbyteTraceMessage`s may be emitted. An actor is responsible for closing STDOUT to declare that it is done.
3. **Data Channel Ingress**: after a method begins running, data can be passed to it via STDIN. For example, records are passed to a Destination on STDIN so that it can load them into a data warehouse.

Sources are a special case and do not have a Data Channel Ingress.

Additional Invariants

- All arguments passed to an Actor and all messages emitted from an Actor are serialized JSON.
- All messages emitted from Actors must be wrapped in an `AirbyteMessage`([ref](#airbytemessage)) envelope.
- Messages not wrapped in the `AirbyteMessage` must be dropped (e.g. not be passed from Source to Destination). However certain implementations of the Airbyte Protocol may choose to store and log unknown messages for debugging purposes.
- Each message must be on its own line. Multiple messages _cannot_ be sent on the same line. The JSON objects cannot be serialized across multiple lines.
- STDERR should only be used for log messages (for errors). All other Data Channel Data moves on STDIN and STDOUT.

## Common Interface

### Spec

```
spec() -> ConnectorSpecification
```

The `spec` command allows an actor to broadcast information about itself and how it can be configured.

#### Input:

1. none.

#### Output:

1. `spec` - a [ConnectorSpecification](#actor-specification) wrapped in an `AirbyteMessage` of type `spec`. See the [Actor Specification](#actor-specification) for more details on the information in the spec.

### Check

```
check(Config) -> AirbyteConnectionStatus
```

The `check` command validates that, given a configuration, that the Actor is able to connect and access all resources that it needs in order to operate. e.g. Given some Postgres credentials, it determines whether it can connect to the Postgres database. If it can, it will return a success response. If it fails (perhaps the password is incorrect), it will return a failed response and (when possible) a helpful error message. If an actor's `check` command succeeds, it is expected that all subsequent methods in the sync will also succeed.

#### Input:

1. `config` - A configuration JSON object that has been validated using `ConnectorSpecification#connectionSpecification` (see [ActorSpecification](#actor-specification) for information on `connectionSpecification`).

#### Output:

1. `connectionStatus` - an [AirbyteConnectionStatus Message](#airbyteconnectionstatus-message) wrapped in an `AirbyteMessage` of type `connection_status`.

## Source

A Source is an application that extracts data from an underlying data store. A Source implements the following interface:

```
spec() -> ConnectorSpecification
check(Config) -> AirbyteConnectionStatus
discover(Config) -> AirbyteCatalog
read(Config, ConfiguredAirbyteCatalog, State) -> Stream<AirbyteRecordMessage | AirbyteStateMessage>
```

`spec` and `check` are the same as the commands described in the [Common Commands](#common-interface) section.

### Discover

The `discover` method detects and describes the _structure_ of the data in the data store and which Airbyte configurations can be applied to that data. For example, given a Postges source and valid Config, `discover` would return a list of available tables as streams.

#### Input:

1. `config` - A configuration JSON object that has been validated using `ConnectorSpecification#connectionSpecification` (see [ActorSpecification](#actor-specification) for information on `connectionSpecification`).

#### Output:

1. `catalog` - an [AirbyteCatalog](#catalog) wrapped in an `AirbyteMessage` of type `catalog`. See the [Catalog Section](#catalog) for details.

### Read

`read` extracts data from the underlying data store and emits it as `AirbyteRecordMessage`s. It also emits `AirbyteStateMessage`s to allow checkpointing replication.

#### Input:

1. `config` - A configuration JSON object that has been validated using `ConnectorSpecification#connectionSpecification` (see [ActorSpecification](#actor-specification) for information on `connectionSpecification`).
2. `configured catalog` - A `ConfiguredAirbyteCatalog` is built on top of the `catalog` returned by `discover`. The `ConfiguredAirbyteCatalog` specifies HOW the data in the catalog should be replicated. The catalog is documented in the [Catalog Section](#catalog).
3. `state` - An JSON object that represents a checkpoint in the replication. This object is only ever written or read by the source, so it is a JSON blob with whatever information is necessary to keep track of how much of the data source has already been read (learn more in the [State & Checkpointing](#state--checkpointing) Section).

#### Output:

1. `message stream` - An iterator of `AirbyteRecordMessage`s and `AirbyteStateMessage`s piped to the Data Channel Egress i.e: stdout.
   - A source outputs `AirbyteStateMessages` in order to allow checkpointing data replication. State is described in more detail below in the [State & Checkpointing](#state--checkpointing) section.
   - Only `AirbyteRecordMessage`s that contain streams that are in the catalog will be processed. Those that do not will be ignored. See [Schema Mismatches](#schema-mismatches) for more details.
   - AirbyteRecordMessages from multiple streams can be multiplexed/mixed together, and do not need to be emitted serially as a group.

## Destination

A destination receives data on the Data Channel Ingress and loads it into an underlying data store (e.g. data warehouse or database).

It implements the following interface.

```text
spec() -> ConnectorSpecification
check(Config) -> AirbyteConnectionStatus
write(Config, AirbyteCatalog, Stream<AirbyteMessage>(stdin)) -> Stream<AirbyteStateMessage>
```

For the sake of brevity, we will not re-describe `spec` and `check`. They are exactly the same as those commands described for the Source.

#### Write

#### Input:

1. `config` - A configuration JSON object that has been validated using the `ConnectorSpecification`.
2. `catalog` - An `AirbyteCatalog`. This `catalog` should be a subset of the `catalog` returned by the `discover` command. Any `AirbyteRecordMessages`s that the destination receives that do _not_ match the structure described in the `catalog` will fail.
3. `message stream` - \(this stream is consumed on stdin--it is not passed as an arg\). It will receive a stream of JSON-serialized `AirbyteMesssage`.

#### Output:

1. `message stream` - A stream of `AirbyteStateMessage`s piped to stdout. The destination connector should only output state messages if they were previously received as input on stdin. Outputting a state message indicates that all records which came before it have been successfully written to the destination. Implementations of this spec will likely want to move messages filtering and validation upstream of the destination itself

- The destination should read in the `AirbyteMessages` and write any that are of type `AirbyteRecordMessage` to the underlying data store.
- The destination should ignore fields or streams that are out of sync with the `catalog`. The destination should always make its best effort to load what data is there that does match that catalog. e.g. if the User Stream has the fields first_name and last_name in the catalog, but the record has first_name and eye_color, the destination should persist first_name, even though last_name is missing. It should ignore eye_color as extraneous.

This concludes the overview of the Actor Interface. The remaining content will dive deeper into each concept covered so far.

# Actor Specification

The specification allows the Actor to share information about itself.

The `connectionSpecification` is [JSONSchema](https://json-schema.org) that describes what information needs to the actor for it operate. e.g. If using a Postgres Source, the `ConnectorSpecification` would specify that a `hostname`, `port`, and `password` are required in order for the connector to function. This JSONSchema can be used to validate that the provided inputs are valid. e.g. If `port` is one of the fields and the JsonSchema in the `connectionSpecification` specifies that this field should be a number, if a user inputs "airbyte", they will receive an error. For connection specification, Airbyte adheres to JsonSchema validation rules. The Airbyte implementation of the Protocol is able to render this JSONSchema to produce a form for users to fill in the information for an Actor.

The specification also contains information about what features the Actor supports.

- `supported_destination_sync_modes` - describes which sync modes a destination is able to support. See [Sync Modes](#source-sync-modes).

`documentationUrl` and `changelogUrl` are optional fields that link to additional information about the connector.

The following are fields that still exist in the specification but are slated to be removed as they leak choices about how Airbyte implements the protocol as opposed to being strictly necessary part of the protocol.

- `supportsIncremental` is deprecated and can be ignored. It is vestigial from when full refresh / incremental was specified at the Actor level.
- `supportsNormalization` determines whether the Destination supports Basic Normalization
- `supportsDBT` - determines whether the Destination supports Basic Normalization
- `authSpecification` and `advanced_auth` will be removed from the protocol and as such are not documented. Information on their use can be found here.

```yaml
ConnectorSpecification:
  description: Specification of a connector (source/destination)
  type: object
  required:
    - connectionSpecification
  additionalProperties: true
  properties:
    # General Properties (Common to all connectors)
    protocol_version:
      description: "the Airbyte Protocol version supported by the connector. Protocol versioning uses SemVer."
      type: string
    documentationUrl:
      type: string
      format: uri
    changelogUrl:
      type: string
      format: uri
    connectionSpecification:
      description: ConnectorDefinition specific blob. Must be a valid JSON string.
      type: object
      existingJavaType: com.fasterxml.jackson.databind.JsonNode
    # Connector Type Properties (Common to all connectors from same type)
    # Source Connectors Properties
    supportsIncremental:
      description: (deprecated) If the connector supports incremental mode or not.
      type: boolean
    # Destination Connectors Properties
    # Normalization is currently implemented using dbt, so it requires `supportsDBT` to be true for this to be true.
    supportsNormalization:
      description: If the connector supports normalization or not.
      type: boolean
      default: false
    supportsDBT:
      description: If the connector supports DBT or not.
      type: boolean
      default: false
    supported_destination_sync_modes:
      description: List of destination sync modes supported by the connector
      type: array
      items:
        "$ref": "#/definitions/DestinationSyncMode"
```

# Catalog

## Overview

An `AirbyteCatalog` is a struct that is produced by the `discover` action of a source. It is a list of `AirbyteStream`s. Each `AirbyteStream` describes the data available to be synced from the source. After a source produces an `AirbyteCatalog` or `AirbyteStream`, they should be treated as read only. A `ConfiguredAirbyteCatalog` is a list of `ConfiguredAirbyteStream`s. Each `ConfiguredAirbyteStream` describes how to sync an `AirbyteStream`.

Each `AirbyteStream` of these contain a `name` and `json_schema` field. The `json_schema` field accepts any valid JsonSchema and describes the structure of a stream. This data model is intentionally flexible. That can make it a little hard at first to mentally map onto your own data, so we provide some examples below:
_ If we are using a data source that is a traditional relational database, each table in that database would map to an `AirbyteStream`. Each column in the table would be a key in the `properties` field of the `json_schema` field.
_ e.g. If we have a table called `users` which had the columns `name` and `age` (the age column is optional) the `AirbyteCatalog` would look like this:

```json
{
  "streams": [
    {
      "name": "users",
      "json_schema": {
        "type": "object",
        "required": ["name"],
        "properties": {
          "name": {
            "type": "string"
          },
          "age": {
            "type": "number"
          }
        }
      }
    }
  ]
}
```

If we are using a data source that wraps an API with multiple different resources (e.g. `api/customers` and `api/products`) each route would correspond to a stream. The JSON object returned by each route would be described in the `json_schema` field.

e.g. In the case where the API has two endpoints `api/customers` and `api/products` and each returns a list of JSON objects, the `AirbyteCatalog` might look like this. (Note: using the JSON schema standard for defining a stream allows us to describe nested objects. We are not constrained to a classic "table/columns" structure)

```json
{
  "streams": [
    {
      "name": "customers",
      "json_schema": {
        "type": "object",
        "required": ["name"],
        "properties": {
          "name": {
            "type": "string"
          }
        }
      }
    },
    {
      "name": "products",
      "json_schema": {
        "type": "object",
        "required": ["name", "features"],
        "properties": {
          "name": {
            "type": "string"
          },
          "features": {
            "type": "array",
            "items": {
              "type": "object",
              "required": ["name", "productId"],
              "properties": {
                "name": { "type": "string" },
                "productId": { "type": "number" }
              }
            }
          }
        }
      }
    }
  ]
}
```

**Note:** Stream and field names can be any UTF8 string. Destinations are responsible for cleaning these names to make them valid table and column names in their respective data stores.

## Namespace

Technical systems often group their underlying data into namespaces with each namespace's data isolated from another namespace. This isolation allows for better organisation and flexibility, leading to better usability.

An example of a namespace is the RDBMS's `schema` concept. An API namespace might be used for multiple accounts (e.g. `company_a` vs `company_b`, each having a "users" and "purchases" stream). Some common use cases for schemas are enforcing permissions, segregating test and production data and general data organization.

The `AirbyteStream` represents this concept through an optional field called `namespace`. Additional documentation on Namespaces can be found [here](namespaces.md).

## Cursor

- The cursor is how sources track which records are new or updated since the last sync.
- A "cursor field" is the field that is used as a comparable for making this determination.
  - If a configuration requires a cursor field, it requires an array of strings that serves as a path to the desired field. e.g. if the structure of a stream is `{ value: 2, metadata: { updated_at: 2020-11-01 } }` the `default_cursor_field` might be `["metadata", "updated_at"]`.

## AirbyteStream

This section will document the meaning of each field in an `AirbyteStream`

- `json_schema` - This field contains a [JsonSchema](https://json-schema.org/understanding-json-schema) representation of the schema of the stream.
- `supported_sync_modes` - The sync modes that the stream supports. By default, all sources support `FULL_REFRESH`. Even if this array is empty, it can be assumed that a source supports `FULL_REFRESH`. The allowed sync modes are `FULL_REFRESH` and `INCREMENTAL`.
- `source_defined_cursor` - If a source supports the `INCREMENTAL` sync mode, and it sets this field to true, it is responsible for determining internally how it tracks which records in a source are new or updated since the last sync. When set to `true`, `default_cursor_field` should also be set.
- `default_cursor_field` - If a source supports the `INCREMENTAL` sync mode, it may, optionally, set this field. If this field is set, and the user does not override it with the `cursor_field` attribute in the `ConfiguredAirbyteStream` \(described below\), this field will be used as the cursor. It is an array of keys to a field in the schema.

### Data Types

Airbyte maintains a set of types that intersects with those of JSONSchema but also includes its own. More information on supported data types can be found in [Supported Data Types](supported-data-types.md).

## ConfiguredAirbyteStream

This section will document the meaning of each field in an `ConfiguredAirbyteStream`

```yaml
ConfiguredAirbyteStream:
  type: object
  additionalProperties: true
  required:
    - stream
    - sync_mode
    - destination_sync_mode
  properties:
    stream:
      "$ref": "#/definitions/AirbyteStream"
    sync_mode:
      "$ref": "#/definitions/SyncMode"
      default: full_refresh
    cursor_field:
      description: Path to the field that will be used to determine if a record is new or modified since the last sync. This field is REQUIRED if `sync_mode` is `incremental`. Otherwise it is ignored.
      type: array
      items:
        type: string
    destination_sync_mode:
      "$ref": "#/definitions/DestinationSyncMode"
      default: append
    primary_key:
      description: Paths to the fields that will be used as primary key. This field is REQUIRED if `destination_sync_mode` is `*_dedup`. Otherwise it is ignored.
      type: array
      items:
        type: array
        items:
          type: string
SyncMode:
  type: string
  enum:
    - full_refresh
    - incremental
DestinationSyncMode:
  type: string
  enum:
    - append
    - overwrite
    - append_dedup # SCD Type 1 & 2
```

- `stream` - This field contains the `AirbyteStream` that it is configured.
- `sync_mode` - The sync mode that will be used to by the source to sync that stream. The value in this field MUST be present in the `supported_sync_modes` array for the discovered `AirbyteStream` of this stream.
- `cursor_field` - This field is an array of keys to a field in the schema that in the `INCREMENTAL` sync mode will be used to determine if a record is new or updated since the last sync.
  - If an `AirbyteStream` has `source_defined_cursor` set to `true`, then the `cursor_field` attribute in `ConfiguredAirbyteStream` will be ignored.
  - If an `AirbyteStream` defines a `default_cursor_field`, then the `cursor_field` attribute in `ConfiguredAirbyteStream` is not required, but if it is set, it will override the default value.
  - If an `AirbyteStream` does not define a `cursor_field` or a `default_cursor_field`, then `ConfiguredAirbyteStream` must define a `cursor_field`.
- `destination_sync_mode` - The sync mode that will be used the destination to sync that stream. The value in this field MUST be present in the `supported_destination_sync_modes` array in the specification for the Destination.

### Source Sync Modes

- `incremental` - send all the data for the Stream since the last sync (e.g. the state message passed to the Source). This is the most common sync mode. It only sends new data.
- `full_refresh` - resend all data for the Stream on every sync. Ignores State. Should only be used in cases where data is very small, there is no way to keep a cursor into the data, or it is necessary to capture a snapshot in time of the whole dataset. Be careful using this, because misuse can lead to sending much more data than expected.

### Destination Sync Modes

- `append` - add new data from the sync to the end of whatever already data already exists.
- `append_dedup` - add new data from the sync to the end of whatever already data already exists and deduplicate it on primary key. This is the most **common** sync mode. It does require that a primary exists in the data. This is also known as SCD Type 1 & 2.
- `overwrite` - replace whatever data exists in the destination data store with the data that arrives in this sync.

## Logic for resolving the Cursor Field

This section lays out how a cursor field is determined in the case of a Stream that is doing an `incremental` sync.

- If `source_defined_cursor` in `AirbyteStream` is true, then the source determines the cursor field internally. It cannot be overridden. If it is false, continue...
- If `cursor_field` in `ConfiguredAirbyteStream` is set, then the source uses that field as the cursor. If it is not set, continue...
- If `default_cursor_field` in `AirbyteStream` is set, then the sources use that field as the cursor. If it is not set, continue...
- Illegal - If `source_defined_cursor`, `cursor_field`, and `default_cursor_field` are all false-y, this is an invalid configuration.

## Schema Mismatches

Over time, it is possible for the catalog to become out of sync with the underlying data store it represents. The Protocol is design to be resilient to this. In should never fail due to a mismatch.

| Scenario                                       | Outcome                                                                                                                                                                                                    |
| ---------------------------------------------- | ---------------------------------------------------------------------------------------------------------------------------------------------------------------------------------------------------------- |
| Stream exists in catalog but not in data store | When the source runs, it will not find the data for that stream. All other streams sync as usual.                                                                                                          |
| Stream exists in data store but not in catalog | When the source runs, it never looks for the data in the store related to that stream and thus does not emit it.                                                                                           |
| Field exists in catalog but not in data store  | If the column for a table is remove in the underlying data store the Source will not find it and will not replicate it. It should not cause a failure. The data simply will not be there.                  |
| Field exists in data store but not in catalog  | When the source runs, it never looks for the field in the store. It should not emit that field. If it does, it should be ignored downstream. The existence of an unknown field should not cause a failure. |

In short, if the catalog is ever out of sync with the schema of the underlying data store, it should never block replication for data that is present.

# State & Checkpointing

Sources are able to emit state in order to allow checkpointing data replication. The goal is that given wherever a sync stops (whether this is due to all data available at the time being replicated or due to a failure), the next time the Source attempts to extract data it can pick up where it left off and not have to go back to the beginning.

This concept enables incremental syncs--syncs that only replicate data that is new since the previous sync.

State also enables Partial Success. In the case where during a sync there is a failure before all data has been extracted and committed, if all records up to a certain state are committed, then the next time the sync happens, it can start from that state as opposed to going back to the beginning. Partial Success is powerful, because especially in the case of high data volumes and long syncs, being able to pick up from wherever the failure occurred can costly re-syncing of data that has already been replicated.

## State & Source

This section will step through how state is used to allow a Source to pick up where it left off. A Source takes state as an input. A Source should be able to take that input and use it to determine where it left off the last time. The contents of the Source is a black box to the Protocol. The Protocol provides an envelope for the Source to put its state in and then passes the state back in that envelope. The Protocol never needs to know anything about the contents of the state. Thus, the Source can track state however makes most sense to it.

Here is an example of the lifecycle of state in reference to the Source.
![](../.gitbook/assets/source-state-example.png)

-- [link](https://whimsical.com/state-ESb6dLBnBYKLSJR2a7iMxi) to source image

In Sync 1, the Postgres Source receives null state as an input. Thus, when it queries data from the database, it starts at the beginning and returns all the records it finds. In addition, it emits state records that show track the high watermark of what records it has replicated. The Source has broad latitude to decide how frequently it will emit state records. In this implementation it emits a state message for each new day of the created_at it processes.

In Sync 2, the last state that was emitted from Sync 1 is passed into the Source. When the Source queries the data, it knows that it has already replicated records from 2022/01/02 and before, so it does not resend them. It just emits records after that date.

While this example, demonstrates a success case, we can see how this process helps in failure cases as well. Let's say that in Sync 1 after emitting the first state message and before emitting the record for Carl, the Source lost connectivity with Postgres due to a network blip and the Source Actor crashed. When Sync 2 runs, it will get the state record with 2022/01/01 instead, so it will replicate Carl and Drew, but it skips Alice and Bob. While in this toy example this procedure only saves replicating one record, in a production use case, being able to checkpoint regularly can save having to resend huge amounts of data due to transient issues.

## State & the Whole Sync

The previous section, for the sake of clarity, looked exclusively at the life cycle of state relative to the Source. In reality knowing that a record was emitted from the Source is NOT enough guarantee to know that we can skip sending the record in future syncs. For example, imagine the Source successfully emits the record, but the Destination fails. If we skip that record in the next sync, it means it never truly made it to its destination. This insight means, that a State should only ever be passed to a Source in the next run if it was both emitted from the Source and the Destination.

![](../.gitbook/assets/sync-state-example.png)

This image looks at two time points during an example sync. At T1 the Source has emitted 3 records and 2 state messages. If the Sync were to fail now, the next sync should start at the beginning because no records have been saved to the destination.

At T2, the Destination has received all records before the first state message and has emitted that that state message. By emitting that state message, the destination is confirming that all records in that state message have been committed. The diagram only shows the state being emitted because the destination does not emit record messages, only state messages. In addition, the Source has also emitted more records, including the record for Drew and another state message. If the sync were to fail at T2, then the next sync could start replicating records after Bob. Because the state records for Carl and Drew did not make it through to the destination, despite being emitted by the source, they have to be resent.

The normal success case (T3, not depicted) would be that all the records would move through the destination and the last state message that the Source emitted is then emitted by the Destination. The Source and Destination would both close `STDOUT` and `exit 0` signal that they have emitted all records without failure.

-- [link](https://whimsical.com/state-TYX5bSCVtVF4BU1JbUwfpZ) to source image

## V1

The state for an actor is emitted as a complete black box. When emitted it is wrapped in the [AirbyteStateMessage](#airbytestatemessage-v1). The contents of the `data` field is what is passed to the Source on start up. This gives the Source lead to decide how to track the state of each stream. That being said, a common pattern is a `Map<StreamDescriptor, StreamStateBlob>`. Nothing outside the source can make any inference about the state of the object EXCEPT, if it is null, it can be concluded that there is no state and the Source will start at the beginning.

## V2 (coming soon!)

In addition to allowing a Source to checkpoint data replication, the state object is structure to allow for the ability to configure and reset streams in isolation from each other. For example, if adding or removing a stream, it is possible to do so without affecting the state of any other stream in the Source.

There are 3 types of state: Stream, Global, and Legacy.

- **Stream** represents Sources where there is complete isolation between stream states. In these cases, the state for each stream will be emitted in its own state message. In other words, if there are 3 streams replicated during a sync, the Source would emit at least 3 state message (1 per stream). The state of the Source is the sum of all the stream states.
- **Global** represents Sources where this shared state across streams. In these cases each state message contains the whole state for the connection. The `shared_state` field is where any information that is shared across streams must go. The `stream_states` field contains a list of objects that contain a Stream Descriptor and the state information for that stream that is stream-specific. There are drawbacks to this state type, so it should only be used in cases where a shared state between streams is unavoidable.
- **Legacy** exists for backwards compatibility. In this state type, the state object is totally a black box. The only inference tha can be drawn from the state object is that if it is null, then there is no state for the entire Source. All current legacy cases can be ported to stream or global. Once they are, it will be removed.

This table breaks down attributes of these state types.

|                                                      | Stream | Global | Legacy |
| ---------------------------------------------------- | ------ | ------ | ------ |
| Stream-Level Configuration / Reset                   | X      | X      |        |
| Stream-Level Replication Isolation                   | X      |        |        |
| Single state message describes full state for Source |        | X      | X      |

- **Protocol Version** simply connotes which versions of the Protocol have support for these State types. The new state message is backwards compatible with the V1 message. This allows old versions of connectors and platforms to interact with the new message.
- **Stream-Level Configuration / Reset** was mentioned above. The drawback of the old state struct was that it was not possible to configure or reset the state for a single stream without doing it for all of them. Thus, new state types support this, but the legacy one cannot.
- **Stream-Level Replication Isolation** means that a Source could be run in parallel by splitting up its streams across running instances. This is only possible for Stream state types, because they are the only state type that can update its current state completely on a per-stream basis. This is one of the main drawbacks of Sources that use Global state; it is not possible to increase their throughput through parallelization.
- **Single state message describes full state for Source** means that any state message contains the full state information for a Source. Stream does not meet this condition because each state message is scoped by stream. This means that in order to build a full picture of the state for the Source, the state messages for each configured stream must be gathered.

# Messages

## Common

For forwards compatibility all messages should allow for unknown properties (in JSONSchema parlance that is `additionalProperties: true`).

Messages are structs emitted by actors.

### StreamDescriptor

A stream descriptor contains all information required to identify a Stream:

- The `name` of the stream (required). It may not be `null`.
- The `namespace` of the stream (optional). It may be `null` if the stream does not have an associated namespace, otherwise must be populated.
- Any UTF-8 string value is valid for both `name` and `namespace`, including the empty string (`""`) value.

This is the new pattern for referring to a stream. As structs are updated, they are moved ot use this pattern. Structs that have not been updated still refer to streams by having top-level fields called `stream_name` and `namespace`.

```yaml
StreamDescriptor:
  type: object
  additionalProperties: true
  required:
    - name
  properties:
    name:
      type: string
    namespace:
      type: string
```

## AirbyteMessage

The output of each method in the actor interface is wrapped in an `AirbyteMessage`. This struct is an envelope for the return value of any message in the described interface.

The envelope has a required `type` which described the type of the wrapped message. Based on the type only the field of that type will be populated. All other fields will be null.

```yaml
AirbyteMessage:
  type: object
  additionalProperties: true
  required:
    - type
  properties:
    type:
      description: "Message type"
      type: string
      enum:
        - RECORD
        - STATE
        - LOG
        - SPEC
        - CONNECTION_STATUS
        - CATALOG
        - TRACE
    log:
      description: "log message: any kind of logging you want the platform to know about."
      "$ref": "#/definitions/AirbyteLogMessage"
    spec:
      "$ref": "#/definitions/ConnectorSpecification"
    connectionStatus:
      "$ref": "#/definitions/AirbyteConnectionStatus"
    catalog:
      description: "catalog message: the catalog"
      "$ref": "#/definitions/AirbyteCatalog"
    record:
      description: "record message: the record"
      "$ref": "#/definitions/AirbyteRecordMessage"
    state:
      description: "schema message: the state. Must be the last message produced. The platform uses this information"
      "$ref": "#/definitions/AirbyteStateMessage"
    trace:
      description: "trace message: a message to communicate information about the status and performance of a connector"
      "$ref": "#/definitions/AirbyteTraceMessage"
```

## AirbyteRecordMessage

The record message contains the actual data that is being replicated.

The `namespace` and `stream` fields are used to identify which stream the data is associated with. `namespace` can be null if the stream does not have an associated namespace. If it does, it must be populated.

The `data` contains the record data and must always be populated. It is a JSON blob.

The `emitted_at` field contains when the source extracted the record. It is a required field.

```yaml
AirbyteRecordMessage:
  type: object
  additionalProperties: true
  required:
    - stream
    - data
    - emitted_at
  properties:
    namespace:
      description: "namespace the data is associated with"
      type: string
    stream:
      description: "stream the data is associated with"
      type: string
    data:
      description: "record data"
      type: object
      existingJavaType: com.fasterxml.jackson.databind.JsonNode
    emitted_at:
      description: "when the data was emitted from the source. epoch in millisecond."
      type: integer
```

## AirbyteStateMessage (V1)

The state message enables the Source to emit checkpoints while replicating data. These checkpoints mean that if replication fails before completion, the next sync is able to start from the last checkpoint instead of returning to the beginning of the previous sync. The details of this process are described in [State & Checkpointing](#state--checkpointing).

The state message is a wrapper around the state that a Source emits. The state that the Source emits is treated as a black box by the protocol--it is modeled as a JSON blob.

```yaml
AirbyteStateMessage:
  type: object
  additionalProperties: true
  required:
    - data
  properties:
    data:
      description: "the state data"
      type: object
      existingJavaType: com.fasterxml.jackson.databind.JsonNode
```

## AirbyteStateMessage (V2 -- coming soon!)

The state message enables the Source to emit checkpoints while replicating data. These checkpoints mean that if replication fails before completion, the next sync is able to start from the last checkpoint instead of returning to the beginning of the previous sync. The details of this process are described in [State & Checkpointing](#state--checkpointing).

In the previous version of the protocol, the state object that the Source emitted was treated entirely as a black box. In the current version of protocol, Sources split up state by Stream. Within each Stream, the state is treated like a black box. The current version of the protocol is backwards compatible to the previous state message. The previous version is referred to as type `LEGACY` (if type is not set, it is assumed that the state message is `LEGACY`).

`state_type` is a required field. Only the field associated with that type we be populated. All others will be null. If the type is `LEGACY` and `data` is null, that means the state should be reset.

`STREAM` is the common way of constructing states and should be preferred wherever possible. In the `STREAM` case, the state for each stream is emitted in a separate message. This is described by the `AirbyteStreamState` struct. The `stream_descriptor` field is required to determine which stream a state is associated with. `stream_state` contains the black box state for a stream. If it is null, it means that the state for that stream should be reset.

In the `GLOBAL` case, the state for the whole Source is encapsulated in the message (see: `AirbyteGlobalState`). Within that message the state for individual streams is split. The `GLOBAL` case allows the author of a Source to share state across streams (`shared_state`). The contract is that if the state of the stream is set to null in `stream_states` then the next time the Source runs, it should treat that state as reset. This message should only be used in cases where there is a shared state across streams (e.g. CDC where the WAL log number is a global cursor), otherwise prefer `STREAM`.

```yaml
AirbyteStateMessage:
  type: object
  additionalProperties: true
  properties:
    state_type:
      "$ref": "#/definitions/AirbyteStateType"
    stream:
      "$ref": "#/definitions/AirbyteStreamState"
    global:
      "$ref": "#/definitions/AirbyteGlobalState"
    data:
      description: "(Deprecated) the state data"
      type: object
      existingJavaType: com.fasterxml.jackson.databind.JsonNode
AirbyteStateType:
  type: string
  description: >
    The type of state the other fields represent.
    Is set to LEGACY, the state data should be read from the `data` field for backwards compatibility.
    If not set, assume the state object is type LEGACY.
    GLOBAL means that the state should be read from `global` and means that it represents the state for all the streams. It contains one shared
    state and individual stream states.
    PER_STREAM means that the state should be read from `stream`. The state present in this field correspond to the isolated state of the
    associated stream description.
  enum:
    - GLOBAL
    - STREAM
    - LEGACY
AirbyteStreamState:
  type: object
  additionalProperties: true
  required:
    - stream_descriptor
  properties:
    stream_descriptor:
      "$ref": "#/definitions/StreamDescriptor"
    stream_state:
      "$ref": "#/definitions/AirbyteStateBlob"
AirbyteGlobalState:
  type: object
  additionalProperties: true
  required:
    - stream_states
  properties:
    shared_state:
      "$ref": "#/definitions/AirbyteStateBlob"
    stream_states:
      type: array
      items:
        "$ref": "#/definitions/AirbyteStreamState"
```

## AirbyteConnectionStatus Message

This message reports whether an Actor was able to connect to its underlying data store with all the permissions it needs to succeed. The goal is that if a successful stat is returned, that the user should be confident that using that Actor will succeed. The depth of the verification is not specified in the protocol. More robust verification is preferred but going to deep can create undesired performance tradeoffs

```yaml
AirbyteConnectionStatus:
  description: Airbyte connection status
  type: object
  additionalProperties: true
  required:
    - status
  properties:
    status:
      type: string
      enum:
        - SUCCEEDED
        - FAILED
    message:
      type: string
```

## ConnectorSpecification Message

This message returns the `ConnectorSpecification` struct which is described in detail in [Actor Specification](#actor-specification)

## AirbyteCatalog Message

This message returns the `AirbyteCatalog` struct which is described in detail in [Catalog](#catalog)

## AirbyteLogMessage

Logs are helping for debugging an Actor. In order for a log emitted from an Actor be properly parsed it should be emitted as an `AirbyteLogMessage` wrapped in an `AirbyteMessage`.

The Airbyte implementation of the protocol does attempt to parse any data emitted from an Actor as a log, even if it is not properly wrapped in an `AirbyteLogMessage`. It attempts to treat any returned line that is not JSON or that is JSON but is not an `AirbyteMessage` as a log. This an implementation choice outside the boundaries of the strict protocol. The downside of this approach is that metadata about the log that would be captured in the `AirbyteLogMessage` is lost.

```yaml
AirbyteLogMessage:
  type: object
  additionalProperties: true
  required:
    - level
    - message
  properties:
    level:
      description: "log level"
      type: string
      enum:
        - FATAL
        - ERROR
        - WARN
        - INFO
        - DEBUG
        - TRACE
    message:
      description: "log message"
      type: string
    stack_trace:
      description: "an optional stack trace if the log message corresponds to an exception"
      type: string
```

## AirbyteTraceMessage

The trace message allows an Actor to emit metadata about the runtime of the Actor, such as errors or estimates. This message is designed to grow to handle other use cases, including additonal performance metrics.

```yaml
AirbyteTraceMessage:
  type: object
  additionalProperties: true
  required:
    - type
    - emitted_at
  properties:
    type:
      title: "trace type" # this title is required to avoid python codegen conflicts with the "type" parameter in AirbyteMessage. See https://github.com/airbytehq/airbyte/pull/12581
      description: "the type of trace message"
      type: string
      enum:
        - ERROR
        - ESTIMATE
    emitted_at:
      description: "the time in ms that the message was emitted"
      type: number
    error:
      description: "error trace message: the error object"
      "$ref": "#/definitions/AirbyteErrorTraceMessage"
    estimate:
      description: "Estimate trace message: a guess at how much data will be produced in this sync"
      "$ref": "#/definitions/AirbyteEstimateTraceMessage"
AirbyteErrorTraceMessage:
  type: object
  additionalProperties: true
  required:
    - message
  properties:
    message:
      description: A user-friendly message that indicates the cause of the error
      type: string
    internal_message:
      description: The internal error that caused the failure
      type: string
    stack_trace:
      description: The full stack trace of the error
      type: string
    failure_type:
      description: The type of error
      type: string
      enum:
        - system_error
        - config_error
AirbyteEstimateTraceMessage:
  type: object
  additionalProperties: true
  required:
    - name
    - type
  properties:
    name:
      description: The name of the stream
      type: string
    type:
      description: The type of estimate
      type: string
      enum:
        - STREAM
        - SYNC
    namespace:
      description: The namespace of the stream
      type: string
    row_estimate:
      description: The estimated number of rows to be emitted by this sync for this stream
      type: integer
    byte_estimate:
      description: The estimated number of bytes to be emitted by this sync for this stream
      type: integer
```

<<<<<<< HEAD
## AirbyteControlMessage
=======
#### AirbyteErrorTraceMessage

Error Trace Messages are used when a sync is about to fail and the connector can provide meaningful information to the orhcestrator or user about what to do next.

Of note, an `internal_message` might be an exception code, but an `external_message` is meant to be user-facing, e.g. "Your API Key is invalid".

Syncs can fail for multiple reasons, and therefore multiple `AirbyteErrorTraceMessage` can be sent from a connector.

#### AirbyteEstimateTraceMessage

Estimate Trace Messages are used by connectors to inform the orchestrator about how much data they expect to move within the sync. This ise useful to present the user with estimates of the time remaining in the sync, or percentage complete. An example of this would be for every stream about to be synced from a databse to provde a `COUNT (*) from {table_name} where updated_at > {state}` to provide an estimate of the rows to be sent in this sync.

`AirbyteEstimateTraceMessage` should be emitted early in the sync to provide an early estimate of the sync's duration. Multiple `AirbyteEstimateTraceMessage`s can be sent for the same stream, and an updated estimate will replace the previous value.

### AirbyteControlMessage
>>>>>>> 92c0f6f7

An `AirbyteControlMessage` is for connectors to signal to the Airbyte Platform or Orchestrator that an action with a side-effect should be taken. This means that the Orchestrator will likely be altering some stored data about the connector, connection, or sync.

```yaml
AirbyteControlMessage:
  type: object
  additionalProperties: true
  required:
    - type
    - emitted_at
  properties:
    type:
      title: orchestrator type
      description: "the type of orchestrator message"
      type: string
      enum:
        - CONNECTOR_CONFIG
    emitted_at:
      description: "the time in ms that the message was emitted"
      type: number
    connectorConfig:
      description: "connector config orchestrator message: the updated config for the platform to store for this connector"
      "$ref": "#/definitions/AirbyteControlConnectorConfigMessage"
```

### AirbyteControlConnectorConfigMessage

`AirbyteControlConnectorConfigMessage` allows a connector to update its configuration in the middle of a sync. This is valuable for connectors with short-lived or single-use credentials.

Emitting this message signals to the orchestrator process that it should update its persistence layer, replacing the connector's current configuration with the config present in the `.config` field of the message.

The config in the `AirbyteControlConnectorConfigMessage` must conform to connector's specification's schema, and the orchestrator process is expected to validate these messages. If the output config does not conform to the specification's schema, the orchestrator process should raise an exception and terminate the sync.

```yaml
AirbyteControlConnectorConfigMessage:
  type: object
  additionalProperties: true
  required:
    - config
  properties:
    config:
      description: "the config items from this connector's spec to update"
      type: object
      additionalProperties: true
```

For example, if the currently persisted config file is `{"api_key": 123, start_date: "01-01-2022"}` and the following `AirbyteControlConnectorConfigMessage` is output `{type: ORCHESTRATOR, connectorConfig: {"config": {"api_key": 456}, "emitted_at": <current_time>}}` then the persisted configuration is merged, and will become `{"api_key": 456, start_date: "01-01-2022"}`.

# Acknowledgements

We'd like to note that we were initially inspired by Singer.io's [specification](https://github.com/singer-io/getting-started/blob/master/docs/SPEC.md#singer-specification) and would like to acknowledge that some of their design choices helped us bootstrap our project. We've since made a lot of modernizations to our protocol and specification, but don't want to forget the tools that helped us get started.<|MERGE_RESOLUTION|>--- conflicted
+++ resolved
@@ -834,9 +834,6 @@
       type: integer
 ```
 
-<<<<<<< HEAD
-## AirbyteControlMessage
-=======
 #### AirbyteErrorTraceMessage
 
 Error Trace Messages are used when a sync is about to fail and the connector can provide meaningful information to the orhcestrator or user about what to do next.
@@ -852,7 +849,6 @@
 `AirbyteEstimateTraceMessage` should be emitted early in the sync to provide an early estimate of the sync's duration. Multiple `AirbyteEstimateTraceMessage`s can be sent for the same stream, and an updated estimate will replace the previous value.
 
 ### AirbyteControlMessage
->>>>>>> 92c0f6f7
 
 An `AirbyteControlMessage` is for connectors to signal to the Airbyte Platform or Orchestrator that an action with a side-effect should be taken. This means that the Orchestrator will likely be altering some stored data about the connector, connection, or sync.
 
