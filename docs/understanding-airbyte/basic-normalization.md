# Basic Normalization

## High-Level Overview

:::info

The high-level overview contains all the information you need to use Basic Normalization when pulling from APIs. Information past that can be read for advanced or educational purposes.

:::

When you run your first Airbyte sync without the basic normalization, you'll notice that your data gets written to your destination as one data column with a JSON blob that contains all of your data. This is the `_airbyte_raw_` table that you may have seen before. Why do we create this table? A core tenet of ELT philosophy is that data should be untouched as it moves through the E and L stages so that the raw data is always accessible. If an unmodified version of the data exists in the destination, it can be retransformed without needing to sync data again.

If you have Basic Normalization enabled, Airbyte automatically uses this JSON blob to create a schema and tables with your data in mind, converting it to the format of your destination. This runs after your sync and may take a long time if you have a large amount of data synced. If you don't enable Basic Normalization, you'll have to transform the JSON data from that column yourself.

## Example

Basic Normalization uses a fixed set of rules to map a json object from a source to the types and format that are native to the destination. For example if a source emits data that looks like this:

```javascript
{
  "make": "alfa romeo",
  "model": "4C coupe",
  "horsepower": "247"
}
```

The destination connectors produce the following raw table in the destination database:
```sql
CREATE TABLE "_airbyte_raw_cars" (
    -- metadata added by airbyte
    "_airbyte_ab_id" VARCHAR, -- uuid value assigned by connectors to each row of the data written in the destination.
    "_airbyte_emitted_at" TIMESTAMP_WITH_TIMEZONE, -- time at which the record was emitted.
    "_airbyte_data" JSONB -- data stored as a Json Blob.
);
```

Then, basic normalization would create the following table:

```sql
CREATE TABLE "cars" (
    "_airbyte_ab_id" VARCHAR,
    "_airbyte_emitted_at" TIMESTAMP_WITH_TIMEZONE,
    "_airbyte_cars_hashid" VARCHAR,
    "_airbyte_normalized_at" TIMESTAMP_WITH_TIMEZONE,

    -- data from source
    "make" VARCHAR,
    "model" VARCHAR,
    "horsepower" INTEGER
);
```

## Normalization metadata columns

You'll notice that some metadata are added to keep track of important information about each record.
- Some are introduced at the destination connector level: These are propagated by the normalization process from the raw table to the final table
  - `_airbyte_ab_id`: uuid value assigned by connectors to each row of the data written in the destination.
  - `_airbyte_emitted_at`: time at which the record was emitted and recorded by destination connector.
- While other metadata columns are created at the normalization step.
  - `_airbyte_<table_name>_hashid`: hash value assigned by airbyte normalization derived from a hash function of the record data.
  - `_airbyte_normalized_at`: time at which the record was last normalized (useful to track when incremental transformations are performed)

Additional metadata columns can be added on some tables depending on the usage:
- On the Slowly Changing Dimension (SCD) tables:
  - `_airbyte_start_at`: equivalent to the cursor column defined on the table, denotes when the row was first seen
  - `_airbyte_end_at`: denotes until when the row was seen with these particular values. If this column is not NULL, then the record has been updated and is no longer the most up to date one. If NULL, then the row is the latest version for the record.
  - `_airbyte_active_row`: denotes if the row for the record is the latest version or not.
  - `_airbyte_unique_key_scd`: hash of primary keys + cursors used to de-duplicate the scd table.
  - On de-duplicated (and SCD) tables:
  - `_airbyte_unique_key`: hash of primary keys used to de-duplicate the final table.

The [normalization rules](basic-normalization.md#Rules) are _not_ configurable. They are designed to pick a reasonable set of defaults to hit the 80/20 rule of data normalization. We respect that normalization is a detail-oriented problem and that with a fixed set of rules, we cannot normalize your data in such a way that covers all use cases. If this feature does not meet your normalization needs, we always put the full json blob in destination as well, so that you can parse that object however best meets your use case. We will be adding more advanced normalization functionality shortly. Airbyte is focused on the EL of ELT. If you need a really featureful tool for the transformations then, we suggest trying out dbt.

Airbyte places the json blob version of your data in a table called `_airbyte_raw_<stream name>`. If basic normalization is turned on, it will place a separate copy of the data in a table called `<stream name>`. Under the hood, Airbyte is using dbt, which means that the data only ingresses into the data store one time. The normalization happens as a query within the datastore. This implementation avoids extra network time and costs.

## Why does Airbyte have Basic Normalization?

At its core, Airbyte is geared to handle the EL \(Extract Load\) steps of an ELT process. These steps can also be referred in Airbyte's dialect as "Source" and "Destination".

However, this is actually producing a table in the destination with a JSON blob column... For the typical analytics use case, you probably want this json blob normalized so that each field is its own column.

So, after EL, comes the T \(transformation\) and the first T step that Airbyte actually applies on top of the extracted data is called "Normalization".

Airbyte runs this step before handing the final data over to other tools that will manage further transformation down the line.

To summarize, we can represent the ELT process in the diagram below. These are steps that happens between your "Source Database or API" and the final "Replicated Tables" with examples of implementation underneath:

![](../.gitbook/assets/connecting-EL-with-T-4.png)

In Airbyte, the current normalization option is implemented using a dbt Transformer composed of:

* Airbyte base-normalization python package to generate dbt SQL models files
* dbt to compile and executes the models on top of the data in the destinations that supports it.

## Destinations that Support Basic Normalization

* [BigQuery](../integrations/destinations/bigquery.md)
* [MS Server SQL](../integrations/destinations/mssql.md)
* [MySQL](../integrations/destinations/mysql.md)
  * The server must support the `WITH` keyword.
  * Require MySQL &gt;= 8.0, or MariaDB &gt;= 10.2.1.
* [Postgres](../integrations/destinations/postgres.md)
* [Redshift](../integrations/destinations/redshift.md)
* [Snowflake](../integrations/destinations/snowflake.md)

Basic Normalization can be configured when you're creating the connection between your Connection Setup and after in the Transformation Tab.
Select the option: **Normalized tabular data**.

## Rules

### Typing

Airbyte tracks types using JsonSchema's primitive types. Here is how these types will map onto standard SQL types. Note: The names of the types may differ slightly across different destinations.

Airbyte uses the types described in the catalog to determine the correct type for each column. It does not try to use the values themselves to infer the type.

| JsonSchema Type | Resulting Type | Notes |
| :--- | :--- | :--- |
| `number` | float |  |
| `integer` | integer |  |
| `string` | string |  |
| `bit` | boolean |  |
| `boolean` | boolean |  |
| `string` with format label `date-time`| timestamp with timezone |  |
| `array` | new table | see [nesting](basic-normalization.md#Nesting) |
| `object` | new table | see [nesting](basic-normalization.md#Nesting) |

### Nesting

Basic Normalization attempts to expand any nested arrays or objects it receives into separate tables in order to allow more ergonomic querying of your data.

#### Arrays

Basic Normalization expands arrays into separate tables. For example if the source provides the following data:

```javascript
{
  "make": "alfa romeo",
  "model": "4C coupe",
  "limited_editions": [
    { "name": "4C spider", "release_year": 2013 },
    { "name" : "4C spider italia" , "release_year":  2018 }
  ]
}
```

The resulting normalized schema would be:

```sql
CREATE TABLE "cars" (
    "_airbyte_cars_hashid" VARCHAR,
    "_airbyte_emitted_at" TIMESTAMP_WITH_TIMEZONE,
    "_airbyte_normalized_at" TIMESTAMP_WITH_TIMEZONE,

    "make" VARCHAR,
    "model" VARCHAR
);

CREATE TABLE "limited_editions" (
    "_airbyte_limited_editions_hashid" VARCHAR,
    "_airbyte_cars_foreign_hashid" VARCHAR,
    "_airbyte_emitted_at" TIMESTAMP_WITH_TIMEZONE,
    "_airbyte_normalized_at" TIMESTAMP_WITH_TIMEZONE,

    "name" VARCHAR,
    "release_year" VARCHAR
);
```

If the nested items in the array are not objects then they are expanded into a string field of comma separated values e.g.:

```javascript
{
  "make": "alfa romeo",
  "model": "4C coupe",
  "limited_editions": [ "4C spider", "4C spider italia"]
}
```

The resulting normalized schema would be:

```sql
CREATE TABLE "cars" (
    "_airbyte_cars_hashid" VARCHAR,
    "_airbyte_emitted_at" TIMESTAMP_WITH_TIMEZONE,
    "_airbyte_normalized_at" TIMESTAMP_WITH_TIMEZONE,

    "make" VARCHAR,
    "model" VARCHAR
);

CREATE TABLE "limited_editions" (
    "_airbyte_limited_editions_hashid" VARCHAR,
    "_airbyte_cars_foreign_hashid" VARCHAR,
    "_airbyte_emitted_at" TIMESTAMP_WITH_TIMEZONE,
    "_airbyte_normalized_at" TIMESTAMP_WITH_TIMEZONE,

    "data" VARCHAR
);
```

#### Objects

In the case of a nested object e.g.:

```javascript
{
  "make": "alfa romeo",
  "model": "4C coupe",
  "powertrain_specs": { "horsepower": 247, "transmission": "6-speed" }
}
```

The normalized schema would be:

```sql
CREATE TABLE "cars" (
    "_airbyte_cars_hashid" VARCHAR,
    "_airbyte_emitted_at" TIMESTAMP_WITH_TIMEZONE,
    "_airbyte_normalized_at" TIMESTAMP_WITH_TIMEZONE,

    "make" VARCHAR,
    "model" VARCHAR
);

CREATE TABLE "powertrain_specs" (
    "_airbyte_powertrain_hashid" VARCHAR,
    "_airbyte_cars_foreign_hashid" VARCHAR,
    "_airbyte_emitted_at" TIMESTAMP_WITH_TIMEZONE,
    "_airbyte_normalized_at" TIMESTAMP_WITH_TIMEZONE,

    "horsepower" INTEGER,
    "transmission" VARCHAR
);
```

### Naming Collisions for un-nested objects

When extracting nested objects or arrays, the Basic Normalization process needs to figure out new names for the expanded tables.

For example, if we had a `cars` table with a nested column `cars` containing an object whose schema is identical to the parent table.

```javascript
{
  "make": "alfa romeo",
  "model": "4C coupe",
  "cars": [
    { "make": "audi", "model": "A7" },
    { "make" : "lotus" , "model":  "elise" }
    { "make" : "chevrolet" , "model":  "mustang" }
  ]
}
```

The expanded table would have a conflict in terms of naming since both are named `cars`. To avoid name collisions and ensure a more consistent naming scheme, Basic Normalization chooses the expanded name as follows:

* `cars` for the original parent table
* `cars_da3_cars` for the expanded nested columns following this naming scheme in 3 parts: `<Json path>_<Hash>_<nested column name>`
* Json path: The entire json path string with '\_' characters used as delimiters to reach the table that contains the nested column name.
* Hash: Hash of the entire json path to reach the nested column reduced to 3 characters. This is to make sure we have a unique name \(in case part of the name gets truncated, see below\)
* Nested column name: name of the column being expanded into its own table.

By following this strategy, nested columns should "never" collide with other table names. If it does, an exception will probably be thrown either by the normalization process or by dbt that runs afterward.

```sql
CREATE TABLE "cars" (
    "_airbyte_cars_hashid" VARCHAR,
    "_airbyte_emitted_at" TIMESTAMP_WITH_TIMEZONE,
    "_airbyte_normalized_at" TIMESTAMP_WITH_TIMEZONE,

    "make" VARCHAR,
    "model" VARCHAR
);

CREATE TABLE "cars_da3_cars" (
    "_airbyte_cars_hashid" VARCHAR,
    "_airbyte_cars_foreign_hashid" VARCHAR,
    "_airbyte_emitted_at" TIMESTAMP_WITH_TIMEZONE,
    "_airbyte_normalized_at" TIMESTAMP_WITH_TIMEZONE,

    "make" VARCHAR,
    "model" VARCHAR
);
```

### Naming limitations & truncation

Note that different destinations have various naming limitations, most commonly on how long names can be. For instance, the Postgres documentation states:

> The system uses no more than NAMEDATALEN-1 bytes of an identifier; longer names can be written in commands, but they will be truncated. By default, NAMEDATALEN is 64 so the maximum identifier length is 63 bytes

Most modern data warehouses have name lengths limits on the longer side, so this should not affect us that often. Basic Normalization will fallback to the following rules:

1. No Truncate if under destination's character limits

However, in the rare cases where these limits are reached:

1. Truncate only the `Json path` to fit into destination's character limits
2. Truncate the `Json path` to at least the 10 first characters, then truncate the nested column name starting in the middle to preserve prefix/suffix substrings intact \(whenever a truncate in the middle is made, two '\_\_' characters are also inserted to denote where it happened\) to fit into destination's character limits

As an example from the hubspot source, we could have the following tables with nested columns:

| Description | Example 1 | Example 2 |
| :--- | :--- | :--- |
| Original Stream Name | companies | deals |
| Json path to the nested column | `companies/property_engagements_last_meeting_booked_campaign` | `deals/properties/engagements_last_meeting_booked_medium` |
| Final table name of expanded nested column on BigQuery | companies\_2e8\_property\_engag**ements\_last\_meeting\_bo**oked\_campaign | deals\_prop**erties**\_6e6\_engagements\_l**ast\_meeting\_**booked\_medium |
| Final table name of expanded nested column on Postgres | companies\_2e8\_property\_engag**\_\_**oked\_campaign | deals\_prop\_6e6\_engagements\_l**\_\_**booked\_medium |

As mentioned in the overview:

* Airbyte places the json blob version of your data in a table called `_airbyte_raw_<stream name>`.
* If basic normalization is turned on, it will place a separate copy of the data in a table called `<stream name>`.
* In certain pathological cases, basic normalization is required to generate large models with many columns and multiple intermediate transformation steps for a stream. This may break down the "ephemeral" materialization strategy and require the use of additional intermediate views or tables instead. As a result, you may notice additional temporary tables being generated in the destination to handle these checkpoints.

## UI Configurations

To enable basic normalization \(which is optional\), you can toggle it on or disable it in the "Normalization and Transformation" section when setting up your connection:

![](../.gitbook/assets/basic-normalization-configuration.png)

## Incremental runs

When the source is configured with sync modes compatible with incremental transformations (using append on destination) such as ( [full_refresh_append](connections/full-refresh-append.md), [incremental append](connections/incremental-append.md) or  [incremental deduped history](connections/incremental-deduped-history.md)), only rows that have changed in the source are transferred over the network and written by the destination connector.
Normalization will then try to build the normalized tables incrementally as the rows in the raw tables that have been created or updated since the last time dbt ran. As such, on each dbt run, the models get built incrementally. This limits the amount of data that needs to be transformed, vastly reducing the runtime of the transformations. This improves warehouse performance and reduces compute costs.
Because normalization can be either run incrementally and, or, in full refresh, a technical column `_airbyte_normalized_at` can serve to track when was the last time a record has been transformed and written by normalization.
This may greatly diverge from the `_airbyte_emitted_at` value as the normalized tables could be totally re-built at a latter time from the data stored in the `_airbyte_raw` tables.

## Partitioning, clustering, sorting, indexing

Normalization produces tables that are partitioned, clustered, sorted or indexed depending on the destination engine and on the type of tables being built. The goal of these are to make read more performant, especially when running incremental updates.

In general, normalization needs to do lookup on the last emitted_at column to know if a record is freshly produced and need to be
incrementally processed or not. But in certain models, such as SCD tables for example, we also need to retrieve older data to update their type 2 SCD end_date and active_row flags, thus a different partitioning scheme is used to optimize that use case.

On Postgres destination, an additional table suffixed with `_stg` for every stream replicated in  [incremental deduped history](connections/incremental-deduped-history.md) needs to be persisted (in a different staging schema) for incremental transformations to work because of a [limitation](https://github.com/dbt-labs/docs.getdbt.com/issues/335#issuecomment-694199569).

## Extending Basic Normalization

Note that all the choices made by Normalization as described in this documentation page in terms of naming (and more) could be overridden by your own custom choices. To do so, you can follow the following tutorials:

* to build a [custom SQL view](../operator-guides/transformation-and-normalization/transformations-with-sql.md) with your own naming conventions
* to export, edit and run [custom dbt normalization](../operator-guides/transformation-and-normalization/transformations-with-dbt.md) yourself
* or further, you can configure the use of a custom dbt project within Airbyte by following [this guide](../operator-guides/transformation-and-normalization/transformations-with-airbyte.md).

## CHANGELOG

### airbyte-integration/bases/base-normalization

Note that Basic Normalization is packaged in a docker image `airbyte/normalization`. This image is tied to and released along with a specific Airbyte version. It is not configurable independently like it is possible to do with connectors \(source & destinations\)

Therefore, in order to "upgrade" to the desired normalization version, you need to use the corresponding Airbyte version that it's being released in:

| Airbyte Version | Normalization Version | Date       | Pull Request | Subject                                                                    |
|:----------------|:----------------------|:-----------| :--- |:---------------------------------------------------------------------------|
<<<<<<< HEAD
|                 | 0.2.20                | 2022-08-23 | [\#14876](https://github.com/airbytehq/airbyte/pull/14876/) | SSH Tunnel: allow using OPENSSH key format |
=======
|                 | 0.2.20                | 2022-08-30 | [\#15592](https://github.com/airbytehq/airbyte/pull/15592) | Add TiDB support                                                           |
>>>>>>> acbdac32
|                 | 0.2.19                | 2022-08-21 | [\#14897](https://github.com/airbytehq/airbyte/pull/14897) | Update Clickhouse DBT to 1.1.7                                             |
|                 | 0.2.16                | 2022-08-04 | [\#14295](https://github.com/airbytehq/airbyte/pull/14295) | Fixed SSH tunnel port usage                                                |
|                 | 0.2.14                | 2022-08-01 | [\#14790](https://github.com/airbytehq/airbyte/pull/14790) | Add and persist job failures for Normalization                             |
|                 | 0.2.13                | 2022-07-27 | [\#14683](https://github.com/airbytehq/airbyte/pull/14683) | Quote schema name to allow reserved keywords                               |
|                 | 0.2.12                | 2022-07-26 | [\#14362](https://github.com/airbytehq/airbyte/pull/14362) | Handle timezone in date-time format. Parse date correct in clickhouse.     |
|                 | 0.2.11                | 2022-07-26 | [\#13591](https://github.com/airbytehq/airbyte/pull/13591) | Updated support for integer columns.                                       |
|                 | 0.2.10                | 2022-07-18 | [\#14792](https://github.com/airbytehq/airbyte/pull/14792) | Add support for key pair auth for snowflake                                |
|                 | 0.2.9                 | 2022-07-06 | [\#14485](https://github.com/airbytehq/airbyte/pull/14485) | BigQuery partition pruning otimization                                     |
|                 | 0.2.8                 | 2022-07-13 | [\#14522](https://github.com/airbytehq/airbyte/pull/14522) | BigQuery replaces `NULL` array entries with the string value `"NULL"`      |
|                 | 0.2.7                 | 2022-07-05 | [\#11694](https://github.com/airbytehq/airbyte/pull/11694) | Do not return NULL for MySQL column values > 512 chars                     |
|                 | 0.2.6                 | 2022-06-16 | [\#13894](https://github.com/airbytehq/airbyte/pull/13894) | Fix incorrect jinja2 macro `json_extract_array` call                       |
|                 | 0.2.5                 | 2022-06-15 | [\#11470](https://github.com/airbytehq/airbyte/pull/11470) | Upgrade MySQL to dbt 1.0.0                                                 |
|                 | 0.2.4                 | 2022-06-14 | [\#12846](https://github.com/airbytehq/airbyte/pull/12846) | CDC correctly deletes propagates deletions to final tables                 |
|                 | 0.2.3                 | 2022-06-10 | [\#11204](https://github.com/airbytehq/airbyte/pull/11204) | MySQL: add support for SSh tunneling                                       |
|                 | 0.2.2                 | 2022-06-02 | [\#13289](https://github.com/airbytehq/airbyte/pull/13289) | BigQuery use `json_extract_string_array` for array of simple type elements |
|                 | 0.2.1                 | 2022-05-17 | [\#12924](https://github.com/airbytehq/airbyte/pull/12924) | Fixed checking --event-buffer-size on old dbt crashed entrypoint.sh        |
|                 | 0.2.0                 | 2022-05-15 | [\#12745](https://github.com/airbytehq/airbyte/pull/12745) | Snowflake: add datetime without timezone                                   |
|                 | 0.1.78                | 2022-05-06 | [\#12305](https://github.com/airbytehq/airbyte/pull/12305) | Mssql: use NVARCHAR and datetime2 by default                               |
| 0.36.2-alpha    | 0.1.77                | 2022-04-19 | [\#12064](https://github.com/airbytehq/airbyte/pull/12064) | Add support redshift SUPER type                                            |
| 0.35.65-alpha   | 0.1.75                | 2022-04-09 | [\#11511](https://github.com/airbytehq/airbyte/pull/11511) | Move DBT modules from `/tmp/dbt_modules` to `/dbt`                         |
| 0.35.61-alpha   | 0.1.74                | 2022-03-24 | [\#10905](https://github.com/airbytehq/airbyte/pull/10905) | Update clickhouse dbt version                                              |
| 0.35.60-alpha   | 0.1.73                | 2022-03-25 | [\#11267](https://github.com/airbytehq/airbyte/pull/11267) | Set `--event-buffer-size` to reduce memory usage                           |
| 0.35.59-alpha   | 0.1.72                | 2022-03-24 | [\#11093](https://github.com/airbytehq/airbyte/pull/11093) | Added Snowflake OAuth2.0 support                                           |
| 0.35.53-alpha   | 0.1.71                | 2022-03-14 | [\#11077](https://github.com/airbytehq/airbyte/pull/11077) | Enable BigQuery to handle project ID embedded inside dataset ID            |
| 0.35.49-alpha   | 0.1.70                | 2022-03-11 | [\#11051](https://github.com/airbytehq/airbyte/pull/11051) | Upgrade dbt to 1.0.0 (except for MySQL and Oracle)                         |
| 0.35.45-alpha   | 0.1.69                | 2022-03-04 | [\#10754](https://github.com/airbytehq/airbyte/pull/10754) | Enable Clickhouse normalization over SSL                                   |
| 0.35.32-alpha   | 0.1.68                | 2022-02-20 | [\#10485](https://github.com/airbytehq/airbyte/pull/10485) | Fix row size too large for table with numerous `string` fields             |
|                 | 0.1.66                | 2022-02-04 | [\#9341](https://github.com/airbytehq/airbyte/pull/9341) | Fix normalization for bigquery datasetId and tables                        |
| 0.35.13-alpha   | 0.1.65                | 2021-01-28 | [\#9846](https://github.com/airbytehq/airbyte/pull/9846) | Tweak dbt multi-thread parameter down                                      |
| 0.35.12-alpha   | 0.1.64                | 2021-01-28 | [\#9793](https://github.com/airbytehq/airbyte/pull/9793) | Support PEM format for ssh-tunnel keys                                     |
| 0.35.4-alpha    | 0.1.63                | 2021-01-07 | [\#9301](https://github.com/airbytehq/airbyte/pull/9301) | Fix Snowflake prefix tables starting with numbers                          |
|                 | 0.1.62                | 2021-01-07 | [\#9340](https://github.com/airbytehq/airbyte/pull/9340) | Use TCP-port support for clickhouse                                        |
|                 | 0.1.62                | 2021-01-07 | [\#9063](https://github.com/airbytehq/airbyte/pull/9063) | Change Snowflake-specific materialization settings                         |
|                 | 0.1.62                | 2021-01-07 | [\#9317](https://github.com/airbytehq/airbyte/pull/9317) | Fix issue with quoted & case sensitive columns                             |
|                 | 0.1.62                | 2021-01-07 | [\#9281](https://github.com/airbytehq/airbyte/pull/9281) | Fix SCD partition by float columns in BigQuery                             |
| 0.32.11-alpha   | 0.1.61                | 2021-12-02 | [\#8394](https://github.com/airbytehq/airbyte/pull/8394) | Fix incremental queries not updating empty tables                          |
|                 | 0.1.61                | 2021-12-01 | [\#8378](https://github.com/airbytehq/airbyte/pull/8378) | Fix un-nesting queries and add proper ref hints                            |
| 0.32.5-alpha    | 0.1.60                | 2021-11-22 | [\#8088](https://github.com/airbytehq/airbyte/pull/8088) | Speed-up incremental queries for SCD table on Snowflake                    |
| 0.30.32-alpha   | 0.1.59                | 2021-11-08 | [\#7669](https://github.com/airbytehq/airbyte/pull/7169) | Fix nested incremental dbt                                                 |
| 0.30.24-alpha   | 0.1.57                | 2021-10-26 | [\#7162](https://github.com/airbytehq/airbyte/pull/7162) | Implement incremental dbt updates                                          |
| 0.30.16-alpha   | 0.1.52                | 2021-10-07 | [\#6379](https://github.com/airbytehq/airbyte/pull/6379) | Handle empty string for date and date-time format                          |
|                 | 0.1.51                | 2021-10-08 | [\#6799](https://github.com/airbytehq/airbyte/pull/6799) | Added support for ad\_cdc\_log\_pos while normalization                    |
|                 | 0.1.50                | 2021-10-07 | [\#6079](https://github.com/airbytehq/airbyte/pull/6079) | Added support for MS SQL Server normalization                              |
|                 | 0.1.49                | 2021-10-06 | [\#6709](https://github.com/airbytehq/airbyte/pull/6709) | Forward destination dataset location to dbt profiles                       |
| 0.29.17-alpha   | 0.1.47                | 2021-09-20 | [\#6317](https://github.com/airbytehq/airbyte/pull/6317) | MySQL: updated MySQL normalization with using SSH tunnel                   |
|                 | 0.1.45                | 2021-09-18 | [\#6052](https://github.com/airbytehq/airbyte/pull/6052) | Snowflake: accept any date-time format                                     |
| 0.29.8-alpha    | 0.1.40                | 2021-08-18 | [\#5433](https://github.com/airbytehq/airbyte/pull/5433) | Allow optional credentials\_json for BigQuery                              |
| 0.29.5-alpha    | 0.1.39                | 2021-08-11 | [\#4557](https://github.com/airbytehq/airbyte/pull/4557) | Handle date times and solve conflict name btw stream/field                 |
| 0.28.2-alpha    | 0.1.38                | 2021-07-28 | [\#5027](https://github.com/airbytehq/airbyte/pull/5027) | Handle quotes in column names when parsing JSON blob                       |
| 0.27.5-alpha    | 0.1.37                | 2021-07-22 | [\#3947](https://github.com/airbytehq/airbyte/pull/4881/) | Handle `NULL` cursor field values when deduping                            |
| 0.27.2-alpha    | 0.1.36                | 2021-07-09 | [\#3947](https://github.com/airbytehq/airbyte/pull/4163/) | Enable normalization for MySQL destination                                 |<|MERGE_RESOLUTION|>--- conflicted
+++ resolved
@@ -353,11 +353,8 @@
 
 | Airbyte Version | Normalization Version | Date       | Pull Request | Subject                                                                    |
 |:----------------|:----------------------|:-----------| :--- |:---------------------------------------------------------------------------|
-<<<<<<< HEAD
-|                 | 0.2.20                | 2022-08-23 | [\#14876](https://github.com/airbytehq/airbyte/pull/14876/) | SSH Tunnel: allow using OPENSSH key format |
-=======
+|                 | 0.2.21                | 2022-08-23 | [\#14876](https://github.com/airbytehq/airbyte/pull/14876/) | SSH Tunnel: allow using OPENSSH key format |
 |                 | 0.2.20                | 2022-08-30 | [\#15592](https://github.com/airbytehq/airbyte/pull/15592) | Add TiDB support                                                           |
->>>>>>> acbdac32
 |                 | 0.2.19                | 2022-08-21 | [\#14897](https://github.com/airbytehq/airbyte/pull/14897) | Update Clickhouse DBT to 1.1.7                                             |
 |                 | 0.2.16                | 2022-08-04 | [\#14295](https://github.com/airbytehq/airbyte/pull/14295) | Fixed SSH tunnel port usage                                                |
 |                 | 0.2.14                | 2022-08-01 | [\#14790](https://github.com/airbytehq/airbyte/pull/14790) | Add and persist job failures for Normalization                             |
