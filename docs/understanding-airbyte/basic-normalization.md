# Basic Normalization

## High-Level Overview

:::info

The high-level overview contains all the information you need to use Basic Normalization when pulling from APIs. Information past that can be read for advanced or educational purposes.

:::

When you run your first Airbyte sync without the basic normalization, you'll notice that your data gets written to your destination as one data column with a JSON blob that contains all of your data. This is the `_airbyte_raw_` table that you may have seen before. Why do we create this table? A core tenet of ELT philosophy is that data should be untouched as it moves through the E and L stages so that the raw data is always accessible. If an unmodified version of the data exists in the destination, it can be retransformed without needing to sync data again.

If you have Basic Normalization enabled, Airbyte automatically uses this JSON blob to create a schema and tables with your data in mind, converting it to the format of your destination. This runs after your sync and may take a long time if you have a large amount of data synced. If you don't enable Basic Normalization, you'll have to transform the JSON data from that column yourself.

## Example

Basic Normalization uses a fixed set of rules to map a json object from a source to the types and format that are native to the destination. For example if a source emits data that looks like this:

```javascript
{
  "make": "alfa romeo",
  "model": "4C coupe",
  "horsepower": "247"
}
```

The destination connectors produce the following raw table in the destination database:
```sql
CREATE TABLE "_airbyte_raw_cars" (
    -- metadata added by airbyte
    "_airbyte_ab_id" VARCHAR, -- uuid value assigned by connectors to each row of the data written in the destination.
    "_airbyte_emitted_at" TIMESTAMP_WITH_TIMEZONE, -- time at which the record was emitted.
    "_airbyte_data" JSONB -- data stored as a Json Blob.
);
```

Then, basic normalization would create the following table:

```sql
CREATE TABLE "cars" (
    "_airbyte_ab_id" VARCHAR,
    "_airbyte_emitted_at" TIMESTAMP_WITH_TIMEZONE,
    "_airbyte_cars_hashid" VARCHAR,
    "_airbyte_normalized_at" TIMESTAMP_WITH_TIMEZONE,

    -- data from source
    "make" VARCHAR,
    "model" VARCHAR,
    "horsepower" INTEGER
);
```

## Normalization metadata columns

You'll notice that some metadata are added to keep track of important information about each record.
- Some are introduced at the destination connector level: These are propagated by the normalization process from the raw table to the final table
  - `_airbyte_ab_id`: uuid value assigned by connectors to each row of the data written in the destination.
  - `_airbyte_emitted_at`: time at which the record was emitted and recorded by destination connector.
- While other metadata columns are created at the normalization step.
  - `_airbyte_<table_name>_hashid`: hash value assigned by airbyte normalization derived from a hash function of the record data.
  - `_airbyte_normalized_at`: time at which the record was last normalized (useful to track when incremental transformations are performed)

Additional metadata columns can be added on some tables depending on the usage:
- On the Slowly Changing Dimension (SCD) tables:
  - `_airbyte_start_at`: equivalent to the cursor column defined on the table, denotes when the row was first seen
  - `_airbyte_end_at`: denotes until when the row was seen with these particular values. If this column is not NULL, then the record has been updated and is no longer the most up to date one. If NULL, then the row is the latest version for the record.
  - `_airbyte_active_row`: denotes if the row for the record is the latest version or not.
  - `_airbyte_unique_key_scd`: hash of primary keys + cursors used to de-duplicate the scd table.
  - On de-duplicated (and SCD) tables:
  - `_airbyte_unique_key`: hash of primary keys used to de-duplicate the final table.

The [normalization rules](basic-normalization.md#Rules) are _not_ configurable. They are designed to pick a reasonable set of defaults to hit the 80/20 rule of data normalization. We respect that normalization is a detail-oriented problem and that with a fixed set of rules, we cannot normalize your data in such a way that covers all use cases. If this feature does not meet your normalization needs, we always put the full json blob in destination as well, so that you can parse that object however best meets your use case. We will be adding more advanced normalization functionality shortly. Airbyte is focused on the EL of ELT. If you need a really featureful tool for the transformations then, we suggest trying out dbt.

Airbyte places the json blob version of your data in a table called `_airbyte_raw_<stream name>`. If basic normalization is turned on, it will place a separate copy of the data in a table called `<stream name>`. Under the hood, Airbyte is using dbt, which means that the data only ingresses into the data store one time. The normalization happens as a query within the datastore. This implementation avoids extra network time and costs.

## Why does Airbyte have Basic Normalization?

At its core, Airbyte is geared to handle the EL \(Extract Load\) steps of an ELT process. These steps can also be referred in Airbyte's dialect as "Source" and "Destination".

However, this is actually producing a table in the destination with a JSON blob column... For the typical analytics use case, you probably want this json blob normalized so that each field is its own column.

So, after EL, comes the T \(transformation\) and the first T step that Airbyte actually applies on top of the extracted data is called "Normalization".

Airbyte runs this step before handing the final data over to other tools that will manage further transformation down the line.

To summarize, we can represent the ELT process in the diagram below. These are steps that happens between your "Source Database or API" and the final "Replicated Tables" with examples of implementation underneath:

![](../.gitbook/assets/connecting-EL-with-T-4.png)

In Airbyte, the current normalization option is implemented using a dbt Transformer composed of:

* Airbyte base-normalization python package to generate dbt SQL models files
* dbt to compile and executes the models on top of the data in the destinations that supports it.

## Destinations that Support Basic Normalization

* [BigQuery](../integrations/destinations/bigquery.md)
* [MS Server SQL](../integrations/destinations/mssql.md)
* [MySQL](../integrations/destinations/mysql.md)
  * The server must support the `WITH` keyword.
  * Require MySQL &gt;= 8.0, or MariaDB &gt;= 10.2.1.
* [Postgres](../integrations/destinations/postgres.md)
* [Redshift](../integrations/destinations/redshift.md)
* [Snowflake](../integrations/destinations/snowflake.md)

Basic Normalization can be configured when you're creating the connection between your Connection Setup and after in the Transformation Tab.
Select the option: **Normalized tabular data**.

## Rules

### Typing

Airbyte tracks types using JsonSchema's primitive types. Here is how these types will map onto standard SQL types. Note: The names of the types may differ slightly across different destinations.

Airbyte uses the types described in the catalog to determine the correct type for each column. It does not try to use the values themselves to infer the type.

| JsonSchema Type | Resulting Type | Notes |
| :--- | :--- | :--- |
| `number` | float |  |
| `integer` | integer |  |
| `string` | string |  |
| `bit` | boolean |  |
| `boolean` | boolean |  |
| `string` with format label `date-time`| timestamp with timezone |  |
| `array` | new table | see [nesting](basic-normalization.md#Nesting) |
| `object` | new table | see [nesting](basic-normalization.md#Nesting) |

### Nesting

Basic Normalization attempts to expand any nested arrays or objects it receives into separate tables in order to allow more ergonomic querying of your data.

#### Arrays

Basic Normalization expands arrays into separate tables. For example if the source provides the following data:

```javascript
{
  "make": "alfa romeo",
  "model": "4C coupe",
  "limited_editions": [
    { "name": "4C spider", "release_year": 2013 },
    { "name" : "4C spider italia" , "release_year":  2018 }
  ]
}
```

The resulting normalized schema would be:

```sql
CREATE TABLE "cars" (
    "_airbyte_cars_hashid" VARCHAR,
    "_airbyte_emitted_at" TIMESTAMP_WITH_TIMEZONE,
    "_airbyte_normalized_at" TIMESTAMP_WITH_TIMEZONE,

    "make" VARCHAR,
    "model" VARCHAR
);

CREATE TABLE "limited_editions" (
    "_airbyte_limited_editions_hashid" VARCHAR,
    "_airbyte_cars_foreign_hashid" VARCHAR,
    "_airbyte_emitted_at" TIMESTAMP_WITH_TIMEZONE,
    "_airbyte_normalized_at" TIMESTAMP_WITH_TIMEZONE,

    "name" VARCHAR,
    "release_year" VARCHAR
);
```

If the nested items in the array are not objects then they are expanded into a string field of comma separated values e.g.:

```javascript
{
  "make": "alfa romeo",
  "model": "4C coupe",
  "limited_editions": [ "4C spider", "4C spider italia"]
}
```

The resulting normalized schema would be:

```sql
CREATE TABLE "cars" (
    "_airbyte_cars_hashid" VARCHAR,
    "_airbyte_emitted_at" TIMESTAMP_WITH_TIMEZONE,
    "_airbyte_normalized_at" TIMESTAMP_WITH_TIMEZONE,

    "make" VARCHAR,
    "model" VARCHAR
);

CREATE TABLE "limited_editions" (
    "_airbyte_limited_editions_hashid" VARCHAR,
    "_airbyte_cars_foreign_hashid" VARCHAR,
    "_airbyte_emitted_at" TIMESTAMP_WITH_TIMEZONE,
    "_airbyte_normalized_at" TIMESTAMP_WITH_TIMEZONE,

    "data" VARCHAR
);
```

#### Objects

In the case of a nested object e.g.:

```javascript
{
  "make": "alfa romeo",
  "model": "4C coupe",
  "powertrain_specs": { "horsepower": 247, "transmission": "6-speed" }
}
```

The normalized schema would be:

```sql
CREATE TABLE "cars" (
    "_airbyte_cars_hashid" VARCHAR,
    "_airbyte_emitted_at" TIMESTAMP_WITH_TIMEZONE,
    "_airbyte_normalized_at" TIMESTAMP_WITH_TIMEZONE,

    "make" VARCHAR,
    "model" VARCHAR
);

CREATE TABLE "powertrain_specs" (
    "_airbyte_powertrain_hashid" VARCHAR,
    "_airbyte_cars_foreign_hashid" VARCHAR,
    "_airbyte_emitted_at" TIMESTAMP_WITH_TIMEZONE,
    "_airbyte_normalized_at" TIMESTAMP_WITH_TIMEZONE,

    "horsepower" INTEGER,
    "transmission" VARCHAR
);
```

### Naming Collisions for un-nested objects

When extracting nested objects or arrays, the Basic Normalization process needs to figure out new names for the expanded tables.

For example, if we had a `cars` table with a nested column `cars` containing an object whose schema is identical to the parent table.

```javascript
{
  "make": "alfa romeo",
  "model": "4C coupe",
  "cars": [
    { "make": "audi", "model": "A7" },
    { "make" : "lotus" , "model":  "elise" }
    { "make" : "chevrolet" , "model":  "mustang" }
  ]
}
```

The expanded table would have a conflict in terms of naming since both are named `cars`. To avoid name collisions and ensure a more consistent naming scheme, Basic Normalization chooses the expanded name as follows:

* `cars` for the original parent table
* `cars_da3_cars` for the expanded nested columns following this naming scheme in 3 parts: `<Json path>_<Hash>_<nested column name>`
* Json path: The entire json path string with '\_' characters used as delimiters to reach the table that contains the nested column name.
* Hash: Hash of the entire json path to reach the nested column reduced to 3 characters. This is to make sure we have a unique name \(in case part of the name gets truncated, see below\)
* Nested column name: name of the column being expanded into its own table.

By following this strategy, nested columns should "never" collide with other table names. If it does, an exception will probably be thrown either by the normalization process or by dbt that runs afterward.

```sql
CREATE TABLE "cars" (
    "_airbyte_cars_hashid" VARCHAR,
    "_airbyte_emitted_at" TIMESTAMP_WITH_TIMEZONE,
    "_airbyte_normalized_at" TIMESTAMP_WITH_TIMEZONE,

    "make" VARCHAR,
    "model" VARCHAR
);

CREATE TABLE "cars_da3_cars" (
    "_airbyte_cars_hashid" VARCHAR,
    "_airbyte_cars_foreign_hashid" VARCHAR,
    "_airbyte_emitted_at" TIMESTAMP_WITH_TIMEZONE,
    "_airbyte_normalized_at" TIMESTAMP_WITH_TIMEZONE,

    "make" VARCHAR,
    "model" VARCHAR
);
```

### Naming limitations & truncation

Note that different destinations have various naming limitations, most commonly on how long names can be. For instance, the Postgres documentation states:

> The system uses no more than NAMEDATALEN-1 bytes of an identifier; longer names can be written in commands, but they will be truncated. By default, NAMEDATALEN is 64 so the maximum identifier length is 63 bytes

Most modern data warehouses have name lengths limits on the longer side, so this should not affect us that often. Basic Normalization will fallback to the following rules:

1. No Truncate if under destination's character limits

However, in the rare cases where these limits are reached:

1. Truncate only the `Json path` to fit into destination's character limits
2. Truncate the `Json path` to at least the 10 first characters, then truncate the nested column name starting in the middle to preserve prefix/suffix substrings intact \(whenever a truncate in the middle is made, two '\_\_' characters are also inserted to denote where it happened\) to fit into destination's character limits

As an example from the hubspot source, we could have the following tables with nested columns:

| Description | Example 1 | Example 2 |
| :--- | :--- | :--- |
| Original Stream Name | companies | deals |
| Json path to the nested column | `companies/property_engagements_last_meeting_booked_campaign` | `deals/properties/engagements_last_meeting_booked_medium` |
| Final table name of expanded nested column on BigQuery | companies\_2e8\_property\_engag**ements\_last\_meeting\_bo**oked\_campaign | deals\_prop**erties**\_6e6\_engagements\_l**ast\_meeting\_**booked\_medium |
| Final table name of expanded nested column on Postgres | companies\_2e8\_property\_engag**\_\_**oked\_campaign | deals\_prop\_6e6\_engagements\_l**\_\_**booked\_medium |

As mentioned in the overview:

* Airbyte places the json blob version of your data in a table called `_airbyte_raw_<stream name>`.
* If basic normalization is turned on, it will place a separate copy of the data in a table called `<stream name>`.
* In certain pathological cases, basic normalization is required to generate large models with many columns and multiple intermediate transformation steps for a stream. This may break down the "ephemeral" materialization strategy and require the use of additional intermediate views or tables instead. As a result, you may notice additional temporary tables being generated in the destination to handle these checkpoints.

## UI Configurations

To enable basic normalization \(which is optional\), you can toggle it on or disable it in the "Normalization and Transformation" section when setting up your connection:

![](../.gitbook/assets/basic-normalization-configuration.png)

## Incremental runs

When the source is configured with sync modes compatible with incremental transformations (using append on destination) such as ( [full_refresh_append](connections/full-refresh-append.md), [incremental append](connections/incremental-append.md) or  [incremental deduped history](connections/incremental-deduped-history.md)), only rows that have changed in the source are transferred over the network and written by the destination connector.
Normalization will then try to build the normalized tables incrementally as the rows in the raw tables that have been created or updated since the last time dbt ran. As such, on each dbt run, the models get built incrementally. This limits the amount of data that needs to be transformed, vastly reducing the runtime of the transformations. This improves warehouse performance and reduces compute costs.
Because normalization can be either run incrementally and, or, in full refresh, a technical column `_airbyte_normalized_at` can serve to track when was the last time a record has been transformed and written by normalization.
This may greatly diverge from the `_airbyte_emitted_at` value as the normalized tables could be totally re-built at a latter time from the data stored in the `_airbyte_raw` tables.

## Partitioning, clustering, sorting, indexing

Normalization produces tables that are partitioned, clustered, sorted or indexed depending on the destination engine and on the type of tables being built. The goal of these are to make read more performant, especially when running incremental updates.

In general, normalization needs to do lookup on the last emitted_at column to know if a record is freshly produced and need to be
incrementally processed or not. But in certain models, such as SCD tables for example, we also need to retrieve older data to update their type 2 SCD end_date and active_row flags, thus a different partitioning scheme is used to optimize that use case.

On Postgres destination, an additional table suffixed with `_stg` for every stream replicated in  [incremental deduped history](connections/incremental-deduped-history.md) needs to be persisted (in a different staging schema) for incremental transformations to work because of a [limitation](https://github.com/dbt-labs/docs.getdbt.com/issues/335#issuecomment-694199569).

## Extending Basic Normalization

Note that all the choices made by Normalization as described in this documentation page in terms of naming (and more) could be overridden by your own custom choices. To do so, you can follow the following tutorials:

* to build a [custom SQL view](../operator-guides/transformation-and-normalization/transformations-with-sql.md) with your own naming conventions
* to export, edit and run [custom dbt normalization](../operator-guides/transformation-and-normalization/transformations-with-dbt.md) yourself
* or further, you can configure the use of a custom dbt project within Airbyte by following [this guide](../operator-guides/transformation-and-normalization/transformations-with-airbyte.md).

## CHANGELOG

### airbyte-integration/bases/base-normalization

Note that Basic Normalization is packaged in a docker image `airbyte/normalization`. This image is tied to and released along with a specific Airbyte version. It is not configurable independently like it is possible to do with connectors \(source & destinations\)

Therefore, in order to "upgrade" to the desired normalization version, you need to use the corresponding Airbyte version that it's being released in:

| Airbyte Version | Normalization Version | Date | Pull Request | Subject |
|:----------------| :--- | :--- | :--- | :--- |
<<<<<<< HEAD
|                 | 0.2.2 | 2022-05-19 | [\#11470](https://github.com/airbytehq/airbyte/pull/11470) | Upgrade MySQL to dbt 1.0.0 |
=======
|                 | 0.2.4 | 2022-06-14 | [\#12846](https://github.com/airbytehq/airbyte/pull/12846) | CDC correctly deletes propagates deletions to final tables |
|                 | 0.2.3 | 2022-06-10 | [\#11204](https://github.com/airbytehq/airbyte/pull/11204) | MySQL: add support for SSh tunneling |
|                 | 0.2.2 | 2022-06-02 | [\#13289](https://github.com/airbytehq/airbyte/pull/13289) | BigQuery use `json_extract_string_array` for array of simple type elements |
>>>>>>> 7d9f8c97
|                 | 0.2.1 | 2022-05-17 | [\#12924](https://github.com/airbytehq/airbyte/pull/12924) | Fixed checking --event-buffer-size on old dbt crashed entrypoint.sh |
|                 | 0.2.0 | 2022-05-15 | [\#12745](https://github.com/airbytehq/airbyte/pull/12745) | Snowflake: add datetime without timezone |
|                 | 0.1.78 | 2022-05-06 | [\#12305](https://github.com/airbytehq/airbyte/pull/12305) | Mssql: use NVARCHAR and datetime2 by default |
| 0.36.2-alpha    | 0.1.77 | 2022-04-19 | [\#12064](https://github.com/airbytehq/airbyte/pull/12064) | Add support redshift SUPER type |
| 0.35.65-alpha   | 0.1.75 | 2022-04-09 | [\#11511](https://github.com/airbytehq/airbyte/pull/11511) | Move DBT modules from `/tmp/dbt_modules` to `/dbt` |
| 0.35.61-alpha   | 0.1.74 | 2022-03-24 | [\#10905](https://github.com/airbytehq/airbyte/pull/10905) | Update clickhouse dbt version |
| 0.35.60-alpha   | 0.1.73 | 2022-03-25 | [\#11267](https://github.com/airbytehq/airbyte/pull/11267) | Set `--event-buffer-size` to reduce memory usage |
| 0.35.59-alpha   | 0.1.72 | 2022-03-24 | [\#11093](https://github.com/airbytehq/airbyte/pull/11093) | Added Snowflake OAuth2.0 support |
| 0.35.53-alpha   | 0.1.71 | 2022-03-14 | [\#11077](https://github.com/airbytehq/airbyte/pull/11077) | Enable BigQuery to handle project ID embedded inside dataset ID |
| 0.35.49-alpha   | 0.1.70 | 2022-03-11 | [\#11051](https://github.com/airbytehq/airbyte/pull/11051) | Upgrade dbt to 1.0.0 (except for MySQL and Oracle) |
| 0.35.45-alpha   | 0.1.69 | 2022-03-04 | [\#10754](https://github.com/airbytehq/airbyte/pull/10754) | Enable Clickhouse normalization over SSL |
| 0.35.32-alpha   | 0.1.68 | 2022-02-20 | [\#10485](https://github.com/airbytehq/airbyte/pull/10485) | Fix row size too large for table with numerous `string` fields |
|                 | 0.1.66 | 2022-02-04 | [\#9341](https://github.com/airbytehq/airbyte/pull/9341) | Fix normalization for bigquery datasetId and tables |
| 0.35.13-alpha   | 0.1.65 | 2021-01-28 | [\#9846](https://github.com/airbytehq/airbyte/pull/9846) | Tweak dbt multi-thread parameter down |
| 0.35.12-alpha   | 0.1.64 | 2021-01-28 | [\#9793](https://github.com/airbytehq/airbyte/pull/9793) | Support PEM format for ssh-tunnel keys |
| 0.35.4-alpha    | 0.1.63 | 2021-01-07 | [\#9301](https://github.com/airbytehq/airbyte/pull/9301) | Fix Snowflake prefix tables starting with numbers |
|                 | 0.1.62 | 2021-01-07 | [\#9340](https://github.com/airbytehq/airbyte/pull/9340) | Use TCP-port support for clickhouse |
|                 | 0.1.62 | 2021-01-07 | [\#9063](https://github.com/airbytehq/airbyte/pull/9063) | Change Snowflake-specific materialization settings |
|                 | 0.1.62 | 2021-01-07 | [\#9317](https://github.com/airbytehq/airbyte/pull/9317) | Fix issue with quoted & case sensitive columns |
|                 | 0.1.62 | 2021-01-07 | [\#9281](https://github.com/airbytehq/airbyte/pull/9281) | Fix SCD partition by float columns in BigQuery |
| 0.32.11-alpha   | 0.1.61 | 2021-12-02 | [\#8394](https://github.com/airbytehq/airbyte/pull/8394) | Fix incremental queries not updating empty tables |
|                 | 0.1.61 | 2021-12-01 | [\#8378](https://github.com/airbytehq/airbyte/pull/8378) | Fix un-nesting queries and add proper ref hints |
| 0.32.5-alpha    | 0.1.60 | 2021-11-22 | [\#8088](https://github.com/airbytehq/airbyte/pull/8088) | Speed-up incremental queries for SCD table on Snowflake |
| 0.30.32-alpha   | 0.1.59 | 2021-11-08 | [\#7669](https://github.com/airbytehq/airbyte/pull/7169) | Fix nested incremental dbt |
| 0.30.24-alpha   | 0.1.57 | 2021-10-26 | [\#7162](https://github.com/airbytehq/airbyte/pull/7162) | Implement incremental dbt updates |
| 0.30.16-alpha   | 0.1.52 | 2021-10-07 | [\#6379](https://github.com/airbytehq/airbyte/pull/6379) | Handle empty string for date and date-time format |
|                 | 0.1.51 | 2021-10-08 | [\#6799](https://github.com/airbytehq/airbyte/pull/6799) | Added support for ad\_cdc\_log\_pos while normalization |
|                 | 0.1.50 | 2021-10-07 | [\#6079](https://github.com/airbytehq/airbyte/pull/6079) | Added support for MS SQL Server normalization |
|                 | 0.1.49 | 2021-10-06 | [\#6709](https://github.com/airbytehq/airbyte/pull/6709) | Forward destination dataset location to dbt profiles |
| 0.29.17-alpha   | 0.1.47 | 2021-09-20 | [\#6317](https://github.com/airbytehq/airbyte/pull/6317) | MySQL: updated MySQL normalization with using SSH tunnel |
|                 | 0.1.45 | 2021-09-18 | [\#6052](https://github.com/airbytehq/airbyte/pull/6052) | Snowflake: accept any date-time format |
| 0.29.8-alpha    | 0.1.40 | 2021-08-18 | [\#5433](https://github.com/airbytehq/airbyte/pull/5433) | Allow optional credentials\_json for BigQuery |
| 0.29.5-alpha    | 0.1.39 | 2021-08-11 | [\#4557](https://github.com/airbytehq/airbyte/pull/4557) | Handle date times and solve conflict name btw stream/field |
| 0.28.2-alpha    | 0.1.38 | 2021-07-28 | [\#5027](https://github.com/airbytehq/airbyte/pull/5027) | Handle quotes in column names when parsing JSON blob |
| 0.27.5-alpha    | 0.1.37 | 2021-07-22 | [\#3947](https://github.com/airbytehq/airbyte/pull/4881/) | Handle `NULL` cursor field values when deduping |
| 0.27.2-alpha    | 0.1.36 | 2021-07-09 | [\#3947](https://github.com/airbytehq/airbyte/pull/4163/) | Enable normalization for MySQL destination |
<|MERGE_RESOLUTION|>--- conflicted
+++ resolved
@@ -353,13 +353,10 @@
 
 | Airbyte Version | Normalization Version | Date | Pull Request | Subject |
 |:----------------| :--- | :--- | :--- | :--- |
-<<<<<<< HEAD
 |                 | 0.2.2 | 2022-05-19 | [\#11470](https://github.com/airbytehq/airbyte/pull/11470) | Upgrade MySQL to dbt 1.0.0 |
-=======
 |                 | 0.2.4 | 2022-06-14 | [\#12846](https://github.com/airbytehq/airbyte/pull/12846) | CDC correctly deletes propagates deletions to final tables |
 |                 | 0.2.3 | 2022-06-10 | [\#11204](https://github.com/airbytehq/airbyte/pull/11204) | MySQL: add support for SSh tunneling |
 |                 | 0.2.2 | 2022-06-02 | [\#13289](https://github.com/airbytehq/airbyte/pull/13289) | BigQuery use `json_extract_string_array` for array of simple type elements |
->>>>>>> 7d9f8c97
 |                 | 0.2.1 | 2022-05-17 | [\#12924](https://github.com/airbytehq/airbyte/pull/12924) | Fixed checking --event-buffer-size on old dbt crashed entrypoint.sh |
 |                 | 0.2.0 | 2022-05-15 | [\#12745](https://github.com/airbytehq/airbyte/pull/12745) | Snowflake: add datetime without timezone |
 |                 | 0.1.78 | 2022-05-06 | [\#12305](https://github.com/airbytehq/airbyte/pull/12305) | Mssql: use NVARCHAR and datetime2 by default |
