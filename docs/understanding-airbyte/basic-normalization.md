--- conflicted
+++ resolved
@@ -307,11 +307,8 @@
 
 | Airbyte Version | Normalization Version | Date | Pull Request | Subject |
 | :--- | :---  | :--- | :--- | :--- |
-<<<<<<< HEAD
-| 0.30.16-alpha | 0.1.51 | 2021-10-07 | [#6379](https://github.com/airbytehq/airbyte/pull/6379) | Handle empty string for date and date-time format |
-=======
+| 0.30.16-alpha | 0.1.52 | 2021-10-07 | [#6379](https://github.com/airbytehq/airbyte/pull/6379) | Handle empty string for date and date-time format |
 | 0.30.16-alpha | 0.1.51 | 2021-10-08 | [#6799](https://github.com/airbytehq/airbyte/pull/6799) | Added support for ad_cdc_log_pos while normalization  |
->>>>>>> 29ea7f19
 | 0.30.16-alpha | 0.1.49 | 2021-10-06 | [#6709](https://github.com/airbytehq/airbyte/pull/6709) | Forward destination dataset location to dbt profiles |
 | 0.29.17-alpha | 0.1.47 | 2021-09-20 | [#6317](https://github.com/airbytehq/airbyte/pull/6317) | MySQL: updated MySQL normalization with using SSH tunnel  |
 | 0.29.17-alpha | 0.1.45 | 2021-09-18 | [#6052](https://github.com/airbytehq/airbyte/pull/6052) | Snowflake: accept any date-time format  |
