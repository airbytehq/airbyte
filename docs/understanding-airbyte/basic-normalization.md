# Basic Normalization

## High-Level Overview

:::info

The high-level overview contains all the information you need to use Basic Normalization when pulling from APIs. Information past that can be read for advanced or educational purposes.

:::

When you run your first Airbyte sync without the basic normalization, you'll notice that your data gets written to your destination as one data column with a JSON blob that contains all of your data. This is the `_airbyte_raw_` table that you may have seen before. Why do we create this table? A core tenet of ELT philosophy is that data should be untouched as it moves through the E and L stages so that the raw data is always accessible. If an unmodified version of the data exists in the destination, it can be retransformed without needing to sync data again.

If you have Basic Normalization enabled, Airbyte automatically uses this JSON blob to create a schema and tables with your data in mind, converting it to the format of your destination. This runs after your sync and may take a long time if you have a large amount of data synced. If you don't enable Basic Normalization, you'll have to transform the JSON data from that column yourself.

## Example

Basic Normalization uses a fixed set of rules to map a json object from a source to the types and format that are native to the destination. For example if a source emits data that looks like this:

```javascript
{
  "make": "alfa romeo",
  "model": "4C coupe",
  "horsepower": "247"
}
```

The destination connectors produce the following raw table in the destination database:
```sql
CREATE TABLE "_airbyte_raw_cars" (
    -- metadata added by airbyte
    "_airbyte_ab_id" VARCHAR, -- uuid value assigned by connectors to each row of the data written in the destination.
    "_airbyte_emitted_at" TIMESTAMP_WITH_TIMEZONE, -- time at which the record was emitted.
    "_airbyte_data" JSONB -- data stored as a Json Blob.
);
```

Then, basic normalization would create the following table:

```sql
CREATE TABLE "cars" (
    "_airbyte_ab_id" VARCHAR,
    "_airbyte_emitted_at" TIMESTAMP_WITH_TIMEZONE,
    "_airbyte_cars_hashid" VARCHAR,
    "_airbyte_normalized_at" TIMESTAMP_WITH_TIMEZONE,

    -- data from source
    "make" VARCHAR,
    "model" VARCHAR,
    "horsepower" INTEGER
);
```

## Normalization metadata columns

You'll notice that some metadata are added to keep track of important information about each record.
- Some are introduced at the destination connector level: These are propagated by the normalization process from the raw table to the final table
  - `_airbyte_ab_id`: uuid value assigned by connectors to each row of the data written in the destination.
  - `_airbyte_emitted_at`: time at which the record was emitted and recorded by destination connector.
- While other metadata columns are created at the normalization step.
  - `_airbyte_<table_name>_hashid`: hash value assigned by airbyte normalization derived from a hash function of the record data.
  - `_airbyte_normalized_at`: time at which the record was last normalized (useful to track when incremental transformations are performed)

Additional metadata columns can be added on some tables depending on the usage:
- On the Slowly Changing Dimension (SCD) tables:
- `_airbyte_start_at`: equivalent to the cursor column defined on the table, denotes when the row was first seen
- `_airbyte_end_at`: denotes until when the row was seen with these particular values. If this column is not NULL, then the record has been updated and is no longer the most up to date one. If NULL, then the row is the latest version for the record.
- `_airbyte_active_row`: denotes if the row for the record is the latest version or not.
- `_airbyte_unique_key_scd`: hash of primary keys + cursors used to de-duplicate the scd table.
- On de-duplicated (and SCD) tables:
- `_airbyte_unique_key`: hash of primary keys used to de-duplicate the final table.

The [normalization rules](basic-normalization.md#Rules) are _not_ configurable. They are designed to pick a reasonable set of defaults to hit the 80/20 rule of data normalization. We respect that normalization is a detail-oriented problem and that with a fixed set of rules, we cannot normalize your data in such a way that covers all use cases. If this feature does not meet your normalization needs, we always put the full json blob in destination as well, so that you can parse that object however best meets your use case. We will be adding more advanced normalization functionality shortly. Airbyte is focused on the EL of ELT. If you need a really featureful tool for the transformations then, we suggest trying out dbt.

Airbyte places the json blob version of your data in a table called `_airbyte_raw_<stream name>`. If basic normalization is turned on, it will place a separate copy of the data in a table called `<stream name>`. Under the hood, Airbyte is using dbt, which means that the data only ingresses into the data store one time. The normalization happens as a query within the datastore. This implementation avoids extra network time and costs.

## Why does Airbyte have Basic Normalization?

At its core, Airbyte is geared to handle the EL \(Extract Load\) steps of an ELT process. These steps can also be referred in Airbyte's dialect as "Source" and "Destination".

However, this is actually producing a table in the destination with a JSON blob column... For the typical analytics use case, you probably want this json blob normalized so that each field is its own column.

So, after EL, comes the T \(transformation\) and the first T step that Airbyte actually applies on top of the extracted data is called "Normalization".

Airbyte runs this step before handing the final data over to other tools that will manage further transformation down the line.

To summarize, we can represent the ELT process in the diagram below. These are steps that happens between your "Source Database or API" and the final "Replicated Tables" with examples of implementation underneath:

![](../.gitbook/assets/connecting-EL-with-T-4.png)

In Airbyte, the current normalization option is implemented using a dbt Transformer composed of:

* Airbyte base-normalization python package to generate dbt SQL models files
* dbt to compile and executes the models on top of the data in the destinations that supports it.

## Destinations that Support Basic Normalization

* [BigQuery](../integrations/destinations/bigquery.md)
* [MS Server SQL](../integrations/destinations/mssql.md)
* [MySQL](../integrations/destinations/mysql.md)
  * The server must support the `WITH` keyword.
  * Require MySQL &gt;= 8.0, or MariaDB &gt;= 10.2.1.
* [Postgres](../integrations/destinations/postgres.md)
* [Redshift](../integrations/destinations/redshift.md)
* [Snowflake](../integrations/destinations/snowflake.md)

Basic Normalization can be used in each of these destinations by configuring the "basic normalization" field to true when configuring the destination in the UI.

## Rules

### Typing

Airbyte tracks types using JsonSchema's primitive types. Here is how these types will map onto standard SQL types. Note: The names of the types may differ slightly across different destinations.

Airbyte uses the types described in the catalog to determine the correct type for each column. It does not try to use the values themselves to infer the type.

| JsonSchema Type | Resulting Type | Notes |
| :--- | :--- | :--- |
| `number` | float |  |
| `integer` | integer |  |
| `string` | string |  |
| `bit` | boolean |  |
| `boolean` | boolean |  |
| `string` with format label `date-time`| timestamp with timezone |  |
| `array` | new table | see [nesting](basic-normalization.md#Nesting) |
| `object` | new table | see [nesting](basic-normalization.md#Nesting) |

### Nesting

Basic Normalization attempts to expand any nested arrays or objects it receives into separate tables in order to allow more ergonomic querying of your data.

#### Arrays

Basic Normalization expands arrays into separate tables. For example if the source provides the following data:

```javascript
{
  "make": "alfa romeo",
  "model": "4C coupe",
  "limited_editions": [
    { "name": "4C spider", "release_year": 2013 },
    { "name" : "4C spider italia" , "release_year":  2018 }
  ]
}
```

The resulting normalized schema would be:

```sql
CREATE TABLE "cars" (
    "_airbyte_cars_hashid" VARCHAR,
    "_airbyte_emitted_at" TIMESTAMP_WITH_TIMEZONE,
    "_airbyte_normalized_at" TIMESTAMP_WITH_TIMEZONE,

    "make" VARCHAR,
    "model" VARCHAR
);

CREATE TABLE "limited_editions" (
    "_airbyte_limited_editions_hashid" VARCHAR,
    "_airbyte_cars_foreign_hashid" VARCHAR,
    "_airbyte_emitted_at" TIMESTAMP_WITH_TIMEZONE,
    "_airbyte_normalized_at" TIMESTAMP_WITH_TIMEZONE,

    "name" VARCHAR,
    "release_year" VARCHAR
);
```

If the nested items in the array are not objects then they are expanded into a string field of comma separated values e.g.:

```javascript
{
  "make": "alfa romeo",
  "model": "4C coupe",
  "limited_editions": [ "4C spider", "4C spider italia"]
}
```

The resulting normalized schema would be:

```sql
CREATE TABLE "cars" (
    "_airbyte_cars_hashid" VARCHAR,
    "_airbyte_emitted_at" TIMESTAMP_WITH_TIMEZONE,
    "_airbyte_normalized_at" TIMESTAMP_WITH_TIMEZONE,

    "make" VARCHAR,
    "model" VARCHAR
);

CREATE TABLE "limited_editions" (
    "_airbyte_limited_editions_hashid" VARCHAR,
    "_airbyte_cars_foreign_hashid" VARCHAR,
    "_airbyte_emitted_at" TIMESTAMP_WITH_TIMEZONE,
    "_airbyte_normalized_at" TIMESTAMP_WITH_TIMEZONE,

    "data" VARCHAR
);
```

#### Objects

In the case of a nested object e.g.:

```javascript
{
  "make": "alfa romeo",
  "model": "4C coupe",
  "powertrain_specs": { "horsepower": 247, "transmission": "6-speed" }
}
```

The normalized schema would be:

```sql
CREATE TABLE "cars" (
    "_airbyte_cars_hashid" VARCHAR,
    "_airbyte_emitted_at" TIMESTAMP_WITH_TIMEZONE,
    "_airbyte_normalized_at" TIMESTAMP_WITH_TIMEZONE,

    "make" VARCHAR,
    "model" VARCHAR
);

CREATE TABLE "powertrain_specs" (
    "_airbyte_powertrain_hashid" VARCHAR,
    "_airbyte_cars_foreign_hashid" VARCHAR,
    "_airbyte_emitted_at" TIMESTAMP_WITH_TIMEZONE,
    "_airbyte_normalized_at" TIMESTAMP_WITH_TIMEZONE,

    "horsepower" INTEGER,
    "transmission" VARCHAR
);
```

### Naming Collisions for un-nested objects

When extracting nested objects or arrays, the Basic Normalization process needs to figure out new names for the expanded tables.

For example, if we had a `cars` table with a nested column `cars` containing an object whose schema is identical to the parent table.

```javascript
{
  "make": "alfa romeo",
  "model": "4C coupe",
  "cars": [
    { "make": "audi", "model": "A7" },
    { "make" : "lotus" , "model":  "elise" }
    { "make" : "chevrolet" , "model":  "mustang" }
  ]
}
```

The expanded table would have a conflict in terms of naming since both are named `cars`. To avoid name collisions and ensure a more consistent naming scheme, Basic Normalization chooses the expanded name as follows:

* `cars` for the original parent table
* `cars_da3_cars` for the expanded nested columns following this naming scheme in 3 parts: `<Json path>_<Hash>_<nested column name>`
* Json path: The entire json path string with '\_' characters used as delimiters to reach the table that contains the nested column name.
* Hash: Hash of the entire json path to reach the nested column reduced to 3 characters. This is to make sure we have a unique name \(in case part of the name gets truncated, see below\)
* Nested column name: name of the column being expanded into its own table.

By following this strategy, nested columns should "never" collide with other table names. If it does, an exception will probably be thrown either by the normalization process or by dbt that runs afterward.

```sql
CREATE TABLE "cars" (
    "_airbyte_cars_hashid" VARCHAR,
    "_airbyte_emitted_at" TIMESTAMP_WITH_TIMEZONE,
    "_airbyte_normalized_at" TIMESTAMP_WITH_TIMEZONE,

    "make" VARCHAR,
    "model" VARCHAR
);

CREATE TABLE "cars_da3_cars" (
    "_airbyte_cars_hashid" VARCHAR,
    "_airbyte_cars_foreign_hashid" VARCHAR,
    "_airbyte_emitted_at" TIMESTAMP_WITH_TIMEZONE,
    "_airbyte_normalized_at" TIMESTAMP_WITH_TIMEZONE,

    "make" VARCHAR,
    "model" VARCHAR
);
```

### Naming limitations & truncation

Note that different destinations have various naming limitations, most commonly on how long names can be. For instance, the Postgres documentation states:

> The system uses no more than NAMEDATALEN-1 bytes of an identifier; longer names can be written in commands, but they will be truncated. By default, NAMEDATALEN is 64 so the maximum identifier length is 63 bytes

Most modern data warehouses have name lengths limits on the longer side, so this should not affect us that often. Basic Normalization will fallback to the following rules:

1. No Truncate if under destination's character limits

However, in the rare cases where these limits are reached:

1. Truncate only the `Json path` to fit into destination's character limits
2. Truncate the `Json path` to at least the 10 first characters, then truncate the nested column name starting in the middle to preserve prefix/suffix substrings intact \(whenever a truncate in the middle is made, two '\_\_' characters are also inserted to denote where it happened\) to fit into destination's character limits

As an example from the hubspot source, we could have the following tables with nested columns:

| Description | Example 1 | Example 2 |
| :--- | :--- | :--- |
| Original Stream Name | companies | deals |
| Json path to the nested column | `companies/property_engagements_last_meeting_booked_campaign` | `deals/properties/engagements_last_meeting_booked_medium` |
| Final table name of expanded nested column on BigQuery | companies\_2e8\_property\_engag**ements\_last\_meeting\_bo**oked\_campaign | deals\_prop**erties**\_6e6\_engagements\_l**ast\_meeting\_**booked\_medium |
| Final table name of expanded nested column on Postgres | companies\_2e8\_property\_engag**\_\_**oked\_campaign | deals\_prop\_6e6\_engagements\_l**\_\_**booked\_medium |

As mentioned in the overview:

* Airbyte places the json blob version of your data in a table called `_airbyte_raw_<stream name>`.
* If basic normalization is turned on, it will place a separate copy of the data in a table called `<stream name>`.
* In certain pathological cases, basic normalization is required to generate large models with many columns and multiple intermediate transformation steps for a stream. This may break down the "ephemeral" materialization strategy and require the use of additional intermediate views or tables instead. As a result, you may notice additional temporary tables being generated in the destination to handle these checkpoints.

## UI Configurations

To enable basic normalization \(which is optional\), you can toggle it on or disable it in the "Normalization and Transformation" section when setting up your connection:

![](../.gitbook/assets/basic-normalization-configuration.png)

## Incremental runs

When the source is configured with sync modes compatible with incremental transformations (using append on destination) such as ( [full_refresh_append](connections/full-refresh-append.md), [incremental append](connections/incremental-append.md) or  [incremental deduped history](connections/incremental-deduped-history.md)), only rows that have changed in the source are transferred over the network and written by the destination connector.
Normalization will then try to build the normalized tables incrementally as the rows in the raw tables that have been created or updated since the last time dbt ran. As such, on each dbt run, the models get built incrementally. This limits the amount of data that needs to be transformed, vastly reducing the runtime of the transformations. This improves warehouse performance and reduces compute costs.
Because normalization can be either run incrementally and, or, in full refresh, a technical column `_airbyte_normalized_at` can serve to track when was the last time a record has been transformed and written by normalization.
This may greatly diverge from the `_airbyte_emitted_at` value as the normalized tables could be totally re-built at a latter time from the data stored in the `_airbyte_raw` tables.

## Partitioning, clustering, sorting, indexing

Normalization produces tables that are partitioned, clustered, sorted or indexed depending on the destination engine and on the type of tables being built. The goal of these are to make read more performant, especially when running incremental updates.

In general, normalization needs to do lookup on the last emitted_at column to know if a record is freshly produced and need to be
incrementally processed or not. But in certain models, such as SCD tables for example, we also need to retrieve older data to update their type 2 SCD end_date and active_row flags, thus a different partitioning scheme is used to optimize that use case.

On Postgres destination, an additional table suffixed with `_stg` for every stream replicated in  [incremental deduped history](connections/incremental-deduped-history.md) needs to be persisted (in a different staging schema) for incremental transformations to work because of a [limitation](https://github.com/dbt-labs/docs.getdbt.com/issues/335#issuecomment-694199569).

## Extending Basic Normalization

Note that all the choices made by Normalization as described in this documentation page in terms of naming (and more) could be overridden by your own custom choices. To do so, you can follow the following tutorials:

* to build a [custom SQL view](../operator-guides/transformation-and-normalization/transformations-with-sql.md) with your own naming conventions
* to export, edit and run [custom dbt normalization](../operator-guides/transformation-and-normalization/transformations-with-dbt.md) yourself
* or further, you can configure the use of a custom dbt project within Airbyte by following [this guide](../operator-guides/transformation-and-normalization/transformations-with-airbyte.md).

## CHANGELOG

### airbyte-integration/bases/base-normalization

Note that Basic Normalization is packaged in a docker image `airbyte/normalization`. This image is tied to and released along with a specific Airbyte version. It is not configurable independently like it is possible to do with connectors \(source & destinations\)

Therefore, in order to "upgrade" to the desired normalization version, you need to use the corresponding Airbyte version that it's being released in:

| Airbyte Version | Normalization Version | Date | Pull Request | Subject |
|:----------------| :--- | :--- | :--- | :--- |
<<<<<<< HEAD
| 0.36.0-alpha    | 0.1.78 | 2022-04-12 | [\#11470](https://github.com/airbytehq/airbyte/pull/11470) | Upgrade MySQL to dbt 1.0.0 |
|                 | 0.1.77 | 2022-04-19 | [\#9610](https://github.com/airbytehq/airbyte/pull/9610) | Add support redshift SUPER type |
=======
|                 | 0.2.1 | 2022-05-17 | [\#12924](https://github.com/airbytehq/airbyte/pull/12924) | Fixed checking --event-buffer-size on old dbt crashed entrypoint.sh |
|                 | 0.2.0 | 2022-05-15 | [\#12745](https://github.com/airbytehq/airbyte/pull/12745) | Snowflake: add datetime without timezone |
|                 | 0.1.78 | 2022-05-06 | [\#12305](https://github.com/airbytehq/airbyte/pull/12305) | Mssql: use NVARCHAR and datetime2 by default |
| 0.36.2-alpha    | 0.1.77 | 2022-04-19 | [\#12064](https://github.com/airbytehq/airbyte/pull/12064) | Add support redshift SUPER type |
>>>>>>> 3aca043d
| 0.35.65-alpha   | 0.1.75 | 2022-04-09 | [\#11511](https://github.com/airbytehq/airbyte/pull/11511) | Move DBT modules from `/tmp/dbt_modules` to `/dbt` |
| 0.35.61-alpha   | 0.1.74 | 2022-03-24 | [\#10905](https://github.com/airbytehq/airbyte/pull/10905) | Update clickhouse dbt version |
| 0.35.60-alpha   | 0.1.73 | 2022-03-25 | [\#11267](https://github.com/airbytehq/airbyte/pull/11267) | Set `--event-buffer-size` to reduce memory usage |
| 0.35.59-alpha   | 0.1.72 | 2022-03-24 | [\#11093](https://github.com/airbytehq/airbyte/pull/11093) | Added Snowflake OAuth2.0 support |
| 0.35.53-alpha   | 0.1.71 | 2022-03-14 | [\#11077](https://github.com/airbytehq/airbyte/pull/11077) | Enable BigQuery to handle project ID embedded inside dataset ID |
| 0.35.49-alpha   | 0.1.70 | 2022-03-11 | [\#11051](https://github.com/airbytehq/airbyte/pull/11051) | Upgrade dbt to 1.0.0 (except for MySQL and Oracle) |
| 0.35.45-alpha   | 0.1.69 | 2022-03-04 | [\#10754](https://github.com/airbytehq/airbyte/pull/10754) | Enable Clickhouse normalization over SSL |
| 0.35.32-alpha   | 0.1.68 | 2022-02-20 | [\#10485](https://github.com/airbytehq/airbyte/pull/10485) | Fix row size too large for table with numerous `string` fields |
|                 | 0.1.66 | 2022-02-04 | [\#9341](https://github.com/airbytehq/airbyte/pull/9341) | Fix normalization for bigquery datasetId and tables |
| 0.35.13-alpha   | 0.1.65 | 2021-01-28 | [\#9846](https://github.com/airbytehq/airbyte/pull/9846) | Tweak dbt multi-thread parameter down |
| 0.35.12-alpha   | 0.1.64 | 2021-01-28 | [\#9793](https://github.com/airbytehq/airbyte/pull/9793) | Support PEM format for ssh-tunnel keys |
| 0.35.4-alpha    | 0.1.63 | 2021-01-07 | [\#9301](https://github.com/airbytehq/airbyte/pull/9301) | Fix Snowflake prefix tables starting with numbers |
|                 | 0.1.62 | 2021-01-07 | [\#9340](https://github.com/airbytehq/airbyte/pull/9340) | Use TCP-port support for clickhouse |
|                 | 0.1.62 | 2021-01-07 | [\#9063](https://github.com/airbytehq/airbyte/pull/9063) | Change Snowflake-specific materialization settings |
|                 | 0.1.62 | 2021-01-07 | [\#9317](https://github.com/airbytehq/airbyte/pull/9317) | Fix issue with quoted & case sensitive columns |
|                 | 0.1.62 | 2021-01-07 | [\#9281](https://github.com/airbytehq/airbyte/pull/9281) | Fix SCD partition by float columns in BigQuery |
| 0.32.11-alpha   | 0.1.61 | 2021-12-02 | [\#8394](https://github.com/airbytehq/airbyte/pull/8394) | Fix incremental queries not updating empty tables |
|                 | 0.1.61 | 2021-12-01 | [\#8378](https://github.com/airbytehq/airbyte/pull/8378) | Fix un-nesting queries and add proper ref hints |
| 0.32.5-alpha    | 0.1.60 | 2021-11-22 | [\#8088](https://github.com/airbytehq/airbyte/pull/8088) | Speed-up incremental queries for SCD table on Snowflake |
| 0.30.32-alpha   | 0.1.59 | 2021-11-08 | [\#7669](https://github.com/airbytehq/airbyte/pull/7169) | Fix nested incremental dbt |
| 0.30.24-alpha   | 0.1.57 | 2021-10-26 | [\#7162](https://github.com/airbytehq/airbyte/pull/7162) | Implement incremental dbt updates |
| 0.30.16-alpha   | 0.1.52 | 2021-10-07 | [\#6379](https://github.com/airbytehq/airbyte/pull/6379) | Handle empty string for date and date-time format |
|                 | 0.1.51 | 2021-10-08 | [\#6799](https://github.com/airbytehq/airbyte/pull/6799) | Added support for ad\_cdc\_log\_pos while normalization |
|                 | 0.1.50 | 2021-10-07 | [\#6079](https://github.com/airbytehq/airbyte/pull/6079) | Added support for MS SQL Server normalization |
|                 | 0.1.49 | 2021-10-06 | [\#6709](https://github.com/airbytehq/airbyte/pull/6709) | Forward destination dataset location to dbt profiles |
| 0.29.17-alpha   | 0.1.47 | 2021-09-20 | [\#6317](https://github.com/airbytehq/airbyte/pull/6317) | MySQL: updated MySQL normalization with using SSH tunnel |
|                 | 0.1.45 | 2021-09-18 | [\#6052](https://github.com/airbytehq/airbyte/pull/6052) | Snowflake: accept any date-time format |
| 0.29.8-alpha    | 0.1.40 | 2021-08-18 | [\#5433](https://github.com/airbytehq/airbyte/pull/5433) | Allow optional credentials\_json for BigQuery |
| 0.29.5-alpha    | 0.1.39 | 2021-08-11 | [\#4557](https://github.com/airbytehq/airbyte/pull/4557) | Handle date times and solve conflict name btw stream/field |
| 0.28.2-alpha    | 0.1.38 | 2021-07-28 | [\#5027](https://github.com/airbytehq/airbyte/pull/5027) | Handle quotes in column names when parsing JSON blob |
| 0.27.5-alpha    | 0.1.37 | 2021-07-22 | [\#3947](https://github.com/airbytehq/airbyte/pull/4881/) | Handle `NULL` cursor field values when deduping |
| 0.27.2-alpha    | 0.1.36 | 2021-07-09 | [\#3947](https://github.com/airbytehq/airbyte/pull/4163/) | Enable normalization for MySQL destination |
<|MERGE_RESOLUTION|>--- conflicted
+++ resolved
@@ -352,15 +352,11 @@
 
 | Airbyte Version | Normalization Version | Date | Pull Request | Subject |
 |:----------------| :--- | :--- | :--- | :--- |
-<<<<<<< HEAD
-| 0.36.0-alpha    | 0.1.78 | 2022-04-12 | [\#11470](https://github.com/airbytehq/airbyte/pull/11470) | Upgrade MySQL to dbt 1.0.0 |
-|                 | 0.1.77 | 2022-04-19 | [\#9610](https://github.com/airbytehq/airbyte/pull/9610) | Add support redshift SUPER type |
-=======
+|                 | 0.2.2 | 2022-05-19 | [\#11470](https://github.com/airbytehq/airbyte/pull/11470) | Upgrade MySQL to dbt 1.0.0 |
 |                 | 0.2.1 | 2022-05-17 | [\#12924](https://github.com/airbytehq/airbyte/pull/12924) | Fixed checking --event-buffer-size on old dbt crashed entrypoint.sh |
 |                 | 0.2.0 | 2022-05-15 | [\#12745](https://github.com/airbytehq/airbyte/pull/12745) | Snowflake: add datetime without timezone |
 |                 | 0.1.78 | 2022-05-06 | [\#12305](https://github.com/airbytehq/airbyte/pull/12305) | Mssql: use NVARCHAR and datetime2 by default |
 | 0.36.2-alpha    | 0.1.77 | 2022-04-19 | [\#12064](https://github.com/airbytehq/airbyte/pull/12064) | Add support redshift SUPER type |
->>>>>>> 3aca043d
 | 0.35.65-alpha   | 0.1.75 | 2022-04-09 | [\#11511](https://github.com/airbytehq/airbyte/pull/11511) | Move DBT modules from `/tmp/dbt_modules` to `/dbt` |
 | 0.35.61-alpha   | 0.1.74 | 2022-03-24 | [\#10905](https://github.com/airbytehq/airbyte/pull/10905) | Update clickhouse dbt version |
 | 0.35.60-alpha   | 0.1.73 | 2022-03-25 | [\#11267](https://github.com/airbytehq/airbyte/pull/11267) | Set `--event-buffer-size` to reduce memory usage |
