--- conflicted
+++ resolved
@@ -51,25 +51,13 @@
 #### Database
 1. `DATABASE_USER` - Define the Jobs Database user.
 2. `DATABASE_PASSWORD` - Define the Jobs Database password.
-<<<<<<< HEAD
-3. `DATABASE_URL` - Define the Jobs Database url in the form of jdbc:postgresql://${DATABASE_HOST}:${DATABASE_PORT/${DATABASE_DB}. Do not include username or password.
+3. `DATABASE_URL` - Define the Jobs Database url in the form of `jdbc:postgresql://${DATABASE_HOST}:${DATABASE_PORT/${DATABASE_DB}`. Do not include username or password.
 4. `JOBS_DATABASE_INITIALIZATION_TIMEOUT_MS` - Define the total time to wait for the Jobs Database to be initialized. This includes migrations.
 5. `CONFIG_DATABASE_USER` - Define the Configs Database user. Defaults to the Jobs Database user if empty.
 6. `CONFIG_DATABASE_PASSWORD` - Define the Configs Database password. Defaults to the Jobs Database password if empty.
-7. `CONFIG_DATABASE_URL` - Define the Configs Database url in the form of jdbc:postgresql://${DATABASE_HOST}:${DATABASE_PORT/${DATABASE_DB}. Defaults to the Jobs Database url if empty.
+7. `CONFIG_DATABASE_URL` - Define the Configs Database url in the form of `jdbc:postgresql://${DATABASE_HOST}:${DATABASE_PORT/${DATABASE_DB}`. Defaults to the Jobs Database url if empty.
 8. `CONFIG_DATABASE_INITIALIZATION_TIMEOUT_MS` - Define the total time to wait for the Configs Database to be initialized. This includes migrations.
 9. `RUN_DATABASE_MIGRATION_ON_STARTUP` - Define if the Bootloader should run migrations on start up.
-=======
-3. `DATABASE_URL` - Define the Jobs Database url in the form of `jdbc:postgresql://${DATABASE_HOST}:${DATABASE_PORT/${DATABASE_DB}`. Do not include username or password.
-4. `JOBS_DATABASE_MINIMUM_FLYWAY_MIGRATION_VERSION` - Define the minimum flyway migration version the Jobs Database must be at. If this is not satisfied, applications will not successfully connect.
-5. `JOBS_DATABASE_INITIALIZATION_TIMEOUT_MS` - Define the total time to wait for the Jobs Database to be initialized. This includes migrations.
-6. `CONFIG_DATABASE_USER` - Define the Configs Database user. Defaults to the Jobs Database user if empty.
-7. `CONFIG_DATABASE_PASSWORD` - Define the Configs Database password. Defaults to the Jobs Database password if empty.
-8. `CONFIG_DATABASE_URL` - Define the Configs Database url in the form of jdbc:postgresql://${DATABASE_HOST}:${DATABASE_PORT/${DATABASE_DB}. Defaults to the Jobs Database url if empty.
-9. `CONFIG_DATABASE_MINIMUM_FLYWAY_MIGRATION_VERSION` - Define the minimum flyway migration version the Configs Database must be at. If this is not satisfied, applications will not successfully connect.
-10. `CONFIG_DATABASE_INITIALIZATION_TIMEOUT_MS` - Define the total time to wait for the Configs Database to be initialized. This includes migrations.
-11. `RUN_DATABASE_MIGRATION_ON_STARTUP` - Define if the Bootloader should run migrations on start up.
->>>>>>> 11c93b79
 
 #### Airbyte Services
 1. `TEMPORAL_HOST` - Define the url where Temporal is hosted at. Please include the port. Airbyte services use this information.
