#
# Company vocabulary
#

Airbyte
Airbyte's
Self-Managed Community
Self-Managed Enterprise
Cloud
Cloud Teams
Cloud Enterprise
abctl
PyAirbyte
[Nn]amespace
Connector Builder
abctl
Low-Code CDK
Connection Timeline
Embedded
Airbyte Embedded

#
# Common terms Airbyte uses
#

repo
Vercel
Docusaurus
Kubernetes
Helm
kind
Vale
OpenTelemetry
Datadog
[Dd]eduplication
Python
MarkDownLint
markdownlint-cli2
JavaScript
<<<<<<< HEAD
ETL
ELT
[Dd]ata activation
=======
ID
>>>>>>> f585d639

# Common acronyms and initialisms that don't need definitions

AWS
GCP
REST
IAM
CSV
CSVs
API
APIs
OAuth
DPath
UUID
URL
SSO

# Airbyte connectors

Nessie
S3 Data Lake

# Companies, products, and jargon

Glue
[Gg]raph[Qq][Ll]
\bDocker(?:'s)?\b
npm
HubSpot
Zendesk
Okta
Entra

# Acceptable non-words that shouldn't trigger spellcheck

[Nn]ulled
[Nn]amespaces
[Ii]nitialisms
\bCPU(?:s)?\b<|MERGE_RESOLUTION|>--- conflicted
+++ resolved
@@ -37,13 +37,10 @@
 MarkDownLint
 markdownlint-cli2
 JavaScript
-<<<<<<< HEAD
 ETL
 ELT
 [Dd]ata activation
-=======
 ID
->>>>>>> f585d639
 
 # Common acronyms and initialisms that don't need definitions
 
