#
# Company vocabulary
#

Airbyte
Airbyte's
Self-Managed Community
Self-Managed Enterprise
Cloud
Cloud Teams
Enterprise Flex
abctl
Airbox
PyAirbyte
[Nn]amespace
Connector Builder
abctl
Low-Code CDK
Connection Timeline
Embedded
Airbyte Embedded

#
# Common terms Airbyte uses
#

repo
Vercel
Docusaurus
Kubernetes
Helm
kind
Vale
OpenTelemetry
Datadog
[Dd]eduplication
Python
MarkDownLint
markdownlint-cli2
JavaScript
ETL
ELT
[Dd]ata activation
ID

# Common acronyms and initialisms that don't need definitions

AWS
GCP
REST
IAM
CSV
CSVs
API
APIs
OAuth
DPath
UUID
URL
SSO
SQL
IP[s]
CDC

# Airbyte connectors

Nessie
S3 Data Lake
PostgreSQL
Postgres

# Companies, products, and jargon

Glue
[Gg]raph[Qq][Ll]
\bDocker(?:'s)?\b
npm
HubSpot
Zendesk
Okta
Entra
Slack

# Acceptable non-words that shouldn't trigger spellcheck

[Nn]ulled
[Nn]amespaces
[Ii]nitialisms
\bCPU(?:s)?\b

<<<<<<< HEAD

# API and technical terms

CLI
CLIs
UUIDs
JWT
JWTs
CORS
SaaS
config
rollout
CRM
JSON
jmespath
Jmespath
JMESPath
Cron
crons
subdirectory
subdirectories
workspace_id
source_id
connection_id
template_id
workspaceId
sourceId
connectionId
templateId
sync_on_create
non_breaking_changes_preference
Onboarding
datetime
workspace's
=======
# Never lint Docusaurus admonitions markup
:::
:::note
:::tip
:::info
:::warning
:::danger
>>>>>>> f290a17c
<|MERGE_RESOLUTION|>--- conflicted
+++ resolved
@@ -88,8 +88,6 @@
 [Ii]nitialisms
 \bCPU(?:s)?\b
 
-<<<<<<< HEAD
-
 # API and technical terms
 
 CLI
@@ -123,12 +121,11 @@
 Onboarding
 datetime
 workspace's
-=======
+
 # Never lint Docusaurus admonitions markup
 :::
 :::note
 :::tip
 :::info
 :::warning
-:::danger
->>>>>>> f290a17c
+:::danger