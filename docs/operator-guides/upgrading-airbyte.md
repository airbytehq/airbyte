--- conflicted
+++ resolved
@@ -12,7 +12,7 @@
 If you inadvertently upgrade to a version of Airbyte that is not compatible with your data, the docker containers will not start up and will log an error stating the incompatibility. In these cases, you should downgrade to the previous version that worked and follow the steps below. On the other hand, if you don't mind losing your current Airbyte configuration or have never setup any proper connections yet, you can skip the migrating operations and jump directly to step 5 below.
 {% endhint %}
 
-## Upgrading
+## Upgrading \(Docker\)
 
 1. In a terminal, on the host where Airbyte is running, turn off Airbyte.
 
@@ -20,9 +20,6 @@
    docker-compose down
    ```
 
-<<<<<<< HEAD
-2. Upgrade the docker instance to new version.
-=======
 2. Turn back on the Airbyte web app, server, and db \(using the "old" working version from which you are upgrading from\).
 
    ```bash
@@ -75,14 +72,66 @@
    5.b. (Skip if you are using default database `airbyte-db`) If you [deployed an external database](configuring-airbyte-db.md) to be used by Airbyte, you might need to drop all tables from the database and re-initialize them from scratch using the latest updated [schema script](https://github.com/airbytehq/airbyte/blob/master/airbyte-db/src/main/resources/schema.sql) (replace "airbyte" and "docker" with the appropriate values). If no changes were made to the SQL tables since the last Airbyte version you were using, you can safely skip this step.
 
 6. Upgrade the docker instance to new version.
->>>>>>> c5e1cc6e
 
    i. If you are running Airbyte from a cloned version of the Airbyte GitHub repo and want to use the current most recent stable version, just `git pull`.
 
    ii. If you are running Airbyte from downloaded `docker-compose.yaml` and `.env` files without a GitHub repo, run `wget -N https://raw.githubusercontent.com/airbytehq/airbyte/master/{.env,docker-compose.yaml}` to pull the latest versions and overwrite both files.
 
-3. Bring Airbyte back online.
+7. Bring Airbyte back online.
 
    ```bash
    docker-compose up
-   ```+   ```
+
+8. Complete Preferences section. In the subsequent setup page click "Skip Onboarding". Navigate to the Admin page in the UI. Then go to the Configuration Tab. Click Import. This will prompt you to upload the migrated archive to Airbyte. After this completes, your upgraded Airbyte instance will now be running with all of your original configuration.
+
+This step will throw an exception if the data you are trying to upload does not match the version of Airbyte that is running.
+
+## Upgrading \(K8s\)
+
+This process is similar to the Docker upgrade process with several changes to account for the Kubernetes resources.
+
+1. Follow **Step 3** in the [Docker upgrade process](#Upgrading-\(Docker\)) to export your current configurations as an archive.
+
+2. Follow **Step 4**. in the [Docker upgrade process](#Upgrading-\(Docker\)) process to run the migration on your archive.
+
+3. Turn off Airbyte fully and **\(see warning\)** delete the existing Airbyte Kubernetes volumes.
+
+   _WARNING: Make sure you have already exported your data \(step 1\). This command is going to delete your data in Kubernetes, you may lose your airbyte configurations!_
+
+   This is where all airbyte configurations are saved. Those configuration files need to be upgraded and restored with the proper version in the following steps.
+
+   ```bash
+   # Careful, this is deleting data!
+   kubectl delete -k kube/overlays/stable
+   ```
+4. Follow **Step 6** in the [Docker upgrade process](#Upgrading-\(Docker\)) to check out the most recent version of Airbyte. Although it is possible to
+   migrate by changing the `.env` file in the kube overlay directory, this is not recommended as it does not capture any changes to the Kubernetes manifests.
+
+5. Bring Airbyte back up.
+   ```bash
+   kubectl apply -k kube/overlays/stable
+   ```
+6. Follow **Step 8** in the [Docker upgrade process](#Upgrading-\(Docker\)) to upload your migrated Archive and restore your configuration and data.
+
+## API Instruction
+
+If you prefer to import and export your data via API instead the UI, follow these instructions:
+
+1. Instead of Step 3 above use the following curl command to export the archive:
+
+   ```bash
+   curl -H "Content-Type: application/json" -X POST localhost:8000/api/v1/deployment/export --output /tmp/airbyte_archive.tar.gz
+   ```
+
+2. Instead of Step X above user the following curl command to import the migrated archive:
+
+   ```bash
+   curl -H "Content-Type: application/x-gzip" -X POST localhost:8000/api/v1/deployment/import --data-binary @<path to arhive>
+   ```
+
+Here is an example of what this request might look like assuming that the migrated archive is called `airbyte_archive_migrated.tar.gz` and is in the `/tmp` directory.
+
+```bash
+curl -H "Content-Type: application/x-gzip" -X POST localhost:8000/api/v1/deployment/import --data-binary @/tmp/airbyte_archive_migrated.tar.gz
+```