# Upgrading Airbyte

## Overview

This tutorial will describe how to determine if you need to run this upgrade process, and if you do, how to do so. This process does require temporarily turning off Airbyte.

## Determining if you need to Upgrade

All minor and major version releases requiring updating the data that Airbyte stores internally. We follow standard [Semantic Versioning](https://semver.org/) conventions. You can always find the latest stable version of Airbyte in our repository [here](https://github.com/airbytehq/airbyte/blob/master/.env#L1). If you are upgrading to a new major or minor version follow the steps below to upgrade your configuration data.

{% hint style="info" %}
If you inadvertently upgrade to a version of Airbyte that is not compatible with your data, the docker containers will not start up and will log an error stating the incompatibility. In these cases, you should downgrade to the previous version that worked and follow the steps below. On the other hand, if you don't mind losing your current Airbyte configuration or have never setup any proper connections yet, you can skip the migrating operations and jump directly to step 5 below.
{% endhint %}

## Upgrading \(Docker\)

1. In a terminal, on the host where Airbyte is running, turn off Airbyte.

   ```bash
   docker-compose down
   ```

2. Turn back on the Airbyte web app, server, and db \(using the "old" working version from which you are upgrading from\).

   ```bash
   docker-compose up -d db server webapp
   ```

   _Note: the `-d` flag in the previous command is optional and is meant to run the docker services in the background. This would let you free to keep interacting with the terminal and type the next commands in the tutorial._

3. Switching over to your browser, navigate to the Admin page in the UI. Then go to the Configuration Tab. Click Export. This will download a compressed back-up archive \(gzipped tarball\) of all of your Airbyte configuration data and sync history locally.

   _Note: Any secrets that you have entered into Airbyte will be in this archive, so you should treat it as secret._

4. Back to the terminal, migrate the local archive to the new version using the Migration App \(packaged in a docker container\).

   ```bash
   docker run --rm -v <path to directory containing downloaded airbyte_archive.tar.gz>:/config airbyte/migration:<version you are upgrading to> --\
     --input /config/airbyte_archive.tar.gz\
     --output <path to where migrated archive will be written (should end in .tar.gz)>\
     [ --target-version <version you are migrating to or empty for latest> ]
   ```

   Here's an example of what it might look like with the values filled in. It assumes that the downloaded `airbyte_archive.tar.gz` is in `/tmp`.

   ```bash
   docker run --rm -v /tmp:/config airbyte/migration:0.26.1-alpha --\
   --input /config/airbyte_archive.tar.gz\
   --output /config/airbyte_archive_migrated.tar.gz
   ```

5. Turn off Airbyte fully and **\(see warning\)** delete the existing Airbyte docker volumes.

   _WARNING: Make sure you have already exported your data \(step 3\). This command is going to delete your data in Docker, you may lose your airbyte configurations!_

   This is where all airbyte configurations are saved. Those configuration files need to be upgraded and restored with the proper version in the following steps.

   ```bash
   # Careful, this is deleting data!
   docker-compose down -v
   ```

   The `-v` flag is equivalent to running the following two steps in a single command:

   ```bash
   # Turn off Airbyte fully
   docker-compose down
   # Delete the existing Airbyte docker volumes where all airbyte configurations are saved. 
   docker volume rm $(docker volume ls -q | grep airbyte)
   ```

   5.b. (Skip if you are using default database `airbyte-db`) If you [deployed an external database](configuring-airbyte-db.md) to be used by Airbyte, you might need to drop all tables from the database and re-initialize them from scratch using the latest updated [schema script](https://github.com/airbytehq/airbyte/blob/master/airbyte-db/src/main/resources/schema.sql) (replace "airbyte" and "docker" with the appropriate values). If no changes were made to the SQL tables since the last Airbyte version you were using, you can safely skip this step.

6. Upgrade the docker instance to new version.

   i. If you are running Airbyte from a cloned version of the Airbyte repo and want to use the current most recent stable version, just `git pull`.

   ii. If you are running Airbyte from a `.env`, edit the `VERSION` field in that file to be the desired version \(make sure your docker-compose.yaml is mirroring the [latest version](https://github.com/airbytehq/airbyte/tree/4f03fc460350cbf1e8613853ab13fa6db14c0d06/docker-compose.yaml) if you encounter any problems\).

7. Bring Airbyte back online.

   ```bash
   docker-compose up
   ```

8. Complete Preferences section. In the subsequent setup page click "Skip Onboarding". Navigate to the Admin page in the UI. Then go to the Configuration Tab. Click Import. This will prompt you to upload the migrated archive to Airbyte. After this completes, your upgraded Airbyte instance will now be running with all of your original configuration.

This step will throw an exception if the data you are trying to upload does not match the version of Airbyte that is running.

## Upgrading \(K8s\)

This process is similar to the Docker upgrade process with several changes to account for the Kubernetes resources.

1. Follow **Step 3** in the [Docker upgrade process](#Upgrading-\(Docker\)) to export your current configurations as an archive.

2. Follow **Step 4**. in the [Docker upgrade process](#Upgrading-\(Docker\)) process to run the migration on your archive.

3. Turn off Airbyte fully and **\(see warning\)** delete the existing Airbyte Kubernetes volumes.

   _WARNING: Make sure you have already exported your data \(step 1\). This command is going to delete your data in Kubernetes, you may lose your airbyte configurations!_

   This is where all airbyte configurations are saved. Those configuration files need to be upgraded and restored with the proper version in the following steps.

   ```bash
   # Careful, this is deleting data!
   kubectl delete -k kube/overlays/stable
   ```
4. Follow **Step 6** in the [Docker upgrade process](#Upgrading-\(Docker\)) to check out the most recent version of Airbyte. Although it is possible to
   migrate by changing the `.env` file in the kube overlay directory, this is not recommended as it does not capture any changes to the Kubernetes manifests.

5. Bring Airbyte back up.
   ```bash
   kubectl apply -k kube/overlays/stable
   ```
6. Follow **Step 8** in the [Docker upgrade process](#Upgrading-\(Docker\)) to upload your migrated Archive and restore your configuration and data.

## API Instruction

If you prefer to import and export your data via API instead the UI, follow these instructions:

1. Instead of Step 3 above use the following curl command to export the archive:

   ```bash
   curl -H "Content-Type: application/json" -X POST localhost:8000/api/v1/deployment/export --output /tmp/airbyte_archive.tar.gz
   ```

2. Instead of Step X above user the following curl command to import the migrated archive:

   ```bash
   curl -H "Content-Type: application/x-gzip" -X POST localhost:8000/api/v1/deployment/import --data-binary @<path to arhive>
   ```

Here is an example of what this request might look like assuming that the migrated archive is called `airbyte_archive_migrated.tar.gz` and is in the `/tmp` directory.

```bash
curl -H "Content-Type: application/x-gzip" -X POST localhost:8000/api/v1/deployment/import --data-binary @/tmp/airbyte_archive_migrated.tar.gz
<<<<<<< HEAD
```
=======
```

## Upgrading \(K8s\)

_coming soon_
>>>>>>> e99cc598
<|MERGE_RESOLUTION|>--- conflicted
+++ resolved
@@ -134,12 +134,4 @@
 
 ```bash
 curl -H "Content-Type: application/x-gzip" -X POST localhost:8000/api/v1/deployment/import --data-binary @/tmp/airbyte_archive_migrated.tar.gz
-<<<<<<< HEAD
-```
-=======
-```
-
-## Upgrading \(K8s\)
-
-_coming soon_
->>>>>>> e99cc598
+```