<<<<<<< HEAD
---
products: oss-*
---

# Using custom connectors
=======
---  
sidebar_label: Uploading custom connectors 
--- 
 
# Uploading Docker-based custom connectors
>>>>>>> 932c1eca

:::info
This guide walks through the setup of a Docker-based custom connector. To understand how to use our low-code connector builder, read our guide [here](/connector-development/connector-builder-ui/overview.md).
:::

If our connector catalog does not fulfill your needs, you can build your own Airbyte connectors! You can either use our [low-code connector builder](/connector-development/connector-builder-ui/overview.md) or upload a Docker-based custom connector. 

This page walks through the process to upload a **Docker-based custom connector**. This is an ideal route for connectors that have an **internal** use case like a private API with a specific fit for your organization. This guide for using Docker-based custom connectors assumes the following:
* You followed our other guides and tutorials about [connector development](/connector-development/connector-builder-ui/overview.md)
* You finished your connector development and have it running locally on an Airbyte development instance.
* You want to deploy this connector to a production Airbyte instance running on a VM with docker-compose or on a Kubernetes cluster.

If you prefer video tutorials, we recorded a demo on how to upload [connectors images to a GCP Artifact Registry](https://www.youtube.com/watch?v=4YF20PODv30&ab_channel=Airbyte).

## 1. Create a private Docker registry
Airbyte needs to pull its Docker images from a remote Docker registry to consume a connector.
You should host your custom connectors image on a private Docker registry. 
Here are some resources to create a private Docker registry, in case your organization does not already have one:

| Cloud provider | Service name                | Documentation                                                                                                                                                                                                                                                                              |
|----------------|-----------------------------|--------------------------------------------------------------------------------------------------------------------------------------------------------------------------------------------------------------------------------------------------------------------------------------------|
| Google Cloud   | Artifact Registry           | [Quickstart](https://cloud.google.com/artifact-registry/docs/docker/quickstart)|
| AWS            | Amazon ECR                  | [Getting started with Amazon ECR](https://docs.aws.amazon.com/AmazonECR/latest/userguide/getting-started-console.html)|
| Azure          | Container Registry          | [Quickstart](https://docs.microsoft.com/en-us/azure/container-registry/container-registry-get-started-portal#:~:text=Azure%20Container%20Registry%20is%20a,container%20images%20and%20related%20artifacts.&text=Then%2C%20use%20Docker%20commands%20to,the%20image%20from%20your%20registry.)|
| DockerHub      | Repositories                | [DockerHub Quickstart](https://docs.docker.com/docker-hub/)|
| Self hosted    | Open-source Docker Registry | [Deploy a registry server](https://docs.docker.com/registry/deploying/)|

## 2. Authenticate to your private Docker registry
To push and pull images to your private Docker registry, you need to authenticate to it:
* Your local or CI environment (where you build your connector image) must be able to **push** images to your registry.
* Your Airbyte instance must be able to **pull** images from your registry.

### For Docker-compose Airbyte deployments
#### On GCP - Artifact Registry:
GCP offers the `gcloud` credential helper to log in to your Artifact registry.
Please run the command detailed [here](https://cloud.google.com/artifact-registry/docs/docker/quickstart#auth) to authenticate your local environment/CI environment to your Artifact registry.
Run the same authentication flow on your Compute Engine instance.
If you do not want to use `gcloud`, GCP offers other authentication methods detailed [here](https://cloud.google.com/artifact-registry/docs/docker/authentication).

#### On AWS - Amazon ECR:
You can authenticate to an ECR private registry using the `aws` CLI:
`aws ecr get-login-password --region region | docker login --username AWS --password-stdin aws_account_id.dkr.ecr.region.amazonaws.com`
You can find details about this command and other available authentication methods [here](https://docs.aws.amazon.com/AmazonECR/latest/userguide/registry_auth.html).
You will have to authenticate your local/CI environment (where you build your image) **and** your EC2 instance where your Airbyte instance is running.

#### On Azure - Container Registry:
You can authenticate to an Azure Container Registry using the `az` CLI:
`az acr login --name <registry-name>`
You can find details about this command [here](https://docs.microsoft.com/en-us/azure/container-registry/container-registry-get-started-portal#:~:text=Azure%20Container%20Registry%20is%20a,container%20images%20and%20related%20artifacts.&text=Then,%20use%20Docker%20commands%20to,the%20image%20from%20your%20registry.)
You will have to authenticate both your local/CI environment/ environment (where your image is built) **and** your Azure Virtual Machine instance where the Airbyte instance is running.

#### On DockerHub - Repositories:
You can use Docker Desktop to authenticate your local machine to your DockerHub registry by signing in on the desktop application using your DockerID.
You need to use a [service account](https://docs.docker.com/docker-hub/service-accounts/) to authenticate your Airbyte instance to your DockerHub registry.

#### Self hosted - Open source Docker Registry:
It would be best to set up auth on your Docker registry to make it private. Available authentication options for an open-source Docker registry are listed [here](https://docs.docker.com/registry/configuration/#auth).
To authenticate your local/CI environment and Airbyte instance you can use the [`docker login`](https://docs.docker.com/engine/reference/commandline/login/) command.

### For Kubernetes Airbyte deployments
You can use the previous section's authentication flow to authenticate your local/CI to your private Docker registry.
If you provisioned your Kubernetes cluster using AWS EKS, GCP GKE, or Azure AKS: it is very likely that you already allowed your cluster to pull images from the respective container registry service of your cloud provider.
If you want Airbyte to pull images from another private Docker registry, you will have to do the following:
1. Create a `Secret` in Kubernetes that will host your authentication credentials. [This Kubernetes documentation](https://kubernetes.io/docs/tasks/configure-pod-container/pull-image-private-registry/) explains how to proceed.
2. Set the `JOB_KUBE_MAIN_CONTAINER_IMAGE_PULL_SECRET` environment variable on the `airbyte-worker` pod. The value must be **the name of your previously created Kubernetes Secret**.

## 3. Push your connector image to your private Docker registry
1. Build and tag your connector image locally, e.g.: `docker build . -t my-custom-connectors/source-custom:0.1.0`
2. Create your image tag with `docker tag` command. The structure of the remote tag depends on your cloud provider's container registry service. Please check their online documentation linked at the top.
3. Use `docker push <image-name>:<tag>` to push the image to your private Docker registry.

You should run all the above commands from your local/CI environment, where your connector source code is available.

## 4. Use your custom Docker connector in Airbyte
At this step, you should have:
* A private Docker registry hosting your custom connector image.
* Authenticated your Airbyte instance to your private Docker registry.

You can pull your connector image from your private registry to validate the previous steps. On your Airbyte instance: run `docker pull <image-name>:<tag>` if you are using our `docker-compose` deployment, or start a pod that is using the connector image.

1. Click on `Settings` in the left-hand sidebar. Navigate to `Sources` or `Destinations` depending on your connector. Click on `Add a new Docker connector`.

2. Name your custom connector in `Connector display name`. This is just the display name used for your workspace. 

3. Fill in the Docker `Docker full image name` and `Docker image tag`.

4. (Optional) Add a link to connector's documentation in `Connector documentation URL`
You can optionally fill this with any value if you do not have online documentation for your connector.
This documentation will be linked in your connector setting's page.

5. `Add` the connector to save the configuration. You can now select your new connector when setting up a new connection!<|MERGE_RESOLUTION|>--- conflicted
+++ resolved
@@ -1,16 +1,9 @@
-<<<<<<< HEAD
 ---
 products: oss-*
----
-
-# Using custom connectors
-=======
----  
 sidebar_label: Uploading custom connectors 
 --- 
  
 # Uploading Docker-based custom connectors
->>>>>>> 932c1eca
 
 :::info
 This guide walks through the setup of a Docker-based custom connector. To understand how to use our low-code connector builder, read our guide [here](/connector-development/connector-builder-ui/overview.md).
