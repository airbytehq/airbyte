--- conflicted
+++ resolved
@@ -85,7 +85,7 @@
 3. Click the name of the workspace you want to switch to.
 
 ### Choose your default data residency
-<<<<<<< HEAD
+
 Default data residency allows you to choose where your data is processed.
 
 :::note 
@@ -101,13 +101,6 @@
 While the data is processed in a data plane in the chosen residency, the cursor and primary key data is stored in the US control plane. If you have data that cannot be stored in the US, do not use it as a cursor or primary key.
 
 :::
-=======
-Default data residency allows you to choose where your data is processed. When you set the default data residency, it is applied to all new connections, but it does not affect existing connections. 
-
-Your data is processed on a data plane in the chosen data residency, but configuration data, like data associated with sync mode, cursor, and primary key, is stored on our control plane in the US. Because of this, data that must stay in the chosen data residency should not be used as a stream’s cursor or primary key. 
-
-For individual connections, you can choose a data residency that is different from the default. You can do this in the [connection settings](#choose-the-data-residency-for-a-connection) or when you create a [new connection](https://docs.airbyte.com/cloud/getting-started-with-airbyte-cloud#set-up-a-connection).
->>>>>>> 45ad415a
 
 To choose your default data residency:
 
@@ -315,11 +308,7 @@
 
 :::note 
 
-<<<<<<< HEAD
 Changes to data residency will not affect any sync in progress. 
-=======
-Changes to data residency will not affect any currently running sync. 
->>>>>>> 45ad415a
 
 :::
 
