# Developing Locally

<<<<<<< HEAD
Airbyte uses `java 14` , `node 14` and `Docker`
=======
## Build with `gradle`

Airbyte uses `java 14` , `node 14` and `docker`
>>>>>>> 92777616

To start contributing:

1. Start by [forking](https://docs.github.com/en/github/getting-started-with-github/fork-a-repo) the repository
2. Clone the fork on your workstation:

   ```bash
   git clone git@github.com:{YOUR_USERNAME}/airbyte.git
   cd airbyte
   ```

3. You're ready to start!

## Build with `gradle`

To compile the code and run unit tests:

```bash
./gradlew clean build
```

This will build all the code and run all the unit tests.

`./gradle build` creates all the necessary artifacts \(Webapp, Jars and Docker images\) so that you can run Airbyte locally.

## Run in `dev` mode with `docker-compose`

```bash
./gradlew build
docker-compose --env-file .env.dev -f docker-compose.yaml -f docker-compose.dev.yaml up
```

<<<<<<< HEAD
The build will take a few minutes. Once it completes, Airbyte compiled at current git revision will be running in `dev` mode in your environment.
=======
The build will take a few minutes. Once it completes, Airbyte compiled at current git revision will be running in your environment.

Airbyte by default uses docker volumes for persisting data. If you'd like all persistence to use your local filesystem, do the following instead. By default, all data will be persisted to `/tmp/dev_root` .
>>>>>>> 92777616

In `dev` mode, all data will be persisted in `/tmp/dev_root`.

## Run acceptance tests

To run acceptance \(end-to-end\) tests, you must have the Airbyte running locally.

```bash
./gradlew build
VERSION=dev docker-compose up
./gradlew :airbyte-tests:acceptanceTests
```

## Develop on individual applications

The easiest way to work one of Airbyte's module is to spin up the whole Airbyte system on your workstation, and shutdown the module you want to work on.

### Develop on `airbyte-webapp`

* Spin up Airbyte locally so the UI can make requests against the local API.
* Stop the `webapp`.

```bash
docker-compose stop webapp
```

* Start up the react app.

```bash
cd airbyte-webapp
npm install
npm start
```

* Happy Hacking!

### Develop on `airbyte-server` \(APIs\)

* Spin up Airbyte locally.
* Stop the `server`.

```bash
docker-compose stop server
```

* Run the `server` with the command line. It will build and start a `server` with the current state of the code. You can also start the `server` from your IDE if you need to use a debugger.

```bash
./gradlew :airbyte-server:run
```

* Make sure everything is working by testing out a call to the API.

```bash
curl -H "Content-Type: application/json"\
 -X POST localhost:8001/api/v1/workspaces/get\
 -d '{ "workspaceId": "5ae6b09b-fdec-41af-aaf7-7d94cfc33ef6" }'
```

* Happy Hacking!

_Note: We namespace most API calls with a workspace id. For now there is only ever one workspace that is hardcoded to the id used in this example. If you ever need a workspace id, just use this one._

### Develop on `airbyte-scheduler`

* Spin up Airbyte locally.
* Stop the `scheduler`.

```bash
docker-compose stop scheduler
```

* Run the `scheduler` with the command line. It will build and start a `scheduler` with the current state of the code. You can also start the `scheduler`from your IDE if you need to use a debugger.

```bash
./gradlew :airbyte-scheduler:run
```

* Happy Hacking!
<|MERGE_RESOLUTION|>--- conflicted
+++ resolved
@@ -1,12 +1,6 @@
 # Developing Locally
 
-<<<<<<< HEAD
-Airbyte uses `java 14` , `node 14` and `Docker`
-=======
-## Build with `gradle`
-
 Airbyte uses `java 14` , `node 14` and `docker`
->>>>>>> 92777616
 
 To start contributing:
 
@@ -39,13 +33,7 @@
 docker-compose --env-file .env.dev -f docker-compose.yaml -f docker-compose.dev.yaml up
 ```
 
-<<<<<<< HEAD
 The build will take a few minutes. Once it completes, Airbyte compiled at current git revision will be running in `dev` mode in your environment.
-=======
-The build will take a few minutes. Once it completes, Airbyte compiled at current git revision will be running in your environment.
-
-Airbyte by default uses docker volumes for persisting data. If you'd like all persistence to use your local filesystem, do the following instead. By default, all data will be persisted to `/tmp/dev_root` .
->>>>>>> 92777616
 
 In `dev` mode, all data will be persisted in `/tmp/dev_root`.
 
