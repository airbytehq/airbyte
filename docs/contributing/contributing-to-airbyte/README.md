---
description: 'We love contributions to Airbyte, big or small.'
---

# Contributing to Airbyte

Thank you for your interest in contributing! We love community contributions. Contribution guidelines are listed below. If you're unsure about how to start contributing or have any questions even after reading them, feel free to ask us on [Slack](https://slack.airbyte.io) in the \#dev or \#general channel.

However, for those who want a bit more guidance on the best way to contribute to Airbyte, read on. This document will cover what we're looking for. By addressing the points below, the chances that we can quickly merge or address your contributions will increase.

## Table of Contents

1. [Code of conduct](https://docs.airbyte.io/v/dx-to-contribute_suggestion/contributing/contributing-to-airbyte#1-code-of-conduct)
2. [Airbyte specification](https://docs.airbyte.io/v/dx-to-contribute_suggestion/contributing/contributing-to-airbyte#2-the-airbyte-specification)
3. [First-time contributors, welcome!](https://docs.airbyte.io/v/dx-to-contribute_suggestion/contributing/contributing-to-airbyte#3-first-time-contributors-welcome)
4. [Areas for contributing](https://docs.airbyte.io/v/dx-to-contribute_suggestion/contributing/contributing-to-airbyte#4-areas-for-contributing)
5. [Ways you can contribute](https://docs.airbyte.io/v/dx-to-contribute_suggestion/contributing/contributing-to-airbyte#5-ways-you-can-contribute)
6. [Review process](https://docs.airbyte.io/v/dx-to-contribute_suggestion/contributing/contributing-to-airbyte#6-review-process)

## 1. Code of conduct

Please follow our [Code of conduct](https://docs.airbyte.io/contributing/code-of-conduct) in the context of any contributions made to Airbyte.

## 2. The Airbyte specification

Before you can start contributing, you need to understand [Airbyte's data protocol specification](https://docs.airbyte.io/architecture/airbyte-specification).

## 3. First-time contributors, welcome!

We appreciate first time contributors and we are happy to assist you in getting started. In case of questions, just reach out to us via [email](mailto:hey@airbyte.io) or [Slack](https://slack.airbyte.io)!

Here is a list of easy [good first issues](https://github.com/airbytehq/airbyte/labels/good%20first%20issue) to do.

## 4. Areas for contributing

### **New integrations**

It's easy to add your own integrations to Airbyte! **Since Airbyte connectors are encapsulated within Docker containers, you can use any language you like.** Here are some links on how to add sources and destinations. We haven't built the documentation for all languages yet, so don't hesitate to reach out to us if you'd like help developing integrations in other languages.

#### **Contributing sources:**

* [In Python](https://github.com/airbytehq/airbyte/blob/master/airbyte-integrations/connector-templates/python-source/README.md)
* [Based on Singer Taps in Python](https://github.com/airbytehq/airbyte/blob/master/airbyte-integrations/connector-templates/singer-source/README.md)

#### **Contributing destinations:**

* [In Java](https://github.com/airbytehq/airbyte/blob/master/airbyte-integrations/connector-templates/java-destination/README.md)

### **Documentation**

Our goal is to keep our docs comprehensive and updated. If you would like to help us in doing so, we are grateful for any kind of contribution:

* Report missing content
* Fix errors in existing docs
* Help us in adding to the docs

The contributing guide for docs can be found [here](https://docs.airbyte.io/contributing/contributing-to-airbyte/updating-documentation).

### **Community content**

We welcome contributions as new tutorials / showcases / articles, or to any of the existing guides on our [tutorials page](http://airbyte.io/tutorials):

* Fix errors in existing tutorials
* Add new tutorials \(please reach out to us if you have ideas to avoid duplicate work\)
* Request tutorials

We have a repo dedicated to community content. Everything is documented [there](https://github.com/airbytehq/community-content/).

Feel free to submit a pull request in this repo, if you have something to add even if it's not related to anything mentioned above.

## 5. Ways you can contribute

### **Adding to the codebase for an integration or issue**

First, a big thank you! A few things to keep in mind when contributing code:

* Please make sure there is an issue associated with the work that you're doing.
* If you're working on an issue, please comment that you are doing so to prevent duplicate work by others also.
* Rebase master with your branch before submitting a pull request.

Here are some details about [our review process](https://docs.airbyte.io/v/dx-to-contribute_suggestion/contributing/contributing-to-airbyte#6-review-process).

### **Upvoting issues, feature and integration requests**

You are welcome to add your own reactions to the existing issues. We will take them in consideration in our prioritization efforts, especially for integrations.

❤️ means that this task is CRITICAL to you.  
👍 means it is important to you.

<<<<<<< HEAD
## **Contributing new integrations**

It's easy to add your own integrations to Airbyte! Here are some links to instructions on how to add sources and destinations. Please reach out to us if you'd like help developing integrations in other languages.

* [Contributing Sources \(Python\)](https://github.com/airbytehq/airbyte/blob/master/airbyte-integrations/connector-templates/python-source/README.md)
* [Contributing Sources Based on Singer Taps \(Python\)](https://github.com/airbytehq/airbyte/blob/master/airbyte-integrations/connector-templates/singer-source/README.md)
* [Contributing Destinations \(Java\)](https://github.com/airbytehq/airbyte/blob/master/airbyte-integrations/connector-templates/java-destination/README.md)

## **Requesting new features**
=======
### **Requesting new features**
>>>>>>> 1372b3f7

To request new features, please create an issue on this project.

If you would like to suggest a new feature, we ask that you please use our issue template. It contains a few essential questions that help us understand the problem you are looking to solve and how you think your recommendation will address it. We also tag incoming issues from this template with the "**community\_new**" label. This lets our teams quickly see what has been raised and better address the community recommendations.

To see what has already been proposed by the community, you can look [here](https://github.com/airbytehq/airbyte/labels/community_new).

Watch out for duplicates! If you are creating a new issue, please check [existing open](https://github.com/airbyte.io/airbyte/issues), or [recently closed](https://github.com/airbytehq/airbyte/issues?utf8=%E2%9C%93&q=is%3Aissue%20is%3Aclosed%20). Having a single voted for issue is far easier for us to prioritize

### **Requesting new integrations**

This is very similar to requesting new features. The template will change a bit and all integration requests will be tagged with the “**community\_new**” and “**area/integration**” labels.

To see what has already been proposed by the community, you can look [here](https://github.com/airbytehq/airbyte/labels/area%2Fintegration). Again, watch out for duplicates!

### **Reporting bugs**

**‌**Bug reports help us make Airbyte better for everyone. We provide a preconfigured template for bugs to make it very clear what information we need.

‌Please search within our [already reported bugs](https://github.com/airbytehq/airbyte/issues?q=is%3Aissue+is%3Aopen+label%3Atype%2Fbug) before raising a new one to make sure you're not raising a duplicate.

### **Reporting security issues**

Please do not create a public GitHub issue. If you've found a security issue, please email us directly at [security@airbyte.io](mailto:security@airbyte.io) instead of raising an issue.

## **6. Review process**

**‌‌**If you are considering adding to the codebase or contributing a new integration: a big thank you! We sincerely appreciate your help.

As soon as you are done with your development, just put up a PR. You're also always welcome to reach out during or before development. When we review we look at:

* ‌Does the PR solve the issue?
* Is the proposed solution reasonable?
* Is it tested? \(unit tests or integration tests\)
* Is it introducing security risks?

‌Once your PR passes, we will merge it.

\*\*\*\*
<|MERGE_RESOLUTION|>--- conflicted
+++ resolved
@@ -87,19 +87,7 @@
 ❤️ means that this task is CRITICAL to you.  
 👍 means it is important to you.
 
-<<<<<<< HEAD
-## **Contributing new integrations**
-
-It's easy to add your own integrations to Airbyte! Here are some links to instructions on how to add sources and destinations. Please reach out to us if you'd like help developing integrations in other languages.
-
-* [Contributing Sources \(Python\)](https://github.com/airbytehq/airbyte/blob/master/airbyte-integrations/connector-templates/python-source/README.md)
-* [Contributing Sources Based on Singer Taps \(Python\)](https://github.com/airbytehq/airbyte/blob/master/airbyte-integrations/connector-templates/singer-source/README.md)
-* [Contributing Destinations \(Java\)](https://github.com/airbytehq/airbyte/blob/master/airbyte-integrations/connector-templates/java-destination/README.md)
-
-## **Requesting new features**
-=======
 ### **Requesting new features**
->>>>>>> 1372b3f7
 
 To request new features, please create an issue on this project.
 
