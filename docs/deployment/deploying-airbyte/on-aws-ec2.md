# On AWS \(EC2\)

{% hint style="info" %}
The instructions have been tested on `Amazon Linux 2 AMI (HVM)`
{% endhint %}

## Create a new instance

* Launch a new instance

<<<<<<< HEAD
![](../../.gitbook/assets/aws_ec2_launch%20%281%29%20%281%29.png)
=======
![](../../.gitbook/assets/aws_ec2_launch%20%281%29%20%282%29.png)
>>>>>>> 281cd11d

* Select instance AMI

![](../../.gitbook/assets/aws_ec2_ami%20%282%29%20%281%29.png)

* Select instance type

<<<<<<< HEAD
![](../../.gitbook/assets/aws_ec2_instance_type%20%281%29%20%281%29.png)
=======
![](../../.gitbook/assets/aws_ec2_instance_type%20%281%29%20%282%29.png)
>>>>>>> 281cd11d

* `Next: Configure Instance Details` 
  * You can tune parameters or keep the defaults
* `Next: Add Storage`
  * You can tune parameters or keep the defaults
* `Next: Add Tags`
  * You can tune parameters or keep the defaults
* `Next: Configure Security Groups`
  * We are going to allow network for `ssh` 

<<<<<<< HEAD
![](../../.gitbook/assets/aws_ec2_security_group%20%281%29%20%281%29.png)
=======
![](../../.gitbook/assets/aws_ec2_security_group%20%281%29%20%282%29.png)
>>>>>>> 281cd11d

* `Review and Launch`
* `Launch`
* Create a ssh key so you can connect to the instance
  * Download the key \(and don't lose it or you won't be able to connect to the instance\)

<<<<<<< HEAD
![](../../.gitbook/assets/aws_ec2_ssh_key%20%281%29%20%281%29.png)

* `Launch Instances`

![](../../.gitbook/assets/aws_ec2_instance_view%20%281%29%20%281%29.png)
=======
![](../../.gitbook/assets/aws_ec2_ssh_key%20%281%29%20%282%29.png)

* `Launch Instances`

![](../../.gitbook/assets/aws_ec2_instance_view%20%281%29%20%282%29.png)
>>>>>>> 281cd11d

* Wait for the instance to become `Running`

## Install environment

{% hint style="info" %}
This part assumes that you have access to a terminal on your workstation
{% endhint %}

* Connect to your instance

```bash
# In your workstation terminal
SSH_KEY=~/Downloads/airbyte-key.pem # or wherever you've downloaded the key
INSTANCE_IP=REPLACE_WITH_YOUR_INSTANCE_IP
chmod 400 $SSH_KEY # or ssh will complain that the key has the wrong permissions
ssh -i $SSH_KEY ec2-user@$INSTANCE_IP
```

* Install `docker`

```bash
# In your ssh session on the instance terminal
sudo yum update -y
sudo yum install -y docker
sudo service docker start
sudo usermod -a -G docker $USER
```

* Install `docker-compose`

```bash
# In your ssh session on the instance terminal
sudo wget https://github.com/docker/compose/releases/download/1.26.2/docker-compose-$(uname -s)-$(uname -m) -O /usr/local/bin/docker-compose
sudo chmod +x /usr/local/bin/docker-compose
docker-compose --version
```

* Close the ssh connection to ensure the group modification is taken into account

```bash
# In your ssh session on the instance terminal
logout
```

## Install & start Airbyte

* Connect to your instance

```bash
# In your workstation terminal
ssh -i $SSH_KEY ec2-user@$INSTANCE_IP
```

* Install Airbyte

```bash
# In your ssh session on the instance terminal
mkdir airbyte && cd airbyte
wget https://raw.githubusercontent.com/airbytehq/airbyte/master/{.env,docker-compose.yaml}
docker-compose up -d
```

## Connect to Airbyte

{% hint style="danger" %}
For security reasons, we strongly recommend to not expose Airbyte on Internet available ports. Future versions will add support for SSL & Authentication.
{% endhint %}

* Create ssh tunnel.

```bash
# In your workstation terminal
ssh -i $SSH_KEY -L 8000:localhost:8000 -L 8001:localhost:8001 -N -f ec2-user@$INSTANCE_IP
```

* Just visit [http://localhost:8000](http://localhost:8000) in your browser and start moving some data!

## Troubleshooting

If you encounter any issues, just connect to our [Slack](https://slack.airbyte.io). Our community will help!
<|MERGE_RESOLUTION|>--- conflicted
+++ resolved
@@ -8,11 +8,7 @@
 
 * Launch a new instance
 
-<<<<<<< HEAD
-![](../../.gitbook/assets/aws_ec2_launch%20%281%29%20%281%29.png)
-=======
 ![](../../.gitbook/assets/aws_ec2_launch%20%281%29%20%282%29.png)
->>>>>>> 281cd11d
 
 * Select instance AMI
 
@@ -20,11 +16,7 @@
 
 * Select instance type
 
-<<<<<<< HEAD
-![](../../.gitbook/assets/aws_ec2_instance_type%20%281%29%20%281%29.png)
-=======
 ![](../../.gitbook/assets/aws_ec2_instance_type%20%281%29%20%282%29.png)
->>>>>>> 281cd11d
 
 * `Next: Configure Instance Details` 
   * You can tune parameters or keep the defaults
@@ -35,30 +27,18 @@
 * `Next: Configure Security Groups`
   * We are going to allow network for `ssh` 
 
-<<<<<<< HEAD
-![](../../.gitbook/assets/aws_ec2_security_group%20%281%29%20%281%29.png)
-=======
 ![](../../.gitbook/assets/aws_ec2_security_group%20%281%29%20%282%29.png)
->>>>>>> 281cd11d
 
 * `Review and Launch`
 * `Launch`
 * Create a ssh key so you can connect to the instance
   * Download the key \(and don't lose it or you won't be able to connect to the instance\)
 
-<<<<<<< HEAD
-![](../../.gitbook/assets/aws_ec2_ssh_key%20%281%29%20%281%29.png)
-
-* `Launch Instances`
-
-![](../../.gitbook/assets/aws_ec2_instance_view%20%281%29%20%281%29.png)
-=======
 ![](../../.gitbook/assets/aws_ec2_ssh_key%20%281%29%20%282%29.png)
 
 * `Launch Instances`
 
 ![](../../.gitbook/assets/aws_ec2_instance_view%20%281%29%20%282%29.png)
->>>>>>> 281cd11d
 
 * Wait for the instance to become `Running`
 
