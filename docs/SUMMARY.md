# Table of contents

* [Introduction](../README.md)
* [Quickstart](quickstart/README.md)
  * [Deploy Airbyte](quickstart/deploy-airbyte.md)
  * [Add a Source](quickstart/add-a-source.md)
  * [Add a Destination](quickstart/add-a-destination.md)
  * [Set up a Connection](quickstart/set-up-a-connection.md)
* [Deploying Airbyte](deploying-airbyte/README.md)
  * [Local Deployment](deploying-airbyte/local-deployment.md)
  * [On AWS \(EC2\)](deploying-airbyte/on-aws-ec2.md)
  * [On AWS ECS \(Coming Soon\)](deploying-airbyte/on-aws-ecs.md)
  * [On Azure\(VM\)](deploying-airbyte/on-azure-vm-cloud-shell.md)
  * [On GCP \(Compute Engine\)](deploying-airbyte/on-gcp-compute-engine.md)
  * [On Kubernetes \(Beta\)](deploying-airbyte/on-kubernetes.md)
  * [On Oracle Cloud Infrastructure VM](deploying-airbyte/on-oci-vm.md)
* [Operator Guides](operator-guides/README.md)
  * [Upgrading Airbyte](operator-guides/upgrading-airbyte.md)
  * [Resetting Your Data](operator-guides/reset.md)
  * [Configuring the Airbyte Database](operator-guides/configuring-airbyte-db.md)
  * [Browsing Output Logs](operator-guides/browsing-output-logs.md)
  * [Using the Airflow Airbyte Operator](operator-guides/using-the-airflow-airbyte-operator.md)
  * [Windows - Browsing Local File Output](operator-guides/locating-files-local-destination.md)
  * [Transformations and Normalization](operator-guides/transformation-and-normalization/README.md)
    * [Transformations with SQL \(Part 1/3\)](operator-guides/transformation-and-normalization/transformations-with-sql.md)
    * [Transformations with dbt \(Part 2/3\)](operator-guides/transformation-and-normalization/transformations-with-dbt.md)
    * [Transformations with Airbyte \(Part 3/3\)](operator-guides/transformation-and-normalization/transformations-with-airbyte.md)
* [Connector Catalog](integrations/README.md)
  * [Sources](integrations/sources/README.md)
    * [Amazon Seller Partner](integrations/sources/amazon-seller-partner.md)
    * [Amplitude](integrations/sources/amplitude.md)
    * [Apify Dataset](integrations/sources/apify-dataset.md)
    * [Appstore](integrations/sources/appstore.md)
    * [Asana](integrations/sources/asana.md)
    * [AWS CloudTrail](integrations/sources/aws-cloudtrail.md)
    * [Braintree](integrations/sources/braintree.md)
    * [BigQuery](integrations/sources/bigquery.md)
    * [Cart](integrations/sources/cart.md)
    * [Chargebee](integrations/sources/chargebee.md)
    * [ClickHouse](integrations/sources/clickhouse.md)
    * [CockroachDB](integrations/sources/cockroachdb.md)
    * [Db2](integrations/sources/db2.md)
    * [Dixa](integrations/sources/dixa.md)
    * [Drift](integrations/sources/drift.md)
    * [Drupal](integrations/sources/drupal.md)
    * [Exchange Rates API](integrations/sources/exchangeratesapi.md)
    * [Facebook Marketing](integrations/sources/facebook-marketing.md)
    * [Files](integrations/sources/file.md)
    * [Freshdesk](integrations/sources/freshdesk.md)
    * [GitHub](integrations/sources/github.md)
    * [GitLab](integrations/sources/gitlab.md)
    * [Google Ads](integrations/sources/google-ads.md)
    * [Google Adwords](integrations/sources/google-adwords.md)
    * [Google Analytics](integrations/sources/googleanalytics.md)
    * [Google Directory](integrations/sources/google-directory.md)
    * [Google Search Console](integrations/sources/google-search-console.md)
    * [Google Sheets](integrations/sources/google-sheets.md)
    * [Google Workspace Admin Reports](integrations/sources/google-workspace-admin-reports.md)
    * [Greenhouse](integrations/sources/greenhouse.md)
    * [Harvest](integrations/sources/harvest.md)
    * [Hubspot](integrations/sources/hubspot.md)
    * [Instagram](integrations/sources/instagram.md)
    * [Intercom](integrations/sources/intercom.md)
    * [Iterable](integrations/sources/iterable.md)
    * [Jira](integrations/sources/jira.md)
    * [Klaviyo](integrations/sources/klaviyo.md)
<<<<<<< HEAD
    * [Kustomer](integrations/sources/kustomer.md)
    * [Looker](integrations/sources/looker.md)
=======
    * [Magento](integrations/sources/magento.md)
>>>>>>> 40cf1fc7
    * [Mailchimp](integrations/sources/mailchimp.md)
    * [Marketo](integrations/sources/marketo.md)
    * [Microsoft Dynamics AX](integrations/sources/microsoft-dynamics-ax.md)
    * [Microsoft Dynamics Customer Engagement](integrations/sources/microsoft-dynamics-customer-engagement.md)
    * [Microsoft Dynamics GP](integrations/sources/microsoft-dynamics-gp.md)
    * [Microsoft Dynamics NAV](integrations/sources/microsoft-dynamics-nav.md)
    * [Microsoft SQL Server \(MSSQL\)](integrations/sources/mssql.md)
    * [Microsoft Teams](integrations/sources/microsoft-teams.md)
    * [Mixpanel](integrations/sources/mixpanel.md)
    * [Mongo DB](integrations/sources/mongodb.md)
    * [MySQL](integrations/sources/mysql.md)
    * [Okta](integrations/sources/okta.md)
    * [Oracle DB](integrations/sources/oracle.md)
    * [Oracle Peoplesoft](integrations/sources/oracle-peoplesoft.md)
    * [Oracle Siebel CRM](integrations/sources/oracle-siebel-crm.md)
    * [Paypal Transaction](integrations/sources/paypal-transaction.md)
    * [Plaid](integrations/sources/plaid.md)
    * [Pipedrive](integrations/sources/pipedrive.md)
    * [PokéAPI](integrations/sources/pokeapi.md)
    * [Postgres](integrations/sources/postgres.md)
    * [PostHog](integrations/sources/posthog.md)
    * [PrestaShop](integrations/sources/prestashop.md)
    * [Quickbooks](integrations/sources/quickbooks.md)
    * [Recharge](integrations/sources/recharge.md)
    * [Recurly](integrations/sources/recurly.md)
    * [Redshift](integrations/sources/redshift.md)
    * [S3](integrations/sources/s3.md)
    * [SAP Business One](integrations/sources/sap-business-one.md)
    * [Salesforce](integrations/sources/salesforce.md)
    * [Sendgrid](integrations/sources/sendgrid.md)
    * [Shopify](integrations/sources/shopify.md)
    * [Slack](integrations/sources/slack.md)
    * [Smartsheets](integrations/sources/smartsheets.md)
    * [Snapchat Marketing](integrations/sources/snapchat-marketing.md)
    * [Snowflake](integrations/sources/snowflake.md)
    * [Spree Commerce](integrations/sources/spree-commerce.md)
    * [Square](integrations/sources/square.md)
    * [Stripe](integrations/sources/stripe.md)
    * [Sugar CRM](integrations/sources/sugar-crm.md)
    * [SurveyMonkey](integrations/sources/surveymonkey.md)
    * [Tempo](integrations/sources/tempo.md)
    * [Twilio](integrations/sources/twilio.md)
    * [Typeform](integrations/sources/typeform.md)
    * [US Census API](integrations/sources/us-census.md)
    * [Woo Commerce](integrations/sources/woo-commerce.md)
    * [Wordpress](integrations/sources/wordpress.md)
    * [Zencart](integrations/sources/zencart.md)
    * [Zendesk Chat](integrations/sources/zendesk-chat.md)
    * [Zendesk Sunshine](integrations/sources/zendesk-sunshine.md)
    * [Zendesk Support](integrations/sources/zendesk-support.md)
    * [Zendesk Talk](integrations/sources/zendesk-talk.md)
    * [Zoom](integrations/sources/zoom.md)
  * [Destinations](integrations/destinations/README.md)
    * [BigQuery](integrations/destinations/bigquery.md)
    * [Google Cloud Storage (GCS)](integrations/destinations/gcs.md)
    * [Google PubSub](integrations/destinations/pubsub.md)
    * [Kafka](integrations/destinations/kafka.md)
    * [Local CSV](integrations/destinations/local-csv.md)
    * [Local JSON](integrations/destinations/local-json.md)
    * [MeiliSearch](integrations/destinations/meilisearch.md)
    * [MSSQL](integrations/destinations/mssql.md)
    * [MySQL](integrations/destinations/mysql.md)
    * [Oracle DB](integrations/destinations/oracle.md)
    * [Postgres](integrations/destinations/postgres.md)
    * [Redshift](integrations/destinations/redshift.md)
    * [S3](integrations/destinations/s3.md)
    * [Snowflake](integrations/destinations/snowflake.md)
  * [Custom or New Connector](integrations/custom-connectors.md)
* [Connector Development](connector-development/README.md)
  * [Connector Development Kit \(Python\)](connector-development/cdk-python/README.md)
    * [Basic Concepts](connector-development/cdk-python/basic-concepts.md)
    * [Defining Stream Schemas](connector-development/cdk-python/schemas.md)
    * [Full Refresh Streams](connector-development/cdk-python/full-refresh-stream.md)
    * [Incremental Streams](connector-development/cdk-python/incremental-stream.md)
    * [HTTP-API-based Connectors](connector-development/cdk-python/http-streams.md)
    * [Python Concepts](connector-development/cdk-python/python-concepts.md)
    * [Stream Slices](connector-development/cdk-python/stream_slices.md)
  * [Airbyte 101 for Connector Development](connector-development/airbyte101.md)
  * [Testing Connectors](connector-development/testing-connectors/README.md)
    * [Source Acceptance Tests Reference](connector-development/testing-connectors/source-acceptance-tests-reference.md)
  * [Tutorials](connector-development/tutorials/README.md)
    * [Python CDK Speedrun: Creating a Source](connector-development/tutorials/cdk-speedrun.md)
    * [Python CDK: Creating a HTTP API Source](connector-development/tutorials/cdk-tutorial-python-http/README.md)
      * [Getting Started](connector-development/tutorials/cdk-tutorial-python-http/0-getting-started.md)
      * [Step 1: Creating the Source](connector-development/tutorials/cdk-tutorial-python-http/1-creating-the-source.md)
      * [Step 2: Install Dependencies](connector-development/tutorials/cdk-tutorial-python-http/2-install-dependencies.md)
      * [Step 3: Define Inputs](connector-development/tutorials/cdk-tutorial-python-http/3-define-inputs.md)
      * [Step 4: Connection Checking](connector-development/tutorials/cdk-tutorial-python-http/4-connection-checking.md)
      * [Step 5: Declare the Schema](connector-development/tutorials/cdk-tutorial-python-http/5-declare-schema.md)
      * [Step 6: Read Data](connector-development/tutorials/cdk-tutorial-python-http/6-read-data.md)
      * [Step 7: Use the Connector in Airbyte](connector-development/tutorials/cdk-tutorial-python-http/7-use-connector-in-airbyte.md)
      * [Step 8: Test Connector](connector-development/tutorials/cdk-tutorial-python-http/8-test-your-connector.md)
    * [Building a Python Source](connector-development/tutorials/building-a-python-source.md)
    * [Building a Python Destination](connector-development/tutorials/building-a-python-destination.md)
    * [Building a Java Destination](connector-development/tutorials/building-a-java-destination.md)
  * [Connector Specification Reference](connector-development/connector-specification-reference.md)
  * [Best Practices](connector-development/best-practices.md)
* [Contributing to Airbyte](contributing-to-airbyte/README.md)
  * [Code of Conduct](contributing-to-airbyte/code-of-conduct.md)
  * [Developing Locally](contributing-to-airbyte/developing-locally.md)
  * [Developing on Kubernetes](contributing-to-airbyte/developing-on-kubernetes.md)
  * [Monorepo Python Development](contributing-to-airbyte/monorepo-python-development.md)
  * [Code Style](contributing-to-airbyte/code-style.md)
  * [Gradle Cheatsheet](contributing-to-airbyte/gradle-cheatsheet.md)
  * [Updating Documentation](contributing-to-airbyte/updating-documentation.md)
  * [Templates](contributing-to-airbyte/templates/README.md)
    * [Connector Doc Template](contributing-to-airbyte/templates/integration-documentation-template.md)
* [Understanding Airbyte](understanding-airbyte/README.md)
  * [A Beginner's Guide to the AirbyteCatalog](understanding-airbyte/beginners-guide-to-catalog.md)
  * [AirbyteCatalog Reference](understanding-airbyte/catalog.md)
  * [Airbyte Specification](understanding-airbyte/airbyte-specification.md)
  * [Basic Normalization](understanding-airbyte/basic-normalization.md)
  * [Connections](understanding-airbyte/connections/README.md)
    * [Full Refresh - Overwrite](understanding-airbyte/connections/full-refresh-overwrite.md)
    * [Full Refresh - Append](understanding-airbyte/connections/full-refresh-append.md)
    * [Incremental Sync - Append](understanding-airbyte/connections/incremental-append.md)
    * [Incremental Sync - Deduped History](understanding-airbyte/connections/incremental-deduped-history.md)
  * [Operations](understanding-airbyte/operations.md)
  * [High-level View](understanding-airbyte/high-level-view.md)
  * [Workers & Jobs](understanding-airbyte/jobs.md)
  * [Technical Stack](understanding-airbyte/tech-stack.md)
  * [Change Data Capture \(CDC\)](understanding-airbyte/cdc.md)
  * [Namespaces](understanding-airbyte/namespaces.md)
* [API documentation](api-documentation.md)
* [Project Overview](project-overview/README.md)
  * [Roadmap](project-overview/roadmap.md)
  * [Changelog](project-overview/changelog/README.md)
    * [Platform](project-overview/changelog/platform.md)
    * [Connectors](project-overview/changelog/connectors.md)
  * [Slack Code of Conduct](project-overview/slack-code-of-conduct.md)
  * [License](project-overview/license.md)
* [Troubleshooting](troubleshooting/README.md)
  * [On Deploying](troubleshooting/on-deploying.md)
  * [On Setting up a New Connection](troubleshooting/new-connection.md)
  * [On Running a Sync](troubleshooting/running-sync.md)
  * [On Upgrading](troubleshooting/on-upgrading.md)
* [FAQ](faq/README.md)
  * [Getting Started](faq/getting-started.md)
  * [Data Loading](faq/data-loading.md)
  * [Transformation and Schemas](faq/transformation-and-schemas.md)
  * [Security & Data Audits](faq/security-and-data-audits.md)
  * [Differences with](faq/differences-with/README.md)
    * [Fivetran vs Airbyte](faq/differences-with/fivetran-vs-airbyte.md)
    * [StitchData vs Airbyte](faq/differences-with/stitchdata-vs-airbyte.md)
    * [Singer vs Airbyte](faq/differences-with/singer-vs-airbyte.md)
    * [Pipelinewise vs Airbyte](faq/differences-with/pipelinewise-vs-airbyte.md)
    * [Meltano vs Airbyte](faq/differences-with/meltano-vs-airbyte.md)
  * [Using Non-Standard Operating Systems](faq/deploying-on-other-os.md)<|MERGE_RESOLUTION|>--- conflicted
+++ resolved
@@ -64,12 +64,9 @@
     * [Iterable](integrations/sources/iterable.md)
     * [Jira](integrations/sources/jira.md)
     * [Klaviyo](integrations/sources/klaviyo.md)
-<<<<<<< HEAD
     * [Kustomer](integrations/sources/kustomer.md)
     * [Looker](integrations/sources/looker.md)
-=======
     * [Magento](integrations/sources/magento.md)
->>>>>>> 40cf1fc7
     * [Mailchimp](integrations/sources/mailchimp.md)
     * [Marketo](integrations/sources/marketo.md)
     * [Microsoft Dynamics AX](integrations/sources/microsoft-dynamics-ax.md)
