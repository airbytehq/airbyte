---
sidebar_label: Okta
products: oss-enterprise, cloud-teams
---

import Tabs from "@theme/Tabs";
import TabItem from "@theme/TabItem";

# Set up single sign on using Okta

This guide shows you how to set up Okta and Airbyte so your users can log into Airbyte using your organization's identity provider (IdP).

## Overview

This guide is for administrators. It assumes you have:

- Basic knowledge of Okta, OpenID Connect (OIDC), and Airbyte
- The permissions to manage Okta in your organization
- The permissions to manage Airbyte in your organization

The exact process differs between the Cloud or Self-Managed versions of Airbyte. Steps for both are below.

## Cloud Teams with Okta OIDC

Follow the steps below to set up single sign on with Okta.

:::warning
For security purposes, when a user who owns [applications](/platform/enterprise-setup/api-access-config) logs in with SSO for the first time, Airbyte disables their existing applications. Those users must replace any application secrets that were previously in use to ensure API and Terraform integrations don't break.
:::

### Set up SSO for the first time

Follow these steps to set up SSO in Airbyte Cloud.

#### Create a new Okta application

1. In Okta, create a new Okta OIDC App Integration for Airbyte. For help, see [Okta's documentation](https://help.okta.com/en-us/content/topics/apps/apps_app_integration_wizard_oidc.htm). Create an app integration with the following options.

    - **Sign-in method**: OIDC - OpenID Connect

    - **Application type**: Web application

      ![Screenshot of Okta app integration creation modal](./assets/okta-create-new-app-integration.png)

2. Click **Next**.

3. Set the following parameters for your app integration.

    - **App integration name**: `Airbyte` (or something similar)

    - **Grant type**: `Authorization code`

    - **Sign-in redirect URIs**: `https://cloud.airbyte.com/auth/realms/<your-company-identifier>/broker/default/endpoint`

    - **Sign-out redirect URIs**: `https://cloud.airbyte.com/auth/realms/<your-company-identifier>/broker/default/endpoint/logout_response`

    - **Trusted origins**: Leave empty.

    - **Assignments > Controlled access**: Depending on your needs, choose either `Limit access to selected groups` or `Allow everyone in your organization to access`.

    - Leave other values as defaults unless you have a reason to change them.

4. Click **Save**.

#### Configure SSO in Airbyte

<<<<<<< HEAD
1. In Airbyte, click **Organization settings** > **General**.
=======
:::info
Currently, this portion of the setup can only be done by an Airbyte employee. Contact Support to proceed.
:::

1. In Airbyte, click **Settings**.
>>>>>>> df5ae3a0

2. Click **Set up SSO**, then input the following information.

    - **Email domain**: The full email domain of users who sign in to Okta. For example, `airbyte.io`.

      :::note
      If you use multiple email domains, only enter one domain here. Contact Airbyte's [support team](https://support.airbyte.com) to have them add additional domains after you're done.
      :::

    - **Client ID**: In Okta's administrator panel, **Applications** > **Applications** > **Airbyte** > **General** tab > **Client ID**.

    - **Client secret**: Your client secret from your Okta application.

    - **Discovery URL**: Your OpenID Connect (OIDC) metadata endpoint. It's similar to `https://<yourOktaDomain>/.well-known/openid-configuration`.

    - **SSO subdomain**: Your company identifier, which Airbyte users use to access Airbyte.

      - It must be a unique.

      - It must be consistent with the company identifier you used in the redirect URI you defined in Okta.

      - It's often your organization name or domain. For example, `airbyte`.

3. Click **Save changes**.

4. Test SSO to make sure people can access Airbyte. **Stay logged in so you don't lock yourself out** and ask a colleague to complete the following steps.

    1. Sign out of Airbyte.

    2. On the Airbyte login page, click **Continue with SSO**, enter your company identifier, and click **Continue with SSO**. The Okta sign in page appears.

    3. Sign into Okta. Okta then forwards you back to Airbyte, which logs you in.

    :::note
    If you were already logged into your company’s IdP somewhere else, you might not see a login screen. In this case, Airbyte forwards you directly to Airbyte's logged-in area.
    :::

If you successfully set up SSO, but your users can't log into Airbyte, verify that they have access to the Airbyte application you created in Okta.

### Update or delete SSO configurations

To prevent a situation where you could lock yourself out of Airbyte, we require that you contact Airbyte's [support team](https://support.airbyte.com) if you need to change or remove SSO in your Cloud organization.

## Self-Managed Enterprise with Okta OIDC

You need to create a new Okta OIDC App Integration for Airbyte. Documentation on how to do this in Okta can be found [here](https://help.okta.com/en-us/content/topics/apps/apps_app_integration_wizard_oidc.htm). You should create an app integration with **OIDC - OpenID Connect** as the sign-in method and **Web Application** as the application type:

![Screenshot of Okta app integration creation modal](./assets/okta-create-new-app-integration.png)

Before you can proceed, you require your **Company Identifier** so you can properly fill in these values. Your contact at Airbyte gives this to you.

Create the application with the following parameters:

<dl>
  <dt>**App integration name**</dt>
  <dd>Please choose a URL-friendly app integration name without spaces or special characters, such as `my-airbyte-app`. Screenshot of Okta app integration name Spaces or special characters in this field could result in invalid redirect URIs.</dd>
  <dt>**Logo** (optional)</dt>
  <dd>You can upload an Airbyte logo, which you can find at https://airbyte.com/company/press</dd>
  <dt>**Grant type**</dt>
  <dd>Only **Authorization Code** should be selected</dd>
  <dt>**Sign-in redirect URIs**</dt>
  <dd>
  ```
  <your-airbyte-domain>/auth/realms/airbyte/broker/<app-integration-name>/endpoint
  ```

  `<your-airbyte-domain>` refers to the domain you access your Airbyte instance at, e.g. `https://airbyte.internal.mycompany.com`

  `<app-integration-name>` refers to the value you entered in the **App integration name** field
  </dd>
  <dt>**Sign-out redirect URIs**</dt>
  <dd>
  ```
  <your-airbyte-domain>/auth/realms/airbyte/broker/<app-integration-name>/endpoint/logout_response
  ```
  </dd>
  <dt>**Trusted Origins**</dt>
  <dd>Leave empty</dd>
  <dt>**Assignments > Controlled Access**</dt>
  <dd>You can control whether everyone in your Okta organization should be able to access Airbyte using their Okta account or limit it only to a subset of your users by selecting specific groups who should get access.</dd>
</dl>

Once your Okta app is set up, you're ready to deploy Airbyte with SSO. Take note of the following configuration values, as you will need them to configure Airbyte to use your new Okta SSO app integration:

* Okta domain ([How to find your Okta domain](https://developer.okta.com/docs/guides/find-your-domain/main/))
* App Integration Name
* Client ID
* Client Secret

Visit the [implementation guide](../../enterprise-setup/implementation-guide.md) for instructions on how to deploy Airbyte Enterprise using `kubernetes`, `kubectl` and `helm`.

## Self-Managed Enterprise with Okta Generic OIDC

To set up single sign using generic OIDC for Airbyte Self-Managed Enterprise, complete the following steps.

- [Create an Okta application for Airbyte](#sme-create-okta-app)
- [Add an authorization server (optional)](#sme-auth-server)
- [Add a policy for Airbyte](#sme-policy)
- [Update Airbyte's values.yaml file](#sme-values)
- [Redeploy Airbyte](#sme-deploy)

:::note
You can only use generic OIDC after you migrate to Helm chart V2.
<!-- [Helm chart V2](../../enterprise-setup/chart-v2-enterprise). -->
:::

### Create an Okta app for Airbyte {#sme-create-okta-app}

Follow these steps to set up an Okta app integration for Airbyte. If you need more help setting up an app integration, see [Okta's documentation](https://help.okta.com/en-us/content/topics/apps/apps_app_integration_wizard_oidc.htm).

1. Log into your Okta administrator dashboard. For example: `example.okta.com/admin/dashboard`.

2. Click **Applications** > **Applications**.

3. Click **Create App Integration**, then choose the following values.

    - **Sign-in method**: OIDC - OpenID Connect

    - **Application type**: Single-Page Application

4. Click **Next**.

5. Choose the following options:

    - **App integration name**: Airbyte

    - **Grant type**: Authorization Code, Refresh Token

    - **Sign-in redirect URIs**: The domain depends of your Airbyte installation location, but the URI should look similar to `https://airbyte.example.com`.

    - **Sign-out redirect URIs**: Set it to your base Airbyte site. For example: `https://airbyte.example.com`.

    - **Controlled access**: Depending on your needs, choose either `Limit access to selected groups` or `Allow everyone in your organization to access`.

    - Leave other values as defaults unless you have a reason to change them.

6. Click **Save**. Okta takes you to your app page.

7. On the app page, make sure you have **Require PKCE as additional verification** enabled. Leave other values as defaults.

### Add an authorization server {#sme-auth-server}

You need an authorization server, but you probably already have one. If you do, you can use it for Airbyte too. If you need to create a new one, follow these steps.

1. Click **Security** > **API**.

2. Click **Add Authorization Server**.

3. Give your authorization server a name, audience, and description. Then, click **Save**. For demonstration purposes, this guide assumes you name your authorization server `webapps`.

:::tip
Before continuing, go to your authorization server's page in Okta and open the **Issuer Metadata URL** link in a new tab. This is your well-known endpoint. You need some of these values later, so set it aside for a moment.
:::

### Add an access policy {#sme-policy}

Add an access policy to your authorization server.

1. Click **Security** > **API** > choose your authorization server > **Access Policies** > **Add Policy**.

2. Give your policy a name and description. Under **Assign to**, choose **The following clients**, then search for your Airbyte application (you probably called it Airbyte). Okta shows you your new policy.

3. Click **Create Policy**.

4. Click **Add rule**.

5. Fill out the form.

    - Give your rule a descriptive name, like "Log into Airbyte".

    - Grant **Authorization Code** and **Token exchange**. Don't grant anything else unless you have a reason to.

    - Choose **Any user assigned the app**.

    - Choose **Any scopes**.

    - Click **Create rule**.

    - Leave other values as defaults unless you have a reason to change them.

### Update your values.yaml file {#sme-values}

Once you have an app integration for Airbyte, update the values.yaml file you use when you deploy Airbyte. This section is where you need information from the well-known endpoint you opened earlier.

Under `global`, add a new `auth` section and fill in the following data.

```yaml title="values.yaml"
global: 
  edition: "enterprise"
  airbyteUrl: "airbyte.example.com"
  enterprise:
    secretName: "airbyte-license"
    licenseKeySecretKey: "LICENSE_KEY"
  # Add this new auth section. See below for help populating these values.
  auth:
    identityProvider: 
      type: generic-oidc
      genericOidc: 
        clientId: YOUR_CLIENT_ID
        audience: YOUR_AUDIENCE
        extraScopes: YOUR_EXTRA_SCOPES
        issuer: YOUR_ISSUER
        endpoints: 
          authorizationServerEndpoint: YOUR_AUTH_ENDPOINT
          jwksEndpoint: YOUR_JWKS_ENDPOINT
```

You collect these values from Okta in the locations shown below.

- `clientId`: In Okta's administrator panel, **Applications** > **Applications** > **Airbyte** > **General** tab > **Client ID**.

- `audience`: In Okta's administrator panel, **Security** > **API** > **Authorization Servers** tab > **Audience**. Choose the audience for the authorization server you're using with Airbyte.

- `extraScopes`: If you've defined extra scopes in your authorization server, you can reference them here. Extra scopes are included in the authorization code flow and are sometimes required to provide web apps like Airbyte with valid JSON web tokens. In Okta's administrator panel, **Security** > **API** > **Authorization Servers** tab > your authorization server > **Scopes**.

- `issuer`: In your well-known endpoint, use the `issuer`.

- `authorizationServerEndpoint`: In your well-known endpoint, use the `authorization_endpoint`, but omit the `/v1/authorize` portion. For example, `https://example.okta.com/oauth2/default/`.

- `jwksEndpoint`: In your well-known endpoint, use the `jwks_uri`.

### Deploy Airbyte {#sme-deploy}

In your command-line tool, deploy Airbyte using your updated values file. The examples here may not reflect your actual Airbyte version and namespace conventions, so make sure you use the settings that are appropriate for your environment.

```bash title="Example using a namespace called 'airbyte'"
helm upgrade -i \
--namespace airbyte \
--values ./values.yaml \
airbyte \
airbyte-v2/airbyte \
--version 2.0.3 \
--set global.image.tag=1.7.0
```<|MERGE_RESOLUTION|>--- conflicted
+++ resolved
@@ -64,15 +64,11 @@
 
 #### Configure SSO in Airbyte
 
-<<<<<<< HEAD
 1. In Airbyte, click **Organization settings** > **General**.
-=======
-:::info
-Currently, this portion of the setup can only be done by an Airbyte employee. Contact Support to proceed.
-:::
-
-1. In Airbyte, click **Settings**.
->>>>>>> df5ae3a0
+
+    :::info
+    Currently, this portion of the setup can only be done by an Airbyte employee. Contact Support to proceed.
+    :::
 
 2. Click **Set up SSO**, then input the following information.
 
