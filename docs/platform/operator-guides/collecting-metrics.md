---
products: all
---

# Monitoring Airbyte

Airbyte offers extensive logging capabilities.

## Connection logging

All Airbyte instances include extensive logging for each connector. These logs give you detailed reports on each data sync. [Learn more about browsing logs](browsing-output-logs).

## OpenTelemetry metrics monitoring {#otel}

Self-Managed Enterprise customers can configure Airbyte to send telemetry data to an OpenTelemetry collector endpoint so you can consume these metrics in your downstream monitoring tool of choice. See [OpenTelemetry metrics monitoring](open-telemetry).

<<<<<<< HEAD
- System health: Monitor sync status and completion rates to ensure system stability

### Configure OpenTelemetry metrics

1. Deploy an OpenTelemetry collector if you don't already have one. See the [OpenTelemetry documentation](https://opentelemetry.io/docs/collector/getting-started/#kubernetes) for help doing this. If you use Datadog as your monitoring tool, they have a guide to [set up a collector and exporter](https://docs.datadoghq.com/opentelemetry/collector_exporter/).

2. Update Airbyte's `values.yaml` file to enable OpenTelemetry.

    ```yaml title="values.yaml"
    global:
        edition: enterprise # This is an enterprise-only feature
        metrics:
            enabled: true
            otlp:
                enabled: true
                collectorEndpoint: "YOUR_ENDPOINT" # The OTel collector endpoint Airbyte sends metrics to. You configure this endpoint outside of Airbyte as part of your OTel deployment.
    ```

3. Redeploy Airbyte with the updated values.

Airbyte sends metrics to the collector you specified in your configuration.
=======
## Datadog Integration
>>>>>>> a9c374c2

Airbyte uses Datadog to monitor Airbyte Cloud performance on a [number of metrics](https://docs.datadoghq.com/integrations/airbyte/#data-collected) important to your experience. This integration only works on legacy Docker deployments of Airbyte. Airbyte is working on an improved version for abctl and Kubernetes. This could become available later as an enterprise feature to help you monitor your own deployment. If you're an enterprise customer and Datadog integration is important to you, let us know.

Currently, you can send metrics to Datadog using [OpenTelemetry](open-telemetry).

![Datadog's Airbyte Integration Dashboard](assets/DatadogAirbyteIntegration_OutOfTheBox_Dashboard.png)<|MERGE_RESOLUTION|>--- conflicted
+++ resolved
@@ -14,31 +14,7 @@
 
 Self-Managed Enterprise customers can configure Airbyte to send telemetry data to an OpenTelemetry collector endpoint so you can consume these metrics in your downstream monitoring tool of choice. See [OpenTelemetry metrics monitoring](open-telemetry).
 
-<<<<<<< HEAD
-- System health: Monitor sync status and completion rates to ensure system stability
-
-### Configure OpenTelemetry metrics
-
-1. Deploy an OpenTelemetry collector if you don't already have one. See the [OpenTelemetry documentation](https://opentelemetry.io/docs/collector/getting-started/#kubernetes) for help doing this. If you use Datadog as your monitoring tool, they have a guide to [set up a collector and exporter](https://docs.datadoghq.com/opentelemetry/collector_exporter/).
-
-2. Update Airbyte's `values.yaml` file to enable OpenTelemetry.
-
-    ```yaml title="values.yaml"
-    global:
-        edition: enterprise # This is an enterprise-only feature
-        metrics:
-            enabled: true
-            otlp:
-                enabled: true
-                collectorEndpoint: "YOUR_ENDPOINT" # The OTel collector endpoint Airbyte sends metrics to. You configure this endpoint outside of Airbyte as part of your OTel deployment.
-    ```
-
-3. Redeploy Airbyte with the updated values.
-
-Airbyte sends metrics to the collector you specified in your configuration.
-=======
 ## Datadog Integration
->>>>>>> a9c374c2
 
 Airbyte uses Datadog to monitor Airbyte Cloud performance on a [number of metrics](https://docs.datadoghq.com/integrations/airbyte/#data-collected) important to your experience. This integration only works on legacy Docker deployments of Airbyte. Airbyte is working on an improved version for abctl and Kubernetes. This could become available later as an enterprise feature to help you monitor your own deployment. If you're an enterprise customer and Datadog integration is important to you, let us know.
 
