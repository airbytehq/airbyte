# Change Data Capture (CDC)

## What is log-based incremental replication?

Many common databases support writing all record changes to log files for the purpose of replication. A consumer of these log files \(such as Airbyte\) can read these logs while keeping track of the current position within the logs in order to read all record changes coming from `DELETE`/`INSERT`/`UPDATE` statements.

## Syncing

The orchestration for syncing is similar to non-CDC database sources. After selecting a sync interval, syncs are launched regularly. We read data from the previously synced position in the logs up to the start time of the sync. We do not treat CDC sources as infinite streaming sources. You should ensure that your schedule for running these syncs is frequent enough to consume the logs that are generated. The first time the sync is run, a snapshot of the current state of the data will be taken. This snapshot is created with a `SELECT` statement and is effectively a Full Refresh (meaning changes won't be logged). Subsequent syncs will use the logs to determine which changes took place since the last sync and update those. Airbyte keeps track of the current log position between syncs.

A single sync might have some tables configured for Full Refresh replication and others for Incremental. If CDC is configured at the source level, all tables with Incremental selected will use CDC. All Full Refresh tables will replicate using the same process as non-CDC sources.

The Airbyte Protocol outputs records from sources. Records from `UPDATE` and `DELETE` statements appear the same way as records from `INSERT` statements. We support different options for how to sync this data into destinations using primary keys, so you can choose to append this data, delete in place, etc.

We add some metadata columns for CDC sources which all begin with the `_ab_cdc_` prefix. The actual columns syced will vary per srouce, but might look like:

- `_ab_cdc_lsn` of `_ab_cdc_cursor` the point in the log where the record was retrieved
- `_ab_cdc_log_file` & `_ab_cdc_log_pos` \(specific to mysql source\) is the file name and position in the file where the record was retrieved
- `_ab_cdc_updated_at` is the timestamp for the database transaction that resulted in this record change and is present for records from `DELETE`/`INSERT`/`UPDATE` statements
- `_ab_cdc_deleted_at` is the timestamp for the database transaction that resulted in this record change and is only present for records from `DELETE` statements

## Limitations

- CDC incremental is only supported for tables with primary keys for most sources. A CDC source can still choose to replicate tables without primary keys as Full Refresh or a non-CDC source can be configured for the same database to replicate the tables without primary keys using standard incremental replication.
- Data must be in tables, not views.
- The modifications you are trying to capture must be made using `DELETE`/`INSERT`/`UPDATE`. For example, changes made from `TRUNCATE`/`ALTER` won't appear in logs and therefore in your destination.
- Newly created tables/collections in your schema will cause the CDC snapshot to be ahead of what Airbyte has in the connection state. A refresh is required after any new table/collection is added.
- There are database-specific limitations. See the documentation pages for individual connectors for more information.
- The final table will not show the records whose most recent entry has been deleted, as denoted by _ab_cdc_deleted_at.

<<<<<<< HEAD

### Adding New Schemas/Columns

When using CDC, each schema included in the sync will first undergo an initial snapshot (equivalent to a full refresh).

If you create a new schema/column that is not yet being synced, **it must first be snapshotted** before CDC can begin tracking changes.
Upon schema updates, you should see a _**Schema changes detected**_ notice in the _Schema_ section.
If the schema/column is not visible, click _**Refresh source schema**_ to retrieve the latest structure from your source.

CDC tracks changes only for schemas that are included in the sync. To add a new schema/column:
1. Review and approve the new changes.
2. Enable the newly added schema(s)/column(s).
3. Navigate to the _Status_ page and trigger a refresh:
    - **For new schemas**: Locate the newly added schema, click the three dots (⋮) next to it, and choose _Refresh Stream_.
    - **For new columns**: Locate the schema containing the new column(s), click the three dots (⋮) next to it, and choose _Refresh Stream_.

To avoid unintentional sync issues, we recommend enabling `Approve all schema changes myself` under the
_Detect and propagate schema changes_ in the _Setting_ section. This prevents newly added detected changes from being included in the sync without a proper snapshot,
reducing the risk of LSN issues and sync failures.

:::tip

Adding new schemas/columns to a CDC-enabled database does **not** automatically enable CDC tracking on them.
We recommend manually verifying that CDC is enabled on any newly added database objects. Since each source database uses different commands to configure and verify CDC, be sure to follow the appropriate steps for your specific database.
For an example of how to enable CDC on a new schema in MSSQL, visit our [MSSQL Troubleshooting](https://docs.airbyte.com/integrations/sources/mssql/mssql-troubleshooting) page.

:::

### Adding New Schemas
When using CDC, each schema included in the sync will first undergo an initial snapshot (equivalent to a full refresh).

If you create a new schema that is not yet being synced, **it must first be snapshotted** before CDC can begin tracking changes.
Upon schema updates, you should see a _**Schema changes detected**_ notice in the _Schema_ section.
If the schema is not visible, click _**Refresh source schema**_ to retrieve the latest structure from your source.

CDC tracks changes only for tables that are included in the sync. To add a new table:
1. Review and approve the new schema changes.
2. Enable the newly added schema(s).
3. Navigate to the _Status_ page, locate your newly added stream, click the three dots (⋮) next to it, and choose _**Refresh Stream**_ to trigger a snapshot of the new schema(s).

To avoid unintentional sync issues, we recommend enabling `Approve all schema changes myself` under the
_Detect and propagate schema changes_ in the _Setting_ section. This prevents newly added tables from being included in the sync without a proper snapshot, 
reducing the risk of LSN issues and sync failures.

:::tip

Creating a new schema in a CDC-enabled database does **not** automatically enable CDC for the tables within that schema.
We recommend manually verifying that CDC is enabled on any newly created tables. Use the appropriate CDC commands for 
your source database to ensure CDC is correctly configured.
For an example of how to enable CDC on a new schema in MSSQL, visit our [MSSQL Troubleshooting](https://docs.airbyte.com/integrations/sources/mssql/mssql-troubleshooting) page.

:::

=======
>>>>>>> f0cf8c1d
## Current Support

- [Postgres](/integrations/sources/postgres) \(For a quick video overview of CDC on Postgres, click [here](https://www.youtube.com/watch?v=NMODvLgZvuE&ab_channel=Airbyte)\)
- [MySQL](/integrations/sources/mysql)
- [Microsoft SQL Server / MSSQL](/integrations/sources/mssql)
- [MongoDB](/integrations/sources/mongodb-v2)
- [Oracle DB](/integrations/enterprise-connectors/source-oracle-enterprise)
- [SAP HANA](/integrations/enterprise-connectors/source-sap-hana)
- [IBM Db2](/integrations/enterprise-connectors/source-db2)

## Coming Soon


- Please [create a ticket](https://github.com/airbytehq/airbyte/issues/new/choose) if you need CDC support on another database!

## Additional information

- [An overview of Airbyte’s replication modes](https://airbyte.com/blog/understanding-data-replication-modes).
- [Understanding Change Data Capture (CDC): Definition, Methods and Benefits](https://airbyte.com/blog/change-data-capture-definition-methods-and-benefits)
- [Explore Airbyte's Change Data Capture (CDC) synchronization](https://airbyte.com/tutorials/incremental-change-data-capture-cdc-replication)<|MERGE_RESOLUTION|>--- conflicted
+++ resolved
@@ -27,8 +27,6 @@
 - Newly created tables/collections in your schema will cause the CDC snapshot to be ahead of what Airbyte has in the connection state. A refresh is required after any new table/collection is added.
 - There are database-specific limitations. See the documentation pages for individual connectors for more information.
 - The final table will not show the records whose most recent entry has been deleted, as denoted by _ab_cdc_deleted_at.
-
-<<<<<<< HEAD
 
 ### Adding New Schemas/Columns
 
@@ -82,8 +80,6 @@
 
 :::
 
-=======
->>>>>>> f0cf8c1d
 ## Current Support
 
 - [Postgres](/integrations/sources/postgres) \(For a quick video overview of CDC on Postgres, click [here](https://www.youtube.com/watch?v=NMODvLgZvuE&ab_channel=Airbyte)\)
