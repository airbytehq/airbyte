---
products: enterprise-flex
sidebar_label: Get started
---

import Tabs from '@theme/Tabs';
import TabItem from '@theme/TabItem';

# Get started with Enterprise Flex

<<<<<<< HEAD
Any Airbyte Cloud environment can upgrade to Enterprise Flex. To learn more about upgrading, [talk to sales](https://airbyte.com/company/talk-to-sales).
=======
Any Airbyte Cloud environment can be easily upgraded to Enterprise Flex. To learn more about upgrading to Enterprise Flex, [talk to sales](https://airbyte.com/company/talk-to-sales).
>>>>>>> 5a669080

You'll likely use a combination of managed and self-managed data planes. Since Airbyte sets up managed data planes for you, they're preferable when they're an option. Limit the use of self-managed data planes only to those connections that require your self-managed infrastructure.

## Determine which regions you need

Think about the data you need to sync and your data sovereignty and compliance requirements. Generally, these are things you want to consider:

- What data you want to sync, where it's stored today, and where you want it to be stored after syncing.
- Your national, sub-national, industry, and organization compliance and privacy requirements.
- Your data sovereignty needs.
- Your organization's security posture and data handling policies.

Based on this assessment, you should collect a list of how many, and which, regions you need.

## Create a workspace for each region

Each workspace uses a single region, so create one workspace for each region. A good starting pattern is to create one managed workspace for non-sensitive data without compliance and sovereignty requirements, and an additional workspace for each region your connections need to run in. For example, create one Workspace to handle U.S. data, one Workspace to handle Australian data, etc.

## Managed data planes

Managed data planes need no additional infrastructure. Begin adding sources, destinations, and connections in your workspace at your convenience.

## Self-managed data planes

The following diagram illustrates a typical Enterprise Flex deployment running a self-managed data plane.

![Airbyte Enterprise Flex Architecture Diagram](./img/enterprise-flex-architecture.png)

You can deploy a self-managed data plane in Airbyte two ways.

- **Deploy with Helm**: A more traditional Kubernetes deployment using the [Helm](https://helm.sh/) package manager. This method deploys your data plane to a Kubernetes cluster like an Amazon EKS cluster. It's the right choice for teams that have in-house Kubernetes expertise. [**Deploy with Helm >**](data-plane)

- **Deploy with Airbox**: Airbox is Airbyte's utility for simplified, single-node data plane deployments, like on a virtual machine. This utility abstracts away most of the nuance of a Kubernetes deployment. It's the right choice for teams with limited Kubernetes expertise. [**Deploy with Airbox >**](data-plane-util)

### Limitations and considerations

- While data planes process data in their respective regions, some metadata remains in the control plane.

    - Airbyte stores Cursor and Primary Key data in the control plane regardless of data plane location. If you have data that you can't store in the control plane, don't use it as a cursor or primary key.

- The Connector Builder processes all data through the control plane, regardless of workspace settings. This limitation applies to the development and testing phase only; published connectors respect workspace data residency settings during syncs.

- If you want to run multiple data planes in the same region for higher availability, both must be part of the same region in Airbyte and use the same secrets manager to ensure connection credentials are the same.

- Data planes and the control plane must be configured to use the same secrets manager.

    - This ensures that when you enter credentials in the UI, they are written to the secrets manager and available to the data plane when running syncs.

- Data planes must be able to communicate with the control plane.

- **Data planes only send requests to the control plane and never require inbound requests.**<|MERGE_RESOLUTION|>--- conflicted
+++ resolved
@@ -8,11 +8,7 @@
 
 # Get started with Enterprise Flex
 
-<<<<<<< HEAD
 Any Airbyte Cloud environment can upgrade to Enterprise Flex. To learn more about upgrading, [talk to sales](https://airbyte.com/company/talk-to-sales).
-=======
-Any Airbyte Cloud environment can be easily upgraded to Enterprise Flex. To learn more about upgrading to Enterprise Flex, [talk to sales](https://airbyte.com/company/talk-to-sales).
->>>>>>> 5a669080
 
 You'll likely use a combination of managed and self-managed data planes. Since Airbyte sets up managed data planes for you, they're preferable when they're an option. Limit the use of self-managed data planes only to those connections that require your self-managed infrastructure.
 
@@ -63,4 +59,4 @@
 
 - Data planes must be able to communicate with the control plane.
 
-- **Data planes only send requests to the control plane and never require inbound requests.**+- Data planes only send requests to the control plane and never require inbound requests.