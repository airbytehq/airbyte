# On GCP \(Compute Engine\)

{% hint style="info" %}
The instructions have been tested on `Debian GNU/Linux 10 (buster)`
{% endhint %}

## Create a new instance

* Launch a new instance

<<<<<<< HEAD
![](../.gitbook/assets/gcp_ce_launch%20%283%29%20%283%29.png)
=======
![](../.gitbook/assets/gcp_ce_launch%20%283%29.png)
>>>>>>> 635b7ed5

* Configure new instance
  * For testing out Airbyte, an `e2.medium` instance is likely sufficient.
  * For long-running Airbyte installations, we recommend a `n1-standard-2` instance.

<<<<<<< HEAD
![](../.gitbook/assets/gcp_ce_configure%20%289%29%20%289%29.png)
=======
![](../.gitbook/assets/gcp_ce_configure%20%289%29.png)
>>>>>>> 635b7ed5

* `Create`

## Install environment

{% hint style="info" %}
This part assumes that you have access to a terminal on your workstation
{% endhint %}

* Set variables in your terminal

```bash
# In your workstation terminal
PROJECT_ID=PROJECT_ID_WHERE_YOU_CREATED_YOUR_INSTANCE
INSTANCE_NAME=airbyte # or anyother name that you've used
```

* Install `gcloud`

{% tabs %}
{% tab title="MacOS" %}
```bash
# In your workstation terminal
brew cask install google-cloud-sdk
gcloud init # Follow instructions
```
{% endtab %}

{% tab title="Ubuntu" %}
```bash
# FIXME
```
{% endtab %}
{% endtabs %}

```bash
# Verify you can see your instance
gcloud --project $PROJECT_ID compute instances list
[...] # You should see the airbyte instance you just created
```

* Connect to your instance

```bash
# In your workstation terminal
gcloud --project=$PROJECT_ID beta compute ssh airbyte
```

* Install `docker`

```bash
# In your ssh session on the instance terminal
sudo apt-get update
sudo apt-get install -y apt-transport-https ca-certificates curl gnupg2 software-properties-common
curl -fsSL https://download.docker.com/linux/debian/gpg | sudo apt-key add --
sudo add-apt-repository "deb [arch=amd64] https://download.docker.com/linux/debian buster stable"
sudo apt-get update
sudo apt-get install -y docker-ce docker-ce-cli containerd.io
sudo usermod -a -G docker $USER
```

* Install `docker-compose`

```bash
# In your ssh session on the instance terminal
sudo apt-get -y install wget
sudo wget https://github.com/docker/compose/releases/download/1.26.2/docker-compose-$(uname -s)-$(uname -m) -O /usr/local/bin/docker-compose
sudo chmod +x /usr/local/bin/docker-compose
docker-compose --version
```

* Close the ssh connection to ensure the group modification is taken into account

```bash
# In your ssh session on the instance terminal
logout
```

## Install & start Airbyte

* Connect to your instance

```bash
# In your workstation terminal
gcloud --project=$PROJECT_ID beta compute ssh airbyte
```

* Install Airbyte

```bash
# In your ssh session on the instance terminal
mkdir airbyte && cd airbyte
wget https://raw.githubusercontent.com/airbytehq/airbyte/master/{.env,docker-compose.yaml}
docker-compose up -d
```

## Connect to Airbyte

{% hint style="danger" %}
For security reasons, we strongly recommend to not expose Airbyte publicly. Future versions will add support for SSL & Authentication.
{% endhint %}

* Create ssh tunnel.

```bash
# In your workstation terminal
gcloud --project=$PROJECT_ID beta compute ssh airbyte -- -L 8000:localhost:8000 -L 8001:localhost:8001 -N -f
```

* Just visit [http://localhost:8000](http://localhost:8000) in your browser and start moving some data!

## Troubleshooting

If you encounter any issues, just connect to our [Slack](https://slack.airbyte.io). Our community will help!
<|MERGE_RESOLUTION|>--- conflicted
+++ resolved
@@ -8,21 +8,13 @@
 
 * Launch a new instance
 
-<<<<<<< HEAD
-![](../.gitbook/assets/gcp_ce_launch%20%283%29%20%283%29.png)
-=======
 ![](../.gitbook/assets/gcp_ce_launch%20%283%29.png)
->>>>>>> 635b7ed5
 
 * Configure new instance
   * For testing out Airbyte, an `e2.medium` instance is likely sufficient.
   * For long-running Airbyte installations, we recommend a `n1-standard-2` instance.
 
-<<<<<<< HEAD
-![](../.gitbook/assets/gcp_ce_configure%20%289%29%20%289%29.png)
-=======
 ![](../.gitbook/assets/gcp_ce_configure%20%289%29.png)
->>>>>>> 635b7ed5
 
 * `Create`
 
