--- conflicted
+++ resolved
@@ -37,16 +37,9 @@
 
 3. To install `docker-compose`, run the following command in your ssh session on the instance terminal:
 
-<<<<<<< HEAD
-```
+``` bash
 sudo yum install -y docker-compose-plugin
 docker compose version
-=======
-``` bash
-sudo wget https://github.com/docker/compose/releases/download/1.26.2/docker-compose-$(uname -s)-$(uname -m) -O /usr/local/bin/docker-compose
-sudo chmod +x /usr/local/bin/docker-compose
-docker-compose --version
->>>>>>> 510a303c
 ```
 
 4. To close the SSH connection, run the following command in your SSH session on the instance terminal:
