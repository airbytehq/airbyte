# Deploy Airbyte on Kubernetes using Helm

## Overview

Airbyte allows scaling sync workloads horizontally using Kubernetes. The core components \(api server, worker, etc\) run as deployments while the scheduler launches connector-related pods on different nodes.

## Quickstart

If you don't want to configure your own Kubernetes cluster and Airbyte instance, you can use the free, open-source project [Plural](https://www.plural.sh/) to bring up a Kubernetes cluster and Airbyte for you. Use [this guide](on-plural.md) to get started.

Alternatively, you can deploy Airbyte on [Restack](https://www.restack.io) to provision your Kubernetes cluster on AWS. Follow [this guide](on-restack.md) to get started.

:::note
Airbyte running on Self-Hosted Kubernetes doesn't support DBT Transformations. Please refer to [#5901](https://github.com/airbytehq/airbyte/issues/5091)
:::

:::note
Airbyte Kubernetes Community Edition does not support basic auth by default.
To enable basic auth, consider adding a reverse proxy in front of Airbyte.
:::

## Getting Started

### Cluster Setup

For local testing we recommend following one of the following setup guides:

- [Docker Desktop \(Mac\)](https://docs.docker.com/desktop/kubernetes)
- [Minikube](https://minikube.sigs.k8s.io/docs/start)
  - NOTE: Start Minikube with at least 4gb RAM with `minikube start --memory=4000`
- [Kind](https://kind.sigs.k8s.io/docs/user/quick-start/)

For testing on GKE you can [create a cluster with the command line or the Cloud Console UI](https://cloud.google.com/kubernetes-engine/docs/how-to/creating-a-zonal-cluster).

For testing on EKS you can [install eksctl](https://eksctl.io/introduction/) and run `eksctl create cluster` to create an EKS cluster/VPC/subnets/etc. This process should take 10-15 minutes.

For production, Airbyte should function on most clusters v1.19 and above. We have tested support on GKE and EKS. If you run into a problem starting Airbyte, please reach out on the `#troubleshooting` channel on our [Slack](https://slack.airbyte.io/) or [create an issue on GitHub](https://github.com/airbytehq/airbyte/issues/new?assignees=&labels=type%2Fbug&template=bug-report.md&title=).

### Install `kubectl`

If you do not already have the CLI tool `kubectl` installed, please follow [these instructions to install](https://kubernetes.io/docs/tasks/tools/).

### Configure `kubectl`

Configure `kubectl` to connect to your cluster by using `kubectl use-context my-cluster-name`.

For GKE:

1. Configure `gcloud` with `gcloud auth login`.
2. On the Google Cloud Console, the cluster page will have a `Connect` button, which will give a command to run locally that looks like

   `gcloud container clusters get-credentials $CLUSTER_NAME --zone $ZONE_NAME --project $PROJECT_NAME`.

3. Use `kubectl config get-contexts` to show the contexts available.
4. Run `kubectl config use-context $GKE_CONTEXT` to access the cluster from `kubectl`.

For EKS:

1. [Configure your AWS CLI](https://docs.aws.amazon.com/cli/latest/userguide/cli-chap-configure.html) to connect to your project.
2. Install [eksctl](https://eksctl.io/introduction/)
3. Run `eksctl utils write-kubeconfig --cluster=<CLUSTER NAME>` to make the context available to `kubectl`
4. Use `kubectl config get-contexts` to show the contexts available.
5. Run `kubectl config use-context <eks context>` to access the cluster with `kubectl`.

### Install helm

To install helm simply run:

For MacOS:

`brew install helm`

For Linux:

1. Download installer script `curl -fsSL -o get_helm.sh https://raw.githubusercontent.com/helm/helm/main/scripts/get-helm-3`
2. Assign required premissions `chmod 700 get_helm.sh`
3. Run script `./get_helm.sh`

### Add Helm Repository

From now charts are stored in helm-repo thus there're no need to clone the repo each time you need to deploy the chart.

To add remote helm repo simply run: `helm repo add airbyte https://airbytehq.github.io/helm-charts`.

Where `airbyte` is the name of the repository that will be indexed locally.

After adding the repo, perform the repo indexing process by running `helm repo update`.

After this you can browse all charts uploaded to repository by running `helm search repo airbyte`

It'll produce output similar to below:

```text
NAME                            	CHART VERSION	APP VERSION	DESCRIPTION
airbyte/airbyte                 	0.49.9       	0.50.33    	Helm chart to deploy airbyte
airbyte/airbyte-api-server      	0.49.9       	0.50.33    	Helm chart to deploy airbyte-api-server
airbyte/airbyte-bootloader      	0.49.9       	0.50.33    	Helm chart to deploy airbyte-bootloader
airbyte/connector-builder-server	0.49.9       	0.50.33    	Helm chart to deploy airbyte-connector-builder-...
airbyte/cron                    	0.49.9       	0.50.33    	Helm chart to deploy airbyte-cron
airbyte/metrics                 	0.49.9       	0.50.33    	Helm chart to deploy airbyte-metrics
airbyte/pod-sweeper             	0.49.9       	0.50.33    	Helm chart to deploy airbyte-pod-sweeper
airbyte/server                  	0.49.9       	0.50.33    	Helm chart to deploy airbyte-server
airbyte/temporal                	0.49.9       	0.50.33    	Helm chart to deploy airbyte-temporal
airbyte/webapp                  	0.49.9       	0.50.33    	Helm chart to deploy airbyte-webapp
airbyte/worker                  	0.49.9       	0.50.33    	Helm chart to deploy airbyte-worker
```

## Deploy Airbyte

### Default deployment

If you don't intend to customise your deployment, you can deploy airbyte as is with default values.

In order to do so, run the command:

```
helm install %release_name% airbyte/airbyte
```

**Note**: `release_name` should only contain lowercase letters and optionally dashes (`release_name` must start with a letter).

### Custom deployment

In order to customize your deployment, you need to create `values.yaml` file in the local folder and populate it with default configuration override values.

`values.yaml` example can be located in [charts/airbyte](https://github.com/airbytehq/airbyte-platform/blob/main/charts/airbyte/values.yaml) folder of the Airbyte repository.

After specifying your own configuration, run the following command:

```text
helm install --values path/to/values.yaml %release_name% airbyte/airbyte
```

## Migrate from old charts to new ones

Starting from `0.39.37-alpha` we've revisited helm charts structure and separated all components of airbyte into their own independent charts, thus by allowing our developers to test single component without deploying airbyte as a whole and by upgrading single component at a time.

In most cases upgrade from older monolith chart to a new one should go without any issue, but if you've configured custom logging or specified custom configuration of DB or Logging then follow the instructions listed bellow

### Minio migration

Since the latest release of bitnami/minio chart, they've changed the way of setting up the credentials for accessing the minio. (written mid-2022)

Going forward in new version you need to specify the following values in values yaml for user/password instead old one

Before:

```text
minio:
  rootUser: airbyte-user
  rootPassword: airbyte-password-123
```

After:

```text
minio:
  auth:
    rootUser: minio
    rootPassword: minio123

```

Before upgrading the chart update values.yaml as stated above and then run:

- Get the old rootPassword by running `export ROOT_PASSWORD=$(kubectl get secret --namespace "default" %release_name%-minio -o jsonpath="{.data.root-password}" | base64 -d)`
- Perform upgrade of chart by running `helm upgrade %release_name% airbyte/airbyte --set auth.rootPassword=$ROOT_PASSWORD`
  - If you get an error about setting the auth.rootPassword, then you forgot to update the `values.yaml` file

### External Logs

::info
This was tested using [Airbyte Helm Chart Version 0.50.13](https://artifacthub.io/packages/helm/airbyte/airbyte/0.50.13) and S3 logs only.
Previous or newer version can change how to setup the external logs.
:::

Create a file called `airbyte-logs-secrets.yaml` to store the AWS Keys and other informations:
```yaml
apiVersion: v1
kind: Secret
metadata:
  name: airbyte-logs-secrets
type: Opaque
stringData:
  AWS_KEY: <AWS_KEY>
  AWS_SECRET_KEY: <AWS_SECRET_KEY>
  S3_LOG_BUCKET: <BUCKET_NAME>
  S3_LOG_BUCKET_REGION: <REGION>
```
Run `kubectl apply -f airbyte-logs-secrets.yaml -n <NAMESPACE>` to create the secret in the namespace you're using Airbyte.
This file contains more than just the keys but it needs for now. Future updates will make the configuration easier.

Change the global section to use `S3` external logs.
```yaml
global:
  # <...>
  state:
    # -- Determines which state storage will be utilized; "MINIO", "S3", or "GCS"
    storage:
      type: "S3"
  # <...>
  logs:
    accessKey:
      password: ""
      existingSecret: "airbyte-logs-secrets"
      existingSecretKey: "AWS_KEY"
    secretKey:
      password: ""
      existingSecret: "airbyte-logs-secrets"
      existingSecretKey: "AWS_SECRET_KEY"
  # <...>
  storage:
      type: "S3"

  minio:
    # Change from true to false
    enabled: false
    nodeSelector: {}
    tolerations: []
    affinity: {}
```
You can try to use `GCS` or `External Minio` but both weren't tested yet. Feel free to run tests and update the documentation.

Add extra env variables to the following blocks:
```yaml
worker:
  extraEnv:
    - name: AWS_ACCESS_KEY_ID
      valueFrom:
        secretKeyRef:
          name: airbyte-logs-secrets
          key: AWS_KEY
    - name: AWS_SECRET_ACCESS_KEY
      valueFrom:
        secretKeyRef:
          name: airbyte-logs-secrets
          key: AWS_SECRET_KEY
    - name: STATE_STORAGE_S3_ACCESS_KEY
      valueFrom:
        secretKeyRef:
          name: airbyte-logs-secrets
          key: AWS_KEY
    - name: STATE_STORAGE_S3_SECRET_ACCESS_KEY
      valueFrom:
        secretKeyRef:
          name: airbyte-logs-secrets
          key: AWS_SECRET_KEY
    - name: STATE_STORAGE_S3_BUCKET_NAME
      valueFrom:
        secretKeyRef:
          name: airbyte-logs-secrets
          key: S3_LOG_BUCKET
    - name: STATE_STORAGE_S3_REGION
      valueFrom:
        secretKeyRef:
          name: airbyte-logs-secrets
          key: S3_LOG_BUCKET_REGION
```

and also edit the server block:

```yaml
server:
  extraEnv:
    - name: AWS_ACCESS_KEY_ID
      valueFrom:
        secretKeyRef:
          name: airbyte-logs-secrets
          key: AWS_KEY
    - name: AWS_SECRET_ACCESS_KEY
      valueFrom:
        secretKeyRef:
          name: airbyte-logs-secrets
          key: AWS_SECRET_KEY
    - name: STATE_STORAGE_S3_ACCESS_KEY
      valueFrom:
        secretKeyRef:
          name: airbyte-logs-secrets
          key: AWS_KEY
    - name: STATE_STORAGE_S3_SECRET_ACCESS_KEY
      valueFrom:
        secretKeyRef:
          name: airbyte-logs-secrets
          key: AWS_SECRET_KEY
    - name: STATE_STORAGE_S3_BUCKET_NAME
      valueFrom:
        secretKeyRef:
          name: airbyte-logs-secrets
          key: S3_LOG_BUCKET
    - name: STATE_STORAGE_S3_REGION
      valueFrom:
        secretKeyRef:
          name: airbyte-logs-secrets
          key: S3_LOG_BUCKET_REGION
```

<<<<<<< HEAD
Than run:
`helm upgrade --install %RELEASE_NAME% airbyte/airbyte -n <NAMESPACE> --values /path/to/values.yaml --version 0.50.13`

### Database external secrets
=======
### External Airbyte Database
>>>>>>> f1be8c1a

::info
This was tested using [Airbyte Helm Chart Version 0.50.13](https://artifacthub.io/packages/helm/airbyte/airbyte/0.50.13).
Previous or newer version can change how the external database can be configured.
:::

The Airbyte Database only works with Postgres 13.
Make sure the database is accessible inside the cluster using `busy-box` service using `telnet` or `ping` command.

:::warning
If you're using the external database for the first time you must ensure the database you're going to use exists. The default database Airbyte will try to use is `airbyte` but you can modified it in the `values.yaml`.
:::

:::warning
You can use only one database to a one Airbyte Helm deployment. If you try to use the same database for a different deployment it will have conflict with Temporal internal databases.
:::

Create a Kubernetes secret to store the database password.
Save the file as `db-secrets.yaml`.
```yaml
apiVersion: v1
kind: Secret
metadata:
  name: db-secrets
type: Opaque
stringData:
  DATABASE_PASSWORD: <PASSWORD>
```

Run `kubectl apply -f db-secrets.yaml -n <NAMESPACE>` to create the secret in the namespace you're using Airbyte.

Afterward, modify the following blocks in the Helm Chart `values.yaml` file:
```yaml
postgresql:
  # Change the value from true to false.
  enabled: false
```
Then:
```yaml
externalDatabase:
  # Add the host, username and database name you're using.
  host: <HOST>
  user: <USERNAME>
  database: <DATABASE_NAME>
  password: ""
  existingSecret: "db-secrets"
  existingSecretPasswordKey: "DATABASE_PASSWORD"
  port: 5432
  jdbcUrl: ""
```
Keep password empty as the Chart will use the `db-secrets` value.
Edit only the host, username, and database name. If your database is using a differnet `port` or need an special `jdbcUrl` you can edit here.
This wasn't fully tested yet.

Next, reference the secret in the global section:
```yaml
global:
  database:
    secretName: "db-secrets"
    secretValue: "DATABASE_PASSWORD"
```

Unfortunately, the `airbyte-bootloader` configuration uses this variable. Future improvements are planned.

Upgrade the chart by running:
```shell
helm upgrade --install %RELEASE_NAME% airbyte/airbyte -n <NAMESPACE> --values /path/to/values.yaml --version 0.50.13
```<|MERGE_RESOLUTION|>--- conflicted
+++ resolved
@@ -294,14 +294,11 @@
           key: S3_LOG_BUCKET_REGION
 ```
 
-<<<<<<< HEAD
 Than run:
 `helm upgrade --install %RELEASE_NAME% airbyte/airbyte -n <NAMESPACE> --values /path/to/values.yaml --version 0.50.13`
 
-### Database external secrets
-=======
 ### External Airbyte Database
->>>>>>> f1be8c1a
+
 
 ::info
 This was tested using [Airbyte Helm Chart Version 0.50.13](https://artifacthub.io/packages/helm/airbyte/airbyte/0.50.13).
