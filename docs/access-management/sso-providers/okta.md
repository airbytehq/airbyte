---
sidebar_label: Okta
products: oss-enterprise, cloud-teams
---

import Tabs from "@theme/Tabs";
import TabItem from "@theme/TabItem";

# Setup Single Sign-On via Okta

This page guides you through setting up Okta for [Single Sign-On](../sso.md) with Airbyte.

Airbyte will communicate with your Okta account using OpenID Connect (OIDC).

## Creating an Okta app for Airbyte

:::info
The following steps need to be executed by an administrator of your company's Okta account.
:::

You will need to create a new Okta OIDC App Integration for your Airbyte. Documentation on how to do this in Okta can be found [here](https://help.okta.com/en-us/content/topics/apps/apps_app_integration_wizard_oidc.htm).

You should create an app integration with **OIDC - OpenID Connect** as the sign-in method and **Web Application** as the application type:

![Screenshot of Okta app integration creation modal](./assets/okta-create-new-app-integration.png)

On the following screen you'll need to configure all parameters for your Okta application:

<Tabs groupId="cloud-hosted">
  <TabItem value="cloud" label="Cloud">
    You'll require to know your **Company Identifier** to fill in those values. You receive this
    from your contact at Airbyte.

    Create the application with the following parameters:

    <dl>
      <dt>**App integration name**</dt>
      <dd>A human readable name for the application (e.g. **Airbyte Cloud**). This is only used for identification inside your Okta dashboard.</dd>
      <dt>**Logo** (optional)</dt>
      <dd>You can upload an Airbyte logo, which you can find at https://airbyte.com/company/press</dd>
      <dt>**Grant type**</dt>
      <dd>Only **Authorization Code** should be selected</dd>
      <dt>**Sign-in redirect URIs**</dt>
      <dd>
      ```
      https://cloud.airbyte.com/auth/realms/<your-company-identifier>/broker/default/endpoint
      ```
      </dd>
      <dt>**Sign-out redirect URIs**</dt>
      <dd>
      ```
      https://cloud.airbyte.com/auth/realms/<your-company-identifier>/broker/default/endpoint/logout_response
      ```
      </dd>
      <dt>**Trusted Origins**</dt>
      <dd>Leave empty</dd>
      <dt>**Assignments > Controlled Access**</dt>
      <dd>You can control whether everyone in your Okta organization should be able to access Airbyte using their Okta account or limit it only to a subset of your users by selecting specific groups who should get access.</dd>
    </dl>

    You'll need to pass your Airbyte contact the following information of the created application. After that we'll setup SSO for you and let you know once it's ready.

    * Your **Okta domain** (it's not specific to this application, see [Find your Okta domain](https://developer.okta.com/docs/guides/find-your-domain/main/))
    * **Client ID**
    * **Client Secret**
<<<<<<< HEAD
    * **Email Domain** (users signing in from this domain will be required to sign in via SSO)
=======

>>>>>>> b05e4e38
  </TabItem>
  <TabItem value="self-managed" label="Self Hosted">
    Create the application with the following parameters:

    <dl>
      <dt>**App integration name**</dt>
      <dd>Please choose a URL-friendly app integration name without spaces or special characters, such as `my-airbyte-app`. Screenshot of Okta app integration name Spaces or special characters in this field could result in invalid redirect URIs.</dd>
      <dt>**Logo** (optional)</dt>
      <dd>You can upload an Airbyte logo, which you can find at https://airbyte.com/company/press</dd>
      <dt>**Grant type**</dt>
      <dd>Only **Authorization Code** should be selected</dd>
      <dt>**Sign-in redirect URIs**</dt>
      <dd>
      ```
      <your-airbyte-domain>/auth/realms/airbyte/broker/<app-integration-name>/endpoint
      ```

      `<your-airbyte-domain>` refers to the domain you access your Airbyte instance at, e.g. `https://airbyte.internal.mycompany.com`

      `<app-integration-name>` refers to the value you entered in the **App integration name** field
      </dd>
      <dt>**Sign-out redirect URIs**</dt>
      <dd>
      ```
      <your-airbyte-domain>/auth/realms/airbyte/broker/<app-integration-name>/endpoint/logout_response
      ```
      </dd>
      <dt>**Trusted Origins**</dt>
      <dd>Leave empty</dd>
      <dt>**Assignments > Controlled Access**</dt>
      <dd>You can control whether everyone in your Okta organization should be able to access Airbyte using their Okta account or limit it only to a subset of your users by selecting specific groups who should get access.</dd>
    </dl>

    Once your Okta app is set up, you're ready to deploy Airbyte with SSO. Take note of the following configuration values, as you will need them to configure Airbyte to use your new Okta SSO app integration:

    * Okta domain ([How to find your Okta domain](https://developer.okta.com/docs/guides/find-your-domain/main/))
    * App Integration Name
    * Client ID
    * Client Secret

    Visit the [implementation guide](/enterprise-setup/implementation-guide.md) for instructions on how to deploy Airbyte Enterprise using `kubernetes`, `kubectl` and `helm`.

  </TabItem>
</Tabs><|MERGE_RESOLUTION|>--- conflicted
+++ resolved
@@ -63,11 +63,8 @@
     * Your **Okta domain** (it's not specific to this application, see [Find your Okta domain](https://developer.okta.com/docs/guides/find-your-domain/main/))
     * **Client ID**
     * **Client Secret**
-<<<<<<< HEAD
     * **Email Domain** (users signing in from this domain will be required to sign in via SSO)
-=======
 
->>>>>>> b05e4e38
   </TabItem>
   <TabItem value="self-managed" label="Self Hosted">
     Create the application with the following parameters:
