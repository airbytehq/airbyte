--- conflicted
+++ resolved
@@ -54,16 +54,10 @@
 
 You'll need to pass your Airbyte contact the following information of the created application.
 
-<<<<<<< HEAD
 * **Client Secret**: as copied above
 * **Application (client) ID**: You'll find this in the **Essentials** section on the **Overview** page of the application you created
 * **OpenID Connect metadata document**: You'll find this in the **Endpoints** panel, that you can open from the top bar on the **Overview** page
 * **Email Domain**: Users signing in from this domain will be required to sign in via SSO.
-=======
-- **Client Secret**: as copied above
-- **Application (client) ID**: You'll find this in the **Essentials** section on the **Overview** page of the application you created
-- **OpenID Connect metadata document**: You'll find this in the **Endpoints** panel, that you can open from the top bar on the **Overview** page
->>>>>>> b05e4e38
 
 Once we've received this information from you, We'll setup SSO for you and let you know once it's ready to be used.
 
