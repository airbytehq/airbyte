--- conflicted
+++ resolved
@@ -78,13 +78,8 @@
 With `.json` schema file in place, let's see if the connector can now find this schema and produce a
 valid catalog:
 
-<<<<<<< HEAD
 ```bash
-python main.py discover --config secrets/config.json # this is not a mistake, the schema file is found by naming snake_case naming convention as specified above
-=======
-```text
 poetry run source-python-http-example discover --config secrets/config.json # this is not a mistake, the schema file is found by naming snake_case naming convention as specified above
->>>>>>> 4fcff419
 ```
 
 you should see some output like:
