# Step 8: Test the Connector

## Unit Tests

<<<<<<< HEAD
Add any relevant unit tests to the `unit_tests` directory. Unit tests should **not** depend on any
secrets.
=======
Add any relevant unit tests to the `tests/unit_tests` directory. Unit tests should **not** depend on any secrets.
>>>>>>> 4fcff419

You can run the tests using `poetry run pytest tests/unit_tests`.

## Integration Tests

Place any integration tests in the `integration_tests` directory such that they can be
[discovered by pytest](https://docs.pytest.org/en/6.2.x/goodpractices.html#conventions-for-python-test-discovery).

You can run the tests using `poetry run pytest tests/integration_tests`.

More information on integration testing can be found on
[the Testing Connectors doc](https://docs.airbyte.com/connector-development/testing-connectors/#running-integration-tests).

## Connector Acceptance Tests

Connector Acceptance Tests (CATs) are a fixed set of tests Airbyte provides that every Airbyte
source connector must pass. While they're only required if you intend to submit your connector
to Airbyte, you might find them helpful in any case. See
[Testing your connectors](../../testing-connectors/)

If you want to submit this connector to become a default connector within Airbyte, follow steps 8
onwards from the
[Python source checklist](../building-a-python-source.md#step-8-set-up-standard-tests)<|MERGE_RESOLUTION|>--- conflicted
+++ resolved
@@ -2,12 +2,7 @@
 
 ## Unit Tests
 
-<<<<<<< HEAD
-Add any relevant unit tests to the `unit_tests` directory. Unit tests should **not** depend on any
-secrets.
-=======
 Add any relevant unit tests to the `tests/unit_tests` directory. Unit tests should **not** depend on any secrets.
->>>>>>> 4fcff419
 
 You can run the tests using `poetry run pytest tests/unit_tests`.
 
