--- conflicted
+++ resolved
@@ -7,16 +7,9 @@
 of the capabilities of the CDK.
 
 ## Requirements
-
-<<<<<<< HEAD
-- Python &gt;= 3.9
-- Docker
-- NodeJS \(only used to generate the connector\). We'll remove the NodeJS dependency soon.
-=======
 * Python &gt;= 3.9
 * [Poetry](https://python-poetry.org/)
 * Docker
->>>>>>> 4fcff419
 
 All the commands below assume that `python` points to a version of python &gt;=3.9.0. On some
 systems, `python` points to a Python2 installation and `python3` points to Python3. If this is the
