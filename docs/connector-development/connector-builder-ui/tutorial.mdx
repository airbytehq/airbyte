--- conflicted
+++ resolved
@@ -70,13 +70,8 @@
 
 The actual API Key you copied from apilayer.com will not be part of the connector itself - instead it will be set as part of the source configuration when configuring a connection based on your connector in a later step.
 
-<<<<<<< HEAD
-![Global configuration](./assets/tutorial-global-config.png)
-
 You can find more information about authentication method on the [authentication concept page](./authentication).
 
-=======
->>>>>>> 3cc67a6d
 ### Setting up and testing a stream
 
 <div style={{ position: "relative", paddingBottom: "59.66850828729282%", height: 0 }}><iframe src="https://www.loom.com/embed/9c31b779dc9e4c6bbaa10f19b00ee893" frameborder="0" webkitallowfullscreen mozallowfullscreen allowfullscreen style={{position: "absolute", top: 0, left: 0, width: "100%", height: "100%"}}></iframe></div>
@@ -119,13 +114,8 @@
 
 The warning icon disappears indicating that the declared schema of your stream matches the test data.
 
-<<<<<<< HEAD
-<img src={SchemaTab} width="600" alt="Schema tab" />
-
 You can find more information about schema declaration on the [record processing concept page](./record-processing).
 
-=======
->>>>>>> 3cc67a6d
 ## Step 3 - Advanced configuration
 
 ### Making the stream configurable
@@ -201,13 +191,8 @@
 
 The `historical` property in the records tab and the schema warning should disappear.
 
-<<<<<<< HEAD
-![Transformation](./assets/tutorial-transformation.png)
-
 You can find more information about incremental syncs on the [incremental sync concept page](./incremental-sync).
 
-=======
->>>>>>> 3cc67a6d
 ## Step 4 - Publishing and syncing
 
 <div style={{ position: "relative", paddingBottom: "59.66850828729282%", height: 0 }}><iframe src="https://www.loom.com/embed/a6896c6aa8f047f0aeefec08d37a1384" frameborder="0" webkitallowfullscreen mozallowfullscreen allowfullscreen style={{position: "absolute", top: 0, left: 0, width: "100%", height: "100%"}}></iframe></div>
