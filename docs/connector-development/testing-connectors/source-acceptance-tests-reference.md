--- conflicted
+++ resolved
@@ -161,21 +161,13 @@
 ### TestSequentialReads
 
 This test performs two read operations on all streams which support full refresh syncs. It then verifies that the RECORD messages output from both were identical or the former is a strict subset of the latter.
-<<<<<<< HEAD
-| Input |  Type| Default | Note |
-|--|--|--|--|
-| `config_path` | string | `secrets/config.json` |Path to a JSON object representing a valid connector configuration|
-| `configured_catalog_path` | string | `integration_tests/configured_catalog.json` |Path to configured catalog|
-| `timeout_seconds` | int | 20*60 |Test execution timeout in seconds|
-| `ignored_fields` | dict | None |For each stream, list of fields path ignoring in sequential reads test|
-=======
 
 | Input | Type | Default | Note |
 | :--- | :--- | :--- | :--- |
 | `config_path` | string | `secrets/config.json` | Path to a JSON object representing a valid connector configuration |
 | `configured_catalog_path` | string | `integration_tests/configured_catalog.json` | Path to configured catalog |
 | `timeout_seconds` | int | 20\*60 | Test execution timeout in seconds |
->>>>>>> ebf35ebe
+| `ignored_fields` | dict | None |For each stream, list of fields path ignoring in sequential reads test|
 
 ## Test Incremental sync
 
