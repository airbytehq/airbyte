--- conflicted
+++ resolved
@@ -2,394 +2,4 @@
 
 By now, the scope of the SAT goes beyond what's only useful for sources - due to this reasons the SATs are renamed to just acceptance tests or connector acceptance tests.
 
-<<<<<<< HEAD
-You can find the recent documentation [here](./connector-acceptance-tests-reference.md)
-=======
-_Note: If you are looking for reference documentation for the deprecated first version of test suites, see_ [_Standard Tests \(Legacy\)_](https://github.com/airbytehq/airbyte/tree/e378d40236b6a34e1c1cb481c8952735ec687d88/docs/contributing-to-airbyte/building-new-connector/legacy-standard-source-tests.md)_._
-
-## Architecture of standard tests
-
-The Standard Test Suite runs its tests against the connector's Docker image. It takes as input the configuration file `acceptance-tests-config.yml`.
-
-![Standard test sequence diagram](../../.gitbook/assets/standard_tests_sequence_diagram.png)
-
-The Standard Test Suite use pytest as a test runner and was built as pytest plugin `source-acceptance-test`. This plugin adds a new configuration option `—acceptance-test-config` - it should points to the folder with `acceptance-tests-config.yml`.
-
-Each test suite has a timeout and will fail if the limit is exceeded.
-
-See all the test cases, their description, and inputs in [Source Acceptance Tests](https://github.com/airbytehq/airbyte/tree/e378d40236b6a34e1c1cb481c8952735ec687d88/docs/contributing-to-airbyte/building-new-connector/source-acceptance-tests.md).
-
-## Setting up standard acceptance tests for your connector
-
-Create `acceptance-test-config.yml`. In most cases, your connector already has this file in its root folder. Here is an example of the minimal `acceptance-test-config.yml`:
-
-```yaml
-connector_image: airbyte/source-some-connector:dev
-acceptance-tests:
-  spec:
-    tests:
-      - spec_path: "some_folder/spec.yaml"
-```
-
-Build your connector image if needed.
-
-```text
-docker build .
-```
-
-Run one of the two scripts in the root of the connector:
-
-- `python -m pytest -p integration_tests.acceptance` - to run tests inside virtual environment
-
-  - On test completion, a log will be outputted to the terminal verifying:
-
-    - The connector the tests were ran for
-    - The git hash of the code used
-    - Whether the tests passed or failed
-
-    This is useful to provide in your PR as evidence of the acceptance tests passing locally.
-
-- `./acceptance-test-docker.sh` - to run tests from a docker container
-
-If the test fails you will see detail about the test and where to find its inputs and outputs to reproduce it. You can also debug failed tests by adding `—pdb —last-failed`:
-
-```text
-python -m pytest -p integration_tests.acceptance --pdb --last-failed
-```
-
-See other useful pytest options [here](https://docs.pytest.org/en/stable/usage.html)
-
-## Dynamically managing inputs & resources used in standard tests
-
-Since the inputs to standard tests are often static, the file-based runner is sufficient for most connectors. However, in some cases, you may need to run pre or post hooks to dynamically create or destroy resources for use in standard tests. For example, if we need to spin up a Redshift cluster to use in the test then tear it down afterwards, we need the ability to run code before and after the tests, as well as customize the Redshift cluster URL we pass to the standard tests. If you have need for this use case, please reach out to us via [Github](https://github.com/airbytehq/airbyte) or [Slack](https://slack.airbyte.io). We currently support it for Java & Python, and other languages can be made available upon request.
-
-### Python
-
-Create pytest yield-fixture with your custom setup/teardown code and place it in `integration_tests/acceptance.py`, Example of fixture that starts a docker container before tests and stops before exit:
-
-```python
-@pytest.fixture(scope="session", autouse=True)
-def connector_setup():
-    """ This fixture is a placeholder for external resources that acceptance test might require.
-    """
-    client = docker.from_env()
-    container = client.containers.run("your/docker-image", detach=True)
-    yield
-    container.stop()
-```
-
-These tests are configurable via `acceptance-test-config.yml`. Each test has a number of inputs, you can provide multiple sets of inputs which will cause the same to run multiple times - one for each set of inputs.
-
-Example of `acceptance-test-config.yml`:
-
-```yaml
-connector_image: string # Docker image to test, for example 'airbyte/source-pokeapi:0.1.0'
-base_path: string # Base path for all relative paths, optional, default - ./
-acceptance_tests: # Tests configuration
-  spec: # list of the test inputs
-    bypass_reason: "Explain why you skipped this test"
-  connection: # list of the test inputs
-    tests:
-      - config_path: string # set #1 of inputs
-        status: string
-      - config_path: string # set #2 of inputs
-        status: string
-    # discovery:  # skip this test
-  incremental:
-    bypass_reason: "Incremental sync are not supported on this connector"
-```
-
-## Test Spec
-
-Verify that a `spec` operation issued to the connector returns a valid connector specification.
-Additional tests are validating the backward compatibility of the current specification compared to the specification of the previous connector version. If no previous connector version is found (by default the test looks for a docker image with the same name but with the `latest` tag), this test is skipped.
-These backward compatibility tests can be bypassed by changing the value of the `backward_compatibility_tests_config.disable_for_version` input in `acceptance-test-config.yml` (see below).
-One more test validates the specification against containing exposed secrets. This means fields that potentially could hold a secret value should be explicitly marked with `"airbyte_secret": true`. If an input field like `api_key` / `password` / `client_secret` / etc. is exposed, the test will fail.
-
-| Input                                                            | Type   | Default             | Note                                                                                                                  |
-| :--------------------------------------------------------------- | :----- | :------------------ | :-------------------------------------------------------------------------------------------------------------------- |
-| `spec_path`                                                      | string | `secrets/spec.json` | Path to a YAML or JSON file representing the spec expected to be output by this connector                             |
-| `backward_compatibility_tests_config.previous_connector_version` | string | `latest`            | Previous connector version to use for backward compatibility tests (expects a version following semantic versioning). |
-| `backward_compatibility_tests_config.disable_for_version`        | string | None                | Disable the backward compatibility test for a specific version (expects a version following semantic versioning).     |
-| `timeout_seconds`                                                | int    | 10                  | Test execution timeout in seconds                                                                                     |
-
-## Test Connection
-
-Verify that a check operation issued to the connector with the input config file returns a successful response.
-
-| Input             | Type                           | Default               | Note                                                               |
-| :---------------- | :----------------------------- | :-------------------- | :----------------------------------------------------------------- |
-| `config_path`     | string                         | `secrets/config.json` | Path to a JSON object representing a valid connector configuration |
-| `status`          | `succeed` `failed` `exception` |                       | Indicate if connection check should succeed with provided config   |
-| `timeout_seconds` | int                            | 30                    | Test execution timeout in seconds                                  |
-
-## Test Discovery
-
-Verifies when a `discover` operation is run on the connector using the given config file, a valid catalog is produced by the connector.
-Additional tests are validating the backward compatibility of the discovered catalog compared to the catalog of the previous connector version. If no previous connector version is found (by default the test looks for a docker image with the same name but with the `latest` tag), this test is skipped.
-These backward compatibility tests can be bypassed by changing the value of the `backward_compatibility_tests_config.disable_for_version` input in `acceptance-test-config.yml` (see below).
-
-| Input                                                            | Type   | Default                                     | Note                                                                                                                  |
-| :--------------------------------------------------------------- | :----- | :------------------------------------------ | :-------------------------------------------------------------------------------------------------------------------- |
-| `config_path`                                                    | string | `secrets/config.json`                       | Path to a JSON object representing a valid connector configuration                                                    |
-| `configured_catalog_path`                                        | string | `integration_tests/configured_catalog.json` | Path to configured catalog                                                                                            |
-| `timeout_seconds`                                                | int    | 30                                          | Test execution timeout in seconds                                                                                     |
-| `backward_compatibility_tests_config.previous_connector_version` | string | `latest`                                    | Previous connector version to use for backward compatibility tests (expects a version following semantic versioning). |
-| `backward_compatibility_tests_config.disable_for_version`        | string | None                                        | Disable the backward compatibility test for a specific version (expects a version following semantic versioning).     |
-
-## Test Basic Read
-
-Configuring all streams in the input catalog to full refresh mode verifies that a read operation produces some RECORD messages. Each stream should have some data, if you can't guarantee this for particular streams - add them to the `empty_streams` list.
-Set `validate_data_points=True` if possible. This validation is going to be enabled by default and won't be configurable in future releases.
-
-| Input                             | Type             | Default                                     | Note                                                                                                          |
-| :-------------------------------- | :--------------- | :------------------------------------------ | :------------------------------------------------------------------------------------------------------------ |
-| `config_path`                     | string           | `secrets/config.json`                       | Path to a JSON object representing a valid connector configuration                                            |
-| `configured_catalog_path`         | string           | `integration_tests/configured_catalog.json` | Path to configured catalog                                                                                    |
-| `empty_streams`                   | array of objects | \[\]                                        | List of streams that might be empty with a `bypass_reason`                                                    |
-| `empty_streams[0].name`           | string           |                                             | Name of the empty stream                                                                                      |
-| `empty_streams[0].bypass_reason`  | string           | None                                        | Reason why this stream is empty                                                                               |
-| `validate_schema`                 | boolean          | True                                        | Verify that structure and types of records matches the schema from discovery command                          |
-| `validate_data_points`            | boolean          | False                                       | Validate that all fields in all streams contained at least one data point                                     |
-| `timeout_seconds`                 | int              | 5\*60                                       | Test execution timeout in seconds                                                                             |
-| `expect_trace_message_on_failure` | boolean          | True                                        | Ensure that a trace message is emitted when the connector crashes                                             |
-| `expect_records`                  | object           | None                                        | Compare produced records with expected records, see details below                                             |
-| `expect_records.path`             | string           |                                             | File with expected records                                                                                    |
-| `expect_records.bypass_reason`    | string           |                                             | Explain why this test is bypassed                                                                             |
-| `expect_records.extra_fields`     | boolean          | False                                       | Allow output records to have other fields i.e: expected records are a subset                                  |
-| `expect_records.exact_order`      | boolean          | False                                       | Ensure that records produced in exact same order                                                              |
-| `expect_records.extra_records`    | boolean          | True                                        | Allow connector to produce extra records, but still enforce all records from the expected file to be produced |
-
-`expect_records` is a nested configuration, if omitted - the part of the test responsible for record matching will be skipped. Due to the fact that we can't identify records without primary keys, only the following flag combinations are supported:
-
-| extra_fields | exact_order | extra_records |
-| :----------- | :---------- | :------------ |
-| x            | x           |               |
-|              | x           | x             |
-|              | x           |               |
-|              |             | x             |
-|              |             |               |
-
-### Schema format checking
-
-If some field has [format](https://json-schema.org/understanding-json-schema/reference/string.html#format) attribute specified on its catalog json schema, Source Acceptance Testing framework performs checking against format. It support checking of all [builtin](https://json-schema.org/understanding-json-schema/reference/string.html#built-in-formats) jsonschema formats for draft 7 specification: email, hostnames, ip addresses, time, date and date-time formats.
-
-Note: For date-time we are not checking against compliance against ISO8601 \(and RFC3339 as subset of it\). Since we are using specified format to set database column type on db normalization stage, value should be compliant to bigquery [timestamp](https://cloud.google.com/bigquery/docs/reference/standard-sql/data-types#timestamp_type) and SQL "timestamp with timezone" formats.
-
-### Example of `expected_records.jsonl`:
-
-In general, the expected_records.jsonl should contain the subset of output of the records of particular stream you need to test. The required fields are: `stream, data, emitted_at`
-
-```javascript
-{"stream": "my_stream", "data": {"field_1": "value0", "field_2": "value0", "field_3": null, "field_4": {"is_true": true}, "field_5": 123}, "emitted_at": 1626172757000}
-{"stream": "my_stream", "data": {"field_1": "value1", "field_2": "value1", "field_3": null, "field_4": {"is_true": false}, "field_5": 456}, "emitted_at": 1626172757000}
-{"stream": "my_stream", "data": {"field_1": "value2", "field_2": "value2", "field_3": null, "field_4": {"is_true": true}, "field_5": 678}, "emitted_at": 1626172757000}
-{"stream": "my_stream", "data": {"field_1": "value3", "field_2": "value3", "field_3": null, "field_4": {"is_true": false}, "field_5": 91011}, "emitted_at": 1626172757000}
-```
-
-## Test Full Refresh sync
-
-### TestSequentialReads
-
-This test performs two read operations on all streams which support full refresh syncs. It then verifies that the RECORD messages output from both were identical or the former is a strict subset of the latter.
-
-| Input                     | Type   | Default                                     | Note                                                                   |
-| :------------------------ | :----- | :------------------------------------------ | :--------------------------------------------------------------------- |
-| `config_path`             | string | `secrets/config.json`                       | Path to a JSON object representing a valid connector configuration     |
-| `configured_catalog_path` | string | `integration_tests/configured_catalog.json` | Path to configured catalog                                             |
-| `timeout_seconds`         | int    | 20\*60                                      | Test execution timeout in seconds                                      |
-| `ignored_fields`          | dict   | None                                        | For each stream, list of fields path ignoring in sequential reads test |
-
-## Test Incremental sync
-
-### TestTwoSequentialReads
-
-This test verifies that all streams in the input catalog which support incremental sync can do so correctly. It does this by running two read operations: the first takes the configured catalog and config provided to this test as input. It then verifies that the sync produced a non-zero number of `RECORD` and `STATE` messages. The second read takes the same catalog and config used in the first test, plus the last `STATE` message output by the first read operation as the input state file. It verifies that either no records are produced \(since we read all records in the first sync\) or all records that produced have cursor value greater or equal to cursor value from `STATE` message. This test is performed only for streams that support incremental. Streams that do not support incremental sync are ignored. If no streams in the input catalog support incremental sync, this test is skipped.
-
-| Input                     | Type   | Default                                     | Note                                                                                                                                                                |
-| :------------------------ | :----- | :------------------------------------------ | :------------------------------------------------------------------------------------------------------------------------------------------------------------------ |
-| `config_path`             | string | `secrets/config.json`                       | Path to a JSON object representing a valid connector configuration                                                                                                  |
-| `configured_catalog_path` | string | `integration_tests/configured_catalog.json` | Path to configured catalog                                                                                                                                          |
-| `cursor_paths`            | dict   | {}                                          | For each stream, the path of its cursor field in the output state messages. If omitted the path will be taken from the last piece of path from stream cursor_field. |
-| `timeout_seconds`         | int    | 20\*60                                      | Test execution timeout in seconds                                                                                                                                   |
-| `threshold_days`          | int    | 0                                           | For date-based cursors, allow records to be emitted with a cursor value this number of days before the state value.                                                 |
-
-### TestReadSequentialSlices
-
-This test offers more comprehensive verification that all streams in the input catalog which support incremental syncs perform the sync correctly. It does so in two phases. The first phase uses the configured catalog and config provided to this test as input to make a request to the partner API and assemble the complete set of messages to be synced. It then verifies that the sync produced a non-zero number of `RECORD` and `STATE` messages. This set of messages is partitioned into batches of a `STATE` message followed by zero or more `RECORD` messages. For each batch of messages, the initial `STATE` message is used as input for a read operation to get records with respect to the cursor. The test then verifies that all of the `RECORDS` retrieved have a cursor value greater or equal to the cursor from the current `STATE` message. This test is performed only for streams that support incremental. Streams that do not support incremental sync are ignored. If no streams in the input catalog support incremental sync, this test is skipped.
-
-| Input                                  | Type   | Default                                     | Note                                                                                                                                                                |
-| :------------------------------------- | :----- | :------------------------------------------ | :------------------------------------------------------------------------------------------------------------------------------------------------------------------ |
-| `config_path`                          | string | `secrets/config.json`                       | Path to a JSON object representing a valid connector configuration                                                                                                  |
-| `configured_catalog_path`              | string | `integration_tests/configured_catalog.json` | Path to configured catalog                                                                                                                                          |
-| `cursor_paths`                         | dict   | {}                                          | For each stream, the path of its cursor field in the output state messages. If omitted the path will be taken from the last piece of path from stream cursor_field. |
-| `timeout_seconds`                      | int    | 20\*60                                      | Test execution timeout in seconds                                                                                                                                   |
-| `threshold_days`                       | int    | 0                                           | For date-based cursors, allow records to be emitted with a cursor value this number of days before the state value.                                                 |
-| `skip_comprehensive_incremental_tests` | bool   | false                                       | For non-GA and in-development connectors, control whether the more comprehensive incremental tests will be skipped                                                  |
-
-**Note that this test samples a fraction of stream slices across an incremental sync in order to reduce test duration and avoid spamming partner APIs**
-
-### TestStateWithAbnormallyLargeValues
-
-This test verifies that sync produces no records when run with the STATE with abnormally large values
-
-| Input                     | Type   | Default                                     | Note                                                               |     |
-| :------------------------ | :----- | :------------------------------------------ | :----------------------------------------------------------------- | :-- |
-| `config_path`             | string | `secrets/config.json`                       | Path to a JSON object representing a valid connector configuration |     |
-| `configured_catalog_path` | string | `integration_tests/configured_catalog.json` | Path to configured catalog                                         |     |
-| `future_state_path`       | string | None                                        | Path to the state file with abnormally large cursor values         |     |
-| `timeout_seconds`         | int    | 20\*60                                      | Test execution timeout in seconds                                  |     |
-| `bypass_reason`           | string | None                                        | Explain why this test is bypassed                                  |     |
-
-## Strictness level
-
-To enforce maximal coverage of acceptances tests we expose a `test_strictness_level` field at the root of the `acceptance-test-config.yml` configuration.
-The default `test_strictness_level` is `low`, but for generally available connectors it is expected to be eventually set to `high`.
-
-### Test enforcements in `high` test strictness level
-
-#### All acceptance tests are declared, a `bypass_reason` is filled if a test can't run
-
-In `high` test strictness level we expect all acceptance tests to be declared:
-
-- `spec`
-- `connection`
-- `discovery`
-- `basic_read`
-- `full_refresh`
-- `incremental`
-
-If a test can't be run for a valid technical or organizational reason a `bypass_reason` can be declared to skip this test.
-E.G. `source-pokeapi` does not support incremental syncs, we can skip this test when `test_strictness_level` is `high` by setting a `bypass_reason` under `incremental`.
-
-```yaml
-connector_image: "airbyte/source-pokeapi"
-test_strictness_level: high
-acceptance_tests:
-  spec:
-    tests:
-      - spec_path: "source_pokeapi/spec.json"
-  connection:
-    tests:
-      - config_path: "integration_tests/config.json"
-        status: "succeed"
-  discovery:
-    tests:
-      - config_path: "integration_tests/config.json"
-  basic_read:
-    tests:
-      - config_path: "integration_tests/config.json"
-  full_refresh:
-    tests:
-      - config_path: "integration_tests/config.json"
-        configured_catalog_path: "integration_tests/configured_catalog.json"
-  incremental:
-    bypass_reason: "Incremental syncs are not supported on this connector."
-```
-
-#### Basic read: no empty streams are allowed without a `bypass_reason`
-
-In `high` test strictness level we expect that all streams declared in `empty-streams` to have a `bypass_reason` filled in.
-
-E.G. Two streams from `source-recharge` can't be seeded with test data, they are declared as `empty_stream` we an explicit bypass reason.
-
-```yaml
-connector_image: airbyte/source-recharge:dev
-test_strictness_level: high
-acceptance_tests:
-  basic_read:
-    tests:
-      - config_path: secrets/config.json
-        empty_streams:
-          - name: collections
-            bypass_reason: "This stream can't be seeded in our sandbox account"
-          - name: discounts
-            bypass_reason: "This stream can't be seeded in our sandbox account"
-        timeout_seconds: 1200
-```
-
-#### Basic read: `expect_records` must be set
-
-In `high` test strictness level we expect the `expect_records` subtest to be set.
-If you can't create an `expected_records.jsonl` with all the existing stream you need to declare the missing streams in the `empty_streams` section.
-If you can't get an `expected_records.jsonl` file at all, you must fill in a `bypass_reason`.
-
-#### Basic read: no `configured_catalog_path` can be set
-
-In `high` test strictness level we want to run the `basic_read` test on a configured catalog created from the discovered catalog from which we remove declared empty streams. Declaring `configured_catalog_path` in the test configuration is not allowed.
-
-```yaml
-connector_image: airbyte/source-recharge:dev
-test_strictness_level: high
-acceptance_tests:
-  basic_read:
-    tests:
-      - config_path: secrets/config.json
-        empty_streams:
-          - name: collections
-            bypass_reason: "This stream can't be seeded in our sandbox account"
-          - name: discounts
-            bypass_reason: "This stream can't be seeded in our sandbox account"
-        timeout_seconds: 1200
-```
-
-#### Incremental: `future_state` must be set
-
-In `high` test strictness level we expect the `future_state` configuration to be set.
-The future state JSON file (usually `abnormal_states.json`) must contain one state for each stream declared in the configured catalog.
-`missing_streams` can be set to ignore a subset of the streams with a valid bypass reason. E.G:
-
-```yaml
-test_strictness_level: high
-connector_image: airbyte/source-my-connector:dev
-acceptance_tests:
-  ...
-  incremental:
-    tests:
-      - config_path: secrets/config.json
-        configured_catalog_path: integration_tests/configured_catalog.json
-        cursor_paths:
-          ...
-        future_state:
-          future_state_path: integration_tests/abnormal_state.json
-          missing_streams:
-            - name: my_missing_stream
-              bypass_reason: "Please fill a good reason"
-```
-
-## Caching
-
-We cache discovered catalogs by default for performance and reuse the same discovered catalog through all tests.
-You can disable this behavior by setting `cached_discovered_catalog: False` at the root of the configuration.
-
-## Additional Checks
-
-While not nesciacily related to SAT testing, Airbyte employs a number of additional checks which run on connector Pull Requests which check the following items:
-
-### Allowed Hosts
-
-GA and Beta connectors are required to provide an entry for Allowed Hosts in the Actor Definition for the connector. Actor Definitions are stored in either [source_definitions.yaml](https://github.com/airbytehq/airbyte/blob/master/airbyte-config/init/src/main/resources/seed/source_definitions.yaml) or [destination_definitions.yaml](https://github.com/airbytehq/airbyte/blob/master/airbyte-config/init/src/main/resources/seed/destination_definitions.yaml) in the codebase. You can provide:
-
-A list of static hosts
-
-```yaml
-allowedHosts:
-  hosts:
-    - "*.hubspot.com"
-```
-
-A list of dynamic hosts which reference values from the connector's configuration
-
-```yaml
-allowedHosts:
-  hosts:
-    - "${subdomain}.vendor.com"
-```
-
-No network access allowed
-
-```yaml
-allowedHosts:
-  hosts: []
-```
->>>>>>> 860dd1c8
+You can find the recent documentation [here](./connector-acceptance-tests-reference.md)