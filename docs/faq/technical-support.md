---
description: Common issues and their workarounds
---

# Technical Support

## `docker.errors.DockerException: Error while fetching server API version`

If you see the following error:

```text
docker.errors.DockerException: Error while fetching server API
version: ('Connection aborted.', FileNotFoundError(2, 'No such file or
directory'))
```

It usually means that Docker isn't running on your machine \(and a running Docker daemon is required to run Airbyte\). An easy way to verify this is to run `docker ps`, which will show `Cannot connect to the Docker daemon at unix:///var/run/docker.sock. Is the docker daemon running?` if the Docker daemon is not running on your machine.

## Airbyte is stuck while loading required configuration parameters for my connector

Example of the issue:

![](../.gitbook/assets/faq_stuck_onboarding.png)

To load configuration parameters, Airbyte must first `docker pull` the connector's image, which may be many hundreds of megabytes. Under poor connectivity conditions, the request to pull the image may take a very long time or time out. More context on this issue can be found [here](https://github.com/airbytehq/airbyte/issues/1462). If your Internet speed is less than 30Mbps down or are running bandwidth-consuming workloads concurrently with Airbyte, you may encounter this issue. Run a [speed test](https://fast.com/) to verify your internet speed.

One workaround is to manually pull the latest version of every connector you'll use then resetting Airbyte. Note that this will remove any configured connections, sources, or destinations you currently have in Airbyte. To do this:

1. Decide which connectors you'd like to use. For this example let's say you want the Postgres source and the Snowflake destination.
2. Find the Docker image name of those connectors. Look [here](https://github.com/airbytehq/airbyte/blob/master/airbyte-config/init/src/main/resources/seed/source_definitions.yaml) for sources and [here](https://github.com/airbytehq/airbyte/blob/master/airbyte-config/init/src/main/resources/seed/destination_definitions.yaml) for destinations. For each of the connectors you'd like to use, copy the value of the `dockerRepository` and `dockerImageTag` fields. For example, for the Postgres source this would be `airbyte/source-postgres` and e.g `0.1.6`.
3. For **each of the connectors** you'd like to use, from your shell run `docker pull <repository>:<tag>`, replacing `<repository>` and `<tag>` with the values copied from the step above e.g: `docker pull airbyte/source-postgres:0.1.6`.
4. Once you've finished downloading all the images, from the Airbyte repository root run `docker-compose down -v` followed by `docker-compose up`.
5. The issue should be resolved.

If the above workaround does not fix your problem, please report it [here](https://github.com/airbytehq/airbyte/issues/1462) or in our [Slack](https://slack.airbyte.io).

## One of your sync jobs is failing

Several things to check:

* **Is Airbyte updated to your latest version?** You can see the latest version [here](https://github.com/airbytehq/airbyte/tags). If not, please upgrade to the latest one, [upgrading instructions are here](../tutorials/upgrading-airbyte.md)
* **Is the connector that is failing updated to the latest version?** You can check the latest version available for the connectors [in the yamls here](https://github.com/airbytehq/airbyte/tree/master/airbyte-config/init/src/main/resources/seed). If you don't have the latest connector version, make sure you first update to the latest Airbyte version, and then go to the Admin section in the web app and put the right version in the cell for the connector. Then try again. 

If the above workaround does not fix your problem, please report it [here](https://github.com/airbytehq/airbyte/issues/1462) or in our [Slack](https://slack.airbyte.io).

## Your incremental connection is not working

Our current version of incremental is [append](../architecture/connections/incremental-append.md). It works from a cursor field. So you need to check which cursor field you're using and if it's well populated in every record in your table.

If this is true, then, there are still several things to check:

* **Is Airbyte updated to your latest version?** You can see the latest version [here](https://github.com/airbytehq/airbyte/tags). If not, please upgrade to the latest one, [upgrading instructions are here](../tutorials/upgrading-airbyte.md)
* **Is the connector that is failing updated to the latest version?** You can check the latest version available for the connectors [in the yamls here](https://github.com/airbytehq/airbyte/tree/master/airbyte-config/init/src/main/resources/seed). If you don't have the latest connector version, make sure you first update to the latest Airbyte version, and then go to the Admin section in the web app and put the right version in the cell for the connector. Then try again. 

If the above workaround does not fix your problem, please report it [here](https://github.com/airbytehq/airbyte/issues/1462) or in our [Slack](https://slack.airbyte.io).

## **Airbyte says successful sync, but some records are missing**

Several things to check:

* What is the name of the table you are looking at in the destination? Let's make sure you're not looking at a temporary table. 
* **Is the basic normalization toggle set to true at the connection settings?** If it's false, you won't see columns but most probably a JSON file. So you need to switch it on true, and try again. 
* **Is Airbyte updated to your latest version?** You can see the latest version [here](https://github.com/airbytehq/airbyte/tags). If not, please upgrade to the latest one, [upgrading instructions are here](../tutorials/upgrading-airbyte.md)
* **Is the connector that is failing updated to the latest version?** You can check the latest version available for the connectors [in the yamls here](https://github.com/airbytehq/airbyte/tree/master/airbyte-config/init/src/main/resources/seed). If you don't have the latest connector version, make sure you first update to the latest Airbyte version, and then go to the Admin section in the web app and put the right version in the cell for the connector. Then try again. 

If the above workaround does not fix your problem, please report it [here](https://github.com/airbytehq/airbyte/issues/1462) or in our [Slack](https://slack.airbyte.io).

## **Connection refused errors when connecting to a local db**

Depending on your Docker network configuration, you may not be able to connect to `localhost` or `127.0.0.1` directly.

If you are running into connection refused errors when running Airbyte via Docker Compose on Mac, try using `host.docker.internal` as the host. On Linux, you may have to modify `docker-compose.yml` and add a host that maps to your local machine using [`extra_hosts`](https://docs.docker.com/compose/compose-file/compose-file-v3/#extra_hosts).

<<<<<<< HEAD
## **Do you support change data capture (CDC) or logical replication for databases?**

We currently support [CDC for Postgres 10+](../integrations/sources/postgres.md). We are adding support for a few other databases April/May 2021.  
=======
## **Can I disable analytics in Airbyte?**

Yes, you can control what's sent outside of Airbyte for analytics purposes.

We instrumented some parts of Airbyte for the following reasons:
- measure usage of Airbyte
- measure usage of features & connectors
- collect connector telemetry to measure stability
- reach out to our users if they opt-in
- ...

To disable telemetry, modify the `.env` file and define the two following environment variables:
```
TRACKING_STRATEGY=logging
PAPERCUPS_STORYTIME=disabled
```
>>>>>>> d6b1b8cd
<|MERGE_RESOLUTION|>--- conflicted
+++ resolved
@@ -71,11 +71,10 @@
 
 If you are running into connection refused errors when running Airbyte via Docker Compose on Mac, try using `host.docker.internal` as the host. On Linux, you may have to modify `docker-compose.yml` and add a host that maps to your local machine using [`extra_hosts`](https://docs.docker.com/compose/compose-file/compose-file-v3/#extra_hosts).
 
-<<<<<<< HEAD
 ## **Do you support change data capture (CDC) or logical replication for databases?**
 
 We currently support [CDC for Postgres 10+](../integrations/sources/postgres.md). We are adding support for a few other databases April/May 2021.  
-=======
+
 ## **Can I disable analytics in Airbyte?**
 
 Yes, you can control what's sent outside of Airbyte for analytics purposes.
@@ -91,5 +90,4 @@
 ```
 TRACKING_STRATEGY=logging
 PAPERCUPS_STORYTIME=disabled
-```
->>>>>>> d6b1b8cd
+```