--- conflicted
+++ resolved
@@ -76,7 +76,6 @@
     }
 }
 
-<<<<<<< HEAD
 if (!System.getenv().containsKey("SUB_BUILD") || System.getenv().get("SUB_BUILD") == "CDK" || System.getenv().get("SUB_BUILD") == "ALL_CONNECTORS") {
     include ':airbyte-commons' // this wouldn't be necessary if it wasn't from https://github.com/airbytehq/airbyte/blob/645558b74aab0b91fda1b4628b37b7095d92b4cc/build.gradle
     include ':tools:code-generator:airbyteDocker'
@@ -101,23 +100,8 @@
     include ':airbyte-config:config-persistence' // transitively used by airbyte-workers.
     include ':airbyte-db:jooq' // transitively used by airbyte-workers.
     include ':airbyte-persistence:job-persistence' // transitively used by airbyte-workers.
+    include ':airbyte-connector-test-harnesses:acceptance-test-harness'
 }
-=======
-// shared
-include ':airbyte-commons'
-include ':airbyte-api'
-include ':airbyte-commons-cli'
-include ':airbyte-commons-protocol'
-include ':airbyte-config:specs'
-include ':airbyte-config:init'
-include ':airbyte-config:config-models' // reused by acceptance tests in connector base.
-include ':airbyte-db:db-lib' // reused by acceptance tests in connector base.
-include ':airbyte-json-validation'
-include ':airbyte-test-utils'
-
-// airbyte-workers has a lot of dependencies.
-include ':airbyte-connector-test-harnesses:acceptance-test-harness'
->>>>>>> 3d8f81a3
 
 // connectors base
 if (!System.getenv().containsKey("SUB_BUILD") || System.getenv().get("SUB_BUILD") == "CONNECTORS_BASE" || System.getenv().get("SUB_BUILD") == "ALL_CONNECTORS") {
