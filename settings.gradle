--- conflicted
+++ resolved
@@ -81,14 +81,11 @@
     include ':airbyte-integrations:connectors:destination-postgres'
     include ':airbyte-integrations:connectors:destination-redshift'
     include ':airbyte-integrations:connectors:destination-snowflake'
-<<<<<<< HEAD
+    include ':airbyte-integrations:connectors:destination-oracle'
 
     //Needed by destination-bugquery
     include ':airbyte-integrations:connectors:destination-s3'
     include ':airbyte-integrations:connectors:destination-gcs'
-=======
-    include ':airbyte-integrations:connectors:destination-oracle'
->>>>>>> 74d6c070
 }
 
 // connectors
