// Configure the gradle enterprise plugin to enable build scans. Enabling the plugin at the top of the settings file allows the build scan to record
// as much information as possible.
plugins {
    id "com.gradle.enterprise" version "3.4.1"
}

gradleEnterprise {
    buildScan {
        termsOfServiceUrl = "https://gradle.com/terms-of-service"
        termsOfServiceAgree = "yes"
    }
}

import groovy.io.FileType

rootProject.name = 'airbyte'

include ':airbyte-analytics'
include ':airbyte-api'
include ':airbyte-commons'
include ':airbyte-config:models'
include ':airbyte-config:init'
include ':airbyte-config:persistence'
include ':airbyte-db'
include ':airbyte-integrations'
include ':airbyte-json-validation'
include ':airbyte-protocol:models'
include ':airbyte-queue'
include ':airbyte-scheduler'
include ':airbyte-server'
include ':airbyte-webapp'
include ':airbyte-workers'
include ':airbyte-tests'
include ':airbyte-test-utils'

// include all integration subprojects
def integrationsPath = rootDir.toPath().resolve('airbyte-integrations')
integrationsPath.eachFileRecurse(FileType.FILES) { path ->
    def relativePath = integrationsPath.relativize(path)
    if (path.endsWith('build.gradle') && !path.contains("build") && relativePath.getNameCount() > 1) {
        include ":airbyte-integrations:${relativePath.parent.join(':')}"
    }
}
<<<<<<< HEAD

=======
>>>>>>> 1372b3f7
<|MERGE_RESOLUTION|>--- conflicted
+++ resolved
@@ -41,7 +41,3 @@
         include ":airbyte-integrations:${relativePath.parent.join(':')}"
     }
 }
-<<<<<<< HEAD
-
-=======
->>>>>>> 1372b3f7
