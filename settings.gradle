// Configure the gradle enterprise plugin to enable build scans. Enabling the plugin at the top of the settings file allows the build scan to record
// as much information as possible.
plugins {
    id "com.gradle.enterprise" version "3.4.1"
}

gradleEnterprise {
    buildScan {
        termsOfServiceUrl = "https://gradle.com/terms-of-service"
        termsOfServiceAgree = "yes"
    }
}

sourceControl {
    gitRepository("https://github.com/airbytehq/json-avro-converter.git") {
        producesModule("tech.allegro.schema.json2avro:converter")
    }
}

rootProject.name = 'airbyte'

// SUB_BUILD is an enum of <blank>, PLATFORM, CONNECTORS_BASE. Blank is equivalent to all.
if (!System.getenv().containsKey("SUB_BUILD")) {
    println("Building all of Airbyte.")
} else {
    def subBuild = System.getenv().get("SUB_BUILD")
    println("Building Airbyte Sub Build: " + subBuild)
    if (subBuild != "PLATFORM" && subBuild != "CONNECTORS_BASE") {
        throw new IllegalArgumentException(String.format("%s is invalid. Must be unset or PLATFORM or CONNECTORS_BASE", subBuild))
    }
}

// shared
include ':airbyte-api'
include ':airbyte-commons'
include ':airbyte-commons-docker'
include ':airbyte-commons-cli'
include ':airbyte-config:models' // reused by acceptance tests in connector base.
include ':airbyte-db:lib' // reused by acceptance tests in connector base.
include ':airbyte-json-validation'
include ':airbyte-protocol:models'
include ':airbyte-metrics'
include ':airbyte-queue'
include ':airbyte-test-utils'

// airbyte-workers has a lot of dependencies.
include ':airbyte-workers' // reused by acceptance tests in connector base.
include ':airbyte-analytics' // transitively used by airbyte-workers.
include ':airbyte-config:persistence' // transitively used by airbyte-workers.
include ':airbyte-db:jooq' // transitively used by airbyte-workers.
include ':airbyte-notification' // transitively used by airbyte-workers.
include ':airbyte-scheduler:models' // transitively used by airbyte-workers.
include ':airbyte-scheduler:persistence' // used by airbyte-workers.

// platform
if (!System.getenv().containsKey("SUB_BUILD") || System.getenv().get("SUB_BUILD") == "PLATFORM") {
<<<<<<< HEAD

=======
    include ':airbyte-bootloader'
>>>>>>> 3d7e62d7
    include ':airbyte-cli'
    include ':airbyte-config:init'
    include ':airbyte-config:specs'
    include ':airbyte-e2e-testing'
    include ':airbyte-oauth'
    include ':airbyte-container-orchestrator'
    include ':airbyte-scheduler:app'
    include ':airbyte-scheduler:client'
    include ':airbyte-server'
<<<<<<< HEAD
    // include 'airbyte-temporal' todo: revert
=======
    include ':airbyte-temporal'
>>>>>>> 3d7e62d7
    include ':airbyte-tests'
    include ':airbyte-webapp'
}

// connectors base
if (!System.getenv().containsKey("SUB_BUILD") || System.getenv().get("SUB_BUILD") == "CONNECTORS_BASE") {
    include ':airbyte-cdk:python'
    include ':airbyte-integrations:bases:airbyte-protocol'
    include ':airbyte-integrations:bases:base'
    include ':airbyte-integrations:bases:base-java'
    include ':airbyte-integrations:bases:base-normalization'
    include ':airbyte-integrations:bases:base-python'
    include ':airbyte-integrations:bases:base-python-test'
    include ':airbyte-integrations:bases:base-singer'
    include ':airbyte-integrations:bases:base-standard-source-test-file'
    include ':airbyte-integrations:bases:source-acceptance-test'
    include ':airbyte-integrations:bases:standard-destination-test'
    include ':airbyte-integrations:bases:standard-source-test'
    include ':airbyte-integrations:connector-templates:generator'
    include ':airbyte-integrations:bases:debezium'

    include ':airbyte-oauth'

    // Needed by normalization integration tests
    include ':airbyte-integrations:connectors:destination-bigquery'
    include ':airbyte-integrations:connectors:destination-jdbc'
    include ':airbyte-integrations:connectors:destination-mysql'
    include ':airbyte-integrations:connectors:destination-postgres'
    include ':airbyte-integrations:connectors:destination-redshift'
    include ':airbyte-integrations:connectors:destination-snowflake'
    include ':airbyte-integrations:connectors:destination-oracle'
    include ':airbyte-integrations:connectors:destination-mssql'

    //Needed by destination-bigquery
    include ':airbyte-integrations:connectors:destination-s3'
    include ':airbyte-integrations:connectors:destination-gcs'

    include ':tools:code-generator'
}

// connectors
if (!System.getenv().containsKey("SUB_BUILD")) {
    // include all connector projects
    def integrationsPath = rootDir.toPath().resolve('airbyte-integrations/connectors')
    println integrationsPath
    integrationsPath.eachDir { dir ->
        def buildFiles = file(dir).list { file, name -> name == "build.gradle" }

        if (buildFiles.length == 1) {
            include ":airbyte-integrations:connectors:${dir.getFileName()}"
        }
    }
}<|MERGE_RESOLUTION|>--- conflicted
+++ resolved
@@ -54,11 +54,7 @@
 
 // platform
 if (!System.getenv().containsKey("SUB_BUILD") || System.getenv().get("SUB_BUILD") == "PLATFORM") {
-<<<<<<< HEAD
-
-=======
     include ':airbyte-bootloader'
->>>>>>> 3d7e62d7
     include ':airbyte-cli'
     include ':airbyte-config:init'
     include ':airbyte-config:specs'
@@ -68,11 +64,7 @@
     include ':airbyte-scheduler:app'
     include ':airbyte-scheduler:client'
     include ':airbyte-server'
-<<<<<<< HEAD
     // include 'airbyte-temporal' todo: revert
-=======
-    include ':airbyte-temporal'
->>>>>>> 3d7e62d7
     include ':airbyte-tests'
     include ':airbyte-webapp'
 }
