default_language_version:
  python: python3

repos:
  - repo: https://github.com/johann-petrak/licenseheaders.git
    rev: v0.8.8
    hooks:
      - id: licenseheaders
        args: ["--tmpl=LICENSE_SHORT", "--ext=py", "-f"]
  - repo: https://github.com/ambv/black
    rev: 22.1.0
    hooks:
      - id: black
        args: ["--config", "pyproject.toml"]
  - repo: https://github.com/timothycrosley/isort
    rev: 5.6.4
    hooks:
      - id: isort
        args:
          [
<<<<<<< HEAD
            "--settings-path=pyproject.toml",
=======
            "--settings-file",
            "pyproject.toml",
>>>>>>> 342840d9
            "--dont-follow-links",
            "--jobs=-1",
          ]
        additional_dependencies: ["colorama"]
  - repo: https://github.com/pre-commit/mirrors-prettier
    rev: v2.5.0
    hooks:
      - id: prettier
        types_or: [yaml, json]
        exclude: |
          (?x)^.*(
              .github/|
              source_specs.yaml|
              destination_specs.yaml|
              .gitlab-ci.yml
          ).?$

  - repo: https://github.com/csachs/pyproject-flake8
    rev: 0.0.1a2
    hooks:
      - id: pyproject-flake8
<<<<<<< HEAD
        args: ["--config=pyproject.toml"]
=======
        args: ["--config", "pyproject.toml"]
>>>>>>> 342840d9
        additional_dependencies: ["mccabe"]
        alias: flake8
  - repo: https://github.com/pre-commit/mirrors-mypy
    rev: 0.930
    hooks:
      - id: mypy
        args: ["--config-file", "pyproject.toml"]
        exclude: |
          (?x)^.*(
              octavia-cli/unit_tests/|
          ).?$
  - repo: local
    hooks:
      - id: spec-linter
        name: validate connectors spec files
        language: system
        entry: python tools/git_hooks/spec_linter.py
        files: ^.*/spec.json$
        exclude: |
          (?x)^.*(
              /connectors/destination-e2e-test|
              /connectors/source-e2e-test
          ).*$<|MERGE_RESOLUTION|>--- conflicted
+++ resolved
@@ -18,12 +18,8 @@
       - id: isort
         args:
           [
-<<<<<<< HEAD
-            "--settings-path=pyproject.toml",
-=======
             "--settings-file",
             "pyproject.toml",
->>>>>>> 342840d9
             "--dont-follow-links",
             "--jobs=-1",
           ]
@@ -45,11 +41,7 @@
     rev: 0.0.1a2
     hooks:
       - id: pyproject-flake8
-<<<<<<< HEAD
-        args: ["--config=pyproject.toml"]
-=======
         args: ["--config", "pyproject.toml"]
->>>>>>> 342840d9
         additional_dependencies: ["mccabe"]
         alias: flake8
   - repo: https://github.com/pre-commit/mirrors-mypy
