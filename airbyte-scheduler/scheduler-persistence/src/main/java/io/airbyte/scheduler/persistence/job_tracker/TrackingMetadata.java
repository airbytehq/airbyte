--- conflicted
+++ resolved
@@ -37,14 +37,9 @@
     metadata.put("connection_id", standardSync.getConnectionId());
 
     final String frequencyString;
-<<<<<<< HEAD
-    // TODO(https://github.com/airbytehq/airbyte/issues/2170): handle cron strings properly.
-    if (standardSync.getManual() || standardSync.getSchedule() == null) {
-=======
     if (standardSync.getScheduleType() != null) {
       frequencyString = getFrequencyStringFromScheduleType(standardSync.getScheduleType(), standardSync.getScheduleData());
     } else if (standardSync.getManual()) {
->>>>>>> 3a1df7ea
       frequencyString = "manual";
     } else {
       final long intervalInMinutes = TimeUnit.SECONDS.toMinutes(ScheduleHelpers.getIntervalInSecond(standardSync.getSchedule()));
