/*
 * Copyright (c) 2022 Airbyte, Inc., all rights reserved.
 */

package io.airbyte.scheduler.persistence.job_error_reporter;

import edu.umd.cs.findbugs.annotations.Nullable;
import io.airbyte.commons.lang.Exceptions;
import io.airbyte.commons.map.MoreMaps;
import io.airbyte.config.AttemptFailureSummary;
import io.airbyte.config.Configs.DeploymentMode;
import io.airbyte.config.FailureReason;
import io.airbyte.config.FailureReason.FailureOrigin;
import io.airbyte.config.StandardDestinationDefinition;
import io.airbyte.config.StandardSourceDefinition;
import io.airbyte.config.StandardWorkspace;
import io.airbyte.config.persistence.ConfigNotFoundException;
import io.airbyte.config.persistence.ConfigRepository;
import io.airbyte.scheduler.persistence.WebUrlHelper;
import io.airbyte.validation.json.JsonValidationException;
import java.io.IOException;
import java.util.HashMap;
import java.util.List;
import java.util.Map;
import java.util.UUID;
import org.slf4j.Logger;
import org.slf4j.LoggerFactory;

public class JobErrorReporter {

  private static final Logger LOGGER = LoggerFactory.getLogger(JobErrorReporter.class);

  private static final String FROM_TRACE_MESSAGE = "from_trace_message";
  private static final String DEPLOYMENT_MODE_META_KEY = "deployment_mode";
  private static final String AIRBYTE_VERSION_META_KEY = "airbyte_version";
  private static final String FAILURE_ORIGIN_META_KEY = "failure_origin";
  private static final String FAILURE_TYPE_META_KEY = "failure_type";
  private static final String WORKSPACE_ID_META_KEY = "workspace_id";
  private static final String WORKSPACE_URL_META_KEY = "workspace_url";
  private static final String CONNECTION_ID_META_KEY = "connection_id";
  private static final String CONNECTION_URL_META_KEY = "connection_url";
  private static final String CONNECTOR_NAME_META_KEY = "connector_name";
  private static final String CONNECTOR_REPOSITORY_META_KEY = "connector_repository";
  private static final String CONNECTOR_DEFINITION_ID_META_KEY = "connector_definition_id";
  private static final String CONNECTOR_RELEASE_STAGE_META_KEY = "connector_release_stage";
  private static final String CONNECTOR_COMMAND_META_KEY = "connector_command";
  private static final String NORMALIZATION_REPOSITORY_META_KEY = "normalization_repository";
  private static final String JOB_ID_KEY = "job_id";

  private final ConfigRepository configRepository;
  private final DeploymentMode deploymentMode;
  private final String airbyteVersion;
  private final String normalizationImage;
  private final String normalizationVersion;
  private final WebUrlHelper webUrlHelper;
  private final JobErrorReportingClient jobErrorReportingClient;

  public JobErrorReporter(final ConfigRepository configRepository,
                          final DeploymentMode deploymentMode,
                          final String airbyteVersion,
                          final String normalizationImage,
                          final String normalizationVersion,
                          final WebUrlHelper webUrlHelper,
                          final JobErrorReportingClient jobErrorReportingClient) {

    this.configRepository = configRepository;
    this.deploymentMode = deploymentMode;
    this.airbyteVersion = airbyteVersion;
    this.normalizationImage = normalizationImage;
    this.normalizationVersion = normalizationVersion;
    this.webUrlHelper = webUrlHelper;
    this.jobErrorReportingClient = jobErrorReportingClient;
  }

  /**
   * Reports a Sync Job's connector-caused FailureReasons to the JobErrorReportingClient
   *
   * @param connectionId - connection that had the failure
   * @param failureSummary - final attempt failure summary
   * @param jobContext - sync job reporting context
   */
  public void reportSyncJobFailure(final UUID connectionId, final AttemptFailureSummary failureSummary, final SyncJobReportingContext jobContext) {
    Exceptions.swallow(() -> {
      final List<FailureReason> traceMessageFailures = failureSummary.getFailures().stream()
          .filter(failure -> failure.getMetadata() != null && failure.getMetadata().getAdditionalProperties().containsKey(FROM_TRACE_MESSAGE))
          .toList();

      final StandardWorkspace workspace = configRepository.getStandardWorkspaceFromConnection(connectionId, true);
      final Map<String, String> commonMetadata = MoreMaps.merge(
          Map.of(JOB_ID_KEY, String.valueOf(jobContext.jobId())),
          getConnectionMetadata(workspace.getWorkspaceId(), connectionId));

      for (final FailureReason failureReason : traceMessageFailures) {
        final FailureOrigin failureOrigin = failureReason.getFailureOrigin();

        if (failureOrigin == FailureOrigin.SOURCE) {
          final StandardSourceDefinition sourceDefinition = configRepository.getSourceDefinitionFromConnection(connectionId);
          final String dockerImage = jobContext.sourceDockerImage();
          final Map<String, String> metadata = MoreMaps.merge(commonMetadata, getSourceMetadata(sourceDefinition));

          reportJobFailureReason(workspace, failureReason, dockerImage, metadata);
        } else if (failureOrigin == FailureOrigin.DESTINATION) {
          final StandardDestinationDefinition destinationDefinition = configRepository.getDestinationDefinitionFromConnection(connectionId);
          final String dockerImage = jobContext.destinationDockerImage();
          final Map<String, String> metadata = MoreMaps.merge(commonMetadata, getDestinationMetadata(destinationDefinition));

          reportJobFailureReason(workspace, failureReason, dockerImage, metadata);
        } else if (failureOrigin == FailureOrigin.NORMALIZATION) {
          final StandardSourceDefinition sourceDefinition = configRepository.getSourceDefinitionFromConnection(connectionId);
          final StandardDestinationDefinition destinationDefinition = configRepository.getDestinationDefinitionFromConnection(connectionId);
          // since error could be arising from source or destination or normalization itself, we want all the
          // metadata
          // prefixing source keys so we don't overlap (destination as 'true' keys since normalization runs on
          // the destination)
          final Map<String, String> metadata = MoreMaps.merge(
              commonMetadata,
              getNormalizationMetadata(),
              prefixConnectorMetadataKeys(getSourceMetadata(sourceDefinition), "source"),
              getDestinationMetadata(destinationDefinition));
          final String dockerImage = String.format("%s:%s", normalizationImage, normalizationVersion);

          reportJobFailureReason(workspace, failureReason, dockerImage, metadata);
        }
      }
    });
  }

  /**
   * Reports a FailureReason from a connector Check job for a Source to the JobErrorReportingClient
   *
   * @param workspaceId - workspace for which the check failed
   * @param failureReason - failure reason from the check connection job
   * @param jobContext - connector job reporting context
   */
  public void reportSourceCheckJobFailure(final UUID sourceDefinitionId,
                                          final UUID workspaceId,
                                          final FailureReason failureReason,
                                          final ConnectorJobReportingContext jobContext)
      throws JsonValidationException, ConfigNotFoundException, IOException {
    final StandardWorkspace workspace = configRepository.getStandardWorkspace(workspaceId, true);
    final StandardSourceDefinition sourceDefinition = configRepository.getStandardSourceDefinition(sourceDefinitionId);
    final Map<String, String> metadata = MoreMaps.merge(
        getSourceMetadata(sourceDefinition),
        Map.of(JOB_ID_KEY, jobContext.jobId().toString()));
    reportJobFailureReason(workspace, failureReason.withFailureOrigin(FailureOrigin.SOURCE), jobContext.dockerImage(), metadata);
  }

  /**
   * Reports a FailureReason from a connector Check job for a Destination to the
   * JobErrorReportingClient
   *
   * @param workspaceId - workspace for which the check failed
   * @param failureReason - failure reason from the check connection job
   * @param jobContext - connector job reporting context
   */
  public void reportDestinationCheckJobFailure(final UUID destinationDefinitionId,
                                               final UUID workspaceId,
                                               final FailureReason failureReason,
                                               final ConnectorJobReportingContext jobContext)
      throws JsonValidationException, ConfigNotFoundException, IOException {
    final StandardWorkspace workspace = configRepository.getStandardWorkspace(workspaceId, true);
    final StandardDestinationDefinition destinationDefinition = configRepository.getStandardDestinationDefinition(destinationDefinitionId);
    final Map<String, String> metadata = MoreMaps.merge(
        getDestinationMetadata(destinationDefinition),
        Map.of(JOB_ID_KEY, jobContext.jobId().toString()));
    reportJobFailureReason(workspace, failureReason.withFailureOrigin(FailureOrigin.DESTINATION), jobContext.dockerImage(), metadata);
  }

  /**
   * Reports a FailureReason from a connector Deploy job for a Source to the JobErrorReportingClient
   *
   * @param workspaceId - workspace for which the Discover job failed
   * @param failureReason - failure reason from the Discover job
   * @param jobContext - connector job reporting context
   */
  public void reportDiscoverJobFailure(final UUID sourceDefinitionId,
                                       final UUID workspaceId,
                                       final FailureReason failureReason,
                                       final ConnectorJobReportingContext jobContext)
      throws JsonValidationException, ConfigNotFoundException, IOException {
    final StandardWorkspace workspace = configRepository.getStandardWorkspace(workspaceId, true);
    final StandardSourceDefinition sourceDefinition = configRepository.getStandardSourceDefinition(sourceDefinitionId);
    final Map<String, String> metadata = MoreMaps.merge(
        getSourceMetadata(sourceDefinition),
        Map.of(JOB_ID_KEY, jobContext.jobId().toString()));
    reportJobFailureReason(workspace, failureReason, jobContext.dockerImage(), metadata);
  }

  /**
   * Reports a FailureReason from a connector Spec job to the JobErrorReportingClient
   *
   * @param failureReason - failure reason from the Deploy job
   * @param jobContext - connector job reporting context
   */
  public void reportSpecJobFailure(final FailureReason failureReason, final ConnectorJobReportingContext jobContext) {
    final String dockerImage = jobContext.dockerImage();
    final String connectorRepository = dockerImage.split(":")[0];
    final Map<String, String> metadata = Map.of(
        JOB_ID_KEY, jobContext.jobId().toString(),
        CONNECTOR_REPOSITORY_META_KEY, connectorRepository);
    reportJobFailureReason(null, failureReason, dockerImage, metadata);
  }

  private Map<String, String> getConnectionMetadata(final UUID workspaceId, final UUID connectionId) {
    final String connectionUrl = webUrlHelper.getConnectionUrl(workspaceId, connectionId);
    return Map.ofEntries(
        Map.entry(CONNECTION_ID_META_KEY, connectionId.toString()),
        Map.entry(CONNECTION_URL_META_KEY, connectionUrl));
  }

  private Map<String, String> getDestinationMetadata(final StandardDestinationDefinition destinationDefinition) {
    return Map.ofEntries(
        Map.entry(CONNECTOR_DEFINITION_ID_META_KEY, destinationDefinition.getDestinationDefinitionId().toString()),
        Map.entry(CONNECTOR_NAME_META_KEY, destinationDefinition.getName()),
        Map.entry(CONNECTOR_REPOSITORY_META_KEY, destinationDefinition.getDockerRepository()),
        Map.entry(CONNECTOR_RELEASE_STAGE_META_KEY, destinationDefinition.getReleaseStage().value()));
  }

  private Map<String, String> getSourceMetadata(final StandardSourceDefinition sourceDefinition) {
    return Map.ofEntries(
        Map.entry(CONNECTOR_DEFINITION_ID_META_KEY, sourceDefinition.getSourceDefinitionId().toString()),
        Map.entry(CONNECTOR_NAME_META_KEY, sourceDefinition.getName()),
        Map.entry(CONNECTOR_REPOSITORY_META_KEY, sourceDefinition.getDockerRepository()),
        Map.entry(CONNECTOR_RELEASE_STAGE_META_KEY, sourceDefinition.getReleaseStage().value()));
  }

<<<<<<< HEAD
  private Map<String, String> getFailureReasonMetadata(final FailureReason failureReason) {
    final Map<String, Object> failureReasonAdditionalProps = failureReason.getMetadata().getAdditionalProperties();
    final Map<String, String> outMetadata = new HashMap<>(Map.ofEntries(
        Map.entry(CONNECTOR_COMMAND_META_KEY, failureReasonAdditionalProps.getOrDefault(CONNECTOR_COMMAND_META_KEY, "").toString())));

    if (failureReason.getFailureOrigin() != null) {
      outMetadata.put(FAILURE_ORIGIN_META_KEY, failureReason.getFailureOrigin().value());
    }

    if (failureReason.getFailureType() != null) {
      outMetadata.put(FAILURE_TYPE_META_KEY, failureReason.getFailureType().value());
    }

    return outMetadata;
  }

  private Map<String, String> getWorkspaceMetadata(final UUID workspaceId) {
    final String workspaceUrl = webUrlHelper.getWorkspaceUrl(workspaceId);
    return Map.ofEntries(
        Map.entry(WORKSPACE_ID_META_KEY, workspaceId.toString()),
        Map.entry(WORKSPACE_URL_META_KEY, workspaceUrl));
=======
  private Map<String, String> getNormalizationMetadata() {
    return Map.ofEntries(
        Map.entry(NORMALIZATION_REPOSITORY_META_KEY, normalizationImage));
  }

  private Map<String, String> prefixConnectorMetadataKeys(final Map<String, String> connectorMetadata, final String prefix) {
    Map<String, String> prefixedMetadata = new HashMap<>();
    for (final Map.Entry<String, String> entry : connectorMetadata.entrySet()) {
      prefixedMetadata.put(String.format("%s_%s", prefix, entry.getKey()), entry.getValue());
    }
    return prefixedMetadata;
>>>>>>> dca92b0a
  }

  private void reportJobFailureReason(@Nullable final StandardWorkspace workspace,
                                      final FailureReason failureReason,
                                      final String dockerImage,
                                      final Map<String, String> metadata) {
    final Map<String, String> commonMetadata = new HashMap<>(Map.ofEntries(
        Map.entry(AIRBYTE_VERSION_META_KEY, airbyteVersion),
        Map.entry(DEPLOYMENT_MODE_META_KEY, deploymentMode.name())));

    if (workspace != null) {
      commonMetadata.putAll(getWorkspaceMetadata(workspace.getWorkspaceId()));
    }

    final Map<String, String> allMetadata = MoreMaps.merge(
        commonMetadata,
        getFailureReasonMetadata(failureReason),
        metadata);

    try {
      jobErrorReportingClient.reportJobFailureReason(workspace, failureReason, dockerImage, allMetadata);
    } catch (final Exception e) {
      LOGGER.error("Error when reporting job failure reason: {}", failureReason, e);
    }
  }

}<|MERGE_RESOLUTION|>--- conflicted
+++ resolved
@@ -224,7 +224,19 @@
         Map.entry(CONNECTOR_RELEASE_STAGE_META_KEY, sourceDefinition.getReleaseStage().value()));
   }
 
-<<<<<<< HEAD
+  private Map<String, String> getNormalizationMetadata() {
+    return Map.ofEntries(
+        Map.entry(NORMALIZATION_REPOSITORY_META_KEY, normalizationImage));
+  }
+
+  private Map<String, String> prefixConnectorMetadataKeys(final Map<String, String> connectorMetadata, final String prefix) {
+    Map<String, String> prefixedMetadata = new HashMap<>();
+    for (final Map.Entry<String, String> entry : connectorMetadata.entrySet()) {
+      prefixedMetadata.put(String.format("%s_%s", prefix, entry.getKey()), entry.getValue());
+    }
+    return prefixedMetadata;
+  }
+
   private Map<String, String> getFailureReasonMetadata(final FailureReason failureReason) {
     final Map<String, Object> failureReasonAdditionalProps = failureReason.getMetadata().getAdditionalProperties();
     final Map<String, String> outMetadata = new HashMap<>(Map.ofEntries(
@@ -246,19 +258,6 @@
     return Map.ofEntries(
         Map.entry(WORKSPACE_ID_META_KEY, workspaceId.toString()),
         Map.entry(WORKSPACE_URL_META_KEY, workspaceUrl));
-=======
-  private Map<String, String> getNormalizationMetadata() {
-    return Map.ofEntries(
-        Map.entry(NORMALIZATION_REPOSITORY_META_KEY, normalizationImage));
-  }
-
-  private Map<String, String> prefixConnectorMetadataKeys(final Map<String, String> connectorMetadata, final String prefix) {
-    Map<String, String> prefixedMetadata = new HashMap<>();
-    for (final Map.Entry<String, String> entry : connectorMetadata.entrySet()) {
-      prefixedMetadata.put(String.format("%s_%s", prefix, entry.getKey()), entry.getValue());
-    }
-    return prefixedMetadata;
->>>>>>> dca92b0a
   }
 
   private void reportJobFailureReason(@Nullable final StandardWorkspace workspace,
