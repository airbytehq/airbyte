/*
 * Copyright (c) 2022 Airbyte, Inc., all rights reserved.
 */

package io.airbyte.scheduler.persistence.job_error_reporter;

import static org.mockito.Mockito.mock;

import io.airbyte.config.AttemptFailureSummary;
import io.airbyte.config.Configs.DeploymentMode;
import io.airbyte.config.FailureReason;
import io.airbyte.config.FailureReason.FailureOrigin;
import io.airbyte.config.FailureReason.FailureType;
import io.airbyte.config.Metadata;
import io.airbyte.config.StandardDestinationDefinition;
import io.airbyte.config.StandardSourceDefinition;
import io.airbyte.config.StandardWorkspace;
import io.airbyte.config.persistence.ConfigNotFoundException;
import io.airbyte.config.persistence.ConfigRepository;
import io.airbyte.scheduler.persistence.WebUrlHelper;
import io.airbyte.validation.json.JsonValidationException;
import java.io.IOException;
import java.util.List;
import java.util.Map;
import java.util.UUID;
import org.junit.jupiter.api.Assertions;
import org.junit.jupiter.api.BeforeEach;
import org.junit.jupiter.api.Test;
import org.mockito.Mockito;

class JobErrorReporterTest {

  private static final UUID JOB_ID = UUID.randomUUID();
  private static final UUID WORKSPACE_ID = UUID.randomUUID();
  private static final UUID CONNECTION_ID = UUID.randomUUID();
  private static final String CONNECTION_URL = "http://localhost:8000/connection/my_connection";
  private static final String WORKSPACE_URL = "http://localhost:8000/workspace/my_workspace";
  private static final DeploymentMode DEPLOYMENT_MODE = DeploymentMode.OSS;
  private static final String AIRBYTE_VERSION = "0.1.40";
  private static final String NORMALIZATION_IMAGE = "airbyte/normalization";
  private static final String NORMALIZATION_VERSION = "0.2.18";
  private static final UUID SOURCE_DEFINITION_ID = UUID.randomUUID();
  private static final String SOURCE_DEFINITION_NAME = "stripe";
  private static final String SOURCE_DOCKER_REPOSITORY = "airbyte/source-stripe";
  private static final String SOURCE_DOCKER_IMAGE = "airbyte/source-stripe:1.2.3";
  private static final StandardSourceDefinition.ReleaseStage SOURCE_RELEASE_STAGE = StandardSourceDefinition.ReleaseStage.BETA;
  private static final UUID DESTINATION_DEFINITION_ID = UUID.randomUUID();
  private static final String DESTINATION_DEFINITION_NAME = "snowflake";
  private static final String DESTINATION_DOCKER_REPOSITORY = "airbyte/destination-snowflake";
  private static final String DESTINATION_DOCKER_IMAGE = "airbyte/destination-snowflake:1.2.3";
  private static final StandardDestinationDefinition.ReleaseStage DESTINATION_RELEASE_STAGE = StandardDestinationDefinition.ReleaseStage.BETA;
  private static final String FROM_TRACE_MESSAGE = "from_trace_message";
  private static final String JOB_ID_KEY = "job_id";
  private static final String WORKSPACE_ID_KEY = "workspace_id";
  private static final String WORKSPACE_URL_KEY = "workspace_url";
  private static final String CONNECTION_ID_KEY = "connection_id";
  private static final String CONNECTION_URL_KEY = "connection_url";
  private static final String DEPLOYMENT_MODE_KEY = "deployment_mode";
  private static final String AIRBYTE_VERSION_KEY = "airbyte_version";
  private static final String FAILURE_ORIGIN_KEY = "failure_origin";
  private static final String SOURCE = "source";
  private static final String PREFIX_FORMAT_STRING = "%s_%s";
  private static final String FAILURE_TYPE_KEY = "failure_type";
  private static final String SYSTEM_ERROR = "system_error";
  private static final String CONNECTOR_DEFINITION_ID_KEY = "connector_definition_id";
  private static final String CONNECTOR_REPOSITORY_KEY = "connector_repository";
  private static final String CONNECTOR_NAME_KEY = "connector_name";
  private static final String CONNECTOR_RELEASE_STAGE_KEY = "connector_release_stage";
  private static final String CONNECTOR_COMMAND_KEY = "connector_command";
  private static final String NORMALIZATION_REPOSITORY_KEY = "normalization_repository";

  private ConfigRepository configRepository;
  private JobErrorReportingClient jobErrorReportingClient;
  private WebUrlHelper webUrlHelper;
  private JobErrorReporter jobErrorReporter;

  @BeforeEach
  void setup() {
    configRepository = mock(ConfigRepository.class);
    jobErrorReportingClient = mock(JobErrorReportingClient.class);
    webUrlHelper = mock(WebUrlHelper.class);
<<<<<<< HEAD
    jobErrorReporter = new JobErrorReporter(configRepository, DEPLOYMENT_MODE, AIRBYTE_VERSION, webUrlHelper, jobErrorReportingClient);

    Mockito.when(webUrlHelper.getConnectionUrl(WORKSPACE_ID, CONNECTION_ID)).thenReturn(CONNECTION_URL);
    Mockito.when(webUrlHelper.getWorkspaceUrl(WORKSPACE_ID)).thenReturn(WORKSPACE_URL);
=======
    jobErrorReporter = new JobErrorReporter(
        configRepository, DEPLOYMENT_MODE, AIRBYTE_VERSION, NORMALIZATION_IMAGE, NORMALIZATION_VERSION, webUrlHelper, jobErrorReportingClient);
>>>>>>> dca92b0a
  }

  @Test
  void testReportSyncJobFailure() {
    final AttemptFailureSummary mFailureSummary = Mockito.mock(AttemptFailureSummary.class);

    final FailureReason sourceFailureReason = new FailureReason()
        .withMetadata(new Metadata()
            .withAdditionalProperty(FROM_TRACE_MESSAGE, true)
            .withAdditionalProperty(CONNECTOR_COMMAND_KEY, "read"))
        .withFailureOrigin(FailureOrigin.SOURCE)
        .withFailureType(FailureType.SYSTEM_ERROR);

    final FailureReason destinationFailureReason = new FailureReason()
        .withMetadata(new Metadata()
            .withAdditionalProperty(FROM_TRACE_MESSAGE, true)
            .withAdditionalProperty(CONNECTOR_COMMAND_KEY, "write"))
        .withFailureOrigin(FailureOrigin.DESTINATION)
        .withFailureType(FailureType.SYSTEM_ERROR);

    final FailureReason normalizationFailureReason = new FailureReason()
        .withMetadata(new Metadata().withAdditionalProperty(FROM_TRACE_MESSAGE, true))
        .withFailureOrigin(FailureOrigin.NORMALIZATION)
        .withFailureType(FailureType.SYSTEM_ERROR);

    final FailureReason nonTraceMessageFailureReason = new FailureReason().withFailureOrigin(FailureOrigin.SOURCE);
    final FailureReason replicationFailureReason = new FailureReason().withFailureOrigin(FailureOrigin.REPLICATION);

    Mockito.when(mFailureSummary.getFailures()).thenReturn(List.of(
        sourceFailureReason, destinationFailureReason, normalizationFailureReason, nonTraceMessageFailureReason, replicationFailureReason));

    final long syncJobId = 1L;
    final SyncJobReportingContext jobReportingContext = new SyncJobReportingContext(
        syncJobId,
        SOURCE_DOCKER_IMAGE,
        DESTINATION_DOCKER_IMAGE);

    Mockito.when(configRepository.getSourceDefinitionFromConnection(CONNECTION_ID))
        .thenReturn(new StandardSourceDefinition()
            .withDockerRepository(SOURCE_DOCKER_REPOSITORY)
            .withReleaseStage(SOURCE_RELEASE_STAGE)
            .withSourceDefinitionId(SOURCE_DEFINITION_ID)
            .withName(SOURCE_DEFINITION_NAME));

    Mockito.when(configRepository.getDestinationDefinitionFromConnection(CONNECTION_ID))
        .thenReturn(new StandardDestinationDefinition()
            .withDockerRepository(DESTINATION_DOCKER_REPOSITORY)
            .withReleaseStage(DESTINATION_RELEASE_STAGE)
            .withDestinationDefinitionId(DESTINATION_DEFINITION_ID)
            .withName(DESTINATION_DEFINITION_NAME));

    final StandardWorkspace mWorkspace = Mockito.mock(StandardWorkspace.class);
    Mockito.when(mWorkspace.getWorkspaceId()).thenReturn(WORKSPACE_ID);
    Mockito.when(configRepository.getStandardWorkspaceFromConnection(CONNECTION_ID, true)).thenReturn(mWorkspace);

    jobErrorReporter.reportSyncJobFailure(CONNECTION_ID, mFailureSummary, jobReportingContext);

    final Map<String, String> expectedSourceMetadata = Map.ofEntries(
        Map.entry(JOB_ID_KEY, String.valueOf(syncJobId)),
        Map.entry(WORKSPACE_ID_KEY, WORKSPACE_ID.toString()),
        Map.entry(WORKSPACE_URL_KEY, WORKSPACE_URL),
        Map.entry(CONNECTION_ID_KEY, CONNECTION_ID.toString()),
        Map.entry(CONNECTION_URL_KEY, CONNECTION_URL),
        Map.entry(DEPLOYMENT_MODE_KEY, DEPLOYMENT_MODE.name()),
        Map.entry(AIRBYTE_VERSION_KEY, AIRBYTE_VERSION),
        Map.entry(FAILURE_ORIGIN_KEY, SOURCE),
        Map.entry(FAILURE_TYPE_KEY, SYSTEM_ERROR),
        Map.entry(CONNECTOR_COMMAND_KEY, "read"),
        Map.entry(CONNECTOR_DEFINITION_ID_KEY, SOURCE_DEFINITION_ID.toString()),
        Map.entry(CONNECTOR_REPOSITORY_KEY, SOURCE_DOCKER_REPOSITORY),
        Map.entry(CONNECTOR_NAME_KEY, SOURCE_DEFINITION_NAME),
        Map.entry(CONNECTOR_RELEASE_STAGE_KEY, SOURCE_RELEASE_STAGE.toString()));

    final Map<String, String> expectedDestinationMetadata = Map.ofEntries(
        Map.entry(JOB_ID_KEY, String.valueOf(syncJobId)),
        Map.entry(WORKSPACE_ID_KEY, WORKSPACE_ID.toString()),
        Map.entry(WORKSPACE_URL_KEY, WORKSPACE_URL),
        Map.entry(CONNECTION_ID_KEY, CONNECTION_ID.toString()),
        Map.entry(CONNECTION_URL_KEY, CONNECTION_URL),
        Map.entry(DEPLOYMENT_MODE_KEY, DEPLOYMENT_MODE.name()),
        Map.entry(AIRBYTE_VERSION_KEY, AIRBYTE_VERSION),
        Map.entry(FAILURE_ORIGIN_KEY, "destination"),
        Map.entry(FAILURE_TYPE_KEY, SYSTEM_ERROR),
        Map.entry(CONNECTOR_COMMAND_KEY, "write"),
        Map.entry(CONNECTOR_DEFINITION_ID_KEY, DESTINATION_DEFINITION_ID.toString()),
        Map.entry(CONNECTOR_REPOSITORY_KEY, DESTINATION_DOCKER_REPOSITORY),
        Map.entry(CONNECTOR_NAME_KEY, DESTINATION_DEFINITION_NAME),
        Map.entry(CONNECTOR_RELEASE_STAGE_KEY, DESTINATION_RELEASE_STAGE.toString()));

    final Map<String, String> expectedNormalizationMetadata = Map.ofEntries(
        Map.entry(JOB_ID_KEY, String.valueOf(syncJobId)),
        Map.entry(WORKSPACE_ID_KEY, WORKSPACE_ID.toString()),
        Map.entry("connection_id", CONNECTION_ID.toString()),
        Map.entry("connection_url", CONNECTION_URL),
        Map.entry(DEPLOYMENT_MODE_KEY, DEPLOYMENT_MODE.name()),
        Map.entry(AIRBYTE_VERSION_KEY, AIRBYTE_VERSION),
        Map.entry(FAILURE_ORIGIN_KEY, "normalization"),
        Map.entry(FAILURE_TYPE_KEY, SYSTEM_ERROR),
        Map.entry(NORMALIZATION_REPOSITORY_KEY, NORMALIZATION_IMAGE),
        Map.entry(String.format(PREFIX_FORMAT_STRING, SOURCE, CONNECTOR_DEFINITION_ID_KEY), SOURCE_DEFINITION_ID.toString()),
        Map.entry(String.format(PREFIX_FORMAT_STRING, SOURCE, CONNECTOR_REPOSITORY_KEY), SOURCE_DOCKER_REPOSITORY),
        Map.entry(String.format(PREFIX_FORMAT_STRING, SOURCE, CONNECTOR_NAME_KEY), SOURCE_DEFINITION_NAME),
        Map.entry(String.format(PREFIX_FORMAT_STRING, SOURCE, CONNECTOR_RELEASE_STAGE_KEY), SOURCE_RELEASE_STAGE.toString()),
        Map.entry(CONNECTOR_DEFINITION_ID_KEY, DESTINATION_DEFINITION_ID.toString()),
        Map.entry(CONNECTOR_REPOSITORY_KEY, DESTINATION_DOCKER_REPOSITORY),
        Map.entry(CONNECTOR_NAME_KEY, DESTINATION_DEFINITION_NAME),
        Map.entry(CONNECTOR_RELEASE_STAGE_KEY, DESTINATION_RELEASE_STAGE.toString()));

    Mockito.verify(jobErrorReportingClient).reportJobFailureReason(mWorkspace, sourceFailureReason, SOURCE_DOCKER_IMAGE, expectedSourceMetadata);
    Mockito.verify(jobErrorReportingClient).reportJobFailureReason(mWorkspace, destinationFailureReason, DESTINATION_DOCKER_IMAGE,
        expectedDestinationMetadata);
    Mockito.verify(jobErrorReportingClient).reportJobFailureReason(
        mWorkspace, normalizationFailureReason, String.format("%s:%s", NORMALIZATION_IMAGE, NORMALIZATION_VERSION), expectedNormalizationMetadata);
    Mockito.verifyNoMoreInteractions(jobErrorReportingClient);
  }

  @Test
  void testReportSyncJobFailureDoesNotThrow() {
    final AttemptFailureSummary mFailureSummary = Mockito.mock(AttemptFailureSummary.class);
    final SyncJobReportingContext jobContext = new SyncJobReportingContext(1L, SOURCE_DOCKER_IMAGE, DESTINATION_DOCKER_IMAGE);

    final FailureReason sourceFailureReason = new FailureReason()
        .withMetadata(new Metadata().withAdditionalProperty(FROM_TRACE_MESSAGE, true))
        .withFailureOrigin(FailureOrigin.SOURCE)
        .withFailureType(FailureType.SYSTEM_ERROR);

    Mockito.when(mFailureSummary.getFailures()).thenReturn(List.of(sourceFailureReason));

    Mockito.when(configRepository.getSourceDefinitionFromConnection(CONNECTION_ID))
        .thenReturn(new StandardSourceDefinition()
            .withDockerRepository(SOURCE_DOCKER_REPOSITORY)
            .withReleaseStage(SOURCE_RELEASE_STAGE)
            .withSourceDefinitionId(SOURCE_DEFINITION_ID)
            .withName(SOURCE_DEFINITION_NAME));

    final StandardWorkspace mWorkspace = Mockito.mock(StandardWorkspace.class);
    Mockito.when(mWorkspace.getWorkspaceId()).thenReturn(WORKSPACE_ID);
    Mockito.when(configRepository.getStandardWorkspaceFromConnection(CONNECTION_ID, true)).thenReturn(mWorkspace);
    Mockito.when(webUrlHelper.getConnectionUrl(WORKSPACE_ID, CONNECTION_ID)).thenReturn(CONNECTION_URL);

    Mockito.doThrow(new RuntimeException("some exception"))
        .when(jobErrorReportingClient)
        .reportJobFailureReason(Mockito.any(), Mockito.eq(sourceFailureReason), Mockito.any(), Mockito.any());

    Assertions.assertDoesNotThrow(() -> jobErrorReporter.reportSyncJobFailure(CONNECTION_ID, mFailureSummary, jobContext));
    Mockito.verify(jobErrorReportingClient, Mockito.times(1))
        .reportJobFailureReason(Mockito.any(), Mockito.any(), Mockito.any(), Mockito.any());
  }

  @Test
  void testReportSourceCheckJobFailure() throws JsonValidationException, ConfigNotFoundException, IOException {
    final String connectorCommand = "check";
    final FailureReason failureReason = new FailureReason()
        .withMetadata(new Metadata()
            .withAdditionalProperty(FROM_TRACE_MESSAGE, true)
            .withAdditionalProperty(CONNECTOR_COMMAND_KEY, connectorCommand))
        .withFailureOrigin(FailureOrigin.SOURCE)
        .withFailureType(FailureType.SYSTEM_ERROR);

    final ConnectorJobReportingContext jobContext = new ConnectorJobReportingContext(JOB_ID, SOURCE_DOCKER_IMAGE);

    Mockito.when(configRepository.getStandardSourceDefinition(SOURCE_DEFINITION_ID))
        .thenReturn(new StandardSourceDefinition()
            .withDockerRepository(SOURCE_DOCKER_REPOSITORY)
            .withReleaseStage(SOURCE_RELEASE_STAGE)
            .withSourceDefinitionId(SOURCE_DEFINITION_ID)
            .withName(SOURCE_DEFINITION_NAME));

    final StandardWorkspace mWorkspace = Mockito.mock(StandardWorkspace.class);
    Mockito.when(mWorkspace.getWorkspaceId()).thenReturn(WORKSPACE_ID);
    Mockito.when(configRepository.getStandardWorkspace(WORKSPACE_ID, true)).thenReturn(mWorkspace);

    jobErrorReporter.reportSourceCheckJobFailure(SOURCE_DEFINITION_ID, WORKSPACE_ID, failureReason, jobContext);

    final Map<String, String> expectedMetadata = Map.ofEntries(
        Map.entry(JOB_ID_KEY, JOB_ID.toString()),
        Map.entry(WORKSPACE_ID_KEY, WORKSPACE_ID.toString()),
        Map.entry(WORKSPACE_URL_KEY, WORKSPACE_URL),
        Map.entry(DEPLOYMENT_MODE_KEY, DEPLOYMENT_MODE.name()),
        Map.entry(AIRBYTE_VERSION_KEY, AIRBYTE_VERSION),
        Map.entry(FAILURE_ORIGIN_KEY, SOURCE),
        Map.entry(FAILURE_TYPE_KEY, SYSTEM_ERROR),
        Map.entry(CONNECTOR_DEFINITION_ID_KEY, SOURCE_DEFINITION_ID.toString()),
        Map.entry(CONNECTOR_REPOSITORY_KEY, SOURCE_DOCKER_REPOSITORY),
        Map.entry(CONNECTOR_NAME_KEY, SOURCE_DEFINITION_NAME),
        Map.entry(CONNECTOR_RELEASE_STAGE_KEY, SOURCE_RELEASE_STAGE.toString()),
        Map.entry(CONNECTOR_COMMAND_KEY, connectorCommand));

    Mockito.verify(jobErrorReportingClient).reportJobFailureReason(mWorkspace, failureReason, SOURCE_DOCKER_IMAGE, expectedMetadata);
    Mockito.verifyNoMoreInteractions(jobErrorReportingClient);
  }

  @Test
  void testReportDestinationCheckJobFailure() throws JsonValidationException, ConfigNotFoundException, IOException {
    final String connectorCommand = "check";
    final FailureReason failureReason = new FailureReason()
        .withMetadata(new Metadata()
            .withAdditionalProperty(FROM_TRACE_MESSAGE, true)
            .withAdditionalProperty(CONNECTOR_COMMAND_KEY, connectorCommand))
        .withFailureOrigin(FailureOrigin.DESTINATION)
        .withFailureType(FailureType.SYSTEM_ERROR);

    final ConnectorJobReportingContext jobContext = new ConnectorJobReportingContext(JOB_ID, DESTINATION_DOCKER_IMAGE);

    Mockito.when(configRepository.getStandardDestinationDefinition(DESTINATION_DEFINITION_ID))
        .thenReturn(new StandardDestinationDefinition()
            .withDockerRepository(DESTINATION_DOCKER_REPOSITORY)
            .withReleaseStage(DESTINATION_RELEASE_STAGE)
            .withDestinationDefinitionId(DESTINATION_DEFINITION_ID)
            .withName(DESTINATION_DEFINITION_NAME));

    final StandardWorkspace mWorkspace = Mockito.mock(StandardWorkspace.class);
    Mockito.when(mWorkspace.getWorkspaceId()).thenReturn(WORKSPACE_ID);
    Mockito.when(configRepository.getStandardWorkspace(WORKSPACE_ID, true)).thenReturn(mWorkspace);

    jobErrorReporter.reportDestinationCheckJobFailure(DESTINATION_DEFINITION_ID, WORKSPACE_ID, failureReason, jobContext);

    final Map<String, String> expectedMetadata = Map.ofEntries(
        Map.entry(JOB_ID_KEY, JOB_ID.toString()),
        Map.entry(WORKSPACE_ID_KEY, WORKSPACE_ID.toString()),
        Map.entry(WORKSPACE_URL_KEY, WORKSPACE_URL),
        Map.entry(DEPLOYMENT_MODE_KEY, DEPLOYMENT_MODE.name()),
        Map.entry(AIRBYTE_VERSION_KEY, AIRBYTE_VERSION),
        Map.entry(FAILURE_ORIGIN_KEY, "destination"),
        Map.entry(FAILURE_TYPE_KEY, SYSTEM_ERROR),
        Map.entry(CONNECTOR_DEFINITION_ID_KEY, DESTINATION_DEFINITION_ID.toString()),
        Map.entry(CONNECTOR_REPOSITORY_KEY, DESTINATION_DOCKER_REPOSITORY),
        Map.entry(CONNECTOR_NAME_KEY, DESTINATION_DEFINITION_NAME),
        Map.entry(CONNECTOR_RELEASE_STAGE_KEY, DESTINATION_RELEASE_STAGE.toString()),
        Map.entry(CONNECTOR_COMMAND_KEY, connectorCommand));

    Mockito.verify(jobErrorReportingClient).reportJobFailureReason(mWorkspace, failureReason, DESTINATION_DOCKER_IMAGE, expectedMetadata);
    Mockito.verifyNoMoreInteractions(jobErrorReportingClient);
  }

  @Test
  void testReportDiscoverJobFailure() throws JsonValidationException, ConfigNotFoundException, IOException {
    final FailureReason failureReason = new FailureReason()
        .withMetadata(new Metadata()
            .withAdditionalProperty(FROM_TRACE_MESSAGE, true)
            .withAdditionalProperty(CONNECTOR_COMMAND_KEY, "discover"))
        .withFailureOrigin(FailureOrigin.SOURCE)
        .withFailureType(FailureType.SYSTEM_ERROR);

    final ConnectorJobReportingContext jobContext = new ConnectorJobReportingContext(JOB_ID, SOURCE_DOCKER_IMAGE);

    Mockito.when(configRepository.getStandardSourceDefinition(SOURCE_DEFINITION_ID))
        .thenReturn(new StandardSourceDefinition()
            .withDockerRepository(SOURCE_DOCKER_REPOSITORY)
            .withReleaseStage(SOURCE_RELEASE_STAGE)
            .withSourceDefinitionId(SOURCE_DEFINITION_ID)
            .withName(SOURCE_DEFINITION_NAME));

    final StandardWorkspace mWorkspace = Mockito.mock(StandardWorkspace.class);
    Mockito.when(mWorkspace.getWorkspaceId()).thenReturn(WORKSPACE_ID);
    Mockito.when(configRepository.getStandardWorkspace(WORKSPACE_ID, true)).thenReturn(mWorkspace);

    jobErrorReporter.reportDiscoverJobFailure(SOURCE_DEFINITION_ID, WORKSPACE_ID, failureReason, jobContext);

    final Map<String, String> expectedMetadata = Map.ofEntries(
        Map.entry(JOB_ID_KEY, JOB_ID.toString()),
        Map.entry(WORKSPACE_ID_KEY, WORKSPACE_ID.toString()),
        Map.entry(WORKSPACE_URL_KEY, WORKSPACE_URL),
        Map.entry(DEPLOYMENT_MODE_KEY, DEPLOYMENT_MODE.name()),
        Map.entry(AIRBYTE_VERSION_KEY, AIRBYTE_VERSION),
        Map.entry(FAILURE_ORIGIN_KEY, SOURCE),
        Map.entry(FAILURE_TYPE_KEY, SYSTEM_ERROR),
        Map.entry(CONNECTOR_DEFINITION_ID_KEY, SOURCE_DEFINITION_ID.toString()),
        Map.entry(CONNECTOR_REPOSITORY_KEY, SOURCE_DOCKER_REPOSITORY),
        Map.entry(CONNECTOR_NAME_KEY, SOURCE_DEFINITION_NAME),
        Map.entry(CONNECTOR_RELEASE_STAGE_KEY, SOURCE_RELEASE_STAGE.toString()),
        Map.entry(CONNECTOR_COMMAND_KEY, "discover"));

    Mockito.verify(jobErrorReportingClient).reportJobFailureReason(mWorkspace, failureReason, SOURCE_DOCKER_IMAGE, expectedMetadata);
    Mockito.verifyNoMoreInteractions(jobErrorReportingClient);
  }

  @Test
  void testReportSpecJobFailure() {
    final FailureReason failureReason = new FailureReason()
        .withMetadata(new Metadata()
            .withAdditionalProperty(FROM_TRACE_MESSAGE, true)
            .withAdditionalProperty(CONNECTOR_COMMAND_KEY, "spec"))
        .withFailureOrigin(FailureOrigin.SOURCE)
        .withFailureType(FailureType.SYSTEM_ERROR);

    final ConnectorJobReportingContext jobContext = new ConnectorJobReportingContext(JOB_ID, SOURCE_DOCKER_IMAGE);

    jobErrorReporter.reportSpecJobFailure(failureReason, jobContext);

    final Map<String, String> expectedMetadata = Map.ofEntries(
        Map.entry(JOB_ID_KEY, JOB_ID.toString()),
        Map.entry(DEPLOYMENT_MODE_KEY, DEPLOYMENT_MODE.name()),
        Map.entry(AIRBYTE_VERSION_KEY, AIRBYTE_VERSION),
        Map.entry(FAILURE_ORIGIN_KEY, SOURCE),
        Map.entry(FAILURE_TYPE_KEY, SYSTEM_ERROR),
        Map.entry(CONNECTOR_REPOSITORY_KEY, SOURCE_DOCKER_REPOSITORY),
        Map.entry(CONNECTOR_COMMAND_KEY, "spec"));

    Mockito.verify(jobErrorReportingClient).reportJobFailureReason(null, failureReason, SOURCE_DOCKER_IMAGE, expectedMetadata);
    Mockito.verifyNoMoreInteractions(jobErrorReportingClient);
  }

}<|MERGE_RESOLUTION|>--- conflicted
+++ resolved
@@ -79,15 +79,11 @@
     configRepository = mock(ConfigRepository.class);
     jobErrorReportingClient = mock(JobErrorReportingClient.class);
     webUrlHelper = mock(WebUrlHelper.class);
-<<<<<<< HEAD
-    jobErrorReporter = new JobErrorReporter(configRepository, DEPLOYMENT_MODE, AIRBYTE_VERSION, webUrlHelper, jobErrorReportingClient);
+    jobErrorReporter = new JobErrorReporter(
+        configRepository, DEPLOYMENT_MODE, AIRBYTE_VERSION, NORMALIZATION_IMAGE, NORMALIZATION_VERSION, webUrlHelper, jobErrorReportingClient);
 
     Mockito.when(webUrlHelper.getConnectionUrl(WORKSPACE_ID, CONNECTION_ID)).thenReturn(CONNECTION_URL);
     Mockito.when(webUrlHelper.getWorkspaceUrl(WORKSPACE_ID)).thenReturn(WORKSPACE_URL);
-=======
-    jobErrorReporter = new JobErrorReporter(
-        configRepository, DEPLOYMENT_MODE, AIRBYTE_VERSION, NORMALIZATION_IMAGE, NORMALIZATION_VERSION, webUrlHelper, jobErrorReportingClient);
->>>>>>> dca92b0a
   }
 
   @Test
