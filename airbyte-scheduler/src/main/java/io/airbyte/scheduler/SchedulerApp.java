/*
 * MIT License
 *
 * Copyright (c) 2020 Airbyte
 *
 * Permission is hereby granted, free of charge, to any person obtaining a copy
 * of this software and associated documentation files (the "Software"), to deal
 * in the Software without restriction, including without limitation the rights
 * to use, copy, modify, merge, publish, distribute, sublicense, and/or sell
 * copies of the Software, and to permit persons to whom the Software is
 * furnished to do so, subject to the following conditions:
 *
 * The above copyright notice and this permission notice shall be included in all
 * copies or substantial portions of the Software.
 *
 * THE SOFTWARE IS PROVIDED "AS IS", WITHOUT WARRANTY OF ANY KIND, EXPRESS OR
 * IMPLIED, INCLUDING BUT NOT LIMITED TO THE WARRANTIES OF MERCHANTABILITY,
 * FITNESS FOR A PARTICULAR PURPOSE AND NONINFRINGEMENT. IN NO EVENT SHALL THE
 * AUTHORS OR COPYRIGHT HOLDERS BE LIABLE FOR ANY CLAIM, DAMAGES OR OTHER
 * LIABILITY, WHETHER IN AN ACTION OF CONTRACT, TORT OR OTHERWISE, ARISING FROM,
 * OUT OF OR IN CONNECTION WITH THE SOFTWARE OR THE USE OR OTHER DEALINGS IN THE
 * SOFTWARE.
 */

package io.airbyte.scheduler;

import com.google.common.util.concurrent.ThreadFactoryBuilder;
import io.airbyte.analytics.TrackingClientSingleton;
import io.airbyte.commons.concurrency.GracefulShutdownHandler;
import io.airbyte.config.Configs;
import io.airbyte.config.EnvConfigs;
import io.airbyte.config.helpers.LogHelpers;
import io.airbyte.config.persistence.ConfigPersistence;
import io.airbyte.config.persistence.ConfigRepository;
import io.airbyte.config.persistence.DefaultConfigPersistence;
import io.airbyte.db.AirbyteVersion;
import io.airbyte.db.Database;
import io.airbyte.db.Databases;
import io.airbyte.scheduler.persistence.DefaultJobPersistence;
import io.airbyte.scheduler.persistence.JobPersistence;
import io.airbyte.workers.process.DockerProcessBuilderFactory;
import io.airbyte.workers.process.KubeProcessBuilderFactory;
import io.airbyte.workers.process.ProcessBuilderFactory;
import java.io.IOException;
import java.nio.file.Path;
import java.time.Duration;
import java.time.Instant;
import java.util.Map;
import java.util.Optional;
import java.util.concurrent.ExecutorService;
import java.util.concurrent.Executors;
import java.util.concurrent.ScheduledExecutorService;
import java.util.concurrent.ThreadFactory;
import java.util.concurrent.TimeUnit;
import org.slf4j.Logger;
import org.slf4j.LoggerFactory;
import org.slf4j.MDC;

/**
 * The SchedulerApp is responsible for finding new scheduled jobs that need to be run and to launch
 * them. The current implementation uses a thread pool on the scheduler's machine to launch the
 * jobs. One thread is reserved for the job submitter, which is responsible for finding and
 * launching new jobs.
 */
public class SchedulerApp {

  private static final Logger LOGGER = LoggerFactory.getLogger(SchedulerApp.class);

  private static final long GRACEFUL_SHUTDOWN_SECONDS = 30;
  private static final int MAX_WORKERS = 4;
  private static final long JOB_SUBMITTER_DELAY_MILLIS = 5000L;
  private static final ThreadFactory THREAD_FACTORY = new ThreadFactoryBuilder().setNameFormat("worker-%d").build();

  private final Path workspaceRoot;
  private final ProcessBuilderFactory pbf;
  private final JobPersistence jobPersistence;
  private final ConfigRepository configRepository;

  public SchedulerApp(Path workspaceRoot,
                      ProcessBuilderFactory pbf,
                      JobPersistence jobPersistence,
                      ConfigRepository configRepository) {
    this.workspaceRoot = workspaceRoot;
    this.pbf = pbf;
    this.jobPersistence = jobPersistence;
    this.configRepository = configRepository;
  }

  public void start() throws IOException {
    final ExecutorService workerThreadPool = Executors.newFixedThreadPool(MAX_WORKERS, THREAD_FACTORY);
    final ScheduledExecutorService scheduledPool = Executors.newSingleThreadScheduledExecutor();
    final WorkerRunFactory workerRunFactory = new WorkerRunFactory(workspaceRoot, pbf);

    final JobRetrier jobRetrier = new JobRetrier(jobPersistence, Instant::now);
    final JobScheduler jobScheduler = new JobScheduler(jobPersistence, configRepository);
    final JobSubmitter jobSubmitter = new JobSubmitter(workerThreadPool, jobPersistence, configRepository, workerRunFactory);

<<<<<<< HEAD
    Map<String, String> mdc = MDC.getCopyOfContextMap();
=======
    // We cancel jobs that where running before the restart. They are not being monitored by the worker
    // anymore.
    cleanupZombies(jobPersistence);
>>>>>>> 86d31ae4

    scheduledPool.scheduleWithFixedDelay(
        () -> {
          MDC.setContextMap(mdc);
          jobRetrier.run();
          jobScheduler.run();
          jobSubmitter.run();
        },
        0L,
        JOB_SUBMITTER_DELAY_MILLIS,
        TimeUnit.MILLISECONDS);

    Runtime.getRuntime().addShutdownHook(new GracefulShutdownHandler(Duration.ofSeconds(GRACEFUL_SHUTDOWN_SECONDS), workerThreadPool, scheduledPool));
  }

  private void cleanupZombies(JobPersistence jobPersistence) throws IOException {
    for (Job zombieJob : jobPersistence.listJobsWithStatus(JobStatus.RUNNING)) {
      jobPersistence.cancelJob(zombieJob.getId());
    }
  }

  private static ProcessBuilderFactory getProcessBuilderFactory(Configs configs) {
    if (configs.getWorkerEnvironment() == Configs.WorkerEnvironment.KUBERNETES) {
      return new KubeProcessBuilderFactory(configs.getWorkspaceRoot());
    } else {
      return new DockerProcessBuilderFactory(
          configs.getWorkspaceRoot(),
          configs.getWorkspaceDockerMount(),
          configs.getLocalDockerMount(),
          configs.getDockerNetwork());
    }
  }

  public static void main(String[] args) throws IOException, InterruptedException {

    final Configs configs = new EnvConfigs();

    final Path configRoot = configs.getConfigRoot();
    LOGGER.info("configRoot = " + configRoot);

    MDC.put(LogHelpers.WORKSPACE_MDC_KEY, LogHelpers.getSchedulerLogsRoot(configs).toString());

    final Path workspaceRoot = configs.getWorkspaceRoot();
    LOGGER.info("workspaceRoot = " + workspaceRoot);

    LOGGER.info("Creating DB connection pool...");
    final Database database = Databases.createPostgresDatabase(
        configs.getDatabaseUser(),
        configs.getDatabasePassword(),
        configs.getDatabaseUrl());

    final ProcessBuilderFactory pbf = getProcessBuilderFactory(configs);

    final JobPersistence jobPersistence = new DefaultJobPersistence(database);
    final ConfigPersistence configPersistence = new DefaultConfigPersistence(configRoot);
    final ConfigRepository configRepository = new ConfigRepository(configPersistence);

    TrackingClientSingleton.initialize(
        configs.getTrackingStrategy(),
        configs.getAirbyteRole(),
        configs.getAirbyteVersion(),
        configRepository);

    Optional<String> airbyteDatabaseVersion = jobPersistence.getVersion();
    int loopCount = 0;
    while (airbyteDatabaseVersion.isEmpty() && loopCount < 300) {
      LOGGER.warn("Waiting for Server to start...");
      TimeUnit.SECONDS.sleep(1);
      airbyteDatabaseVersion = jobPersistence.getVersion();
      loopCount++;
    }
    if (airbyteDatabaseVersion.isPresent()) {
      AirbyteVersion.check(configs.getAirbyteVersion(), airbyteDatabaseVersion.get());
    } else {
      throw new IllegalStateException("Unable to retrieve Airbyte Version, aborting...");
    }

    LOGGER.info("Launching scheduler...");
    new SchedulerApp(workspaceRoot, pbf, jobPersistence, configRepository).start();
  }

}<|MERGE_RESOLUTION|>--- conflicted
+++ resolved
@@ -95,13 +95,11 @@
     final JobScheduler jobScheduler = new JobScheduler(jobPersistence, configRepository);
     final JobSubmitter jobSubmitter = new JobSubmitter(workerThreadPool, jobPersistence, configRepository, workerRunFactory);
 
-<<<<<<< HEAD
     Map<String, String> mdc = MDC.getCopyOfContextMap();
-=======
+
     // We cancel jobs that where running before the restart. They are not being monitored by the worker
     // anymore.
     cleanupZombies(jobPersistence);
->>>>>>> 86d31ae4
 
     scheduledPool.scheduleWithFixedDelay(
         () -> {
