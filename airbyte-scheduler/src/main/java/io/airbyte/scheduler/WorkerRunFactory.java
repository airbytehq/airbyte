/*
 * MIT License
 *
 * Copyright (c) 2020 Airbyte
 *
 * Permission is hereby granted, free of charge, to any person obtaining a copy
 * of this software and associated documentation files (the "Software"), to deal
 * in the Software without restriction, including without limitation the rights
 * to use, copy, modify, merge, publish, distribute, sublicense, and/or sell
 * copies of the Software, and to permit persons to whom the Software is
 * furnished to do so, subject to the following conditions:
 *
 * The above copyright notice and this permission notice shall be included in all
 * copies or substantial portions of the Software.
 *
 * THE SOFTWARE IS PROVIDED "AS IS", WITHOUT WARRANTY OF ANY KIND, EXPRESS OR
 * IMPLIED, INCLUDING BUT NOT LIMITED TO THE WARRANTIES OF MERCHANTABILITY,
 * FITNESS FOR A PARTICULAR PURPOSE AND NONINFRINGEMENT. IN NO EVENT SHALL THE
 * AUTHORS OR COPYRIGHT HOLDERS BE LIABLE FOR ANY CLAIM, DAMAGES OR OTHER
 * LIABILITY, WHETHER IN AN ACTION OF CONTRACT, TORT OR OTHERWISE, ARISING FROM,
 * OUT OF OR IN CONNECTION WITH THE SOFTWARE OR THE USE OR OTHER DEALINGS IN THE
 * SOFTWARE.
 */

package io.airbyte.scheduler;

import io.airbyte.commons.json.Jsons;
import io.airbyte.config.JobCheckConnectionConfig;
import io.airbyte.config.JobDiscoverCatalogConfig;
import io.airbyte.config.JobGetSpecConfig;
import io.airbyte.config.JobOutput;
import io.airbyte.config.JobResetConnectionConfig;
import io.airbyte.config.JobSyncConfig;
import io.airbyte.config.StandardCheckConnectionInput;
import io.airbyte.config.StandardDiscoverCatalogInput;
import io.airbyte.config.StandardSyncInput;
import io.airbyte.workers.DefaultCheckConnectionWorker;
import io.airbyte.workers.DefaultDiscoverCatalogWorker;
import io.airbyte.workers.DefaultGetSpecWorker;
import io.airbyte.workers.DefaultSyncWorker;
import io.airbyte.workers.Worker;
import io.airbyte.workers.normalization.NormalizationRunnerFactory;
import io.airbyte.workers.process.AirbyteIntegrationLauncher;
import io.airbyte.workers.process.IntegrationLauncher;
import io.airbyte.workers.process.ProcessBuilderFactory;
import io.airbyte.workers.protocols.airbyte.AirbyteMessageTracker;
import io.airbyte.workers.protocols.airbyte.AirbyteSource;
import io.airbyte.workers.protocols.airbyte.DefaultAirbyteDestination;
import io.airbyte.workers.protocols.airbyte.DefaultAirbyteSource;
import io.airbyte.workers.protocols.airbyte.EmptyAirbyteSource;
import io.airbyte.workers.wrappers.JobOutputCheckConnectionWorker;
import io.airbyte.workers.wrappers.JobOutputDiscoverSchemaWorker;
import io.airbyte.workers.wrappers.JobOutputGetSpecWorker;
import io.airbyte.workers.wrappers.JobOutputSyncWorker;
import java.nio.file.Path;
import org.slf4j.Logger;
import org.slf4j.LoggerFactory;

/**
 * This class is a runnable that give a job id and db connection figures out how to run the
 * appropriate worker for a given job.
 */
public class WorkerRunFactory {

  private static final Logger LOGGER = LoggerFactory.getLogger(WorkerRunFactory.class);

  private final Path workspaceRoot;
  private final ProcessBuilderFactory pbf;
  private final Creator creator;

  public WorkerRunFactory(final Path workspaceRoot,
                          final ProcessBuilderFactory pbf) {
    this(workspaceRoot, pbf, WorkerRun::new);
  }

  WorkerRunFactory(final Path workspaceRoot,
                   final ProcessBuilderFactory pbf,
                   final Creator creator) {
    this.workspaceRoot = workspaceRoot;
    this.pbf = pbf;
    this.creator = creator;
  }

  public WorkerRun create(final Job job) {
    final int currentAttempt = job.getAttemptsCount();
    LOGGER.info("job id: {} attempt: {} scope: {} type: {}", job.getId(), currentAttempt, job.getScope(), job.getConfig().getConfigType());

    final Path jobRoot = workspaceRoot.resolve(String.valueOf(job.getId())).resolve(String.valueOf(currentAttempt));
    LOGGER.info("job root: {}", jobRoot);

    return switch (job.getConfig().getConfigType()) {
<<<<<<< HEAD
      case GET_SPEC -> createGetSpecWorker(job.getId(), currentAttempt, job.getConfig().getGetSpec(), jobRoot);
      case CHECK_CONNECTION_SOURCE, CHECK_CONNECTION_DESTINATION -> createConnectionCheckWorker(job.getId(), currentAttempt,
          job.getConfig().getCheckConnection(), jobRoot);
      case DISCOVER_SCHEMA -> createDiscoverCatalogWorker(job.getId(), currentAttempt, job.getConfig().getDiscoverCatalog(), jobRoot);
      case SYNC -> createSyncWorker(job.getId(), currentAttempt, job.getConfig().getSync(), jobRoot);
=======
      case GET_SPEC -> createGetSpecWorker(job.getConfig().getGetSpec(), jobRoot);
      case CHECK_CONNECTION_SOURCE, CHECK_CONNECTION_DESTINATION -> createConnectionCheckWorker(job.getConfig().getCheckConnection(), jobRoot);
      case DISCOVER_SCHEMA -> createDiscoverCatalogWorker(job.getConfig().getDiscoverCatalog(), jobRoot);
      case SYNC -> createSyncWorkerFromSyncConfig(job.getConfig().getSync(), jobRoot);
      case RESET_CONNECTION -> createSyncWorkerFromResetConfig(job.getConfig().getResetConnection(), jobRoot);
>>>>>>> c0b4784c
    };
  }

  private WorkerRun createGetSpecWorker(long jobId, int attempt, JobGetSpecConfig config, Path jobRoot) {
    final IntegrationLauncher launcher = createLauncher(jobId, attempt, config.getDockerImage());

    return creator.create(
        jobRoot,
        config,
        new JobOutputGetSpecWorker(new DefaultGetSpecWorker(launcher)));
  }

  private WorkerRun createConnectionCheckWorker(long jobId, int attempt, JobCheckConnectionConfig config, Path jobRoot) {
    final StandardCheckConnectionInput checkConnectionInput = getCheckConnectionInput(config);

    final IntegrationLauncher launcher = createLauncher(jobId, attempt, config.getDockerImage());
    return creator.create(
        jobRoot,
        checkConnectionInput,
        new JobOutputCheckConnectionWorker(new DefaultCheckConnectionWorker(launcher)));
  }

  private WorkerRun createDiscoverCatalogWorker(long jobId, int attempt, JobDiscoverCatalogConfig config, Path jobRoot) {
    final StandardDiscoverCatalogInput discoverSchemaInput = getDiscoverCatalogInput(config);

    final IntegrationLauncher launcher = createLauncher(jobId, attempt, config.getDockerImage());

    return creator.create(
        jobRoot,
        discoverSchemaInput,
        new JobOutputDiscoverSchemaWorker(new DefaultDiscoverCatalogWorker(launcher)));
  }

<<<<<<< HEAD
  private WorkerRun createSyncWorker(long jobId, int attempt, JobSyncConfig config, Path jobRoot) {
    final StandardSyncInput syncInput = getSyncInput(config);

    final IntegrationLauncher sourceLauncher = createLauncher(jobId, attempt, config.getSourceDockerImage());
    final IntegrationLauncher destinationLauncher = createLauncher(jobId, attempt, config.getDestinationDockerImage());
=======
  private WorkerRun createSyncWorkerFromResetConfig(JobResetConnectionConfig config, Path jobRoot) {
    return createSyncWorker(
        new EmptyAirbyteSource(),
        config.getDestinationDockerImage(),
        getSyncInputFromResetConfig(config),
        jobRoot);
  }

  private WorkerRun createSyncWorkerFromSyncConfig(JobSyncConfig config, Path jobRoot) {
    final DefaultAirbyteSource airbyteSource = new DefaultAirbyteSource(createLauncher(config.getSourceDockerImage()));
    return createSyncWorker(
        airbyteSource,
        config.getDestinationDockerImage(),
        getSyncInputSyncConfig(config),
        jobRoot);
  }
>>>>>>> c0b4784c

  private WorkerRun createSyncWorker(AirbyteSource airbyteSource, String destinationDockerImage, StandardSyncInput syncInput, Path jobRoot) {
    final IntegrationLauncher destinationLauncher = createLauncher(destinationDockerImage);

    return creator.create(
        jobRoot,
        syncInput,
        new JobOutputSyncWorker(
            new DefaultSyncWorker(
<<<<<<< HEAD
                jobId,
                attempt,
                new DefaultAirbyteSource(sourceLauncher),
=======
                airbyteSource,
>>>>>>> c0b4784c
                new DefaultAirbyteDestination(destinationLauncher),
                new AirbyteMessageTracker(),
                NormalizationRunnerFactory.create(
                    destinationDockerImage,
                    pbf,
                    syncInput.getDestinationConfiguration()))));
  }

  private IntegrationLauncher createLauncher(long jobId, int attempt, final String image) {
    return new AirbyteIntegrationLauncher(jobId, attempt, image, pbf);
  }

  private static StandardCheckConnectionInput getCheckConnectionInput(JobCheckConnectionConfig config) {
    return new StandardCheckConnectionInput().withConnectionConfiguration(config.getConnectionConfiguration());
  }

  private static StandardDiscoverCatalogInput getDiscoverCatalogInput(JobDiscoverCatalogConfig config) {
    return new StandardDiscoverCatalogInput().withConnectionConfiguration(config.getConnectionConfiguration());
  }

  private static StandardSyncInput getSyncInputSyncConfig(JobSyncConfig config) {
    return new StandardSyncInput()
        .withSourceConfiguration(config.getSourceConfiguration())
        .withDestinationConfiguration(config.getDestinationConfiguration())
        .withCatalog(config.getConfiguredAirbyteCatalog())
        .withState(config.getState());
  }

  private static StandardSyncInput getSyncInputFromResetConfig(JobResetConnectionConfig config) {
    return new StandardSyncInput()
        .withSourceConfiguration(Jsons.emptyObject())
        .withDestinationConfiguration(config.getDestinationConfiguration())
        .withCatalog(config.getConfiguredAirbyteCatalog());
  }

  /*
   * This class is here to help with the testing
   */
  @FunctionalInterface
  interface Creator {

    <T> WorkerRun create(Path jobRoot, T input, Worker<T, JobOutput> worker);

  }

}<|MERGE_RESOLUTION|>--- conflicted
+++ resolved
@@ -89,19 +89,12 @@
     LOGGER.info("job root: {}", jobRoot);
 
     return switch (job.getConfig().getConfigType()) {
-<<<<<<< HEAD
       case GET_SPEC -> createGetSpecWorker(job.getId(), currentAttempt, job.getConfig().getGetSpec(), jobRoot);
       case CHECK_CONNECTION_SOURCE, CHECK_CONNECTION_DESTINATION -> createConnectionCheckWorker(job.getId(), currentAttempt,
           job.getConfig().getCheckConnection(), jobRoot);
       case DISCOVER_SCHEMA -> createDiscoverCatalogWorker(job.getId(), currentAttempt, job.getConfig().getDiscoverCatalog(), jobRoot);
-      case SYNC -> createSyncWorker(job.getId(), currentAttempt, job.getConfig().getSync(), jobRoot);
-=======
-      case GET_SPEC -> createGetSpecWorker(job.getConfig().getGetSpec(), jobRoot);
-      case CHECK_CONNECTION_SOURCE, CHECK_CONNECTION_DESTINATION -> createConnectionCheckWorker(job.getConfig().getCheckConnection(), jobRoot);
-      case DISCOVER_SCHEMA -> createDiscoverCatalogWorker(job.getConfig().getDiscoverCatalog(), jobRoot);
-      case SYNC -> createSyncWorkerFromSyncConfig(job.getConfig().getSync(), jobRoot);
-      case RESET_CONNECTION -> createSyncWorkerFromResetConfig(job.getConfig().getResetConnection(), jobRoot);
->>>>>>> c0b4784c
+      case SYNC -> createSyncWorkerFromSyncConfig(job.getId(), currentAttempt, job.getConfig().getSync(), jobRoot);
+      case RESET_CONNECTION -> createSyncWorkerFromResetConfig(job.getId(), currentAttempt, job.getConfig().getResetConnection(), jobRoot);
     };
   }
 
@@ -135,46 +128,43 @@
         new JobOutputDiscoverSchemaWorker(new DefaultDiscoverCatalogWorker(launcher)));
   }
 
-<<<<<<< HEAD
-  private WorkerRun createSyncWorker(long jobId, int attempt, JobSyncConfig config, Path jobRoot) {
-    final StandardSyncInput syncInput = getSyncInput(config);
-
-    final IntegrationLauncher sourceLauncher = createLauncher(jobId, attempt, config.getSourceDockerImage());
-    final IntegrationLauncher destinationLauncher = createLauncher(jobId, attempt, config.getDestinationDockerImage());
-=======
-  private WorkerRun createSyncWorkerFromResetConfig(JobResetConnectionConfig config, Path jobRoot) {
+  private WorkerRun createSyncWorkerFromResetConfig(long jobId, int attempt, JobResetConnectionConfig config, Path jobRoot) {
     return createSyncWorker(
+        jobId,
+        attempt,
         new EmptyAirbyteSource(),
         config.getDestinationDockerImage(),
         getSyncInputFromResetConfig(config),
         jobRoot);
   }
 
-  private WorkerRun createSyncWorkerFromSyncConfig(JobSyncConfig config, Path jobRoot) {
-    final DefaultAirbyteSource airbyteSource = new DefaultAirbyteSource(createLauncher(config.getSourceDockerImage()));
+  private WorkerRun createSyncWorkerFromSyncConfig(long jobId, int attempt, JobSyncConfig config, Path jobRoot) {
+    final DefaultAirbyteSource airbyteSource = new DefaultAirbyteSource(createLauncher(jobId, attempt, config.getSourceDockerImage()));
     return createSyncWorker(
+        jobId,
+        attempt,
         airbyteSource,
         config.getDestinationDockerImage(),
         getSyncInputSyncConfig(config),
         jobRoot);
   }
->>>>>>> c0b4784c
-
-  private WorkerRun createSyncWorker(AirbyteSource airbyteSource, String destinationDockerImage, StandardSyncInput syncInput, Path jobRoot) {
-    final IntegrationLauncher destinationLauncher = createLauncher(destinationDockerImage);
+
+  private WorkerRun createSyncWorker(long jobId,
+                                     int attempt,
+                                     AirbyteSource airbyteSource,
+                                     String destinationDockerImage,
+                                     StandardSyncInput syncInput,
+                                     Path jobRoot) {
+    final IntegrationLauncher destinationLauncher = createLauncher(jobId, attempt, destinationDockerImage);
 
     return creator.create(
         jobRoot,
         syncInput,
         new JobOutputSyncWorker(
             new DefaultSyncWorker(
-<<<<<<< HEAD
                 jobId,
                 attempt,
-                new DefaultAirbyteSource(sourceLauncher),
-=======
                 airbyteSource,
->>>>>>> c0b4784c
                 new DefaultAirbyteDestination(destinationLauncher),
                 new AirbyteMessageTracker(),
                 NormalizationRunnerFactory.create(
