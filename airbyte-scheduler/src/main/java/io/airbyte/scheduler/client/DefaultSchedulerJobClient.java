/*
 * MIT License
 *
 * Copyright (c) 2020 Airbyte
 *
 * Permission is hereby granted, free of charge, to any person obtaining a copy
 * of this software and associated documentation files (the "Software"), to deal
 * in the Software without restriction, including without limitation the rights
 * to use, copy, modify, merge, publish, distribute, sublicense, and/or sell
 * copies of the Software, and to permit persons to whom the Software is
 * furnished to do so, subject to the following conditions:
 *
 * The above copyright notice and this permission notice shall be included in all
 * copies or substantial portions of the Software.
 *
 * THE SOFTWARE IS PROVIDED "AS IS", WITHOUT WARRANTY OF ANY KIND, EXPRESS OR
 * IMPLIED, INCLUDING BUT NOT LIMITED TO THE WARRANTIES OF MERCHANTABILITY,
 * FITNESS FOR A PARTICULAR PURPOSE AND NONINFRINGEMENT. IN NO EVENT SHALL THE
 * AUTHORS OR COPYRIGHT HOLDERS BE LIABLE FOR ANY CLAIM, DAMAGES OR OTHER
 * LIABILITY, WHETHER IN AN ACTION OF CONTRACT, TORT OR OTHERWISE, ARISING FROM,
 * OUT OF OR IN CONNECTION WITH THE SOFTWARE OR THE USE OR OTHER DEALINGS IN THE
 * SOFTWARE.
 */

package io.airbyte.scheduler.client;

import com.google.common.annotations.VisibleForTesting;
import io.airbyte.config.DestinationConnection;
import io.airbyte.config.SourceConnection;
import io.airbyte.config.StandardSync;
import io.airbyte.scheduler.Job;
import io.airbyte.scheduler.JobStatus;
import io.airbyte.scheduler.persistence.JobCreator;
import io.airbyte.scheduler.persistence.JobPersistence;
import java.io.IOException;
import java.util.Optional;
import org.slf4j.Logger;
import org.slf4j.LoggerFactory;

public class DefaultSchedulerJobClient implements SchedulerJobClient {

  private static final Logger LOGGER = LoggerFactory.getLogger(DefaultSchedulerJobClient.class);

  private final JobPersistence jobPersistence;
  private final JobCreator jobCreator;

  public DefaultSchedulerJobClient(JobPersistence jobPersistence, JobCreator jobCreator) {
    this.jobPersistence = jobPersistence;
    this.jobCreator = jobCreator;
  }

  @Override
  public Job createSourceCheckConnectionJob(SourceConnection source, String dockerImage) throws IOException {
    final long jobId = jobCreator.createSourceCheckConnectionJob(source, dockerImage);
    return waitUntilJobIsTerminalOrTimeout(jobId);
  }

  @Override
  public Job createDestinationCheckConnectionJob(DestinationConnection destination, String dockerImage) throws IOException {
    final long jobId = jobCreator.createDestinationCheckConnectionJob(destination, dockerImage);
    return waitUntilJobIsTerminalOrTimeout(jobId);
  }

  @Override
  public Job createDiscoverSchemaJob(SourceConnection source, String dockerImage) throws IOException {
    final long jobId = jobCreator.createDiscoverSchemaJob(source, dockerImage);
    return waitUntilJobIsTerminalOrTimeout(jobId);
  }

  @Override
  public Job createGetSpecJob(String dockerImage) throws IOException {
    final long jobId = jobCreator.createGetSpecJob(dockerImage);
    return waitUntilJobIsTerminalOrTimeout(jobId);
  }

  @Override
  public Job createOrGetActiveSyncJob(SourceConnection source,
                                      DestinationConnection destination,
                                      StandardSync standardSync,
                                      String sourceDockerImage,
                                      String destinationDockerImage)
      throws IOException {
    final Optional<Long> jobIdOptional = jobCreator.createSyncJob(
        source,
        destination,
        standardSync,
        sourceDockerImage,
        destinationDockerImage);

<<<<<<< HEAD
    long jobId = maybeJobId.isEmpty()
        ? jobPersistence.getLastReplicationJob(standardSync.getConnectionId()).orElseThrow(() -> new RuntimeException("No job available")).getId()
        : maybeJobId.get();
=======
    long jobId = jobIdOptional.isEmpty()
        ? jobPersistence.getLastSyncScope(standardSync.getConnectionId()).orElseThrow(() -> new RuntimeException("No job available")).getId()
        : jobIdOptional.get();
>>>>>>> 3564773d

    return waitUntilJobIsTerminalOrTimeout(jobId);
  }

  @Override
  public Job createOrGetActiveResetConnectionJob(DestinationConnection destination,
                                                 StandardSync standardSync,
                                                 String destinationDockerImage)
      throws IOException {
    final Optional<Long> jobIdOptional = jobCreator.createResetConnectionJob(destination, standardSync, destinationDockerImage);

<<<<<<< HEAD
    long jobId = maybeJobId.isEmpty()
        ? jobPersistence.getLastReplicationJob(standardSync.getConnectionId()).orElseThrow(() -> new RuntimeException("No job available")).getId()
        : maybeJobId.get();
=======
    long jobId = jobIdOptional.isEmpty()
        ? jobPersistence.getLastSyncScope(standardSync.getConnectionId()).orElseThrow(() -> new RuntimeException("No job available")).getId()
        : jobIdOptional.get();
>>>>>>> 3564773d

    return waitUntilJobIsTerminalOrTimeout(jobId);
  }

  @VisibleForTesting
  Job waitUntilJobIsTerminalOrTimeout(final long jobId) throws IOException {
    LOGGER.info("Waiting for job id: " + jobId);
    for (int i = 0; i < 120; i++) {
      final Job job = jobPersistence.getJob(jobId);

      if (JobStatus.TERMINAL_STATUSES.contains(job.getStatus())) {
        return job;
      }

      try {
        Thread.sleep(1000);
      } catch (InterruptedException e) {
        throw new RuntimeException(e);
      }
    }

    throw new RuntimeException("Check connection job did not complete.");
  }

}<|MERGE_RESOLUTION|>--- conflicted
+++ resolved
@@ -87,15 +87,9 @@
         sourceDockerImage,
         destinationDockerImage);
 
-<<<<<<< HEAD
-    long jobId = maybeJobId.isEmpty()
+    long jobId = jobIdOptional.isEmpty()
         ? jobPersistence.getLastReplicationJob(standardSync.getConnectionId()).orElseThrow(() -> new RuntimeException("No job available")).getId()
-        : maybeJobId.get();
-=======
-    long jobId = jobIdOptional.isEmpty()
-        ? jobPersistence.getLastSyncScope(standardSync.getConnectionId()).orElseThrow(() -> new RuntimeException("No job available")).getId()
         : jobIdOptional.get();
->>>>>>> 3564773d
 
     return waitUntilJobIsTerminalOrTimeout(jobId);
   }
@@ -107,15 +101,9 @@
       throws IOException {
     final Optional<Long> jobIdOptional = jobCreator.createResetConnectionJob(destination, standardSync, destinationDockerImage);
 
-<<<<<<< HEAD
-    long jobId = maybeJobId.isEmpty()
+    long jobId = jobIdOptional.isEmpty()
         ? jobPersistence.getLastReplicationJob(standardSync.getConnectionId()).orElseThrow(() -> new RuntimeException("No job available")).getId()
-        : maybeJobId.get();
-=======
-    long jobId = jobIdOptional.isEmpty()
-        ? jobPersistence.getLastSyncScope(standardSync.getConnectionId()).orElseThrow(() -> new RuntimeException("No job available")).getId()
         : jobIdOptional.get();
->>>>>>> 3564773d
 
     return waitUntilJobIsTerminalOrTimeout(jobId);
   }
