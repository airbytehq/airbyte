--- conflicted
+++ resolved
@@ -52,13 +52,9 @@
 
   @Override
   public void run() {
-<<<<<<< HEAD
     waitForTemporalServerAndLog();
 
-    WorkerFactory factory = WorkerFactory.newInstance(TemporalUtils.TEMPORAL_CLIENT);
-=======
     final WorkerFactory factory = WorkerFactory.newInstance(TemporalUtils.TEMPORAL_CLIENT);
->>>>>>> 0442fe6f
 
     final Worker specWorker = factory.newWorker(TemporalJobType.GET_SPEC.name());
     specWorker.registerWorkflowImplementationTypes(SpecWorkflow.WorkflowImpl.class);
