--- conflicted
+++ resolved
@@ -12,12 +12,8 @@
     implementation project(':airbyte-analytics')
     implementation project(':airbyte-config:models')
     implementation project(':airbyte-config:persistence')
-<<<<<<< HEAD
-    implementation project(':airbyte-db')
     implementation project(':airbyte-api')
-=======
     implementation project(':airbyte-db:lib')
->>>>>>> 0f1cc09c
     implementation project(':airbyte-json-validation')
     implementation project(':airbyte-protocol:models')
     implementation project(':airbyte-scheduler:models')
