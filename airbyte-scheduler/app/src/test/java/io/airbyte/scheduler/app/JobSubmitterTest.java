--- conflicted
+++ resolved
@@ -159,14 +159,6 @@
     final StandardWorkspace nonCompletedSyncWorkspace = new StandardWorkspace()
         .withFirstCompletedSync(false);
 
-<<<<<<< HEAD
-    when(configRepository.listStandardWorkspaces(false))
-        .thenReturn(Lists.newArrayList(completedSyncWorkspace, nonCompletedSyncWorkspace));
-
-    jobSubmitter.submitJob(job);
-
-    verify(configRepository).writeStandardWorkspaces(Lists.newArrayList(nonCompletedSyncWorkspace));
-=======
     when(configRepository.getStandardWorkspaceFromConnection(any(UUID.class), eq(false)))
         .thenReturn(nonCompletedSyncWorkspace);
 
@@ -178,7 +170,6 @@
     jobSubmitter.submitJob(job);
 
     verify(configRepository).writeStandardWorkspace(nonCompletedSyncWorkspace);
->>>>>>> 0d51742e
   }
 
   @Test
