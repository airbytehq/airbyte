--- conflicted
+++ resolved
@@ -86,36 +86,26 @@
   private final JobPersistence jobPersistence;
   private final ConfigRepository configRepository;
   private final JobCleaner jobCleaner;
-<<<<<<< HEAD
   private final JobNotifier jobNotifier;
-=======
   private final TemporalClient temporalClient;
   private final WorkflowServiceStubs temporalService;
->>>>>>> 239253f7
 
   public SchedulerApp(Path workspaceRoot,
                       ProcessBuilderFactory pbf,
                       JobPersistence jobPersistence,
                       ConfigRepository configRepository,
                       JobCleaner jobCleaner,
-<<<<<<< HEAD
-                      JobNotifier jobNotifier) {
-=======
+                      JobNotifier jobNotifier,
                       TemporalClient temporalClient,
                       WorkflowServiceStubs temporalService) {
->>>>>>> 239253f7
     this.workspaceRoot = workspaceRoot;
     this.pbf = pbf;
     this.jobPersistence = jobPersistence;
     this.configRepository = configRepository;
     this.jobCleaner = jobCleaner;
-<<<<<<< HEAD
     this.jobNotifier = jobNotifier;
-=======
     this.temporalClient = temporalClient;
     this.temporalService = temporalService;
-
->>>>>>> 239253f7
   }
 
   public void start() throws IOException {
@@ -124,13 +114,8 @@
 
     final ExecutorService workerThreadPool = Executors.newFixedThreadPool(MAX_WORKERS, THREAD_FACTORY);
     final ScheduledExecutorService scheduledPool = Executors.newSingleThreadScheduledExecutor();
-<<<<<<< HEAD
-    final TemporalWorkerRunFactory temporalWorkerRunFactory = new TemporalWorkerRunFactory(TemporalClient.production(workspaceRoot), workspaceRoot);
+    final TemporalWorkerRunFactory temporalWorkerRunFactory = new TemporalWorkerRunFactory(temporalClient, workspaceRoot);
     final JobRetrier jobRetrier = new JobRetrier(jobPersistence, Instant::now, jobNotifier);
-=======
-    final TemporalWorkerRunFactory temporalWorkerRunFactory = new TemporalWorkerRunFactory(temporalClient, workspaceRoot);
-    final JobRetrier jobRetrier = new JobRetrier(jobPersistence, Instant::now);
->>>>>>> 239253f7
     final JobScheduler jobScheduler = new JobScheduler(jobPersistence, configRepository);
     final JobSubmitter jobSubmitter = new JobSubmitter(
         workerThreadPool,
@@ -242,11 +227,7 @@
     final TemporalClient temporalClient = TemporalClient.production(temporalHost, workspaceRoot);
 
     LOGGER.info("Launching scheduler...");
-<<<<<<< HEAD
-    new SchedulerApp(workspaceRoot, pbf, jobPersistence, configRepository, jobCleaner, jobNotifier).start();
-=======
-    new SchedulerApp(workspaceRoot, pbf, jobPersistence, configRepository, jobCleaner, temporalClient, temporalService).start();
->>>>>>> 239253f7
+    new SchedulerApp(workspaceRoot, pbf, jobPersistence, configRepository, jobCleaner, jobNotifier, temporalClient, temporalService).start();
   }
 
 }