/*
 * Copyright (c) 2021 Airbyte, Inc., all rights reserved.
 */

package io.airbyte.scheduler.app.worker_run;

import io.airbyte.commons.features.FeatureFlags;
import io.airbyte.commons.functional.CheckedSupplier;
import io.airbyte.commons.json.Jsons;
import io.airbyte.config.JobConfig.ConfigType;
import io.airbyte.config.JobOutput;
import io.airbyte.config.JobResetConnectionConfig;
import io.airbyte.config.JobSyncConfig;
import io.airbyte.config.StandardSyncOutput;
import io.airbyte.config.StandardSyncSummary.ReplicationStatus;
import io.airbyte.scheduler.models.Job;
import io.airbyte.workers.JobStatus;
import io.airbyte.workers.OutputAndStatus;
import io.airbyte.workers.WorkerConstants;
import io.airbyte.workers.temporal.TemporalClient;
import io.airbyte.workers.temporal.TemporalJobType;
import io.airbyte.workers.temporal.TemporalResponse;
import java.nio.file.Path;
import java.util.UUID;
import lombok.AllArgsConstructor;
import org.slf4j.Logger;
import org.slf4j.LoggerFactory;

@AllArgsConstructor
public class TemporalWorkerRunFactory {

  private static final Logger LOGGER = LoggerFactory.getLogger(TemporalWorkerRunFactory.class);

  private final TemporalClient temporalClient;
  private final Path workspaceRoot;
  private final String airbyteVersionOrWarnings;
  private final FeatureFlags featureFlags;

  public WorkerRun create(final Job job) {
    final int attemptId = job.getAttemptsCount();
    return WorkerRun.create(workspaceRoot, job.getId(), attemptId, createSupplier(job, attemptId), airbyteVersionOrWarnings);
  }

  public CheckedSupplier<OutputAndStatus<JobOutput>, Exception> createSupplier(final Job job, final int attemptId) {
    final TemporalJobType temporalJobType = toTemporalJobType(job.getConfigType());
    final UUID connectionId = UUID.fromString(job.getScope());
    return switch (job.getConfigType()) {
      case SYNC -> () -> {

        if (featureFlags.usesNewScheduler()) {
<<<<<<< HEAD
          temporalClient.submitConnectionUpdaterAsync(job.getId(), attemptId, connectionId, job.getConfig());
=======
          temporalClient.submitConnectionUpdaterAsync(job.getId(), attemptId, connectionId);
>>>>>>> 4d0c018c

          return toOutputAndStatusConnector();
        }
        final TemporalResponse<StandardSyncOutput> output = temporalClient.submitSync(job.getId(),
            attemptId, job.getConfig().getSync(), connectionId);
        return toOutputAndStatus(output);
      };
      case RESET_CONNECTION -> () -> {
        final JobResetConnectionConfig resetConnection = job.getConfig().getResetConnection();
        final JobSyncConfig config = new JobSyncConfig()
            .withNamespaceDefinition(resetConnection.getNamespaceDefinition())
            .withNamespaceFormat(resetConnection.getNamespaceFormat())
            .withPrefix(resetConnection.getPrefix())
            .withSourceDockerImage(WorkerConstants.RESET_JOB_SOURCE_DOCKER_IMAGE_STUB)
            .withDestinationDockerImage(resetConnection.getDestinationDockerImage())
            .withSourceConfiguration(Jsons.emptyObject())
            .withDestinationConfiguration(resetConnection.getDestinationConfiguration())
            .withConfiguredAirbyteCatalog(resetConnection.getConfiguredAirbyteCatalog())
            .withOperationSequence(resetConnection.getOperationSequence())
            .withResourceRequirements(resetConnection.getResourceRequirements());

        // TODO: Signal method?
        final TemporalResponse<StandardSyncOutput> output = temporalClient.submitSync(job.getId(), attemptId, config, connectionId);
        return toOutputAndStatus(output);
      };
      default -> throw new IllegalArgumentException("Does not support job type: " + temporalJobType);
    };
  }

  private static TemporalJobType toTemporalJobType(final ConfigType jobType) {
    return switch (jobType) {
      case GET_SPEC -> TemporalJobType.GET_SPEC;
      case CHECK_CONNECTION_SOURCE, CHECK_CONNECTION_DESTINATION -> TemporalJobType.CHECK_CONNECTION;
      case DISCOVER_SCHEMA -> TemporalJobType.DISCOVER_SCHEMA;
      case SYNC, RESET_CONNECTION -> TemporalJobType.SYNC;
    };
  }

  private OutputAndStatus<JobOutput> toOutputAndStatus(final TemporalResponse<StandardSyncOutput> response) {
    final JobStatus status;
    if (!response.isSuccess()) {
      status = JobStatus.FAILED;
    } else {
      final ReplicationStatus replicationStatus = response.getOutput().orElseThrow().getStandardSyncSummary().getStatus();
      if (replicationStatus == ReplicationStatus.FAILED || replicationStatus == ReplicationStatus.CANCELLED) {
        status = JobStatus.FAILED;
      } else {
        status = JobStatus.SUCCEEDED;
      }
    }
    return new OutputAndStatus<>(status, new JobOutput().withSync(response.getOutput().orElse(null)));
  }

  private OutputAndStatus<JobOutput> toOutputAndStatusConnector() {
    // Since we are async we technically can't fail
    final JobStatus status = JobStatus.SUCCEEDED;

    return new OutputAndStatus<>(status, new JobOutput().withSync(null));
  }

}<|MERGE_RESOLUTION|>--- conflicted
+++ resolved
@@ -48,11 +48,7 @@
       case SYNC -> () -> {
 
         if (featureFlags.usesNewScheduler()) {
-<<<<<<< HEAD
           temporalClient.submitConnectionUpdaterAsync(job.getId(), attemptId, connectionId, job.getConfig());
-=======
-          temporalClient.submitConnectionUpdaterAsync(job.getId(), attemptId, connectionId);
->>>>>>> 4d0c018c
 
           return toOutputAndStatusConnector();
         }
