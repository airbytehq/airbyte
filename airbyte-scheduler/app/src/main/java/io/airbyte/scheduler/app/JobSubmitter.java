/*
 * Copyright (c) 2021 Airbyte, Inc., all rights reserved.
 */

package io.airbyte.scheduler.app;

import com.google.common.annotations.VisibleForTesting;
import com.google.common.collect.Sets;
import io.airbyte.commons.concurrency.LifecycledCallable;
import io.airbyte.commons.enums.Enums;
import io.airbyte.config.Configs.WorkerEnvironment;
import io.airbyte.config.JobConfig.ConfigType;
import io.airbyte.config.helpers.LogClientSingleton;
import io.airbyte.config.helpers.LogConfigs;
import io.airbyte.scheduler.app.worker_run.TemporalWorkerRunFactory;
import io.airbyte.scheduler.app.worker_run.WorkerRun;
import io.airbyte.scheduler.models.Job;
import io.airbyte.scheduler.persistence.JobNotifier;
import io.airbyte.scheduler.persistence.JobPersistence;
import io.airbyte.scheduler.persistence.job_tracker.JobTracker;
import io.airbyte.scheduler.persistence.job_tracker.JobTracker.JobState;
import java.nio.file.Path;
import java.util.Optional;
import java.util.Set;
import java.util.concurrent.ExecutorService;
import java.util.function.Consumer;
import org.slf4j.Logger;
import org.slf4j.LoggerFactory;
import org.slf4j.MDC;

public class JobSubmitter implements Runnable {

  private static final Logger LOGGER = LoggerFactory.getLogger(JobSubmitter.class);

  private final ExecutorService threadPool;
  private final JobPersistence persistence;
  private final TemporalWorkerRunFactory temporalWorkerRunFactory;
  private final JobTracker jobTracker;
  private final JobNotifier jobNotifier;
  private final WorkerEnvironment workerEnvironment;
  private final LogConfigs logConfigs;

  // See attemptJobSubmit() to understand the need for this Concurrent Set.
  private final Set<Long> runningJobs = Sets.newConcurrentHashSet();

  public JobSubmitter(final ExecutorService threadPool,
                      final JobPersistence persistence,
                      final TemporalWorkerRunFactory temporalWorkerRunFactory,
                      final JobTracker jobTracker,
                      final JobNotifier jobNotifier,
                      final WorkerEnvironment workerEnvironment,
                      final LogConfigs logConfigs) {
    this.threadPool = threadPool;
    this.persistence = persistence;
    this.temporalWorkerRunFactory = temporalWorkerRunFactory;
    this.jobTracker = jobTracker;
    this.jobNotifier = jobNotifier;
    this.workerEnvironment = workerEnvironment;
    this.logConfigs = logConfigs;
  }

  @Override
  public void run() {
    try {
      LOGGER.debug("Running job-submitter...");
      final var start = System.currentTimeMillis();

      final Optional<Job> nextJob = persistence.getNextJob();

      nextJob.ifPresent(attemptJobSubmit());

      final var end = System.currentTimeMillis();
      LOGGER.debug("Completed Job-Submitter. Time taken: {} ms", end - start);
    } catch (final Throwable e) {
      LOGGER.error("Job Submitter Error", e);
    }
  }

  /**
   * Since job submission and job execution happen in two separate thread pools, and job execution is
   * what removes a job from the submission queue, it is possible for a job to be submitted multiple
   * times.
   *
   * This synchronised block guarantees only a single thread can utilise the concurrent set to decide
   * whether a job should be submitted. This job id is added here, and removed in the finish block of
   * {@link #submitJob(Job)}.
   *
   * Since {@link JobPersistence#getNextJob()} returns the next queued job, this solution cause
   * head-of-line blocking as the JobSubmitter tries to submit the same job. However, this suggests
   * the Worker Pool needs more workers and is inevitable when dealing with pending jobs.
   *
   * See https://github.com/airbytehq/airbyte/issues/4378 for more info.
   */
  synchronized private Consumer<Job> attemptJobSubmit() {
    return job -> {
      if (!runningJobs.contains(job.getId())) {
        runningJobs.add(job.getId());
        trackSubmission(job);
        submitJob(job);
        final var pending = SchedulerApp.PENDING_JOBS.decrementAndGet();
        LOGGER.info("Job-Submitter Summary. Submitted job with scope {}", job.getScope());
        LOGGER.debug("Pending jobs: {}", pending);
      } else {
        LOGGER.info("Attempting to submit already running job {}. There are probably too many queued jobs.", job.getId());
        LOGGER.debug("Pending jobs: {}", SchedulerApp.PENDING_JOBS.get());
      }
    };
  }

  @VisibleForTesting
  void submitJob(final Job job) {
<<<<<<< HEAD
=======

>>>>>>> 1dcd525e
    final WorkerRun workerRun = temporalWorkerRunFactory.create(job);
    // we need to know the attempt number before we begin the job lifecycle. thus we state what the
    // attempt number should be. if it is not, that the lifecycle will fail. this should not happen as
    // long as job submission for a single job is single threaded. this is a compromise to allow the job
    // persistence to control what the attempt number should be while still allowing us to declare it
    // before the lifecycle begins.
    final int attemptNumber = job.getAttempts().size();
    threadPool.submit(new LifecycledCallable.Builder<>(workerRun)
        .setOnStart(() -> {
          // TODO(Issue-4204): This should save the fully qualified job path.
          final Path logFilePath = workerRun.getJobRoot().resolve(LogClientSingleton.LOG_FILENAME);
          final long persistedAttemptId = persistence.createAttempt(job.getId(), logFilePath);
          assertSameIds(attemptNumber, persistedAttemptId);
          LogClientSingleton.getInstance().setJobMdc(workerEnvironment, logConfigs, workerRun.getJobRoot());
        })
        .setOnSuccess(output -> {
          LOGGER.debug("Job id {} succeeded", job.getId());
          if (output.getOutput().isPresent()) {
            persistence.writeOutput(job.getId(), attemptNumber, output.getOutput().get());
          }

          if (output.getStatus() == io.airbyte.workers.JobStatus.SUCCEEDED) {
            persistence.succeedAttempt(job.getId(), attemptNumber);
            if (job.getConfigType() == ConfigType.SYNC) {
              jobNotifier.successJob(job);
            }
          } else {
            persistence.failAttempt(job.getId(), attemptNumber);
          }
          trackCompletion(job, output.getStatus());
        })
        .setOnException(e -> {
          LOGGER.error("Exception thrown in Job Submission: ", e);
          persistence.failAttempt(job.getId(), attemptNumber);
          trackCompletion(job, io.airbyte.workers.JobStatus.FAILED);
        })
        .setOnFinish(() -> {
          runningJobs.remove(job.getId());
          LOGGER.debug("Job id {} cleared", job.getId());
          MDC.clear();
        })
        .build());
  }

  private void assertSameIds(final long expectedAttemptId, final long actualAttemptId) {
    if (expectedAttemptId != actualAttemptId) {
      throw new IllegalStateException("Created attempt was not the expected attempt");
    }
  }

  private void trackSubmission(final Job job) {
    jobTracker.trackSync(job, JobState.STARTED);
  }

  private void trackCompletion(final Job job, final io.airbyte.workers.JobStatus status) {
    jobTracker.trackSync(job, Enums.convertTo(status, JobState.class));
  }

}<|MERGE_RESOLUTION|>--- conflicted
+++ resolved
@@ -109,10 +109,7 @@
 
   @VisibleForTesting
   void submitJob(final Job job) {
-<<<<<<< HEAD
-=======
 
->>>>>>> 1dcd525e
     final WorkerRun workerRun = temporalWorkerRunFactory.create(job);
     // we need to know the attempt number before we begin the job lifecycle. thus we state what the
     // attempt number should be. if it is not, that the lifecycle will fail. this should not happen as
