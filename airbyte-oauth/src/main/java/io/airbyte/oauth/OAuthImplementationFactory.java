--- conflicted
+++ resolved
@@ -57,11 +57,8 @@
         .put("airbyte/source-shopify", new ShopifyOAuthFlow(configRepository, httpClient))
         .put("airbyte/source-tiktok-marketing", new TikTokMarketingOAuthFlow(configRepository, httpClient))
         .put("airbyte/destination-snowflake", new DestinationSnowflakeOAuthFlow(configRepository, httpClient))
-<<<<<<< HEAD
         .put("airbyte/destination-google-sheets", new DestinationGoogleSheetsOAuthFlow(configRepository, httpClient))
-=======
         .put("airbyte/source-snowflake", new SourceSnowflakeOAuthFlow(configRepository, httpClient))
->>>>>>> feb0d2f3
         .build();
   }
 
