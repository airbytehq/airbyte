/*
 * Copyright (c) 2021 Airbyte, Inc., all rights reserved.
 */

package io.airbyte.oauth;

import com.google.common.collect.ImmutableMap;
import io.airbyte.config.StandardDestinationDefinition;
import io.airbyte.config.StandardSourceDefinition;
import io.airbyte.config.persistence.ConfigRepository;
import io.airbyte.oauth.flows.AsanaOAuthFlow;
import io.airbyte.oauth.flows.DriftOAuthFlow;
import io.airbyte.oauth.flows.GithubOAuthFlow;
import io.airbyte.oauth.flows.HarvestOAuthFlow;
import io.airbyte.oauth.flows.HubspotOAuthFlow;
import io.airbyte.oauth.flows.IntercomOAuthFlow;
import io.airbyte.oauth.flows.LinkedinAdsOAuthFlow;
import io.airbyte.oauth.flows.PipeDriveOAuthFlow;
import io.airbyte.oauth.flows.QuickbooksOAuthFlow;
import io.airbyte.oauth.flows.SalesforceOAuthFlow;
import io.airbyte.oauth.flows.SlackOAuthFlow;
import io.airbyte.oauth.flows.SnapchatMarketingOAuthFlow;
import io.airbyte.oauth.flows.SurveymonkeyOAuthFlow;
import io.airbyte.oauth.flows.TrelloOAuthFlow;
import io.airbyte.oauth.flows.facebook.FacebookMarketingOAuthFlow;
import io.airbyte.oauth.flows.facebook.FacebookPagesOAuthFlow;
import io.airbyte.oauth.flows.facebook.InstagramOAuthFlow;
import io.airbyte.oauth.flows.google.GoogleAdsOAuthFlow;
import io.airbyte.oauth.flows.google.GoogleAnalyticsOAuthFlow;
import io.airbyte.oauth.flows.google.GoogleSearchConsoleOAuthFlow;
import io.airbyte.oauth.flows.google.GoogleSheetsOAuthFlow;
import io.airbyte.oauth.flows.google.YouTubeAnalyticsOAuthFlow;
import java.net.http.HttpClient;
import java.util.Map;

public class OAuthImplementationFactory {

  private final Map<String, OAuthFlowImplementation> OAUTH_FLOW_MAPPING;

  public OAuthImplementationFactory(final ConfigRepository configRepository, final HttpClient httpClient) {
    OAUTH_FLOW_MAPPING = ImmutableMap.<String, OAuthFlowImplementation>builder()
        .put("airbyte/source-asana", new AsanaOAuthFlow(configRepository, httpClient))
        .put("airbyte/source-facebook-marketing", new FacebookMarketingOAuthFlow(configRepository, httpClient))
        .put("airbyte/source-facebook-pages", new FacebookPagesOAuthFlow(configRepository, httpClient))
        .put("airbyte/source-github", new GithubOAuthFlow(configRepository, httpClient))
        .put("airbyte/source-google-ads", new GoogleAdsOAuthFlow(configRepository, httpClient))
        .put("airbyte/source-google-analytics-v4", new GoogleAnalyticsOAuthFlow(configRepository, httpClient))
        .put("airbyte/source-google-search-console", new GoogleSearchConsoleOAuthFlow(configRepository, httpClient))
        .put("airbyte/source-google-sheets", new GoogleSheetsOAuthFlow(configRepository, httpClient))
        .put("airbyte/source-harvest", new HarvestOAuthFlow(configRepository, httpClient))
        .put("airbyte/source-hubspot", new HubspotOAuthFlow(configRepository, httpClient))
        .put("airbyte/source-intercom", new IntercomOAuthFlow(configRepository, httpClient))
        .put("airbyte/source-instagram", new InstagramOAuthFlow(configRepository, httpClient))
        .put("airbyte/source-pipedrive", new PipeDriveOAuthFlow(configRepository, httpClient))
        .put("airbyte/source-quickbooks", new QuickbooksOAuthFlow(configRepository, httpClient))
        .put("airbyte/source-linkedin-ads", new LinkedinAdsOAuthFlow(configRepository, httpClient))
        .put("airbyte/source-salesforce", new SalesforceOAuthFlow(configRepository, httpClient))
        .put("airbyte/source-slack", new SlackOAuthFlow(configRepository, httpClient))
        .put("airbyte/source-snapchat-marketing", new SnapchatMarketingOAuthFlow(configRepository, httpClient))
        .put("airbyte/source-surveymonkey", new SurveymonkeyOAuthFlow(configRepository, httpClient))
        .put("airbyte/source-trello", new TrelloOAuthFlow(configRepository, httpClient))
<<<<<<< HEAD
        .put("airbyte/source-drift", new DriftOAuthFlow(configRepository, httpClient))
=======
        .put("airbyte/source-youtube-analytics", new YouTubeAnalyticsOAuthFlow(configRepository, httpClient))
>>>>>>> 0eba52e0
        .build();
  }

  public OAuthFlowImplementation create(final StandardSourceDefinition sourceDefinition) {
    return create(sourceDefinition.getDockerRepository());
  }

  public OAuthFlowImplementation create(final StandardDestinationDefinition destinationDefinition) {
    return create(destinationDefinition.getDockerRepository());
  }

  private OAuthFlowImplementation create(final String imageName) {
    if (OAUTH_FLOW_MAPPING.containsKey(imageName)) {
      return OAUTH_FLOW_MAPPING.get(imageName);
    } else {
      throw new IllegalStateException(
          String.format("Requested OAuth implementation for %s, but it is not included in the oauth mapping.", imageName));
    }
  }

}<|MERGE_RESOLUTION|>--- conflicted
+++ resolved
@@ -59,11 +59,8 @@
         .put("airbyte/source-snapchat-marketing", new SnapchatMarketingOAuthFlow(configRepository, httpClient))
         .put("airbyte/source-surveymonkey", new SurveymonkeyOAuthFlow(configRepository, httpClient))
         .put("airbyte/source-trello", new TrelloOAuthFlow(configRepository, httpClient))
-<<<<<<< HEAD
+        .put("airbyte/source-youtube-analytics", new YouTubeAnalyticsOAuthFlow(configRepository, httpClient))
         .put("airbyte/source-drift", new DriftOAuthFlow(configRepository, httpClient))
-=======
-        .put("airbyte/source-youtube-analytics", new YouTubeAnalyticsOAuthFlow(configRepository, httpClient))
->>>>>>> 0eba52e0
         .build();
   }
 
