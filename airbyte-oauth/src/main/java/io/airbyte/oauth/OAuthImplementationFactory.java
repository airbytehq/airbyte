/*
 * Copyright (c) 2021 Airbyte, Inc., all rights reserved.
 */

package io.airbyte.oauth;

import com.google.common.collect.ImmutableMap;
import io.airbyte.config.StandardDestinationDefinition;
import io.airbyte.config.StandardSourceDefinition;
import io.airbyte.config.persistence.ConfigRepository;
import io.airbyte.oauth.flows.AsanaOAuthFlow;
import io.airbyte.oauth.flows.GithubOAuthFlow;
import io.airbyte.oauth.flows.HubspotOAuthFlow;
import io.airbyte.oauth.flows.IntercomOAuthFlow;
import io.airbyte.oauth.flows.SalesforceOAuthFlow;
import io.airbyte.oauth.flows.SlackOAuthFlow;
import io.airbyte.oauth.flows.SurveymonkeyOAuthFlow;
import io.airbyte.oauth.flows.TrelloOAuthFlow;
import io.airbyte.oauth.flows.facebook.FacebookMarketingOAuthFlow;
import io.airbyte.oauth.flows.facebook.FacebookPagesOAuthFlow;
import io.airbyte.oauth.flows.facebook.InstagramOAuthFlow;
import io.airbyte.oauth.flows.google.GoogleAdsOAuthFlow;
import io.airbyte.oauth.flows.google.GoogleAnalyticsOAuthFlow;
import io.airbyte.oauth.flows.google.GoogleSearchConsoleOAuthFlow;
import io.airbyte.oauth.flows.google.GoogleSheetsOAuthFlow;
import io.airbyte.oauth.flows.google.YouTubeAnalyticsOAuthFlow;
import java.net.http.HttpClient;
import java.util.Map;
import java.util.UUID;

public class OAuthImplementationFactory {

  private final Map<String, OAuthFlowImplementation> OAUTH_FLOW_MAPPING;

  public OAuthImplementationFactory(final ConfigRepository configRepository, final HttpClient httpClient) {
    OAUTH_FLOW_MAPPING = ImmutableMap.<String, OAuthFlowImplementation>builder()
        .put("airbyte/source-asana", new AsanaOAuthFlow(configRepository, httpClient))
        .put("airbyte/source-facebook-marketing", new FacebookMarketingOAuthFlow(configRepository, httpClient))
        .put("airbyte/source-facebook-pages", new FacebookPagesOAuthFlow(configRepository, httpClient))
        .put("airbyte/source-github", new GithubOAuthFlow(configRepository, httpClient))
        .put("airbyte/source-google-ads", new GoogleAdsOAuthFlow(configRepository, httpClient))
        .put("airbyte/source-google-analytics-v4", new GoogleAnalyticsOAuthFlow(configRepository, httpClient))
        .put("airbyte/source-google-search-console", new GoogleSearchConsoleOAuthFlow(configRepository, httpClient))
        .put("airbyte/source-google-sheets", new GoogleSheetsOAuthFlow(configRepository, httpClient))
        .put("airbyte/source-hubspot", new HubspotOAuthFlow(configRepository, httpClient))
        .put("airbyte/source-intercom", new IntercomOAuthFlow(configRepository, httpClient))
        .put("airbyte/source-instagram", new InstagramOAuthFlow(configRepository, httpClient))
        .put("airbyte/source-salesforce", new SalesforceOAuthFlow(configRepository, httpClient))
        .put("airbyte/source-slack", new SlackOAuthFlow(configRepository, httpClient))
        .put("airbyte/source-surveymonkey", new SurveymonkeyOAuthFlow(configRepository, httpClient))
        .put("airbyte/source-trello", new TrelloOAuthFlow(configRepository, httpClient))
<<<<<<< HEAD
        .put("airbyte/source-youtube-analytics", new YouTubeAnalyticsOAuthFlow(configRepository, httpClient))
        .put("airbyte/source-hubspot", new HubspotOAuthFlow(configRepository, httpClient))
=======
>>>>>>> 6f70b6b4
        .build();
  }

  public OAuthFlowImplementation create(final StandardSourceDefinition sourceDefinition, final UUID workspaceId) {
    final String imageName = sourceDefinition.getDockerRepository();
    if (OAUTH_FLOW_MAPPING.containsKey(imageName)) {
      return OAUTH_FLOW_MAPPING.get(imageName);
    } else {
      throw new IllegalStateException(
          String.format("Requested OAuth implementation for %s, but it is not included in the oauth mapping.", imageName));
    }
  }

  public OAuthFlowImplementation create(final StandardDestinationDefinition destinationDefinition, final UUID workspaceId) {
    final String imageName = destinationDefinition.getDockerRepository();
    if (OAUTH_FLOW_MAPPING.containsKey(imageName)) {
      return OAUTH_FLOW_MAPPING.get(imageName);
    } else {
      throw new IllegalStateException(
          String.format("Requested OAuth implementation for %s, but it is not included in the oauth mapping.", imageName));
    }
  }

}<|MERGE_RESOLUTION|>--- conflicted
+++ resolved
@@ -49,11 +49,7 @@
         .put("airbyte/source-slack", new SlackOAuthFlow(configRepository, httpClient))
         .put("airbyte/source-surveymonkey", new SurveymonkeyOAuthFlow(configRepository, httpClient))
         .put("airbyte/source-trello", new TrelloOAuthFlow(configRepository, httpClient))
-<<<<<<< HEAD
         .put("airbyte/source-youtube-analytics", new YouTubeAnalyticsOAuthFlow(configRepository, httpClient))
-        .put("airbyte/source-hubspot", new HubspotOAuthFlow(configRepository, httpClient))
-=======
->>>>>>> 6f70b6b4
         .build();
   }
 
