--- conflicted
+++ resolved
@@ -52,11 +52,8 @@
         .put("airbyte/source-trello", new TrelloOAuthFlow(configRepository, httpClient))
         .put("airbyte/source-youtube-analytics", new YouTubeAnalyticsOAuthFlow(configRepository, httpClient))
         .put("airbyte/source-drift", new DriftOAuthFlow(configRepository, httpClient))
-<<<<<<< HEAD
+        .put("airbyte/source-zendesk-chat", new ZendeskChatOAuthFlow(configRepository, httpClient))
         .put("airbyte/source-monday", new MondayOAuthFlow(configRepository, httpClient))
-=======
-        .put("airbyte/source-zendesk-chat", new ZendeskChatOAuthFlow(configRepository, httpClient))
->>>>>>> c12e7bbc
         .build();
   }
 
