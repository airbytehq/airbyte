--- conflicted
+++ resolved
@@ -8,9 +8,6 @@
 import io.airbyte.config.StandardDestinationDefinition;
 import io.airbyte.config.StandardSourceDefinition;
 import io.airbyte.config.persistence.ConfigRepository;
-<<<<<<< HEAD
-import io.airbyte.oauth.flows.*;
-=======
 import io.airbyte.oauth.flows.AsanaOAuthFlow;
 import io.airbyte.oauth.flows.GithubOAuthFlow;
 import io.airbyte.oauth.flows.HubspotOAuthFlow;
@@ -20,7 +17,6 @@
 import io.airbyte.oauth.flows.SnapchatMarketingOAuthFlow;
 import io.airbyte.oauth.flows.SurveymonkeyOAuthFlow;
 import io.airbyte.oauth.flows.TrelloOAuthFlow;
->>>>>>> b295868b
 import io.airbyte.oauth.flows.facebook.FacebookMarketingOAuthFlow;
 import io.airbyte.oauth.flows.facebook.FacebookPagesOAuthFlow;
 import io.airbyte.oauth.flows.facebook.InstagramOAuthFlow;
@@ -28,39 +24,15 @@
 import io.airbyte.oauth.flows.google.GoogleAnalyticsOAuthFlow;
 import io.airbyte.oauth.flows.google.GoogleSearchConsoleOAuthFlow;
 import io.airbyte.oauth.flows.google.GoogleSheetsOAuthFlow;
-import java.lang.reflect.InvocationTargetException;
 import java.net.http.HttpClient;
 import java.util.Map;
+import java.util.UUID;
 
 public class OAuthImplementationFactory {
 
-  private static final Map<String, Class<? extends OAuthFlowImplementation>> OAUTH_FLOW_MAPPING =
-      ImmutableMap.<String, Class<? extends OAuthFlowImplementation>>builder()
-          .put("airbyte/source-asana", AsanaOAuthFlow.class)
-          .put("airbyte/source-facebook-marketing", FacebookMarketingOAuthFlow.class)
-          .put("airbyte/source-facebook-pages", FacebookPagesOAuthFlow.class)
-          .put("airbyte/source-github", GithubOAuthFlow.class)
-          .put("airbyte/source-google-ads", GoogleAdsOAuthFlow.class)
-          .put("airbyte/source-google-analytics-v4", GoogleAnalyticsOAuthFlow.class)
-          .put("airbyte/source-google-search-console", GoogleSearchConsoleOAuthFlow.class)
-          .put("airbyte/source-google-sheets", GoogleSheetsOAuthFlow.class)
-          .put("airbyte/source-hubspot", HubspotOAuthFlow.class)
-          .put("airbyte/source-intercom", IntercomOAuthFlow.class)
-          .put("airbyte/source-instagram", InstagramOAuthFlow.class)
-          .put("airbyte/source-salesforce", SalesforceOAuthFlow.class)
-          .put("airbyte/source-slack", SlackOAuthFlow.class)
-          .put("airbyte/source-surveymonkey", SurveymonkeyOAuthFlow.class)
-          .put("airbyte/source-trello", TrelloOAuthFlow.class)
-          .put("airbyte/source-quickbooks", QuickbooksOAuthFlow.class)
-          .build();
-  private final ConfigRepository configRepository;
-  private final HttpClient httpClient;
+  private final Map<String, OAuthFlowImplementation> OAUTH_FLOW_MAPPING;
 
   public OAuthImplementationFactory(final ConfigRepository configRepository, final HttpClient httpClient) {
-<<<<<<< HEAD
-    this.configRepository = configRepository;
-    this.httpClient = httpClient;
-=======
     OAUTH_FLOW_MAPPING = ImmutableMap.<String, OAuthFlowImplementation>builder()
         .put("airbyte/source-asana", new AsanaOAuthFlow(configRepository, httpClient))
         .put("airbyte/source-facebook-marketing", new FacebookMarketingOAuthFlow(configRepository, httpClient))
@@ -79,27 +51,22 @@
         .put("airbyte/source-surveymonkey", new SurveymonkeyOAuthFlow(configRepository, httpClient))
         .put("airbyte/source-trello", new TrelloOAuthFlow(configRepository, httpClient))
         .build();
->>>>>>> b295868b
   }
 
-  public OAuthFlowImplementation create(final StandardSourceDefinition sourceDefinition) {
-    return create(sourceDefinition.getDockerRepository());
+  public OAuthFlowImplementation create(final StandardSourceDefinition sourceDefinition, final UUID workspaceId) {
+    final String imageName = sourceDefinition.getDockerRepository();
+    if (OAUTH_FLOW_MAPPING.containsKey(imageName)) {
+      return OAUTH_FLOW_MAPPING.get(imageName);
+    } else {
+      throw new IllegalStateException(
+          String.format("Requested OAuth implementation for %s, but it is not included in the oauth mapping.", imageName));
+    }
   }
 
-  public OAuthFlowImplementation create(final StandardDestinationDefinition destinationDefinition) {
-    return create(destinationDefinition.getDockerRepository());
-  }
-
-
-  private OAuthFlowImplementation create(final String imageName) {
+  public OAuthFlowImplementation create(final StandardDestinationDefinition destinationDefinition, final UUID workspaceId) {
+    final String imageName = destinationDefinition.getDockerRepository();
     if (OAUTH_FLOW_MAPPING.containsKey(imageName)) {
-      try {
-        var implementation = OAUTH_FLOW_MAPPING.get(imageName).getDeclaredConstructor(ConfigRepository.class, HttpClient.class);
-        return implementation.newInstance(configRepository, httpClient);
-      } catch (InvocationTargetException | InstantiationException | IllegalAccessException | NoSuchMethodException e) {
-        throw new IllegalStateException(
-            String.format("Requested OAuth implementation for %s, but it could not be instantiated.", imageName), e);
-      }
+      return OAUTH_FLOW_MAPPING.get(imageName);
     } else {
       throw new IllegalStateException(
           String.format("Requested OAuth implementation for %s, but it is not included in the oauth mapping.", imageName));
