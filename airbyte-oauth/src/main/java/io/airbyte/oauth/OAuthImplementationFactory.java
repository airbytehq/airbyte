/*
 * Copyright (c) 2021 Airbyte, Inc., all rights reserved.
 */

package io.airbyte.oauth;

import com.google.common.collect.ImmutableMap;
import io.airbyte.config.persistence.ConfigRepository;
import io.airbyte.oauth.flows.AsanaOAuthFlow;
import io.airbyte.oauth.flows.FacebookMarketingOAuthFlow;
import io.airbyte.oauth.flows.SalesforceOAuthFlow;
import io.airbyte.oauth.flows.TrelloOAuthFlow;
import io.airbyte.oauth.flows.google.GoogleAdsOAuthFlow;
import io.airbyte.oauth.flows.google.GoogleAnalyticsOAuthFlow;
import io.airbyte.oauth.flows.google.GoogleSearchConsoleOAuthFlow;
import io.airbyte.oauth.flows.google.GoogleSheetsOAuthFlow;
import java.util.Map;
import java.util.UUID;

public class OAuthImplementationFactory {

  private final Map<String, OAuthFlowImplementation> OAUTH_FLOW_MAPPING;

  public OAuthImplementationFactory(final ConfigRepository configRepository) {
    OAUTH_FLOW_MAPPING = ImmutableMap.<String, OAuthFlowImplementation>builder()
        .put("airbyte/source-asana", new AsanaOAuthFlow(configRepository))
        .put("airbyte/source-facebook-marketing", new FacebookMarketingOAuthFlow(configRepository))
        .put("airbyte/source-google-ads", new GoogleAdsOAuthFlow(configRepository))
        .put("airbyte/source-google-analytics-v4", new GoogleAnalyticsOAuthFlow(configRepository))
        .put("airbyte/source-google-search-console", new GoogleSearchConsoleOAuthFlow(configRepository))
<<<<<<< HEAD
        .put("airbyte/source-google-sheets", new GoogleSheetsOAuthFlow(configRepository))
=======
        .put("airbyte/source-salesforce", new SalesforceOAuthFlow(configRepository))
>>>>>>> a35f93fc
        .put("airbyte/source-trello", new TrelloOAuthFlow(configRepository))
        .build();
  }

  public OAuthFlowImplementation create(final String imageName, final UUID workspaceId) {
    if (OAUTH_FLOW_MAPPING.containsKey(imageName)) {
      return OAUTH_FLOW_MAPPING.get(imageName);
    } else {
      throw new IllegalStateException(
          String.format("Requested OAuth implementation for %s, but it is not included in the oauth mapping.", imageName));
    }
  }

}<|MERGE_RESOLUTION|>--- conflicted
+++ resolved
@@ -28,11 +28,8 @@
         .put("airbyte/source-google-ads", new GoogleAdsOAuthFlow(configRepository))
         .put("airbyte/source-google-analytics-v4", new GoogleAnalyticsOAuthFlow(configRepository))
         .put("airbyte/source-google-search-console", new GoogleSearchConsoleOAuthFlow(configRepository))
-<<<<<<< HEAD
         .put("airbyte/source-google-sheets", new GoogleSheetsOAuthFlow(configRepository))
-=======
         .put("airbyte/source-salesforce", new SalesforceOAuthFlow(configRepository))
->>>>>>> a35f93fc
         .put("airbyte/source-trello", new TrelloOAuthFlow(configRepository))
         .build();
   }
