--- conflicted
+++ resolved
@@ -7,12 +7,9 @@
 import com.google.common.collect.ImmutableMap;
 import io.airbyte.config.persistence.ConfigRepository;
 import io.airbyte.oauth.flows.*;
-<<<<<<< HEAD
-=======
 import io.airbyte.oauth.flows.facebook.FacebookMarketingOAuthFlow;
 import io.airbyte.oauth.flows.facebook.FacebookPagesOAuthFlow;
 import io.airbyte.oauth.flows.facebook.InstagramOAuthFlow;
->>>>>>> 0e3fd837
 import io.airbyte.oauth.flows.google.GoogleAdsOAuthFlow;
 import io.airbyte.oauth.flows.google.GoogleAnalyticsOAuthFlow;
 import io.airbyte.oauth.flows.google.GoogleSearchConsoleOAuthFlow;
@@ -27,22 +24,6 @@
 
   public OAuthImplementationFactory(final ConfigRepository configRepository, final HttpClient httpClient) {
     OAUTH_FLOW_MAPPING = ImmutableMap.<String, OAuthFlowImplementation>builder()
-<<<<<<< HEAD
-        .put("airbyte/source-asana", new AsanaOAuthFlow(configRepository))
-        .put("airbyte/source-facebook-marketing", new FacebookMarketingOAuthFlow(configRepository))
-        .put("airbyte/source-facebook-pages", new FacebookPagesOAuthFlow(configRepository))
-        .put("airbyte/source-github", new GithubOAuthFlow(configRepository))
-        .put("airbyte/source-google-ads", new GoogleAdsOAuthFlow(configRepository))
-        .put("airbyte/source-google-analytics-v4", new GoogleAnalyticsOAuthFlow(configRepository))
-        .put("airbyte/source-google-search-console", new GoogleSearchConsoleOAuthFlow(configRepository))
-        .put("airbyte/source-google-sheets", new GoogleSheetsOAuthFlow(configRepository))
-        .put("airbyte/source-instagram", new InstagramOAuthFlow(configRepository))
-        .put("airbyte/source-salesforce", new SalesforceOAuthFlow(configRepository))
-        .put("airbyte/source-slack", new SlackOAuthFlow(configRepository))
-        .put("airbyte/source-trello", new TrelloOAuthFlow(configRepository))  
-        .put("airbyte/source-surveymonkey", new SurveymonkeyOAuthFlow(configRepository))
-        .put("airbyte/source-trello", new TrelloOAuthFlow(configRepository))
-=======
         .put("airbyte/source-asana", new AsanaOAuthFlow(configRepository, httpClient))
         .put("airbyte/source-facebook-marketing", new FacebookMarketingOAuthFlow(configRepository, httpClient))
         .put("airbyte/source-facebook-pages", new FacebookPagesOAuthFlow(configRepository, httpClient))
@@ -53,10 +34,10 @@
         .put("airbyte/source-google-sheets", new GoogleSheetsOAuthFlow(configRepository, httpClient))
         .put("airbyte/source-instagram", new InstagramOAuthFlow(configRepository, httpClient))
         .put("airbyte/source-salesforce", new SalesforceOAuthFlow(configRepository, httpClient))
+        .put("airbyte/source-slack", new SlackOAuthFlow(configRepository))
         .put("airbyte/source-surveymonkey", new SurveymonkeyOAuthFlow(configRepository, httpClient))
         .put("airbyte/source-trello", new TrelloOAuthFlow(configRepository, httpClient))
         .put("airbyte/source-hubspot", new HubspotOAuthFlow(configRepository, httpClient))
->>>>>>> 0e3fd837
         .build();
   }
 
