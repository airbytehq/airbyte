--- conflicted
+++ resolved
@@ -54,11 +54,8 @@
         .put("airbyte/source-drift", new DriftOAuthFlow(configRepository, httpClient))
         .put("airbyte/source-zendesk-chat", new ZendeskChatOAuthFlow(configRepository, httpClient))
         .put("airbyte/source-monday", new MondayOAuthFlow(configRepository, httpClient))
-<<<<<<< HEAD
+        .put("airbyte/source-zendesk-sunshine", new ZendeskSunshineOAuthFlow(configRepository, httpClient))
         .put("airbyte/source-mailchimp", new MailchimpOAuthFlow(configRepository, httpClient))
-=======
-        .put("airbyte/source-zendesk-sunshine", new ZendeskSunshineOAuthFlow(configRepository, httpClient))
->>>>>>> e68c564e
         .build();
   }
 
