/*
 * Copyright (c) 2021 Airbyte, Inc., all rights reserved.
 */

package io.airbyte.oauth;

import com.google.common.collect.ImmutableMap;
import io.airbyte.config.StandardDestinationDefinition;
import io.airbyte.config.StandardSourceDefinition;
import io.airbyte.config.persistence.ConfigRepository;
import io.airbyte.oauth.flows.AsanaOAuthFlow;
import io.airbyte.oauth.flows.GithubOAuthFlow;
import io.airbyte.oauth.flows.HubspotOAuthFlow;
import io.airbyte.oauth.flows.SalesforceOAuthFlow;
import io.airbyte.oauth.flows.SlackOAuthFlow;
import io.airbyte.oauth.flows.SurveymonkeyOAuthFlow;
import io.airbyte.oauth.flows.TrelloOAuthFlow;
import io.airbyte.oauth.flows.facebook.FacebookMarketingOAuthFlow;
import io.airbyte.oauth.flows.facebook.FacebookPagesOAuthFlow;
import io.airbyte.oauth.flows.facebook.InstagramOAuthFlow;
import io.airbyte.oauth.flows.google.GoogleAdsOAuthFlow;
import io.airbyte.oauth.flows.google.GoogleAnalyticsOAuthFlow;
import io.airbyte.oauth.flows.google.GoogleSearchConsoleOAuthFlow;
import io.airbyte.oauth.flows.google.GoogleSheetsOAuthFlow;
import java.net.http.HttpClient;
import java.util.Map;
import java.util.UUID;

public class OAuthImplementationFactory {

  private final Map<String, OAuthFlowImplementation> OAUTH_FLOW_MAPPING;

  public OAuthImplementationFactory(final ConfigRepository configRepository, final HttpClient httpClient) {
    OAUTH_FLOW_MAPPING = ImmutableMap.<String, OAuthFlowImplementation>builder()
        .put("airbyte/source-asana", new AsanaOAuthFlow(configRepository, httpClient))
        .put("airbyte/source-facebook-marketing", new FacebookMarketingOAuthFlow(configRepository, httpClient))
        .put("airbyte/source-facebook-pages", new FacebookPagesOAuthFlow(configRepository, httpClient))
        .put("airbyte/source-github", new GithubOAuthFlow(configRepository, httpClient))
        .put("airbyte/source-google-ads", new GoogleAdsOAuthFlow(configRepository, httpClient))
        .put("airbyte/source-google-analytics-v4", new GoogleAnalyticsOAuthFlow(configRepository, httpClient))
        .put("airbyte/source-google-search-console", new GoogleSearchConsoleOAuthFlow(configRepository, httpClient))
        .put("airbyte/source-google-sheets", new GoogleSheetsOAuthFlow(configRepository, httpClient))
        .put("airbyte/source-hubspot", new HubspotOAuthFlow(configRepository, httpClient))
<<<<<<< HEAD
        .put("airbyte/source-intercom", new IntercomOAuthFlow(configRepository, httpClient))
=======
>>>>>>> 6b0e9da4
        .put("airbyte/source-instagram", new InstagramOAuthFlow(configRepository, httpClient))
        .put("airbyte/source-salesforce", new SalesforceOAuthFlow(configRepository, httpClient))
        .put("airbyte/source-slack", new SlackOAuthFlow(configRepository, httpClient))
        .put("airbyte/source-surveymonkey", new SurveymonkeyOAuthFlow(configRepository, httpClient))
        .put("airbyte/source-trello", new TrelloOAuthFlow(configRepository, httpClient))
        .build();
  }

  public OAuthFlowImplementation create(final StandardSourceDefinition sourceDefinition, final UUID workspaceId) {
    final String imageName = sourceDefinition.getDockerRepository();
    if (OAUTH_FLOW_MAPPING.containsKey(imageName)) {
      return OAUTH_FLOW_MAPPING.get(imageName);
    } else {
      throw new IllegalStateException(
          String.format("Requested OAuth implementation for %s, but it is not included in the oauth mapping.", imageName));
    }
  }

  public OAuthFlowImplementation create(final StandardDestinationDefinition destinationDefinition, final UUID workspaceId) {
    final String imageName = destinationDefinition.getDockerRepository();
    if (OAUTH_FLOW_MAPPING.containsKey(imageName)) {
      return OAUTH_FLOW_MAPPING.get(imageName);
    } else {
      throw new IllegalStateException(
          String.format("Requested OAuth implementation for %s, but it is not included in the oauth mapping.", imageName));
    }
  }

}<|MERGE_RESOLUTION|>--- conflicted
+++ resolved
@@ -41,10 +41,7 @@
         .put("airbyte/source-google-search-console", new GoogleSearchConsoleOAuthFlow(configRepository, httpClient))
         .put("airbyte/source-google-sheets", new GoogleSheetsOAuthFlow(configRepository, httpClient))
         .put("airbyte/source-hubspot", new HubspotOAuthFlow(configRepository, httpClient))
-<<<<<<< HEAD
         .put("airbyte/source-intercom", new IntercomOAuthFlow(configRepository, httpClient))
-=======
->>>>>>> 6b0e9da4
         .put("airbyte/source-instagram", new InstagramOAuthFlow(configRepository, httpClient))
         .put("airbyte/source-salesforce", new SalesforceOAuthFlow(configRepository, httpClient))
         .put("airbyte/source-slack", new SlackOAuthFlow(configRepository, httpClient))
