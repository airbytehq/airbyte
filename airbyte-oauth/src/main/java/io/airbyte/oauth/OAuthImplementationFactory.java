--- conflicted
+++ resolved
@@ -9,10 +9,7 @@
 import io.airbyte.oauth.flows.AsanaOAuthFlow;
 import io.airbyte.oauth.flows.FacebookMarketingOAuthFlow;
 import io.airbyte.oauth.flows.GithubOAuthFlow;
-<<<<<<< HEAD
-=======
 import io.airbyte.oauth.flows.IntercomOAuthFlow;
->>>>>>> 3be3d42e
 import io.airbyte.oauth.flows.SalesforceOAuthFlow;
 import io.airbyte.oauth.flows.TrelloOAuthFlow;
 import io.airbyte.oauth.flows.google.GoogleAdsOAuthFlow;
@@ -37,10 +34,7 @@
         .put("airbyte/source-google-sheets", new GoogleSheetsOAuthFlow(configRepository))
         .put("airbyte/source-salesforce", new SalesforceOAuthFlow(configRepository))
         .put("airbyte/source-trello", new TrelloOAuthFlow(configRepository))
-<<<<<<< HEAD
-=======
         .put("airbyte/source-intercom", new IntercomOAuthFlow(configRepository))
->>>>>>> 3be3d42e
         .build();
   }
 
