/*
 * Copyright (c) 2021 Airbyte, Inc., all rights reserved.
 */

package io.airbyte.oauth;

import com.google.common.collect.ImmutableMap;
import io.airbyte.config.StandardDestinationDefinition;
import io.airbyte.config.StandardSourceDefinition;
import io.airbyte.config.persistence.ConfigRepository;
import io.airbyte.oauth.flows.AsanaOAuthFlow;
import io.airbyte.oauth.flows.GithubOAuthFlow;
import io.airbyte.oauth.flows.HubspotOAuthFlow;
import io.airbyte.oauth.flows.IntercomOAuthFlow;
<<<<<<< HEAD
import io.airbyte.oauth.flows.LinkedinAdsOAuthFlow;
=======
import io.airbyte.oauth.flows.PipeDriveOAuthFlow;
import io.airbyte.oauth.flows.QuickbooksOAuthFlow;
>>>>>>> 8934f3e8
import io.airbyte.oauth.flows.SalesforceOAuthFlow;
import io.airbyte.oauth.flows.SlackOAuthFlow;
import io.airbyte.oauth.flows.SnapchatMarketingOAuthFlow;
import io.airbyte.oauth.flows.SurveymonkeyOAuthFlow;
import io.airbyte.oauth.flows.TrelloOAuthFlow;
import io.airbyte.oauth.flows.facebook.FacebookMarketingOAuthFlow;
import io.airbyte.oauth.flows.facebook.FacebookPagesOAuthFlow;
import io.airbyte.oauth.flows.facebook.InstagramOAuthFlow;
import io.airbyte.oauth.flows.google.GoogleAdsOAuthFlow;
import io.airbyte.oauth.flows.google.GoogleAnalyticsOAuthFlow;
import io.airbyte.oauth.flows.google.GoogleSearchConsoleOAuthFlow;
import io.airbyte.oauth.flows.google.GoogleSheetsOAuthFlow;
import java.net.http.HttpClient;
import java.util.Map;

public class OAuthImplementationFactory {

  private final Map<String, OAuthFlowImplementation> OAUTH_FLOW_MAPPING;

  public OAuthImplementationFactory(final ConfigRepository configRepository, final HttpClient httpClient) {
    OAUTH_FLOW_MAPPING = ImmutableMap.<String, OAuthFlowImplementation>builder()
        // These are listed in alphabetical order below to facilitate manual look-up:
        .put("airbyte/source-asana", new AsanaOAuthFlow(configRepository, httpClient))
        .put("airbyte/source-facebook-marketing", new FacebookMarketingOAuthFlow(configRepository, httpClient))
        .put("airbyte/source-facebook-pages", new FacebookPagesOAuthFlow(configRepository, httpClient))
        .put("airbyte/source-github", new GithubOAuthFlow(configRepository, httpClient))
        .put("airbyte/source-google-ads", new GoogleAdsOAuthFlow(configRepository, httpClient))
        .put("airbyte/source-google-analytics-v4", new GoogleAnalyticsOAuthFlow(configRepository, httpClient))
        .put("airbyte/source-google-search-console", new GoogleSearchConsoleOAuthFlow(configRepository, httpClient))
        .put("airbyte/source-google-sheets", new GoogleSheetsOAuthFlow(configRepository, httpClient))
        .put("airbyte/source-hubspot", new HubspotOAuthFlow(configRepository, httpClient))
        .put("airbyte/source-intercom", new IntercomOAuthFlow(configRepository, httpClient))
        .put("airbyte/source-instagram", new InstagramOAuthFlow(configRepository, httpClient))
<<<<<<< HEAD
        .put("airbyte/source-linkedin-ads", new LinkedinAdsOAuthFlow(configRepository, httpClient))
=======
        .put("airbyte/source-pipedrive", new PipeDriveOAuthFlow(configRepository, httpClient))
        .put("airbyte/source-quickbooks", new QuickbooksOAuthFlow(configRepository, httpClient))
>>>>>>> 8934f3e8
        .put("airbyte/source-salesforce", new SalesforceOAuthFlow(configRepository, httpClient))
        .put("airbyte/source-slack", new SlackOAuthFlow(configRepository, httpClient))
        .put("airbyte/source-snapchat-marketing", new SnapchatMarketingOAuthFlow(configRepository, httpClient))
        .put("airbyte/source-surveymonkey", new SurveymonkeyOAuthFlow(configRepository, httpClient))
        .put("airbyte/source-trello", new TrelloOAuthFlow(configRepository, httpClient))
        .build();
  }

  public OAuthFlowImplementation create(final StandardSourceDefinition sourceDefinition) {
    return create(sourceDefinition.getDockerRepository());
  }

  public OAuthFlowImplementation create(final StandardDestinationDefinition destinationDefinition) {
    return create(destinationDefinition.getDockerRepository());
  }

  private OAuthFlowImplementation create(final String imageName) {
    if (OAUTH_FLOW_MAPPING.containsKey(imageName)) {
      return OAUTH_FLOW_MAPPING.get(imageName);
    } else {
      throw new IllegalStateException(
          String.format("Requested OAuth implementation for %s, but it is not included in the oauth mapping.", imageName));
    }
  }

}<|MERGE_RESOLUTION|>--- conflicted
+++ resolved
@@ -12,12 +12,9 @@
 import io.airbyte.oauth.flows.GithubOAuthFlow;
 import io.airbyte.oauth.flows.HubspotOAuthFlow;
 import io.airbyte.oauth.flows.IntercomOAuthFlow;
-<<<<<<< HEAD
 import io.airbyte.oauth.flows.LinkedinAdsOAuthFlow;
-=======
 import io.airbyte.oauth.flows.PipeDriveOAuthFlow;
 import io.airbyte.oauth.flows.QuickbooksOAuthFlow;
->>>>>>> 8934f3e8
 import io.airbyte.oauth.flows.SalesforceOAuthFlow;
 import io.airbyte.oauth.flows.SlackOAuthFlow;
 import io.airbyte.oauth.flows.SnapchatMarketingOAuthFlow;
@@ -32,6 +29,7 @@
 import io.airbyte.oauth.flows.google.GoogleSheetsOAuthFlow;
 import java.net.http.HttpClient;
 import java.util.Map;
+import java.util.UUID;
 
 public class OAuthImplementationFactory {
 
@@ -39,7 +37,6 @@
 
   public OAuthImplementationFactory(final ConfigRepository configRepository, final HttpClient httpClient) {
     OAUTH_FLOW_MAPPING = ImmutableMap.<String, OAuthFlowImplementation>builder()
-        // These are listed in alphabetical order below to facilitate manual look-up:
         .put("airbyte/source-asana", new AsanaOAuthFlow(configRepository, httpClient))
         .put("airbyte/source-facebook-marketing", new FacebookMarketingOAuthFlow(configRepository, httpClient))
         .put("airbyte/source-facebook-pages", new FacebookPagesOAuthFlow(configRepository, httpClient))
@@ -51,12 +48,9 @@
         .put("airbyte/source-hubspot", new HubspotOAuthFlow(configRepository, httpClient))
         .put("airbyte/source-intercom", new IntercomOAuthFlow(configRepository, httpClient))
         .put("airbyte/source-instagram", new InstagramOAuthFlow(configRepository, httpClient))
-<<<<<<< HEAD
-        .put("airbyte/source-linkedin-ads", new LinkedinAdsOAuthFlow(configRepository, httpClient))
-=======
         .put("airbyte/source-pipedrive", new PipeDriveOAuthFlow(configRepository, httpClient))
         .put("airbyte/source-quickbooks", new QuickbooksOAuthFlow(configRepository, httpClient))
->>>>>>> 8934f3e8
+        .put("airbyte/source-linkedin-ads", new LinkedinAdsOAuthFlow(configRepository, httpClient))
         .put("airbyte/source-salesforce", new SalesforceOAuthFlow(configRepository, httpClient))
         .put("airbyte/source-slack", new SlackOAuthFlow(configRepository, httpClient))
         .put("airbyte/source-snapchat-marketing", new SnapchatMarketingOAuthFlow(configRepository, httpClient))
