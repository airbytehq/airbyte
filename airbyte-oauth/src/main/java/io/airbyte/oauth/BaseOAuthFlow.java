--- conflicted
+++ resolved
@@ -92,11 +92,7 @@
     return getConfigValueUnsafe(oauthConfig, "client_secret");
   }
 
-<<<<<<< HEAD
-  private static String getConfigValueUnsafe(final JsonNode oauthConfig, final String fieldName) {
-=======
   protected static String getConfigValueUnsafe(final JsonNode oauthConfig, final String fieldName) {
->>>>>>> 0beda4f2
     if (oauthConfig.get(fieldName) != null) {
       return oauthConfig.get(fieldName).asText();
     } else {
