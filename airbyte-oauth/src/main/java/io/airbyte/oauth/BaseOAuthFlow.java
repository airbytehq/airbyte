/*
 * Copyright (c) 2021 Airbyte, Inc., all rights reserved.
 */

package io.airbyte.oauth;

import com.fasterxml.jackson.databind.JsonNode;
import io.airbyte.config.ConfigSchema;
import io.airbyte.config.DestinationOAuthParameter;
import io.airbyte.config.SourceOAuthParameter;
import io.airbyte.config.persistence.ConfigNotFoundException;
import io.airbyte.config.persistence.ConfigRepository;
import io.airbyte.validation.json.JsonValidationException;
import java.io.IOException;
<<<<<<< HEAD
import java.lang.reflect.Type;
import java.net.URI;
import java.net.URLEncoder;
import java.net.http.HttpClient;
import java.net.http.HttpRequest;
import java.net.http.HttpResponse;
import java.nio.charset.StandardCharsets;
import java.util.Base64;
import java.util.HashMap;
=======
import java.util.ArrayList;
import java.util.List;
>>>>>>> 13893175
import java.util.Map;
import java.util.Optional;
import java.util.UUID;

/**
 * Abstract Class implementing common base methods for managing: - oAuth config (instance-wide)
 * parameters - oAuth specifications
 */
<<<<<<< HEAD
public abstract class BaseOAuthFlow extends BaseOAuthConfig {

  private static final Logger LOGGER = LoggerFactory.getLogger(BaseOAuthFlow.class);

  /**
   * Simple enum of content type strings and their respective encoding functions used for POSTing the
   * access token request
   */
  public enum TOKEN_REQUEST_CONTENT_TYPE {

    URL_ENCODED("application/x-www-form-urlencoded", BaseOAuthFlow::toUrlEncodedString),
    JSON("application/json", BaseOAuthFlow::toJson);

    public String getContentType() {
      return contentType;
    }

    public Function<Map<String, String>, String> getConverter() {
      return converter;
    }

    String contentType;
    Function<Map<String, String>, String> converter;

    TOKEN_REQUEST_CONTENT_TYPE(String contentType, Function<Map<String, String>, String> converter) {
      this.contentType = contentType;
      this.converter = converter;
    }

  }

  private final TOKEN_REQUEST_CONTENT_TYPE tokenReqContentType;
  protected HttpClient httpClient;
  private final Supplier<String> stateSupplier;

  protected TOKEN_REQUEST_CONTENT_TYPE getTokenReqContentType() {
    return tokenReqContentType;
  }

  public BaseOAuthFlow(final ConfigRepository configRepository, HttpClient httpClient) {
    this(configRepository, httpClient, BaseOAuthFlow::generateRandomState);
  }
=======
public abstract class BaseOAuthFlow implements OAuthFlowImplementation {
>>>>>>> 13893175

  private final ConfigRepository configRepository;

  public BaseOAuthFlow(final ConfigRepository configRepository) {
    this.configRepository = configRepository;
  }

  protected JsonNode getSourceOAuthParamConfig(final UUID workspaceId, final UUID sourceDefinitionId) throws IOException, ConfigNotFoundException {
    try {
      final Optional<SourceOAuthParameter> param = MoreOAuthParameters.getSourceOAuthParameter(
          configRepository.listSourceOAuthParam().stream(), workspaceId, sourceDefinitionId);
      if (param.isPresent()) {
        return param.get().getConfiguration();
      } else {
        throw new ConfigNotFoundException(ConfigSchema.SOURCE_OAUTH_PARAM, "Undefined OAuth Parameter.");
      }
    } catch (final JsonValidationException e) {
      throw new IOException("Failed to load OAuth Parameters", e);
    }
  }

  protected JsonNode getDestinationOAuthParamConfig(final UUID workspaceId, final UUID destinationDefinitionId)
      throws IOException, ConfigNotFoundException {
<<<<<<< HEAD
    final JsonNode oAuthParamConfig = getDestinationOAuthParamConfig(workspaceId, destinationDefinitionId);
    return completeOAuthFlow(
        getClientIdUnsafe(oAuthParamConfig),
        getClientSecretUnsafe(oAuthParamConfig),
        extractCodeParameter(queryParams),
        redirectUrl, oAuthParamConfig);
  }

  protected Map<String, Object> completeOAuthFlow(final String clientId,
                                                  final String clientSecret,
                                                  final String authCode,
                                                  final String redirectUrl,
                                                  JsonNode oAuthParamConfig)
      throws IOException {
    var accessTokenUrl = getAccessTokenUrl();
    final HttpRequest request = HttpRequest.newBuilder()
        .POST(HttpRequest.BodyPublishers
            .ofString(tokenReqContentType.converter.apply(getAccessTokenQueryParameters(clientId, clientSecret, authCode, redirectUrl))))
        .uri(URI.create(accessTokenUrl))
        .header("Authorization", "Basic " + Base64.getEncoder().encodeToString((clientId + ":" + clientSecret).getBytes()))
        .header("Content-Type", tokenReqContentType.contentType)
        .header("Accept", "application/json")
        .build();
=======
>>>>>>> 13893175
    try {
      final Optional<DestinationOAuthParameter> param = MoreOAuthParameters.getDestinationOAuthParameter(
          configRepository.listDestinationOAuthParam().stream(), workspaceId, destinationDefinitionId);
      if (param.isPresent()) {
        return param.get().getConfiguration();
      } else {
        throw new ConfigNotFoundException(ConfigSchema.DESTINATION_OAUTH_PARAM, "Undefined OAuth Parameter.");
      }
    } catch (final JsonValidationException e) {
      throw new IOException("Failed to load OAuth Parameters", e);
    }
  }

  /**
   * Throws an exception if the client ID cannot be extracted. Subclasses should override this to
   * parse the config differently.
   *
   * @return The configured Client ID used for this oauth flow
   */
  protected String getClientIdUnsafe(final JsonNode oauthConfig) {
    final List<String> path = new ArrayList<>(getDefaultOAuthOutputPath());
    path.add("client_id");
    JsonNode result = oauthConfig;
    for (final String node : path) {
      if (result.get(node) != null) {
        result = result.get(node);
      } else {
        throw new IllegalArgumentException(String.format("Undefined parameter '%s' necessary for the OAuth Flow.", String.join(".", path)));
      }
    }
    return result.asText();
  }

  /**
   * Throws an exception if the client secret cannot be extracted. Subclasses should override this to
   * parse the config differently.
   *
   * @return The configured client secret for this OAuthFlow
   */
  protected String getClientSecretUnsafe(final JsonNode oauthConfig) {
    final List<String> path = new ArrayList<>(getDefaultOAuthOutputPath());
    path.add("client_secret");
    JsonNode result = oauthConfig;
    for (final String node : path) {
      if (result.get(node) != null) {
        result = result.get(node);
      } else {
        throw new IllegalArgumentException(String.format("Undefined parameter '%s' necessary for the OAuth Flow.", String.join(".", path)));
      }
    }
    return result.asText();
  }

  /**
   * completeOAuth calls should output a flat map of fields produced by the oauth flow to be forwarded
   * back to the connector config. This function is in charge of formatting such flat map of fields
   * into nested Map accordingly to follow the expected @param outputPath.
   *
   */
  protected Map<String, Object> formatOAuthOutput(final JsonNode oAuthParamConfig,
                                                  final Map<String, Object> oauthOutput,
                                                  final List<String> outputPath) {
    Map<String, Object> result = oauthOutput;
    for (final String node : outputPath) {
      result = Map.of(node, result);
    }
    // TODO chris to implement injection of oAuthParamConfig in outputs
    return result;
  }

  /**
   * This function should be redefined in each OAuthFlow implementation to isolate such "hardcoded"
   * values.
   */
  protected abstract List<String> getDefaultOAuthOutputPath();

}<|MERGE_RESOLUTION|>--- conflicted
+++ resolved
@@ -12,20 +12,8 @@
 import io.airbyte.config.persistence.ConfigRepository;
 import io.airbyte.validation.json.JsonValidationException;
 import java.io.IOException;
-<<<<<<< HEAD
-import java.lang.reflect.Type;
-import java.net.URI;
-import java.net.URLEncoder;
-import java.net.http.HttpClient;
-import java.net.http.HttpRequest;
-import java.net.http.HttpResponse;
-import java.nio.charset.StandardCharsets;
-import java.util.Base64;
-import java.util.HashMap;
-=======
 import java.util.ArrayList;
 import java.util.List;
->>>>>>> 13893175
 import java.util.Map;
 import java.util.Optional;
 import java.util.UUID;
@@ -34,52 +22,7 @@
  * Abstract Class implementing common base methods for managing: - oAuth config (instance-wide)
  * parameters - oAuth specifications
  */
-<<<<<<< HEAD
-public abstract class BaseOAuthFlow extends BaseOAuthConfig {
-
-  private static final Logger LOGGER = LoggerFactory.getLogger(BaseOAuthFlow.class);
-
-  /**
-   * Simple enum of content type strings and their respective encoding functions used for POSTing the
-   * access token request
-   */
-  public enum TOKEN_REQUEST_CONTENT_TYPE {
-
-    URL_ENCODED("application/x-www-form-urlencoded", BaseOAuthFlow::toUrlEncodedString),
-    JSON("application/json", BaseOAuthFlow::toJson);
-
-    public String getContentType() {
-      return contentType;
-    }
-
-    public Function<Map<String, String>, String> getConverter() {
-      return converter;
-    }
-
-    String contentType;
-    Function<Map<String, String>, String> converter;
-
-    TOKEN_REQUEST_CONTENT_TYPE(String contentType, Function<Map<String, String>, String> converter) {
-      this.contentType = contentType;
-      this.converter = converter;
-    }
-
-  }
-
-  private final TOKEN_REQUEST_CONTENT_TYPE tokenReqContentType;
-  protected HttpClient httpClient;
-  private final Supplier<String> stateSupplier;
-
-  protected TOKEN_REQUEST_CONTENT_TYPE getTokenReqContentType() {
-    return tokenReqContentType;
-  }
-
-  public BaseOAuthFlow(final ConfigRepository configRepository, HttpClient httpClient) {
-    this(configRepository, httpClient, BaseOAuthFlow::generateRandomState);
-  }
-=======
 public abstract class BaseOAuthFlow implements OAuthFlowImplementation {
->>>>>>> 13893175
 
   private final ConfigRepository configRepository;
 
@@ -103,32 +46,6 @@
 
   protected JsonNode getDestinationOAuthParamConfig(final UUID workspaceId, final UUID destinationDefinitionId)
       throws IOException, ConfigNotFoundException {
-<<<<<<< HEAD
-    final JsonNode oAuthParamConfig = getDestinationOAuthParamConfig(workspaceId, destinationDefinitionId);
-    return completeOAuthFlow(
-        getClientIdUnsafe(oAuthParamConfig),
-        getClientSecretUnsafe(oAuthParamConfig),
-        extractCodeParameter(queryParams),
-        redirectUrl, oAuthParamConfig);
-  }
-
-  protected Map<String, Object> completeOAuthFlow(final String clientId,
-                                                  final String clientSecret,
-                                                  final String authCode,
-                                                  final String redirectUrl,
-                                                  JsonNode oAuthParamConfig)
-      throws IOException {
-    var accessTokenUrl = getAccessTokenUrl();
-    final HttpRequest request = HttpRequest.newBuilder()
-        .POST(HttpRequest.BodyPublishers
-            .ofString(tokenReqContentType.converter.apply(getAccessTokenQueryParameters(clientId, clientSecret, authCode, redirectUrl))))
-        .uri(URI.create(accessTokenUrl))
-        .header("Authorization", "Basic " + Base64.getEncoder().encodeToString((clientId + ":" + clientSecret).getBytes()))
-        .header("Content-Type", tokenReqContentType.contentType)
-        .header("Accept", "application/json")
-        .build();
-=======
->>>>>>> 13893175
     try {
       final Optional<DestinationOAuthParameter> param = MoreOAuthParameters.getDestinationOAuthParameter(
           configRepository.listDestinationOAuthParam().stream(), workspaceId, destinationDefinitionId);
