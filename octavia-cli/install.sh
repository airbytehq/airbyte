--- conflicted
+++ resolved
@@ -3,11 +3,7 @@
 # This install scripts currently only works for ZSH and Bash profiles.
 # It creates an octavia alias in your profile bound to a docker run command and your current user.
 
-<<<<<<< HEAD
-VERSION=0.44.6
-=======
 VERSION=0.44.4
->>>>>>> 0fc11c51
 OCTAVIA_ENV_FILE=${HOME}/.octavia
 
 detect_profile() {
