# 🐙 Octavia CLI

Octavia CLI is a tool to manage Airbyte configuration in YAML.
It has the following features:
* Scaffolding of a readable directory architecture that will host the YAML configs.
* Auto-generation of YAML config file that matches the resources' schemas.
* Manage Airbyte resources with YAML config files.
* Safe resources update through diff display and validation.
* Simple secret management to avoid versioning credentials.

The project is under development: readers can refer to our [tech spec deck](https://docs.google.com/presentation/d/10RjkCzBiVhCivnjSh63icYI7wG6S0N0ZIErEIsmXTqM/edit?usp=sharing) for an introduction to the tool.

# Install

## 1. Install and run Docker
We are packaging this CLI as a Docker image to avoid dependency hell, **[please install and run Docker if you are not](https://docs.docker.com/get-docker/)**. 

## 2.a If you are using ZSH / Bash:
```bash
curl -o- https://raw.githubusercontent.com/airbytehq/airbyte/master/octavia-cli/install.sh | bash
```

This script:
1. Pulls the [octavia-cli image](https://hub.docker.com/r/airbyte/octavia-cli/tags) from our Docker registry.
2. Creates an `octavia` alias in your profile.

## 2.b If you want to directly run the CLI without alias:
```bash
docker run --rm -v {}:/home/octavia-project --network host -e AIRBYTE_URL="${AIRBYTE_URL}" -e AIRBYTE_WORKSPACE_ID="${AIRBYTE_WORKSPACE_ID}" airbyte/octavia-cli:dev
````

# Current development status
Octavia is currently under development. 
You can find a detailed and updated execution plan [here](https://docs.google.com/spreadsheets/d/1weB9nf0Zx3IR_QvpkxtjBAzyfGb7B0PWpsVt6iMB5Us/edit#gid=0).
We welcome community contributions!

**Summary of achievements**:

| Date       | Milestone                           |
|------------|-------------------------------------|
| 2022-03-02 | Implement `octavia apply` (sources and destination only)|
| 2022-02-06 | Implement `octavia generate` (sources and destination only)|
| 2022-01-25 | Implement `octavia init` + some context checks|
| 2022-01-19 | Implement `octavia list workspace sources`, `octavia list workspace destinations`, `octavia list workspace connections`|
| 2022-01-17 | Implement `octavia list connectors source` and `octavia list connectors destinations`|
| 2022-01-17 | Generate an API Python client from our Open API spec |
| 2021-12-22 | Bootstrapping the project's code base |

# Developing locally
1. Install Python 3.8.12. We suggest doing it through `pyenv`
2. Create a virtualenv: `python -m venv .venv`
3. Activate the virtualenv: `source .venv/bin/activate`
4. Install dev dependencies: `pip install -e .\[tests\]`
5. Install `pre-commit` hooks: `pre-commit install`
<<<<<<< HEAD
6. Run the test suite: `pytest --cov=octavia_cli tests`
=======
6. Run the unittest suite: `pytest --cov=octavia_cli`
>>>>>>> 706d7f16
7. Iterate: please check the [Contributing](#contributing) for instructions on contributing.

## Build
Build the project locally (from the root of the repo):
```bash
SUB_BUILD=OCTAVIA_CLI ./gradlew build # from the root directory of the repo
```
# Contributing
1. Please sign up to [Airbyte's Slack workspace](https://slack.airbyte.io/) and join the `#octavia-cli`. We'll sync up community efforts in this channel.
2. Read the [execution plan](https://docs.google.com/spreadsheets/d/1weB9nf0Zx3IR_QvpkxtjBAzyfGb7B0PWpsVt6iMB5Us/edit#gid=0) and find a task you'd like to work on.
3. Open a PR, make sure to test your code thoroughly. <|MERGE_RESOLUTION|>--- conflicted
+++ resolved
@@ -52,11 +52,7 @@
 3. Activate the virtualenv: `source .venv/bin/activate`
 4. Install dev dependencies: `pip install -e .\[tests\]`
 5. Install `pre-commit` hooks: `pre-commit install`
-<<<<<<< HEAD
-6. Run the test suite: `pytest --cov=octavia_cli tests`
-=======
 6. Run the unittest suite: `pytest --cov=octavia_cli`
->>>>>>> 706d7f16
 7. Iterate: please check the [Contributing](#contributing) for instructions on contributing.
 
 ## Build
