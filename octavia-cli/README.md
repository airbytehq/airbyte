# 🐙 Octavia CLI

## Disclaimer

The project is in **alpha** version.
Readers can refer to our [opened GitHub issues](https://github.com/airbytehq/airbyte/issues?q=is%3Aopen+is%3Aissue+label%3Aarea%2Foctavia-cli) to check the ongoing work on this project.

## What is `octavia` CLI?

Octavia CLI is a tool to manage Airbyte configurations in YAML.
It has the following features:

- Scaffolding of a readable directory architecture that will host the YAML configs (`octavia init`).
- Auto-generation of YAML config file that matches the resources' schemas (`octavia generate`).
- Manage Airbyte resources with YAML config files.
- Safe resources update through diff display and validation (`octavia apply`).
- Simple secret management to avoid versioning credentials.

## Why should I use `octavia` CLI?

A CLI provides freedom to users to use the tool in whatever context and use case they have.
These are non-exhaustive use cases `octavia` can be convenient for:

- Managing Airbyte configurations with a CLI instead of a web UI.
- Versioning Airbyte configurations in Git.
- Updating of Airbyte configurations in an automated deployment pipeline.
- Integrating the Airbyte configuration deployment in a dev ops tooling stack: Helm, Ansible etc.
- Streamlining the deployment of Airbyte configurations to multiple Airbyte instance.

Feel free to share your use cases with the community in [#octavia-cli](https://airbytehq.slack.com/archives/C02RRUG9CP5) or on [Discourse](https://discuss.airbyte.io/).

## Table of content

- [Workflow](#workflow)
- [Secret management](#secret-management)
- [Install](#install)
- [Commands reference](#commands-reference)
- [Contributing](#contributing)
- [Telemetry](#telemetry)
- [Changelog](#changelog)

## Workflow

### 1. Generate local YAML files for sources or destinations

1. Retrieve the _definition id_ of the connector you want to use using `octavia list command`.
2. Generate YAML configuration running `octavia generate source <DEFINITION_ID> <SOURCE_NAME>` or `octavia generate destination <DEFINITION_ID> <DESTINATION_NAME>`.

### 2. Edit your local YAML configurations

1. Edit the generated YAML configurations according to your need.
2. Use the [secret management feature](#secret-management) feature to avoid storing credentials in the YAML files.

### 3. Create the declared sources or destinations on your Airbyte instance

1. Run `octavia apply` to create the **sources** and **destinations**

### 4. Generate connections

1. Run `octavia octavia generate connection --source <PATH_TO_SOURCE_CONFIG> --destination <PATH_TO_DESTINATION_CONFIG> <CONNECTION_NAME>` to create a YAML configuration for a new connection.
2. Edit the created configuration file according to your need: change the scheduling or the replicated streams list.

### 5. Create the declared connections

1. Run `octavia apply` to create the newly declared connection on your Airbyte instance.

### 6. Update your configurations

Changes in your local configurations can be propagated to your Airbyte instance using `octavia apply`. You will be prompted for validation of changes. You can bypass the validation step using the `--force` flag.

## Secret management

Sources and destinations configurations have credential fields that you **do not want to store as plain text in your VCS**.
`octavia` offers secret management through environment variables expansion:

```yaml
configuration:
  password: ${MY_PASSWORD}
```

If you have set a `MY_PASSWORD` environment variable, `octavia apply` will load its value into the `password` field.

## Install

### Requirements

We decided to package the CLI in a docker image with portability in mind.
**[Please install and run Docker if you are not](https://docs.docker.com/get-docker/)**.

### As a command available in your bash profile

```bash
curl -s -o- https://raw.githubusercontent.com/airbytehq/airbyte/master/octavia-cli/install.sh | bash
```

This script:

1. Pulls the [octavia-cli image](https://hub.docker.com/r/airbyte/octavia-cli/tags) from our Docker registry.
2. Creates an `octavia` alias in your profile.
3. Creates a `~/.octavia` file whose values are mapped to the octavia container's environment variables.

### Using `docker run`

```bash
touch ~/.octavia # Create a file to store env variables that will be mapped the octavia-cli container
mkdir my_octavia_project_directory # Create your octavia project directory where YAML configurations will be stored.
docker run --name octavia-cli -i --rm -v my_octavia_project_directory:/home/octavia-project --network host --user $(id -u):$(id -g) --env-file ~/.octavia airbyte/octavia-cli:0.40.15
```

### Using `docker-compose`

Using octavia in docker-compose could be convenient for automatic `apply` on start-up.

Add another entry in the services key of your Airbyte `docker-compose.yml`

```yaml
services:
  # . . .
  octavia-cli:
    image: airbyte/octavia-cli:latest
    command: apply --force
    env_file:
      - ~/.octavia # Use a local env file to store variables that will be mapped the octavia-cli container
    volumes:
      - <path_to_your_local_octavia_project_directory>:/home/octavia-project
    depends_on:
      - webapp
```

Other commands besides `apply` can be run like so:

```bash
docker-compose run octavia-cli <command>`
```

## Commands reference

### `octavia` command flags

| **Flag**                                 | **Description**                                                                   | **Env Variable**           | **Default**                                            |
| ---------------------------------------- | --------------------------------------------------------------------------------- | -------------------------- | ------------------------------------------------------ |
| `--airbyte-url`                          | Airbyte instance URL.                                                             | `AIRBYTE_URL`              | `http://localhost:8000`                                |
| `--airbyte-username`                     | Airbyte instance username (basic auth).                                           | `AIRBYTE_URL`              | `airbyte`                                              |
| `--airbyte-password`                     | Airbyte instance password (basic auth).                                           | `AIRBYTE_URL`              | `password`                                             |
| `--workspace-id`                         | Airbyte workspace id.                                                             | `AIRBYTE_WORKSPACE_ID`     | The first workspace id found on your Airbyte instance. |
| `--enable-telemetry/--disable-telemetry` | Enable or disable the sending of telemetry data.                                  | `OCTAVIA_ENABLE_TELEMETRY` | True                                                   |
| `--api-http-header`                      | HTTP Header value pairs passed while calling Airbyte's API                        | None                       | None                                                   |
| `--api-http-headers-file-path`           | Path to the YAML file that contains custom HTTP Headers to send to Airbyte's API. | None                       | None                                                   |

#### Using custom HTTP headers

You can set custom HTTP headers to send to Airbyte's API with options:

```bash
octavia --api-http-header Header-Name Header-Value --api-http-header Header-Name-2 Header-Value-2 list connectors sources
```

You can also use a custom YAML file (one is already created on init in `api_http_headers.yaml`) to declare the HTTP headers to send to the API:

```yaml
headers:
  Authorization: Bearer my-secret-token
  User-Agent: octavia-cli/0.0.0
```

Environment variable expansion is available in this Yaml file

```yaml
headers:
  Authorization: Bearer ${MY_API_TOKEN}
```

**Options based headers are overriding file based headers if an header is declared in both.**

### `octavia` subcommands

| **Command**                               | **Usage**                                                                                  |
| ----------------------------------------- | ------------------------------------------------------------------------------------------ |
| **`octavia init`**                        | Initialize required directories for the project.                                           |
| **`octavia list connectors sources`**     | List all sources connectors available on the remote Airbyte instance.                      |
| **`octavia list connectors destination`** | List all destinations connectors available on the remote Airbyte instance.                 |
| **`octavia list workspace sources`**      | List existing sources in current the Airbyte workspace.                                    |
| **`octavia list workspace destinations`** | List existing destinations in the current Airbyte workspace.                               |
| **`octavia list workspace connections`**  | List existing connections in the current Airbyte workspace.                                |
| **`octavia get source`**                  | Get the JSON representation of an existing source in current the Airbyte workspace.        |
| **`octavia get destination`**             | Get the JSON representation of an existing destination in the current Airbyte workspace.   |
| **`octavia get connection`**              | Get the JSON representation of an existing connection in the current Airbyte workspace.    |
| **`octavia import all`**                  | Import all existing sources, destinations and connections to manage them with octavia-cli. |
| **`octavia import source`**               | Import an existing source to manage it with octavia-cli.                                   |
| **`octavia import destination`**          | Import an existing destination to manage it with octavia-cli.                              |
| **`octavia import connection`**           | Import an existing connection to manage it with octavia-cli.                               |
| **`octavia generate source`**             | Generate a local YAML configuration for a new source.                                      |
| **`octavia generate destination`**        | Generate a local YAML configuration for a new destination.                                 |
| **`octavia generate connection`**         | Generate a local YAML configuration for a new connection.                                  |
| **`octavia apply`**                       | Create or update Airbyte remote resources according to local YAML configurations.          |

#### `octavia init`

The `octavia init` commands scaffolds the required directory architecture for running `octavia generate` and `octavia apply` commands.

**Example**:

```bash
$ mkdir my_octavia_project && cd my_octavia_project
$ octavia init
🐙 - Octavia is targetting your Airbyte instance running at http://localhost:8000 on workspace e1f46f7d-5354-4200-aed6-7816015ca54b.
🐙 - Project is not yet initialized.
🔨 - Initializing the project.
✅ - Created the following directories: sources, destinations, connections.
$ ls
connections  destinations sources
```

#### `octavia list connectors sources`

List all the source connectors currently available on your Airbyte instance.

**Example**:

```bash
$ octavia list connectors sources
NAME                            DOCKER REPOSITORY                              DOCKER IMAGE TAG  SOURCE DEFINITION ID
Airtable                        airbyte/source-airtable                        0.1.1             14c6e7ea-97ed-4f5e-a7b5-25e9a80b8212
AWS CloudTrail                  airbyte/source-aws-cloudtrail                  0.1.4             6ff047c0-f5d5-4ce5-8c81-204a830fa7e1
Amazon Ads                      airbyte/source-amazon-ads                      0.1.3             c6b0a29e-1da9-4512-9002-7bfd0cba2246
Amazon Seller Partner           airbyte/source-amazon-seller-partner           0.2.16            e55879a8-0ef8-4557-abcf-ab34c53ec460
```

#### `octavia list connectors destinations`

List all the destinations connectors currently available on your Airbyte instance.

**Example**:

```bash
$ octavia list connectors destinations
NAME                                  DOCKER REPOSITORY                                 DOCKER IMAGE TAG  DESTINATION DEFINITION ID
Azure Blob Storage                    airbyte/destination-azure-blob-storage            0.1.3             b4c5d105-31fd-4817-96b6-cb923bfc04cb
Amazon SQS                            airbyte/destination-amazon-sqs                    0.1.0             0eeee7fb-518f-4045-bacc-9619e31c43ea
BigQuery                              airbyte/destination-bigquery                      0.6.11            22f6c74f-5699-40ff-833c-4a879ea40133
BigQuery (denormalized typed struct)  airbyte/destination-bigquery-denormalized         0.2.10            079d5540-f236-4294-ba7c-ade8fd918496
```

#### `octavia list workspace sources`

List all the sources existing on your targeted Airbyte instance.

**Example**:

```bash
$ octavia list workspace sources
NAME     SOURCE NAME  SOURCE ID
weather  OpenWeather  c4aa8550-2122-4a33-9a21-adbfaa638544
```

#### `octavia list workspace destinations`

List all the destinations existing on your targeted Airbyte instance.

**Example**:

```bash
$ octavia list workspace destinations
NAME   DESTINATION NAME  DESTINATION ID
my_db  Postgres          c0c977c2-48e7-46fe-9f57-576285c26d42
```

#### `octavia list workspace connections`

List all the connections existing on your targeted Airbyte instance.

**Example**:

```bash
$ octavia list workspace connections
NAME           CONNECTION ID                         STATUS  SOURCE ID                             DESTINATION ID
weather_to_pg  a4491317-153e-436f-b646-0b39338f9aab  active  c4aa8550-2122-4a33-9a21-adbfaa638544  c0c977c2-48e7-46fe-9f57-576285c26d42
```

#### `octavia get source <SOURCE_ID> or <SOURCE_NAME>`

Get an existing source in current the Airbyte workspace. You can use a source ID or name.

| **Argument**  | **Description**  |
| ------------- | ---------------- |
| `SOURCE_ID`   | The source id.   |
| `SOURCE_NAME` | The source name. |

**Examples**:

```bash
$ octavia get source c0c977c2-48e7-46fe-9f57-576285c26d42
{'connection_configuration': {'key': '**********',
                              'start_date': '2010-01-01T00:00:00.000Z',
                              'token': '**********'},
 'name': 'Pokemon',
 'source_definition_id': 'b08e4776-d1de-4e80-ab5c-1e51dad934a2',
 'source_id': 'c0c977c2-48e7-46fe-9f57-576285c26d42',
 'source_name': 'My Poke',
 'workspace_id': 'c4aa8550-2122-4a33-9a21-adbfaa638544'}
```

```bash
$ octavia get source "My Poke"
{'connection_configuration': {'key': '**********',
                              'start_date': '2010-01-01T00:00:00.000Z',
                              'token': '**********'},
 'name': 'Pokemon',
 'source_definition_id': 'b08e4776-d1de-4e80-ab5c-1e51dad934a2',
 'source_id': 'c0c977c2-48e7-46fe-9f57-576285c26d42',
 'source_name': 'My Poke',
 'workspace_id': 'c4aa8550-2122-4a33-9a21-adbfaa638544'}
```

#### `octavia get destination <DESTINATION_ID> or <DESTINATION_NAME>`

Get an existing destination in current the Airbyte workspace. You can use a destination ID or name.

| **Argument**       | **Description**       |
| ------------------ | --------------------- |
| `DESTINATION_ID`   | The destination id.   |
| `DESTINATION_NAME` | The destination name. |

**Examples**:

```bash
$ octavia get destination c0c977c2-48e7-46fe-9f57-576285c26d42
{
  "destinationDefinitionId": "c0c977c2-48e7-46fe-9f57-576285c26d42",
  "destinationId": "18102e7c-5160-4000-841b-15e8ec48c301",
  "workspaceId": "18102e7c-5160-4000-883a-30bc7cd65601",
  "connectionConfiguration": {
    "user": "charles"
  },
  "name": "pg",
  "destinationName": "Postgres"
}
```

```bash
$ octavia get destination pg
{
  "destinationDefinitionId": "18102e7c-5160-4000-821f-4d7cfdf87201",
  "destinationId": "18102e7c-5160-4000-841b-15e8ec48c301",
  "workspaceId": "18102e7c-5160-4000-883a-30bc7cd65601",
  "connectionConfiguration": {
    "user": "charles"
  },
  "name": "string",
  "destinationName": "string"
}
```

#### `octavia get connection <CONNECTION_ID> or <CONNECTION_NAME>`

Get an existing connection in current the Airbyte workspace. You can use a connection ID or name.

| **Argument**      | **Description**      |
| ----------------- | -------------------- |
| `CONNECTION_ID`   | The connection id.   |
| `CONNECTION_NAME` | The connection name. |

**Example**:

```bash
$ octavia get connection c0c977c2-48e7-46fe-9f57-576285c26d42
{
  "connectionId": "c0c977c2-48e7-46fe-9f57-576285c26d42",
  "name": "Poke To PG",
  "namespaceDefinition": "source",
  "namespaceFormat": "${SOURCE_NAMESPACE}",
  "prefix": "string",
  "sourceId": "18102e7c-5340-4000-8eaa-4a86f844b101",
  "destinationId": "18102e7c-5340-4000-8e58-6bed49c24b01",
  "operationIds": [
    "18102e7c-5340-4000-8ef0-f35c05a49a01"
  ],
  "syncCatalog": {
    "streams": [
      {
        "stream": {
          "name": "string",
          "jsonSchema": {},
          "supportedSyncModes": [
            "full_refresh"
          ],
          "sourceDefinedCursor": false,
          "defaultCursorField": [
            "string"
          ],
          "sourceDefinedPrimaryKey": [
            [
              "string"
            ]
          ],
          "namespace": "string"
        },
        "config": {
          "syncMode": "full_refresh",
          "cursorField": [
            "string"
          ],
          "destinationSyncMode": "append",
          "primaryKey": [
            [
              "string"
            ]
          ],
          "aliasName": "string",
          "selected": false
        }
      }
    ]
  },
  "schedule": {
    "units": 0,
    "timeUnit": "minutes"
  },
  "status": "active",
  "resourceRequirements": {
    "cpu_request": "string",
    "cpu_limit": "string",
    "memory_request": "string",
    "memory_limit": "string"
  },
  "sourceCatalogId": "18102e7c-5340-4000-85f3-204ab7715801"
}
```

```bash
$ octavia get connection "Poke To PG"
{
  "connectionId": "c0c977c2-48e7-46fe-9f57-576285c26d42",
  "name": "Poke To PG",
  "namespaceDefinition": "source",
  "namespaceFormat": "${SOURCE_NAMESPACE}",
  "prefix": "string",
  "sourceId": "18102e7c-5340-4000-8eaa-4a86f844b101",
  "destinationId": "18102e7c-5340-4000-8e58-6bed49c24b01",
  "operationIds": [
    "18102e7c-5340-4000-8ef0-f35c05a49a01"
  ],
  "syncCatalog": {
    "streams": [
      {
        "stream": {
          "name": "string",
          "jsonSchema": {},
          "supportedSyncModes": [
            "full_refresh"
          ],
          "sourceDefinedCursor": false,
          "defaultCursorField": [
            "string"
          ],
          "sourceDefinedPrimaryKey": [
            [
              "string"
            ]
          ],
          "namespace": "string"
        },
        "config": {
          "syncMode": "full_refresh",
          "cursorField": [
            "string"
          ],
          "destinationSyncMode": "append",
          "primaryKey": [
            [
              "string"
            ]
          ],
          "aliasName": "string",
          "selected": false
        }
      }
    ]
  },
  "schedule": {
    "units": 0,
    "timeUnit": "minutes"
  },
  "status": "active",
  "resourceRequirements": {
    "cpu_request": "string",
    "cpu_limit": "string",
    "memory_request": "string",
    "memory_limit": "string"
  },
  "sourceCatalogId": "18102e7c-5340-4000-85f3-204ab7715801"
}
```

#### `octavia import all`

Import all existing resources (sources, destinations, connections) on your Airbyte instance to manage them with octavia-cli.

**Examples**:

```bash
$ octavia import all
🐙 - Octavia is targetting your Airbyte instance running at http://localhost:8000 on workspace b06c6fbb-cadd-4c5c-bdbb-710add7dedb9.
✅ - Imported source poke in sources/poke/configuration.yaml. State stored in sources/poke/state_b06c6fbb-cadd-4c5c-bdbb-710add7dedb9.yaml
⚠️  - Please update any secrets stored in sources/poke/configuration.yaml
✅ - Imported destination Postgres in destinations/postgres/configuration.yaml. State stored in destinations/postgres/state_b06c6fbb-cadd-4c5c-bdbb-710add7dedb9.yaml
⚠️  - Please update any secrets stored in destinations/postgres/configuration.yaml
✅ - Imported connection poke-to-pg in connections/poke_to_pg/configuration.yaml. State stored in connections/poke_to_pg/state_b06c6fbb-cadd-4c5c-bdbb-710add7dedb9.yaml
```

You know have local configuration files for all Airbyte resources that were already existing.
You need to edit any secret values that exist in these configuration files as secrets are not imported.
You can edit the configuration files and run `octavia apply` to continue managing them with octavia-cli.

#### `octavia import destination <DESTINATION_ID> or <DESTINATION_NAME>`

Import an existing destination to manage it with octavia-cli. You can use a destination ID or name.

| **Argument**       | **Description**       |
| ------------------ | --------------------- |
| `DESTINATION_ID`   | The destination id.   |
| `DESTINATION_NAME` | The destination name. |

#### `octavia import source <SOURCE_ID> or <SOURCE_NAME>`

Import an existing source to manage it with octavia-cli. You can use a source ID or name.

| **Argument**  | **Description**  |
| ------------- | ---------------- |
| `SOURCE_ID`   | The source id.   |
| `SOURCE_NAME` | The source name. |

**Examples**:

```bash
$ octavia import source poke
🐙 - Octavia is targetting your Airbyte instance running at http://localhost:8000 on workspace 75658e4f-e5f0-4e35-be0c-bdad33226c94.
✅ - Imported source poke in sources/poke/configuration.yaml. State stored in sources/poke/state_75658e4f-e5f0-4e35-be0c-bdad33226c94.yaml
⚠️  - Please update any secrets stored in sources/poke/configuration.yaml
```

You know have local configuration file for an Airbyte source that was already existing.
You need to edit any secret value that exist in this configuration as secrets are not imported.
You can edit the configuration and run `octavia apply` to continue managing it with octavia-cli.

#### `octavia import destination <DESTINATION_ID> or <DESTINATION_NAME>`

Import an existing destination to manage it with octavia-cli. You can use a destination ID or name.

| **Argument**       | **Description**       |
| ------------------ | --------------------- |
| `DESTINATION_ID`   | The destination id.   |
| `DESTINATION_NAME` | The destination name. |

**Examples**:

```bash
$ octavia import destination pg
🐙 - Octavia is targetting your Airbyte instance running at http://localhost:8000 on workspace 75658e4f-e5f0-4e35-be0c-bdad33226c94.
✅ - Imported destination pg in destinations/pg/configuration.yaml. State stored in destinations/pg/state_75658e4f-e5f0-4e35-be0c-bdad33226c94.yaml
⚠️  - Please update any secrets stored in destinations/pg/configuration.yaml
```

You know have local configuration file for an Airbyte destination that was already existing.
You need to edit any secret value that exist in this configuration as secrets are not imported.
You can edit the configuration and run `octavia apply` to continue managing it with octavia-cli.

#### `octavia import connection <CONNECTION_ID> or <CONNECTION_NAME>`

Import an existing connection to manage it with octavia-cli. You can use a connection ID or name.

| **Argument**      | **Description**      |
| ----------------- | -------------------- |
| `CONNECTION_ID`   | The connection id.   |
| `CONNECTION_NAME` | The connection name. |

**Examples**:

```bash
$ octavia import connection poke-to-pg
🐙 - Octavia is targetting your Airbyte instance running at http://localhost:8000 on workspace 75658e4f-e5f0-4e35-be0c-bdad33226c94.
✅ - Imported connection poke-to-pg in connections/poke-to-pg/configuration.yaml. State stored in connections/poke-to-pg/state_75658e4f-e5f0-4e35-be0c-bdad33226c94.yaml
⚠️  - Please update any secrets stored in connections/poke-to-pg/configuration.yaml
```

You know have local configuration file for an Airbyte connection that was already existing.
**N.B.: You first need to import the source and destination used by the connection.**
You can edit the configuration and run `octavia apply` to continue managing it with octavia-cli.

#### `octavia generate source <DEFINITION_ID> <SOURCE_NAME>`

Generate a YAML configuration for a source.
The YAML file will be stored at `./sources/<resource_name>/configuration.yaml`.

| **Argument**    | **Description**                                                                               |
| --------------- | --------------------------------------------------------------------------------------------- |
| `DEFINITION_ID` | The source connector definition id. Can be retrieved using `octavia list connectors sources`. |
| `SOURCE_NAME`   | The name you want to give to this source in Airbyte.                                          |

**Example**:

```bash
$ octavia generate source d8540a80-6120-485d-b7d6-272bca477d9b weather
✅ - Created the source template for weather in ./sources/weather/configuration.yaml.
```

#### `octavia generate destination <DEFINITION_ID> <DESTINATION_NAME>`

Generate a YAML configuration for a destination.
The YAML file will be stored at `./destinations/<destination_name>/configuration.yaml`.

| **Argument**       | **Description**                                                                                         |
| ------------------ | ------------------------------------------------------------------------------------------------------- |
| `DEFINITION_ID`    | The destination connector definition id. Can be retrieved using `octavia list connectors destinations`. |
| `DESTINATION_NAME` | The name you want to give to this destination in Airbyte.                                               |

**Example**:

```bash
$ octavia generate destination 25c5221d-dce2-4163-ade9-739ef790f503 my_db
✅ - Created the destination template for my_db in ./destinations/my_db/configuration.yaml.
```

#### `octavia generate connection --source <path-to-source-configuration.yaml> --destination <path-to-destination-configuration.yaml> <CONNECTION_NAME>`

Generate a YAML configuration for a connection.
The YAML file will be stored at `./connections/<connection_name>/configuration.yaml`.

| **Option**      | **Required** | **Description**                                                                            |
| --------------- | ------------ | ------------------------------------------------------------------------------------------ |
| `--source`      | Yes          | Path to the YAML configuration file of the source you want to create a connection from.    |
| `--destination` | Yes          | Path to the YAML configuration file of the destination you want to create a connection to. |

| **Argument**      | **Description**                                          |
| ----------------- | -------------------------------------------------------- |
| `CONNECTION_NAME` | The name you want to give to this connection in Airbyte. |

**Example**:

```bash
$ octavia generate connection --source sources/weather/configuration.yaml --destination destinations/my_db/configuration.yaml weather_to_pg
✅ - Created the connection template for weather_to_pg in ./connections/weather_to_pg/configuration.yaml.
```

#### `octavia apply`

Create or update the resource on your Airbyte instance according to local configurations found in your octavia project directory.
If the resource was not found on your Airbyte instance, **apply** will **create** the remote resource.
If the resource was found on your Airbyte instance, **apply** will prompt you for validation of the changes and will run an **update** of your resource.
Please note that if a secret field was updated on your configuration, **apply** will run this change without prompt.

| **Option** | **Required** | **Description**                                                    |
| ---------- | ------------ | ------------------------------------------------------------------ |
| `--file`   | No           | Path to the YAML configuration files you want to create or update. |
| `--force`  | No           | Run update without prompting for changes validation.               |

**Example**:

```bash
$ octavia apply
🐙 - weather exists on your Airbyte instance, let's check if we need to update it!
👀 - Here's the computed diff (🚨 remind that diff on secret fields are not displayed):
  E - Value of root['lat'] changed from "46.7603" to "45.7603".
❓ - Do you want to update weather? [y/N]: y
✍️ - Running update because a diff was detected between local and remote resource.
🎉 - Successfully updated weather on your Airbyte instance!
💾 - New state for weather stored at ./sources/weather/state_<workspace_id>.yaml.
🐙 - my_db exists on your Airbyte instance, let's check if we need to update it!
😴 - Did not update because no change detected.
🐙 - weather_to_pg exists on your Airbyte instance, let's check if we need to update it!
👀 - Here's the computed diff (🚨 remind that diff on secret fields are not displayed):
  E - Value of root['schedule']['timeUnit'] changed from "days" to "hours".
❓ - Do you want to update weather_to_pg? [y/N]: y
✍️ - Running update because a diff was detected between local and remote resource.
🎉 - Successfully updated weather_to_pg on your Airbyte instance!
💾 - New state for weather_to_pg stored at ./connections/weather_to_pg/state_<workspace_id>.yaml.
```

## Contributing

1. Please sign up to [Airbyte's Slack workspace](https://slack.airbyte.io/) and join the `#octavia-cli`. We'll sync up community efforts in this channel.
2. Pick an existing [GitHub issues](https://github.com/airbytehq/airbyte/issues?q=is%3Aopen+is%3Aissue+label%3Aarea%2Foctavia-cli) or **open** a new one to explain what you'd like to implement.
3. Assign the GitHub issue to yourself.
4. Fork Airbyte's repo, code and test thoroughly.
5. Open a PR on our Airbyte repo from your fork.

### Developing locally

0. Build the project locally (from the root of Airbyte's repo): `SUB_BUILD=OCTAVIA_CLI ./gradlew build # from the root directory of the repo`.
1. Install Python 3.8.12. We suggest doing it through `pyenv`.
2. Create a virtualenv: `python -m venv .venv`.
3. Activate the virtualenv: `source .venv/bin/activate`.
4. Install dev dependencies: `pip install -e .\[tests\]`.
5. Install `pre-commit` hooks: `pre-commit install`.
6. Run the unittest suite: `pytest --cov=octavia_cli`. Note, a local version of airbyte needs to be running (e.g. `docker compose up` from the root directory of the project)
7. Make sure the build passes (step 0) before opening a PR.

## Telemetry

This CLI has some telemetry tooling to send Airbyte some data about the usage of this tool.
We will use this data to improve the CLI and measure its adoption.
The telemetry sends data about:

- Which command was run (not the arguments or options used).
- Success or failure of the command run and the error type (not the error payload).
- The current Airbyte workspace id if the user has not set the _anonymous data collection_ on their Airbyte instance.

You can disable telemetry by setting the `OCTAVIA_ENABLE_TELEMETRY` environment variable to `False` or using the `--disable-telemetry` flag.

## Changelog

| Version | Date       | Description                                                                           | PR                                                          |
| ------- | ---------- | ------------------------------------------------------------------------------------- | ----------------------------------------------------------- |
<<<<<<< HEAD
| 0.41.0  | 2022-10-13 | Use Basic Authentication for making API requests                                      | [#17982](https://github.com/airbytehq/airbyte/pull/17982)   |
| 0.40.14 | 2022-08-10 | Enable cron and basic scheduling                                                      | [#15253](https://github.com/airbytehq/airbyte/pull/15253)   |
=======
| 0.40.15  | 2022-08-10 | Enable cron and basic scheduling                                                      | [#15253](https://github.com/airbytehq/airbyte/pull/15253)   |
>>>>>>> ea7be4cd
| 0.39.33 | 2022-07-05 | Add `octavia import all` command                                                      | [#14374](https://github.com/airbytehq/airbyte/pull/14374)   |
| 0.39.32 | 2022-06-30 | Create import command to import and manage existing Airbyte resource from octavia-cli | [#14137](https://github.com/airbytehq/airbyte/pull/14137)   |
| 0.39.27 | 2022-06-24 | Create get command to retrieve resources JSON representation                          | [#13254](https://github.com/airbytehq/airbyte/pull/13254)   |
| 0.39.19 | 2022-06-16 | Allow connection management on multiple workspaces                                    | [#13070](https://github.com/airbytehq/airbyte/pull/12727)   |
| 0.39.19 | 2022-06-15 | Allow users to set custom HTTP headers                                                | [#12893](https://github.com/airbytehq/airbyte/pull/12893)   |
| 0.39.14 | 2022-05-12 | Enable normalization on connection                                                    | [#12727](https://github.com/airbytehq/airbyte/pull/12727)   |
| 0.37.0  | 2022-05-05 | Use snake case in connection fields                                                   | [#12133](https://github.com/airbytehq/airbyte/pull/12133)   |
| 0.35.68 | 2022-04-15 | Improve telemetry                                                                     | [#12072](https://github.com/airbytehq/airbyte/issues/11896) |
| 0.35.68 | 2022-04-12 | Add telemetry                                                                         | [#11896](https://github.com/airbytehq/airbyte/issues/11896) |
| 0.35.61 | 2022-04-07 | Alpha release                                                                         | [EPIC](https://github.com/airbytehq/airbyte/issues/10704)   |<|MERGE_RESOLUTION|>--- conflicted
+++ resolved
@@ -711,12 +711,8 @@
 
 | Version | Date       | Description                                                                           | PR                                                          |
 | ------- | ---------- | ------------------------------------------------------------------------------------- | ----------------------------------------------------------- |
-<<<<<<< HEAD
 | 0.41.0  | 2022-10-13 | Use Basic Authentication for making API requests                                      | [#17982](https://github.com/airbytehq/airbyte/pull/17982)   |
-| 0.40.14 | 2022-08-10 | Enable cron and basic scheduling                                                      | [#15253](https://github.com/airbytehq/airbyte/pull/15253)   |
-=======
-| 0.40.15  | 2022-08-10 | Enable cron and basic scheduling                                                      | [#15253](https://github.com/airbytehq/airbyte/pull/15253)   |
->>>>>>> ea7be4cd
+| 0.40.15 | 2022-08-10 | Enable cron and basic scheduling                                                      | [#15253](https://github.com/airbytehq/airbyte/pull/15253)   |
 | 0.39.33 | 2022-07-05 | Add `octavia import all` command                                                      | [#14374](https://github.com/airbytehq/airbyte/pull/14374)   |
 | 0.39.32 | 2022-06-30 | Create import command to import and manage existing Airbyte resource from octavia-cli | [#14137](https://github.com/airbytehq/airbyte/pull/14137)   |
 | 0.39.27 | 2022-06-24 | Create get command to retrieve resources JSON representation                          | [#13254](https://github.com/airbytehq/airbyte/pull/13254)   |
