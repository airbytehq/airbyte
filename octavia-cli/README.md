--- conflicted
+++ resolved
@@ -26,15 +26,13 @@
 
 ## 2.b If you want to directly run the CLI without alias in your current directory:
 ```bash
-<<<<<<< HEAD
-docker run airbyte/octavia-cli:dev 
-```
-3. Create an `octavia` alias in your `.bashrc` or `.zshrc`: 
-```bash
-echo 'alias octavia="docker run airbyte/octavia-cli:dev"'  >> ~/.zshrc
-source ~/.zshrc
-octavia
-```
+docker run --rm -v ${PWD}:/home/octavia-project --network host -e AIRBYTE_URL="${AIRBYTE_URL}" -e AIRBYTE_WORKSPACE_ID="${AIRBYTE_WORKSPACE_ID}" airbyte/octavia-cli:dev
+````
+
+# Current development status
+Octavia is currently under development. 
+You can find a detailed and updated execution plan [here](https://docs.google.com/spreadsheets/d/1weB9nf0Zx3IR_QvpkxtjBAzyfGb7B0PWpsVt6iMB5Us/edit#gid=0).
+We welcome community contributions!
 
 # Secret management
 Sources and destinations configurations have credential fields that you **do not want to store as plain text and version on Git**.
@@ -44,22 +42,14 @@
   password: ${MY_PASSWORD}
 ```
 If you have set a  `MY_PASSWORD` environment variable, `octavia apply` will load its value into the `password` field. 
-=======
-docker run --rm -v ${PWD}:/home/octavia-project --network host -e AIRBYTE_URL="${AIRBYTE_URL}" -e AIRBYTE_WORKSPACE_ID="${AIRBYTE_WORKSPACE_ID}" airbyte/octavia-cli:dev
-````
->>>>>>> ad20f004
-
-# Current development status
-Octavia is currently under development. 
-You can find a detailed and updated execution plan [here](https://docs.google.com/spreadsheets/d/1weB9nf0Zx3IR_QvpkxtjBAzyfGb7B0PWpsVt6iMB5Us/edit#gid=0).
-We welcome community contributions!
 
 **Summary of achievements**:
 
 | Date       | Milestone                           |
 |------------|-------------------------------------|
-| 2022-03-06 | Implement secret management through environment variable expansion |
-| 2022-03-04 | Implement `octavia apply` for connections|
+| 2022-03-09 | Implement secret management through environment variable expansion |
+| 2022-03-09 | Implement `octavia generate connection`|
+| 2022-03-09 | Implement `octavia apply` for connections|
 | 2022-03-02 | Implement `octavia apply` (sources and destination only)|
 | 2022-02-06 | Implement `octavia generate` (sources and destination only)|
 | 2022-01-25 | Implement `octavia init` + some context checks|
