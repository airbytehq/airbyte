# 🐙 Octavia CLI

## Disclaimer

The project is in **alpha** version.
Readers can refer to our [opened GitHub issues](https://github.com/airbytehq/airbyte/issues?q=is%3Aopen+is%3Aissue+label%3Aarea%2Foctavia-cli) to check the ongoing work on this project.


## What is `octavia` CLI?

Octavia CLI is a tool to manage Airbyte configurations in YAML.
It has the following features:

- Scaffolding of a readable directory architecture that will host the YAML configs (`octavia init`).
- Auto-generation of YAML config file that matches the resources' schemas (`octavia generate`).
- Manage Airbyte resources with YAML config files.
- Safe resources update through diff display and validation (`octavia apply`).
- Simple secret management to avoid versioning credentials.

## Why should I use `octavia` CLI?

A CLI provides freedom to users to use the tool in whatever context and use case they have.
These are non-exhaustive use cases `octavia` can be convenient for:

- Managing Airbyte configurations with a CLI instead of a web UI.
- Versioning Airbyte configurations in Git.
- Updating of Airbyte configurations in an automated deployment pipeline.
- Integrating the Airbyte configuration deployment in a dev ops tooling stack: Helm, Ansible etc.
- Streamlining the deployment of Airbyte configurations to multiple Airbyte instance.

Feel free to share your use cases with the community in [#octavia-cli](https://airbytehq.slack.com/archives/C02RRUG9CP5) or on [Discourse](https://discuss.airbyte.io/).

## Table of content

- [Workflow](#workflow)
- [Secret management](#secret-management)
- [Install](#install)
- [Commands reference](#commands-reference)
- [Contributing](#contributing)
- [Telemetry](#telemetry)
- [Changelog](#changelog)

## Workflow

### 1. Generate local YAML files for sources or destinations

1. Retrieve the *definition id* of the connector you want to use using `octavia list command`.
2. Generate YAML configuration running `octavia generate source <DEFINITION_ID> <SOURCE_NAME>` or `octavia generate destination <DEFINITION_ID> <DESTINATION_NAME>`.

### 2. Edit your local YAML configurations

1. Edit the generated YAML configurations according to your need.
2. Use the [secret management feature](#secret-management) feature to avoid storing credentials in the YAML files.

### 3. Create the declared sources or destinations on your Airbyte instance

1. Run `octavia apply` to create the **sources** and **destinations**

### 4. Generate connections

1. Run `octavia octavia generate connection --source <PATH_TO_SOURCE_CONFIG> --destination <PATH_TO_DESTINATION_CONFIG> <CONNECTION_NAME>` to create a YAML configuration for a new connection.
2. Edit the created configuration file according to your need: change the scheduling or the replicated streams list.

### 5. Create the declared connections

1. Run `octavia apply` to create the newly declared connection on your Airbyte instance.

### 6. Update your configurations

Changes in your local configurations can be propagated to your Airbyte instance using `octavia apply`.  You will be prompted for validation of changes. You can bypass the validation step using the `--force` flag.

## Secret management

Sources and destinations configurations have credential fields that you **do not want to store as plain text in your VCS**.
`octavia` offers secret management through environment variables expansion:

```yaml
configuration:
  password: ${MY_PASSWORD}
```

If you have set a  `MY_PASSWORD` environment variable, `octavia apply` will load its value into the `password` field.

## Install

### Requirements

We decided to package the CLI in a docker image with portability in mind.
**[Please install and run Docker if you are not](https://docs.docker.com/get-docker/)**.

### As a command available in your bash profile

```bash
curl -s -o- https://raw.githubusercontent.com/airbytehq/airbyte/master/octavia-cli/install.sh | bash
```

This script:

1. Pulls the [octavia-cli image](https://hub.docker.com/r/airbyte/octavia-cli/tags) from our Docker registry.
2. Creates an `octavia` alias in your profile.
3. Creates a `~/.octavia` file whose values are mapped to the octavia container's environment variables.

### Using `docker run`

```bash
touch ~/.octavia # Create a file to store env variables that will be mapped the octavia-cli container
mkdir my_octavia_project_directory # Create your octavia project directory where YAML configurations will be stored.
docker run --name octavia-cli -i --rm -v my_octavia_project_directory:/home/octavia-project --network host --user $(id -u):$(id -g) --env-file ~/.octavia airbyte/octavia-cli:0.39.18-alpha
```

### Using `docker-compose`

Using octavia in docker-compose could be convenient for automatic `apply` on start-up.

Add another entry in the services key of your Airbyte `docker-compose.yml`

```yaml
services:
  # . . .
  octavia-cli:
    image: airbyte/octavia-cli:latest
    command: apply --force
    env_file:
      - ~/.octavia # Use a local env file to store variables that will be mapped the octavia-cli container
    volumes:
      - <path_to_your_local_octavia_project_directory>:/home/octavia-project
    depends_on:
      - webapp
```

Other commands besides `apply` can be run like so:

```bash
docker-compose run octavia-cli <command>`
```

## Commands reference

### `octavia` command flags

| **Flag**                                   | **Description**                                                                   | **Env Variable**             | **Default**                                            |
|--------------------------------------------|-----------------------------------------------------------------------------------|------------------------------|--------------------------------------------------------|
| `--airbyte-url`                            | Airbyte instance URL.                                                             | `AIRBYTE_URL`                | `http://localhost:8000`                                |
| `--workspace-id`                           | Airbyte workspace id.                                                             | `AIRBYTE_WORKSPACE_ID`       | The first workspace id found on your Airbyte instance. |
| `--enable-telemetry/--disable-telemetry`   | Enable or disable the sending of telemetry data.                                  | `OCTAVIA_ENABLE_TELEMETRY`   | True                                                   |
| `--api-http-header`                        | HTTP Header value pairs passed while calling Airbyte's API | not supported.       | None                         | None                                                   |
| `--api-http-headers-file-path`             | Path to the YAML file that contains custom HTTP Headers to send to Airbyte's API. | None                         | None                                                   |

#### Using custom HTTP headers
You can set custom HTTP headers to send to Airbyte's API with options:          
```bash
octavia --api-http-header Header-Name Header-Value --api-http-header Header-Name-2 Header-Value-2 list connectors sources
```

You can also use a custom YAML file (one is already created on init in `api_http_headers.yaml`) to declare the HTTP headers to send to the API:
```yaml
headers:
  Authorization: Basic foobar==
  User-Agent: octavia-cli/0.0.0
```
Environment variable expansion is available in this Yaml file
```yaml
headers:
  Authorization: Bearer ${MY_API_TOKEN}
```

**Options based headers are overriding file based headers if an header is declared in both.**

### `octavia` subcommands

| **Command**                             | **Usage**                                                                           |
|-----------------------------------------|-------------------------------------------------------------------------------------|
| **`octavia init`**                        | Initialize required directories for the project.                                  |
| **`octavia list connectors sources`**     | List all sources connectors available on the remote Airbyte instance.             |
| **`octavia list connectors destination`** | List all destinations connectors available on the remote Airbyte instance.        |
| **`octavia list workspace sources`**      | List existing sources in current the Airbyte workspace.                           |
| **`octavia list workspace destinations`** | List existing destinations in the current Airbyte workspace.                      |
| **`octavia list workspace connections`**  | List existing connections in the current Airbyte workspace.                       |
| **`octavia generate source`**             | Generate a local YAML configuration for a new source.                             |
| **`octavia generate destination`**        | Generate a local YAML configuration for a new destination.                        |
| **`octavia generate connection`**         | Generate a local YAML configuration for a new connection.                         |
| **`octavia apply`**                       | Create or update Airbyte remote resources according to local YAML configurations. |

#### `octavia init`

The `octavia init` commands scaffolds the required directory architecture for running `octavia generate` and `octavia apply` commands.

**Example**:

```bash
$ mkdir my_octavia_project && cd my_octavia_project
$ octavia init
🐙 - Octavia is targetting your Airbyte instance running at http://localhost:8000 on workspace e1f46f7d-5354-4200-aed6-7816015ca54b.
🐙 - Project is not yet initialized.
🔨 - Initializing the project.
✅ - Created the following directories: sources, destinations, connections.
$ ls
connections  destinations sources
```

#### `octavia list connectors sources`

List all the source connectors currently available on your Airbyte instance.

**Example**:

```bash
$ octavia list connectors sources
NAME                            DOCKER REPOSITORY                              DOCKER IMAGE TAG  SOURCE DEFINITION ID
Airtable                        airbyte/source-airtable                        0.1.1             14c6e7ea-97ed-4f5e-a7b5-25e9a80b8212
AWS CloudTrail                  airbyte/source-aws-cloudtrail                  0.1.4             6ff047c0-f5d5-4ce5-8c81-204a830fa7e1
Amazon Ads                      airbyte/source-amazon-ads                      0.1.3             c6b0a29e-1da9-4512-9002-7bfd0cba2246
Amazon Seller Partner           airbyte/source-amazon-seller-partner           0.2.16            e55879a8-0ef8-4557-abcf-ab34c53ec460
```

#### `octavia list connectors destinations`

List all the destinations connectors currently available on your Airbyte instance.

**Example**:

```bash
$ octavia list connectors destinations
NAME                                  DOCKER REPOSITORY                                 DOCKER IMAGE TAG  DESTINATION DEFINITION ID
Azure Blob Storage                    airbyte/destination-azure-blob-storage            0.1.3             b4c5d105-31fd-4817-96b6-cb923bfc04cb
Amazon SQS                            airbyte/destination-amazon-sqs                    0.1.0             0eeee7fb-518f-4045-bacc-9619e31c43ea
BigQuery                              airbyte/destination-bigquery                      0.6.11            22f6c74f-5699-40ff-833c-4a879ea40133
BigQuery (denormalized typed struct)  airbyte/destination-bigquery-denormalized         0.2.10            079d5540-f236-4294-ba7c-ade8fd918496
```

#### `octavia list workspace sources`

List all the sources existing on your targeted Airbyte instance.

**Example**:

```bash
$ octavia list workspace sources
NAME     SOURCE NAME  SOURCE ID
weather  OpenWeather  c4aa8550-2122-4a33-9a21-adbfaa638544
```

#### `octavia list workspace destinations`

List all the destinations existing on your targeted Airbyte instance.

**Example**:

```bash
$ octavia list workspace destinations
NAME   DESTINATION NAME  DESTINATION ID
my_db  Postgres          c0c977c2-48e7-46fe-9f57-576285c26d42
```

#### `octavia list workspace connections`

List all the connections existing on your targeted Airbyte instance.

**Example**:

```bash
$ octavia list workspace connections
NAME           CONNECTION ID                         STATUS  SOURCE ID                             DESTINATION ID
weather_to_pg  a4491317-153e-436f-b646-0b39338f9aab  active  c4aa8550-2122-4a33-9a21-adbfaa638544  c0c977c2-48e7-46fe-9f57-576285c26d42
```

#### `octavia generate source <DEFINITION_ID> <SOURCE_NAME>`

Generate a YAML configuration for a source.
The YAML file will be stored at `./sources/<resource_name>/configuration.yaml`.

| **Argument**    | **Description**                                                                              |
|-----------------|-----------------------------------------------------------------------------------------------|
| `DEFINITION_ID` | The source connector definition id. Can be retrieved using `octavia list connectors sources`. |
| `SOURCE_NAME`   | The name you want to give to this source in Airbyte.                                          |

**Example**:

```bash
$ octavia generate source d8540a80-6120-485d-b7d6-272bca477d9b weather
✅ - Created the source template for weather in ./sources/weather/configuration.yaml.
```

#### `octavia generate destination <DEFINITION_ID> <DESTINATION_NAME>`

Generate a YAML configuration for a destination.
The YAML file will be stored at `./destinations/<destination_name>/configuration.yaml`.

| **Argument**       | **Description**                                                                                         |
|--------------------|---------------------------------------------------------------------------------------------------------|
| `DEFINITION_ID`    | The destination connector definition id. Can be retrieved using `octavia list connectors destinations`. |
| `DESTINATION_NAME` | The name you want to give to this destination in Airbyte.                                               |

**Example**:

```bash
$ octavia generate destination 25c5221d-dce2-4163-ade9-739ef790f503 my_db
✅ - Created the destination template for my_db in ./destinations/my_db/configuration.yaml.
```

#### `octavia generate connection --source <path-to-source-configuration.yaml> --destination <path-to-destination-configuration.yaml> <CONNECTION_NAME>`

Generate a YAML configuration for a connection.
The YAML file will be stored at `./connections/<connection_name>/configuration.yaml`.

| **Option**        | **Required** | **Description**                                                                            |
|-------------------|--------------|--------------------------------------------------------------------------------------------|
| `--source`        | Yes          | Path to the YAML configuration file of the source you want to create a connection from.    |
| `--destination`   | Yes          | Path to the YAML configuration file of the destination you want to create a connection to. |

| **Argument**      | **Description**                                          |
|-------------------|----------------------------------------------------------|
| `CONNECTION_NAME` | The name you want to give to this connection in Airbyte. |

**Example**:

```bash
$ octavia generate connection --source sources/weather/configuration.yaml --destination destinations/my_db/configuration.yaml weather_to_pg
✅ - Created the connection template for weather_to_pg in ./connections/weather_to_pg/configuration.yaml.
```

#### `octavia apply`

Create or update the resource on your Airbyte instance according to local configurations found in your octavia project directory.
If the resource was not found on your Airbyte instance, **apply** will **create** the remote resource.
If the resource was found on your Airbyte instance, **apply** will prompt you for validation of the changes and will run an **update** of your resource.
Please note that if a secret field was updated on your configuration, **apply** will run this change without prompt.

| **Option**      | **Required** | **Description**                                                                            |
|-----------------|--------------|--------------------------------------------------------------------------------------------|
| `--file`        | No           | Path to the YAML configuration files you want to create or update.                         |
| `--force`       | No           | Run update without prompting for changes validation.                                       |

**Example**:

```bash
$ octavia apply
🐙 - weather exists on your Airbyte instance, let's check if we need to update it!
👀 - Here's the computed diff (🚨 remind that diff on secret fields are not displayed):
  E - Value of root['lat'] changed from "46.7603" to "45.7603".
❓ - Do you want to update weather? [y/N]: y
✍️ - Running update because a diff was detected between local and remote resource.
🎉 - Successfully updated weather on your Airbyte instance!
💾 - New state for weather stored at ./sources/weather/state_<workspace_id>.yaml.
🐙 - my_db exists on your Airbyte instance, let's check if we need to update it!
😴 - Did not update because no change detected.
🐙 - weather_to_pg exists on your Airbyte instance, let's check if we need to update it!
👀 - Here's the computed diff (🚨 remind that diff on secret fields are not displayed):
  E - Value of root['schedule']['timeUnit'] changed from "days" to "hours".
❓ - Do you want to update weather_to_pg? [y/N]: y
✍️ - Running update because a diff was detected between local and remote resource.
🎉 - Successfully updated weather_to_pg on your Airbyte instance!
💾 - New state for weather_to_pg stored at ./connections/weather_to_pg/state_<workspace_id>.yaml.
```

## Contributing

1. Please sign up to [Airbyte's Slack workspace](https://slack.airbyte.io/) and join the `#octavia-cli`. We'll sync up community efforts in this channel.
2. Pick an existing [GitHub issues](https://github.com/airbytehq/airbyte/issues?q=is%3Aopen+is%3Aissue+label%3Aarea%2Foctavia-cli) or **open** a new one to explain what you'd like to implement.
3. Assign the GitHub issue to yourself.
4. Fork Airbyte's repo, code and test thoroughly.
5. Open a PR on our Airbyte repo from your fork.

### Developing locally

0. Build the project locally (from the root of Airbyte's repo): `SUB_BUILD=OCTAVIA_CLI ./gradlew build # from the root directory of the repo`.
1. Install Python 3.8.12. We suggest doing it through `pyenv`.
2. Create a virtualenv: `python -m venv .venv`.
3. Activate the virtualenv: `source .venv/bin/activate`.
4. Install dev dependencies: `pip install -e .\[tests\]`.
5. Install `pre-commit` hooks: `pre-commit install`.
6. Run the unittest suite: `pytest --cov=octavia_cli`.
7. Make sure the build passes (step 0) before opening a PR.

## Telemetry
This CLI has some telemetry tooling to send Airbyte some data about the usage of this tool.
We will use this data to improve the CLI and measure its adoption.
The telemetry sends data about:
* Which command was run (not the arguments or options used).
* Success or failure of the command run and the error type (not the error payload).
* The current Airbyte workspace id if the user has not set the *anonymous data collection* on their Airbyte instance.

You can disable telemetry by setting the `OCTAVIA_ENABLE_TELEMETRY` environment variable to `False` or using the `--disable-telemetry` flag.

## Changelog

<<<<<<< HEAD
| Version  | Date       | Description                                        | PR                                                       |
|----------|------------|----------------------------------------------------|----------------------------------------------------------|
| 0.39.18  | 2022-06-14 | Allow connection management on multiple workspaces | [#12727](https://github.com/airbytehq/airbyte/pull/12727)|
| 0.39.14  | 2022-05-12 | Enable normalization on connection                 | [#12727](https://github.com/airbytehq/airbyte/pull/12727)|
| 0.37.0   | 2022-05-05 | Use snake case in connection fields                | [#12133](https://github.com/airbytehq/airbyte/pull/12133)|
| 0.36.2   | 2022-04-15 | Improve telemetry                                  | [#12072](https://github.com/airbytehq/airbyte/issues/11896)|
| 0.35.68  | 2022-04-12 | Add telemetry                                      | [#11896](https://github.com/airbytehq/airbyte/issues/11896)|
| 0.35.61  | 2022-04-07 | Alpha release                                      | [EPIC](https://github.com/airbytehq/airbyte/issues/10704)|
=======
| Version  | Date       | Description                            | PR                                                         |
|----------|------------|----------------------------------------|------------------------------------------------------------|
| 0.39.19  | 2022-06-15 | Allow users to set custom HTTP headers | [#12893](https://github.com/airbytehq/airbyte/pull/12893)  |
| 0.38.5   | 2022-05-12 | Enable normalization on connection     | [#12727](https://github.com/airbytehq/airbyte/pull/12727)  |
| 0.36.11  | 2022-05-05 | Use snake case in connection fields    | [#12133](https://github.com/airbytehq/airbyte/pull/12133)  |
| 0.36.2   | 2022-04-15 | Improve telemetry                      | [#12072](https://github.com/airbytehq/airbyte/issues/11896)|
| 0.35.68  | 2022-04-12 | Add telemetry                          | [#11896](https://github.com/airbytehq/airbyte/issues/11896)|
| 0.35.61  | 2022-04-07 | Alpha release                          | [EPIC](https://github.com/airbytehq/airbyte/issues/10704)  |
>>>>>>> 973f0b11
<|MERGE_RESOLUTION|>--- conflicted
+++ resolved
@@ -384,22 +384,12 @@
 
 ## Changelog
 
-<<<<<<< HEAD
 | Version  | Date       | Description                                        | PR                                                       |
 |----------|------------|----------------------------------------------------|----------------------------------------------------------|
-| 0.39.18  | 2022-06-14 | Allow connection management on multiple workspaces | [#12727](https://github.com/airbytehq/airbyte/pull/12727)|
+| 0.39.20  | 2022-06-16 | Allow connection management on multiple workspaces | [#12727](https://github.com/airbytehq/airbyte/pull/12727)|
+| 0.39.19  | 2022-06-15 | Allow users to set custom HTTP headers             | [#12893](https://github.com/airbytehq/airbyte/pull/12893)  |
 | 0.39.14  | 2022-05-12 | Enable normalization on connection                 | [#12727](https://github.com/airbytehq/airbyte/pull/12727)|
 | 0.37.0   | 2022-05-05 | Use snake case in connection fields                | [#12133](https://github.com/airbytehq/airbyte/pull/12133)|
 | 0.36.2   | 2022-04-15 | Improve telemetry                                  | [#12072](https://github.com/airbytehq/airbyte/issues/11896)|
 | 0.35.68  | 2022-04-12 | Add telemetry                                      | [#11896](https://github.com/airbytehq/airbyte/issues/11896)|
-| 0.35.61  | 2022-04-07 | Alpha release                                      | [EPIC](https://github.com/airbytehq/airbyte/issues/10704)|
-=======
-| Version  | Date       | Description                            | PR                                                         |
-|----------|------------|----------------------------------------|------------------------------------------------------------|
-| 0.39.19  | 2022-06-15 | Allow users to set custom HTTP headers | [#12893](https://github.com/airbytehq/airbyte/pull/12893)  |
-| 0.38.5   | 2022-05-12 | Enable normalization on connection     | [#12727](https://github.com/airbytehq/airbyte/pull/12727)  |
-| 0.36.11  | 2022-05-05 | Use snake case in connection fields    | [#12133](https://github.com/airbytehq/airbyte/pull/12133)  |
-| 0.36.2   | 2022-04-15 | Improve telemetry                      | [#12072](https://github.com/airbytehq/airbyte/issues/11896)|
-| 0.35.68  | 2022-04-12 | Add telemetry                          | [#11896](https://github.com/airbytehq/airbyte/issues/11896)|
-| 0.35.61  | 2022-04-07 | Alpha release                          | [EPIC](https://github.com/airbytehq/airbyte/issues/10704)  |
->>>>>>> 973f0b11
+| 0.35.61  | 2022-04-07 | Alpha release                                      | [EPIC](https://github.com/airbytehq/airbyte/issues/10704)|