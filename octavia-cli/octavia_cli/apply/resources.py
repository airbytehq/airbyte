--- conflicted
+++ resolved
@@ -556,7 +556,6 @@
             )
         return AirbyteCatalog(streams_and_configurations)
 
-<<<<<<< HEAD
     def _get_remote_comparable_configuration(self) -> dict:
         keys_to_filter_out = [
             "name",
@@ -564,14 +563,9 @@
             "destination_id",
             "connection_id",
             "operation_ids",
+            "source_catalog_id",
         ]  # We do not allow local edition of these keys
         return {k: v for k, v in self.remote_resource.to_dict().items() if k not in keys_to_filter_out}
-=======
-    def _get_comparable_configuration(self) -> dict:
-        keys_to_filter_out = ["connectionId", "operationIds", "sourceCatalogId"]
-        comparable_configuration = super()._get_comparable_configuration()
-        return {k: v for k, v in comparable_configuration.items() if k not in keys_to_filter_out}
->>>>>>> dda50e14
 
 
 def factory(api_client: airbyte_api_client.ApiClient, workspace_id: str, configuration_path: str) -> Union[Source, Destination, Connection]:
