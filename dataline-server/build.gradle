--- conflicted
+++ resolved
@@ -21,11 +21,8 @@
     implementation project(':dataline-config-persistence')
     implementation project(':dataline-config-init')
     implementation project(':dataline-db')
-<<<<<<< HEAD
     implementation project(':dataline-scheduler')
-=======
     implementation project(':dataline-scheduler-persistence')
->>>>>>> 8ebec16d
 }
 
 application {
