--- conflicted
+++ resolved
@@ -17,11 +17,8 @@
     implementation project(':dataline-api')
     implementation project(':dataline-commons')
     implementation project(':dataline-config')
-<<<<<<< HEAD
     implementation project(':dataline-config-persistence')
-=======
     implementation project(':dataline-db')
->>>>>>> e6054e47
 }
 
 application {
