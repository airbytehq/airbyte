/*
 * MIT License
 * 
 * Copyright (c) 2020 Dataline
 * 
 * Permission is hereby granted, free of charge, to any person obtaining a copy
 * of this software and associated documentation files (the "Software"), to deal
 * in the Software without restriction, including without limitation the rights
 * to use, copy, modify, merge, publish, distribute, sublicense, and/or sell
 * copies of the Software, and to permit persons to whom the Software is
 * furnished to do so, subject to the following conditions:
 * 
 * The above copyright notice and this permission notice shall be included in all
 * copies or substantial portions of the Software.
 * 
 * THE SOFTWARE IS PROVIDED "AS IS", WITHOUT WARRANTY OF ANY KIND, EXPRESS OR
 * IMPLIED, INCLUDING BUT NOT LIMITED TO THE WARRANTIES OF MERCHANTABILITY,
 * FITNESS FOR A PARTICULAR PURPOSE AND NONINFRINGEMENT. IN NO EVENT SHALL THE
 * AUTHORS OR COPYRIGHT HOLDERS BE LIABLE FOR ANY CLAIM, DAMAGES OR OTHER
 * LIABILITY, WHETHER IN AN ACTION OF CONTRACT, TORT OR OTHERWISE, ARISING FROM,
 * OUT OF OR IN CONNECTION WITH THE SOFTWARE OR THE USE OR OTHER DEALINGS IN THE
 * SOFTWARE.
 */

package io.dataline.server;

import io.dataline.db.DatabaseHelper;
import io.dataline.scheduler.Scheduler;
import io.dataline.db.ServerUuid;
import io.dataline.server.apis.ConfigurationApi;
import io.dataline.server.errors.InvalidInputExceptionMapper;
import io.dataline.server.errors.InvalidJsonExceptionMapper;
import io.dataline.server.errors.KnownExceptionMapper;
import io.dataline.server.errors.UncaughtExceptionMapper;
import java.util.logging.Level;
import org.apache.commons.dbcp2.BasicDataSource;
import org.eclipse.jetty.server.Server;
import org.eclipse.jetty.servlet.ServletContextHandler;
import org.eclipse.jetty.servlet.ServletHolder;
import org.glassfish.hk2.utilities.binding.AbstractBinder;
import org.glassfish.jersey.jackson.internal.jackson.jaxrs.json.JacksonJaxbJsonProvider;
import org.glassfish.jersey.logging.LoggingFeature;
import org.glassfish.jersey.process.internal.RequestScoped;
import org.glassfish.jersey.server.ResourceConfig;
import org.glassfish.jersey.servlet.ServletContainer;
import org.slf4j.Logger;
import org.slf4j.LoggerFactory;

public class ServerApp {
  private static final Logger LOGGER = LoggerFactory.getLogger(ServerApp.class);
  private final String configPersistenceRoot;

  public ServerApp(String configPersistenceRoot) {

    this.configPersistenceRoot = configPersistenceRoot;
  }

<<<<<<< HEAD
  public void startAndBlock() throws Exception {
=======
  public void start() throws Exception {
    BasicDataSource connectionPool = DatabaseHelper.getConnectionPoolFromEnv();
    LOGGER.info("server-uuid = " + ServerUuid.get(connectionPool));

>>>>>>> 6c03c5f2
    Server server = new Server(8000);

    ServletContextHandler handler = new ServletContextHandler();

    ConfigurationApiFactory.setDbRoot(configPersistenceRoot);

    ResourceConfig rc =
        new ResourceConfig()
            // api
            .register(ConfigurationApi.class)
            .register(
                new AbstractBinder() {
                  @Override
                  public void configure() {
                    bindFactory(ConfigurationApiFactory.class)
                        .to(ConfigurationApi.class)
                        .in(RequestScoped.class);
                  }
                })
            // exception handling
            .register(InvalidJsonExceptionMapper.class)
            .register(InvalidInputExceptionMapper.class)
            .register(KnownExceptionMapper.class)
            .register(UncaughtExceptionMapper.class)
            // needed so that the custom json exception mappers don't get overridden
            // https://stackoverflow.com/questions/35669774/jersey-custom-exception-mapper-for-invalid-json-string
            .register(JacksonJaxbJsonProvider.class)
            // request logger
            // https://www.javaguides.net/2018/06/jersey-rest-logging-using-loggingfeature.html
            .register(
                new LoggingFeature(
                    java.util.logging.Logger.getLogger(LoggingFeature.DEFAULT_LOGGER_NAME),
                    Level.INFO,
                    LoggingFeature.Verbosity.PAYLOAD_ANY,
                    10000));

    ServletHolder configServlet = new ServletHolder(new ServletContainer(rc));

    handler.addServlet(configServlet, "/api/*");

    server.setHandler(handler);

    server.start();
    server.join();
  }

  public static void main(String[] args) throws Exception {
    BasicDataSource connectionPool = DatabaseHelper.getConnectionPoolFromEnv();

    LOGGER.info("Launching scheduler...");
    new Scheduler(connectionPool).start();

<<<<<<< HEAD
    LOGGER.info("Starting server " + ServerUuid.get(connectionPool) + "...");
    new ServerApp().startAndBlock();
=======
    final String configPersistenceRoot = System.getenv("CONFIG_PERSISTENCE_ROOT");
    LOGGER.info("configPersistenceRoot = " + configPersistenceRoot);

    new ServerApp(configPersistenceRoot).start();
>>>>>>> 6c03c5f2
  }
}<|MERGE_RESOLUTION|>--- conflicted
+++ resolved
@@ -55,14 +55,7 @@
     this.configPersistenceRoot = configPersistenceRoot;
   }
 
-<<<<<<< HEAD
   public void startAndBlock() throws Exception {
-=======
-  public void start() throws Exception {
-    BasicDataSource connectionPool = DatabaseHelper.getConnectionPoolFromEnv();
-    LOGGER.info("server-uuid = " + ServerUuid.get(connectionPool));
-
->>>>>>> 6c03c5f2
     Server server = new Server(8000);
 
     ServletContextHandler handler = new ServletContextHandler();
@@ -115,14 +108,10 @@
     LOGGER.info("Launching scheduler...");
     new Scheduler(connectionPool).start();
 
-<<<<<<< HEAD
-    LOGGER.info("Starting server " + ServerUuid.get(connectionPool) + "...");
-    new ServerApp().startAndBlock();
-=======
     final String configPersistenceRoot = System.getenv("CONFIG_PERSISTENCE_ROOT");
     LOGGER.info("configPersistenceRoot = " + configPersistenceRoot);
 
-    new ServerApp(configPersistenceRoot).start();
->>>>>>> 6c03c5f2
+    LOGGER.info("Starting server " + ServerUuid.get(connectionPool) + "...");
+    new ServerApp(configPersistenceRoot).startAndBlock();
   }
 }