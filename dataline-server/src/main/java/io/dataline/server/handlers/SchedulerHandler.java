--- conflicted
+++ resolved
@@ -32,6 +32,8 @@
 import io.dataline.api.model.SourceImplementationIdRequestBody;
 import io.dataline.commons.enums.Enums;
 import io.dataline.config.DestinationConnectionImplementation;
+import io.dataline.config.JobOutput;
+import io.dataline.config.Schema;
 import io.dataline.config.SourceConnectionImplementation;
 import io.dataline.config.StandardConnectionStatus;
 import io.dataline.config.StandardDiscoveryOutput;
@@ -40,16 +42,10 @@
 import io.dataline.config.persistence.ConfigPersistence;
 import io.dataline.config.persistence.JsonValidationException;
 import io.dataline.config.persistence.PersistenceConfigType;
-<<<<<<< HEAD
 import io.dataline.scheduler.Job;
 import io.dataline.scheduler.JobStatus;
 import io.dataline.scheduler.SchedulerPersistence;
-=======
-import io.dataline.scheduler.persistence.Job;
-import io.dataline.scheduler.persistence.JobStatus;
-import io.dataline.scheduler.persistence.SchedulerPersistence;
 import io.dataline.server.converters.SchemaConverter;
->>>>>>> c7424e89
 import io.dataline.server.errors.KnownException;
 import java.io.IOException;
 import java.util.UUID;
@@ -124,14 +120,17 @@
     LOGGER.info("jobId = " + jobId);
     final Job job = waitUntilJobIsTerminalOrTimeout(jobId);
 
-    final StandardDiscoveryOutput discoveryOutput =
-        job.getOutput()
+    final String discoveryOutput = job.getOutput()
             .orElseThrow(() -> new RuntimeException("Terminal job does not have an output"))
             .getDiscoverSchema();
 
+    LOGGER.info("discoveryOutput = " + discoveryOutput);
+
+    final StandardDiscoveryOutput standardDiscoveryOutput = new StandardDiscoveryOutput();
+
     final SourceImplementationDiscoverSchemaRead read =
         new SourceImplementationDiscoverSchemaRead();
-    read.setSchema(SchemaConverter.toApiSchema(discoveryOutput.getSchema()));
+    read.setSchema(SchemaConverter.toApiSchema(standardDiscoveryOutput.getSchema()));
 
     return read;
   }
