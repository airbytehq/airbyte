#!/usr/bin/env bash

# This script is used to find all modified connector directories in the Airbyte repository.
# It compares the current branch with the default branch and filters out files that match certain ignore patterns.

set -euo pipefail

# 0) Collect arguments
DEFAULT_BRANCH="master"
JAVA=false
NO_JAVA=false
JSON=false
PREV_COMMIT=false

# parse flags
while [[ $# -gt 0 ]]; do
  case "$1" in
    --java|java)
      JAVA=true
      ;;
    --no-java|no-java)
      NO_JAVA=true
      ;;
    --json|json)
      JSON=true
      ;;
    --prev-commit|--compare-prev)
      PREV_COMMIT=true
      ;;
    *)
      echo "Unknown argument: $1" >&2;
      exit 1
      ;;
  esac
  shift
done

# 1) Fetch the latest from the default branch (using the correct remote)
if git remote get-url upstream &>/dev/null; then
  REMOTE="upstream"
else
  REMOTE="origin"
fi
git fetch --quiet "$REMOTE" "$DEFAULT_BRANCH"

# 2) set up ignore patterns
ignore_patterns=(
  '.coveragerc'
  'poe_tasks.toml'
  'README.md'
)
# join with | into a grouped regex
ignore_globs="($(IFS='|'; echo "${ignore_patterns[*]}"))$"

# 3) collect all file changes
if $PREV_COMMIT; then
  # Compare only the last commit; diff-tree is faster and more precise.
  # Intended for master, where we diff the current squashed commit against the previous squashed commit.
  committed=$(git diff-tree --no-commit-id -r --name-only HEAD)
  staged=""
  unstaged=""
  untracked=""
else
  # Default behavior
  # This is for a PR branch.
  git fetch --quiet "$REMOTE" "$DEFAULT_BRANCH"
  committed=$(git diff --name-only "${REMOTE}/${DEFAULT_BRANCH}"...HEAD)
  staged=$(git diff --cached --name-only)
  unstaged=$(git diff --name-only)
  untracked=$(git ls-files --others --exclude-standard)
fi

# 4) merge into one list
all_changes=$(printf '%s\n%s\n%s\n%s' "$committed" "$staged" "$unstaged" "$untracked")

# 5) drop ignored files
filtered=$(printf '%s\n' "$all_changes" | grep -v -E "/${ignore_globs}")

# 6) keep only connector paths
set +e # Ignore errors from grep if no matches are found
connectors_paths=$(printf '%s\n' "$filtered" | grep -E '^airbyte-integrations/connectors/(source-[^/]+|destination-[^/]+)(/|$)')
set -e

# 7) extract just the connector directory name
dirs=$(printf '%s\n' "$connectors_paths" \
  | sed -E 's|airbyte-integrations/connectors/([^/]+).*|\1|' \
)

# 8) unique list of modified connectors
connectors=()
if [ -n "$dirs" ]; then
  while IFS= read -r d; do
    connector_folder="airbyte-integrations/connectors/${d}"
    if [[ -d "$connector_folder" ]]; then
      connectors+=("$d")
    else
<<<<<<< HEAD
      echo "⚠️  the connector '$d' was not found, skipping it" >&2
=======
      echo "⚠️ '$d' directory was not found. This can happen if a connector is removed. Skipping." >&2
>>>>>>> d6b926a1
    fi
  done <<< "$(printf '%s\n' "$dirs" | sort -u)"
fi

# 9) Define function to print either JSON or newline-delimited list.
#    JSON will be in GitHub Actions Matrix format: {"connector":[...]}
print_list() {
  if [ "$JSON" != true ]; then
    for item in "$@"; do
      echo "$item"
    done
    return
  fi

  # If JSON is requested, convert the list to JSON format.
  # This is pre-formatted to send to a GitHub Actions Matrix
  # with 'connector' as the matrix key.
  # JSON mode: emit {"connector": […]}
  if [ $# -eq 0 ]; then
    # If the list is empty, send one item as empty string.
    # This allows the matrix to run once as a no-op, and be marked as complete for purposes
    # of required checks.
    echo '{"connector": [""]}'
  else
    # If the list is not empty, convert it to JSON format.
    # This is pre-formatted to send to a GitHub Actions Matrix
    # with 'connector' as the matrix key.
    printf '%s\n' "$@" \
      | jq -R . \
      | jq -cs '{connector: .}'
  fi
}

# Allow empty arrays without 'unbound variable' error from here on out.
set +u

# 10) Print all if no filters applied

if ! $JAVA && ! $NO_JAVA; then
  print_list "${connectors[@]}"
  exit 0
fi

# 11) scan metadata.yaml to identify java connectors
java_connectors=()
for c in "${connectors[@]}"; do
  metadata="airbyte-integrations/connectors/${c}/metadata.yaml"
  if [[ ! -f "$metadata" ]]; then
    echo "⚠️  metadata.yaml not found for '$c' (looking at $metadata)" >&2
    continue
  fi
  if grep -qE 'language:java' "$metadata"; then
    # echo "✅ Found java connector: '$c' (looking at $metadata)" >&2
    java_connectors+=("$c")
  fi
done

if $JAVA; then
  set +u  # Allow empty array without 'unbound variable' error
  print_list "${java_connectors[@]}"
  exit 0
fi

# 12) derive non-java by subtraction
non_java_connectors=()
for c in "${connectors[@]}"; do
  if ! printf '%s\n' "${java_connectors[@]}" | grep -Fxq "$c"; then
    non_java_connectors+=("$c")
  fi
done

if $NO_JAVA; then
  print_list "${non_java_connectors[@]}"
  exit 0
fi

# We should never reach here
echo "⚠️  Unknown error occurred. Please check the script." >&2
exit 1<|MERGE_RESOLUTION|>--- conflicted
+++ resolved
@@ -94,11 +94,7 @@
     if [[ -d "$connector_folder" ]]; then
       connectors+=("$d")
     else
-<<<<<<< HEAD
-      echo "⚠️  the connector '$d' was not found, skipping it" >&2
-=======
       echo "⚠️ '$d' directory was not found. This can happen if a connector is removed. Skipping." >&2
->>>>>>> d6b926a1
     fi
   done <<< "$(printf '%s\n' "$dirs" | sort -u)"
 fi
