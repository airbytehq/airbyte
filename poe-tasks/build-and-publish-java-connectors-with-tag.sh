--- conflicted
+++ resolved
@@ -37,50 +37,12 @@
 CONNECTORS_DIR="airbyte-integrations/connectors"
 
 # ── Rollout whitelist: only connectors listed here will be built/published
-<<<<<<< HEAD
-declare -A rollout_map=(
-  [destination-azure-blob-storage]=1
-  [destination-bigquery]=1
-  [destination-clickhouse-strict-encrypt]=1
-  [destination-csv]=1
-  [destination-databricks]=1
-  [destination-dev-null]=1
-  [destination-dynamodb]=1
-  [destination-elasticsearch-strict-encrypt]=1
-  [destination-elasticsearch]=1
-  [destination-gcs]=1
-  [destination-kafka]=1
-  [destination-local-json]=1
-  [destination-mongodb-strict-encrypt]=1
-  [destination-mongodb]=1
-  [destination-mysql-strict-encrypt]=1
-  [destination-mysql]=1
-  [destination-oracle-strict-encrypt]=1
-  [destination-oracle]=1
-  [destination-postgres-strict-encrypt]=1
-  [destination-postgres]=1
-  [destination-redis]=1
-  [destination-redshift]=1
-  [destination-s3-data-lake]=1
-  [destination-s3]=1
-  [destination-singlestore]=1
-  [destination-snowflake]=1
-  [destination-starburst-galaxy]=1
-  [destination-teradata]=1
-  [destination-yellowbrick]=1
-  [source-e2e-test]=1
-  [source-postgres]=1
-  [source-mysql]=1
-)
-=======
 # Function to check if a connector is in the whitelist
 is_in_whitelist() {
   local connector="$1"
   case "$connector" in
     destination-azure-blob-storage|\
     destination-bigquery|\
-    destination-clickhouse-strict-encrypt|\
-    destination-clickhouse|\
     destination-csv|\
     destination-databricks|\
     destination-dev-null|\
@@ -117,7 +79,6 @@
       ;;
   esac
 }
->>>>>>> 2c573f8e
 
 # ------ Defaults & arg parsing -------
 publish_mode="pre-release"
