#!/usr/bin/env bash
# This script builds and optionally publishes Java connector Docker images.
#
# Flag descriptions:
#   --main-release: Publishes images with the exact version from metadata.yaml.
#                   Only publishes if the image does not exists on Dockerhub.
#                   Used for production releases on merge to master.
#
#   --pre-release:  Publishes images with a dev tag (version-dev.githash).
#                   Only publishes if the image does not exists on Dockerhub.
#                   Used for development/testing purposes.
#
#   --publish:      Actually publishes the images. Without this flag, the script runs in dry-run mode
#                   and only shows what would be published without actually publishing.
#
# Usage examples:
#   ./get-modified-connectors.sh --prev-commit --json | ./build-and-publish-java-connectors-with-tag.sh
#
# Specific to this script:
#   1) Default (pre-release) on a single connector
#   ./build-and-publish-java-connectors-with-tag.sh foo-conn
#   ./build-and-publish-java-connectors-with-tag.sh --name=foo-conn
#
#   2) Explicit main-release with multiple connectors
#   ./build-and-publish-java-connectors-with-tag.sh --main-release foo-conn bar-conn
#
#   3) Pre-release (dev tag) via JSON pipe
#   echo '{"connector":["foo-conn","bar-conn"]}' | ./build-and-publish-java-connectors-with-tag.sh --pre-release
#
#   4) Mixed: positional + pre-release
#   ./build-and-publish-java-connectors-with-tag.sh --pre-release foo-conn
#
#   5) Enable actual publishing (default is dry-run mode)
#   ./build-and-publish-java-connectors-with-tag.sh --publish foo-conn
set -euo pipefail

CONNECTORS_DIR="airbyte-integrations/connectors"

# ── Rollout whitelist: only connectors listed here will be built/published
<<<<<<< HEAD
declare -A rollout_map=(
  [destination-azure-blob-storage]=1
  [destination-bigquery]=1
  [destination-clickhouse-strict-encrypt]=1
  [destination-clickhouse]=1
  [destination-csv]=1
  [destination-databricks]=1
  [destination-dev-null]=1
  [destination-dynamodb]=1
  [destination-elasticsearch-strict-encrypt]=1
  [destination-elasticsearch]=1
  [destination-gcs]=1
  [destination-kafka]=1
  [destination-local-json]=1
  [destination-mongodb-strict-encrypt]=1
  [destination-mongodb]=1
  [destination-mysql-strict-encrypt]=1
  [destination-mysql]=1
  [destination-mssql]=1
  [destination-oracle-strict-encrypt]=1
  [destination-oracle]=1
  [destination-postgres-strict-encrypt]=1
  [destination-postgres]=1
  [destination-pubsub]=1
  [destination-redis]=1
  [destination-redshift]=1
  [destination-s3-data-lake]=1
  [destination-s3]=1
  [destination-singlestore]=1
  [destination-snowflake]=1
  [destination-starburst-galaxy]=1
  [destination-teradata]=1
  [destination-yellowbrick]=1
  [source-e2e-test]=1
  [source-postgres]=1
  [source-mysql]=1
)
=======
# Function to check if a connector is in the whitelist
is_in_whitelist() {
  local connector="$1"
  case "$connector" in
    destination-azure-blob-storage|\
    destination-bigquery|\
    destination-csv|\
    destination-clickhouse|\
    destination-clickhouse-strict-encrypt|\
    destination-databricks|\
    destination-dev-null|\
    destination-dynamodb|\
    destination-elasticsearch-strict-encrypt|\
    destination-elasticsearch|\
    destination-gcs|\
    destination-kafka|\
    destination-local-json|\
    destination-mongodb-strict-encrypt|\
    destination-mongodb|\
    destination-mysql-strict-encrypt|\
    destination-mysql|\
    destination-oracle-strict-encrypt|\
    destination-oracle|\
    destination-postgres-strict-encrypt|\
    destination-postgres|\
    destination-redis|\
    destination-redshift|\
    destination-s3-data-lake|\
    destination-s3|\
    destination-singlestore|\
    destination-snowflake|\
    destination-starburst-galaxy|\
    destination-teradata|\
    destination-yellowbrick|\
    source-e2e-test|\
    source-postgres|\
    source-mysql)
      return 0
      ;;
    *)
      return 1
      ;;
  esac
}
>>>>>>> 79f57cf7

# ------ Defaults & arg parsing -------
publish_mode="pre-release"
do_publish=false
connectors=()

while [[ $# -gt 0 ]]; do
  case "$1" in
    -h|--help)
      sed -n '1,34p' "$0"
      exit 0
      ;;
    --main-release)
      publish_mode="main-release"
      shift
      ;;
    --pre-release)
      publish_mode="pre-release"
      shift
      ;;
    --publish)
      do_publish=true
      shift
      ;;
    --name=*)
      connectors=("${1#*=}")
      shift
      ;;
    --name)
      connectors=("$2")
      shift 2
      ;;
    --*)
      echo "Error: Unknown flag $1" >&2
      exit 1
      ;;
    *)
      connectors+=("$1")
      shift
      ;;
  esac
done

# ---------- helper: collect connector names ----------
get_connectors() {
  if [ "${#connectors[@]}" -gt 0 ]; then
      # only look at non-empty strings
      for c in "${connectors[@]}"; do
          [[ -n "$c" ]] && printf "%s\n" "$c"
      done
  else
    # read JSON from stdin
    if [ -t 0 ]; then
      echo "Error:  No --name given and nothing piped to stdin." >&2
      exit 1
    fi
    # select only non-empty strings out of the JSON array
    jq -r '.connector[] | select(. != "")'
  fi
}

dockerhub_tag_exists() {
  local image="$1"   # e.g. airbyte/destination-postgres
  local tag="$2"     # e.g. 0.7.27
  local max_attempts=5
  local delay=1

  local namespace repo status url
  namespace=$(cut -d/ -f1 <<<"$image")
  repo=$(cut -d/ -f2 <<<"$image")
  url="https://registry.hub.docker.com/v2/repositories/${namespace}/${repo}/tags/${tag}/"

  for ((attempt=1; attempt<=max_attempts; attempt++)); do
    # -s silences progress bar, -o specifies the output, and -w extract only http_code.
    # essentially keep things clean.
    status=$(curl -s -o /dev/null -w "%{http_code}" "$url")

    if [[ "$status" == "200" ]]; then
      return 0  # tag exists
    elif [[ "$status" == "404" ]]; then
      return 1  # tag does not exist
    else
      echo "⚠️  Docker Hub check failed (status $status), retrying in $delay seconds... ($attempt/$max_attempts)" >&2
      sleep "$delay"
      delay=$((delay * 2))  # exponential backoff
    fi
  done

  # Blow up to be safe.
  echo "❌ Failed to contact Docker Hub after $max_attempts attempts. Exiting to be safe." >&2
  exit 1
}

generate_dev_tag() {
  local base="$1"
  # force a 10-char short hash to match existing airbyte-ci behaviour.
  local hash
  hash=$(git rev-parse --short=10 HEAD)
  echo "${base}-dev.${hash}"
}

# ---------- main loop ----------
while read -r connector; do
  # only publish if connector is in whitelist
  if ! is_in_whitelist "$connector"; then
    echo "ℹ️  Skipping '$connector'; not in rollout whitelist"
    continue
  fi

  meta="${CONNECTORS_DIR}/${connector}/metadata.yaml"
  if [[ ! -f "$meta" ]]; then
    echo "Error: metadata.yaml not found for ${connector}" >&2
    exit 1
  fi

  base_tag=$(yq -r '.data.dockerImageTag' "$meta")
  if [[ -z "$base_tag" || "$base_tag" == "null" ]]; then
    echo "Error:  dockerImageTag missing in ${meta}" >&2
    exit 1
  fi

  if [[ "$publish_mode" == "main-release" ]]; then
    docker_tag="$base_tag"
  else
    docker_tag=$(generate_dev_tag "$base_tag")
  fi

  if $do_publish; then
    echo "Building & publishing ${connector} with tag ${docker_tag}"

    if dockerhub_tag_exists "airbyte/${connector}" "$docker_tag"; then
      echo "ℹ️  Skipping publish — tag airbyte/${connector}:${docker_tag} already exists."
      continue
    fi

    echo "airbyte/${connector}:${docker_tag} image does not exists on Docker. Publishing..."
    ./gradlew -Pdocker.publish \
              -DciMode=true \
              -Psbom=false \
              -Pdocker.tag="${docker_tag}" \
              ":${CONNECTORS_DIR//\//:}:${connector}:assemble"
  else
    echo "DRY RUN: Would build & publish ${connector} with tag ${docker_tag}"
  fi
done < <(get_connectors)
if $do_publish; then
  echo "Done building & publishing."
else
  echo "DRY RUN: Done building. No images were published. Use --publish flag to enable publishing."
fi<|MERGE_RESOLUTION|>--- conflicted
+++ resolved
@@ -36,46 +36,6 @@
 
 CONNECTORS_DIR="airbyte-integrations/connectors"
 
-# ── Rollout whitelist: only connectors listed here will be built/published
-<<<<<<< HEAD
-declare -A rollout_map=(
-  [destination-azure-blob-storage]=1
-  [destination-bigquery]=1
-  [destination-clickhouse-strict-encrypt]=1
-  [destination-clickhouse]=1
-  [destination-csv]=1
-  [destination-databricks]=1
-  [destination-dev-null]=1
-  [destination-dynamodb]=1
-  [destination-elasticsearch-strict-encrypt]=1
-  [destination-elasticsearch]=1
-  [destination-gcs]=1
-  [destination-kafka]=1
-  [destination-local-json]=1
-  [destination-mongodb-strict-encrypt]=1
-  [destination-mongodb]=1
-  [destination-mysql-strict-encrypt]=1
-  [destination-mysql]=1
-  [destination-mssql]=1
-  [destination-oracle-strict-encrypt]=1
-  [destination-oracle]=1
-  [destination-postgres-strict-encrypt]=1
-  [destination-postgres]=1
-  [destination-pubsub]=1
-  [destination-redis]=1
-  [destination-redshift]=1
-  [destination-s3-data-lake]=1
-  [destination-s3]=1
-  [destination-singlestore]=1
-  [destination-snowflake]=1
-  [destination-starburst-galaxy]=1
-  [destination-teradata]=1
-  [destination-yellowbrick]=1
-  [source-e2e-test]=1
-  [source-postgres]=1
-  [source-mysql]=1
-)
-=======
 # Function to check if a connector is in the whitelist
 is_in_whitelist() {
   local connector="$1"
@@ -95,12 +55,14 @@
     destination-local-json|\
     destination-mongodb-strict-encrypt|\
     destination-mongodb|\
+    destination-mssql|\
     destination-mysql-strict-encrypt|\
     destination-mysql|\
     destination-oracle-strict-encrypt|\
     destination-oracle|\
     destination-postgres-strict-encrypt|\
     destination-postgres|\
+    destination-pubsub|\
     destination-redis|\
     destination-redshift|\
     destination-s3-data-lake|\
@@ -120,7 +82,6 @@
       ;;
   esac
 }
->>>>>>> 79f57cf7
 
 # ------ Defaults & arg parsing -------
 publish_mode="pre-release"
