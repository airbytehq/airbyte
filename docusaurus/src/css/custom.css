/**
 * Any CSS included here will be global. The classic template
 * bundles Infima by default. Infima is a CSS framework designed to
 * work well for content-centric websites.
 */

@import url("https://fonts.googleapis.com/css2?family=Inter:wght@200;300;400;500;600;700&display=swap");

/* You can override the default Infima variables here. */
:root {
  --ifm-color-primary: #615eff;
  --ifm-color-primary-dark: #3f3bff;
  --ifm-color-primary-darker: #2e2aff;
  --ifm-color-primary-darkest: #0500f4;
  --ifm-color-primary-light: #8381ff;
  --ifm-color-primary-lighter: #9492ff;
  --ifm-color-primary-lightest: #c8c7ff;
  --ifm-code-font-size: 95%;
  --ifm-navbar-height: 82px;
  --ifm-alert-border-color: #615eff;

  --ifm-font-family-base: "Inter";
  --ifm-alert-shadow: none;
  --ifm-menu-color: var(--ifm-color-emphasis-900);
  --ifm-hover-overlay: rgb(0 0 0 / 2%);
  --color-active-nav-item-background: #f4f4ff;
  --color-active-nav-item-text: var(--ifm-color-primary-darker);
  --ifm-table-background: transparent;
  --ifm-table-stripe-background: transparent;
  --ifm-table-head-background: var(--ifm-color-primary);
  --ifm-table-head-color: var(--color-white);
  --ifm-table-border-color: var(--ifm-color-primary-lightest);
  --docusaurus-highlighted-code-line-bg: rgba(0, 0, 0, 0.2);

  --color-white: hsl(0, 0%, 100%);
  --color-grey-40: hsl(240, 25%, 98%);
  --color-grey-100: hsl(240, 12%, 92%);
  --color-grey-400: hsl(239, 10%, 59%);
  --color-grey-500: hsl(240, 10%, 49%);
  --color-grey-900: hsl(240, 19%, 18%);
  --color-green-40: hsl(185, 76%, 97%);
  --color-green-50: hsl(184, 67%, 92%);
  --color-green-600: hsl(185, 100%, 35%);
  --color-green-800: hsl(184, 100%, 26%);
  --color-blue-30: hsl(240, 100%, 98%);
  --color-dark-blue-40: hsl(230, 23%, 95%);
  --color-dark-blue-700: hsl(236, 43%, 31%);
  --color-red-400: hsl(0, 73%, 50%);

  --modal-overlay-background: hsla(241, 51%, 20%, 50%);
  --icon-background: transparent;
}

/* For readability concerns, you should choose a lighter palette in dark mode. */
html[data-theme="dark"] {
  --ifm-color-primary: #7976ff;
  --ifm-navbar-link-color: #7976ff;
  --ifm-color-primary-dark: #3f3bff;
  --ifm-color-primary-darker: #2e2aff;
  --ifm-color-primary-darkest: #0500f4;
  --ifm-color-primary-light: #8381ff;
  --ifm-color-primary-lighter: #9492ff;
  --ifm-color-primary-lightest: #c8c7ff;
  --color-active-nav-item-background: #272729;
  --color-active-nav-item-text: var(--ifm-color-primary-lighter);
  --docusaurus-highlighted-code-line-bg: rgba(0, 0, 0, 0.8);

  --ifm-table-background: transparent;
  --ifm-table-stripe-background: transparent;
  --ifm-table-head-background: var(--color-blue-30);
  --ifm-table-head-color: hsl(240, 100%, 98%);
  --ifm-table-border-color: hsl(240, 100%, 98%);

  --color-grey-40: hsl(240, 14%, 14%);
  --color-grey-100: hsl(240, 15%, 15%);
  --color-grey-400: hsl(240, 13%, 72%);
  --color-grey-500: hsl(240, 10%, 70%);
  --color-grey-900: hsl(240, 10%, 90%);
  --color-green-50: hsl(184, 100%, 12%);
  --color-blue-30: hsl(252, 25%, 18%);
  --color-dark-blue-700: hsl(240, 100%, 98%);
  --color-white: hsl(0, 0%, 16%);
  --color-red-400: hsl(0, 81%, 71%);

  --modal-overlay-background: hsla(236, 11%, 42%, 70%);
  --icon-background: hsl(0, 0%, 100%);
}

/* Hide sidebar on the homepage */
html.plugin-id-default aside.theme-doc-sidebar-container {
  visibility: hidden !important;
}

/* Hide breadcrumbs on the homepage */
html.plugin-id-default nav.theme-doc-breadcrumbs {
  visibility: hidden;
}

.admonition-icon,
.iconExternalLink_wgqa,
.iconExternalLink_node_modules-\@docusaurus-theme-classic-lib-next-theme-IconExternalLink-styles-module {
  display: none;
}

.navbar__logo img {
  /* Correct for visual imbalance in the logo */
  transform: translateY(-2px);
}

span.DocSearch-Button-Placeholder {
  color: var(--ifm-menu-color);
}

.navbar__items--right {
  gap: 4px;
}

.header-github-link:hover {
  opacity: 0.6;
}

.header-github-link::before {
  content: "";
  width: 24px;
  height: 24px;
  display: flex;
  background: url("data:image/svg+xml,%3Csvg viewBox='0 0 24 24' xmlns='http://www.w3.org/2000/svg'%3E%3Cpath d='M12 .297c-6.63 0-12 5.373-12 12 0 5.303 3.438 9.8 8.205 11.385.6.113.82-.258.82-.577 0-.285-.01-1.04-.015-2.04-3.338.724-4.042-1.61-4.042-1.61C4.422 18.07 3.633 17.7 3.633 17.7c-1.087-.744.084-.729.084-.729 1.205.084 1.838 1.236 1.838 1.236 1.07 1.835 2.809 1.305 3.495.998.108-.776.417-1.305.76-1.605-2.665-.3-5.466-1.332-5.466-5.93 0-1.31.465-2.38 1.235-3.22-.135-.303-.54-1.523.105-3.176 0 0 1.005-.322 3.3 1.23.96-.267 1.98-.399 3-.405 1.02.006 2.04.138 3 .405 2.28-1.552 3.285-1.23 3.285-1.23.645 1.653.24 2.873.12 3.176.765.84 1.23 1.91 1.23 3.22 0 4.61-2.805 5.625-5.475 5.92.42.36.81 1.096.81 2.22 0 1.606-.015 2.896-.015 3.286 0 .315.21.69.825.57C20.565 22.092 24 17.592 24 12.297c0-6.627-5.373-12-12-12'/%3E%3C/svg%3E")
    no-repeat;
}

[data-theme="dark"] .header-github-link::before {
  background: url("data:image/svg+xml,%3Csvg viewBox='0 0 24 24' xmlns='http://www.w3.org/2000/svg'%3E%3Cpath fill='white' d='M12 .297c-6.63 0-12 5.373-12 12 0 5.303 3.438 9.8 8.205 11.385.6.113.82-.258.82-.577 0-.285-.01-1.04-.015-2.04-3.338.724-4.042-1.61-4.042-1.61C4.422 18.07 3.633 17.7 3.633 17.7c-1.087-.744.084-.729.084-.729 1.205.084 1.838 1.236 1.838 1.236 1.07 1.835 2.809 1.305 3.495.998.108-.776.417-1.305.76-1.605-2.665-.3-5.466-1.332-5.466-5.93 0-1.31.465-2.38 1.235-3.22-.135-.303-.54-1.523.105-3.176 0 0 1.005-.322 3.3 1.23.96-.267 1.98-.399 3-.405 1.02.006 2.04.138 3 .405 2.28-1.552 3.285-1.23 3.285-1.23.645 1.653.24 2.873.12 3.176.765.84 1.23 1.91 1.23 3.22 0 4.61-2.805 5.625-5.475 5.92.42.36.81 1.096.81 2.22 0 1.606-.015 2.896-.015 3.286 0 .315.21.69.825.57C20.565 22.092 24 17.592 24 12.297c0-6.627-5.373-12-12-12'/%3E%3C/svg%3E")
    no-repeat;
}

.navbar__item.header-button.navbar__link {
  background: var(--ifm-color-primary);
  color: white !important;
  border-radius: 1.5em;
}

.navbar__item.header-button:hover {
  background: var(--ifm-color-primary-dark);
}

.navbar .navbar__link {
  color: var(--ifm-menu-color);
  font-weight: var(--ifm-font-weight-normal);
}

.navbar .navbar__link:hover {
  color: var(--ifm-color-primary-light);
}

/* Disable external link icons. */
.navbar .navbar__link svg {
  display: none;
}

.navbar__link--active {
  cursor: pointer;
  color: var(--ifm-navbar-link-color);
  text-decoration: none;
}

.navbar__link:hover {
  cursor: pointer;
  color: #3b38e2;
  text-decoration: none;
}

.navbar .navbar__item {
  margin-right: 0.5em;
}

.navbar__category {
  font-weight: 700;
  padding: 0.4em 0 0.4em 0.4em;
  color: var(--docsearch-text-color);
  background-color: var(--ifm-hover-overlay);
}

.navbar__category:not(:first-child) {
  margin-top: 1.1em;
}

ul.table-of-contents {
  padding-left: 0;
  border: 0;
}

ul.table-of-contents li {
  margin-left: 0;
}

nav.theme-doc-breadcrumbs {
  margin-top: 8px !important;
}

ul.breadcrumbs > li.breadcrumbs__item > a.breadcrumbs__link {
  color: var(--ifm-color-primary);
}

ul.breadcrumbs > li.breadcrumbs__item > span.breadcrumbs__link {
  color: var(--ifm-font-color-base);
  background: none;
}

article span.badge {
  margin-bottom: 20px;
  background-color: var(--color-green-40);
  border: 1px solid var(--color-green-800);
  color: var(--color-green-800);
  font-weight: 500;
  border-radius: 4px;
}

html[data-theme="dark"] article span.badge {
  background-color: var(--color-grey-40);
  border: 1px solid var(--color-dark-blue-40);
  color: var(--color-dark-blue-40);
}

.cloudStatusLink {
  display: flex;
  gap: 4px;
  align-items: center;
}

@media (max-width: 996px) {
  .cloudStatusLink {
    display: none;
  }
}

.cloudStatusLink::before {
  content: "";
  display: inline-block;
  height: 10px;
  width: 10px;
  border-radius: 100%;
  background: #d1d1d1;
  transition: background 0.3s ease;
}

.navbar-sidebar .cloudStatusLink::before {
  display: none;
}

.cloudStatusLink.status-up::before,
.cloudStatusLink.status-undermaintenance::before {
  background: #00b093;
}

.cloudStatusLink.status-hasissues::before {
  background: #ed8936;
}

.codeBlockContainer_I0IT {
  box-shadow: none !important;
}

main img {
  max-width: 100%;
  border-radius: 10px;
}

.iconExternalLink_I5OW {
  margin-left: 0.3rem;
  display: none;
}

.menu__link {
  font-weight: var(--ifm-font-weight-normal);
}

.menu__link--sublist-caret:after {
  background: var(--ifm-menu-link-sublist-icon) 50%/2rem 2rem;
  min-width: 1.25rem;
}

/* These properties set the color of the active item in the navbar (background and text).
The variables for them have been added to :root at the top of this file */

.menu__link--active,
.menu__link--active:not(.menu__link--sublist),
.menu__list-item-collapsible--active,
.menu__list-item-collapsible--active:hover {
  background: var(--color-active-nav-item-background);
  color: var(--color-active-nav-item-text);
}

table {
  border-spacing: 0;
  border-collapse: separate;
  overflow-x: auto;
}

/* Add these new styles */
table th:first-child {
  border-top-left-radius: 10px;
}

table th:last-child {
  border-top-right-radius: 10px;
}

table tr:last-child td:first-child {
  border-bottom-left-radius: 10px;
}

table tr:last-child td:last-child {
  border-bottom-right-radius: 10px;
}

table th code {
  color: var(--ifm-color-content);
}

table td code {
  background-color: var(--color-blue-30);
  padding: 2px 8px;
  border: none;
  font-family: monospace;
  border-radius: 4px;
}

table tr:hover {
  background-color: var(--color-grey-40);
  transition: background-color 0.2s ease;
}
table thead tr:hover {
  background-color: transparent;
}

svg.inline-svg {
  max-height: 1em;
  max-width: 1em;
}

<<<<<<< HEAD
ul.MarkpromptSearchResults {
  margin: 0 !important;
  padding-left: 0 !important;
}

:where(.MarkpromptSearchResult a) {
  color: inherit !important;
  text-decoration: none !important;
}

:where([aria-selected='true'] .MarkpromptSearchResultLink) {
  background-color: var(--markprompt-primary) !important;
  color: var(--markprompt-primaryForeground) !important;
}

p.MarkpromptBranding {
  display: none !important;
}

div.MarkpromptContentDialog {
  top: 90px !important;
}

div.MarkpromptMessageAvatarContainer {
  height: 48px;
  width: 48px;
}

img.MarkpromptMessageAvatarImage {
  height: 48px;
  width: 48px;
}

/*  */

html[data-theme="dark"] .MarkpromptSearchView .MarkpromptPromptWrapper {
  background-color: rgb(68, 73, 80) !important;
}

html[data-theme="dark"] .MarkpromptChatViewNavigation {
  background-color: rgb(68, 73, 80) !important;
}

html[data-theme="dark"] .MarkpromptForm {
  background-color: rgb(0,0,0) !important;
}

.MarkpromptContentDialog[data-variant="sheet"] {
  z-index: 10000 !important; /* Ensure the dialog is on top of everything */
=======
nav a.navbar__link--active {
  color: var(--ifm-color-primary) !important;
  border-bottom: 3px solid var(--ifm-color-primary);
>>>>>>> af97d3ed
}<|MERGE_RESOLUTION|>--- conflicted
+++ resolved
@@ -338,7 +338,6 @@
   max-width: 1em;
 }
 
-<<<<<<< HEAD
 ul.MarkpromptSearchResults {
   margin: 0 !important;
   padding-left: 0 !important;
@@ -388,9 +387,9 @@
 
 .MarkpromptContentDialog[data-variant="sheet"] {
   z-index: 10000 !important; /* Ensure the dialog is on top of everything */
-=======
+}
+
 nav a.navbar__link--active {
   color: var(--ifm-color-primary) !important;
   border-bottom: 3px solid var(--ifm-color-primary);
->>>>>>> af97d3ed
 }