--- conflicted
+++ resolved
@@ -41,13 +41,11 @@
 
 You don't need to do anything with Docker, but you do need to run it in the background. Once it's open, minimize it and proceed to Part 2.
 
-<<<<<<< HEAD
 :::info Why do you need Docker?
 Airbyte runs on Kubernetes. When you deploy Airbyte locally, it uses Docker to create a Kubernetes cluster on your computer.
 :::
-=======
-For best performance, run Airbyte on a machine with 4 or more CPUs and at least 8GB of memory. We also support running Airbyte with 2 CPUs and 8GB of memory in low-resource mode. This guide explains how to do both. Follow this [Github discussion](https://github.com/airbytehq/airbyte/discussions/44391) to upvote and track progress toward supporting lower resource environments.
->>>>>>> 3becc96d
+
+For best performance, run Airbyte on a machine with 4 or more CPUs and at least 8-GB of memory. We also support running Airbyte with 2 CPUs and 8-GB of memory in low-resource mode. This guide explains how to do both. Follow this [Github discussion](https://github.com/airbytehq/airbyte/discussions/44391) to upvote and track progress toward supporting lower resource environments.
 
 ## Part 2: Install abctl
 
