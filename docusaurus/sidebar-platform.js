const sectionHeader = (title) => ({
  type: "html",
  value: title,
  className: "navbar__category",
});

const buildAConnector = {
  type: "category",
  label: "Building Connectors",
  link: {
    type: "doc",
    id: "connector-development/README",
  },
  items: [
    {
      type: "category",
      label: "Connector Builder",
      link: {
        type: "doc",
        id: "connector-development/connector-builder-ui/overview",
      },
      items: [
        "connector-development/connector-builder-ui/tutorial",
        "connector-development/connector-builder-ui/ai-assist",
        "connector-development/connector-builder-ui/custom-components",
        {
          type: "category",
          label: "Concepts",
          items: [
            "connector-development/connector-builder-ui/authentication",
            "connector-development/connector-builder-ui/record-processing",
            "connector-development/connector-builder-ui/pagination",
            "connector-development/connector-builder-ui/incremental-sync",
            "connector-development/connector-builder-ui/partitioning",
            "connector-development/connector-builder-ui/error-handling",
            "connector-development/connector-builder-ui/async-streams",
            "connector-development/connector-builder-ui/stream-templates",
          ],
        },
        {
          label: "Low-Code CDK Intro",
          type: "doc",
          id: "connector-development/config-based/low-code-cdk-overview",
        },
        {
          type: "category",
          label: "Understanding the YAML file",
          link: {
            type: "doc",
            id: "connector-development/config-based/understanding-the-yaml-file/yaml-overview",
          },
          items: [
            {
              type: `category`,
              label: `Requester`,
              link: {
                type: "doc",
                id: "connector-development/config-based/understanding-the-yaml-file/requester",
              },
              items: [
                "connector-development/config-based/understanding-the-yaml-file/request-options",
                "connector-development/config-based/understanding-the-yaml-file/authentication",
                "connector-development/config-based/understanding-the-yaml-file/error-handling",
              ],
            },
            "connector-development/config-based/understanding-the-yaml-file/incremental-syncs",
            "connector-development/config-based/understanding-the-yaml-file/pagination",
            "connector-development/config-based/understanding-the-yaml-file/partition-router",
            "connector-development/config-based/understanding-the-yaml-file/property-chunking",
            "connector-development/config-based/understanding-the-yaml-file/rate-limit-api-budget",
            "connector-development/config-based/understanding-the-yaml-file/record-selector",
            "connector-development/config-based/understanding-the-yaml-file/file-syncing",
            "connector-development/config-based/understanding-the-yaml-file/reference",
          ],
        },
        {
          type: "category",
          label: "Advanced Topics",
          items: [
            "connector-development/config-based/advanced-topics/component-schema-reference",
            "connector-development/config-based/advanced-topics/custom-components",
            "connector-development/config-based/advanced-topics/oauth",
            "connector-development/config-based/advanced-topics/how-framework-works",
            "connector-development/config-based/advanced-topics/object-instantiation",
            "connector-development/config-based/advanced-topics/parameters",
            "connector-development/config-based/advanced-topics/references",
            "connector-development/config-based/advanced-topics/string-interpolation",
          ],
        },
      ],
    },

    {
      type: "category",
      label: "Python CDK",
      link: {
        type: "doc",
        id: "connector-development/cdk-python/README",
      },
      items: [
        "connector-development/cdk-python/basic-concepts",
        "connector-development/cdk-python/schemas",
        "connector-development/cdk-python/full-refresh-stream",
        "connector-development/cdk-python/resumable-full-refresh-stream",
        "connector-development/cdk-python/incremental-stream",
        "connector-development/cdk-python/http-streams",
        "connector-development/cdk-python/stream-slices",
        "connector-development/cdk-python/migration-to-base-image",
        {
          type: "category",
          label: "Tutorial: Creating a connector with Python CDK",
          items: [
            "connector-development/tutorials/custom-python-connector/getting-started",
            "connector-development/tutorials/custom-python-connector/environment-setup",
            "connector-development/tutorials/custom-python-connector/reading-a-page",
            "connector-development/tutorials/custom-python-connector/reading-multiple-pages",
            "connector-development/tutorials/custom-python-connector/check-and-error-handling",
            "connector-development/tutorials/custom-python-connector/discover",
            "connector-development/tutorials/custom-python-connector/incremental-reads",
            "connector-development/tutorials/custom-python-connector/reading-from-a-subresource",
            "connector-development/tutorials/custom-python-connector/concurrency",
          ],
        },
      ],
    },
    {
      type: "category",
      label: "Testing Connectors",
      link: {
        type: "doc",
        id: "connector-development/testing-connectors/README",
      },
      items: [
        "connector-development/testing-connectors/connector-acceptance-tests-reference",
      ],
    },
    "connector-development/local-connector-development",
    "connector-development/connector-specification-reference",
    "connector-development/partner-certified-destinations",
    "connector-development/debugging-docker",
    "connector-development/writing-connector-docs",
    "connector-development/schema-reference",
    "connector-development/connector-metadata-file",
    "connector-development/best-practices",
    "connector-development/ux-handbook",
  ],
};

const contributeToAirbyte = {
  type: "category",
  label: "Contribute to Airbyte",
  link: {
    type: "doc",
    id: "contributing-to-airbyte/README",
  },
  items: [
    "contributing-to-airbyte/issues-and-requests",
    "contributing-to-airbyte/change-cdk-connector",
    "contributing-to-airbyte/submit-new-connector",
    "contributing-to-airbyte/developing-locally",
    "contributing-to-airbyte/writing-docs",
    {
      type: "category",
      label: "Resources",
      items: [
        "contributing-to-airbyte/resources/pull-requests-handbook",
        "contributing-to-airbyte/resources/qa-checks",
      ],
    },
  ],
};

const deployAirbyte = {
  type: "category",
  label: "Deploy Airbyte",
  link: {
    type: "doc",
    id: "deploying-airbyte/deploying-airbyte",
  },
  items: [
    {
      type: "category",
      label: "Infrastructure",
      items: [
        "deploying-airbyte/infrastructure/aws",
        "deploying-airbyte/infrastructure/gcp",
        // "deploying-airbyte/infrastructure/azure",
      ],
    },

    {
      type: "category",
      label: "Integrations",
      items: [
        "deploying-airbyte/integrations/authentication",
        "deploying-airbyte/integrations/storage",
        "deploying-airbyte/integrations/secrets",
        "deploying-airbyte/integrations/database",
        // "deploying-airbyte/integrations/monitoring",
        "deploying-airbyte/integrations/ingress",
        "deploying-airbyte/integrations/ingress-1-7",
        "deploying-airbyte/integrations/custom-image-registries",
      ],
    },

    {
      type: "doc",
      label: "Creating a Secret",
      id: "deploying-airbyte/creating-secrets",
    },
    {
      type: "doc",
      id: "deploying-airbyte/migrating-from-docker-compose",
    },
    {
      type: "doc",
      id: "deploying-airbyte/abctl-ec2",
    },
<<<<<<< HEAD
    "deploying-airbyte/chart-v2-community",
    "deploying-airbyte/values",
=======
    {
      type: "category",
      label: "abctl",
      link: {
        type: "doc",
        id: "deploying-airbyte/abctl/index",
      },
      items: [
        {
          type: "doc",
          id: "deploying-airbyte/troubleshoot-deploy",
        },
      ],
    },
>>>>>>> a9c374c2
  ],
};

const connectionConfigurations = {
  type: "category",
  label: "Data Transfer Options",
  link: {
    type: "doc",
    id: "cloud/managing-airbyte-cloud/configuring-connections",
  },
  items: [
    "using-airbyte/core-concepts/sync-schedules",
    "using-airbyte/core-concepts/namespaces",
    "using-airbyte/configuring-schema",
    "using-airbyte/schema-change-management",
    {
      type: "category",
      label: "Sync Modes",
      link: {
        type: "doc",
        id: "using-airbyte/core-concepts/sync-modes/README",
      },
      items: [
        "using-airbyte/core-concepts/sync-modes/incremental-append-deduped",
        "using-airbyte/core-concepts/sync-modes/incremental-append",
        "using-airbyte/core-concepts/sync-modes/full-refresh-append",
        "using-airbyte/core-concepts/sync-modes/full-refresh-overwrite",
        "using-airbyte/core-concepts/sync-modes/full-refresh-overwrite-deduped",
      ],
    },
  ],
};

const understandingAirbyte = {
  type: "category",
  label: "Understand Airbyte",
  items: [
    "understanding-airbyte/high-level-view",
    "understanding-airbyte/airbyte-protocol",
    "understanding-airbyte/airbyte-protocol-docker",
    "understanding-airbyte/airbyte-protocol-versioning",
    "understanding-airbyte/jobs",
    "understanding-airbyte/database-data-catalog",
    "understanding-airbyte/beginners-guide-to-catalog",
    "understanding-airbyte/supported-data-types",
    "understanding-airbyte/secrets",
    "understanding-airbyte/cdc",
    "understanding-airbyte/resumability",
    "understanding-airbyte/json-avro-conversion",
    "understanding-airbyte/schemaless-sources-and-destinations",
    "understanding-airbyte/tech-stack",
    "understanding-airbyte/heartbeats",
  ],
};

module.exports = {
  platform: [
    {
      type: "category",
      collapsible: false,
      label: "Airbyte Platform",
      link: {
        type: "doc",
        id: "readme",
      },
      items: [
        sectionHeader("Getting Started"),

        {
          type: "doc",
          label: "Quickstart",
          id: "using-airbyte/getting-started/oss-quickstart",
        },
        {
          type: "doc",
          id: "using-airbyte/core-concepts/readme",
        },
        {
          type: "doc",
          id: "using-airbyte/getting-started/academy",
        },
        {
          type: "category",
          label: "Moving Data",
          items: [
            "using-airbyte/getting-started/add-a-source",
            "using-airbyte/getting-started/add-a-destination",
            "using-airbyte/getting-started/set-up-a-connection",
          ],
        },
        sectionHeader("Airbyte Connectors"),
        {
          type: "link",
          label: "Connector Catalog",
          href: "/integrations/",
        },
        buildAConnector,
        {
          type: "doc",
          id: "using-airbyte/oauth",
        },
        sectionHeader("Using Airbyte"),
        connectionConfigurations,
        {
          type: "doc",
          id: "using-airbyte/core-concepts/direct-load-tables",
        },
        {
          type: "doc",
          id: "using-airbyte/core-concepts/typing-deduping",
        },
        {
          type: "doc",
          id: "using-airbyte/sync-files-and-records",
        },
        {
          type: "doc",
          id: "using-airbyte/delivery-methods",
        },
        {
          type: "doc",
          id: "using-airbyte/mappings",
        },
        {
          type: "category",
          label: "Transformations",
          items: ["cloud/managing-airbyte-cloud/dbt-cloud-integration"],
        },
        {
          type: "category",
          label: "Managing Syncs",
          items: [
            "cloud/managing-airbyte-cloud/review-connection-status",
            "cloud/managing-airbyte-cloud/review-connection-timeline",
            "operator-guides/refreshes",
            "operator-guides/clear",
            "operator-guides/browsing-output-logs",
            "cloud/managing-airbyte-cloud/manage-connection-state",
          ],
        },
        {
          type: "doc",
          id: "using-airbyte/tagging",
        },
        {
          type: "doc",
          id: "understanding-airbyte/airbyte-metadata-fields",
        },
        sectionHeader("Managing Airbyte"),
        deployAirbyte,
        {
          type: "category",
          label: "Self-Managed Enterprise",
          link: {
            type: "doc",
            id: "enterprise-setup/README",
          },
          items: [
            "enterprise-setup/implementation-guide",
            "enterprise-setup/api-access-config",
            "enterprise-setup/multi-region",
            "enterprise-setup/audit-logging",
            "enterprise-setup/scaling-airbyte",
            "enterprise-setup/upgrade-service-account",
            "enterprise-setup/upgrading-from-community",
            "enterprise-setup/chart-v2-enterprise",
          ],
        },
        {
          type: "category",
          label: "Upgrading Airbyte",
          link: {
            type: "doc",
            id: "operator-guides/upgrading-airbyte",
          },
          items: ["managing-airbyte/connector-updates"],
        },
        {
          type: "category",
          label: "Configuring Airbyte",
          link: {
            type: "doc",
            id: "operator-guides/configuring-airbyte",
          },
          items: [
            "operator-guides/configuring-connector-resources",
            "operator-guides/telemetry",
          ],
        },

        {
          type: "category",
          label: "Access Management",
          items: [
            {
              type: "category",
              label: "Single Sign-On (SSO)",
              link: {
                type: "doc",
                id: "access-management/sso",
              },
              items: [
                {
                  type: "autogenerated",
                  dirName: "access-management/sso-providers",
                },
              ],
            },
            {
              type: "category",
              label: "Role-Based Access Control (RBAC)",
              link: {
                type: "doc",
                id: "access-management/rbac",
              },
              items: [
                {
                  type: "doc",
                  id: "access-management/role-mapping",
                },
              ],
            },
          ],
        },
        {
          type: "category",
          label: "Airbyte at Scale",
          items: [
            {
              type: "category",
              label: "Collecting Metrics",
              link: {
                type: "doc",
                id: "operator-guides/collecting-metrics",
              },
              items: [
                {
                  type: "doc",
                  id: "operator-guides/open-telemetry",
                },
              ],
            },
            "operator-guides/scaling-airbyte",
            "cloud/managing-airbyte-cloud/understand-airbyte-cloud-limits",
          ],
        },
        {
          type: "category",
          label: "Security",
          link: {
            type: "doc",
            id: "operating-airbyte/security",
          },
          items: [
            {
              type: "doc",
              id: "operating-airbyte/ip-allowlist",
            },
          ],
        },
        {
          type: "category",
          label: "Integrating with Airbyte",
          items: [
            "using-airbyte/configuring-api-access",
            "operator-guides/using-the-airflow-airbyte-operator",
            "operator-guides/using-prefect-task",
            "operator-guides/using-dagster-integration",
            "operator-guides/using-kestra-plugin",
            "operator-guides/using-orchestra-task",
          ],
        },
        {
          type: "category",
          label: "Account Management",
          items: [
            "cloud/managing-airbyte-cloud/manage-data-residency",
            "using-airbyte/workspaces",
            "cloud/managing-airbyte-cloud/manage-airbyte-cloud-notifications",
            "cloud/managing-airbyte-cloud/manage-credits",
            "operator-guides/using-custom-connectors",
          ],
        },
        sectionHeader("Developer Guides"),
        {
          type: "doc",
          id: "api-documentation",
        },
        {
          type: "doc",
          id: "terraform-documentation",
        },
        {
          type: "doc",
          label: "Using PyAirbyte",
          id: "using-airbyte/pyairbyte/getting-started",
        },
        understandingAirbyte,
        {
          type: "category",
          label: "Licenses",
          link: {
            type: "doc",
            id: "developer-guides/licenses/README",
          },
          items: [
            "developer-guides/licenses/license-faq",
            "developer-guides/licenses/elv2-license",
            "developer-guides/licenses/mit-license",
            "developer-guides/licenses/examples",
          ],
        },
        sectionHeader("Community"),
        contributeToAirbyte,
        "community/getting-support",
        "community/code-of-conduct",
        sectionHeader("Product Updates"),
        {
          type: "link",
          label: "Roadmap",
          href: "https://go.airbyte.com/roadmap",
        },
      ],
    },
  ],
};<|MERGE_RESOLUTION|>--- conflicted
+++ resolved
@@ -216,10 +216,8 @@
       type: "doc",
       id: "deploying-airbyte/abctl-ec2",
     },
-<<<<<<< HEAD
     "deploying-airbyte/chart-v2-community",
     "deploying-airbyte/values",
-=======
     {
       type: "category",
       label: "abctl",
@@ -234,7 +232,6 @@
         },
       ],
     },
->>>>>>> a9c374c2
   ],
 };
 
