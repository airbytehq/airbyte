--- conflicted
+++ resolved
@@ -499,10 +499,6 @@
       items: [
         "enterprise-setup/implementation-guide",
         "enterprise-setup/upgrading-from-community",
-<<<<<<< HEAD
-=======
-        "enterprise-setup/sso",
->>>>>>> c01bda46
       ]
     },
     "operator-guides/upgrading-airbyte",
