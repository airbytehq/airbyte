const fs = require("fs");
const path = require("path")

const connectorsDocsRoot = "../docs/integrations";
const sourcesDocs = `${connectorsDocsRoot}/sources`;
const destinationDocs = `${connectorsDocsRoot}/destinations`;

function getFilenamesInDir(prefix, dir, excludes) {
    return fs.readdirSync(dir)
        .map(fileName => fileName.replace(".md", ""))
        .filter(fileName => excludes.indexOf(fileName.toLowerCase()) === -1)
        .map(filename => {
            return {type: 'doc', id: path.join(prefix, filename)}
        });
}

function getSourceConnectors() {
    return getFilenamesInDir("integrations/sources/", sourcesDocs, ["readme"]);
}

function getDestinationConnectors() {
    return getFilenamesInDir("integrations/destinations/", destinationDocs, ["readme"]);
}
module.exports = {
  mySidebar: [
    {
      type: 'doc',
      label: 'Start here',
      id: "readme",
    },
    {
      type: 'category',
      label: 'Connector Catalog',
      items: [
          {
            type: 'doc',
            label: 'Search and Stages',
            id: 'integrations/README',
          },
          {
            type: 'category',
            label: 'Sources',
            link: {
              type: 'generated-index',
            },
            items: getSourceConnectors()
          },
          {
            type: 'category',
            label: 'Destinations',
            link: {
              type: 'generated-index',
            },
            items: getDestinationConnectors()
          },
          {
            type: 'doc',
            id: "integrations/custom-connectors",
          },
        ]

      },
    {
      type: 'category',
      label: 'Airbyte Cloud',
      items: [
        {
          type: 'doc',
          label: 'Getting Started',
          id: "cloud/getting-started-with-airbyte-cloud",
        },
        'cloud/core-concepts',
        'cloud/managing-airbyte-cloud',

      ],
    },
    {
      type: 'category',
      label: 'Airbyte Open Source Quick Start',
      link: {
        type: 'generated-index',
      },
      items: [
        'quickstart/deploy-airbyte',
        'quickstart/add-a-source',
        'quickstart/add-a-destination',
        'quickstart/set-up-a-connection',
      ],
    },
    {
      type: 'category',
      label: 'Deploy Airbyte Open Source',
      link: {
        type: 'generated-index',
      },
      items: [
        'deploying-airbyte/local-deployment',
        {
          type: 'doc',
          label: 'Deploy Airbyte on AWS EC2',
          id: 'deploying-airbyte/on-aws-ec2',
        },
        
        {
          type: 'doc',
          label: 'Deploy Airbyte on Azure',
          id:'deploying-airbyte/on-azure-vm-cloud-shell',
        },
        {
          type: 'doc',
          label: 'Deploy Airbyte on Google (GCP)',
          id:'deploying-airbyte/on-gcp-compute-engine',
        },
        'deploying-airbyte/on-kubernetes',
<<<<<<< HEAD
        'deploying-airbyte/on-restack',
=======
        'deploying-airbyte/on-kubernetes-via-helm',
>>>>>>> 5ed632ac
        'deploying-airbyte/on-plural',
        'deploying-airbyte/on-oci-vm',
        'deploying-airbyte/on-digitalocean-droplet',
      ],
    },
    {
      type: 'category',
      label: 'Manage Airbyte Open Source',
      link: {
        type: 'generated-index',
      },
      items: [
        'operator-guides/upgrading-airbyte',
        'operator-guides/reset',
        'operator-guides/configuring-airbyte-db',
        'operator-guides/configuring-connector-resources',
        'operator-guides/browsing-output-logs',
        'operator-guides/using-the-airflow-airbyte-operator',
        'operator-guides/using-prefect-task',
        'operator-guides/using-dagster-integration',
        'operator-guides/locating-files-local-destination',
        {
          type: 'category',
          label: 'Transformations and Normalization',
          items: [
            'operator-guides/transformation-and-normalization/transformations-with-sql',
            'operator-guides/transformation-and-normalization/transformations-with-dbt',
            'operator-guides/transformation-and-normalization/transformations-with-airbyte',
            ]
          },
          {
            type: 'category',
            label: 'Configuring Airbyte',
            link: {
              type: 'doc',
              id: 'operator-guides/configuring-airbyte',
            },
            items: [
                'operator-guides/sentry-integration',
              ]
          },
        'operator-guides/using-custom-connectors',
        'operator-guides/scaling-airbyte',
      ],
    },
    {
      type: 'category',
      label: 'Troubleshoot Airbyte',
      items: [
        'troubleshooting/README',
        'troubleshooting/on-deploying',
        'troubleshooting/new-connection',
        'troubleshooting/running-sync',     
      ],
    },
    {
      type: 'category',
      label: 'Build a connector',      
      items: [
        {
          type: 'doc',
          label: 'CDK Introduction',
          id: 'connector-development/README',
        },
        {
          type: 'category',
          label: 'Low-code connector development',
          items: [
            {
              label: 'Low-code CDK Intro',
              type: 'doc',
              id: 'connector-development/config-based/low-code-cdk-overview',
            },
            {
              type: 'category',
              label: 'Tutorial',
              items: [
                'connector-development/config-based/tutorial/getting-started',
                'connector-development/config-based/tutorial/create-source',
                'connector-development/config-based/tutorial/install-dependencies',
                'connector-development/config-based/tutorial/connecting-to-the-API-source',
                'connector-development/config-based/tutorial/reading-data',
                'connector-development/config-based/tutorial/incremental-reads',
                'connector-development/config-based/tutorial/testing',
              ],
            },
            {
              type: 'category',
              label: 'Understanding the YAML file',
              link: {
                type: 'doc',
                id: 'connector-development/config-based/understanding-the-yaml-file/yaml-overview',
              },
              items: [
                {
                  type: `category`,
                  label: `Requester`,
                  link: {
                    type: 'doc',
                    id: 'connector-development/config-based/understanding-the-yaml-file/requester',
                  },
                  items: [
                    'connector-development/config-based/understanding-the-yaml-file/request-options',
                    'connector-development/config-based/understanding-the-yaml-file/authentication',
                    'connector-development/config-based/understanding-the-yaml-file/error-handling',  
                  ]
              },
                'connector-development/config-based/understanding-the-yaml-file/pagination',
                'connector-development/config-based/understanding-the-yaml-file/record-selector',
                'connector-development/config-based/understanding-the-yaml-file/stream-slicers',
              ]
            },
            'connector-development/config-based/advanced-topics',    
          ]
        },
        'connector-development/tutorials/cdk-speedrun',
        {
          type: 'category',
          label: 'Python CDK: Creating a HTTP API Source',
          items: [
            'connector-development/tutorials/cdk-tutorial-python-http/getting-started',
            'connector-development/tutorials/cdk-tutorial-python-http/creating-the-source',
            'connector-development/tutorials/cdk-tutorial-python-http/install-dependencies',
            'connector-development/tutorials/cdk-tutorial-python-http/define-inputs',
            'connector-development/tutorials/cdk-tutorial-python-http/connection-checking',
            'connector-development/tutorials/cdk-tutorial-python-http/declare-schema',
            'connector-development/tutorials/cdk-tutorial-python-http/read-data',
            'connector-development/tutorials/cdk-tutorial-python-http/use-connector-in-airbyte',
            'connector-development/tutorials/cdk-tutorial-python-http/test-your-connector',
          ]
        },
        'connector-development/tutorials/building-a-python-source',
        'connector-development/tutorials/building-a-python-destination',
        'connector-development/tutorials/building-a-java-destination',
        'connector-development/tutorials/profile-java-connector-memory',
        {
          type: 'category',
          label: 'Connector Development Kit (Python)',
          link: {
            type: 'doc',
            id: 'connector-development/cdk-python/README',
          },
          items: [
            'connector-development/cdk-python/basic-concepts',
            'connector-development/cdk-python/schemas',
            'connector-development/cdk-python/full-refresh-stream',
            'connector-development/cdk-python/incremental-stream',
            'connector-development/cdk-python/http-streams',
            'connector-development/cdk-python/python-concepts',
            'connector-development/cdk-python/stream-slices',
          ]
        },
        'connector-development/cdk-faros-js',
        'connector-development/airbyte101',
        'connector-development/testing-connectors/README',
        'connector-development/testing-connectors/source-acceptance-tests-reference',
        'connector-development/connector-specification-reference',
        'connector-development/best-practices',
        'connector-development/ux-handbook',
      ]
    },
    {
      type: 'category',
      label: 'Contribute to Airbyte',
      items: [
        'contributing-to-airbyte/README',
        'contributing-to-airbyte/code-of-conduct',
        'contributing-to-airbyte/maintainer-code-of-conduct',
        'contributing-to-airbyte/developing-locally',
        'contributing-to-airbyte/developing-on-docker',
        'contributing-to-airbyte/developing-on-kubernetes',
        'contributing-to-airbyte/monorepo-python-development',
        'contributing-to-airbyte/code-style',
        'contributing-to-airbyte/issues-and-pull-requests',
        'contributing-to-airbyte/gradle-cheatsheet',
        'contributing-to-airbyte/gradle-dependency-update',
        {
          type: 'category',
          label: 'Updating documentation',
          link: {
            type: 'doc',
            id: 'contributing-to-airbyte/updating-documentation',
          },
          items: [
            {
              type: 'link',
              label: 'Connector doc template',
              href: 'https://hackmd.io/Bz75cgATSbm7DjrAqgl4rw',
            },
          ]
        },
      ]
    },
    {
      type: 'category',
      label: 'Understand Airbyte',
      items: [
        'understanding-airbyte/beginners-guide-to-catalog',
        'understanding-airbyte/airbyte-protocol',
        'understanding-airbyte/airbyte-protocol-docker',
        'understanding-airbyte/basic-normalization',
        {
          type: 'category',
          label: 'Connections and Sync Modes',
          items: [
            {
              type: 'doc',
              label: 'Connections Overview',
              id: "understanding-airbyte/connections/README",
            },
            'understanding-airbyte/connections/full-refresh-overwrite',
            'understanding-airbyte/connections/full-refresh-append',
            'understanding-airbyte/connections/incremental-append',
            'understanding-airbyte/connections/incremental-deduped-history',
          ]
        },
        'understanding-airbyte/operations',
        'understanding-airbyte/high-level-view',
        'understanding-airbyte/jobs',
        'understanding-airbyte/tech-stack',
        'understanding-airbyte/cdc',
        'understanding-airbyte/namespaces',
        'understanding-airbyte/supported-data-types',
        'understanding-airbyte/json-avro-conversion',
        'understanding-airbyte/database-data-catalog',
      ]
    },
    {
      type: 'doc',
      id: "operator-guides/security",
    },
    {
      type: 'doc',
      id: "api-documentation",
    },
    {
      type: 'link',
      label: 'CLI documentation',
      href: 'https://github.com/airbytehq/airbyte/blob/master/octavia-cli/README.md',
    },
    {
      type: 'category',
      label: 'Project Overview',
      items: [
        {
          type: 'link',
          label: 'Roadmap',
          href: 'https://app.harvestr.io/roadmap/view/pQU6gdCyc/airbyte-roadmap',
        },
        'project-overview/product-release-stages',
        'project-overview/slack-code-of-conduct',
        {
          type: 'link',
          label: 'Airbyte Repository',
          href: 'https://github.com/airbytehq/airbyte',
        },
        {
          type: 'category',
          label: 'Licenses',
          link: {
            type: 'doc',
            id: 'project-overview/licenses/README',
          },
          items: [
            'project-overview/licenses/license-faq',
            'project-overview/licenses/elv2-license',
            'project-overview/licenses/mit-license',
            'project-overview/licenses/examples',
          ]
        },
      ],
    },
    {
      type: 'category',
      label: 'Release Notes',
      items: [
         'release_notes/july_2022',
         'release_notes/august_2022',
         'release_notes/september_2022',
         'release_notes/october_2022',
      ],
    },
  ],
}<|MERGE_RESOLUTION|>--- conflicted
+++ resolved
@@ -112,11 +112,8 @@
           id:'deploying-airbyte/on-gcp-compute-engine',
         },
         'deploying-airbyte/on-kubernetes',
-<<<<<<< HEAD
+        'deploying-airbyte/on-kubernetes-via-helm',
         'deploying-airbyte/on-restack',
-=======
-        'deploying-airbyte/on-kubernetes-via-helm',
->>>>>>> 5ed632ac
         'deploying-airbyte/on-plural',
         'deploying-airbyte/on-oci-vm',
         'deploying-airbyte/on-digitalocean-droplet',
