const fs = require("fs");
const path = require("path")

const connectorsDocsRoot = "../docs/integrations";
const sourcesDocs = `${connectorsDocsRoot}/sources`;
const destinationDocs = `${connectorsDocsRoot}/destinations`;

function getFilenamesInDir(prefix, dir, excludes) {
    return fs.readdirSync(dir)
        .filter(fileName => !fileName.endsWith(".inapp.md"))
        .map(fileName => fileName.replace(".md", ""))
        .filter(fileName => excludes.indexOf(fileName.toLowerCase()) === -1)
        .map(filename => {
            return {type: 'doc', id: path.join(prefix, filename)}
        });
}

function getSourceConnectors() {
    return getFilenamesInDir("integrations/sources/", sourcesDocs, ["readme"]);
}

function getDestinationConnectors() {
    return getFilenamesInDir("integrations/destinations/", destinationDocs, ["readme"]);
}
module.exports = {
  mySidebar: [
    {
      type: 'doc',
      label: 'Start here',
      id: "readme",
    },
    {
      type: 'category',
      label: 'Connector Catalog',
      link: {
        type: 'doc',
        id: 'integrations/README',
      },
      items: [
          {
            type: 'category',
            label: 'Sources',
            link: {
              type: 'generated-index',
            },
            items: getSourceConnectors()
          },
          {
            type: 'category',
            label: 'Destinations',
            link: {
              type: 'generated-index',
            },
            items: getDestinationConnectors()
          },
          {
            type: 'doc',
            id: "integrations/custom-connectors",
          },
        ]

      },
    {
      type: 'category',
      label: 'Airbyte Cloud',
      items: [
        {
          type: 'doc',
          label: 'Getting Started',
          id: "cloud/getting-started-with-airbyte-cloud",
        },
        'cloud/core-concepts',
        {
          type: 'category',
          label: 'Managing Airbyte Cloud',
          link: {
            type: 'generated-index',
          },
          items: [
            'cloud/managing-airbyte-cloud/edit-stream-configuration',
            'cloud/managing-airbyte-cloud/manage-schema-changes',
            'cloud/managing-airbyte-cloud/manage-data-residency',
            'cloud/managing-airbyte-cloud/manage-credits',
            'cloud/managing-airbyte-cloud/review-sync-summary',
            'cloud/managing-airbyte-cloud/manage-airbyte-cloud-notifications',
            'cloud/managing-airbyte-cloud/dbt-cloud-integration',
            'cloud/managing-airbyte-cloud/manage-airbyte-cloud-workspace',
            'cloud/managing-airbyte-cloud/understand-airbyte-cloud-limits',
            'cloud/managing-airbyte-cloud/review-connection-state',
          ],        
        },
      ],
    },
    {
      type: 'category',
      label: 'Airbyte Open Source Quick Start',
      link: {
        type: 'generated-index',
      },
      items: [
        'quickstart/deploy-airbyte',
        'quickstart/add-a-source',
        'quickstart/add-a-destination',
        'quickstart/set-up-a-connection',
      ],
    },
    {
      type: 'category',
      label: 'Deploy Airbyte Open Source',
      link: {
        type: 'generated-index',
      },
      items: [
        {
          type: 'doc',
          label: 'On your local machine',
          id: 'deploying-airbyte/local-deployment',
        },
        {
          type: 'doc',
          label: 'On AWS EC2',
          id: 'deploying-airbyte/on-aws-ec2',
        },

        {
          type: 'doc',
          label: 'On Azure',
          id:'deploying-airbyte/on-azure-vm-cloud-shell',
        },
        {
          type: 'doc',
          label: 'On Google (GCP)',
          id:'deploying-airbyte/on-gcp-compute-engine',
        },
        {
          type: 'doc',
          label: 'On Kubernetes using Kustomize',
          id:'deploying-airbyte/on-kubernetes',
        },
        {
          type: 'doc',
          label: 'On Kubernetes using Helm',
          id:'deploying-airbyte/on-kubernetes-via-helm',
        },
        {
          type: 'doc',
          label: 'On Restack',
          id:'deploying-airbyte/on-restack',
        },
        {
          type: 'doc',
          label: 'On Plural',
          id:'deploying-airbyte/on-plural',
        },
        {
          type: 'doc',
          label: 'On Oracle Cloud',
          id:'deploying-airbyte/on-oci-vm',
        },
        {
          type: 'doc',
          label: 'On DigitalOcean',
          id:'deploying-airbyte/on-digitalocean-droplet',
        },
      ],
    },
    {
      type: 'category',
      label: 'Manage Airbyte Open Source',
      link: {
        type: 'generated-index',
      },
      items: [
        'operator-guides/upgrading-airbyte',
        'operator-guides/reset',
        'operator-guides/configuring-airbyte-db',
        'operator-guides/configuring-connector-resources',
        'operator-guides/browsing-output-logs',
        'operator-guides/using-the-airflow-airbyte-operator',
        'operator-guides/using-prefect-task',
        'operator-guides/using-dagster-integration',
        'operator-guides/locating-files-local-destination',
        {
          type: 'category',
          label: 'Transformations and Normalization',
          items: [
            'operator-guides/transformation-and-normalization/transformations-with-sql',
            'operator-guides/transformation-and-normalization/transformations-with-dbt',
            'operator-guides/transformation-and-normalization/transformations-with-airbyte',
            ]
          },
          {
            type: 'category',
            label: 'Configuring Airbyte',
            link: {
              type: 'doc',
              id: 'operator-guides/configuring-airbyte',
            },
            items: [
                'operator-guides/sentry-integration',
              ]
          },
        'operator-guides/using-custom-connectors',
        'operator-guides/scaling-airbyte',
        'operator-guides/configuring-sync-notifications',
        'operator-guides/collecting-metrics',
      ],
    },
    {
      type: 'category',
      label: 'Troubleshoot Airbyte',
      items: [
        'troubleshooting/README',
        'troubleshooting/on-deploying',
        'troubleshooting/new-connection',
        'troubleshooting/running-sync',
      ],
    },
    {
      type: 'category',
      label: 'Build a connector',
      items: [
        {
          type: 'doc',
          label: 'Overview',
          id: 'connector-development/README',
        },
        {
          type: 'category',
          label: 'Low-code connector development',
          items: [
            'connector-development/config-based/connector-builder-ui',
            {
              label: 'Low-code CDK Intro',
              type: 'doc',
              id: 'connector-development/config-based/low-code-cdk-overview',
            },
            {
              type: 'category',
              label: 'Tutorial',
              items: [
                'connector-development/config-based/tutorial/getting-started',
                'connector-development/config-based/tutorial/create-source',
                'connector-development/config-based/tutorial/install-dependencies',
                'connector-development/config-based/tutorial/connecting-to-the-API-source',
                'connector-development/config-based/tutorial/reading-data',
                'connector-development/config-based/tutorial/incremental-reads',
                'connector-development/config-based/tutorial/testing',
              ],
            },
            {
              type: 'category',
              label: 'Understanding the YAML file',
              link: {
                type: 'doc',
                id: 'connector-development/config-based/understanding-the-yaml-file/yaml-overview',
              },
              items: [
                {
                  type: `category`,
                  label: `Requester`,
                  link: {
                    type: 'doc',
                    id: 'connector-development/config-based/understanding-the-yaml-file/requester',
                  },
                  items: [
                    'connector-development/config-based/understanding-the-yaml-file/request-options',
                    'connector-development/config-based/understanding-the-yaml-file/authentication',
                    'connector-development/config-based/understanding-the-yaml-file/error-handling',
                  ]
              },
                'connector-development/config-based/understanding-the-yaml-file/incremental-syncs',
                'connector-development/config-based/understanding-the-yaml-file/pagination',
                'connector-development/config-based/understanding-the-yaml-file/partition-router',
                'connector-development/config-based/understanding-the-yaml-file/record-selector',
                'connector-development/config-based/understanding-the-yaml-file/reference',
              ]
            },
            'connector-development/config-based/advanced-topics',
          ]
        },

        {
          type: 'category',
          label: 'Connector Development Kit',
          link: {
            type: 'doc',
            id: 'connector-development/cdk-python/README',
          },
          items: [
            'connector-development/cdk-python/basic-concepts',
            'connector-development/cdk-python/schemas',
            'connector-development/cdk-python/full-refresh-stream',
            'connector-development/cdk-python/incremental-stream',
            'connector-development/cdk-python/http-streams',
            'connector-development/cdk-python/python-concepts',
            'connector-development/cdk-python/stream-slices',
          ]
        },
        {
          type: 'category',
          label: 'Testing Connectors',
          link: {
            type: 'doc',
            id: 'connector-development/testing-connectors/README',
          },
          items: [
            'connector-development/testing-connectors/connector-acceptance-tests-reference',
            'connector-development/testing-connectors/legacy-standard-source-tests',
            'connector-development/testing-connectors/source-acceptance-tests-reference',
            'connector-development/testing-connectors/standard-source-tests',
            'connector-development/testing-connectors/testing-a-local-catalog-in-development',
          ]
        },
        {
<<<<<<< HEAD
                  type: 'category',
                  label: 'Tutorials',
                  items:[
                    'connector-development/tutorials/cdk-speedrun',
                    {
                        type: 'category',
                        label: 'Python CDK: Creating a HTTP API Source',
                        items: [
                          'connector-development/tutorials/cdk-tutorial-python-http/getting-started',
                          'connector-development/tutorials/cdk-tutorial-python-http/creating-the-source',
                          'connector-development/tutorials/cdk-tutorial-python-http/install-dependencies',
                          'connector-development/tutorials/cdk-tutorial-python-http/define-inputs',
                          'connector-development/tutorials/cdk-tutorial-python-http/connection-checking',
                          'connector-development/tutorials/cdk-tutorial-python-http/declare-schema',
                          'connector-development/tutorials/cdk-tutorial-python-http/read-data',
                          'connector-development/tutorials/cdk-tutorial-python-http/use-connector-in-airbyte',
                          'connector-development/tutorials/cdk-tutorial-python-http/test-your-connector',
                        ]
                    },
                    'connector-development/tutorials/building-a-python-source',
                    'connector-development/tutorials/building-a-python-destination',
                    'connector-development/tutorials/building-a-java-destination',
                    'connector-development/tutorials/profile-java-connector-memory'
                  ]
                },
=======
          type: 'category',
          label: 'Tutorials',
          items:[
            'connector-development/tutorials/cdk-speedrun',
            {
                type: 'category',
                label: 'Python CDK: Creating a HTTP API Source',
                items: [
                  'connector-development/tutorials/cdk-tutorial-python-http/getting-started',
                  'connector-development/tutorials/cdk-tutorial-python-http/creating-the-source',
                  'connector-development/tutorials/cdk-tutorial-python-http/install-dependencies',
                  'connector-development/tutorials/cdk-tutorial-python-http/define-inputs',
                  'connector-development/tutorials/cdk-tutorial-python-http/connection-checking',
                  'connector-development/tutorials/cdk-tutorial-python-http/declare-schema',
                  'connector-development/tutorials/cdk-tutorial-python-http/read-data',
                  'connector-development/tutorials/cdk-tutorial-python-http/use-connector-in-airbyte',
                  'connector-development/tutorials/cdk-tutorial-python-http/test-your-connector',
                ]
            },
            'connector-development/tutorials/building-a-python-source',
            'connector-development/tutorials/building-a-python-destination',
            'connector-development/tutorials/building-a-java-destination',
            'connector-development/tutorials/profile-java-connector-memory'
          ]
        },
>>>>>>> 1feda081
        'connector-development/connector-specification-reference',
        'connector-development/best-practices',
        'connector-development/ux-handbook',
      ]
    },
    {
      type: 'category',
      label: 'Contribute to Airbyte',
      items: [
        'contributing-to-airbyte/README',
        'contributing-to-airbyte/code-of-conduct',
        'contributing-to-airbyte/maintainer-code-of-conduct',
        'contributing-to-airbyte/developing-locally',
        'contributing-to-airbyte/developing-on-docker',
        'contributing-to-airbyte/developing-on-kubernetes',
        'contributing-to-airbyte/python-gradle-setup',
        'contributing-to-airbyte/code-style',
        'contributing-to-airbyte/issues-and-pull-requests',
        'contributing-to-airbyte/gradle-cheatsheet',
        'contributing-to-airbyte/gradle-dependency-update',
        {
          type: 'category',
          label: 'Updating documentation',
          link: {
            type: 'doc',
            id: 'contributing-to-airbyte/updating-documentation',
          },
          items: [
            {
              type: 'link',
              label: 'Connector doc template',
              href: 'https://hackmd.io/Bz75cgATSbm7DjrAqgl4rw',
            },
          ]
        },
      ]
    },
    {
      type: 'category',
      label: 'Understand Airbyte',
      items: [
        'understanding-airbyte/beginners-guide-to-catalog',
        'understanding-airbyte/airbyte-protocol',
        'understanding-airbyte/airbyte-protocol-docker',
        'understanding-airbyte/basic-normalization',
        {
          type: 'category',
          label: 'Connections and Sync Modes',
          items: [
            {
              type: 'doc',
              label: 'Connections Overview',
              id: "understanding-airbyte/connections/README",
            },
            'understanding-airbyte/connections/full-refresh-overwrite',
            'understanding-airbyte/connections/full-refresh-append',
            'understanding-airbyte/connections/incremental-append',
            'understanding-airbyte/connections/incremental-deduped-history',
          ]
        },
        'understanding-airbyte/operations',
        'understanding-airbyte/high-level-view',
        'understanding-airbyte/jobs',
        'understanding-airbyte/tech-stack',
        'understanding-airbyte/cdc',
        'understanding-airbyte/namespaces',
        'understanding-airbyte/supported-data-types',
        'understanding-airbyte/json-avro-conversion',
        'understanding-airbyte/database-data-catalog',
      ]
    },
    {
      type: 'doc',
      id: "operator-guides/security",
    },
    {
      type: 'doc',
      id: "api-documentation",
    },
    {
      type: 'doc',
      id: "cli-documentation",
    },
    {
      type: 'category',
      label: 'Project Overview',
      items: [
        {
          type: 'link',
          label: 'Roadmap',
          href: 'https://app.harvestr.io/roadmap/view/pQU6gdCyc/airbyte-roadmap',
        },
        'project-overview/product-release-stages',
        'project-overview/slack-code-of-conduct',
        {
          type: 'link',
          label: 'Airbyte Repository',
          href: 'https://github.com/airbytehq/airbyte',
        },
        {
          type: 'category',
          label: 'Licenses',
          link: {
            type: 'doc',
            id: 'project-overview/licenses/README',
          },
          items: [
            'project-overview/licenses/license-faq',
            'project-overview/licenses/elv2-license',
            'project-overview/licenses/mit-license',
            'project-overview/licenses/examples',
          ]
        },
      ],
    },
    {
      type: 'category',
      label: 'Release Notes',
      link: {
        type: 'generated-index',
      },
      items: [
        'release_notes/february_2023',
        'release_notes/january_2023',
        'release_notes/december_2022',
        'release_notes/november_2022',
        'release_notes/october_2022',
        'release_notes/september_2022',
        'release_notes/august_2022',
        'release_notes/july_2022',
      ],
    },
  ],
}<|MERGE_RESOLUTION|>--- conflicted
+++ resolved
@@ -313,33 +313,6 @@
           ]
         },
         {
-<<<<<<< HEAD
-                  type: 'category',
-                  label: 'Tutorials',
-                  items:[
-                    'connector-development/tutorials/cdk-speedrun',
-                    {
-                        type: 'category',
-                        label: 'Python CDK: Creating a HTTP API Source',
-                        items: [
-                          'connector-development/tutorials/cdk-tutorial-python-http/getting-started',
-                          'connector-development/tutorials/cdk-tutorial-python-http/creating-the-source',
-                          'connector-development/tutorials/cdk-tutorial-python-http/install-dependencies',
-                          'connector-development/tutorials/cdk-tutorial-python-http/define-inputs',
-                          'connector-development/tutorials/cdk-tutorial-python-http/connection-checking',
-                          'connector-development/tutorials/cdk-tutorial-python-http/declare-schema',
-                          'connector-development/tutorials/cdk-tutorial-python-http/read-data',
-                          'connector-development/tutorials/cdk-tutorial-python-http/use-connector-in-airbyte',
-                          'connector-development/tutorials/cdk-tutorial-python-http/test-your-connector',
-                        ]
-                    },
-                    'connector-development/tutorials/building-a-python-source',
-                    'connector-development/tutorials/building-a-python-destination',
-                    'connector-development/tutorials/building-a-java-destination',
-                    'connector-development/tutorials/profile-java-connector-memory'
-                  ]
-                },
-=======
           type: 'category',
           label: 'Tutorials',
           items:[
@@ -365,7 +338,6 @@
             'connector-development/tutorials/profile-java-connector-memory'
           ]
         },
->>>>>>> 1feda081
         'connector-development/connector-specification-reference',
         'connector-development/best-practices',
         'connector-development/ux-handbook',
