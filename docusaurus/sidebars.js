const fs = require("fs");
const path = require("path");
const { parseMarkdownContentTitle, parseFrontMatter } = require('@docusaurus/utils');

const connectorsDocsRoot = "../docs/integrations";
const sourcesDocs = `${connectorsDocsRoot}/sources`;
const destinationDocs = `${connectorsDocsRoot}/destinations`;

function getFilenamesInDir(prefix, dir, excludes) {
  return fs
    .readdirSync(dir)
    .filter(
      (fileName) =>
        !(fileName.endsWith(".inapp.md") || fileName.endsWith("postgres.md") || fileName.endsWith("-migrations.md"))
    )
    .map((fileName) => fileName.replace(".md", ""))
    .filter((fileName) => excludes.indexOf(fileName.toLowerCase()) === -1)
    .map((filename) => {
      // If there is a migration doc for this connector nest this under the original doc as "Migration Guide"
      const migrationDocPath = path.join(dir, `${filename}-migrations.md`);
      if(fs.existsSync(migrationDocPath)) {
        // Get the first header of the markdown document
        const { contentTitle } = parseMarkdownContentTitle(parseFrontMatter(fs.readFileSync(path.join(dir, `${filename}.md`))).content);
        if (!contentTitle) {
          throw new Error(`Could not parse title from ${path.join(prefix, filename)}. Make sure there's no content above the first heading!`);
        }

        return {
          type: "category",
          label: contentTitle,
          link: { type: "doc", id: path.join(prefix, filename) },
          items: [
            { type: "doc", id: path.join(prefix, `${filename}-migrations`), label: "Migration Guide" }
          ]
        };
      }

      return { type: "doc", id: path.join(prefix, filename) };
    });
}

function getSourceConnectors() {
  return getFilenamesInDir("integrations/sources/", sourcesDocs, ["readme"]);
}

function getDestinationConnectors() {
  return getFilenamesInDir("integrations/destinations/", destinationDocs, [
    "readme",
  ]);
}

const sourcePostgres = {
  type: "category",
  label: "Postgres",
  link: {
    type: "doc",
    id: "integrations/sources/postgres",
  },
  items: [
    {
      type: "doc",
      label: "Cloud SQL for Postgres",
      id: "integrations/sources/postgres/cloud-sql-postgres",
    },
    {
      type: "doc",
      label: "Troubleshooting",
      id: "integrations/sources/postgres/postgres-troubleshooting",
    },
  ],
};

const sectionHeader = (title) => ({
  type: "html",
  value: title,
  className: "navbar__category",
});

const buildAConnector = {
  type: "category",
  label: "Build a Connector",
  items: [
    {
      type: "doc",
      label: "Overview",
      id: "connector-development/README",
    },
    {
      type: "category",
      label: "Connector Builder",
      items: [
        "connector-development/connector-builder-ui/overview",
        "connector-development/connector-builder-ui/connector-builder-compatibility",
        "connector-development/connector-builder-ui/tutorial",
        {
          type: "category",
          label: "Concepts",
          items: [
            "connector-development/connector-builder-ui/authentication",
            "connector-development/connector-builder-ui/record-processing",
            "connector-development/connector-builder-ui/pagination",
            "connector-development/connector-builder-ui/incremental-sync",
            "connector-development/connector-builder-ui/partitioning",
            "connector-development/connector-builder-ui/error-handling",
          ],
        },
      ],
    },
    {
      type: "category",
      label: "Low-code connector development",
      items: [
        {
          label: "Low-code CDK Intro",
          type: "doc",
          id: "connector-development/config-based/low-code-cdk-overview",
        },
        {
          type: "category",
          label: "Tutorial",
          items: [
            "connector-development/config-based/tutorial/getting-started",
            "connector-development/config-based/tutorial/create-source",
            "connector-development/config-based/tutorial/install-dependencies",
            "connector-development/config-based/tutorial/connecting-to-the-API-source",
            "connector-development/config-based/tutorial/reading-data",
            "connector-development/config-based/tutorial/incremental-reads",
            "connector-development/config-based/tutorial/testing",
          ],
        },
        {
          type: "category",
          label: "Understanding the YAML file",
          link: {
            type: "doc",
            id: "connector-development/config-based/understanding-the-yaml-file/yaml-overview",
          },
          items: [
            {
              type: `category`,
              label: `Requester`,
              link: {
                type: "doc",
                id: "connector-development/config-based/understanding-the-yaml-file/requester",
              },
              items: [
                "connector-development/config-based/understanding-the-yaml-file/request-options",
                "connector-development/config-based/understanding-the-yaml-file/authentication",
                "connector-development/config-based/understanding-the-yaml-file/error-handling",
              ],
            },
            "connector-development/config-based/understanding-the-yaml-file/incremental-syncs",
            "connector-development/config-based/understanding-the-yaml-file/pagination",
            "connector-development/config-based/understanding-the-yaml-file/partition-router",
            "connector-development/config-based/understanding-the-yaml-file/record-selector",
            "connector-development/config-based/understanding-the-yaml-file/reference",
          ],
        },
        "connector-development/config-based/advanced-topics",
      ],
    },

    {
      type: "category",
      label: "Connector Development Kit",
      link: {
        type: "doc",
        id: "connector-development/cdk-python/README",
      },
      items: [
        "connector-development/cdk-python/basic-concepts",
        "connector-development/cdk-python/schemas",
        "connector-development/cdk-python/full-refresh-stream",
        "connector-development/cdk-python/incremental-stream",
        "connector-development/cdk-python/http-streams",
        "connector-development/cdk-python/python-concepts",
        "connector-development/cdk-python/stream-slices",
      ],
    },
    {
      type: "category",
      label: "Testing Connectors",
      link: {
        type: "doc",
        id: "connector-development/testing-connectors/README",
      },
      items: [
        "connector-development/testing-connectors/connector-acceptance-tests-reference",
        "connector-development/testing-connectors/testing-a-local-catalog-in-development",
      ],
    },
    {
      type: "category",
      label: "Tutorials",
      items: [
        "connector-development/tutorials/cdk-speedrun",
        {
          type: "category",
          label: "Python CDK: Creating a HTTP API Source",
          items: [
            "connector-development/tutorials/cdk-tutorial-python-http/getting-started",
            "connector-development/tutorials/cdk-tutorial-python-http/creating-the-source",
            "connector-development/tutorials/cdk-tutorial-python-http/install-dependencies",
            "connector-development/tutorials/cdk-tutorial-python-http/define-inputs",
            "connector-development/tutorials/cdk-tutorial-python-http/connection-checking",
            "connector-development/tutorials/cdk-tutorial-python-http/declare-schema",
            "connector-development/tutorials/cdk-tutorial-python-http/read-data",
            "connector-development/tutorials/cdk-tutorial-python-http/use-connector-in-airbyte",
            "connector-development/tutorials/cdk-tutorial-python-http/test-your-connector",
          ],
        },
        "connector-development/tutorials/building-a-python-source",
        "connector-development/tutorials/building-a-python-destination",
        "connector-development/tutorials/building-a-java-destination",
        "connector-development/tutorials/profile-java-connector-memory",
      ],
    },
    "connector-development/connector-specification-reference",
    "connector-development/schema-reference",
    "connector-development/connector-metadata-file",
    "connector-development/best-practices",
    "connector-development/ux-handbook",
  ],
};

const connectorCatalog = {
  type: "category",
  label: "Connector Catalog",
  link: {
    type: "doc",
    id: "integrations/README",
  },
  items: [
    {
      type: "category",
      label: "Sources",
      link: {
        type: "generated-index",
      },
      items: [sourcePostgres, getSourceConnectors()],
    },
    {
      type: "category",
      label: "Destinations",
      link: {
        type: "generated-index",
      },
      items: getDestinationConnectors(),
    },
    {
      type: "doc",
      id: "integrations/custom-connectors",
    },
  ],
};

const contributeToAirbyte = {
  type: "category",
  label: "Contribute to Airbyte",
  link: {
    type: "doc",
    id: "contributing-to-airbyte/README",
  },
  items: [
    "contributing-to-airbyte/issues-and-requests",
    "contributing-to-airbyte/change-cdk-connector",
    "contributing-to-airbyte/submit-new-connector",
    "contributing-to-airbyte/writing-docs",
    {
      type: "category",
      label: "Resources",
      items: [
        "contributing-to-airbyte/resources/pull-requests-handbook",
        "contributing-to-airbyte/resources/code-style",
        "contributing-to-airbyte/resources/developing-locally",
        "contributing-to-airbyte/resources/developing-on-docker",
        "contributing-to-airbyte/resources/gradle",
        "contributing-to-airbyte/resources/python-gradle-setup",
      ],
    },
  ],
};

const airbyteCloud = [
  {
    type: "doc",
    label: "Getting Started",
    id: "cloud/getting-started-with-airbyte-cloud",
  },
  "cloud/core-concepts",
  {
    type: "category",
    label: "Using Airbyte Cloud",
    link: {
      type: "generated-index",
    },
    items: [
      "cloud/managing-airbyte-cloud/edit-stream-configuration",
      "cloud/managing-airbyte-cloud/manage-schema-changes",
      "cloud/managing-airbyte-cloud/manage-data-residency",
      "cloud/managing-airbyte-cloud/manage-credits",
      "cloud/managing-airbyte-cloud/review-sync-summary",
      "cloud/managing-airbyte-cloud/manage-airbyte-cloud-notifications",
      "cloud/managing-airbyte-cloud/dbt-cloud-integration",
      "cloud/managing-airbyte-cloud/manage-airbyte-cloud-workspace",
      "cloud/managing-airbyte-cloud/understand-airbyte-cloud-limits",
      "cloud/managing-airbyte-cloud/review-connection-state",
    ],
  },
];

const ossGettingStarted = {
  type: "category",
  label: "Getting Started",
  link: {
    type: "generated-index",
  },
  items: [
    "quickstart/deploy-airbyte",
    "quickstart/add-a-source",
    "quickstart/add-a-destination",
    "quickstart/set-up-a-connection",
  ],
};

const deployAirbyte = {
  type: "category",
  label: "Deploy Airbyte",
  link: {
    type: "generated-index",
  },
  items: [
    {
      type: "doc",
      label: "On your local machine",
      id: "deploying-airbyte/local-deployment",
    },
    {
      type: "doc",
      label: "On AWS EC2",
      id: "deploying-airbyte/on-aws-ec2",
    },

    {
      type: "doc",
      label: "On Azure",
      id: "deploying-airbyte/on-azure-vm-cloud-shell",
    },
    {
      type: "doc",
      label: "On Google (GCP)",
      id: "deploying-airbyte/on-gcp-compute-engine",
    },
    {
      type: "doc",
      label: "On Kubernetes using Helm",
      id: "deploying-airbyte/on-kubernetes-via-helm",
    },
    {
      type: "doc",
      label: "On Restack",
      id: "deploying-airbyte/on-restack",
    },
    {
      type: "doc",
      label: "On Plural",
      id: "deploying-airbyte/on-plural",
    },
    {
      type: "doc",
      label: "On Oracle Cloud",
      id: "deploying-airbyte/on-oci-vm",
    },
    {
      type: "doc",
      label: "On DigitalOcean",
      id: "deploying-airbyte/on-digitalocean-droplet",
    },
  ],
};

const operatorGuide = {
  type: "category",
  label: "Manage Airbyte",
  link: {
    type: "generated-index",
  },
  items: [
    "operator-guides/upgrading-airbyte",
    "operator-guides/reset",
    "operator-guides/configuring-airbyte-db",
    "operator-guides/configuring-connector-resources",
    "operator-guides/browsing-output-logs",
    "operator-guides/using-the-airflow-airbyte-operator",
    "operator-guides/using-prefect-task",
    "operator-guides/using-dagster-integration",
    "operator-guides/using-kestra-plugin",
    "operator-guides/locating-files-local-destination",
    "operator-guides/collecting-metrics",
    {
      type: "category",
      label: "Transformations and Normalization",
      items: [
        "operator-guides/transformation-and-normalization/transformations-with-sql",
        "operator-guides/transformation-and-normalization/transformations-with-dbt",
        "operator-guides/transformation-and-normalization/transformations-with-airbyte",
      ],
    },
    "operator-guides/configuring-airbyte",
    "operator-guides/using-custom-connectors",
    "operator-guides/scaling-airbyte",
    "operator-guides/configuring-sync-notifications",
  ],
};

const understandingAirbyte = {
  type: "category",
  label: "Understand Airbyte",
  items: [
    "understanding-airbyte/beginners-guide-to-catalog",
    "understanding-airbyte/airbyte-protocol",
    "understanding-airbyte/airbyte-protocol-docker",
    "understanding-airbyte/basic-normalization",
    "understanding-airbyte/typing-deduping",
    {
      type: "category",
      label: "Connections and Sync Modes",
      items: [
        {
          type: "doc",
          label: "Connections Overview",
          id: "understanding-airbyte/connections/README",
        },
        "understanding-airbyte/connections/full-refresh-overwrite",
        "understanding-airbyte/connections/full-refresh-append",
        "understanding-airbyte/connections/incremental-append",
        "understanding-airbyte/connections/incremental-append-deduped",
      ],
    },
    "understanding-airbyte/operations",
    "understanding-airbyte/high-level-view",
    "understanding-airbyte/jobs",
    "understanding-airbyte/tech-stack",
    "understanding-airbyte/cdc",
    "understanding-airbyte/namespaces",
    "understanding-airbyte/supported-data-types",
    "understanding-airbyte/json-avro-conversion",
    "understanding-airbyte/database-data-catalog",
  ],
};

const security = {
  type: "doc",
  id: "operator-guides/security",
};

const support = {
  type: "doc",
  id: "operator-guides/contact-support",
};

module.exports = {
  mySidebar: [
    {
      type: "doc",
      label: "Start here",
      id: "readme",
    },
    sectionHeader("Airbyte Connectors"),
    connectorCatalog,
    buildAConnector,
    sectionHeader("Airbyte Cloud"),
    ...airbyteCloud,
    sectionHeader("Airbyte Open Source (OSS)"),
    ossGettingStarted,
    deployAirbyte,
    operatorGuide,
    {
      type: "doc",
      id: "troubleshooting",
    },
    {
      type: "doc",
      id: "airbyte-enterprise",
    },
    sectionHeader("Developer Guides"),
    {
      type: "doc",
<<<<<<< HEAD
      id: "terraform-documentation",
    },
    {
      type: 'doc',
      id: 'cli-documentation',
=======
      id: "api-documentation",
    },
    {
      type: "doc",
      id: "cli-documentation",
>>>>>>> 86b4e030
    },
    understandingAirbyte,
    contributeToAirbyte,
    sectionHeader("Resources"),
    support,
    security,
    {
      type: "category",
      label: "Project Overview",
      items: [
        {
          type: "link",
          label: "Roadmap",
          href: "https://go.airbyte.com/roadmap",
        },
        "project-overview/product-release-stages",
        "project-overview/slack-code-of-conduct",
        "project-overview/code-of-conduct",
        {
          type: "link",
          label: "Airbyte Repository",
          href: "https://github.com/airbytehq/airbyte",
        },
        {
          type: "category",
          label: "Licenses",
          link: {
            type: "doc",
            id: "project-overview/licenses/README",
          },
          items: [
            "project-overview/licenses/license-faq",
            "project-overview/licenses/elv2-license",
            "project-overview/licenses/mit-license",
            "project-overview/licenses/examples",
          ],
        },
      ],
    },
    {
      type: "category",
      label: "Release Notes",
      link: {
        type: "generated-index",
      },
      items: [
        "release_notes/upgrading_to_destinations_v2",
        "release_notes/july_2023",
        "release_notes/june_2023",
        "release_notes/may_2023",
        "release_notes/april_2023",
        "release_notes/march_2023",
        "release_notes/february_2023",
        "release_notes/january_2023",
        "release_notes/december_2022",
        "release_notes/november_2022",
        "release_notes/october_2022",
        "release_notes/september_2022",
        "release_notes/august_2022",
        "release_notes/july_2022",
      ],
    },
  ],
};<|MERGE_RESOLUTION|>--- conflicted
+++ resolved
@@ -484,21 +484,17 @@
       id: "airbyte-enterprise",
     },
     sectionHeader("Developer Guides"),
-    {
-      type: "doc",
-<<<<<<< HEAD
+     {
+      type: 'doc',
+      id: "api-documentation",
+    },
+    {
+      type: "doc",
       id: "terraform-documentation",
     },
     {
-      type: 'doc',
-      id: 'cli-documentation',
-=======
-      id: "api-documentation",
-    },
-    {
       type: "doc",
       id: "cli-documentation",
->>>>>>> 86b4e030
     },
     understandingAirbyte,
     contributeToAirbyte,
