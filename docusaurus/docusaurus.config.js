--- conflicted
+++ resolved
@@ -22,14 +22,11 @@
   markdown: {
     mermaid: true,
   },
-<<<<<<< HEAD
   themes: [
     "@docusaurus/theme-mermaid",
     "@saucelabs/theme-github-codeblock",
-  ],
-=======
-  themes: ["@docusaurus/theme-mermaid", "docusaurus-theme-openapi-docs"],
->>>>>>> 97d5fb28
+    "docusaurus-theme-openapi-docs",
+  ],
   title: "Airbyte Docs",
   tagline:
     "Airbyte is an open-source data integration platform to build ELT pipelines. Consolidate your data in your data warehouses, lakes and databases.",
