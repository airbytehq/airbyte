<<<<<<< HEAD
VERSION=0.50.48
=======
VERSION=0.50.50
>>>>>>> edcd5ed8

# NOTE: some of these values are overwritten in CI!
# NOTE: if you want to override this for your local machine, set overrides in ~/.gradle/gradle.properties

org.gradle.parallel=true

org.gradle.jvmargs=-Xmx8g -Xss4m
org.gradle.caching=true

# Note, this might have issues on the normal Github runner.
org.gradle.vfs.watch=true

# Tune # of cores Gradle uses.
# org.gradle.workers.max=3<|MERGE_RESOLUTION|>--- conflicted
+++ resolved
@@ -1,8 +1,4 @@
-<<<<<<< HEAD
-VERSION=0.50.48
-=======
 VERSION=0.50.50
->>>>>>> edcd5ed8
 
 # NOTE: some of these values are overwritten in CI!
 # NOTE: if you want to override this for your local machine, set overrides in ~/.gradle/gradle.properties
