--- conflicted
+++ resolved
@@ -1,8 +1,5 @@
-<<<<<<< HEAD
-=======
 VERSION=0.41.0
 
->>>>>>> b1ea4f51
 # NOTE: some of these values are overwritten in CI!
 # NOTE: if you want to override this for your local machine, set overrides in ~/.gradle/gradle.properties
 
