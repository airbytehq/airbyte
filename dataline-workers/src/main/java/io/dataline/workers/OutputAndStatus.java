--- conflicted
+++ resolved
@@ -41,17 +41,16 @@
     this.output = Optional.empty();
   }
 
-<<<<<<< HEAD
   @Override
   public String toString() {
     return new ToStringBuilder(this).append(status).append(output).build();
-=======
+  }
+
   public Optional<OutputType> getOutput() {
     return output;
   }
 
   public JobStatus getStatus() {
     return status;
->>>>>>> 389a101b
   }
 }