/*
 * MIT License
 *
 * Copyright (c) 2020 Dataline
 *
 * Permission is hereby granted, free of charge, to any person obtaining a copy
 * of this software and associated documentation files (the "Software"), to deal
 * in the Software without restriction, including without limitation the rights
 * to use, copy, modify, merge, publish, distribute, sublicense, and/or sell
 * copies of the Software, and to permit persons to whom the Software is
 * furnished to do so, subject to the following conditions:
 *
 * The above copyright notice and this permission notice shall be included in all
 * copies or substantial portions of the Software.
 *
 * THE SOFTWARE IS PROVIDED "AS IS", WITHOUT WARRANTY OF ANY KIND, EXPRESS OR
 * IMPLIED, INCLUDING BUT NOT LIMITED TO THE WARRANTIES OF MERCHANTABILITY,
 * FITNESS FOR A PARTICULAR PURPOSE AND NONINFRINGEMENT. IN NO EVENT SHALL THE
 * AUTHORS OR COPYRIGHT HOLDERS BE LIABLE FOR ANY CLAIM, DAMAGES OR OTHER
 * LIABILITY, WHETHER IN AN ACTION OF CONTRACT, TORT OR OTHERWISE, ARISING FROM,
 * OUT OF OR IN CONNECTION WITH THE SOFTWARE OR THE USE OR OTHER DEALINGS IN THE
 * SOFTWARE.
 */

package io.dataline.workers.protocol.singer;

import io.dataline.commons.json.Jsons;
import io.dataline.config.SingerMessage;
import io.dataline.config.State;
import java.util.Optional;
import java.util.UUID;
import java.util.concurrent.atomic.AtomicLong;
import java.util.concurrent.atomic.AtomicReference;
import java.util.function.Consumer;

public class SingerMessageTracker implements Consumer<SingerMessage> {

  private final AtomicLong recordCount;
  private final AtomicReference<State> outputState;
  private final UUID connectionId;

  public SingerMessageTracker(UUID connectionId) {
    this.connectionId = connectionId;
    this.recordCount = new AtomicLong();
    this.outputState = new AtomicReference<>();
  }

  @Override
  public void accept(SingerMessage record) {
    if (record.getType().equals(SingerMessage.Type.RECORD)) {
      recordCount.incrementAndGet();
    }
    if (record.getType().equals(SingerMessage.Type.STATE)) {
      final State state = new State();
      state.setConnectionId(connectionId);
<<<<<<< HEAD
      state.setStateJson(record.getRecord());
=======
      state.setStateJson(Jsons.serialize(record));
>>>>>>> ea282d41
      outputState.set(state);
    }
  }

  public long getRecordCount() {
    return recordCount.get();
  }

  public Optional<State> getOutputState() {
    return Optional.ofNullable(outputState.get());
  }
}<|MERGE_RESOLUTION|>--- conflicted
+++ resolved
@@ -53,11 +53,7 @@
     if (record.getType().equals(SingerMessage.Type.STATE)) {
       final State state = new State();
       state.setConnectionId(connectionId);
-<<<<<<< HEAD
-      state.setStateJson(record.getRecord());
-=======
       state.setStateJson(Jsons.serialize(record));
->>>>>>> ea282d41
       outputState.set(state);
     }
   }
