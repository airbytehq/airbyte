/*
 * MIT License
 *
 * Copyright (c) 2020 Dataline
 *
 * Permission is hereby granted, free of charge, to any person obtaining a copy
 * of this software and associated documentation files (the "Software"), to deal
 * in the Software without restriction, including without limitation the rights
 * to use, copy, modify, merge, publish, distribute, sublicense, and/or sell
 * copies of the Software, and to permit persons to whom the Software is
 * furnished to do so, subject to the following conditions:
 *
 * The above copyright notice and this permission notice shall be included in all
 * copies or substantial portions of the Software.
 *
 * THE SOFTWARE IS PROVIDED "AS IS", WITHOUT WARRANTY OF ANY KIND, EXPRESS OR
 * IMPLIED, INCLUDING BUT NOT LIMITED TO THE WARRANTIES OF MERCHANTABILITY,
 * FITNESS FOR A PARTICULAR PURPOSE AND NONINFRINGEMENT. IN NO EVENT SHALL THE
 * AUTHORS OR COPYRIGHT HOLDERS BE LIABLE FOR ANY CLAIM, DAMAGES OR OTHER
 * LIABILITY, WHETHER IN AN ACTION OF CONTRACT, TORT OR OTHERWISE, ARISING FROM,
 * OUT OF OR IN CONNECTION WITH THE SOFTWARE OR THE USE OR OTHER DEALINGS IN THE
 * SOFTWARE.
 */

package io.dataline.workers.protocols.singer;

import static io.dataline.workers.JobStatus.FAILED;
import static io.dataline.workers.JobStatus.SUCCESSFUL;

import com.fasterxml.jackson.databind.JsonNode;
import io.dataline.commons.io.IOs;
import io.dataline.commons.io.LineGobbler;
import io.dataline.commons.json.Jsons;
import io.dataline.config.StandardDiscoverSchemaInput;
import io.dataline.config.StandardDiscoverSchemaOutput;
import io.dataline.singer.SingerCatalog;
import io.dataline.workers.DiscoverSchemaWorker;
import io.dataline.workers.OutputAndStatus;
import io.dataline.workers.WorkerConstants;
import io.dataline.workers.WorkerUtils;
import io.dataline.workers.process.ProcessBuilderFactory;
import java.io.IOException;
import java.nio.file.Path;
import java.util.concurrent.TimeUnit;
import org.slf4j.Logger;
import org.slf4j.LoggerFactory;

public class SingerDiscoverSchemaWorker implements DiscoverSchemaWorker {

  private static final Logger LOGGER = LoggerFactory.getLogger(SingerDiscoverSchemaWorker.class);

<<<<<<< HEAD
  static final String CONFIG_JSON_FILENAME = "config.json";
  static final String CATALOG_JSON_FILENAME = "catalog.json";
  static final String ERROR_LOG_FILENAME = "err.log";

=======
>>>>>>> 972b23d1
  private final String imageName;
  private final ProcessBuilderFactory pbf;

  private volatile Process process;

  public SingerDiscoverSchemaWorker(final String imageName, final ProcessBuilderFactory pbf) {
    this.imageName = imageName;
    this.pbf = pbf;
  }

  @Override
  public OutputAndStatus<StandardDiscoverSchemaOutput> run(final StandardDiscoverSchemaInput discoverSchemaInput,
                                                           final Path jobRoot) {
    try {
      return runInternal(discoverSchemaInput, jobRoot);
    } catch (final Exception e) {
      LOGGER.error("Error while discovering schema", e);
      return new OutputAndStatus<>(FAILED);
    }
  }

  private OutputAndStatus<StandardDiscoverSchemaOutput> runInternal(final StandardDiscoverSchemaInput discoverSchemaInput,
                                                                    final Path jobRoot)
      throws IOException {
    final JsonNode configDotJson = discoverSchemaInput.getConnectionConfiguration();

    IOs.writeFile(jobRoot, WorkerConstants.TAP_CONFIG_JSON_FILENAME, Jsons.serialize(configDotJson));

<<<<<<< HEAD
    process = pbf.create(jobRoot, imageName, "--config", CONFIG_JSON_FILENAME, "--discover")
        // TODO: we shouldn't trust the tap not not pollute stdout
        .redirectOutput(jobRoot.resolve(CATALOG_JSON_FILENAME).toFile())
        .start();
=======
    // exec
    try {
      workerProcess =
          pbf.create(jobRoot, imageName, "--config", WorkerConstants.TAP_CONFIG_JSON_FILENAME, "--discover")
              .redirectError(jobRoot.resolve(WorkerConstants.TAP_ERR_LOG).toFile())
              .redirectOutput(jobRoot.resolve(WorkerConstants.CATALOG_JSON_FILENAME).toFile())
              .start();

      while (!workerProcess.waitFor(1, TimeUnit.MINUTES)) {
        LOGGER.info("Waiting for discovery job.");
      }

      int exitCode = workerProcess.exitValue();
      if (exitCode == 0) {
        final String catalog = IOs.readFile(jobRoot, WorkerConstants.CATALOG_JSON_FILENAME);
        return new OutputAndStatus<>(SUCCESSFUL, Jsons.deserialize(catalog, SingerCatalog.class));
      } else {
        // TODO throw invalid credentials exception where appropriate based on error log
        String errLog = IOs.readFile(jobRoot, WorkerConstants.TAP_ERR_LOG);
        LOGGER.debug(
            "Discovery job subprocess finished with exit code {}. Error log: {}", exitCode, errLog);
        return new OutputAndStatus<>(FAILED);
      }
    } catch (IOException | InterruptedException e) {
      LOGGER.error("Exception running discovery: ", e);
      throw new RuntimeException(e);
    }
  }
>>>>>>> 972b23d1

    LineGobbler.gobble(process.getErrorStream(), LOGGER::error);

    WorkerUtils.gentleClose(process, 1, TimeUnit.MINUTES);

    int exitCode = process.exitValue();

    if (exitCode == 0) {
      final SingerCatalog catalog = readCatalog(jobRoot);
      return new OutputAndStatus<>(
          SUCCESSFUL,
          new StandardDiscoverSchemaOutput()
              .withSchema(SingerCatalogConverters.toDatalineSchema(catalog)));
    } else {
      LOGGER.debug("Discovery job subprocess finished with exit code {}", exitCode);
      return new OutputAndStatus<>(FAILED);
    }
  }

  @Override
  public void cancel() {
    WorkerUtils.cancelProcess(process);
  }

  public static SingerCatalog readCatalog(Path jobRoot) {
    return Jsons.deserialize(IOs.readFile(jobRoot, CATALOG_JSON_FILENAME), SingerCatalog.class);
  }

}<|MERGE_RESOLUTION|>--- conflicted
+++ resolved
@@ -49,13 +49,6 @@
 
   private static final Logger LOGGER = LoggerFactory.getLogger(SingerDiscoverSchemaWorker.class);
 
-<<<<<<< HEAD
-  static final String CONFIG_JSON_FILENAME = "config.json";
-  static final String CATALOG_JSON_FILENAME = "catalog.json";
-  static final String ERROR_LOG_FILENAME = "err.log";
-
-=======
->>>>>>> 972b23d1
   private final String imageName;
   private final ProcessBuilderFactory pbf;
 
@@ -84,41 +77,10 @@
 
     IOs.writeFile(jobRoot, WorkerConstants.TAP_CONFIG_JSON_FILENAME, Jsons.serialize(configDotJson));
 
-<<<<<<< HEAD
-    process = pbf.create(jobRoot, imageName, "--config", CONFIG_JSON_FILENAME, "--discover")
+    process = pbf.create(jobRoot, imageName, "--config", WorkerConstants.TAP_CONFIG_JSON_FILENAME, "--discover")
         // TODO: we shouldn't trust the tap not not pollute stdout
-        .redirectOutput(jobRoot.resolve(CATALOG_JSON_FILENAME).toFile())
+        .redirectOutput(jobRoot.resolve(WorkerConstants.CATALOG_JSON_FILENAME).toFile())
         .start();
-=======
-    // exec
-    try {
-      workerProcess =
-          pbf.create(jobRoot, imageName, "--config", WorkerConstants.TAP_CONFIG_JSON_FILENAME, "--discover")
-              .redirectError(jobRoot.resolve(WorkerConstants.TAP_ERR_LOG).toFile())
-              .redirectOutput(jobRoot.resolve(WorkerConstants.CATALOG_JSON_FILENAME).toFile())
-              .start();
-
-      while (!workerProcess.waitFor(1, TimeUnit.MINUTES)) {
-        LOGGER.info("Waiting for discovery job.");
-      }
-
-      int exitCode = workerProcess.exitValue();
-      if (exitCode == 0) {
-        final String catalog = IOs.readFile(jobRoot, WorkerConstants.CATALOG_JSON_FILENAME);
-        return new OutputAndStatus<>(SUCCESSFUL, Jsons.deserialize(catalog, SingerCatalog.class));
-      } else {
-        // TODO throw invalid credentials exception where appropriate based on error log
-        String errLog = IOs.readFile(jobRoot, WorkerConstants.TAP_ERR_LOG);
-        LOGGER.debug(
-            "Discovery job subprocess finished with exit code {}. Error log: {}", exitCode, errLog);
-        return new OutputAndStatus<>(FAILED);
-      }
-    } catch (IOException | InterruptedException e) {
-      LOGGER.error("Exception running discovery: ", e);
-      throw new RuntimeException(e);
-    }
-  }
->>>>>>> 972b23d1
 
     LineGobbler.gobble(process.getErrorStream(), LOGGER::error);
 
@@ -144,7 +106,7 @@
   }
 
   public static SingerCatalog readCatalog(Path jobRoot) {
-    return Jsons.deserialize(IOs.readFile(jobRoot, CATALOG_JSON_FILENAME), SingerCatalog.class);
+    return Jsons.deserialize(IOs.readFile(jobRoot, WorkerConstants.CATALOG_JSON_FILENAME), SingerCatalog.class);
   }
 
 }