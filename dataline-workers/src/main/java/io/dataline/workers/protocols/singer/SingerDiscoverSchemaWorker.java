--- conflicted
+++ resolved
@@ -78,29 +78,6 @@
     IOs.writeFile(jobRoot, WorkerConstants.TAP_CONFIG_JSON_FILENAME, Jsons.serialize(configDotJson));
 
     process = pbf.create(jobRoot, imageName, "--config", WorkerConstants.TAP_CONFIG_JSON_FILENAME, "--discover")
-<<<<<<< HEAD
-        // TODO: we shouldn't trust the tap does not pollute stdout
-        .redirectError(jobRoot.resolve(WorkerConstants.TAP_ERR_LOG).toFile())
-        .redirectOutput(jobRoot.resolve(WorkerConstants.CATALOG_JSON_FILENAME).toFile())
-        .start();
-
-    WorkerUtils.gentleClose(process, 1, TimeUnit.MINUTES);
-
-    int exitCode = process.exitValue();
-
-    if (exitCode == 0) {
-      final SingerCatalog catalog = readCatalog(jobRoot);
-      return new OutputAndStatus<>(
-          SUCCESSFUL,
-          new StandardDiscoverSchemaOutput()
-              .withSchema(SingerCatalogConverters.toDatalineSchema(catalog)));
-    } else {
-      LOGGER.debug("Discovery job subprocess finished with exit code {}", exitCode);
-      return new OutputAndStatus<>(FAILED);
-    }
-  }
-
-=======
         // TODO: we shouldn't trust the tap not not pollute stdout
         .redirectOutput(jobRoot.resolve(WorkerConstants.CATALOG_JSON_FILENAME).toFile())
         .start();
@@ -123,7 +100,6 @@
     }
   }
 
->>>>>>> 640432e2
   @Override
   public void cancel() {
     WorkerUtils.cancelProcess(process);
