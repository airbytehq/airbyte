/*
 * MIT License
 *
 * Copyright (c) 2020 Dataline
 *
 * Permission is hereby granted, free of charge, to any person obtaining a copy
 * of this software and associated documentation files (the "Software"), to deal
 * in the Software without restriction, including without limitation the rights
 * to use, copy, modify, merge, publish, distribute, sublicense, and/or sell
 * copies of the Software, and to permit persons to whom the Software is
 * furnished to do so, subject to the following conditions:
 *
 * The above copyright notice and this permission notice shall be included in all
 * copies or substantial portions of the Software.
 *
 * THE SOFTWARE IS PROVIDED "AS IS", WITHOUT WARRANTY OF ANY KIND, EXPRESS OR
 * IMPLIED, INCLUDING BUT NOT LIMITED TO THE WARRANTIES OF MERCHANTABILITY,
 * FITNESS FOR A PARTICULAR PURPOSE AND NONINFRINGEMENT. IN NO EVENT SHALL THE
 * AUTHORS OR COPYRIGHT HOLDERS BE LIABLE FOR ANY CLAIM, DAMAGES OR OTHER
 * LIABILITY, WHETHER IN AN ACTION OF CONTRACT, TORT OR OTHERWISE, ARISING FROM,
 * OUT OF OR IN CONNECTION WITH THE SOFTWARE OR THE USE OR OTHER DEALINGS IN THE
 * SOFTWARE.
 */

package io.dataline.workers.protocols.singer;

import com.fasterxml.jackson.databind.JsonNode;
import com.google.common.base.Charsets;
import com.google.common.base.Preconditions;
import io.dataline.commons.io.IOs;
import io.dataline.commons.io.LineGobbler;
import io.dataline.commons.json.Jsons;
import io.dataline.config.StandardTargetConfig;
import io.dataline.singer.SingerMessage;
import io.dataline.workers.WorkerConstants;
import io.dataline.workers.WorkerException;
import io.dataline.workers.WorkerUtils;
import io.dataline.workers.process.ProcessBuilderFactory;
import java.io.BufferedWriter;
import java.io.IOException;
import java.io.OutputStreamWriter;
import java.nio.file.Path;
import java.util.concurrent.TimeUnit;
import org.slf4j.Logger;
import org.slf4j.LoggerFactory;

public class DefaultSingerTarget implements SingerTarget {

  private static final Logger LOGGER = LoggerFactory.getLogger(DefaultSingerTarget.class);

  private final String imageName;
  private final ProcessBuilderFactory pbf;

  private Process targetProcess = null;
  private BufferedWriter writer = null;
  private boolean endOfStream = false;

  public DefaultSingerTarget(final String imageName, final ProcessBuilderFactory pbf) {
    this.imageName = imageName;
    this.pbf = pbf;
  }

  @Override
  public void start(StandardTargetConfig targetConfig, Path jobRoot) throws IOException {
    Preconditions.checkState(targetProcess == null);

    final JsonNode configDotJson = targetConfig.getDestinationConnectionImplementation().getConfiguration();

    IOs.writeFile(jobRoot, WorkerConstants.TARGET_CONFIG_JSON_FILENAME, Jsons.serialize(configDotJson));

    LOGGER.info("Running Singer target...");
<<<<<<< HEAD
    targetProcess = pbf.create(jobRoot, imageName, "--config", WorkerConstants.TARGET_CONFIG_JSON_FILENAME)
        .redirectError(jobRoot.resolve(WorkerConstants.TARGET_ERR_LOG).toFile())
        .start();
=======
    targetProcess = pbf.create(jobRoot, imageName, "--config", WorkerConstants.TARGET_CONFIG_JSON_FILENAME).start();
    LineGobbler.gobble(targetProcess.getInputStream(), LOGGER::info);
    LineGobbler.gobble(targetProcess.getErrorStream(), LOGGER::error);
>>>>>>> 640432e2

    writer = new BufferedWriter(new OutputStreamWriter(targetProcess.getOutputStream(), Charsets.UTF_8));
  }

  @Override
  public void accept(SingerMessage message) throws IOException {
    Preconditions.checkState(targetProcess != null && !endOfStream);

    writer.write(Jsons.serialize(message));
    writer.newLine();
  }

  @Override
  public void notifyEndOfStream() throws IOException {
    Preconditions.checkState(targetProcess != null && !endOfStream);

    writer.flush();
    writer.close();
    endOfStream = true;
  }

  @Override
  public void close() throws WorkerException, IOException {
    if (targetProcess == null) {
      return;
    }

    if (!endOfStream) {
      notifyEndOfStream();
    }

    LOGGER.debug("Closing target process");
    WorkerUtils.gentleClose(targetProcess, 1, TimeUnit.MINUTES);
    if (targetProcess.isAlive() || targetProcess.exitValue() != 0) {
      throw new WorkerException("target process wasn't successful");
    }
  }

}<|MERGE_RESOLUTION|>--- conflicted
+++ resolved
@@ -69,15 +69,9 @@
     IOs.writeFile(jobRoot, WorkerConstants.TARGET_CONFIG_JSON_FILENAME, Jsons.serialize(configDotJson));
 
     LOGGER.info("Running Singer target...");
-<<<<<<< HEAD
-    targetProcess = pbf.create(jobRoot, imageName, "--config", WorkerConstants.TARGET_CONFIG_JSON_FILENAME)
-        .redirectError(jobRoot.resolve(WorkerConstants.TARGET_ERR_LOG).toFile())
-        .start();
-=======
     targetProcess = pbf.create(jobRoot, imageName, "--config", WorkerConstants.TARGET_CONFIG_JSON_FILENAME).start();
     LineGobbler.gobble(targetProcess.getInputStream(), LOGGER::info);
     LineGobbler.gobble(targetProcess.getErrorStream(), LOGGER::error);
->>>>>>> 640432e2
 
     writer = new BufferedWriter(new OutputStreamWriter(targetProcess.getOutputStream(), Charsets.UTF_8));
   }
