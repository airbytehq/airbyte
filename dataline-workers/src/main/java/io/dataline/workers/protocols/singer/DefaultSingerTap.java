--- conflicted
+++ resolved
@@ -111,15 +111,9 @@
       cmd = ArrayUtils.addAll(cmd, "--state", WorkerConstants.INPUT_STATE_JSON_FILENAME);
     }
 
-<<<<<<< HEAD
-    tapProcess = pbf.create(jobRoot, imageName, cmd)
-        .redirectError(jobRoot.resolve(WorkerConstants.TAP_ERR_LOG).toFile())
-        .start();
-=======
     tapProcess = pbf.create(jobRoot, imageName, cmd).start();
     // stdout logs are logged elsewhere since stdout also contains data
     LineGobbler.gobble(tapProcess.getErrorStream(), LOGGER::error);
->>>>>>> 640432e2
 
     messageIterator = streamFactory.create(IOs.newBufferedReader(tapProcess.getInputStream())).iterator();
   }
