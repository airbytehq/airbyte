--- conflicted
+++ resolved
@@ -38,11 +38,8 @@
 import io.dataline.workers.JobStatus;
 import io.dataline.workers.OutputAndStatus;
 import io.dataline.workers.StreamFactory;
-<<<<<<< HEAD
+import io.dataline.workers.WorkerConstants;
 import io.dataline.workers.WorkerException;
-=======
-import io.dataline.workers.WorkerConstants;
->>>>>>> 972b23d1
 import io.dataline.workers.WorkerUtils;
 import io.dataline.workers.process.ProcessBuilderFactory;
 import java.io.IOException;
@@ -114,16 +111,9 @@
       cmd = ArrayUtils.addAll(cmd, "--state", WorkerConstants.INPUT_STATE_JSON_FILENAME);
     }
 
-<<<<<<< HEAD
     tapProcess = pbf.create(jobRoot, imageName, cmd).start();
     // stdout logs are logged elsewhere since stdout also contains data
     LineGobbler.gobble(tapProcess.getErrorStream(), LOGGER::error);
-=======
-    tapProcess =
-        pbf.create(jobRoot, imageName, cmd)
-            .redirectError(jobRoot.resolve(WorkerConstants.TAP_ERR_LOG).toFile())
-            .start();
->>>>>>> 972b23d1
 
     messageIterator = streamFactory.create(IOs.newBufferedReader(tapProcess.getInputStream())).iterator();
   }
@@ -162,7 +152,6 @@
     Path discoverJobRoot = jobRoot.resolve(DISCOVERY_DIR);
     Files.createDirectory(discoverJobRoot);
 
-<<<<<<< HEAD
     final OutputAndStatus<StandardDiscoverSchemaOutput> output = discoverSchemaWorker.run(discoveryInput, discoverJobRoot);
     if (output.getStatus() == JobStatus.FAILED) {
       throw new WorkerException("Cannot discover schema");
@@ -170,10 +159,6 @@
 
     // This is a hack because we need to have access to the original singer catalog
     return SingerDiscoverSchemaWorker.readCatalog(discoverJobRoot);
-=======
-    return discoverSchemaWorker.runInternal(discoveryInput, discoverJobRoot).getOutput()
-        .orElseThrow(() -> new IOException("Failed to discover schema."));
->>>>>>> 972b23d1
   }
 
 }