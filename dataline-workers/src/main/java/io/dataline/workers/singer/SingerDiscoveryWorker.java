/*
 * MIT License
 *
 * Copyright (c) 2020 Dataline
 *
 * Permission is hereby granted, free of charge, to any person obtaining a copy
 * of this software and associated documentation files (the "Software"), to deal
 * in the Software without restriction, including without limitation the rights
 * to use, copy, modify, merge, publish, distribute, sublicense, and/or sell
 * copies of the Software, and to permit persons to whom the Software is
 * furnished to do so, subject to the following conditions:
 *
 * The above copyright notice and this permission notice shall be included in all
 * copies or substantial portions of the Software.
 *
 * THE SOFTWARE IS PROVIDED "AS IS", WITHOUT WARRANTY OF ANY KIND, EXPRESS OR
 * IMPLIED, INCLUDING BUT NOT LIMITED TO THE WARRANTIES OF MERCHANTABILITY,
 * FITNESS FOR A PARTICULAR PURPOSE AND NONINFRINGEMENT. IN NO EVENT SHALL THE
 * AUTHORS OR COPYRIGHT HOLDERS BE LIABLE FOR ANY CLAIM, DAMAGES OR OTHER
 * LIABILITY, WHETHER IN AN ACTION OF CONTRACT, TORT OR OTHERWISE, ARISING FROM,
 * OUT OF OR IN CONNECTION WITH THE SOFTWARE OR THE USE OR OTHER DEALINGS IN THE
 * SOFTWARE.
 */

package io.dataline.workers.singer;

import static io.dataline.workers.JobStatus.FAILED;
import static io.dataline.workers.JobStatus.SUCCESSFUL;

import com.fasterxml.jackson.core.JsonProcessingException;
import com.fasterxml.jackson.databind.ObjectMapper;
import io.dataline.config.Column;
import io.dataline.config.ConnectionImplementation;
import io.dataline.config.DataType;
import io.dataline.config.PropertiesProperty;
import io.dataline.config.Schema;
import io.dataline.config.SingerCatalog;
import io.dataline.config.SingerType;
import io.dataline.config.StandardDiscoveryOutput;
import io.dataline.config.Table;
import io.dataline.workers.DiscoverSchemaWorker;
import io.dataline.workers.OutputAndStatus;
<<<<<<< HEAD
=======
import java.io.File;
>>>>>>> db9a9848
import java.io.IOException;
import java.nio.file.Path;
import java.util.List;
import java.util.concurrent.TimeUnit;
import java.util.stream.Collectors;
import org.slf4j.Logger;
import org.slf4j.LoggerFactory;

<<<<<<< HEAD
public class SingerDiscoveryWorker extends BaseSingerWorker<StandardDiscoveryOutput>
=======
public class SingerDiscoveryWorker
    extends BaseSingerWorker<ConnectionImplementation, StandardDiscoveryOutput>
>>>>>>> db9a9848
    implements DiscoverSchemaWorker {

  private static final Logger LOGGER = LoggerFactory.getLogger(SingerDiscoveryWorker.class);

  // TODO log errors to specified file locations
  private static String CONFIG_JSON_FILENAME = "config.json";
  private static String CATALOG_JSON_FILENAME = "catalog.json";
  private static String ERROR_LOG_FILENAME = "err.log";

<<<<<<< HEAD
  private final String configConfig;
  private final SingerTap tap;
  private volatile Process workerProcess;

  public SingerDiscoveryWorker(
      String workerId, Path workspaceRoot, SingerTap tap, String configContent) {
    super(workerId, workspaceRoot);
    this.configConfig = configContent;
    this.tap = tap;
=======
  private volatile Process workerProcess;

  public SingerDiscoveryWorker(String singerExecutablePath) {
    super(singerExecutablePath);
>>>>>>> db9a9848
  }

  @Override
  OutputAndStatus<StandardDiscoveryOutput> runInternal(
      ConnectionImplementation connectionImplementation, String workspaceRoot) {
    // todo (cgardens) - just getting original impl to line up with new iface for now. this can be
    //   reduced.
    final ObjectMapper objectMapper = new ObjectMapper();
    final String configDotJson;
    try {
      configDotJson = objectMapper.writeValueAsString(connectionImplementation.getConfiguration());
    } catch (JsonProcessingException e) {
      throw new RuntimeException(e);
    }

    // TODO use format converter here
    // write config.json to disk
<<<<<<< HEAD
    writeFile(CONFIG_JSON_FILENAME, configConfig);
=======
    String configPath = writeFileToWorkspace(workspaceRoot, CONFIG_JSON_FILENAME, configDotJson);

    String tapPath = getExecutableAbsolutePath();

    String catalogDotJsonPath =
        Path.of(workspaceRoot).resolve(CATALOG_JSON_FILENAME).toAbsolutePath().toString();
    String errorLogPath =
        Path.of(workspaceRoot).resolve(ERROR_LOG_FILENAME).toAbsolutePath().toString();
>>>>>>> db9a9848

    // exec
    try {
      String[] cmd = {
        "docker",
        "run",
        "-v",
        String.format("%s:/singer/data", getWorkspacePath().toString()),
        tap.getImageName(),
        "--config",
        CONFIG_JSON_FILENAME,
        "--discover"
      };

      workerProcess =
          new ProcessBuilder(cmd)
              .redirectError(getFullPath(ERROR_LOG_FILENAME).toFile())
              .redirectOutput(getFullPath(CATALOG_JSON_FILENAME).toFile())
              .start();

      while (!workerProcess.waitFor(1, TimeUnit.MINUTES)) {
        LOGGER.info("Waiting for discovery job.");
      }

      int exitCode = workerProcess.exitValue();
      if (exitCode == 0) {
<<<<<<< HEAD
        String catalog = readFile(CATALOG_JSON_FILENAME);
=======
        String catalog = readFileFromWorkspace(workspaceRoot, CATALOG_JSON_FILENAME);
>>>>>>> db9a9848
        final SingerCatalog singerCatalog = jsonCatalogToTyped(catalog);
        final StandardDiscoveryOutput discoveryOutput = toDiscoveryOutput(singerCatalog);
        return new OutputAndStatus<>(SUCCESSFUL, discoveryOutput);
      } else {
<<<<<<< HEAD
        String errLog = readFile(ERROR_LOG_FILENAME);
=======
        String errLog = readFileFromWorkspace(workspaceRoot, ERROR_LOG_FILENAME);
>>>>>>> db9a9848
        LOGGER.debug(
            "Discovery job subprocess finished with exit code {}. Error log: {}", exitCode, errLog);
        return new OutputAndStatus<>(FAILED);
      }
    } catch (IOException | InterruptedException e) {
      LOGGER.error("Exception running discovery: ", e);
      throw new RuntimeException(e);
    }
  }

  private static SingerCatalog jsonCatalogToTyped(String catalogJson) {
    final ObjectMapper objectMapper = new ObjectMapper();

    try {
      return objectMapper.readValue(catalogJson, SingerCatalog.class);
    } catch (IOException e) {
      throw new RuntimeException(e);
    }
  }

  private static StandardDiscoveryOutput toDiscoveryOutput(SingerCatalog catalog) {
    List<Table> tableStream =
        catalog.getStreams().stream()
            .map(
                stream -> {
                  final Table table = new Table();
                  table.setName(
                      stream.getStream()); // todo (cgardens) - is stream the same as table name?
                  table.setColumns(
                      stream
                          .getSchema()
                          .getProperties()
                          .getAdditionalProperties()
                          .entrySet()
                          .stream()
                          .map(
                              entry -> {
                                final String columnName = entry.getKey();
                                final PropertiesProperty columnMetadata = entry.getValue();
                                final Column column = new Column();
                                column.setName(columnName);
                                column.setDataType(singerTypesToDataType(columnMetadata.getType()));
                                return column;
                              })
                          .collect(Collectors.toList()));
                  return table;
                })
            .collect(Collectors.toList());

    final Schema schema = new Schema();
    schema.setTables(tableStream);
    final StandardDiscoveryOutput discoveryOutput = new StandardDiscoveryOutput();
    discoveryOutput.setSchema(schema);

    return discoveryOutput;
  }

  /**
   * Singer tends to have 2 types for columns one of which is null. The null is pretty irrelevant,
   * so look at types and find the first non-null one and use that.
   *
   * @param singerTypes - list of types discovered by singer.
   * @return reduce down to one type which best matches the column's data type
   */
  private static DataType singerTypesToDataType(List<SingerType> singerTypes) {
    return singerTypes.stream()
        .filter(singerType -> !SingerType.NULL.equals(singerType))
        .map(SingerDiscoveryWorker::singerTypeToDataType)
        .findFirst()
        .orElse(DataType.STRING);
  }

  /**
   * Singer doesn't seem to have an official list of the data types that they support, so we will
   * have to do our best here as we discover them. If it becomes too awful, we can just map types we
   * don't recognize to string.
   *
   * @param singerType - singer's column data type
   * @return best match for our own data type
   */
  private static DataType singerTypeToDataType(SingerType singerType) {
    switch (singerType) {
      case STRING:
        return DataType.STRING;
      case INTEGER:
        return DataType.NUMBER;
      case NULL:
        //noinspection DuplicateBranchesInSwitch
        return DataType.STRING; // todo (cgardens) - hackasaurus rex
      case BOOLEAN:
        return DataType.BOOLEAN;
      default:
        throw new RuntimeException(
            String.format("could not map SingerType: %s to DataType", singerType));
    }
  }

  @Override
  public void cancel() {
    cancelHelper(workerProcess);
  }
}<|MERGE_RESOLUTION|>--- conflicted
+++ resolved
@@ -40,10 +40,6 @@
 import io.dataline.config.Table;
 import io.dataline.workers.DiscoverSchemaWorker;
 import io.dataline.workers.OutputAndStatus;
-<<<<<<< HEAD
-=======
-import java.io.File;
->>>>>>> db9a9848
 import java.io.IOException;
 import java.nio.file.Path;
 import java.util.List;
@@ -52,12 +48,8 @@
 import org.slf4j.Logger;
 import org.slf4j.LoggerFactory;
 
-<<<<<<< HEAD
-public class SingerDiscoveryWorker extends BaseSingerWorker<StandardDiscoveryOutput>
-=======
 public class SingerDiscoveryWorker
     extends BaseSingerWorker<ConnectionImplementation, StandardDiscoveryOutput>
->>>>>>> db9a9848
     implements DiscoverSchemaWorker {
 
   private static final Logger LOGGER = LoggerFactory.getLogger(SingerDiscoveryWorker.class);
@@ -67,27 +59,15 @@
   private static String CATALOG_JSON_FILENAME = "catalog.json";
   private static String ERROR_LOG_FILENAME = "err.log";
 
-<<<<<<< HEAD
-  private final String configConfig;
-  private final SingerTap tap;
   private volatile Process workerProcess;
 
-  public SingerDiscoveryWorker(
-      String workerId, Path workspaceRoot, SingerTap tap, String configContent) {
-    super(workerId, workspaceRoot);
-    this.configConfig = configContent;
-    this.tap = tap;
-=======
-  private volatile Process workerProcess;
-
-  public SingerDiscoveryWorker(String singerExecutablePath) {
-    super(singerExecutablePath);
->>>>>>> db9a9848
+  public SingerDiscoveryWorker(SingerConnector connector) {
+    super(connector);
   }
 
   @Override
   OutputAndStatus<StandardDiscoveryOutput> runInternal(
-      ConnectionImplementation connectionImplementation, String workspaceRoot) {
+      ConnectionImplementation connectionImplementation, Path workspaceRoot) {
     // todo (cgardens) - just getting original impl to line up with new iface for now. this can be
     //   reduced.
     final ObjectMapper objectMapper = new ObjectMapper();
@@ -100,18 +80,7 @@
 
     // TODO use format converter here
     // write config.json to disk
-<<<<<<< HEAD
-    writeFile(CONFIG_JSON_FILENAME, configConfig);
-=======
-    String configPath = writeFileToWorkspace(workspaceRoot, CONFIG_JSON_FILENAME, configDotJson);
-
-    String tapPath = getExecutableAbsolutePath();
-
-    String catalogDotJsonPath =
-        Path.of(workspaceRoot).resolve(CATALOG_JSON_FILENAME).toAbsolutePath().toString();
-    String errorLogPath =
-        Path.of(workspaceRoot).resolve(ERROR_LOG_FILENAME).toAbsolutePath().toString();
->>>>>>> db9a9848
+    writeFile(workspaceRoot, CONFIG_JSON_FILENAME, configDotJson);
 
     // exec
     try {
@@ -119,8 +88,8 @@
         "docker",
         "run",
         "-v",
-        String.format("%s:/singer/data", getWorkspacePath().toString()),
-        tap.getImageName(),
+        String.format("%s:/singer/data", workspaceRoot.toString()),
+        connector.getImageName(),
         "--config",
         CONFIG_JSON_FILENAME,
         "--discover"
@@ -128,8 +97,8 @@
 
       workerProcess =
           new ProcessBuilder(cmd)
-              .redirectError(getFullPath(ERROR_LOG_FILENAME).toFile())
-              .redirectOutput(getFullPath(CATALOG_JSON_FILENAME).toFile())
+              .redirectError(getFullPath(workspaceRoot, ERROR_LOG_FILENAME).toFile())
+              .redirectOutput(getFullPath(workspaceRoot, CATALOG_JSON_FILENAME).toFile())
               .start();
 
       while (!workerProcess.waitFor(1, TimeUnit.MINUTES)) {
@@ -138,20 +107,12 @@
 
       int exitCode = workerProcess.exitValue();
       if (exitCode == 0) {
-<<<<<<< HEAD
-        String catalog = readFile(CATALOG_JSON_FILENAME);
-=======
-        String catalog = readFileFromWorkspace(workspaceRoot, CATALOG_JSON_FILENAME);
->>>>>>> db9a9848
+        String catalog = readFile(workspaceRoot, CATALOG_JSON_FILENAME);
         final SingerCatalog singerCatalog = jsonCatalogToTyped(catalog);
         final StandardDiscoveryOutput discoveryOutput = toDiscoveryOutput(singerCatalog);
         return new OutputAndStatus<>(SUCCESSFUL, discoveryOutput);
       } else {
-<<<<<<< HEAD
-        String errLog = readFile(ERROR_LOG_FILENAME);
-=======
-        String errLog = readFileFromWorkspace(workspaceRoot, ERROR_LOG_FILENAME);
->>>>>>> db9a9848
+        String errLog = readFile(workspaceRoot, ERROR_LOG_FILENAME);
         LOGGER.debug(
             "Discovery job subprocess finished with exit code {}. Error log: {}", exitCode, errLog);
         return new OutputAndStatus<>(FAILED);
