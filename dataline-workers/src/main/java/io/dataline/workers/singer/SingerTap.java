--- conflicted
+++ resolved
@@ -26,16 +26,10 @@
 
 public enum SingerTap implements SingerConnector {
   // TODO
-<<<<<<< HEAD
-  //  S3_CSV("", ""),
-  //  STRIPE("", "");
-  POSTGRES("tap-postgres", "tap-postgres");
-=======
-  S3_CSV(""),
+  //  S3_CSV(""),
+  //  STRIPE("");
   EXCHANGERATEAPI_IO("dataline/integration-singer-exchangerateapi_io-source"),
-  POSTGRES("dataline/integration-singer-postgres-source"),
-  STRIPE("");
->>>>>>> 511c28ed
+  POSTGRES("dataline/integration-singer-postgres-source");
 
   private final String imageName;
 
