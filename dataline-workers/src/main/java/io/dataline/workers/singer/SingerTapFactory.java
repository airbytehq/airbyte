/*
 * MIT License
 *
 * Copyright (c) 2020 Dataline
 *
 * Permission is hereby granted, free of charge, to any person obtaining a copy
 * of this software and associated documentation files (the "Software"), to deal
 * in the Software without restriction, including without limitation the rights
 * to use, copy, modify, merge, publish, distribute, sublicense, and/or sell
 * copies of the Software, and to permit persons to whom the Software is
 * furnished to do so, subject to the following conditions:
 *
 * The above copyright notice and this permission notice shall be included in all
 * copies or substantial portions of the Software.
 *
 * THE SOFTWARE IS PROVIDED "AS IS", WITHOUT WARRANTY OF ANY KIND, EXPRESS OR
 * IMPLIED, INCLUDING BUT NOT LIMITED TO THE WARRANTIES OF MERCHANTABILITY,
 * FITNESS FOR A PARTICULAR PURPOSE AND NONINFRINGEMENT. IN NO EVENT SHALL THE
 * AUTHORS OR COPYRIGHT HOLDERS BE LIABLE FOR ANY CLAIM, DAMAGES OR OTHER
 * LIABILITY, WHETHER IN AN ACTION OF CONTRACT, TORT OR OTHERWISE, ARISING FROM,
 * OUT OF OR IN CONNECTION WITH THE SOFTWARE OR THE USE OR OTHER DEALINGS IN THE
 * SOFTWARE.
 */

package io.dataline.workers.singer;

<<<<<<< HEAD
import com.google.common.collect.Streams;
import io.dataline.commons.json.Jsons;
=======
import com.fasterxml.jackson.core.JsonProcessingException;
import com.fasterxml.jackson.databind.ObjectMapper;
>>>>>>> a99fb6e7
import io.dataline.config.SingerCatalog;
import io.dataline.config.SingerMessage;
import io.dataline.config.StandardDiscoverSchemaInput;
import io.dataline.config.StandardTapConfig;
import io.dataline.workers.DefaultSyncWorker;
import io.dataline.workers.InvalidCredentialsException;
import io.dataline.workers.OutputAndStatus;
import io.dataline.workers.TapFactory;
import io.dataline.workers.WorkerUtils;
import io.dataline.workers.process.ProcessBuilderFactory;
import io.dataline.workers.protocol.singer.SingerJsonStreamFactory;
import java.io.BufferedReader;
import java.io.IOException;
import java.io.InputStreamReader;
import java.nio.file.Path;
import java.util.stream.Stream;
import org.slf4j.Logger;
import org.slf4j.LoggerFactory;

public class SingerTapFactory implements TapFactory<SingerMessage> {

  private static final Logger LOGGER = LoggerFactory.getLogger(SingerTapFactory.class);

  private static final String CONFIG_JSON_FILENAME = "tap_config.json";
  private static final String CATALOG_JSON_FILENAME = "catalog.json";

  private static final String STATE_JSON_FILENAME = "input_state.json";

  private final String imageName;
  private final ProcessBuilderFactory pbf;

  private Process tapProcess = null;
  private BufferedReader bufferedReader = null;

  public SingerTapFactory(final String imageName, final ProcessBuilderFactory pbf) {
    this.imageName = imageName;
    this.pbf = pbf;
  }

  @SuppressWarnings("UnstableApiUsage")
  @Override
  public Stream<SingerMessage> create(StandardTapConfig input, Path jobRoot)
      throws InvalidCredentialsException {
    OutputAndStatus<SingerCatalog> discoveryOutput = runDiscovery(input, jobRoot);

    final String configDotJson =
        Jsons.serialize(input.getSourceConnectionImplementation().getConfiguration());

    final SingerCatalog selectedCatalog =
        SingerCatalogConverters.applySchemaToDiscoveredCatalog(
            discoveryOutput.getOutput().get(), input.getStandardSync().getSchema());
    final String catalogDotJson = Jsons.serialize(selectedCatalog);
    final String stateDotJson = Jsons.serialize(input.getState());

    WorkerUtils.writeFileToWorkspace(jobRoot, CONFIG_JSON_FILENAME, configDotJson);
    WorkerUtils.writeFileToWorkspace(jobRoot, CATALOG_JSON_FILENAME, catalogDotJson);
    WorkerUtils.writeFileToWorkspace(jobRoot, STATE_JSON_FILENAME, stateDotJson);

    try {
      tapProcess =
          pbf.create(
                  jobRoot,
                  imageName,
                  "--config",
                  CONFIG_JSON_FILENAME,
                  // TODO support both --properties and --catalog depending on integration
                  "--properties",
                  CATALOG_JSON_FILENAME,
                  "--state",
                  STATE_JSON_FILENAME)
              .redirectError(jobRoot.resolve(DefaultSyncWorker.TAP_ERR_LOG).toFile())
              .start();
    } catch (IOException e) {
      throw new RuntimeException(e);
    }

    bufferedReader = new BufferedReader(new InputStreamReader(tapProcess.getInputStream()));

    return new SingerJsonStreamFactory().create(bufferedReader).onClose(getCloseFunction());
  }

  public Runnable getCloseFunction() {
    return () -> {
      if (bufferedReader != null) {
        try {
          bufferedReader.close();
        } catch (IOException e) {
          throw new RuntimeException(e);
        }
      }

      WorkerUtils.cancelProcess(tapProcess);
    };
  }

  private OutputAndStatus<SingerCatalog> runDiscovery(StandardTapConfig input, Path workspaceRoot)
      throws InvalidCredentialsException {
    StandardDiscoverSchemaInput discoveryInput = new StandardDiscoverSchemaInput();
    discoveryInput.setConnectionConfiguration(
        input.getSourceConnectionImplementation().getConfiguration());
    Path scopedWorkspace = workspaceRoot.resolve("discovery");
    return new SingerDiscoverSchemaWorker(imageName, pbf)
        .runInternal(discoveryInput, scopedWorkspace);
  }
}<|MERGE_RESOLUTION|>--- conflicted
+++ resolved
@@ -24,13 +24,7 @@
 
 package io.dataline.workers.singer;
 
-<<<<<<< HEAD
-import com.google.common.collect.Streams;
 import io.dataline.commons.json.Jsons;
-=======
-import com.fasterxml.jackson.core.JsonProcessingException;
-import com.fasterxml.jackson.databind.ObjectMapper;
->>>>>>> a99fb6e7
 import io.dataline.config.SingerCatalog;
 import io.dataline.config.SingerMessage;
 import io.dataline.config.StandardDiscoverSchemaInput;
@@ -56,7 +50,6 @@
 
   private static final String CONFIG_JSON_FILENAME = "tap_config.json";
   private static final String CATALOG_JSON_FILENAME = "catalog.json";
-
   private static final String STATE_JSON_FILENAME = "input_state.json";
 
   private final String imageName;
@@ -92,15 +85,15 @@
     try {
       tapProcess =
           pbf.create(
-                  jobRoot,
-                  imageName,
-                  "--config",
-                  CONFIG_JSON_FILENAME,
-                  // TODO support both --properties and --catalog depending on integration
-                  "--properties",
-                  CATALOG_JSON_FILENAME,
-                  "--state",
-                  STATE_JSON_FILENAME)
+              jobRoot,
+              imageName,
+              "--config",
+              CONFIG_JSON_FILENAME,
+              // TODO support both --properties and --catalog depending on integration
+              "--properties",
+              CATALOG_JSON_FILENAME,
+              "--state",
+              STATE_JSON_FILENAME)
               .redirectError(jobRoot.resolve(DefaultSyncWorker.TAP_ERR_LOG).toFile())
               .start();
     } catch (IOException e) {
