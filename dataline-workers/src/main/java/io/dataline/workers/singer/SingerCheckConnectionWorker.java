--- conflicted
+++ resolved
@@ -43,12 +43,11 @@
   private final SingerDiscoveryWorker singerDiscoveryWorker;
 
   public SingerCheckConnectionWorker(SingerConnector connector) {
-    super(connector);
     this.singerDiscoveryWorker = new SingerDiscoveryWorker(connector);
   }
 
   @Override
-  OutputAndStatus<StandardConnectionStatus> runInternal(
+  public OutputAndStatus<StandardConnectionStatus> run(
       ConnectionImplementation connectionImplementation, Path workspaceRoot) {
     OutputAndStatus<StandardDiscoveryOutput> outputAndStatus =
         singerDiscoveryWorker.runInternal(connectionImplementation, workspaceRoot);
@@ -63,11 +62,7 @@
       jobStatus = JobStatus.FAILED;
       connectionStatus.setStatus(StandardConnectionStatus.Status.FAILURE);
       // TODO add better error log parsing to specify the exact reason for failure as the message
-<<<<<<< HEAD
-      // field
-=======
       connectionStatus.setMessage("Failed to connect.");
->>>>>>> 511c28ed
     }
     return new OutputAndStatus<>(jobStatus, connectionStatus);
   }
