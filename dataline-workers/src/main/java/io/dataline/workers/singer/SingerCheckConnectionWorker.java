/*
 * MIT License
 *
 * Copyright (c) 2020 Dataline
 *
 * Permission is hereby granted, free of charge, to any person obtaining a copy
 * of this software and associated documentation files (the "Software"), to deal
 * in the Software without restriction, including without limitation the rights
 * to use, copy, modify, merge, publish, distribute, sublicense, and/or sell
 * copies of the Software, and to permit persons to whom the Software is
 * furnished to do so, subject to the following conditions:
 *
 * The above copyright notice and this permission notice shall be included in all
 * copies or substantial portions of the Software.
 *
 * THE SOFTWARE IS PROVIDED "AS IS", WITHOUT WARRANTY OF ANY KIND, EXPRESS OR
 * IMPLIED, INCLUDING BUT NOT LIMITED TO THE WARRANTIES OF MERCHANTABILITY,
 * FITNESS FOR A PARTICULAR PURPOSE AND NONINFRINGEMENT. IN NO EVENT SHALL THE
 * AUTHORS OR COPYRIGHT HOLDERS BE LIABLE FOR ANY CLAIM, DAMAGES OR OTHER
 * LIABILITY, WHETHER IN AN ACTION OF CONTRACT, TORT OR OTHERWISE, ARISING FROM,
 * OUT OF OR IN CONNECTION WITH THE SOFTWARE OR THE USE OR OTHER DEALINGS IN THE
 * SOFTWARE.
 */

package io.dataline.workers.singer;

import io.dataline.config.StandardCheckConnectionInput;
import io.dataline.config.StandardCheckConnectionOutput;
import io.dataline.config.StandardDiscoverSchemaInput;
import io.dataline.config.StandardDiscoverSchemaOutput;
import io.dataline.workers.CheckConnectionWorker;
import io.dataline.workers.JobStatus;
import io.dataline.workers.OutputAndStatus;
import java.nio.file.Path;
import org.slf4j.Logger;
import org.slf4j.LoggerFactory;

public class SingerCheckConnectionWorker
    extends BaseSingerWorker<StandardCheckConnectionInput, StandardCheckConnectionOutput>
    implements CheckConnectionWorker {

  private static final Logger LOGGER = LoggerFactory.getLogger(SingerCheckConnectionWorker.class);

  private final SingerDiscoverSchemaWorker singerDiscoverSchemaWorker;

  public SingerCheckConnectionWorker(SingerConnector connector) {
<<<<<<< HEAD
    this.singerDiscoveryWorker = new SingerDiscoveryWorker(connector);
  }

  @Override
  public OutputAndStatus<StandardConnectionStatus> run(
      ConnectionImplementation connectionImplementation, Path workspaceRoot) {
    OutputAndStatus<StandardDiscoveryOutput> outputAndStatus =
        singerDiscoveryWorker.run(connectionImplementation, workspaceRoot);
    StandardConnectionStatus connectionStatus = new StandardConnectionStatus();
=======
    super(connector);
    this.singerDiscoverSchemaWorker = new SingerDiscoverSchemaWorker(connector);
  }

  @Override
  OutputAndStatus<StandardCheckConnectionOutput> runInternal(
      StandardCheckConnectionInput input, Path workspaceRoot) {

    final StandardDiscoverSchemaInput discoverSchemaInput = new StandardDiscoverSchemaInput();
    discoverSchemaInput.setConnectionConfiguration(input.getConnectionConfiguration());

    OutputAndStatus<StandardDiscoverSchemaOutput> outputAndStatus =
        singerDiscoverSchemaWorker.runInternal(discoverSchemaInput, workspaceRoot);
    StandardCheckConnectionOutput output = new StandardCheckConnectionOutput();
>>>>>>> c8ce0240
    JobStatus jobStatus;
    if (outputAndStatus.getStatus() == JobStatus.SUCCESSFUL
        && outputAndStatus.getOutput().isPresent()) {
      output.setStatus(StandardCheckConnectionOutput.Status.SUCCESS);
      jobStatus = JobStatus.SUCCESSFUL;
    } else {
      LOGGER.info("Connection check unsuccessful. Discovery output: {}", outputAndStatus);
      jobStatus = JobStatus.FAILED;
      output.setStatus(StandardCheckConnectionOutput.Status.FAILURE);
      // TODO add better error log parsing to specify the exact reason for failure as the message
      output.setMessage("Failed to connect.");
    }

    return new OutputAndStatus<>(jobStatus, output);
  }

  @Override
  public void cancel() {
    singerDiscoverSchemaWorker.cancel();
  }
}<|MERGE_RESOLUTION|>--- conflicted
+++ resolved
@@ -29,6 +29,7 @@
 import io.dataline.config.StandardDiscoverSchemaInput;
 import io.dataline.config.StandardDiscoverSchemaOutput;
 import io.dataline.workers.CheckConnectionWorker;
+import io.dataline.workers.InvalidCredentialsException;
 import io.dataline.workers.JobStatus;
 import io.dataline.workers.OutputAndStatus;
 import java.nio.file.Path;
@@ -44,32 +45,19 @@
   private final SingerDiscoverSchemaWorker singerDiscoverSchemaWorker;
 
   public SingerCheckConnectionWorker(SingerConnector connector) {
-<<<<<<< HEAD
-    this.singerDiscoveryWorker = new SingerDiscoveryWorker(connector);
-  }
-
-  @Override
-  public OutputAndStatus<StandardConnectionStatus> run(
-      ConnectionImplementation connectionImplementation, Path workspaceRoot) {
-    OutputAndStatus<StandardDiscoveryOutput> outputAndStatus =
-        singerDiscoveryWorker.run(connectionImplementation, workspaceRoot);
-    StandardConnectionStatus connectionStatus = new StandardConnectionStatus();
-=======
-    super(connector);
     this.singerDiscoverSchemaWorker = new SingerDiscoverSchemaWorker(connector);
   }
 
   @Override
-  OutputAndStatus<StandardCheckConnectionOutput> runInternal(
-      StandardCheckConnectionInput input, Path workspaceRoot) {
+  public OutputAndStatus<StandardCheckConnectionOutput> run(
+      StandardCheckConnectionInput input, Path workspaceRoot) throws InvalidCredentialsException {
 
     final StandardDiscoverSchemaInput discoverSchemaInput = new StandardDiscoverSchemaInput();
     discoverSchemaInput.setConnectionConfiguration(input.getConnectionConfiguration());
 
     OutputAndStatus<StandardDiscoverSchemaOutput> outputAndStatus =
-        singerDiscoverSchemaWorker.runInternal(discoverSchemaInput, workspaceRoot);
+        singerDiscoverSchemaWorker.run(discoverSchemaInput, workspaceRoot);
     StandardCheckConnectionOutput output = new StandardCheckConnectionOutput();
->>>>>>> c8ce0240
     JobStatus jobStatus;
     if (outputAndStatus.getStatus() == JobStatus.SUCCESSFUL
         && outputAndStatus.getOutput().isPresent()) {
