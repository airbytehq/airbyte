--- conflicted
+++ resolved
@@ -70,11 +70,7 @@
                                              Path jobRoot)
       throws InvalidCredentialsException {
     // todo (cgardens) - just getting original impl to line up with new iface for now. this can be
-<<<<<<< HEAD
-    // reduced.
-=======
     //   reduced.
->>>>>>> 656c34ef
     final String configDotJson = discoverSchemaInput.getConnectionConfigurationJson();
 
     writeFile(jobRoot, CONFIG_JSON_FILENAME, configDotJson);
