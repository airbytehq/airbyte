--- conflicted
+++ resolved
@@ -79,33 +79,9 @@
     }
 
     writeFile(workspaceRoot, CONFIG_JSON_FILENAME, configDotJson);
-    System.out.println("configDotJson = " + configDotJson);
-    System.out.println("workspaceRoot = " + workspaceRoot);
-    System.out.println(
-        "writeFile(workspaceRoot, CONFIG_JSON_FILENAME, configDotJson) = "
-            + writeFile(workspaceRoot, CONFIG_JSON_FILENAME, configDotJson));
-    ;
+
     // exec
     try {
-<<<<<<< HEAD
-      String[] cmd = {
-        "docker",
-        "run",
-        //        "--entrypoint",
-        //        "/bin/sh",
-        "-v",
-        String.format("%s:/singer/data", workspaceRoot.toString()),
-        // TODO network=host is a not recommended for production settings, create a bridge network
-        //  and use it to connect the two docker containers
-        "--network=bridge",
-        imageName,
-        //        "-c",
-        //        ,"sleep 10000"
-        "--config",
-        CONFIG_JSON_FILENAME,
-        "--discover"
-      };
-=======
       String[] cmd =
           DockerUtils.getDockerCommand(
               workspaceRoot,
@@ -116,7 +92,6 @@
               "--config",
               CONFIG_JSON_FILENAME,
               "--discover");
->>>>>>> e53c0e1a
 
       workerProcess =
           new ProcessBuilder(cmd)
@@ -124,7 +99,6 @@
               .redirectOutput(getFullPath(workspaceRoot, CATALOG_JSON_FILENAME).toFile())
               .start();
 
-      TimeUnit.MINUTES.sleep(1);
       while (!workerProcess.waitFor(1, TimeUnit.MINUTES)) {
         LOGGER.info("Waiting for discovery job.");
       }
