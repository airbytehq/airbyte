--- conflicted
+++ resolved
@@ -24,16 +24,11 @@
 
 package io.dataline.workers;
 
-<<<<<<< HEAD
 import static org.junit.jupiter.api.Assertions.assertEquals;
 
 import com.fasterxml.jackson.databind.ObjectMapper;
 import com.google.common.io.Resources;
-=======
-import com.fasterxml.jackson.databind.ObjectMapper;
-import com.google.common.io.Resources;
 import java.io.File;
->>>>>>> c8ce0240
 import java.io.IOException;
 import java.net.URL;
 import java.nio.charset.Charset;
@@ -50,12 +45,8 @@
 
   @BeforeAll
   public void init() throws IOException {
-<<<<<<< HEAD
-    workspaceDirectory = Files.createTempDirectory(Path.of("/tmp"), "dataline");
-=======
     FileUtils.forceMkdir(new File("/tmp/tests"));
     workspaceDirectory = Files.createTempDirectory(Path.of("/tmp/tests"), "dataline");
->>>>>>> c8ce0240
     System.out.println("Workspace directory: " + workspaceDirectory.toString());
   }
 
@@ -78,11 +69,11 @@
     }
   }
 
-<<<<<<< HEAD
   protected void assertJsonEquals(String s1, String s2) throws IOException {
     ObjectMapper mapper = new ObjectMapper();
     assertEquals(mapper.readTree(s1), mapper.readTree(s2));
-=======
+  }
+
   protected <T> T getJsonAsTyped(String file, Class<T> clazz) {
     final URL resource = Resources.getResource(file);
     final ObjectMapper objectMapper = new ObjectMapper();
@@ -91,6 +82,5 @@
     } catch (IOException e) {
       throw new RuntimeException(e);
     }
->>>>>>> c8ce0240
   }
 }