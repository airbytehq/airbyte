/*
 * MIT License
 *
 * Copyright (c) 2020 Dataline
 *
 * Permission is hereby granted, free of charge, to any person obtaining a copy
 * of this software and associated documentation files (the "Software"), to deal
 * in the Software without restriction, including without limitation the rights
 * to use, copy, modify, merge, publish, distribute, sublicense, and/or sell
 * copies of the Software, and to permit persons to whom the Software is
 * furnished to do so, subject to the following conditions:
 *
 * The above copyright notice and this permission notice shall be included in all
 * copies or substantial portions of the Software.
 *
 * THE SOFTWARE IS PROVIDED "AS IS", WITHOUT WARRANTY OF ANY KIND, EXPRESS OR
 * IMPLIED, INCLUDING BUT NOT LIMITED TO THE WARRANTIES OF MERCHANTABILITY,
 * FITNESS FOR A PARTICULAR PURPOSE AND NONINFRINGEMENT. IN NO EVENT SHALL THE
 * AUTHORS OR COPYRIGHT HOLDERS BE LIABLE FOR ANY CLAIM, DAMAGES OR OTHER
 * LIABILITY, WHETHER IN AN ACTION OF CONTRACT, TORT OR OTHERWISE, ARISING FROM,
 * OUT OF OR IN CONNECTION WITH THE SOFTWARE OR THE USE OR OTHER DEALINGS IN THE
 * SOFTWARE.
 */

package io.dataline.workers.singer;

import static io.dataline.workers.JobStatus.FAILED;
import static io.dataline.workers.JobStatus.SUCCESSFUL;
import static org.junit.jupiter.api.Assertions.assertEquals;
import static org.junit.jupiter.api.Assertions.assertTrue;

<<<<<<< HEAD
import com.fasterxml.jackson.core.JsonProcessingException;
=======
>>>>>>> db9a9848
import com.fasterxml.jackson.databind.ObjectMapper;
import com.google.common.io.Resources;
import io.dataline.config.ConnectionImplementation;
import io.dataline.config.StandardDiscoveryOutput;
import io.dataline.workers.BaseWorkerTestCase;
import io.dataline.workers.OutputAndStatus;
import io.dataline.workers.PostgreSQLContainerHelper;
import java.io.IOException;
import java.net.URL;
import java.nio.charset.Charset;
import java.sql.Connection;
import java.sql.DriverManager;
import java.sql.SQLException;
import java.util.concurrent.ExecutionException;
import java.util.concurrent.ExecutorService;
import java.util.concurrent.Executors;
import java.util.concurrent.Future;
import java.util.concurrent.TimeUnit;
import org.junit.jupiter.api.BeforeAll;
import org.junit.jupiter.api.Test;
import org.testcontainers.containers.PostgreSQLContainer;

public class SingerDiscoveryWorkerTest extends BaseWorkerTestCase {

  PostgreSQLContainer db;

  @BeforeAll
  public void initDb() throws SQLException {
    db = new PostgreSQLContainer();
    db.start();
    // init db schema
    Connection con =
        DriverManager.getConnection(db.getJdbcUrl(), db.getUsername(), db.getPassword());
    con.createStatement().execute("CREATE TABLE id_and_name (id integer, name VARCHAR(200));");
  }

  @Test
  public void testPostgresDiscovery() throws IOException {
    final String jobId = "1";
    String postgresCreds = PostgreSQLContainerHelper.getSingerConfigJson(db);
<<<<<<< HEAD
    SingerDiscoveryWorker worker =
        new SingerDiscoveryWorker(
            "1", getWorkspacePath().toAbsolutePath(), SingerTap.POSTGRES, postgresCreds);

    OutputAndStatus<StandardDiscoveryOutput> run = worker.run();
=======
    final ConnectionImplementation connectionImplementation = new ConnectionImplementation();
    final Object o = new ObjectMapper().readValue(postgresCreds, Object.class);
    connectionImplementation.setConfiguration(o);

    SingerDiscoveryWorker worker = new SingerDiscoveryWorker(SINGER_POSTGRES_TAP_PATH);

    OutputAndStatus<StandardDiscoveryOutput> run =
        worker.run(connectionImplementation, createWorkspacePath(jobId).toString());
>>>>>>> db9a9848
    assertEquals(SUCCESSFUL, run.getStatus());

    String expectedSchema = readResource("simple_postgres_schema.json");
    final ObjectMapper objectMapper = new ObjectMapper();
    final String actualSchema = objectMapper.writeValueAsString(run.getOutput().get());

    assertTrue(run.getOutput().isPresent());
    assertJsonEquals(expectedSchema, actualSchema);
  }

  @Test
  public void testCancellation() throws IOException, InterruptedException, ExecutionException {
    final String jobId = "1";
    String postgresCreds = PostgreSQLContainerHelper.getSingerConfigJson(db);
<<<<<<< HEAD
    SingerDiscoveryWorker worker =
        new SingerDiscoveryWorker(
            "1", getWorkspacePath().toAbsolutePath(), SingerTap.POSTGRES, postgresCreds);
=======
    final ConnectionImplementation connectionImplementation = new ConnectionImplementation();
    final Object o = new ObjectMapper().readValue(postgresCreds, Object.class);
    connectionImplementation.setConfiguration(o);

    SingerDiscoveryWorker worker = new SingerDiscoveryWorker(SINGER_POSTGRES_TAP_PATH);
>>>>>>> db9a9848
    ExecutorService threadPool = Executors.newFixedThreadPool(2);
    Future<?> workerWasCancelled =
        threadPool.submit(
            () -> {
<<<<<<< HEAD
              OutputAndStatus<StandardDiscoveryOutput> output = worker.run();
              System.out.println(output);
=======
              OutputAndStatus<StandardDiscoveryOutput> output =
                  worker.run(connectionImplementation, createWorkspacePath(jobId).toString());
>>>>>>> db9a9848
              assertEquals(FAILED, output.getStatus());
            });

    TimeUnit.MILLISECONDS.sleep(50);
    worker.cancel();
    workerWasCancelled.get();
  }

  private String readResource(String name) {
    URL resource = Resources.getResource(name);
    try {
      return Resources.toString(resource, Charset.defaultCharset());
    } catch (IOException e) {
      throw new RuntimeException(e);
    }
  }

  private void assertJsonEquals(String s1, String s2) throws IOException {
    ObjectMapper mapper = new ObjectMapper();
    assertEquals(mapper.readTree(s1), mapper.readTree(s2));
  }
}<|MERGE_RESOLUTION|>--- conflicted
+++ resolved
@@ -29,10 +29,6 @@
 import static org.junit.jupiter.api.Assertions.assertEquals;
 import static org.junit.jupiter.api.Assertions.assertTrue;
 
-<<<<<<< HEAD
-import com.fasterxml.jackson.core.JsonProcessingException;
-=======
->>>>>>> db9a9848
 import com.fasterxml.jackson.databind.ObjectMapper;
 import com.google.common.io.Resources;
 import io.dataline.config.ConnectionImplementation;
@@ -73,22 +69,15 @@
   public void testPostgresDiscovery() throws IOException {
     final String jobId = "1";
     String postgresCreds = PostgreSQLContainerHelper.getSingerConfigJson(db);
-<<<<<<< HEAD
-    SingerDiscoveryWorker worker =
-        new SingerDiscoveryWorker(
-            "1", getWorkspacePath().toAbsolutePath(), SingerTap.POSTGRES, postgresCreds);
-
-    OutputAndStatus<StandardDiscoveryOutput> run = worker.run();
-=======
     final ConnectionImplementation connectionImplementation = new ConnectionImplementation();
     final Object o = new ObjectMapper().readValue(postgresCreds, Object.class);
     connectionImplementation.setConfiguration(o);
 
-    SingerDiscoveryWorker worker = new SingerDiscoveryWorker(SINGER_POSTGRES_TAP_PATH);
+    SingerDiscoveryWorker worker = new SingerDiscoveryWorker(SingerTap.POSTGRES);
 
     OutputAndStatus<StandardDiscoveryOutput> run =
-        worker.run(connectionImplementation, createWorkspacePath(jobId).toString());
->>>>>>> db9a9848
+        worker.run(connectionImplementation, createWorkspacePath(jobId));
+
     assertEquals(SUCCESSFUL, run.getStatus());
 
     String expectedSchema = readResource("simple_postgres_schema.json");
@@ -103,28 +92,19 @@
   public void testCancellation() throws IOException, InterruptedException, ExecutionException {
     final String jobId = "1";
     String postgresCreds = PostgreSQLContainerHelper.getSingerConfigJson(db);
-<<<<<<< HEAD
-    SingerDiscoveryWorker worker =
-        new SingerDiscoveryWorker(
-            "1", getWorkspacePath().toAbsolutePath(), SingerTap.POSTGRES, postgresCreds);
-=======
+
     final ConnectionImplementation connectionImplementation = new ConnectionImplementation();
     final Object o = new ObjectMapper().readValue(postgresCreds, Object.class);
     connectionImplementation.setConfiguration(o);
 
-    SingerDiscoveryWorker worker = new SingerDiscoveryWorker(SINGER_POSTGRES_TAP_PATH);
->>>>>>> db9a9848
+    SingerDiscoveryWorker worker = new SingerDiscoveryWorker(SingerTap.POSTGRES);
+
     ExecutorService threadPool = Executors.newFixedThreadPool(2);
     Future<?> workerWasCancelled =
         threadPool.submit(
             () -> {
-<<<<<<< HEAD
-              OutputAndStatus<StandardDiscoveryOutput> output = worker.run();
-              System.out.println(output);
-=======
               OutputAndStatus<StandardDiscoveryOutput> output =
-                  worker.run(connectionImplementation, createWorkspacePath(jobId).toString());
->>>>>>> db9a9848
+                  worker.run(connectionImplementation, createWorkspacePath(jobId));
               assertEquals(FAILED, output.getStatus());
             });
 
