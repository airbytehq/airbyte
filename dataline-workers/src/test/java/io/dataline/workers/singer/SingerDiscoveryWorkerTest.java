--- conflicted
+++ resolved
@@ -24,22 +24,17 @@
 
 package io.dataline.workers.singer;
 
-import static io.dataline.workers.JobStatus.FAILED;
-import static io.dataline.workers.JobStatus.SUCCESSFUL;
-import static org.junit.jupiter.api.Assertions.assertEquals;
-import static org.junit.jupiter.api.Assertions.assertTrue;
-
-<<<<<<< HEAD
-import com.fasterxml.jackson.core.JsonProcessingException;
-=======
 import com.fasterxml.jackson.databind.ObjectMapper;
-import com.google.common.io.Resources;
 import io.dataline.config.ConnectionImplementation;
 import io.dataline.config.StandardDiscoveryOutput;
->>>>>>> 511c28ed
 import io.dataline.workers.BaseWorkerTestCase;
 import io.dataline.workers.OutputAndStatus;
 import io.dataline.workers.PostgreSQLContainerTestHelper;
+import org.junit.jupiter.api.BeforeAll;
+import org.junit.jupiter.api.Test;
+import org.testcontainers.containers.PostgreSQLContainer;
+import org.testcontainers.utility.MountableFile;
+
 import java.io.IOException;
 import java.sql.SQLException;
 import java.util.concurrent.ExecutionException;
@@ -47,10 +42,11 @@
 import java.util.concurrent.Executors;
 import java.util.concurrent.Future;
 import java.util.concurrent.TimeUnit;
-import org.junit.jupiter.api.BeforeAll;
-import org.junit.jupiter.api.Test;
-import org.testcontainers.containers.PostgreSQLContainer;
-import org.testcontainers.utility.MountableFile;
+
+import static io.dataline.workers.JobStatus.FAILED;
+import static io.dataline.workers.JobStatus.SUCCESSFUL;
+import static org.junit.jupiter.api.Assertions.assertEquals;
+import static org.junit.jupiter.api.Assertions.assertTrue;
 
 public class SingerDiscoveryWorkerTest extends BaseWorkerTestCase {
 
@@ -66,20 +62,8 @@
 
   @Test
   public void testPostgresDiscovery() throws IOException {
-<<<<<<< HEAD
+    final String jobId = "1";
     String postgresCreds = PostgreSQLContainerTestHelper.getSingerTapConfig(db);
-    SingerDiscoveryWorker worker =
-        new SingerDiscoveryWorker(
-            "1",
-            postgresCreds,
-            SingerTap.POSTGRES,
-            getWorkspacePath().toAbsolutePath().toString(),
-            SINGER_LIB_PATH);
-
-    OutputAndStatus<DiscoveryOutput> run = worker.run();
-=======
-    final String jobId = "1";
-    String postgresCreds = PostgreSQLContainerHelper.getSingerConfigJson(db);
     final ConnectionImplementation connectionImplementation = new ConnectionImplementation();
     final Object o = new ObjectMapper().readValue(postgresCreds, Object.class);
     connectionImplementation.setConfiguration(o);
@@ -89,7 +73,6 @@
     OutputAndStatus<StandardDiscoveryOutput> run =
         worker.run(connectionImplementation, createWorkspacePath(jobId));
 
->>>>>>> 511c28ed
     assertEquals(SUCCESSFUL, run.getStatus());
 
     String expectedSchema = readResource("simple_postgres_schema.json");
@@ -101,21 +84,9 @@
   }
 
   @Test
-<<<<<<< HEAD
-  public void testCancellation()
-      throws JsonProcessingException, InterruptedException, ExecutionException {
-    String postgresCreds = PostgreSQLContainerTestHelper.getSingerTapConfig(db);
-    SingerDiscoveryWorker worker =
-        new SingerDiscoveryWorker(
-            "1",
-            postgresCreds,
-            SingerTap.POSTGRES,
-            getWorkspacePath().toAbsolutePath().toString(),
-            SINGER_LIB_PATH);
-=======
   public void testCancellation() throws IOException, InterruptedException, ExecutionException {
     final String jobId = "1";
-    String postgresCreds = PostgreSQLContainerHelper.getSingerConfigJson(db);
+    String postgresCreds = PostgreSQLContainerTestHelper.getSingerTapConfig(db);
 
     final ConnectionImplementation connectionImplementation = new ConnectionImplementation();
     final Object o = new ObjectMapper().readValue(postgresCreds, Object.class);
@@ -123,7 +94,6 @@
 
     SingerDiscoveryWorker worker = new SingerDiscoveryWorker(SingerTap.POSTGRES);
 
->>>>>>> 511c28ed
     ExecutorService threadPool = Executors.newFixedThreadPool(2);
     Future<?> workerWasCancelled =
         threadPool.submit(
@@ -137,21 +107,4 @@
     worker.cancel();
     workerWasCancelled.get();
   }
-<<<<<<< HEAD
-=======
-
-  private String readResource(String name) {
-    URL resource = Resources.getResource(name);
-    try {
-      return Resources.toString(resource, Charset.defaultCharset());
-    } catch (IOException e) {
-      throw new RuntimeException(e);
-    }
-  }
-
-  private void assertJsonEquals(String s1, String s2) throws IOException {
-    ObjectMapper mapper = new ObjectMapper();
-    assertEquals(mapper.readTree(s1), mapper.readTree(s2));
-  }
->>>>>>> 511c28ed
 }