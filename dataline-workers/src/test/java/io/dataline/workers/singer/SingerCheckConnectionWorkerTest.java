/*
 * MIT License
 *
 * Copyright (c) 2020 Dataline
 *
 * Permission is hereby granted, free of charge, to any person obtaining a copy
 * of this software and associated documentation files (the "Software"), to deal
 * in the Software without restriction, including without limitation the rights
 * to use, copy, modify, merge, publish, distribute, sublicense, and/or sell
 * copies of the Software, and to permit persons to whom the Software is
 * furnished to do so, subject to the following conditions:
 *
 * The above copyright notice and this permission notice shall be included in all
 * copies or substantial portions of the Software.
 *
 * THE SOFTWARE IS PROVIDED "AS IS", WITHOUT WARRANTY OF ANY KIND, EXPRESS OR
 * IMPLIED, INCLUDING BUT NOT LIMITED TO THE WARRANTIES OF MERCHANTABILITY,
 * FITNESS FOR A PARTICULAR PURPOSE AND NONINFRINGEMENT. IN NO EVENT SHALL THE
 * AUTHORS OR COPYRIGHT HOLDERS BE LIABLE FOR ANY CLAIM, DAMAGES OR OTHER
 * LIABILITY, WHETHER IN AN ACTION OF CONTRACT, TORT OR OTHERWISE, ARISING FROM,
 * OUT OF OR IN CONNECTION WITH THE SOFTWARE OR THE USE OR OTHER DEALINGS IN THE
 * SOFTWARE.
 */

package io.dataline.workers.singer;

import static io.dataline.workers.JobStatus.FAILED;
import static io.dataline.workers.JobStatus.SUCCESSFUL;
import static org.junit.jupiter.api.Assertions.assertEquals;
import static org.junit.jupiter.api.Assertions.assertTrue;

import com.fasterxml.jackson.core.JsonProcessingException;
import io.dataline.config.ConnectionImplementation;
import io.dataline.config.StandardConnectionStatus;
import io.dataline.workers.BaseWorkerTestCase;
import io.dataline.workers.OutputAndStatus;
import io.dataline.workers.PostgreSQLContainerTestHelper;
import java.sql.Connection;
import java.sql.DriverManager;
import java.sql.SQLException;
import org.junit.jupiter.api.BeforeAll;
import org.junit.jupiter.api.Test;
import org.testcontainers.containers.PostgreSQLContainer;
import org.testcontainers.shaded.com.fasterxml.jackson.databind.ObjectMapper;

public class SingerCheckConnectionWorkerTest extends BaseWorkerTestCase {
  private PostgreSQLContainer db;

  @BeforeAll
  public void initDb() throws SQLException {
    db = new PostgreSQLContainer();
    db.start();
    Connection con =
        DriverManager.getConnection(db.getJdbcUrl(), db.getUsername(), db.getPassword());
    con.createStatement().execute("CREATE TABLE id_and_name (id integer, name VARCHAR(200));");
  }

  @Test
  public void testNonexistentDb()
      throws JsonProcessingException,
          org.testcontainers.shaded.com.fasterxml.jackson.core.JsonProcessingException {
    final String jobId = "1";
    String fakeDbCreds =
        PostgreSQLContainerTestHelper.getSingerTapConfig(
            "user", "pass", "localhost", "postgres", "111111");

    final ConnectionImplementation connectionImplementation = new ConnectionImplementation();
    final Object o = new ObjectMapper().readValue(fakeDbCreds, Object.class);
    connectionImplementation.setConfiguration(o);

    SingerCheckConnectionWorker worker = new SingerCheckConnectionWorker(SingerTap.POSTGRES);
    OutputAndStatus<StandardConnectionStatus> run =
        worker.run(connectionImplementation, createWorkspacePath(jobId));

    assertEquals(FAILED, run.getStatus());
    assertTrue(run.getOutput().isPresent());
    assertEquals(StandardConnectionStatus.Status.FAILURE, run.getOutput().get().getStatus());
    // TODO Once log file locations are accessible externally, also verify the correct error message
    // in the logs
  }

  @Test
  public void testIncorrectAuthCredentials()
      throws JsonProcessingException,
          org.testcontainers.shaded.com.fasterxml.jackson.core.JsonProcessingException {
    final String jobId = "1";
    String incorrectCreds =
        PostgreSQLContainerTestHelper.getSingerTapConfig(
            db.getUsername(),
            "wrongpassword",
            db.getHost(),
            db.getDatabaseName(),
            db.getFirstMappedPort() + "");

    SingerCheckConnectionWorker worker = new SingerCheckConnectionWorker(SingerTap.POSTGRES);

    final ConnectionImplementation connectionImplementation = new ConnectionImplementation();
    final Object o = new ObjectMapper().readValue(incorrectCreds, Object.class);
    connectionImplementation.setConfiguration(o);

    OutputAndStatus<StandardConnectionStatus> run =
        worker.run(connectionImplementation, createWorkspacePath(jobId));

    assertEquals(FAILED, run.getStatus());
    assertTrue(run.getOutput().isPresent());
    assertEquals(StandardConnectionStatus.Status.FAILURE, run.getOutput().get().getStatus());
    // TODO Once log file locations are accessible externally, also verify the correct error message
    // in the logs
  }

  @Test
<<<<<<< HEAD
  public void testSuccessfulConnection() throws JsonProcessingException {
    String creds = PostgreSQLContainerTestHelper.getSingerTapConfig(db);
=======
  public void testSuccessfulConnection()
      throws JsonProcessingException,
          org.testcontainers.shaded.com.fasterxml.jackson.core.JsonProcessingException {
    final String jobId = "1";

    String creds = PostgreSQLContainerHelper.getSingerConfigJson(db);
    final ConnectionImplementation connectionImplementation = new ConnectionImplementation();
    final Object o = new ObjectMapper().readValue(creds, Object.class);
    connectionImplementation.setConfiguration(o);

    SingerCheckConnectionWorker worker = new SingerCheckConnectionWorker(SingerTap.POSTGRES);
    OutputAndStatus<StandardConnectionStatus> run =
        worker.run(connectionImplementation, createWorkspacePath(jobId));
>>>>>>> 511c28ed

    assertEquals(SUCCESSFUL, run.getStatus());
    assertTrue(run.getOutput().isPresent());
    assertEquals(StandardConnectionStatus.Status.SUCCESS, run.getOutput().get().getStatus());
    // TODO Once log file locations are accessible externally, also verify the correct error message
    // in the logs
  }
}<|MERGE_RESOLUTION|>--- conflicted
+++ resolved
@@ -30,18 +30,20 @@
 import static org.junit.jupiter.api.Assertions.assertTrue;
 
 import com.fasterxml.jackson.core.JsonProcessingException;
+import com.fasterxml.jackson.databind.ObjectMapper;
 import io.dataline.config.ConnectionImplementation;
 import io.dataline.config.StandardConnectionStatus;
 import io.dataline.workers.BaseWorkerTestCase;
 import io.dataline.workers.OutputAndStatus;
 import io.dataline.workers.PostgreSQLContainerTestHelper;
+
+import java.io.IOException;
 import java.sql.Connection;
 import java.sql.DriverManager;
 import java.sql.SQLException;
 import org.junit.jupiter.api.BeforeAll;
 import org.junit.jupiter.api.Test;
 import org.testcontainers.containers.PostgreSQLContainer;
-import org.testcontainers.shaded.com.fasterxml.jackson.databind.ObjectMapper;
 
 public class SingerCheckConnectionWorkerTest extends BaseWorkerTestCase {
   private PostgreSQLContainer db;
@@ -56,9 +58,7 @@
   }
 
   @Test
-  public void testNonexistentDb()
-      throws JsonProcessingException,
-          org.testcontainers.shaded.com.fasterxml.jackson.core.JsonProcessingException {
+  public void testNonexistentDb() throws IOException {
     final String jobId = "1";
     String fakeDbCreds =
         PostgreSQLContainerTestHelper.getSingerTapConfig(
@@ -80,9 +80,7 @@
   }
 
   @Test
-  public void testIncorrectAuthCredentials()
-      throws JsonProcessingException,
-          org.testcontainers.shaded.com.fasterxml.jackson.core.JsonProcessingException {
+  public void testIncorrectAuthCredentials() throws IOException {
     final String jobId = "1";
     String incorrectCreds =
         PostgreSQLContainerTestHelper.getSingerTapConfig(
@@ -109,16 +107,10 @@
   }
 
   @Test
-<<<<<<< HEAD
-  public void testSuccessfulConnection() throws JsonProcessingException {
-    String creds = PostgreSQLContainerTestHelper.getSingerTapConfig(db);
-=======
-  public void testSuccessfulConnection()
-      throws JsonProcessingException,
-          org.testcontainers.shaded.com.fasterxml.jackson.core.JsonProcessingException {
+  public void testSuccessfulConnection() throws IOException {
     final String jobId = "1";
 
-    String creds = PostgreSQLContainerHelper.getSingerConfigJson(db);
+    String creds = PostgreSQLContainerTestHelper.getSingerTapConfig(db);
     final ConnectionImplementation connectionImplementation = new ConnectionImplementation();
     final Object o = new ObjectMapper().readValue(creds, Object.class);
     connectionImplementation.setConfiguration(o);
@@ -126,7 +118,6 @@
     SingerCheckConnectionWorker worker = new SingerCheckConnectionWorker(SingerTap.POSTGRES);
     OutputAndStatus<StandardConnectionStatus> run =
         worker.run(connectionImplementation, createWorkspacePath(jobId));
->>>>>>> 511c28ed
 
     assertEquals(SUCCESSFUL, run.getStatus());
     assertTrue(run.getOutput().isPresent());
