--- conflicted
+++ resolved
@@ -63,20 +63,15 @@
     String fakeDbCreds =
         PostgreSQLContainerHelper.getSingerConfigJson(
             "user", "pass", "localhost", "postgres", "111111");
-<<<<<<< HEAD
-    SingerCheckConnectionWorker worker =
-        new SingerCheckConnectionWorker("1", getWorkspacePath(), SingerTap.POSTGRES, fakeDbCreds);
-    OutputAndStatus<StandardConnectionStatus> run = worker.run();
-=======
 
     final ConnectionImplementation connectionImplementation = new ConnectionImplementation();
     final Object o = new ObjectMapper().readValue(fakeDbCreds, Object.class);
     connectionImplementation.setConfiguration(o);
 
-    SingerCheckConnectionWorker worker = new SingerCheckConnectionWorker(SINGER_POSTGRES_TAP_PATH);
+    SingerCheckConnectionWorker worker = new SingerCheckConnectionWorker(SingerTap.POSTGRES);
     OutputAndStatus<StandardConnectionStatus> run =
-        worker.run(connectionImplementation, createWorkspacePath(jobId).toString());
->>>>>>> db9a9848
+        worker.run(connectionImplementation, createWorkspacePath(jobId));
+
     assertEquals(FAILED, run.getStatus());
     assertTrue(run.getOutput().isPresent());
     assertEquals(StandardConnectionStatus.Status.FAILURE, run.getOutput().get().getStatus());
@@ -97,21 +92,15 @@
             db.getDatabaseName(),
             db.getFirstMappedPort() + "");
 
-<<<<<<< HEAD
-    SingerCheckConnectionWorker worker =
-        new SingerCheckConnectionWorker(
-            "1", getWorkspacePath(), SingerTap.POSTGRES, incorrectCreds);
-    OutputAndStatus<StandardConnectionStatus> run = worker.run();
-=======
-    SingerCheckConnectionWorker worker = new SingerCheckConnectionWorker(SINGER_POSTGRES_TAP_PATH);
+    SingerCheckConnectionWorker worker = new SingerCheckConnectionWorker(SingerTap.POSTGRES);
 
     final ConnectionImplementation connectionImplementation = new ConnectionImplementation();
     final Object o = new ObjectMapper().readValue(incorrectCreds, Object.class);
     connectionImplementation.setConfiguration(o);
 
     OutputAndStatus<StandardConnectionStatus> run =
-        worker.run(connectionImplementation, createWorkspacePath(jobId).toString());
->>>>>>> db9a9848
+        worker.run(connectionImplementation, createWorkspacePath(jobId));
+
     assertEquals(FAILED, run.getStatus());
     assertTrue(run.getOutput().isPresent());
     assertEquals(StandardConnectionStatus.Status.FAILURE, run.getOutput().get().getStatus());
@@ -130,15 +119,10 @@
     final Object o = new ObjectMapper().readValue(creds, Object.class);
     connectionImplementation.setConfiguration(o);
 
-<<<<<<< HEAD
-    SingerCheckConnectionWorker worker =
-        new SingerCheckConnectionWorker("1", getWorkspacePath(), SingerTap.POSTGRES, creds);
-    OutputAndStatus<StandardConnectionStatus> run = worker.run();
-=======
-    SingerCheckConnectionWorker worker = new SingerCheckConnectionWorker(SINGER_POSTGRES_TAP_PATH);
+    SingerCheckConnectionWorker worker = new SingerCheckConnectionWorker(SingerTap.POSTGRES);
     OutputAndStatus<StandardConnectionStatus> run =
-        worker.run(connectionImplementation, createWorkspacePath(jobId).toString());
->>>>>>> db9a9848
+        worker.run(connectionImplementation, createWorkspacePath(jobId));
+
     assertEquals(SUCCESSFUL, run.getStatus());
     assertTrue(run.getOutput().isPresent());
     assertEquals(StandardConnectionStatus.Status.SUCCESS, run.getOutput().get().getStatus());
