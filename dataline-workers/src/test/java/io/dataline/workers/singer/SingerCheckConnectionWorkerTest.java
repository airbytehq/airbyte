--- conflicted
+++ resolved
@@ -29,16 +29,12 @@
 import static org.junit.jupiter.api.Assertions.assertEquals;
 import static org.junit.jupiter.api.Assertions.assertTrue;
 
-<<<<<<< HEAD
 import com.fasterxml.jackson.databind.ObjectMapper;
-import io.dataline.config.ConnectionImplementation;
-import io.dataline.config.StandardConnectionStatus;
-=======
-import com.fasterxml.jackson.core.JsonProcessingException;
 import io.dataline.config.StandardCheckConnectionInput;
 import io.dataline.config.StandardCheckConnectionOutput;
->>>>>>> c8ce0240
 import io.dataline.workers.BaseWorkerTestCase;
+import io.dataline.workers.InvalidCatalogException;
+import io.dataline.workers.InvalidCredentialsException;
 import io.dataline.workers.OutputAndStatus;
 import io.dataline.workers.PostgreSQLContainerTestHelper;
 import java.io.IOException;
@@ -62,7 +58,8 @@
   }
 
   @Test
-  public void testNonexistentDb() throws IOException {
+  public void testNonexistentDb()
+      throws IOException, InvalidCredentialsException, InvalidCatalogException {
     final String jobId = "1";
     String fakeDbCreds =
         PostgreSQLContainerTestHelper.getSingerTapConfig(
@@ -85,7 +82,8 @@
   }
 
   @Test
-  public void testIncorrectAuthCredentials() throws IOException {
+  public void testIncorrectAuthCredentials()
+      throws IOException, InvalidCredentialsException, InvalidCatalogException {
     final String jobId = "1";
     String incorrectCreds =
         PostgreSQLContainerTestHelper.getSingerTapConfig(
@@ -113,15 +111,12 @@
   }
 
   @Test
-  public void testSuccessfulConnection() throws IOException {
+  public void testSuccessfulConnection()
+      throws IOException, InvalidCredentialsException, InvalidCatalogException {
     final String jobId = "1";
 
-<<<<<<< HEAD
     String creds = PostgreSQLContainerTestHelper.getSingerTapConfig(db);
-    final ConnectionImplementation connectionImplementation = new ConnectionImplementation();
-=======
-    String creds = PostgreSQLContainerHelper.getSingerConfigJson(db);
->>>>>>> c8ce0240
+
     final Object o = new ObjectMapper().readValue(creds, Object.class);
     final StandardCheckConnectionInput standardCheckConnectionInput =
         new StandardCheckConnectionInput();
