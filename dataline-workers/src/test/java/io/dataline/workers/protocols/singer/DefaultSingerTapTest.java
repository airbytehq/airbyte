/*
 * MIT License
 *
 * Copyright (c) 2020 Dataline
 *
 * Permission is hereby granted, free of charge, to any person obtaining a copy
 * of this software and associated documentation files (the "Software"), to deal
 * in the Software without restriction, including without limitation the rights
 * to use, copy, modify, merge, publish, distribute, sublicense, and/or sell
 * copies of the Software, and to permit persons to whom the Software is
 * furnished to do so, subject to the following conditions:
 *
 * The above copyright notice and this permission notice shall be included in all
 * copies or substantial portions of the Software.
 *
 * THE SOFTWARE IS PROVIDED "AS IS", WITHOUT WARRANTY OF ANY KIND, EXPRESS OR
 * IMPLIED, INCLUDING BUT NOT LIMITED TO THE WARRANTIES OF MERCHANTABILITY,
 * FITNESS FOR A PARTICULAR PURPOSE AND NONINFRINGEMENT. IN NO EVENT SHALL THE
 * AUTHORS OR COPYRIGHT HOLDERS BE LIABLE FOR ANY CLAIM, DAMAGES OR OTHER
 * LIABILITY, WHETHER IN AN ACTION OF CONTRACT, TORT OR OTHERWISE, ARISING FROM,
 * OUT OF OR IN CONNECTION WITH THE SOFTWARE OR THE USE OR OTHER DEALINGS IN THE
 * SOFTWARE.
 */

package io.dataline.workers.protocols.singer;

import static org.junit.Assert.assertEquals;
import static org.junit.Assert.assertFalse;
import static org.junit.Assert.assertTrue;
import static org.mockito.ArgumentMatchers.any;
import static org.mockito.ArgumentMatchers.anyLong;
import static org.mockito.Mockito.RETURNS_DEEP_STUBS;
import static org.mockito.Mockito.mock;
import static org.mockito.Mockito.verify;
import static org.mockito.Mockito.when;

import com.google.common.collect.Lists;
import io.dataline.commons.io.IOs;
import io.dataline.commons.json.Jsons;
import io.dataline.config.StandardDiscoverSchemaInput;
import io.dataline.config.StandardDiscoverSchemaOutput;
import io.dataline.config.StandardTapConfig;
import io.dataline.singer.SingerCatalog;
import io.dataline.singer.SingerMessage;
import io.dataline.singer.SingerStream;
import io.dataline.singer.SingerTableSchema;
import io.dataline.workers.JobStatus;
import io.dataline.workers.OutputAndStatus;
import io.dataline.workers.StreamFactory;
import io.dataline.workers.TestConfigHelpers;
<<<<<<< HEAD
import io.dataline.workers.WorkerException;
=======
import io.dataline.workers.WorkerConstants;
>>>>>>> 972b23d1
import io.dataline.workers.WorkerUtils;
import io.dataline.workers.process.ProcessBuilderFactory;
import java.io.ByteArrayInputStream;
import java.io.IOException;
import java.io.InputStream;
import java.nio.charset.StandardCharsets;
import java.nio.file.Files;
import java.nio.file.Path;
import java.util.Collections;
import java.util.List;
import org.junit.jupiter.api.Assertions;
import org.junit.jupiter.api.BeforeEach;
import org.junit.jupiter.api.Test;

class DefaultSingerTapTest {

  private static final String IMAGE_NAME = "hudi:latest";
  private static final String TABLE_NAME = "user_preferences";
  private static final String COLUMN_NAME = "favorite_color";

  private static final SingerCatalog SINGER_CATALOG = new SingerCatalog()
      .withStreams(Collections.singletonList(new SingerStream()
          .withStream("hudi:latest")
          .withTapStreamId("workspace")
          .withTableName(TABLE_NAME)
          .withSchema(new SingerTableSchema())));

  private static final StandardTapConfig TAP_CONFIG = WorkerUtils.syncToTapConfig(TestConfigHelpers.createSyncConfig().getValue());
  private static final StandardDiscoverSchemaInput DISCOVER_SCHEMA_INPUT = new StandardDiscoverSchemaInput()
      .withConnectionConfiguration(TAP_CONFIG.getSourceConnectionImplementation().getConfiguration());

  final List<SingerMessage> MESSAGES = Lists.newArrayList(
      SingerMessageUtils.createRecordMessage(TABLE_NAME, COLUMN_NAME, "blue"),
      SingerMessageUtils.createRecordMessage(TABLE_NAME, COLUMN_NAME, "yellow"));

  private Path jobRoot;
  private SingerDiscoverSchemaWorker discoverSchemaWorker;
  private ProcessBuilderFactory pbf;
  private Process process;
  private StreamFactory streamFactory;

  @BeforeEach
  public void setup() throws IOException {
    jobRoot = Files.createTempDirectory("test");
<<<<<<< HEAD
=======
    errorLogPath = jobRoot.resolve(WorkerConstants.TAP_ERR_LOG);
>>>>>>> 972b23d1

    discoverSchemaWorker = mock(SingerDiscoverSchemaWorker.class);
    when(discoverSchemaWorker.run(
        DISCOVER_SCHEMA_INPUT,
        jobRoot.resolve(DefaultSingerTap.DISCOVERY_DIR)))
            .thenAnswer(invocation -> {
              Files.writeString(
                  jobRoot.resolve(DefaultSingerTap.DISCOVERY_DIR).resolve(SingerDiscoverSchemaWorker.CATALOG_JSON_FILENAME),
                  Jsons.serialize(SINGER_CATALOG));
              return new OutputAndStatus<>(JobStatus.SUCCESSFUL, new StandardDiscoverSchemaOutput());
            });

    pbf = mock(ProcessBuilderFactory.class, RETURNS_DEEP_STUBS);
    process = mock(Process.class, RETURNS_DEEP_STUBS);
    final InputStream inputStream = mock(InputStream.class);
    when(pbf.create(
        jobRoot,
        IMAGE_NAME,
        "--config",
        WorkerConstants.TAP_CONFIG_JSON_FILENAME,
        "--properties",
        WorkerConstants.CATALOG_JSON_FILENAME,
        "--state",
<<<<<<< HEAD
        DefaultSingerTap.STATE_JSON_FILENAME)
=======
        WorkerConstants.INPUT_STATE_JSON_FILENAME)
        .redirectError(errorLogPath.toFile())
>>>>>>> 972b23d1
        .start()).thenReturn(process);
    when(process.isAlive()).thenReturn(true);
    when(process.getInputStream()).thenReturn(inputStream);
    when(process.getErrorStream()).thenReturn(new ByteArrayInputStream("qwer".getBytes(StandardCharsets.UTF_8)));

    streamFactory = noop -> MESSAGES.stream();
  }

  @Test
  public void testSuccessfulLifecycle() throws Exception {
    final SingerTap tap = new DefaultSingerTap(IMAGE_NAME, pbf, streamFactory, discoverSchemaWorker);
    tap.start(TAP_CONFIG, jobRoot);

    final List<SingerMessage> messages = Lists.newArrayList();

    assertFalse(tap.isFinished());
    messages.add(tap.attemptRead().get());
    assertFalse(tap.isFinished());
    messages.add(tap.attemptRead().get());
    assertFalse(tap.isFinished());

    when(process.isAlive()).thenReturn(false);
    assertTrue(tap.isFinished());

    tap.close();

    assertEquals(
        Jsons.jsonNode(TAP_CONFIG.getSourceConnectionImplementation().getConfiguration()),
<<<<<<< HEAD
        Jsons.deserialize(IOs.readFile(jobRoot, DefaultSingerTap.CONFIG_JSON_FILENAME)));
    assertEquals(
        Jsons.jsonNode(TAP_CONFIG.getState()),
        Jsons.deserialize(IOs.readFile(jobRoot, DefaultSingerTap.STATE_JSON_FILENAME)));
=======
        Jsons.deserialize(IOs.readFile(jobRoot, WorkerConstants.TAP_CONFIG_JSON_FILENAME)));

>>>>>>> 972b23d1
    assertEquals(
        Jsons.jsonNode(SINGER_CATALOG),
        Jsons.deserialize(IOs.readFile(jobRoot, WorkerConstants.CATALOG_JSON_FILENAME)));

<<<<<<< HEAD
    assertEquals(MESSAGES, messages);

    assertEquals(0, process.getErrorStream().available());

    verify(process).waitFor(anyLong(), any());
  }

  @Test
  public void testProcessFail() throws Exception {
    final SingerTap tap = new DefaultSingerTap(IMAGE_NAME, pbf, streamFactory, discoverSchemaWorker);
    tap.start(TAP_CONFIG, jobRoot);

    when(process.exitValue()).thenReturn(1);

    Assertions.assertThrows(WorkerException.class, tap::close);
  }

  @Test
  public void testSchemaDiscoveryFail() {
    when(discoverSchemaWorker.run(any(), any())).thenReturn(new OutputAndStatus<>(JobStatus.FAILED));

    final SingerTap tap = new DefaultSingerTap(IMAGE_NAME, pbf, streamFactory, discoverSchemaWorker);
    Assertions.assertThrows(WorkerException.class, () -> tap.start(TAP_CONFIG, jobRoot));
=======
    assertEquals(
        Jsons.jsonNode(TAP_CONFIG.getState()),
        Jsons.deserialize(IOs.readFile(jobRoot, WorkerConstants.INPUT_STATE_JSON_FILENAME)));
>>>>>>> 972b23d1

    assertFalse(Files.exists(jobRoot.resolve(DefaultSingerTap.CONFIG_JSON_FILENAME)));
    assertFalse(Files.exists(jobRoot.resolve(DefaultSingerTap.STATE_JSON_FILENAME)));
    assertFalse(Files.exists(jobRoot.resolve(DefaultSingerTap.CATALOG_JSON_FILENAME)));
  }

}<|MERGE_RESOLUTION|>--- conflicted
+++ resolved
@@ -48,11 +48,8 @@
 import io.dataline.workers.OutputAndStatus;
 import io.dataline.workers.StreamFactory;
 import io.dataline.workers.TestConfigHelpers;
-<<<<<<< HEAD
+import io.dataline.workers.WorkerConstants;
 import io.dataline.workers.WorkerException;
-=======
-import io.dataline.workers.WorkerConstants;
->>>>>>> 972b23d1
 import io.dataline.workers.WorkerUtils;
 import io.dataline.workers.process.ProcessBuilderFactory;
 import java.io.ByteArrayInputStream;
@@ -97,10 +94,6 @@
   @BeforeEach
   public void setup() throws IOException {
     jobRoot = Files.createTempDirectory("test");
-<<<<<<< HEAD
-=======
-    errorLogPath = jobRoot.resolve(WorkerConstants.TAP_ERR_LOG);
->>>>>>> 972b23d1
 
     discoverSchemaWorker = mock(SingerDiscoverSchemaWorker.class);
     when(discoverSchemaWorker.run(
@@ -108,7 +101,7 @@
         jobRoot.resolve(DefaultSingerTap.DISCOVERY_DIR)))
             .thenAnswer(invocation -> {
               Files.writeString(
-                  jobRoot.resolve(DefaultSingerTap.DISCOVERY_DIR).resolve(SingerDiscoverSchemaWorker.CATALOG_JSON_FILENAME),
+                  jobRoot.resolve(DefaultSingerTap.DISCOVERY_DIR).resolve(WorkerConstants.CATALOG_JSON_FILENAME),
                   Jsons.serialize(SINGER_CATALOG));
               return new OutputAndStatus<>(JobStatus.SUCCESSFUL, new StandardDiscoverSchemaOutput());
             });
@@ -124,12 +117,7 @@
         "--properties",
         WorkerConstants.CATALOG_JSON_FILENAME,
         "--state",
-<<<<<<< HEAD
-        DefaultSingerTap.STATE_JSON_FILENAME)
-=======
         WorkerConstants.INPUT_STATE_JSON_FILENAME)
-        .redirectError(errorLogPath.toFile())
->>>>>>> 972b23d1
         .start()).thenReturn(process);
     when(process.isAlive()).thenReturn(true);
     when(process.getInputStream()).thenReturn(inputStream);
@@ -158,20 +146,14 @@
 
     assertEquals(
         Jsons.jsonNode(TAP_CONFIG.getSourceConnectionImplementation().getConfiguration()),
-<<<<<<< HEAD
-        Jsons.deserialize(IOs.readFile(jobRoot, DefaultSingerTap.CONFIG_JSON_FILENAME)));
+        Jsons.deserialize(IOs.readFile(jobRoot, WorkerConstants.TAP_CONFIG_JSON_FILENAME)));
     assertEquals(
         Jsons.jsonNode(TAP_CONFIG.getState()),
-        Jsons.deserialize(IOs.readFile(jobRoot, DefaultSingerTap.STATE_JSON_FILENAME)));
-=======
-        Jsons.deserialize(IOs.readFile(jobRoot, WorkerConstants.TAP_CONFIG_JSON_FILENAME)));
-
->>>>>>> 972b23d1
+        Jsons.deserialize(IOs.readFile(jobRoot, WorkerConstants.INPUT_STATE_JSON_FILENAME)));
     assertEquals(
         Jsons.jsonNode(SINGER_CATALOG),
         Jsons.deserialize(IOs.readFile(jobRoot, WorkerConstants.CATALOG_JSON_FILENAME)));
 
-<<<<<<< HEAD
     assertEquals(MESSAGES, messages);
 
     assertEquals(0, process.getErrorStream().available());
@@ -195,15 +177,10 @@
 
     final SingerTap tap = new DefaultSingerTap(IMAGE_NAME, pbf, streamFactory, discoverSchemaWorker);
     Assertions.assertThrows(WorkerException.class, () -> tap.start(TAP_CONFIG, jobRoot));
-=======
-    assertEquals(
-        Jsons.jsonNode(TAP_CONFIG.getState()),
-        Jsons.deserialize(IOs.readFile(jobRoot, WorkerConstants.INPUT_STATE_JSON_FILENAME)));
->>>>>>> 972b23d1
 
-    assertFalse(Files.exists(jobRoot.resolve(DefaultSingerTap.CONFIG_JSON_FILENAME)));
-    assertFalse(Files.exists(jobRoot.resolve(DefaultSingerTap.STATE_JSON_FILENAME)));
-    assertFalse(Files.exists(jobRoot.resolve(DefaultSingerTap.CATALOG_JSON_FILENAME)));
+    assertFalse(Files.exists(jobRoot.resolve(WorkerConstants.TAP_CONFIG_JSON_FILENAME)));
+    assertFalse(Files.exists(jobRoot.resolve(WorkerConstants.INPUT_STATE_JSON_FILENAME)));
+    assertFalse(Files.exists(jobRoot.resolve(WorkerConstants.CATALOG_JSON_FILENAME)));
   }
 
 }