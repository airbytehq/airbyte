--- conflicted
+++ resolved
@@ -71,14 +71,6 @@
     jobRoot = Files.createTempDirectory(JOB_ROOT_PREFIX);
 
     process = mock(Process.class);
-<<<<<<< HEAD
-
-    pbf = mock(ProcessBuilderFactory.class, RETURNS_DEEP_STUBS);
-    when(pbf.create(jobRoot, IMAGE_NAME, "--config", WorkerConstants.TARGET_CONFIG_JSON_FILENAME)
-        .redirectError(jobRoot.resolve(WorkerConstants.TARGET_ERR_LOG).toFile())
-        .start())
-            .thenReturn(process);
-=======
     outputStream = spy(new ByteArrayOutputStream());
     when(process.getOutputStream()).thenReturn(outputStream);
     when(process.getInputStream()).thenReturn(new ByteArrayInputStream("input".getBytes(StandardCharsets.UTF_8)));
@@ -87,7 +79,6 @@
     pbf = mock(ProcessBuilderFactory.class, RETURNS_DEEP_STUBS);
     when(pbf.create(jobRoot, IMAGE_NAME, "--config", WorkerConstants.TARGET_CONFIG_JSON_FILENAME).start())
         .thenReturn(process);
->>>>>>> 640432e2
   }
 
   @Test
@@ -109,12 +100,9 @@
     final String actualOutput = new String(outputStream.toByteArray());
     assertEquals(Jsons.serialize(recordMessage) + "\n", actualOutput);
 
-<<<<<<< HEAD
-=======
     assertEquals(0, process.getErrorStream().available());
     assertEquals(0, process.getInputStream().available());
 
->>>>>>> 640432e2
     verify(process).waitFor(anyLong(), any());
   }
 
