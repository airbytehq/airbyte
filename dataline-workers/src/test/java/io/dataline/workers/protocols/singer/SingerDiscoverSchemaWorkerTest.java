/*
 * MIT License
 *
 * Copyright (c) 2020 Dataline
 *
 * Permission is hereby granted, free of charge, to any person obtaining a copy
 * of this software and associated documentation files (the "Software"), to deal
 * in the Software without restriction, including without limitation the rights
 * to use, copy, modify, merge, publish, distribute, sublicense, and/or sell
 * copies of the Software, and to permit persons to whom the Software is
 * furnished to do so, subject to the following conditions:
 *
 * The above copyright notice and this permission notice shall be included in all
 * copies or substantial portions of the Software.
 *
 * THE SOFTWARE IS PROVIDED "AS IS", WITHOUT WARRANTY OF ANY KIND, EXPRESS OR
 * IMPLIED, INCLUDING BUT NOT LIMITED TO THE WARRANTIES OF MERCHANTABILITY,
 * FITNESS FOR A PARTICULAR PURPOSE AND NONINFRINGEMENT. IN NO EVENT SHALL THE
 * AUTHORS OR COPYRIGHT HOLDERS BE LIABLE FOR ANY CLAIM, DAMAGES OR OTHER
 * LIABILITY, WHETHER IN AN ACTION OF CONTRACT, TORT OR OTHERWISE, ARISING FROM,
 * OUT OF OR IN CONNECTION WITH THE SOFTWARE OR THE USE OR OTHER DEALINGS IN THE
 * SOFTWARE.
 */

package io.dataline.workers.protocols.singer;

import static org.junit.Assert.assertEquals;
import static org.junit.jupiter.api.Assertions.assertTrue;
import static org.mockito.ArgumentMatchers.any;
import static org.mockito.ArgumentMatchers.anyLong;
import static org.mockito.Mockito.RETURNS_DEEP_STUBS;
import static org.mockito.Mockito.mock;
import static org.mockito.Mockito.verify;
import static org.mockito.Mockito.when;

import com.fasterxml.jackson.databind.JsonNode;
import com.google.common.collect.ImmutableMap;
import io.dataline.commons.io.IOs;
import io.dataline.commons.json.Jsons;
import io.dataline.commons.resources.MoreResources;
import io.dataline.config.StandardDiscoverSchemaInput;
import io.dataline.config.StandardDiscoverSchemaOutput;
import io.dataline.workers.JobStatus;
import io.dataline.workers.OutputAndStatus;
import io.dataline.workers.WorkerConstants;
import io.dataline.workers.process.ProcessBuilderFactory;
<<<<<<< HEAD
=======
import java.io.ByteArrayInputStream;
import java.nio.charset.StandardCharsets;
>>>>>>> 640432e2
import java.nio.file.Files;
import java.nio.file.Path;
import org.junit.jupiter.api.BeforeEach;
import org.junit.jupiter.api.Test;

public class SingerDiscoverSchemaWorkerTest {

  private static final String IMAGE_NAME = "selfie:latest";
  private static final JsonNode CREDENTIALS = Jsons.jsonNode(ImmutableMap.builder().put("apiKey", "123").build());

  private Path jobRoot;
  private ProcessBuilderFactory pbf;
  private Process process;
  private StandardDiscoverSchemaInput input;

  @BeforeEach
  public void setup() throws Exception {
    jobRoot = Files.createTempDirectory("");
    pbf = mock(ProcessBuilderFactory.class, RETURNS_DEEP_STUBS);
    process = mock(Process.class);

    input = new StandardDiscoverSchemaInput().withConnectionConfiguration(CREDENTIALS);

    when(pbf.create(jobRoot, IMAGE_NAME, "--config", WorkerConstants.TAP_CONFIG_JSON_FILENAME, "--discover")
<<<<<<< HEAD
        .redirectError(jobRoot.resolve(WorkerConstants.TAP_ERR_LOG).toFile())
        .redirectOutput(jobRoot.resolve(WorkerConstants.CATALOG_JSON_FILENAME).toFile())
        .start())
            .thenReturn(process);
=======
        .redirectOutput(jobRoot.resolve(WorkerConstants.CATALOG_JSON_FILENAME).toFile())
        .start())
            .thenReturn(process);
    when(process.getErrorStream()).thenReturn(new ByteArrayInputStream("data".getBytes(StandardCharsets.UTF_8)));
>>>>>>> 640432e2
    IOs.writeFile(jobRoot, WorkerConstants.CATALOG_JSON_FILENAME, MoreResources.readResource("simple_postgres_singer_catalog.json"));
  }

  @Test
  public void testDiscoverSchema() throws Exception {
    final SingerDiscoverSchemaWorker worker = new SingerDiscoverSchemaWorker(IMAGE_NAME, pbf);
    final OutputAndStatus<StandardDiscoverSchemaOutput> output = worker.run(input, jobRoot);
<<<<<<< HEAD

    final OutputAndStatus<StandardDiscoverSchemaOutput> expectedOutput =
        new OutputAndStatus<>(
            JobStatus.SUCCESSFUL,
            Jsons.deserialize(MoreResources.readResource("simple_discovered_postgres_schema.json"), StandardDiscoverSchemaOutput.class));

    assertEquals(expectedOutput, output);

=======

    final OutputAndStatus<StandardDiscoverSchemaOutput> expectedOutput =
        new OutputAndStatus<>(
            JobStatus.SUCCESSFUL,
            Jsons.deserialize(MoreResources.readResource("simple_discovered_postgres_schema.json"), StandardDiscoverSchemaOutput.class));

    assertEquals(expectedOutput, output);

>>>>>>> 640432e2
    assertTrue(Files.exists(jobRoot.resolve(WorkerConstants.CATALOG_JSON_FILENAME)));

    assertEquals(
        Jsons.jsonNode(input.getConnectionConfiguration()),
        Jsons.deserialize(IOs.readFile(jobRoot, WorkerConstants.TAP_CONFIG_JSON_FILENAME)));

<<<<<<< HEAD
=======
    assertEquals(process.getErrorStream().available(), 0);

>>>>>>> 640432e2
    verify(process).waitFor(anyLong(), any());
  }

  @Test
  public void testDiscoverSchemaProcessFail() throws Exception {
    when(process.exitValue()).thenReturn(1);

    final SingerDiscoverSchemaWorker worker = new SingerDiscoverSchemaWorker(IMAGE_NAME, pbf);
    final OutputAndStatus<StandardDiscoverSchemaOutput> output = worker.run(input, jobRoot);

    final OutputAndStatus<StandardDiscoverSchemaOutput> expectedOutput = new OutputAndStatus<>(JobStatus.FAILED);

    assertEquals(expectedOutput, output);

<<<<<<< HEAD
=======
    assertEquals(process.getErrorStream().available(), 0);

>>>>>>> 640432e2
    verify(process).waitFor(anyLong(), any());
  }

  @Test
  public void testDiscoverSchemaException() {
    when(pbf.create(any(), any(), any())).thenThrow(new RuntimeException());

    final SingerDiscoverSchemaWorker worker = new SingerDiscoverSchemaWorker(IMAGE_NAME, pbf);
    final OutputAndStatus<StandardDiscoverSchemaOutput> output = worker.run(input, jobRoot);

    final OutputAndStatus<StandardDiscoverSchemaOutput> expectedOutput = new OutputAndStatus<>(JobStatus.FAILED);

    assertEquals(expectedOutput, output);
  }

  @Test
  public void testCancel() {
    SingerDiscoverSchemaWorker worker = new SingerDiscoverSchemaWorker(IMAGE_NAME, pbf);
    worker.run(input, jobRoot);

    worker.cancel();

    verify(process).destroy();
  }

}<|MERGE_RESOLUTION|>--- conflicted
+++ resolved
@@ -44,11 +44,8 @@
 import io.dataline.workers.OutputAndStatus;
 import io.dataline.workers.WorkerConstants;
 import io.dataline.workers.process.ProcessBuilderFactory;
-<<<<<<< HEAD
-=======
 import java.io.ByteArrayInputStream;
 import java.nio.charset.StandardCharsets;
->>>>>>> 640432e2
 import java.nio.file.Files;
 import java.nio.file.Path;
 import org.junit.jupiter.api.BeforeEach;
@@ -73,17 +70,10 @@
     input = new StandardDiscoverSchemaInput().withConnectionConfiguration(CREDENTIALS);
 
     when(pbf.create(jobRoot, IMAGE_NAME, "--config", WorkerConstants.TAP_CONFIG_JSON_FILENAME, "--discover")
-<<<<<<< HEAD
-        .redirectError(jobRoot.resolve(WorkerConstants.TAP_ERR_LOG).toFile())
-        .redirectOutput(jobRoot.resolve(WorkerConstants.CATALOG_JSON_FILENAME).toFile())
-        .start())
-            .thenReturn(process);
-=======
         .redirectOutput(jobRoot.resolve(WorkerConstants.CATALOG_JSON_FILENAME).toFile())
         .start())
             .thenReturn(process);
     when(process.getErrorStream()).thenReturn(new ByteArrayInputStream("data".getBytes(StandardCharsets.UTF_8)));
->>>>>>> 640432e2
     IOs.writeFile(jobRoot, WorkerConstants.CATALOG_JSON_FILENAME, MoreResources.readResource("simple_postgres_singer_catalog.json"));
   }
 
@@ -91,7 +81,6 @@
   public void testDiscoverSchema() throws Exception {
     final SingerDiscoverSchemaWorker worker = new SingerDiscoverSchemaWorker(IMAGE_NAME, pbf);
     final OutputAndStatus<StandardDiscoverSchemaOutput> output = worker.run(input, jobRoot);
-<<<<<<< HEAD
 
     final OutputAndStatus<StandardDiscoverSchemaOutput> expectedOutput =
         new OutputAndStatus<>(
@@ -100,27 +89,14 @@
 
     assertEquals(expectedOutput, output);
 
-=======
-
-    final OutputAndStatus<StandardDiscoverSchemaOutput> expectedOutput =
-        new OutputAndStatus<>(
-            JobStatus.SUCCESSFUL,
-            Jsons.deserialize(MoreResources.readResource("simple_discovered_postgres_schema.json"), StandardDiscoverSchemaOutput.class));
-
-    assertEquals(expectedOutput, output);
-
->>>>>>> 640432e2
     assertTrue(Files.exists(jobRoot.resolve(WorkerConstants.CATALOG_JSON_FILENAME)));
 
     assertEquals(
         Jsons.jsonNode(input.getConnectionConfiguration()),
         Jsons.deserialize(IOs.readFile(jobRoot, WorkerConstants.TAP_CONFIG_JSON_FILENAME)));
 
-<<<<<<< HEAD
-=======
     assertEquals(process.getErrorStream().available(), 0);
 
->>>>>>> 640432e2
     verify(process).waitFor(anyLong(), any());
   }
 
@@ -135,11 +111,8 @@
 
     assertEquals(expectedOutput, output);
 
-<<<<<<< HEAD
-=======
     assertEquals(process.getErrorStream().available(), 0);
 
->>>>>>> 640432e2
     verify(process).waitFor(anyLong(), any());
   }
 
