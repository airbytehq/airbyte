plugins {
    id 'java-library'
}

configurations {
    jdbc
}

dependencies {
<<<<<<< HEAD
    implementation project(':dataline-commons')

    implementation group: 'com.github.docker-java', name: 'docker-java-core', version: '3.2.5'
//    implementation group: 'com.github.docker-java', name: 'docker-java-transport-zerodep', version: '3.2.5'
    implementation group: 'com.github.docker-java', name: 'docker-java-transport-httpclient5', version: '3.2.5'
    implementation group: 'com.github.docker-java', name: 'docker-java-transport-okhttp', version: '3.2.5'

    testImplementation "com.fasterxml.jackson.core:jackson-databind:2.9.8"
=======
    implementation group: 'org.apache.commons', name: 'commons-lang3', version: '3.11'
    implementation 'com.fasterxml.jackson.core:jackson-databind:2.9.7'

    implementation project(":dataline-commons")
    implementation project(":dataline-config")
>>>>>>> 1b348f5a

    testImplementation "org.postgresql:postgresql:42.1.4"
    testImplementation "org.testcontainers:testcontainers:1.14.3"
    testImplementation "org.testcontainers:postgresql:1.14.3"
}<|MERGE_RESOLUTION|>--- conflicted
+++ resolved
@@ -7,24 +7,13 @@
 }
 
 dependencies {
-<<<<<<< HEAD
-    implementation project(':dataline-commons')
-
-    implementation group: 'com.github.docker-java', name: 'docker-java-core', version: '3.2.5'
-//    implementation group: 'com.github.docker-java', name: 'docker-java-transport-zerodep', version: '3.2.5'
-    implementation group: 'com.github.docker-java', name: 'docker-java-transport-httpclient5', version: '3.2.5'
-    implementation group: 'com.github.docker-java', name: 'docker-java-transport-okhttp', version: '3.2.5'
-
-    testImplementation "com.fasterxml.jackson.core:jackson-databind:2.9.8"
-=======
     implementation group: 'org.apache.commons', name: 'commons-lang3', version: '3.11'
     implementation 'com.fasterxml.jackson.core:jackson-databind:2.9.7'
 
     implementation project(":dataline-commons")
     implementation project(":dataline-config")
->>>>>>> 1b348f5a
 
     testImplementation "org.postgresql:postgresql:42.1.4"
     testImplementation "org.testcontainers:testcontainers:1.14.3"
     testImplementation "org.testcontainers:postgresql:1.14.3"
-}+}
