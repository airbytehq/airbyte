plugins {
    id 'java-library'
}

configurations {
    jdbc
}

dependencies {
    implementation group: 'org.apache.commons', name: 'commons-lang3', version: '3.11'
    implementation "com.fasterxml.jackson.core:jackson-databind:2.9.8"

    implementation project(":dataline-config:models")
    implementation project(":dataline-db")
    implementation project(":dataline-integrations")

<<<<<<< HEAD
=======
    testImplementation "org.mockito:mockito-inline:2.13.0"
    testImplementation "org.postgresql:postgresql:42.2.16"
>>>>>>> 4312b828
    testImplementation "org.testcontainers:testcontainers:1.14.3"
    testImplementation "org.testcontainers:postgresql:1.14.3"
    testImplementation "org.postgresql:postgresql:42.2.16"
}<|MERGE_RESOLUTION|>--- conflicted
+++ resolved
@@ -13,12 +13,8 @@
     implementation project(":dataline-config:models")
     implementation project(":dataline-db")
     implementation project(":dataline-integrations")
-
-<<<<<<< HEAD
-=======
+    
     testImplementation "org.mockito:mockito-inline:2.13.0"
-    testImplementation "org.postgresql:postgresql:42.2.16"
->>>>>>> 4312b828
     testImplementation "org.testcontainers:testcontainers:1.14.3"
     testImplementation "org.testcontainers:postgresql:1.14.3"
     testImplementation "org.postgresql:postgresql:42.2.16"
