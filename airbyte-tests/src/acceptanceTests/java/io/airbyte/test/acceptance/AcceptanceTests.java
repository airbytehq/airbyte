--- conflicted
+++ resolved
@@ -4,11 +4,18 @@
 
 package io.airbyte.test.acceptance;
 
+import static io.airbyte.api.client.model.ConnectionSchedule.TimeUnitEnum.MINUTES;
 import static java.lang.Thread.sleep;
 import static org.junit.jupiter.api.Assertions.assertEquals;
+import static org.junit.jupiter.api.Assertions.assertFalse;
+import static org.junit.jupiter.api.Assertions.assertNotNull;
+import static org.junit.jupiter.api.Assertions.assertNull;
+import static org.junit.jupiter.api.Assertions.assertThrows;
 import static org.junit.jupiter.api.Assertions.assertTrue;
 
 import com.fasterxml.jackson.databind.JsonNode;
+import com.fasterxml.jackson.databind.node.ObjectNode;
+import com.google.common.collect.ImmutableMap;
 import com.google.common.collect.Lists;
 import com.google.common.collect.Sets;
 import com.google.common.io.Resources;
@@ -17,7 +24,12 @@
 import io.airbyte.api.client.invoker.ApiClient;
 import io.airbyte.api.client.invoker.ApiException;
 import io.airbyte.api.client.model.AirbyteCatalog;
+import io.airbyte.api.client.model.AirbyteStream;
+import io.airbyte.api.client.model.AirbyteStreamAndConfiguration;
+import io.airbyte.api.client.model.AirbyteStreamConfiguration;
 import io.airbyte.api.client.model.AttemptInfoRead;
+import io.airbyte.api.client.model.AttemptStatus;
+import io.airbyte.api.client.model.CheckConnectionRead;
 import io.airbyte.api.client.model.ConnectionCreate;
 import io.airbyte.api.client.model.ConnectionIdRequestBody;
 import io.airbyte.api.client.model.ConnectionRead;
@@ -25,9 +37,12 @@
 import io.airbyte.api.client.model.ConnectionState;
 import io.airbyte.api.client.model.ConnectionStatus;
 import io.airbyte.api.client.model.ConnectionUpdate;
+import io.airbyte.api.client.model.DataType;
 import io.airbyte.api.client.model.DestinationCreate;
+import io.airbyte.api.client.model.DestinationDefinitionCreate;
 import io.airbyte.api.client.model.DestinationDefinitionIdRequestBody;
 import io.airbyte.api.client.model.DestinationDefinitionRead;
+import io.airbyte.api.client.model.DestinationDefinitionSpecificationRead;
 import io.airbyte.api.client.model.DestinationIdRequestBody;
 import io.airbyte.api.client.model.DestinationRead;
 import io.airbyte.api.client.model.DestinationSyncMode;
@@ -35,6 +50,8 @@
 import io.airbyte.api.client.model.JobInfoRead;
 import io.airbyte.api.client.model.JobRead;
 import io.airbyte.api.client.model.JobStatus;
+import io.airbyte.api.client.model.LogType;
+import io.airbyte.api.client.model.LogsRequestBody;
 import io.airbyte.api.client.model.NamespaceDefinitionType;
 import io.airbyte.api.client.model.OperationCreate;
 import io.airbyte.api.client.model.OperationIdRequestBody;
@@ -44,16 +61,20 @@
 import io.airbyte.api.client.model.OperatorNormalization.OptionEnum;
 import io.airbyte.api.client.model.OperatorType;
 import io.airbyte.api.client.model.SourceCreate;
+import io.airbyte.api.client.model.SourceDefinitionCreate;
 import io.airbyte.api.client.model.SourceDefinitionIdRequestBody;
 import io.airbyte.api.client.model.SourceDefinitionRead;
+import io.airbyte.api.client.model.SourceDefinitionSpecificationRead;
 import io.airbyte.api.client.model.SourceIdRequestBody;
 import io.airbyte.api.client.model.SourceRead;
 import io.airbyte.api.client.model.SyncMode;
 import io.airbyte.commons.features.EnvVariableFeatureFlags;
 import io.airbyte.commons.features.FeatureFlags;
 import io.airbyte.commons.json.Jsons;
+import io.airbyte.commons.lang.MoreBooleans;
 import io.airbyte.commons.resources.MoreResources;
 import io.airbyte.commons.util.MoreProperties;
+import io.airbyte.container_orchestrator.ContainerOrchestratorApp;
 import io.airbyte.db.Database;
 import io.airbyte.db.Databases;
 import io.airbyte.test.airbyte_test_container.AirbyteTestContainer;
@@ -63,6 +84,7 @@
 import java.io.File;
 import java.io.IOException;
 import java.net.Inet4Address;
+import java.net.URI;
 import java.net.URISyntaxException;
 import java.net.UnknownHostException;
 import java.nio.charset.Charset;
@@ -72,12 +94,16 @@
 import java.time.Duration;
 import java.time.Instant;
 import java.util.ArrayList;
+import java.util.Collections;
 import java.util.HashMap;
 import java.util.HashSet;
 import java.util.List;
 import java.util.Map;
 import java.util.Set;
 import java.util.UUID;
+import java.util.concurrent.Executors;
+import java.util.concurrent.Future;
+import java.util.concurrent.TimeUnit;
 import java.util.stream.Collectors;
 import org.jooq.JSONB;
 import org.jooq.Record;
@@ -86,13 +112,17 @@
 import org.junit.jupiter.api.AfterEach;
 import org.junit.jupiter.api.BeforeAll;
 import org.junit.jupiter.api.BeforeEach;
+import org.junit.jupiter.api.Disabled;
 import org.junit.jupiter.api.MethodOrderer;
 import org.junit.jupiter.api.Order;
 import org.junit.jupiter.api.Test;
 import org.junit.jupiter.api.TestMethodOrder;
+import org.junit.jupiter.api.Timeout;
+import org.junit.jupiter.api.condition.DisabledIfEnvironmentVariable;
 import org.junit.jupiter.api.condition.EnabledIfEnvironmentVariable;
 import org.slf4j.Logger;
 import org.slf4j.LoggerFactory;
+import org.slf4j.MDC;
 import org.testcontainers.containers.PostgreSQLContainer;
 import org.testcontainers.utility.MountableFile;
 
@@ -279,9 +309,6 @@
   }
 
   @Test
-<<<<<<< HEAD
-  @Order(-1800000)
-=======
   @Order(-2)
   @DisabledIfEnvironmentVariable(named = "KUBE",
                                  matches = "true")
@@ -931,45 +958,93 @@
   }
 
   @Test
-  @Order(18)
->>>>>>> 22e4f6cd
+  @Order(-1800000)
   @EnabledIfEnvironmentVariable(named = "CONTAINER_ORCHESTRATOR",
                                 matches = "true")
   public void testDowntimeDuringSync() throws Exception {
     final String connectionName = "test-connection";
     final UUID sourceId = createPostgresSource().getSourceId();
     final UUID destinationId = createDestination().getDestinationId();
-<<<<<<< HEAD
-=======
-    final UUID operationId = createOperation().getOperationId();
     final AirbyteCatalog catalog = discoverSourceSchema(sourceId);
     final SyncMode syncMode = SyncMode.FULL_REFRESH;
     final DestinationSyncMode destinationSyncMode = DestinationSyncMode.OVERWRITE;
     catalog.getStreams().forEach(s -> s.getConfig().syncMode(syncMode).destinationSyncMode(destinationSyncMode));
-    final UUID connectionId =
-        createConnection(connectionName, sourceId, destinationId, List.of(operationId), catalog, null).getConnectionId();
-
-    final JobInfoRead connectionSyncRead = apiClient.getConnectionApi().syncConnection(new ConnectionIdRequestBody().connectionId(connectionId));
-
-    Thread.sleep(5000);
-
-    LOGGER.info("Scaling down workers...");
-    kubernetesClient.apps().deployments().inNamespace("default").withName("airbyte-worker").scale(0);
-    Thread.sleep(1000);
-
-    LOGGER.info("Scaling up workers...");
-    kubernetesClient.apps().deployments().inNamespace("default").withName("airbyte-worker").scale(1);
-
-    waitForSuccessfulJob(apiClient.getJobsApi(), connectionSyncRead.getJob());
-    assertSourceAndDestinationDbInSync(false);
-
-    final long numAttempts = apiClient.getJobsApi()
-        .getJobInfo(new JobIdRequestBody().id(connectionSyncRead.getJob().getId()))
-        .getAttempts()
-        .size();
-
-    // it should be able to accomplish the resume without an additional attempt!
-    assertEquals(1, numAttempts);
+
+    for (final var input : List.of("KILL_BOTH_SAME_TIME", "KILL_SYNC_FIRST", "KILL_NON_SYNC_FIRST", "KILL_ONLY_SYNC", "KILL_ONLY_NON_SYNC")) {
+      for (int i = 0; i < 3; i++) {
+        LOGGER.info("Checking " + input + " #" + i);
+
+        final UUID connectionId =
+            createConnection(connectionName, sourceId, destinationId, List.of(), catalog, null).getConnectionId();
+
+        JobInfoRead connectionSyncRead = null;
+
+        while (connectionSyncRead == null) {
+
+          try {
+            connectionSyncRead = apiClient.getConnectionApi().syncConnection(new ConnectionIdRequestBody().connectionId(connectionId));
+          } catch (Exception e) {
+            LOGGER.error("retrying after error", e);
+          }
+        }
+
+        Thread.sleep(10000);
+
+        switch (input) {
+          case "KILL_BOTH_SAME_TIME" -> {
+            LOGGER.info("Scaling down both workers at roughly the same time...");
+            kubernetesClient.apps().deployments().inNamespace("default").withName("airbyte-worker").scale(0);
+            kubernetesClient.apps().deployments().inNamespace("default").withName("airbyte-sync-worker").scale(0, true);
+
+            LOGGER.info("Scaling up both workers...");
+            kubernetesClient.apps().deployments().inNamespace("default").withName("airbyte-worker").scale(1);
+            kubernetesClient.apps().deployments().inNamespace("default").withName("airbyte-sync-worker").scale(1);
+          }
+          case "KILL_SYNC_FIRST" -> {
+            LOGGER.info("Scaling down sync worker first...");
+            kubernetesClient.apps().deployments().inNamespace("default").withName("airbyte-sync-worker").scale(0, true);
+            kubernetesClient.apps().deployments().inNamespace("default").withName("airbyte-worker").scale(0, true);
+
+            LOGGER.info("Scaling up both workers...");
+            kubernetesClient.apps().deployments().inNamespace("default").withName("airbyte-worker").scale(1);
+            kubernetesClient.apps().deployments().inNamespace("default").withName("airbyte-sync-worker").scale(1);
+          }
+          case "KILL_NON_SYNC_FIRST" -> {
+            LOGGER.info("Scaling down non-sync worker first...");
+            kubernetesClient.apps().deployments().inNamespace("default").withName("airbyte-worker").scale(0, true);
+            kubernetesClient.apps().deployments().inNamespace("default").withName("airbyte-sync-worker").scale(0, true);
+
+            LOGGER.info("Scaling up both workers...");
+            kubernetesClient.apps().deployments().inNamespace("default").withName("airbyte-worker").scale(1);
+            kubernetesClient.apps().deployments().inNamespace("default").withName("airbyte-sync-worker").scale(1);
+          }
+          case "KILL_ONLY_SYNC" -> {
+            LOGGER.info("Scaling down only sync worker...");
+            kubernetesClient.apps().deployments().inNamespace("default").withName("airbyte-sync-worker").scale(0, true);
+
+            LOGGER.info("Scaling up sync worker...");
+            kubernetesClient.apps().deployments().inNamespace("default").withName("airbyte-sync-worker").scale(1);
+          }
+          case "KILL_ONLY_NON_SYNC" -> {
+            LOGGER.info("Scaling down only non-sync worker...");
+            kubernetesClient.apps().deployments().inNamespace("default").withName("airbyte-worker").scale(0, true);
+
+            LOGGER.info("Scaling up non-sync worker...");
+            kubernetesClient.apps().deployments().inNamespace("default").withName("airbyte-worker").scale(1);
+          }
+        }
+
+        waitForSuccessfulJob(apiClient.getJobsApi(), connectionSyncRead.getJob());
+
+        final long numAttempts = apiClient.getJobsApi()
+            .getJobInfo(new JobIdRequestBody().id(connectionSyncRead.getJob().getId()))
+            .getAttempts()
+            .size();
+
+        // it should be able to accomplish the resume without an additional attempt!
+        assertEquals(1, numAttempts);
+      }
+    }
   }
 
   @Test
@@ -981,107 +1056,90 @@
     final UUID sourceId = createPostgresSource().getSourceId();
     final UUID destinationId = createDestination().getDestinationId();
     final UUID operationId = createOperation().getOperationId();
->>>>>>> 22e4f6cd
     final AirbyteCatalog catalog = discoverSourceSchema(sourceId);
     final SyncMode syncMode = SyncMode.FULL_REFRESH;
     final DestinationSyncMode destinationSyncMode = DestinationSyncMode.OVERWRITE;
     catalog.getStreams().forEach(s -> s.getConfig().syncMode(syncMode).destinationSyncMode(destinationSyncMode));
-<<<<<<< HEAD
-=======
     final UUID connectionId =
         createConnection(connectionName, sourceId, destinationId, List.of(operationId), catalog, null).getConnectionId();
 
     final JobInfoRead connectionSyncRead = apiClient.getConnectionApi().syncConnection(new ConnectionIdRequestBody().connectionId(connectionId));
     waitForJob(apiClient.getJobsApi(), connectionSyncRead.getJob(), Set.of(JobStatus.RUNNING));
->>>>>>> 22e4f6cd
-
-    for (final var input : List.of("KILL_BOTH_SAME_TIME", "KILL_SYNC_FIRST", "KILL_NON_SYNC_FIRST", "KILL_ONLY_SYNC", "KILL_ONLY_NON_SYNC")) {
-      for (int i = 0; i < 3; i++) {
-        LOGGER.info("Checking " + input + " #" + i);
-
-        final UUID connectionId =
-            createConnection(connectionName, sourceId, destinationId, List.of(), catalog, null).getConnectionId();
-
-        // todo: remove after merging master
-        // Avoid race condition with the new scheduler
-        if (featureFlags.usesNewScheduler()) {
-          waitForTemporalWorkflow(connectionId);
-        }
-
-<<<<<<< HEAD
-        JobInfoRead connectionSyncRead = null;
-=======
+
+    Thread.sleep(5000);
+
+    kubernetesClient.apps().deployments().inNamespace("default").withName("airbyte-worker").scale(0);
+    Thread.sleep(1000);
+    kubernetesClient.apps().deployments().inNamespace("default").withName("airbyte-worker").scale(1);
+
+    final var resp = apiClient.getJobsApi().cancelJob(new JobIdRequestBody().id(connectionSyncRead.getJob().getId()));
+    assertEquals(JobStatus.CANCELLED, resp.getJob().getStatus());
+  }
+
+  @Test
+  @Order(20)
+  @Timeout(value = 5,
+           unit = TimeUnit.MINUTES)
+  @EnabledIfEnvironmentVariable(named = "CONTAINER_ORCHESTRATOR",
+                                matches = "true")
+  public void testCuttingOffPodBeforeFilesTransfer() throws Exception {
+    final String connectionName = "test-connection";
+    final UUID sourceId = createPostgresSource().getSourceId();
+    final UUID destinationId = createDestination().getDestinationId();
+    final UUID operationId = createOperation().getOperationId();
+    final AirbyteCatalog catalog = discoverSourceSchema(sourceId);
+    final SyncMode syncMode = SyncMode.FULL_REFRESH;
+    final DestinationSyncMode destinationSyncMode = DestinationSyncMode.OVERWRITE;
+    catalog.getStreams().forEach(s -> s.getConfig().syncMode(syncMode).destinationSyncMode(destinationSyncMode));
+
+    LOGGER.info("Creating connection...");
+    final UUID connectionId =
+        createConnection(connectionName, sourceId, destinationId, List.of(operationId), catalog, null).getConnectionId();
+
     LOGGER.info("Waiting for connection to be available in Temporal...");
->>>>>>> 22e4f6cd
-
-        while (connectionSyncRead == null) {
-
-          try {
-            connectionSyncRead = apiClient.getConnectionApi().syncConnection(new ConnectionIdRequestBody().connectionId(connectionId));
-          } catch (Exception e) {
-            LOGGER.error("retrying after error", e);
-          }
-        }
-
-        Thread.sleep(10000);
-
-        switch (input) {
-          case "KILL_BOTH_SAME_TIME" -> {
-            LOGGER.info("Scaling down both workers at roughly the same time...");
-            kubernetesClient.apps().deployments().inNamespace("default").withName("airbyte-worker").scale(0);
-            kubernetesClient.apps().deployments().inNamespace("default").withName("airbyte-sync-worker").scale(0, true);
-
-            LOGGER.info("Scaling up both workers...");
-            kubernetesClient.apps().deployments().inNamespace("default").withName("airbyte-worker").scale(1);
-            kubernetesClient.apps().deployments().inNamespace("default").withName("airbyte-sync-worker").scale(1);
-          }
-          case "KILL_SYNC_FIRST" -> {
-            LOGGER.info("Scaling down sync worker first...");
-            kubernetesClient.apps().deployments().inNamespace("default").withName("airbyte-sync-worker").scale(0, true);
-            kubernetesClient.apps().deployments().inNamespace("default").withName("airbyte-worker").scale(0, true);
-
-            LOGGER.info("Scaling up both workers...");
-            kubernetesClient.apps().deployments().inNamespace("default").withName("airbyte-worker").scale(1);
-            kubernetesClient.apps().deployments().inNamespace("default").withName("airbyte-sync-worker").scale(1);
-          }
-          case "KILL_NON_SYNC_FIRST" -> {
-            LOGGER.info("Scaling down non-sync worker first...");
-            kubernetesClient.apps().deployments().inNamespace("default").withName("airbyte-worker").scale(0, true);
-            kubernetesClient.apps().deployments().inNamespace("default").withName("airbyte-sync-worker").scale(0, true);
-
-            LOGGER.info("Scaling up both workers...");
-            kubernetesClient.apps().deployments().inNamespace("default").withName("airbyte-worker").scale(1);
-            kubernetesClient.apps().deployments().inNamespace("default").withName("airbyte-sync-worker").scale(1);
-          }
-          case "KILL_ONLY_SYNC" -> {
-            LOGGER.info("Scaling down only sync worker...");
-            kubernetesClient.apps().deployments().inNamespace("default").withName("airbyte-sync-worker").scale(0, true);
-
-            LOGGER.info("Scaling up sync worker...");
-            kubernetesClient.apps().deployments().inNamespace("default").withName("airbyte-sync-worker").scale(1);
-          }
-          case "KILL_ONLY_NON_SYNC" -> {
-            LOGGER.info("Scaling down only non-sync worker...");
-            kubernetesClient.apps().deployments().inNamespace("default").withName("airbyte-worker").scale(0, true);
-
-            LOGGER.info("Scaling up non-sync worker...");
-            kubernetesClient.apps().deployments().inNamespace("default").withName("airbyte-worker").scale(1);
-          }
-        }
-
-        waitForSuccessfulJob(apiClient.getJobsApi(), connectionSyncRead.getJob());
-
-        final long numAttempts = apiClient.getJobsApi()
-            .getJobInfo(new JobIdRequestBody().id(connectionSyncRead.getJob().getId()))
-            .getAttempts()
-            .size();
-
-<<<<<<< HEAD
-        // it should be able to accomplish the resume without an additional attempt!
-        assertEquals(1, numAttempts);
-      }
-    }
-=======
+
+    LOGGER.info("Run manual sync...");
+    final JobInfoRead connectionSyncRead = apiClient.getConnectionApi().syncConnection(new ConnectionIdRequestBody().connectionId(connectionId));
+
+    LOGGER.info("Waiting for job to run...");
+    waitForJob(apiClient.getJobsApi(), connectionSyncRead.getJob(), Set.of(JobStatus.RUNNING));
+
+    LOGGER.info("Scale down workers...");
+    kubernetesClient.apps().deployments().inNamespace("default").withName("airbyte-worker").scale(0);
+
+    LOGGER.info("Wait for worker scale down...");
+    Thread.sleep(1000);
+
+    LOGGER.info("Scale up workers...");
+    kubernetesClient.apps().deployments().inNamespace("default").withName("airbyte-worker").scale(1);
+
+    LOGGER.info("Waiting for worker timeout...");
+    Thread.sleep(ContainerOrchestratorApp.MAX_SECONDS_TO_WAIT_FOR_FILE_COPY * 1000 + 1000);
+
+    LOGGER.info("Waiting for job to retry and succeed...");
+    waitForSuccessfulJob(apiClient.getJobsApi(), connectionSyncRead.getJob());
+  }
+
+  @Test
+  @Order(21)
+  @Timeout(value = 5,
+           unit = TimeUnit.MINUTES)
+  @EnabledIfEnvironmentVariable(named = "CONTAINER_ORCHESTRATOR",
+                                matches = "true")
+  public void testCancelSyncWhenCancelledWhenWorkerIsNotRunning() throws Exception {
+    final String connectionName = "test-connection";
+    final UUID sourceId = createPostgresSource().getSourceId();
+    final UUID destinationId = createDestination().getDestinationId();
+    final UUID operationId = createOperation().getOperationId();
+    final AirbyteCatalog catalog = discoverSourceSchema(sourceId);
+    final SyncMode syncMode = SyncMode.FULL_REFRESH;
+    final DestinationSyncMode destinationSyncMode = DestinationSyncMode.OVERWRITE;
+    catalog.getStreams().forEach(s -> s.getConfig().syncMode(syncMode).destinationSyncMode(destinationSyncMode));
+
+    LOGGER.info("Creating connection...");
+    final UUID connectionId =
+        createConnection(connectionName, sourceId, destinationId, List.of(operationId), catalog, null).getConnectionId();
+
     LOGGER.info("Waiting for connection to be available in Temporal...");
 
     LOGGER.info("Run manual sync...");
@@ -1121,7 +1179,6 @@
 
     LOGGER.info("Waiting for cancellation to go into effect...");
     assertEquals(JobStatus.CANCELLED, resp.get().getJob().getStatus());
->>>>>>> 22e4f6cd
   }
 
   private AirbyteCatalog discoverSourceSchema(final UUID sourceId) throws ApiException {
