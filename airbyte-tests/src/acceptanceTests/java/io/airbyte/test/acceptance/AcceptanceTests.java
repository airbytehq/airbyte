--- conflicted
+++ resolved
@@ -142,14 +142,11 @@
 public class AcceptanceTests {
 
   private static final Logger LOGGER = LoggerFactory.getLogger(AcceptanceTests.class);
-<<<<<<< HEAD
-  private static final Charset UTF8 = StandardCharsets.UTF_8;
-=======
 
   private static final String SOURCE_E2E_TEST_CONNECTOR_VERSION = "0.1.0";
   private static final String DESTINATION_E2E_TEST_CONNECTOR_VERSION = "0.1.0";
 
->>>>>>> ecdb311a
+  private static final Charset UTF8 = StandardCharsets.UTF_8;
   private static final boolean IS_KUBE = System.getenv().containsKey("KUBE");
   private static final boolean IS_MINIKUBE = System.getenv().containsKey("IS_MINIKUBE");
   private static final boolean IS_GKE = System.getenv().containsKey("IS_GKE");
