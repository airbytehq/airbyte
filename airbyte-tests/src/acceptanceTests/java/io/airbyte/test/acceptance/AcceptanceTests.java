--- conflicted
+++ resolved
@@ -37,11 +37,8 @@
 import com.google.common.collect.ImmutableMap;
 import com.google.common.collect.Lists;
 import com.google.common.collect.Sets;
-<<<<<<< HEAD
+import com.google.common.io.Resources;
 import com.google.common.io.Files;
-=======
->>>>>>> 4c8ce600
-import com.google.common.io.Resources;
 import io.airbyte.api.client.AirbyteApiClient;
 import io.airbyte.api.client.JobsApi;
 import io.airbyte.api.client.invoker.ApiClient;
@@ -97,22 +94,16 @@
 import io.airbyte.db.Databases;
 import io.airbyte.test.airbyte_test_container.AirbyteTestContainer;
 import io.airbyte.test.utils.PostgreSQLContainerHelper;
-<<<<<<< HEAD
-=======
 import java.io.File;
->>>>>>> 4c8ce600
 import java.io.IOException;
 import java.net.Inet4Address;
 import java.net.URI;
 import java.net.URISyntaxException;
-<<<<<<< HEAD
 import java.net.UnknownHostException;
 import java.nio.charset.Charset;
+import java.nio.file.Files;
+import java.nio.file.Path;
 import java.nio.charset.StandardCharsets;
-=======
-import java.nio.charset.Charset;
-import java.nio.file.Files;
->>>>>>> 4c8ce600
 import java.nio.file.Path;
 import java.sql.SQLException;
 import java.time.Duration;
@@ -197,8 +188,7 @@
 
   @SuppressWarnings("UnstableApiUsage")
   @BeforeAll
-<<<<<<< HEAD
-  public static void init() {
+  public static void init() throws URISyntaxException, IOException, InterruptedException {
     if (IS_GKE && !IS_KUBE) {
       throw new RuntimeException("KUBE Flag should also be enabled if GKE flag is enabled");
     }
@@ -207,12 +197,7 @@
           .withUsername(SOURCE_USERNAME)
           .withPassword(SOURCE_PASSWORD);
       sourcePsql.start();
-=======
-  public static void init() throws URISyntaxException, IOException, InterruptedException {
-    sourcePsql = new PostgreSQLContainer("postgres:13-alpine")
-        .withUsername(SOURCE_USERNAME)
-        .withPassword(SOURCE_PASSWORD);
-    sourcePsql.start();
+    }
 
     // by default use airbyte deployment governed by a test container.
     if (System.getenv("USE_EXTERNAL_DEPLOYMENT") == null || !System.getenv("USE_EXTERNAL_DEPLOYMENT").equalsIgnoreCase("true")) {
@@ -231,20 +216,16 @@
       airbyteTestContainer.start();
     } else {
       LOGGER.info("Using external deployment of airbyte.");
->>>>>>> 4c8ce600
     }
   }
 
   @AfterAll
   public static void end() {
-<<<<<<< HEAD
     if (!IS_GKE) {
       sourcePsql.stop();
-=======
-    sourcePsql.stop();
+    }
     if (airbyteTestContainer != null) {
       airbyteTestContainer.stop();
->>>>>>> 4c8ce600
     }
   }
 
