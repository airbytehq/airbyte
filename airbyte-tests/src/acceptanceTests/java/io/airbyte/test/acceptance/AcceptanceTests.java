--- conflicted
+++ resolved
@@ -98,12 +98,8 @@
 @TestMethodOrder(MethodOrderer.OrderAnnotation.class)
 public class AcceptanceTests {
 
-<<<<<<< HEAD
   private static final String TABLE_NAME = "id_and_name";
   private static final String STREAM_NAME = "public." + TABLE_NAME;
-=======
-  private static final String STREAM_NAME = "public.id_and_name";
->>>>>>> eb601c5b
   private static final String COLUMN_ID = "id";
   private static final String COLUMN_NAME = "name";
 
