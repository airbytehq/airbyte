--- conflicted
+++ resolved
@@ -14,11 +14,8 @@
     useLongIntegers = true
 
     removeOldOutput = true
-<<<<<<< HEAD
-=======
 
     generateBuilders = true
     includeConstructors = false
     includeSetters = true
->>>>>>> 735d15e2
 }