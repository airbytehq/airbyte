#!/bin/bash

<<<<<<< HEAD
VERSION=0.44.6
=======
VERSION=0.50.0
>>>>>>> 0fc11c51
# Run away from anything even a little scary
set -o nounset # -u exit if a variable is not set
set -o errexit # -f exit for any command failure"

# text color escape codes (please note \033 == \e but OSX doesn't respect the \e)
blue_text='\033[94m'
red_text='\033[31m'
default_text='\033[39m'

# set -x/xtrace uses a Sony PS4 for more info
PS4="$blue_text""${BASH_SOURCE}:${LINENO}: ""$default_text"

############################################################
# Help                                                     #
############################################################
Help()
{
   # Display Help
   echo -e "This Script will download the necessary files for running docker compose"
   echo -e "It will also run docker compose up"
   echo -e "Take Warning! These assets may become stale over time!"
   echo
   # $0 is the currently running program
   echo -e "Syntax: $0"
   echo -e "options:"
   echo -e "   -d --download    Only download files - don't run docker compose"
   echo -e "   -r --refresh     ${red_text}DELETE${default_text} existing assets and re-download new ones"
   echo -e "   -h --help        Print this Help."
   echo -e "   -x --debug       Verbose mode."
   echo -e "   -b --background  Run docker compose up in detached mode."
   echo -e ""
}

########## Declare assets care about ##########
      docker_compose_yaml="docker-compose.yaml"
docker_compose_debug_yaml="docker-compose.debug.yaml"
                  dot_env=".env"
              dot_env_dev=".env.dev"
                     flags="flags.yml"
# any string is an array to POSIX shell. Space seperates values
all_files="$docker_compose_yaml $docker_compose_debug_yaml $dot_env $dot_env_dev $flags"

base_github_url="https://raw.githubusercontent.com/airbytehq/airbyte-platform/v$VERSION/"

############################################################
# Download                                                 #
############################################################
Download()
{
  ########## Check if we already have the assets we are looking for ##########
  for file in $all_files; do
    if test -f $file; then
      # Check if the assets are old.  A possibly sharp corner
      if test $(find $file -type f -mtime +60 > /dev/null); then
        echo -e "$red_text""Warning your $file may be stale!""$default_text"
        echo -e "$red_text""rm $file to refresh!""$default_text"
      else
        echo -e "$blue_text""found $file locally!""$default_text"
      fi
    else
      echo -e "$blue_text""Downloading $file""$default_text"
      curl --location\
        --fail\
        --silent\
        --show-error \
        ${base_github_url}${file} > $file
    fi
  done
}

DeleteLocalAssets()
{
  for file in $all_files; do
    echo -e "$blue_text""Attempting to delete $file!""$default_text"
    if test -f $file; then
      rm $file && echo -e "It's gone!"
    else
      echo -e "$file not found locally.  Nothing to delete."
    fi
  done
}

dockerDetachedMode=""

# $0 is the currently running program (this file)
this_file_directory=$(dirname $0)
# Run this from the / directory because we assume relative paths
cd ${this_file_directory}


for argument in $@; do
  case $argument in
    -d | --download)
      Download
      exit
      ;;
    -r | --refresh)
      DeleteLocalAssets
      exit
      ;;
    -h | --help)
      Help
      exit
      ;;
    -x | --debug)
      set -o xtrace  # -x display every line before execution; enables PS4
      ;;
    -b | --background)
      dockerDetachedMode="-d"
      ;;
    *)
      echo "$argument is not a known command."
      echo
      Help
      exit
      ;;
  esac
  shift
done


########## Pointless Banner for street cred ##########
# Make sure the console is huuuge
if test $(tput cols) -ge 64; then
  # Make it green!
  echo -e "\033[32m"
  echo -e " █████╗ ██╗██████╗ ██████╗ ██╗   ██╗████████╗███████╗"
  echo -e "██╔══██╗██║██╔══██╗██╔══██╗╚██╗ ██╔╝╚══██╔══╝██╔════╝"
  echo -e "███████║██║██████╔╝██████╔╝ ╚████╔╝    ██║   █████╗  "
  echo -e "██╔══██║██║██╔══██╗██╔══██╗  ╚██╔╝     ██║   ██╔══╝  "
  echo -e "██║  ██║██║██║  ██║██████╔╝   ██║      ██║   ███████╗"
  echo -e "╚═╝  ╚═╝╚═╝╚═╝  ╚═╝╚═════╝    ╚═╝      ╚═╝   ╚══════╝"
  echo -e "                                            Move Data"
  # Make it less green
  echo -e "\033[0m"
  sleep 1
fi

########## Dependency Check ##########
if ! docker compose version >/dev/null 2>/dev/null; then
  echo -e "$red_text""docker compose v2 not found! please install docker compose!""$default_text"
  exit 1
fi

Download

########## Source Envionmental Variables ##########

for file in $dot_env $dot_env_dev; do
  echo -e "$blue_text""Loading Shell Variables from $file...""$default_text"
  source $file
done


########## Start Docker ##########

echo
echo -e "$blue_text""Starting Docker Compose""$default_text"

docker compose up $dockerDetachedMode

# $? is the exit code of the last command. So here: docker compose up
if test $? -ne 0; then
  echo -e "$red_text""Docker compose failed.  If you are seeing container conflicts""$default_text"
  echo -e "$red_text""please consider removing old containers""$default_text"
fi

########## Ending Docker ##########
if [ -z "$dockerDetachedMode" ]; then
  docker compose down
else
  echo -e "$blue_text""Airbyte containers are running!""$default_text"
fi<|MERGE_RESOLUTION|>--- conflicted
+++ resolved
@@ -1,10 +1,6 @@
 #!/bin/bash
 
-<<<<<<< HEAD
-VERSION=0.44.6
-=======
 VERSION=0.50.0
->>>>>>> 0fc11c51
 # Run away from anything even a little scary
 set -o nounset # -u exit if a variable is not set
 set -o errexit # -f exit for any command failure"
