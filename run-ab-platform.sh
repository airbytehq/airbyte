--- conflicted
+++ resolved
@@ -1,10 +1,6 @@
 #!/usr/bin/env bash
 
-<<<<<<< HEAD
-VERSION=0.60.1
-=======
 VERSION=0.62.1
->>>>>>> 64d39cb9
 # Run away from anything even a little scary
 set -o nounset # -u exit if a variable is not set
 set -o errexit # -f exit for any command failure"
