--- conflicted
+++ resolved
@@ -1,10 +1,6 @@
 #!/bin/bash
 
-<<<<<<< HEAD
-VERSION=0.50.52
-=======
 VERSION=0.50.54
->>>>>>> d32d8953
 # Run away from anything even a little scary
 set -o nounset # -u exit if a variable is not set
 set -o errexit # -f exit for any command failure"
