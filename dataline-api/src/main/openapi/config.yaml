openapi: 3.0.0
info:
  description: |
    Dataline API
    [https://dataline.io](https://dataline.io).

    This API is a collection HTTP RPC-style methods. While it is not a REST API, those familiar with REST should find the conventions of this API recognizable.

    Here are some conventions that this API follows:
    * All endpoints are http POST methods.
    * All endpoints accept data via `application/json` request bodies. The API does not accept any data via query params.
    *  The naming convention for endpoints is: localhost:8080/{VERSION}/{METHOD_FAMILY}/{METHOD_NAME} e.g. `localhost:8080/v1/connections/create` or `localhost:8080/v1/connections/create`.
    * For all `update` method, the whole object must be passed in, even the fields that did not change.

    Change Management:
    * The major version of the API endpoint can be determined / specified in the URL `localhost:8080/v1/connections/create`
    * Minor version bumps will be visible to the end user. The user cannot specify minor versions in requests.
    * All backwards incompatible changes will happen in major version bumps. We will not make backwards incompatible changes in minor version bumps. Examples of non-breaking changes (includes but not limited to...):
      * Adding fields to request or response bodies.
      * Adding new HTTP endpoints.

  version: "1.0.0-oas3"
  title: Dataline Configuration API
  contact:
    email: contact@dataline.io
  license:
    name: MIT
    url: "https://opensource.org/licenses/MIT"
tags:
- name: workspace
  description: Workspace related resources.
- name: source
  description: Source related resources.
- name: source_specification
  description: Source specification related resources.
- name: source_implementation
  description: Source implementation related resources.
- name: destination
  description: Destination related resources.
- name: destination_specification
  description: Destination specification related resources.
- name: destination_implementation
  description: Destination implementation related resources.
- name: connection
  description: Connection between sources and destinations.

paths:
  /v1/workspaces/get:
    post:
      tags:
      - workspace
      summary: Find workspace by ID
      operationId: getWorkspace
      requestBody:
        content:
          application/json:
            schema:
              $ref: "#/components/schemas/WorkspaceIdRequestBody"
        required: true
      responses:
        "200":
          description: Successful operation
          content:
            application/json:
              schema:
                $ref: "#/components/schemas/WorkspaceRead"
        "404":
          description: Workspace not found
        "422":
          $ref: "#/components/responses/InvalidInput"
  /v1/workspaces/get_by_slug:
    post:
      tags:
      - workspace
      summary: Find workspace by slug
      operationId: getWorkspaceBySlug
      requestBody:
        content:
          application/json:
            schema:
              $ref: "#/components/schemas/SlugRequestBody"
        required: true
      responses:
        "200":
          description: Successful operation
          content:
            application/json:
              schema:
                $ref: "#/components/schemas/WorkspaceRead"
        "404":
          description: Workspace not found
        "422":
          $ref: "#/components/responses/InvalidInput"
  /v1/workspaces/update:
    post:
      tags:
      - workspace
      summary: Update workspace state
      operationId: updateWorkspace
      requestBody:
        content:
          application/json:
            schema:
              $ref: "#/components/schemas/WorkspaceUpdate"
        required: true
      responses:
        "200":
          description: Successful operation
          content:
            application/json:
              schema:
                $ref: "#/components/schemas/WorkspaceRead"
        "404":
          description: Workspace not found
        "422":
          $ref: "#/components/responses/InvalidInput"
  /v1/sources/list:
    post:
      tags:
      - source
      summary: List all of the sources that Dataline supports
      operationId: listSources
      responses:
        "200":
          description: Successful operation
          content:
            application/json:
              schema:
                $ref: "#/components/schemas/SourceReadList"
  /v1/sources/get:
    post:
      tags:
      - source
      summary: Get source
      operationId: getSource
      requestBody:
        content:
          application/json:
            schema:
              $ref: "#/components/schemas/SourceIdRequestBody"
        required: true
      responses:
        "200":
          description: Successful operation
          content:
            application/json:
              schema:
                $ref: "#/components/schemas/SourceRead"
        "404":
          description: Source not found
        "422":
          $ref: "#/components/responses/InvalidInput"
  /v1/source_specifications/get:
    post:
      tags:
      - source_specification
      summary: Get specification for a source.
      operationId: getSourceSpecification
      requestBody:
        content:
          application/json:
            schema:
              $ref: "#/components/schemas/SourceIdRequestBody"
        required: true
      responses:
        "200":
          description: Successful operation
          content:
            application/json:
              schema:
                $ref: "#/components/schemas/SourceSpecificationRead"
        "404":
          description: Source Specification not found
        "422":
          $ref: "#/components/responses/InvalidInput"
  /v1/source_implementations/create:
    post:
      tags:
      - source_implementation
      summary: Create a source implementation
      operationId: createSourceImplementation
      requestBody:
        content:
          application/json:
            schema:
              $ref: "#/components/schemas/SourceImplementationCreate"
        required: true
      responses:
        "200":
          description: Successful operation
          content:
            application/json:
              schema:
                $ref: "#/components/schemas/SourceImplementationRead"
        "422":
          $ref: "#/components/responses/InvalidInput"
  /v1/source_implementations/update:
    post:
      tags:
      - source_implementation
      summary: Update a source
      operationId: updateSourceImplementation
      requestBody:
        content:
          application/json:
            schema:
              $ref: "#/components/schemas/SourceImplementationUpdate"
        required: true
      responses:
        "200":
          description: Successful operation
          content:
            application/json:
              schema:
                $ref: "#/components/schemas/SourceImplementationRead"
        "404":
          description: Source Implementation not found
        "422":
          $ref: "#/components/responses/InvalidInput"
  /v1/source_implementations/list:
    post:
      tags:
      - source_implementation
      summary: List source implementations for workspace
      operationId: listSourceImplementationsForWorkspace
      requestBody:
        content:
          application/json:
            schema:
              $ref: "#/components/schemas/WorkspaceIdRequestBody"
        required: true
      responses:
        "200":
          description: Successful operation
          content:
            application/json:
              schema:
                $ref: "#/components/schemas/SourceImplementationReadList"
        "404":
          description: Workspace not found
        "422":
          $ref: "#/components/responses/InvalidInput"
  /v1/source_implementations/get:
    post:
      tags:
      - source_implementation
      summary: Get source implementation
      operationId: getSourceImplementation
      requestBody:
        content:
          application/json:
            schema:
              $ref: "#/components/schemas/SourceImplementationIdRequestBody"
        required: true
      responses:
        "200":
          description: Successful operation
          content:
            application/json:
              schema:
                $ref: "#/components/schemas/SourceImplementationRead"
        "404":
          description: Source Implementation not found
        "422":
          $ref: "#/components/responses/InvalidInput"
  /v1/source_implementations/check_connection:
    post:
      tags:
      - source_implementation
      summary: Check connection to the source implementation
      operationId: checkConnectionToSourceImplementation
      requestBody:
        content:
          application/json:
            schema:
              $ref: "#/components/schemas/SourceImplementationIdRequestBody"
        required: true
      responses:
        "200":
          description: Successful operation
          content:
            application/json:
              schema:
                $ref: "#/components/schemas/CheckConnectionRead"
        "404":
          description: Source Implementation not found
        "422":
          $ref: "#/components/responses/InvalidInput"
  /v1/source_implementations/discover_schema:
    post:
      tags:
      - source_implementation
      summary: Discover the schema of the source implementation
      operationId: discoverSchemaForSourceImplementation
      requestBody:
        content:
          application/json:
            schema:
              $ref: "#/components/schemas/SourceImplementationIdRequestBody"
        required: true
      responses:
        "200":
          description: Successful operation
          content:
            application/json:
              schema:
                $ref: "#/components/schemas/SourceImplementationDiscoverSchemaRead"
        "404":
          description: Source Implementation not found
        "422":
          $ref: "#/components/responses/InvalidInput"
  /v1/destinations/list:
    post:
      tags:
      - destination
      summary: List all of the destinations that Dataline supports
      operationId: listDestinations
      responses:
        "200":
          description: Successful operation
          content:
            application/json:
              schema:
                $ref: "#/components/schemas/DestinationReadList"
  /v1/destinations/get:
    post:
      tags:
      - destination
      summary: Get destination
      operationId: getDestination
      requestBody:
        content:
          application/json:
            schema:
              $ref: "#/components/schemas/DestinationIdRequestBody"
        required: true
      responses:
        "200":
          description: Successful operation
          content:
            application/json:
              schema:
                $ref: "#/components/schemas/DestinationRead"
        "404":
          description: Destination not found
        "422":
          $ref: "#/components/responses/InvalidInput"
  /v1/destination_specifications/get:
    post:
      tags:
      - destination_specification
      summary: Get specification for a destination
      operationId: getDestinationSpecification
      requestBody:
        content:
          application/json:
            schema:
              $ref: "#/components/schemas/DestinationIdRequestBody"
        required: true
      responses:
        "200":
          description: Successful operation
          content:
            application/json:
              schema:
                $ref: "#/components/schemas/DestinationSpecificationRead"
        "404":
          description: Destination not found
        "422":
          $ref: "#/components/responses/InvalidInput"
  /v1/destination_implementations/create:
    post:
      tags:
      - destination_implementation
      summary: Create a destination implementation
      operationId: createDestinationImplementation
      requestBody:
        content:
          application/json:
            schema:
              $ref: "#/components/schemas/DestinationImplementationCreate"
        required: true
      responses:
        "200":
          description: Successful operation
          content:
            application/json:
              schema:
                $ref: "#/components/schemas/DestinationImplementationRead"
        "422":
          $ref: "#/components/responses/InvalidInput"
  /v1/destination_implementations/update:
    post:
      tags:
      - destination_implementation
      summary: Update a destination implementation
      operationId: updateDestinationImplementation
      requestBody:
        content:
          application/json:
            schema:
              $ref: "#/components/schemas/DestinationImplementationUpdate"
        required: true
      responses:
        "200":
          description: Successful operation
          content:
            application/json:
              schema:
                $ref: "#/components/schemas/DestinationImplementationRead"
        "422":
          $ref: "#/components/responses/InvalidInput"
  /v1/destination_implementations/list:
    post:
      tags:
      - destination_implementation
      summary: List configured destinations for a workspace
      operationId: listDestinationImplementationsForWorkspace
      requestBody:
        content:
          application/json:
            schema:
              $ref: "#/components/schemas/WorkspaceIdRequestBody"
        required: true
      responses:
        "200":
          description: Successful operation
          content:
            application/json:
              schema:
                $ref: "#/components/schemas/DestinationImplementationReadList"
        "404":
          description: Workspace not found
        "422":
          $ref: "#/components/responses/InvalidInput"
  /v1/destination_implementations/get:
    post:
      tags:
      - destination_implementation
      summary: get configured destination
      operationId: getDestinationImplementation
      requestBody:
        content:
          application/json:
            schema:
              $ref: "#/components/schemas/DestinationImplementationIdRequestBody"
        required: true
      responses:
        "200":
          description: Successful operation
          content:
            application/json:
              schema:
                $ref: "#/components/schemas/DestinationImplementationRead"
        "404":
          description: Destination Implementation not found
        "422":
          $ref: "#/components/responses/InvalidInput"
  /v1/destination_implementations/check_connection:
    post:
      tags:
      - destination_implementation
      summary: Check connection to the destination implementation
      operationId: checkConnectionToDestinationImplementation
      requestBody:
        content:
          application/json:
            schema:
              $ref: "#/components/schemas/DestinationImplementationIdRequestBody"
        required: true
      responses:
        "200":
          description: Successful operation
          content:
            application/json:
              schema:
                $ref: "#/components/schemas/CheckConnectionRead"
        "404":
          description: Destination Implementation not found
        "422":
          $ref: "#/components/responses/InvalidInput"
  /v1/connections/create:
    post:
      tags:
      - connection
      summary: Create a connection between a source implementation and a destination implementation
      operationId: createConnection
      requestBody:
        content:
          application/json:
            schema:
              $ref: "#/components/schemas/ConnectionCreate"
        required: true
      responses:
        "200":
          description: Successful operation
          content:
            application/json:
              schema:
                $ref: "#/components/schemas/ConnectionRead"
        "422":
          $ref: "#/components/responses/InvalidInput"
  /v1/connections/update:
    post:
      tags:
      - connection
      summary: Updated a connection status
      operationId: updateConnection
      requestBody:
        content:
          application/json:
            schema:
              $ref: "#/components/schemas/ConnectionUpdate"
        required: true
      responses:
        "200":
          description: Successful operation
          content:
            application/json:
              schema:
                $ref: "#/components/schemas/ConnectionRead"
        "422":
          $ref: "#/components/responses/InvalidInput"
  /v1/connections/list:
    post:
      tags:
      - connection
      summary: Returns all connections for a workspace.
      operationId: listConnectionsForWorkspace
      requestBody:
        content:
          application/json:
            schema:
              $ref: "#/components/schemas/WorkspaceIdRequestBody"
        required: true
      responses:
        "200":
          description: Successful operation
          content:
            application/json:
              schema:
                $ref: "#/components/schemas/ConnectionReadList"
        "404":
          description: Workspace not found
        "422":
          $ref: "#/components/responses/InvalidInput"
  /v1/connections/get:
    post:
      tags:
      - connection
      summary: Get a connection
      operationId: getConnection
      requestBody:
        content:
          application/json:
            schema:
              $ref: "#/components/schemas/ConnectionIdRequestBody"
        required: true
      responses:
        "200":
          description: Successful operation
          content:
            application/json:
              schema:
                $ref: "#/components/schemas/ConnectionRead"
        "404":
          description: Connection not found
        "422":
          $ref: "#/components/responses/InvalidInput"
  /v1/connections/sync:
    post:
      tags:
      - connection
      summary: Trigger a manual sync of the connection
      operationId: syncConnection
      requestBody:
        content:
          application/json:
            schema:
              $ref: "#/components/schemas/ConnectionIdRequestBody"
        required: true
      responses:
        "200":
          description: Successful operation
          content:
            application/json:
              schema:
                $ref: "#/components/schemas/ConnectionSyncRead"
        "404":
          description: Connection not found
        "422":
          $ref: "#/components/responses/InvalidInput"
externalDocs:
  description: Find out more about Dataline
  url: "http://dataline.io"
servers:
- url: "https://virtserver.swaggerhub.com/cgardens6/dataline/1.0.0"
- url: "http://virtserver.swaggerhub.com/cgardens6/dataline/1.0.0"
components:
  securitySchemes:
    bearerAuth:
      type: http
      scheme: bearer
      bearerFormat: JWT
  schemas:
    # WORKSPACE
    WorkspaceId:
      type: string
      format: uuid
    WorkspaceIdRequestBody:
      type: object
      required:
      - workspaceId
      properties:
        workspaceId:
          $ref: "#/components/schemas/WorkspaceId"
    WorkspaceRead:
      type: object
      required:
      - workspaceId
      - name
      - slug
      - initialSetupComplete
      properties:
        workspaceId:
          $ref: "#/components/schemas/WorkspaceId"
        name:
          type: string
        slug:
          type: string
        initialSetupComplete:
          type: boolean
    WorkspaceUpdate:
      type: object
      required:
      - workspaceId
      - initialSetupComplete
      - anonymousDataCollection
      - news
      - securityUpdates
      properties:
        workspaceId:
          $ref: "#/components/schemas/WorkspaceId"
        email:
          type: string
          format: email
        initialSetupComplete:
          type: boolean
        anonymousDataCollection:
          type: boolean
        news:
          type: boolean
        securityUpdates:
          type: boolean
    # SLUG
    SlugRequestBody:
      type: object
      required:
      - slug
      properties:
        slug:
          type: string
    # SOURCE
    SourceId:
      type: string
      format: uuid
    SourceIdRequestBody:
      type: object
      required:
      - sourceId
      properties:
        sourceId:
          $ref: "#/components/schemas/SourceId"
    SourceRead:
      type: object
      required:
      - sourceId
      - name
      properties:
        sourceId:
          $ref: "#/components/schemas/SourceId"
        name:
          type: string
    SourceReadList:
      type: object
      required:
      - sources
      properties:
        sources:
          type: array
          items:
            $ref: "#/components/schemas/SourceRead"
    # SOURCE SPECIFICATION
    SourceSpecificationId:
      type: string
      format: uuid
    SourceSpecificationRead:
      type: object
      required:
      - sourceSpecificationId
      - sourceId
      - specification
      properties:
        sourceSpecificationId:
          $ref: "#/components/schemas/SourceSpecificationId"
        sourceId:
          $ref: "#/components/schemas/SourceId"
        connectionSpecification:
          description: The specification for what values are required to configure the source.
          example: { user: { type: string } }
    # SOURCE IMPLEMENTATION
    SourceImplementationId:
      type: string
      format: uuid
    SourceImplementationIdRequestBody:
      type: object
      required:
      - sourceId
      properties:
        sourceImplementationId:
          $ref: "#/components/schemas/SourceImplementationId"
    SourceConfigurationField:
      description: The values required to configure the source. The schema for this must match the schema return by source_specifications/get for the source.
      example: { user: "charles" }
    SourceImplementationCreate:
      type: object
      required:
      - workspaceId
      - sourceSpecificationId
      - connectionConfiguration
      properties:
        workspaceId:
          $ref: "#/components/schemas/WorkspaceId"
        sourceSpecificationId:
          $ref: "#/components/schemas/SourceSpecificationId"
        connectionConfiguration:
          $ref: "#/components/schemas/SourceConfigurationField"
    SourceImplementationUpdate:
      type: object
      required:
      - sourceImplementationId
      - connectionConfiguration
      properties:
        sourceImplementationId:
          $ref: "#/components/schemas/SourceImplementationId"
        connectionConfiguration:
          $ref: "#/components/schemas/SourceConfigurationField"
    SourceImplementationRead:
      type: object
      required:
      - sourceImplementationId
      - workspaceId
      - sourceSpecificationId
      - connectionConfiguration
      properties:
        sourceImplementationId:
          $ref: "#/components/schemas/SourceImplementationId"
        workspaceId:
          $ref: "#/components/schemas/WorkspaceId"
        sourceSpecificationId:
          $ref: "#/components/schemas/SourceSpecificationId"
        connectionConfiguration:
          $ref: "#/components/schemas/SourceConfigurationField"
    SourceImplementationReadList:
      type: object
      required:
      - sources
      properties:
        sources:
          type: array
          items:
            $ref: "#/components/schemas/SourceImplementationRead"
    SourceImplementationDiscoverSchemaRead:
      type: object
      required:
      - schema
      properties:
        schema:
          $ref: "#/components/schemas/SourceSchema"
    # DESTINATION
    DestinationId:
      type: string
      format: uuid
    DestinationIdRequestBody:
      type: object
      required:
      - destinationId
      properties:
        destinationId:
          $ref: "#/components/schemas/DestinationId"
    DestinationRead:
      type: object
      required:
      - destinationId
      - name
      properties:
        destinationId:
          $ref: "#/components/schemas/DestinationId"
        name:
          type: string
    DestinationReadList:
      type: object
      required:
      - destinations
      properties:
        destinations:
          type: array
          items:
            $ref: "#/components/schemas/DestinationRead"
    # DESTINATION SPECIFICATION
    DestinationSpecificationId:
      type: string
      format: uuid
    DestinationSpecificationRead:
      type: object
      required:
      - destinationSpecificationId
      - destinationId
      - specification
      properties:
        destinationSpecificationId:
          $ref: "#/components/schemas/DestinationSpecificationId"
        destinationId:
          $ref: "#/components/schemas/DestinationId"
        connectionSpecification:
          description: The specification for what values are required to configure the destination.
          example: { user: { type: string } }
    # DESTINATION IMPLEMENTATION
    DestinationImplementationId:
      type: string
      format: uuid
    DestinationImplementationIdRequestBody:
      type: object
      required:
      - destinationImplementationId
      properties:
        destinationImplementationId:
          $ref: "#/components/schemas/SourceImplementationId"
    DestinationImplementationCreate:
      type: object
      required:
      - workspaceId
      - destinationSpecificationId
      - connectionConfiguration
      properties:
        workspaceId:
          $ref: "#/components/schemas/WorkspaceId"
        destinationSpecificationId:
          $ref: "#/components/schemas/DestinationSpecificationId"
        connectionConfiguration:
          description: The values required to configure the destination. The schema for this must match the schema return by destination_specifications/get for the source.
          example: { user: "charles" }
    DestinationImplementationUpdate:
      type: object
      required:
      - destinationImplementationId
      - connectionConfiguration
      properties:
        destinationImplementationId:
          $ref: "#/components/schemas/DestinationImplementationId"
        connectionConfiguration:
          description: The values required to configure the destination. The schema for this must match the schema return by destination_specifications/get for the source.
          example: { user: "charles" }
    DestinationImplementationRead:
      type: object
      required:
      - destinationImplementationId
      - workspaceId
      - destinationSpecificationId
      - connectionConfiguration
      properties:
        destinationImplementationId:
          $ref: "#/components/schemas/DestinationImplementationId"
        workspaceId:
          $ref: "#/components/schemas/WorkspaceId"
        destinationSpecificationId:
          $ref: "#/components/schemas/DestinationSpecificationId"
        connectionConfiguration:
          description: The values required to configure the destination. The schema for this must match the schema return by destination_specifications/get for the source.
          example: { user: "charles" }
    DestinationImplementationReadList:
      type: object
      required:
      - destinations
      properties:
        destinations:
          type: array
          items:
            $ref: "#/components/schemas/DestinationImplementationRead"
    # CONNECTION
    ConnectionId:
      type: string
      format: uuid
    ConnectionIdRequestBody:
      type: object
      required:
      - connectionId
      properties:
        connectionId:
          $ref: "#/components/schemas/ConnectionId"
    ConnectionCreate:
      type: object
      required:
      - sourceImplementationId
      - destinationImplementationId
      - syncMode
      - schema
      - status
      properties:
        name:
          type: string
          description: Optional name of the connection
        sourceImplementationId:
          $ref: "#/components/schemas/SourceImplementationId"
        destinationImplementationId:
          $ref: "#/components/schemas/DestinationImplementationId"
        syncMode:
          type: string
          enum:
          - full_refresh
          - append
        syncSchema:
          $ref: "#/components/schemas/SourceSchema"
        schedule:
          $ref: "#/components/schemas/ConnectionSchedule"
        status:
          $ref: "#/components/schemas/ConnectionStatus"
    ConnectionUpdate:
      type: object
      required:
      - sourceImplementationId
      - destinationImplementationId
      - syncSchema
      - status
      properties:
        connectionId:
          $ref: "#/components/schemas/ConnectionId"
        syncSchema:
          $ref: "#/components/schemas/SourceSchema"
        schedule:
          $ref: "#/components/schemas/ConnectionSchedule"
        status:
          $ref: "#/components/schemas/ConnectionStatus"
    ConnectionRead:
      type: object
      required:
      - connectionId
      - name
      - sourceImplementationId
      - destinationImplementationId
      - syncMode
      - schema
      - status
      properties:
        connectionId:
          $ref: "#/components/schemas/ConnectionId"
        name:
          type: string
        sourceImplementationId:
          $ref: "#/components/schemas/SourceImplementationId"
        destinationImplementationId:
          $ref: "#/components/schemas/DestinationImplementationId"
        syncMode:
          type: string
          enum:
          - full_refresh
          - append
        syncSchema:
          $ref: "#/components/schemas/SourceSchema"
        schedule:
          $ref: "#/components/schemas/ConnectionSchedule"
        status:
          $ref: "#/components/schemas/ConnectionStatus"
    ConnectionReadList:
      type: object
      required:
      - connections
      properties:
        connections:
          type: array
          items:
            $ref: "#/components/schemas/ConnectionRead"
    ConnectionStatus:
      type: string
      description: Active means that data is flowing through the connection. Inactive means it is not. Deprecated means the connection is off and cannot be re-activated. the schema field describes the elements of the schema that will be synced.
      enum:
      - active
      - inactive
      - deprecated
    ConnectionSchedule:
      description: if null, then no schedule is set.
      type: object
      required:
      - units
      - timeUnit
      properties:
        units:
          type: integer
        timeUnit:
          type: string
          enum:
          - minutes
          - hours
          - days
          - weeks
          - months
    ConnectionSyncRead:
      type: object
      required:
      - status
      properties:
        status:
          type: string
          enum:
          - success
          - fail
    # SCHEMA
    SourceSchema:
      description: describes the available schema.
      type: object
      properties:
        tables:
          type: array
          items:
            $ref: "#/components/schemas/SourceSchemaTable"
    SourceSchemaColumn:
      type: object
      required:
      - name
      - dataType
      properties:
        name:
          type: string
        dataType:
          type: string
          enum:
          - string
          - number
          - boolean
    SourceSchemaTable:
      type: object
      required:
      - name
      - columns
      properties:
        name:
          type: string
        columns:
          type: array
          items:
            $ref: "#/components/schemas/SourceSchemaColumn"
<<<<<<< HEAD
    # SCHEDULER
    JobId:
      type: integer
      format: int64
    JobIdRequestBody:
      type: object
      required:
        - id
      properties:
        id:
          $ref: "#/components/schemas/JobId"
    Job:
      type: object
      required:
        - id
        - connection
        - created_at
        - started_at
        - updated_at
        - status
      properties:
        id:
          $ref: "#/components/schemas/JobId"
        connection:
          $ref: "#/components/schemas/ConnectionRead"
        created_at:
          type: integer
          format: int64
        started_at:
          type: integer
          format: int64
        updated_at:
          type: integer
          format: int64
        status:
          type: string
          enum:
            - pending
            - running
            - failed
            - completed
            - cancelled
=======
    # General
    CheckConnectionRead:
      type: object
      required:
      - status
      properties:
        status:
          type: string
          enum:
          - success
          - failure
        message:
          type: string
>>>>>>> 8ebec16d
  responses:
    InvalidInput:
      description: Invalid Input
# apply the security globally to all operations
security:
- bearerAuth: []<|MERGE_RESOLUTION|>--- conflicted
+++ resolved
@@ -1049,7 +1049,6 @@
           type: array
           items:
             $ref: "#/components/schemas/SourceSchemaColumn"
-<<<<<<< HEAD
     # SCHEDULER
     JobId:
       type: integer
@@ -1092,7 +1091,6 @@
             - failed
             - completed
             - cancelled
-=======
     # General
     CheckConnectionRead:
       type: object
@@ -1106,7 +1104,6 @@
           - failure
         message:
           type: string
->>>>>>> 8ebec16d
   responses:
     InvalidInput:
       description: Invalid Input
