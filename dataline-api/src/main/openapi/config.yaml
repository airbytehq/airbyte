openapi: 3.0.0
info:
  description: |
    Dataline API
    [https://dataline.io](https://dataline.io).

    This API is a collection HTTP RPC-style methods. While it is not a REST API, those familiar with REST should find the conventions of this API recognizable.

    Here are some conventions that this API follows:
    * All endpoints are http POST methods.
    * All endpoints accept data via `application/json` request bodies. The API does not accept any data via query params.
    *  The naming convention for endpoints is: localhost:8080/{VERSION}/{METHOD_FAMILY}/{METHOD_NAME} e.g. `localhost:8080/v1/connections/create` or `localhost:8080/v1/connections/create`.
    * For all `update` method, the whole object must be passed in, even the fields that did not change.

    Change Management:
    * The major version of the API endpoint can be determined / specified in the URL `localhost:8080/v1/connections/create`
    * Minor version bumps will be visible to the end user. The user cannot specify minor versions in requests.
    * All backwards incompatible changes will happen in major version bumps. We will not make backwards incompatible changes in minor version bumps. Examples of non-breaking changes (includes but not limited to...):
      * Adding fields to request or response bodies.
      * Adding new HTTP endpoints.

  version: "1.0.0-oas3"
  title: Dataline Configuration API
  contact:
    email: contact@dataline.io
  license:
    name: MIT
    url: "https://opensource.org/licenses/MIT"
tags:
  - name: workspace
    description: Workspace related resources.
  - name: source
    description: Source related resources.
  - name: source_specification
    description: Source specification related resources.
  - name: source_implementation
    description: Source implementation related resources.
  - name: destination
    description: Destination related resources.
  - name: destination_specification
    description: Destination specification related resources.
  - name: destination_implementation
    description: Destination implementation related resources.
  - name: connection
    description: Connection between sources and destinations.

paths:
  /v1/workspaces/get:
    post:
      tags:
        - workspace
      summary: Find workspace by ID
      operationId: getWorkspace
      requestBody:
        content:
          application/json:
            schema:
              $ref: "#/components/schemas/WorkspaceIdRequestBody"
        required: true
      responses:
        "200":
          description: Successful operation
          content:
            application/json:
              schema:
                $ref: "#/components/schemas/WorkspaceRead"
        "404":
          description: Workspace not found
        "422":
          $ref: "#/components/responses/InvalidInput"
  /v1/workspaces/get_by_slug:
    post:
      tags:
        - workspace
      summary: Find workspace by slug
      operationId: getWorkspaceBySlug
      requestBody:
        content:
          application/json:
            schema:
              $ref: "#/components/schemas/SlugRequestBody"
        required: true
      responses:
        "200":
          description: Successful operation
          content:
            application/json:
              schema:
                $ref: "#/components/schemas/WorkspaceRead"
        "404":
          description: Workspace not found
        "422":
          $ref: "#/components/responses/InvalidInput"
  /v1/workspaces/update:
    post:
      tags:
        - workspace
      summary: Update workspace state
      operationId: updateWorkspace
      requestBody:
        content:
          application/json:
            schema:
              $ref: "#/components/schemas/WorkspaceUpdate"
        required: true
      responses:
        "200":
          description: Successful operation
          content:
            application/json:
              schema:
                $ref: "#/components/schemas/WorkspaceRead"
        "404":
          description: Workspace not found
        "422":
          $ref: "#/components/responses/InvalidInput"
  /v1/sources/list:
    post:
      tags:
        - source
      summary: List all of the sources that Dataline supports
      operationId: listSources
      responses:
        "200":
          description: Successful operation
          content:
            application/json:
              schema:
                $ref: "#/components/schemas/SourceReadList"
  /v1/sources/get:
    post:
      tags:
        - source
      summary: Get source
      operationId: getSource
      requestBody:
        content:
          application/json:
            schema:
              $ref: "#/components/schemas/SourceIdRequestBody"
        required: true
      responses:
        "200":
          description: Successful operation
          content:
            application/json:
              schema:
                $ref: "#/components/schemas/SourceRead"
        "404":
          description: Source not found
        "422":
          $ref: "#/components/responses/InvalidInput"
  /v1/source_specifications/get:
    post:
      tags:
        - source_specification
      summary: Get specification for a source.
      operationId: getSourceSpecification
      requestBody:
        content:
          application/json:
            schema:
              $ref: "#/components/schemas/SourceIdRequestBody"
        required: true
      responses:
        "200":
          description: Successful operation
          content:
            application/json:
              schema:
                $ref: "#/components/schemas/SourceSpecificationRead"
        "404":
          description: Source Specification not found
        "422":
          $ref: "#/components/responses/InvalidInput"
  /v1/source_implementations/create:
    post:
      tags:
        - source_implementation
      summary: Create a source implementation
      operationId: createSourceImplementation
      requestBody:
        content:
          application/json:
            schema:
              $ref: "#/components/schemas/SourceImplementationCreate"
        required: true
      responses:
        "200":
          description: Successful operation
          content:
            application/json:
              schema:
                $ref: "#/components/schemas/SourceImplementationRead"
        "422":
          $ref: "#/components/responses/InvalidInput"
  /v1/source_implementations/update:
    post:
      tags:
        - source_implementation
      summary: Update a source
      operationId: updateSourceImplementation
      requestBody:
        content:
          application/json:
            schema:
              $ref: "#/components/schemas/SourceImplementationUpdate"
        required: true
      responses:
        "200":
          description: Successful operation
          content:
            application/json:
              schema:
                $ref: "#/components/schemas/SourceImplementationRead"
        "404":
          description: Source Implementation not found
        "422":
          $ref: "#/components/responses/InvalidInput"
  /v1/source_implementations/list:
    post:
      tags:
        - source_implementation
      summary: List source implementations for workspace
      operationId: listSourceImplementationsForWorkspace
      requestBody:
        content:
          application/json:
            schema:
              $ref: "#/components/schemas/WorkspaceIdRequestBody"
        required: true
      responses:
        "200":
          description: Successful operation
          content:
            application/json:
              schema:
                $ref: "#/components/schemas/SourceImplementationReadList"
        "404":
          description: Workspace not found
        "422":
          $ref: "#/components/responses/InvalidInput"
  /v1/source_implementations/get:
    post:
      tags:
        - source_implementation
      summary: Get source implementation
      operationId: getSourceImplementation
      requestBody:
        content:
          application/json:
            schema:
              $ref: "#/components/schemas/SourceImplementationIdRequestBody"
        required: true
      responses:
        "200":
          description: Successful operation
          content:
            application/json:
              schema:
                $ref: "#/components/schemas/SourceImplementationRead"
        "404":
          description: Source Implementation not found
        "422":
          $ref: "#/components/responses/InvalidInput"
  /v1/source_implementations/delete:
    post:
      tags:
        - source_implementation
      summary: Delete a source implementation
      operationId: deleteSourceImplementation
      requestBody:
        content:
          application/json:
            schema:
              $ref: "#/components/schemas/SourceImplementationIdRequestBody"
        required: true
      responses:
        "204":
          description: The resource was deleted successfully.
        "404":
          description: Source Implementation not found
        "422":
          $ref: "#/components/responses/InvalidInput"
  /v1/source_implementations/check_connection:
    post:
      tags:
        - source_implementation
      summary: Check connection to the source implementation
      operationId: checkConnectionToSourceImplementation
      requestBody:
        content:
          application/json:
            schema:
              $ref: "#/components/schemas/SourceImplementationIdRequestBody"
        required: true
      responses:
        "200":
          description: Successful operation
          content:
            application/json:
              schema:
                $ref: "#/components/schemas/CheckConnectionRead"
        "404":
          description: Source Implementation not found
        "422":
          $ref: "#/components/responses/InvalidInput"
  /v1/source_implementations/discover_schema:
    post:
      tags:
        - source_implementation
      summary: Discover the schema of the source implementation
      operationId: discoverSchemaForSourceImplementation
      requestBody:
        content:
          application/json:
            schema:
              $ref: "#/components/schemas/SourceImplementationIdRequestBody"
        required: true
      responses:
        "200":
          description: Successful operation
          content:
            application/json:
              schema:
                $ref: "#/components/schemas/SourceImplementationDiscoverSchemaRead"
        "404":
          description: Source Implementation not found
        "422":
          $ref: "#/components/responses/InvalidInput"
  /v1/destinations/list:
    post:
      tags:
        - destination
      summary: List all of the destinations that Dataline supports
      operationId: listDestinations
      responses:
        "200":
          description: Successful operation
          content:
            application/json:
              schema:
                $ref: "#/components/schemas/DestinationReadList"
  /v1/destinations/get:
    post:
      tags:
        - destination
      summary: Get destination
      operationId: getDestination
      requestBody:
        content:
          application/json:
            schema:
              $ref: "#/components/schemas/DestinationIdRequestBody"
        required: true
      responses:
        "200":
          description: Successful operation
          content:
            application/json:
              schema:
                $ref: "#/components/schemas/DestinationRead"
        "404":
          description: Destination not found
        "422":
          $ref: "#/components/responses/InvalidInput"
  /v1/destination_specifications/get:
    post:
      tags:
        - destination_specification
      summary: Get specification for a destination
      operationId: getDestinationSpecification
      requestBody:
        content:
          application/json:
            schema:
              $ref: "#/components/schemas/DestinationIdRequestBody"
        required: true
      responses:
        "200":
          description: Successful operation
          content:
            application/json:
              schema:
                $ref: "#/components/schemas/DestinationSpecificationRead"
        "404":
          description: Destination not found
        "422":
          $ref: "#/components/responses/InvalidInput"
  /v1/destination_implementations/create:
    post:
      tags:
        - destination_implementation
      summary: Create a destination implementation
      operationId: createDestinationImplementation
      requestBody:
        content:
          application/json:
            schema:
              $ref: "#/components/schemas/DestinationImplementationCreate"
        required: true
      responses:
        "200":
          description: Successful operation
          content:
            application/json:
              schema:
                $ref: "#/components/schemas/DestinationImplementationRead"
        "422":
          $ref: "#/components/responses/InvalidInput"
  /v1/destination_implementations/update:
    post:
      tags:
        - destination_implementation
      summary: Update a destination implementation
      operationId: updateDestinationImplementation
      requestBody:
        content:
          application/json:
            schema:
              $ref: "#/components/schemas/DestinationImplementationUpdate"
        required: true
      responses:
        "200":
          description: Successful operation
          content:
            application/json:
              schema:
                $ref: "#/components/schemas/DestinationImplementationRead"
        "422":
          $ref: "#/components/responses/InvalidInput"
  /v1/destination_implementations/list:
    post:
      tags:
        - destination_implementation
      summary: List configured destinations for a workspace
      operationId: listDestinationImplementationsForWorkspace
      requestBody:
        content:
          application/json:
            schema:
              $ref: "#/components/schemas/WorkspaceIdRequestBody"
        required: true
      responses:
        "200":
          description: Successful operation
          content:
            application/json:
              schema:
                $ref: "#/components/schemas/DestinationImplementationReadList"
        "404":
          description: Workspace not found
        "422":
          $ref: "#/components/responses/InvalidInput"
  /v1/destination_implementations/get:
    post:
      tags:
        - destination_implementation
      summary: get configured destination
      operationId: getDestinationImplementation
      requestBody:
        content:
          application/json:
            schema:
              $ref: "#/components/schemas/DestinationImplementationIdRequestBody"
        required: true
      responses:
        "200":
          description: Successful operation
          content:
            application/json:
              schema:
                $ref: "#/components/schemas/DestinationImplementationRead"
        "404":
          description: Destination Implementation not found
        "422":
          $ref: "#/components/responses/InvalidInput"
  /v1/destination_implementations/check_connection:
    post:
      tags:
        - destination_implementation
      summary: Check connection to the destination implementation
      operationId: checkConnectionToDestinationImplementation
      requestBody:
        content:
          application/json:
            schema:
              $ref: "#/components/schemas/DestinationImplementationIdRequestBody"
        required: true
      responses:
        "200":
          description: Successful operation
          content:
            application/json:
              schema:
                $ref: "#/components/schemas/CheckConnectionRead"
        "404":
          description: Destination Implementation not found
        "422":
          $ref: "#/components/responses/InvalidInput"
  /v1/connections/create:
    post:
      tags:
        - connection
      summary: Create a connection between a source implementation and a destination implementation
      operationId: createConnection
      requestBody:
        content:
          application/json:
            schema:
              $ref: "#/components/schemas/ConnectionCreate"
        required: true
      responses:
        "200":
          description: Successful operation
          content:
            application/json:
              schema:
                $ref: "#/components/schemas/ConnectionRead"
        "422":
          $ref: "#/components/responses/InvalidInput"
  /v1/connections/update:
    post:
      tags:
        - connection
      summary: Updated a connection status
      operationId: updateConnection
      requestBody:
        content:
          application/json:
            schema:
              $ref: "#/components/schemas/ConnectionUpdate"
        required: true
      responses:
        "200":
          description: Successful operation
          content:
            application/json:
              schema:
                $ref: "#/components/schemas/ConnectionRead"
        "422":
          $ref: "#/components/responses/InvalidInput"
  /v1/connections/list:
    post:
      tags:
        - connection
      summary: Returns all connections for a workspace.
      operationId: listConnectionsForWorkspace
      requestBody:
        content:
          application/json:
            schema:
              $ref: "#/components/schemas/WorkspaceIdRequestBody"
        required: true
      responses:
        "200":
          description: Successful operation
          content:
            application/json:
              schema:
                $ref: "#/components/schemas/ConnectionReadList"
        "404":
          description: Workspace not found
        "422":
          $ref: "#/components/responses/InvalidInput"
  /v1/connections/get:
    post:
      tags:
        - connection
      summary: Get a connection
      operationId: getConnection
      requestBody:
        content:
          application/json:
            schema:
              $ref: "#/components/schemas/ConnectionIdRequestBody"
        required: true
      responses:
        "200":
          description: Successful operation
          content:
            application/json:
              schema:
                $ref: "#/components/schemas/ConnectionRead"
        "404":
          description: Connection not found
        "422":
          $ref: "#/components/responses/InvalidInput"
  /v1/connections/sync:
    post:
      tags:
        - connection
      summary: Trigger a manual sync of the connection
      operationId: syncConnection
      requestBody:
        content:
          application/json:
            schema:
              $ref: "#/components/schemas/ConnectionIdRequestBody"
        required: true
      responses:
        "200":
          description: Successful operation
          content:
            application/json:
              schema:
                $ref: "#/components/schemas/ConnectionSyncRead"
        "404":
          description: Connection not found
        "422":
          $ref: "#/components/responses/InvalidInput"
  /v1/jobs/list:
    post:
      tags:
      - jobs
      summary: Returns recent jobs for a connection.
      operationId: listJobsFor
      requestBody:
        content:
          application/json:
            schema:
              $ref: "#/components/schemas/JobListRequestBody"
        required: true
      responses:
        "200":
          description: Successful operation
          content:
            application/json:
              schema:
                $ref: "#/components/schemas/JobReadList"
        "404":
          description: Connection not found
        "422":
          $ref: "#/components/responses/InvalidInput"
  /v1/jobs/get:
    post:
      tags:
      - jobs
      summary: Get information about a job
      operationId: getJobInfo
      requestBody:
        content:
          application/json:
            schema:
              $ref: "#/components/schemas/JobIdRequestBody"
        required: true
      responses:
        "200":
          description: Successful operation
          content:
            application/json:
              schema:
                $ref: "#/components/schemas/JobInfoRead"
        "404":
          description: Job not found
        "422":
          $ref: "#/components/responses/InvalidInput"
externalDocs:
  description: Find out more about Dataline
  url: "http://dataline.io"
servers:
  - url: "https://virtserver.swaggerhub.com/cgardens6/dataline/1.0.0"
  - url: "http://virtserver.swaggerhub.com/cgardens6/dataline/1.0.0"
components:
  securitySchemes:
    bearerAuth:
      type: http
      scheme: bearer
      bearerFormat: JWT
  schemas:
    # WORKSPACE
    WorkspaceId:
      type: string
      format: uuid
    WorkspaceIdRequestBody:
      type: object
      required:
        - workspaceId
      properties:
        workspaceId:
          $ref: "#/components/schemas/WorkspaceId"
    WorkspaceRead:
      type: object
      required:
        - workspaceId
        - name
        - slug
        - initialSetupComplete
      properties:
        workspaceId:
          $ref: "#/components/schemas/WorkspaceId"
        name:
          type: string
        slug:
          type: string
        initialSetupComplete:
          type: boolean
    WorkspaceUpdate:
      type: object
      required:
        - workspaceId
        - initialSetupComplete
        - anonymousDataCollection
        - news
        - securityUpdates
      properties:
        workspaceId:
          $ref: "#/components/schemas/WorkspaceId"
        email:
          type: string
          format: email
        initialSetupComplete:
          type: boolean
        anonymousDataCollection:
          type: boolean
        news:
          type: boolean
        securityUpdates:
          type: boolean
    # SLUG
    SlugRequestBody:
      type: object
      required:
        - slug
      properties:
        slug:
          type: string
    # SOURCE
    SourceId:
      type: string
      format: uuid
    SourceIdRequestBody:
      type: object
      required:
        - sourceId
      properties:
        sourceId:
          $ref: "#/components/schemas/SourceId"
    SourceRead:
      type: object
      required:
        - sourceId
        - name
      properties:
        sourceId:
          $ref: "#/components/schemas/SourceId"
        name:
          type: string
    SourceReadList:
      type: object
      required:
        - sources
      properties:
        sources:
          type: array
          items:
            $ref: "#/components/schemas/SourceRead"
    # SOURCE SPECIFICATION
    SourceSpecificationId:
      type: string
      format: uuid
    SourceSpecificationRead:
      type: object
      required:
        - sourceSpecificationId
        - sourceId
        - specification
      properties:
        sourceSpecificationId:
          $ref: "#/components/schemas/SourceSpecificationId"
        sourceId:
          $ref: "#/components/schemas/SourceId"
        connectionSpecification:
          description: The specification for what values are required to configure the source.
          example: { user: { type: string } }
    # SOURCE IMPLEMENTATION
    SourceImplementationId:
      type: string
      format: uuid
    SourceImplementationIdRequestBody:
      type: object
      required:
        - sourceId
      properties:
        sourceImplementationId:
          $ref: "#/components/schemas/SourceImplementationId"
    SourceConfigurationField:
      description: The values required to configure the source. The schema for this must match the schema return by source_specifications/get for the source.
      example: { user: "charles" }
    SourceImplementationCreate:
      type: object
      required:
        - workspaceId
        - sourceSpecificationId
        - connectionConfiguration
      properties:
        workspaceId:
          $ref: "#/components/schemas/WorkspaceId"
        sourceSpecificationId:
          $ref: "#/components/schemas/SourceSpecificationId"
        connectionConfiguration:
          $ref: "#/components/schemas/SourceConfigurationField"
    SourceImplementationUpdate:
      type: object
      required:
        - sourceImplementationId
        - connectionConfiguration
      properties:
        sourceImplementationId:
          $ref: "#/components/schemas/SourceImplementationId"
        connectionConfiguration:
          $ref: "#/components/schemas/SourceConfigurationField"
    SourceImplementationRead:
      type: object
      required:
<<<<<<< HEAD
        - sourceImplementationId
        - workspaceId
        - sourceSpecificationId
        - connectionConfiguration
=======
      - sourceId
      - sourceImplementationId
      - workspaceId
      - sourceSpecificationId
      - connectionConfiguration
>>>>>>> 656c34ef
      properties:
        sourceId:
          $ref: "#/components/schemas/SourceId"
        sourceImplementationId:
          $ref: "#/components/schemas/SourceImplementationId"
        workspaceId:
          $ref: "#/components/schemas/WorkspaceId"
        sourceSpecificationId:
          $ref: "#/components/schemas/SourceSpecificationId"
        connectionConfiguration:
          $ref: "#/components/schemas/SourceConfigurationField"
    SourceImplementationReadList:
      type: object
      required:
        - sources
      properties:
        sources:
          type: array
          items:
            $ref: "#/components/schemas/SourceImplementationRead"
    SourceImplementationDiscoverSchemaRead:
      type: object
      required:
        - schema
      properties:
        schema:
          $ref: "#/components/schemas/SourceSchema"
    # DESTINATION
    DestinationId:
      type: string
      format: uuid
    DestinationIdRequestBody:
      type: object
      required:
        - destinationId
      properties:
        destinationId:
          $ref: "#/components/schemas/DestinationId"
    DestinationRead:
      type: object
      required:
        - destinationId
        - name
      properties:
        destinationId:
          $ref: "#/components/schemas/DestinationId"
        name:
          type: string
    DestinationReadList:
      type: object
      required:
        - destinations
      properties:
        destinations:
          type: array
          items:
            $ref: "#/components/schemas/DestinationRead"
    # DESTINATION SPECIFICATION
    DestinationSpecificationId:
      type: string
      format: uuid
    DestinationSpecificationRead:
      type: object
      required:
        - destinationSpecificationId
        - destinationId
        - specification
      properties:
        destinationSpecificationId:
          $ref: "#/components/schemas/DestinationSpecificationId"
        destinationId:
          $ref: "#/components/schemas/DestinationId"
        connectionSpecification:
          description: The specification for what values are required to configure the destination.
          example: { user: { type: string } }
    # DESTINATION IMPLEMENTATION
    DestinationImplementationId:
      type: string
      format: uuid
    DestinationImplementationIdRequestBody:
      type: object
      required:
        - destinationImplementationId
      properties:
        destinationImplementationId:
          $ref: "#/components/schemas/SourceImplementationId"
    DestinationImplementationCreate:
      type: object
      required:
        - workspaceId
        - destinationSpecificationId
        - connectionConfiguration
      properties:
        workspaceId:
          $ref: "#/components/schemas/WorkspaceId"
        destinationSpecificationId:
          $ref: "#/components/schemas/DestinationSpecificationId"
        connectionConfiguration:
          description: The values required to configure the destination. The schema for this must match the schema return by destination_specifications/get for the source.
          example: { user: "charles" }
    DestinationImplementationUpdate:
      type: object
      required:
        - destinationImplementationId
        - connectionConfiguration
      properties:
        destinationImplementationId:
          $ref: "#/components/schemas/DestinationImplementationId"
        connectionConfiguration:
          description: The values required to configure the destination. The schema for this must match the schema return by destination_specifications/get for the source.
          example: { user: "charles" }
    DestinationImplementationRead:
      type: object
      required:
<<<<<<< HEAD
        - destinationImplementationId
        - workspaceId
        - destinationSpecificationId
        - connectionConfiguration
=======
      - destinationId
      - destinationImplementationId
      - workspaceId
      - destinationSpecificationId
      - connectionConfiguration
>>>>>>> 656c34ef
      properties:
        destinationId:
          $ref: "#/components/schemas/DestinationId"
        destinationImplementationId:
          $ref: "#/components/schemas/DestinationImplementationId"
        workspaceId:
          $ref: "#/components/schemas/WorkspaceId"
        destinationSpecificationId:
          $ref: "#/components/schemas/DestinationSpecificationId"
        connectionConfiguration:
          description: The values required to configure the destination. The schema for this must match the schema return by destination_specifications/get for the source.
          example: { user: "charles" }
    DestinationImplementationReadList:
      type: object
      required:
        - destinations
      properties:
        destinations:
          type: array
          items:
            $ref: "#/components/schemas/DestinationImplementationRead"
    # CONNECTION
    ConnectionId:
      type: string
      format: uuid
    ConnectionIdRequestBody:
      type: object
      required:
        - connectionId
      properties:
        connectionId:
          $ref: "#/components/schemas/ConnectionId"
    ConnectionCreate:
      type: object
      required:
<<<<<<< HEAD
        - sourceImplementationId
        - destinationImplementationId
        - syncMode
        - schema
        - status
=======
      - sourceImplementationId
      - destinationImplementationId
      - syncMode
      - status
>>>>>>> 656c34ef
      properties:
        name:
          type: string
          description: Optional name of the connection
        sourceImplementationId:
          $ref: "#/components/schemas/SourceImplementationId"
        destinationImplementationId:
          $ref: "#/components/schemas/DestinationImplementationId"
        syncMode:
          type: string
          enum:
            - full_refresh
            - append
        syncSchema:
          $ref: "#/components/schemas/SourceSchema"
        schedule:
          $ref: "#/components/schemas/ConnectionSchedule"
        status:
          $ref: "#/components/schemas/ConnectionStatus"
    ConnectionUpdate:
      type: object
      required:
        - sourceImplementationId
        - destinationImplementationId
        - syncSchema
        - status
      properties:
        connectionId:
          $ref: "#/components/schemas/ConnectionId"
        syncSchema:
          $ref: "#/components/schemas/SourceSchema"
        schedule:
          $ref: "#/components/schemas/ConnectionSchedule"
        status:
          $ref: "#/components/schemas/ConnectionStatus"
    ConnectionRead:
      type: object
      required:
<<<<<<< HEAD
        - connectionId
        - name
        - sourceImplementationId
        - destinationImplementationId
        - syncMode
        - schema
        - status
=======
      - connectionId
      - name
      - sourceImplementationId
      - destinationImplementationId
      - syncMode
      - syncSchema
      - status
>>>>>>> 656c34ef
      properties:
        connectionId:
          $ref: "#/components/schemas/ConnectionId"
        name:
          type: string
        sourceImplementationId:
          $ref: "#/components/schemas/SourceImplementationId"
        destinationImplementationId:
          $ref: "#/components/schemas/DestinationImplementationId"
        syncMode:
          type: string
          enum:
            - full_refresh
            - append
        syncSchema:
          $ref: "#/components/schemas/SourceSchema"
        schedule:
          $ref: "#/components/schemas/ConnectionSchedule"
        status:
          $ref: "#/components/schemas/ConnectionStatus"
    ConnectionReadList:
      type: object
      required:
        - connections
      properties:
        connections:
          type: array
          items:
            $ref: "#/components/schemas/ConnectionRead"
    ConnectionStatus:
      type: string
      description: Active means that data is flowing through the connection. Inactive means it is not. Deprecated means the connection is off and cannot be re-activated. the schema field describes the elements of the schema that will be synced.
      enum:
        - active
        - inactive
        - deprecated
    ConnectionSchedule:
      description: if null, then no schedule is set.
      type: object
      required:
        - units
        - timeUnit
      properties:
        units:
          type: integer
          format: int64
        timeUnit:
          type: string
          enum:
            - minutes
            - hours
            - days
            - weeks
            - months
    ConnectionSyncRead:
      type: object
      required:
        - status
      properties:
        status:
          type: string
          enum:
            - success
            - fail
    # SCHEMA
    SourceSchema:
      description: describes the available schema.
      type: object
      required:
      - tables
      properties:
        tables:
          type: array
          items:
            $ref: "#/components/schemas/SourceSchemaTable"
    SourceSchemaTable:
      type: object
      required:
      - name
      - columns
      properties:
        name:
          type: string
        columns:
          type: array
          items:
            $ref: "#/components/schemas/SourceSchemaColumn"
    SourceSchemaColumn:
      type: object
      required:
<<<<<<< HEAD
        - name
        - dataType
=======
      - name
      - dataType
      - selected
>>>>>>> 656c34ef
      properties:
        name:
          type: string
        dataType:
          $ref: "#/components/schemas/DataType"
        selected:
          type: boolean
    DataType:
      type: string
      enum:
<<<<<<< HEAD
        - string
        - number
        - boolean
    SourceSchemaTable:
      type: object
      required:
        - name
        - columns
      properties:
        name:
          type: string
        columns:
          type: array
          items:
            $ref: "#/components/schemas/SourceSchemaColumn"
=======
      - string
      - number
      - boolean
>>>>>>> 656c34ef
    # SCHEDULER
    JobId:
      type: integer
      format: int64
    JobConfigType:
      type: string
      enum:
      - checkConnectionSource
      - checkConnectionDestination
      - discoverSchema
      - sync
    JobListRequestBody:
      type: object
      required:
      - config_type
      - config_id
      properties:
        config_type:
          $ref: "#/components/schemas/JobConfigType"
        config_id:
          type: string
    JobIdRequestBody:
      type: object
      required:
      - id
      properties:
        id:
          $ref: "#/components/schemas/JobId"
    JobRead:
      type: object
      required:
      - id
      - config_type
      - config_id
      - created_at
      - updated_at
      - status
      properties:
        id:
          $ref: "#/components/schemas/JobId"
        config_type:
          $ref: "#/components/schemas/JobConfigType"
        config_id:
          type: string
        created_at:
          type: integer
          format: int64
        started_at:
          type: integer
          format: int64
        updated_at:
          type: integer
          format: int64
        status:
          type: string
          enum:
          - pending
          - running
          - failed
          - completed
          - cancelled
    JobReadList:
      type: object
      required:
      - jobs
      properties:
        jobs:
          type: array
          items:
            $ref: "#/components/schemas/JobRead"
    JobInfoRead:
      type: object
      required:
      - job
      - logs
      properties:
        job:
          $ref: "#/components/schemas/JobRead"
        logs:
          $ref: "#/components/schemas/LogRead"
    LogRead:
      type: object
      required:
      - stdout
      - stderr
      properties:
        stdout:
          type: array
          items:
            type: string
        stderr:
          type: array
          items:
            type: string
    # General
    CheckConnectionRead:
      type: object
      required:
        - status
      properties:
        status:
          type: string
          enum:
            - success
            - failure
        message:
          type: string
  responses:
    InvalidInput:
      description: Invalid Input
# apply the security globally to all operations
security:
  - bearerAuth: []<|MERGE_RESOLUTION|>--- conflicted
+++ resolved
@@ -813,18 +813,11 @@
     SourceImplementationRead:
       type: object
       required:
-<<<<<<< HEAD
+        - sourceId
         - sourceImplementationId
         - workspaceId
         - sourceSpecificationId
         - connectionConfiguration
-=======
-      - sourceId
-      - sourceImplementationId
-      - workspaceId
-      - sourceSpecificationId
-      - connectionConfiguration
->>>>>>> 656c34ef
       properties:
         sourceId:
           $ref: "#/components/schemas/SourceId"
@@ -939,18 +932,11 @@
     DestinationImplementationRead:
       type: object
       required:
-<<<<<<< HEAD
-        - destinationImplementationId
-        - workspaceId
-        - destinationSpecificationId
-        - connectionConfiguration
-=======
       - destinationId
       - destinationImplementationId
       - workspaceId
       - destinationSpecificationId
       - connectionConfiguration
->>>>>>> 656c34ef
       properties:
         destinationId:
           $ref: "#/components/schemas/DestinationId"
@@ -986,18 +972,10 @@
     ConnectionCreate:
       type: object
       required:
-<<<<<<< HEAD
-        - sourceImplementationId
-        - destinationImplementationId
-        - syncMode
-        - schema
-        - status
-=======
       - sourceImplementationId
       - destinationImplementationId
       - syncMode
       - status
->>>>>>> 656c34ef
       properties:
         name:
           type: string
@@ -1036,15 +1014,6 @@
     ConnectionRead:
       type: object
       required:
-<<<<<<< HEAD
-        - connectionId
-        - name
-        - sourceImplementationId
-        - destinationImplementationId
-        - syncMode
-        - schema
-        - status
-=======
       - connectionId
       - name
       - sourceImplementationId
@@ -1052,7 +1021,6 @@
       - syncMode
       - syncSchema
       - status
->>>>>>> 656c34ef
       properties:
         connectionId:
           $ref: "#/components/schemas/ConnectionId"
@@ -1143,14 +1111,9 @@
     SourceSchemaColumn:
       type: object
       required:
-<<<<<<< HEAD
-        - name
-        - dataType
-=======
       - name
       - dataType
       - selected
->>>>>>> 656c34ef
       properties:
         name:
           type: string
@@ -1161,27 +1124,9 @@
     DataType:
       type: string
       enum:
-<<<<<<< HEAD
-        - string
-        - number
-        - boolean
-    SourceSchemaTable:
-      type: object
-      required:
-        - name
-        - columns
-      properties:
-        name:
-          type: string
-        columns:
-          type: array
-          items:
-            $ref: "#/components/schemas/SourceSchemaColumn"
-=======
       - string
       - number
       - boolean
->>>>>>> 656c34ef
     # SCHEDULER
     JobId:
       type: integer
