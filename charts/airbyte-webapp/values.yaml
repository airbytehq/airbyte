--- conflicted
+++ resolved
@@ -136,11 +136,7 @@
 api:
   url: /api/v1/
 
-<<<<<<< HEAD
-## @param webapp.fullstory.enabled Whether or not to enable fullstory
-fullstory:
-  enabled: false
-=======
+
 ## @param webapp.extraEnv [array] Additional env vars for webapp pod(s).
 ## Example:
 ##
@@ -148,7 +144,6 @@
 ## - name: SAMPLE_ENV_VAR
 ##   value: "key=sample-value"
 extraEnv: []
->>>>>>> a9a1b61e
 
 ## @param webapp.extraVolumeMounts [array] Additional volumeMounts for webapp container(s).
 ## Examples (when using `webapp.containerSecurityContext.readOnlyRootFilesystem=true`):
