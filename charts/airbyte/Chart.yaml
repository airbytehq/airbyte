apiVersion: v2
name: airbyte
description: Helm chart to deploy airbyte


# A chart can be either an 'application' or a 'library' chart.
#
# Application charts are a collection of templates that can be packaged into versioned archives
# to be deployed.
#
# Library charts provide useful utilities or functions for the chart developer. They're included as
# a dependency of application charts to inject those utilities and functions into the rendering
# pipeline. Library charts do not define any templates and therefore cannot be deployed.
type: application

# This is the chart version. This version number should be incremented each time you make changes
# to the chart and its templates, including the app version.
# Versions are expected to follow Semantic Versioning (https://semver.org/)
version: 0.39.36

# This is the version number of the application being deployed. This version number should be
# incremented each time you make changes to the application. Versions are not expected to
# follow Semantic Versioning. They should reflect the version the application is using.
# It is recommended to use it with quotes.
appVersion: "0.40.0-alpha"

dependencies:
  - name: common
    repository: https://charts.bitnami.com/bitnami
    tags:
      - bitnami-common
    version: 1.x.x
  - condition: postgresql.enabled
    name: postgresql
    version: 10.x.x
    repository: https://charts.bitnami.com/bitnami
<<<<<<< HEAD
  - condition: logs.global.minio.enabled
=======
  - condition: global.logs.minio.enabled
>>>>>>> 469a4fcf
    name: minio
    version: 11.x.x
    repository: https://charts.bitnami.com/bitnami
  - condition: airbyte-bootloader.enabled
    name: airbyte-bootloader
    repository: "https://airbytehq.github.io/helm-charts/"
    version: placeholder
  - condition: temporal.enabled
    name: temporal
    repository: "https://airbytehq.github.io/helm-charts/"
    version: placeholder
  - condition: webapp.enabled
    name: webapp
    repository: "https://airbytehq.github.io/helm-charts/"
    version: placeholder
  - condition: server.enabled
    name: server
    repository: "https://airbytehq.github.io/helm-charts/"
    version: placeholder
  - condition: worker.enabled
    name: worker
    repository: "https://airbytehq.github.io/helm-charts/"
    version: placeholder
  - condition: pod-sweeper.enabled
    name: pod-sweeper
    repository: "https://airbytehq.github.io/helm-charts/"
    version: placeholder<|MERGE_RESOLUTION|>--- conflicted
+++ resolved
@@ -34,11 +34,7 @@
     name: postgresql
     version: 10.x.x
     repository: https://charts.bitnami.com/bitnami
-<<<<<<< HEAD
-  - condition: logs.global.minio.enabled
-=======
   - condition: global.logs.minio.enabled
->>>>>>> 469a4fcf
     name: minio
     version: 11.x.x
     repository: https://charts.bitnami.com/bitnami
