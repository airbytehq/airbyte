--- conflicted
+++ resolved
@@ -4,7 +4,6 @@
   version: 1.17.1
 - name: airbyte-bootloader
   repository: https://airbytehq.github.io/helm-charts/
-<<<<<<< HEAD
   version: 0.40.27
 - name: temporal
   repository: https://airbytehq.github.io/helm-charts/
@@ -26,26 +25,3 @@
   version: 0.40.27
 digest: sha256:23e474cb8e2a7ff58cc911ef61eec81f7e2068c9a3b7ca6bfb22a45018a0fbed
 generated: "2022-10-19T07:02:23.354665679Z"
-=======
-  version: 0.40.26
-- name: temporal
-  repository: https://airbytehq.github.io/helm-charts/
-  version: 0.40.26
-- name: webapp
-  repository: https://airbytehq.github.io/helm-charts/
-  version: 0.40.26
-- name: server
-  repository: https://airbytehq.github.io/helm-charts/
-  version: 0.40.26
-- name: worker
-  repository: https://airbytehq.github.io/helm-charts/
-  version: 0.40.26
-- name: pod-sweeper
-  repository: https://airbytehq.github.io/helm-charts/
-  version: 0.40.26
-- name: metrics
-  repository: https://airbytehq.github.io/helm-charts/
-  version: 0.40.26
-digest: sha256:cdcab12a15e123b7f42ca0d9ec06efc0438f70ba46197ad2e6a4e072dfe13b6b
-generated: "2022-10-18T07:42:19.513120098Z"
->>>>>>> ac026ac7
