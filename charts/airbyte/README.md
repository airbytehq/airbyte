# airbyte

## Parameters

### Global Parameters

| Name                   | Description                                  | Value |
| ---------------------- | -------------------------------------------- | ----- |
| `global.imageRegistry` | Global Docker image registry                 | `""`  |
| `global.storageClass`  | Global StorageClass for Persistent Volume(s) | `""`  |


### Common Parameters

| Name                         | Description                                                                                                         | Value           |
| ---------------------------- | ------------------------------------------------------------------------------------------------------------------- | --------------- |
| `nameOverride`               | String to partially override airbyte.fullname template with a string (will prepend the release name)                | `""`            |
| `fullnameOverride`           | String to fully override airbyte.fullname template with a string                                                    | `""`            |
| `serviceAccount.annotations` | Annotations for service account. Evaluated as a template. Only used if `create` is `true`.                          | `{}`            |
| `serviceAccount.create`      | Specifies whether a ServiceAccount should be created                                                                | `true`          |
| `serviceAccount.name`        | Name of the service account to use. If not set and create is true, a name is generated using the fullname template. | `airbyte-admin` |
| `version`                    | Sets the AIRBYTE_VERSION environment variable. Defaults to Chart.AppVersion.                                        | `""`            |


### Webapp Parameters

<<<<<<< HEAD
| Name                                        | Description                                                      | Value            |
| ------------------------------------------- | ---------------------------------------------------------------- | ---------------- |
| `webapp.replicaCount`                       | Number of webapp replicas                                        | `1`              |
| `webapp.image.repository`                   | The repository to use for the airbyte webapp image.              | `airbyte/webapp` |
| `webapp.image.pullPolicy`                   | the pull policy to use for the airbyte webapp image              | `IfNotPresent`   |
| `webapp.image.tag`                          | The airbyte webapp image tag. Defaults to the chart's AppVersion | `0.35.35-alpha`  |
| `webapp.podAnnotations`                     | Add extra annotations to the webapp pod(s)                       | `{}`             |
| `webapp.containerSecurityContext`           | Security context for the container                               | `{}`             |
| `webapp.livenessProbe.enabled`              | Enable livenessProbe on the webapp                               | `true`           |
| `webapp.livenessProbe.initialDelaySeconds`  | Initial delay seconds for livenessProbe                          | `30`             |
| `webapp.livenessProbe.periodSeconds`        | Period seconds for livenessProbe                                 | `10`             |
| `webapp.livenessProbe.timeoutSeconds`       | Timeout seconds for livenessProbe                                | `1`              |
| `webapp.livenessProbe.failureThreshold`     | Failure threshold for livenessProbe                              | `3`              |
| `webapp.livenessProbe.successThreshold`     | Success threshold for livenessProbe                              | `1`              |
| `webapp.readinessProbe.enabled`             | Enable readinessProbe on the webapp                              | `true`           |
| `webapp.readinessProbe.initialDelaySeconds` | Initial delay seconds for readinessProbe                         | `10`             |
| `webapp.readinessProbe.periodSeconds`       | Period seconds for readinessProbe                                | `10`             |
| `webapp.readinessProbe.timeoutSeconds`      | Timeout seconds for readinessProbe                               | `1`              |
| `webapp.readinessProbe.failureThreshold`    | Failure threshold for readinessProbe                             | `3`              |
| `webapp.readinessProbe.successThreshold`    | Success threshold for readinessProbe                             | `1`              |
| `webapp.service.type`                       | The service type to use for the webapp service                   | `ClusterIP`      |
| `webapp.service.port`                       | The service port to expose the webapp on                         | `80`             |
| `webapp.resources.limits`                   | The resources limits for the Web container                       | `{}`             |
| `webapp.resources.requests`                 | The requested resources for the Web container                    | `{}`             |
| `webapp.nodeSelector`                       | Node labels for pod assignment                                   | `{}`             |
| `webapp.tolerations`                        | Tolerations for webapp pod assignment.                           | `[]`             |
| `webapp.affinity`                           | Affinity and anti-affinity for webapp pod assignment.            | `{}`             |
| `webapp.ingress.enabled`                    | Set to true to enable ingress record generation                  | `false`          |
| `webapp.ingress.className`                  | Specifies ingressClassName for clusters >= 1.18+                 | `""`             |
| `webapp.ingress.annotations`                | Ingress annotations done as key:value pairs                      | `{}`             |
| `webapp.ingress.hosts`                      | The list of hostnames to be covered with this ingress record.    | `[]`             |
| `webapp.ingress.tls`                        | Custom ingress TLS configuration                                 | `[]`             |
| `webapp.api.url`                            | The webapp API url.                                              | `/api/v1/`       |
| `webapp.isDemo`                             | Set to true if this is a demo                                    | `false`          |
| `webapp.fullstory.enabled`                  | Whether or not to enable fullstory                               | `false`          |
| `webapp.extraEnv`                           | Additional env vars for webapp pod(s).                           | `[]`             |
| `webapp.extraVolumeMounts`                  | Additional volumeMounts for webapp container(s).                 | `[]`             |
| `webapp.extraVolumes`                       | Additional volumes for webapp pod(s).                            | `[]`             |
=======
| Name                         | Description                                                      | Value            |
| ---------------------------- | ---------------------------------------------------------------- | ---------------- |
| `webapp.replicaCount`        | Number of webapp replicas                                        | `1`              |
| `webapp.image.repository`    | The repository to use for the airbyte webapp image.              | `airbyte/webapp` |
| `webapp.image.pullPolicy`    | the pull policy to use for the airbyte webapp image              | `IfNotPresent`   |
| `webapp.image.tag`           | The airbyte webapp image tag. Defaults to the chart's AppVersion | `0.35.36-alpha`   |
| `webapp.podAnnotations`      | Add extra annotations to the webapp pod(s)                       | `{}`             |
| `webapp.service.type`        | The service type to use for the webapp service                   | `ClusterIP`      |
| `webapp.service.port`        | The service port to expose the webapp on                         | `80`             |
| `webapp.resources.limits`    | The resources limits for the Web container                       | `{}`             |
| `webapp.resources.requests`  | The requested resources for the Web container                    | `{}`             |
| `webapp.nodeSelector`        | Node labels for pod assignment                                   | `{}`             |
| `webapp.tolerations`         | Tolerations for webapp pod assignment.                           | `[]`             |
| `webapp.ingress.enabled`     | Set to true to enable ingress record generation                  | `false`          |
| `webapp.ingress.className`   | Specifies ingressClassName for clusters >= 1.18+                 | `""`             |
| `webapp.ingress.annotations` | Ingress annotations done as key:value pairs                      | `{}`             |
| `webapp.ingress.hosts`       | The list of hostnames to be covered with this ingress record.    | `[]`             |
| `webapp.ingress.tls`         | Custom ingress TLS configuration                                 | `[]`             |
| `webapp.api.url`             | The webapp API url.                                              | `/api/v1/`       |
| `webapp.isDemo`              | Set to true if this is a demo                                    | `false`          |
| `webapp.fullstory.enabled`   | Whether or not to enable fullstory                               | `false`          |
| `webapp.extraEnv`            | Additional env vars for webapp pod(s).                           | `[]`             |
>>>>>>> 62cbdfb6


### Scheduler Parameters

<<<<<<< HEAD
| Name                                           | Description                                                         | Value               |
| ---------------------------------------------- | ------------------------------------------------------------------- | ------------------- |
| `scheduler.replicaCount`                       | Number of scheduler replicas                                        | `1`                 |
| `scheduler.image.repository`                   | The repository to use for the airbyte scheduler image.              | `airbyte/scheduler` |
| `scheduler.image.pullPolicy`                   | the pull policy to use for the airbyte scheduler image              | `IfNotPresent`      |
| `scheduler.image.tag`                          | The airbyte scheduler image tag. Defaults to the chart's AppVersion | `0.35.35-alpha`     |
| `scheduler.podAnnotations`                     | Add extra annotations to the scheduler pod                          | `{}`                |
| `scheduler.containerSecurityContext`           | Security context for the container                                  | `{}`                |
| `scheduler.livenessProbe.enabled`              | Enable livenessProbe on the scheduler                               | `true`              |
| `scheduler.livenessProbe.initialDelaySeconds`  | Initial delay seconds for livenessProbe                             | `5`                 |
| `scheduler.livenessProbe.periodSeconds`        | Period seconds for livenessProbe                                    | `30`                |
| `scheduler.livenessProbe.timeoutSeconds`       | Timeout seconds for livenessProbe                                   | `1`                 |
| `scheduler.livenessProbe.failureThreshold`     | Failure threshold for livenessProbe                                 | `3`                 |
| `scheduler.livenessProbe.successThreshold`     | Success threshold for livenessProbe                                 | `1`                 |
| `scheduler.readinessProbe.enabled`             | Enable readinessProbe on the scheduler                              | `true`              |
| `scheduler.readinessProbe.initialDelaySeconds` | Initial delay seconds for readinessProbe                            | `5`                 |
| `scheduler.readinessProbe.periodSeconds`       | Period seconds for readinessProbe                                   | `30`                |
| `scheduler.readinessProbe.timeoutSeconds`      | Timeout seconds for readinessProbe                                  | `1`                 |
| `scheduler.readinessProbe.failureThreshold`    | Failure threshold for readinessProbe                                | `3`                 |
| `scheduler.readinessProbe.successThreshold`    | Success threshold for readinessProbe                                | `1`                 |
| `scheduler.resources.limits`                   | The resources limits for the scheduler container                    | `{}`                |
| `scheduler.resources.requests`                 | The requested resources for the scheduler container                 | `{}`                |
| `scheduler.nodeSelector`                       | Node labels for pod assignment                                      | `{}`                |
| `scheduler.tolerations`                        | Tolerations for scheduler pod assignment.                           | `[]`                |
| `scheduler.affinity`                           | Affinity and anti-affinity for scheduler pod assignment.            | `{}`                |
| `scheduler.log.level`                          | The log level to log at.                                            | `INFO`              |
| `scheduler.extraEnv`                           | Additional env vars for scheduler pod(s).                           | `[]`                |
| `scheduler.extraVolumeMounts`                  | Additional volumeMounts for scheduler container(s).                 | `[]`                |
| `scheduler.extraVolumes`                       | Additional volumes for scheduler pod(s).                            | `[]`                |
=======
| Name                           | Description                                                         | Value               |
| ------------------------------ | ------------------------------------------------------------------- | ------------------- |
| `scheduler.replicaCount`       | Number of scheduler replicas                                        | `1`                 |
| `scheduler.image.repository`   | The repository to use for the airbyte scheduler image.              | `airbyte/scheduler` |
| `scheduler.image.pullPolicy`   | the pull policy to use for the airbyte scheduler image              | `IfNotPresent`      |
| `scheduler.image.tag`          | The airbyte scheduler image tag. Defaults to the chart's AppVersion | `0.35.36-alpha`      |
| `scheduler.podAnnotations`     | Add extra annotations to the scheduler pod                          | `{}`                |
| `scheduler.resources.limits`   | The resources limits for the scheduler container                    | `{}`                |
| `scheduler.resources.requests` | The requested resources for the scheduler container                 | `{}`                |
| `scheduler.nodeSelector`       | Node labels for pod assignment                                      | `{}`                |
| `scheduler.tolerations`        | Tolerations for scheduler pod assignment.                           | `[]`                |
| `scheduler.log.level`          | The log level to log at.                                            | `INFO`              |
| `scheduler.extraEnv`           | Additional env vars for scheduler pod(s).                           | `[]`                |
>>>>>>> 62cbdfb6


### Pod Sweeper parameters

| Name                                            | Description                                               | Value             |
| ----------------------------------------------- | --------------------------------------------------------- | ----------------- |
| `podSweeper.image.repository`                   | The image repository to use for the pod sweeper           | `bitnami/kubectl` |
| `podSweeper.image.pullPolicy`                   | The pull policy for the pod sweeper image                 | `IfNotPresent`    |
| `podSweeper.image.tag`                          | The pod sweeper image tag to use                          | `latest`          |
| `podSweeper.podAnnotations`                     | Add extra annotations to the podSweeper pod               | `{}`              |
| `podSweeper.containerSecurityContext`           | Security context for the container                        | `{}`              |
| `podSweeper.livenessProbe.enabled`              | Enable livenessProbe on the podSweeper                    | `true`            |
| `podSweeper.livenessProbe.initialDelaySeconds`  | Initial delay seconds for livenessProbe                   | `5`               |
| `podSweeper.livenessProbe.periodSeconds`        | Period seconds for livenessProbe                          | `30`              |
| `podSweeper.livenessProbe.timeoutSeconds`       | Timeout seconds for livenessProbe                         | `1`               |
| `podSweeper.livenessProbe.failureThreshold`     | Failure threshold for livenessProbe                       | `3`               |
| `podSweeper.livenessProbe.successThreshold`     | Success threshold for livenessProbe                       | `1`               |
| `podSweeper.readinessProbe.enabled`             | Enable readinessProbe on the podSweeper                   | `true`            |
| `podSweeper.readinessProbe.initialDelaySeconds` | Initial delay seconds for readinessProbe                  | `5`               |
| `podSweeper.readinessProbe.periodSeconds`       | Period seconds for readinessProbe                         | `30`              |
| `podSweeper.readinessProbe.timeoutSeconds`      | Timeout seconds for readinessProbe                        | `1`               |
| `podSweeper.readinessProbe.failureThreshold`    | Failure threshold for readinessProbe                      | `3`               |
| `podSweeper.readinessProbe.successThreshold`    | Success threshold for readinessProbe                      | `1`               |
| `podSweeper.resources.limits`                   | The resources limits for the podSweeper container         | `{}`              |
| `podSweeper.resources.requests`                 | The requested resources for the podSweeper container      | `{}`              |
| `podSweeper.nodeSelector`                       | Node labels for pod assignment                            | `{}`              |
| `podSweeper.tolerations`                        | Tolerations for podSweeper pod assignment.                | `[]`              |
| `podSweeper.affinity`                           | Affinity and anti-affinity for podSweeper pod assignment. | `{}`              |
| `podSweeper.extraVolumeMounts`                  | Additional volumeMounts for podSweeper container(s).      | `[]`              |
| `podSweeper.extraVolumes`                       | Additional volumes for podSweeper pod(s).                 | `[]`              |


### Server parameters

| Name                                        | Description                                                      | Value            |
| ------------------------------------------- | ---------------------------------------------------------------- | ---------------- |
| `server.replicaCount`                       | Number of server replicas                                        | `1`              |
| `server.image.repository`                   | The repository to use for the airbyte server image.              | `airbyte/server` |
| `server.image.pullPolicy`                   | the pull policy to use for the airbyte server image              | `IfNotPresent`   |
<<<<<<< HEAD
| `server.image.tag`                          | The airbyte server image tag. Defaults to the chart's AppVersion | `0.35.35-alpha`  |
=======
| `server.image.tag`                          | The airbyte server image tag. Defaults to the chart's AppVersion | `0.35.36-alpha`   |
>>>>>>> 62cbdfb6
| `server.podAnnotations`                     | Add extra annotations to the server pod                          | `{}`             |
| `server.containerSecurityContext`           | Security context for the container                               | `{}`             |
| `server.livenessProbe.enabled`              | Enable livenessProbe on the server                               | `true`           |
| `server.livenessProbe.initialDelaySeconds`  | Initial delay seconds for livenessProbe                          | `30`             |
| `server.livenessProbe.periodSeconds`        | Period seconds for livenessProbe                                 | `10`             |
| `server.livenessProbe.timeoutSeconds`       | Timeout seconds for livenessProbe                                | `1`              |
| `server.livenessProbe.failureThreshold`     | Failure threshold for livenessProbe                              | `3`              |
| `server.livenessProbe.successThreshold`     | Success threshold for livenessProbe                              | `1`              |
| `server.readinessProbe.enabled`             | Enable readinessProbe on the server                              | `true`           |
| `server.readinessProbe.initialDelaySeconds` | Initial delay seconds for readinessProbe                         | `10`             |
| `server.readinessProbe.periodSeconds`       | Period seconds for readinessProbe                                | `10`             |
| `server.readinessProbe.timeoutSeconds`      | Timeout seconds for readinessProbe                               | `1`              |
| `server.readinessProbe.failureThreshold`    | Failure threshold for readinessProbe                             | `3`              |
| `server.readinessProbe.successThreshold`    | Success threshold for readinessProbe                             | `1`              |
| `server.resources.limits`                   | The resources limits for the server container                    | `{}`             |
| `server.resources.requests`                 | The requested resources for the server container                 | `{}`             |
| `server.service.type`                       | The service type to use for the API server                       | `ClusterIP`      |
| `server.service.port`                       | The service port to expose the API server on                     | `8001`           |
| `server.persistence.accessMode`             | The access mode for the airbyte server pvc                       | `ReadWriteOnce`  |
| `server.persistence.size`                   | The size of the pvc to use for the airbyte server pvc            | `1Gi`            |
| `server.persistence.storageClass`           | The storage class to use for the airbyte server pvc              | `""`             |
| `server.nodeSelector`                       | Node labels for pod assignment                                   | `{}`             |
| `server.tolerations`                        | Tolerations for server pod assignment.                           | `[]`             |
| `server.affinity`                           | Affinity and anti-affinity for server pod assignment.            | `{}`             |
| `server.log.level`                          | The log level to log at                                          | `INFO`           |
| `server.extraEnv`                           | Additional env vars for server pod(s).                           | `[]`             |
| `server.extraVolumeMounts`                  | Additional volumeMounts for server container(s).                 | `[]`             |
| `server.extraVolumes`                       | Additional volumes for server pod(s).                            | `[]`             |


### Worker Parameters

| Name                                        | Description                                                      | Value            |
| ------------------------------------------- | ---------------------------------------------------------------- | ---------------- |
| `worker.replicaCount`                       | Number of worker replicas                                        | `1`              |
| `worker.image.repository`                   | The repository to use for the airbyte worker image.              | `airbyte/worker` |
| `worker.image.pullPolicy`                   | the pull policy to use for the airbyte worker image              | `IfNotPresent`   |
<<<<<<< HEAD
| `worker.image.tag`                          | The airbyte worker image tag. Defaults to the chart's AppVersion | `0.35.35-alpha`  |
=======
| `worker.image.tag`                          | The airbyte worker image tag. Defaults to the chart's AppVersion | `0.35.36-alpha`   |
>>>>>>> 62cbdfb6
| `worker.podAnnotations`                     | Add extra annotations to the worker pod(s)                       | `{}`             |
| `worker.containerSecurityContext`           | Security context for the container                               | `{}`             |
| `worker.livenessProbe.enabled`              | Enable livenessProbe on the worker                               | `true`           |
| `worker.livenessProbe.initialDelaySeconds`  | Initial delay seconds for livenessProbe                          | `30`             |
| `worker.livenessProbe.periodSeconds`        | Period seconds for livenessProbe                                 | `10`             |
| `worker.livenessProbe.timeoutSeconds`       | Timeout seconds for livenessProbe                                | `1`              |
| `worker.livenessProbe.failureThreshold`     | Failure threshold for livenessProbe                              | `3`              |
| `worker.livenessProbe.successThreshold`     | Success threshold for livenessProbe                              | `1`              |
| `worker.readinessProbe.enabled`             | Enable readinessProbe on the worker                              | `true`           |
| `worker.readinessProbe.initialDelaySeconds` | Initial delay seconds for readinessProbe                         | `10`             |
| `worker.readinessProbe.periodSeconds`       | Period seconds for readinessProbe                                | `10`             |
| `worker.readinessProbe.timeoutSeconds`      | Timeout seconds for readinessProbe                               | `1`              |
| `worker.readinessProbe.failureThreshold`    | Failure threshold for readinessProbe                             | `3`              |
| `worker.readinessProbe.successThreshold`    | Success threshold for readinessProbe                             | `1`              |
| `worker.resources.limits`                   | The resources limits for the worker container                    | `{}`             |
| `worker.resources.requests`                 | The requested resources for the worker container                 | `{}`             |
| `worker.nodeSelector`                       | Node labels for pod assignment                                   | `{}`             |
| `worker.tolerations`                        | Tolerations for worker pod assignment.                           | `[]`             |
| `worker.affinity`                           | Affinity and anti-affinity for worker pod assignment.            | `{}`             |
| `worker.log.level`                          | The log level to log at.                                         | `INFO`           |
| `worker.extraEnv`                           | Additional env vars for worker pod(s).                           | `[]`             |
| `worker.extraVolumeMounts`                  | Additional volumeMounts for worker container(s).                 | `[]`             |
| `worker.extraVolumes`                       | Additional volumes for worker pod(s).                            | `[]`             |


### Bootloader Parameters

| Name                          | Description                                                          | Value                |
| ----------------------------- | -------------------------------------------------------------------- | -------------------- |
| `bootloader.image.repository` | The repository to use for the airbyte bootloader image.              | `airbyte/bootloader` |
| `bootloader.image.pullPolicy` | the pull policy to use for the airbyte bootloader image              | `IfNotPresent`       |
<<<<<<< HEAD
| `bootloader.image.tag`        | The airbyte bootloader image tag. Defaults to the chart's AppVersion | `0.35.35-alpha`      |
| `bootloader.podAnnotations`   | Add extra annotations to the bootloader pod                          | `{}`                 |
=======
| `bootloader.image.tag`        | The airbyte bootloader image tag. Defaults to the chart's AppVersion | `0.35.36-alpha`       |
>>>>>>> 62cbdfb6


### Temporal parameters

| Name                                          | Description                                             | Value                   |
| --------------------------------------------- | ------------------------------------------------------- | ----------------------- |
| `temporal.replicaCount`                       | The number of temporal replicas to deploy               | `1`                     |
| `temporal.image.repository`                   | The temporal image repository to use                    | `temporalio/auto-setup` |
| `temporal.image.pullPolicy`                   | The pull policy for the temporal image                  | `IfNotPresent`          |
| `temporal.image.tag`                          | The temporal image tag to use                           | `1.7.0`                 |
| `temporal.service.type`                       | The Kubernetes Service Type                             | `ClusterIP`             |
| `temporal.service.port`                       | The temporal port and exposed kubernetes port           | `7233`                  |
| `temporal.podAnnotations`                     | Add extra annotations to the temporal pod               | `{}`                    |
| `temporal.containerSecurityContext`           | Security context for the container                      | `{}`                    |
| `temporal.extraInitContainers`                | Additional InitContainers to initialize the pod         | `[]`                    |
| `temporal.livenessProbe.enabled`              | Enable livenessProbe on the temporal                    | `true`                  |
| `temporal.livenessProbe.initialDelaySeconds`  | Initial delay seconds for livenessProbe                 | `5`                     |
| `temporal.livenessProbe.periodSeconds`        | Period seconds for livenessProbe                        | `30`                    |
| `temporal.livenessProbe.timeoutSeconds`       | Timeout seconds for livenessProbe                       | `1`                     |
| `temporal.livenessProbe.failureThreshold`     | Failure threshold for livenessProbe                     | `3`                     |
| `temporal.livenessProbe.successThreshold`     | Success threshold for livenessProbe                     | `1`                     |
| `temporal.readinessProbe.enabled`             | Enable readinessProbe on the temporal                   | `true`                  |
| `temporal.readinessProbe.initialDelaySeconds` | Initial delay seconds for readinessProbe                | `5`                     |
| `temporal.readinessProbe.periodSeconds`       | Period seconds for readinessProbe                       | `30`                    |
| `temporal.readinessProbe.timeoutSeconds`      | Timeout seconds for readinessProbe                      | `1`                     |
| `temporal.readinessProbe.failureThreshold`    | Failure threshold for readinessProbe                    | `3`                     |
| `temporal.readinessProbe.successThreshold`    | Success threshold for readinessProbe                    | `1`                     |
| `temporal.nodeSelector`                       | Node labels for temporal pod assignment                 | `{}`                    |
| `temporal.tolerations`                        | Tolerations for temporal pod assignment.                | `[]`                    |
| `temporal.affinity`                           | Affinity and anti-affinity for temporal pod assignment. | `{}`                    |
| `temporal.extraEnv`                           | Additional env vars for temporal pod(s).                | `[]`                    |
| `temporal.extraVolumeMounts`                  | Additional volumeMounts for temporal container(s).      | `[]`                    |
| `temporal.extraVolumes`                       | Additional volumes for temporal pod(s).                 | `[]`                    |


### Airbyte Database parameters

| Name                                               | Description                                                                               | Value        |
| -------------------------------------------------- | ----------------------------------------------------------------------------------------- | ------------ |
| `postgresql.enabled`                               | Switch to enable or disable the PostgreSQL helm chart                                     | `true`       |
| `postgresql.postgresqlUsername`                    | Airbyte Postgresql username                                                               | `airbyte`    |
| `postgresql.postgresqlPassword`                    | Airbyte Postgresql password                                                               | `airbyte`    |
| `postgresql.postgresqlDatabase`                    | Airbyte Postgresql database                                                               | `db-airbyte` |
| `postgresql.existingSecret`                        | Name of an existing secret containing the PostgreSQL password ('postgresql-password' key) | `""`         |
| `postgresql.containerSecurityContext.runAsNonRoot` | Ensures the container will run with a non-root user                                       | `true`       |
| `postgresql.commonAnnotations.helm.sh/hook`        | It will determine when the hook should be rendered                                        | `undefined`  |
| `postgresql.commonAnnotations.helm.sh/hook-weight` | The order in which the hooks are executed. If weight is lower, it has higher priority     | `undefined`  |
| `externalDatabase.host`                            | Database host                                                                             | `localhost`  |
| `externalDatabase.user`                            | non-root Username for Airbyte Database                                                    | `airbyte`    |
| `externalDatabase.password`                        | Database password                                                                         | `""`         |
| `externalDatabase.existingSecret`                  | Name of an existing secret resource containing the DB password                            | `""`         |
| `externalDatabase.existingSecretPasswordKey`       | Name of an existing secret key containing the DB password                                 | `""`         |
| `externalDatabase.database`                        | Database name                                                                             | `db-airbyte` |
| `externalDatabase.port`                            | Database port number                                                                      | `5432`       |


### Logs parameters

| Name                               | Description                                            | Value              |
| ---------------------------------- | ------------------------------------------------------ | ------------------ |
| `logs.accessKey.password`          | Logs Access Key                                        | `minio`            |
| `logs.accessKey.existingSecret`    |                                                        | `""`               |
| `logs.accessKey.existingSecretKey` |                                                        | `""`               |
| `logs.secretKey.password`          | Logs Secret Key                                        | `minio123`         |
| `logs.secretKey.existingSecret`    |                                                        | `""`               |
| `logs.secretKey.existingSecretKey` |                                                        | `""`               |
| `logs.minio.enabled`               | Switch to enable or disable the Minio helm chart       | `true`             |
| `logs.externalMinio.enabled`       | Switch to enable or disable an external Minio instance | `false`            |
| `logs.externalMinio.host`          | External Minio Host                                    | `localhost`        |
| `logs.externalMinio.port`          | External Minio Port                                    | `9000`             |
| `logs.s3.enabled`                  | Switch to enable or disable custom S3 Log location     | `false`            |
| `logs.s3.bucket`                   | Bucket name where logs should be stored                | `airbyte-dev-logs` |
| `logs.s3.bucketRegion`             | Region of the bucket (must be empty if using minio)    | `""`               |
| `logs.gcs.bucket`                  | GCS bucket name                                        | `""`               |
| `logs.gcs.credentials`             | The path the GCS creds are written to                  | `""`               |


### Minio chart overwrites

| Name                       | Description                      | Value      |
| -------------------------- | -------------------------------- | ---------- |
| `minio.accessKey.password` | Minio Access Key                 | `minio`    |
| `minio.secretKey.password` | Minio Secret Key                 | `minio123` |
| `jobs.resources.limits`    | The resources limits for jobs    | `{}`       |
| `jobs.resources.requests`  | The requested resources for jobs | `{}`       |

<|MERGE_RESOLUTION|>--- conflicted
+++ resolved
@@ -24,13 +24,12 @@
 
 ### Webapp Parameters
 
-<<<<<<< HEAD
 | Name                                        | Description                                                      | Value            |
 | ------------------------------------------- | ---------------------------------------------------------------- | ---------------- |
 | `webapp.replicaCount`                       | Number of webapp replicas                                        | `1`              |
 | `webapp.image.repository`                   | The repository to use for the airbyte webapp image.              | `airbyte/webapp` |
 | `webapp.image.pullPolicy`                   | the pull policy to use for the airbyte webapp image              | `IfNotPresent`   |
-| `webapp.image.tag`                          | The airbyte webapp image tag. Defaults to the chart's AppVersion | `0.35.35-alpha`  |
+| `webapp.image.tag`                          | The airbyte webapp image tag. Defaults to the chart's AppVersion | `0.35.36-alpha`  |
 | `webapp.podAnnotations`                     | Add extra annotations to the webapp pod(s)                       | `{}`             |
 | `webapp.containerSecurityContext`           | Security context for the container                               | `{}`             |
 | `webapp.livenessProbe.enabled`              | Enable livenessProbe on the webapp                               | `true`           |
@@ -63,65 +62,10 @@
 | `webapp.extraEnv`                           | Additional env vars for webapp pod(s).                           | `[]`             |
 | `webapp.extraVolumeMounts`                  | Additional volumeMounts for webapp container(s).                 | `[]`             |
 | `webapp.extraVolumes`                       | Additional volumes for webapp pod(s).                            | `[]`             |
-=======
-| Name                         | Description                                                      | Value            |
-| ---------------------------- | ---------------------------------------------------------------- | ---------------- |
-| `webapp.replicaCount`        | Number of webapp replicas                                        | `1`              |
-| `webapp.image.repository`    | The repository to use for the airbyte webapp image.              | `airbyte/webapp` |
-| `webapp.image.pullPolicy`    | the pull policy to use for the airbyte webapp image              | `IfNotPresent`   |
-| `webapp.image.tag`           | The airbyte webapp image tag. Defaults to the chart's AppVersion | `0.35.36-alpha`   |
-| `webapp.podAnnotations`      | Add extra annotations to the webapp pod(s)                       | `{}`             |
-| `webapp.service.type`        | The service type to use for the webapp service                   | `ClusterIP`      |
-| `webapp.service.port`        | The service port to expose the webapp on                         | `80`             |
-| `webapp.resources.limits`    | The resources limits for the Web container                       | `{}`             |
-| `webapp.resources.requests`  | The requested resources for the Web container                    | `{}`             |
-| `webapp.nodeSelector`        | Node labels for pod assignment                                   | `{}`             |
-| `webapp.tolerations`         | Tolerations for webapp pod assignment.                           | `[]`             |
-| `webapp.ingress.enabled`     | Set to true to enable ingress record generation                  | `false`          |
-| `webapp.ingress.className`   | Specifies ingressClassName for clusters >= 1.18+                 | `""`             |
-| `webapp.ingress.annotations` | Ingress annotations done as key:value pairs                      | `{}`             |
-| `webapp.ingress.hosts`       | The list of hostnames to be covered with this ingress record.    | `[]`             |
-| `webapp.ingress.tls`         | Custom ingress TLS configuration                                 | `[]`             |
-| `webapp.api.url`             | The webapp API url.                                              | `/api/v1/`       |
-| `webapp.isDemo`              | Set to true if this is a demo                                    | `false`          |
-| `webapp.fullstory.enabled`   | Whether or not to enable fullstory                               | `false`          |
-| `webapp.extraEnv`            | Additional env vars for webapp pod(s).                           | `[]`             |
->>>>>>> 62cbdfb6
 
 
 ### Scheduler Parameters
 
-<<<<<<< HEAD
-| Name                                           | Description                                                         | Value               |
-| ---------------------------------------------- | ------------------------------------------------------------------- | ------------------- |
-| `scheduler.replicaCount`                       | Number of scheduler replicas                                        | `1`                 |
-| `scheduler.image.repository`                   | The repository to use for the airbyte scheduler image.              | `airbyte/scheduler` |
-| `scheduler.image.pullPolicy`                   | the pull policy to use for the airbyte scheduler image              | `IfNotPresent`      |
-| `scheduler.image.tag`                          | The airbyte scheduler image tag. Defaults to the chart's AppVersion | `0.35.35-alpha`     |
-| `scheduler.podAnnotations`                     | Add extra annotations to the scheduler pod                          | `{}`                |
-| `scheduler.containerSecurityContext`           | Security context for the container                                  | `{}`                |
-| `scheduler.livenessProbe.enabled`              | Enable livenessProbe on the scheduler                               | `true`              |
-| `scheduler.livenessProbe.initialDelaySeconds`  | Initial delay seconds for livenessProbe                             | `5`                 |
-| `scheduler.livenessProbe.periodSeconds`        | Period seconds for livenessProbe                                    | `30`                |
-| `scheduler.livenessProbe.timeoutSeconds`       | Timeout seconds for livenessProbe                                   | `1`                 |
-| `scheduler.livenessProbe.failureThreshold`     | Failure threshold for livenessProbe                                 | `3`                 |
-| `scheduler.livenessProbe.successThreshold`     | Success threshold for livenessProbe                                 | `1`                 |
-| `scheduler.readinessProbe.enabled`             | Enable readinessProbe on the scheduler                              | `true`              |
-| `scheduler.readinessProbe.initialDelaySeconds` | Initial delay seconds for readinessProbe                            | `5`                 |
-| `scheduler.readinessProbe.periodSeconds`       | Period seconds for readinessProbe                                   | `30`                |
-| `scheduler.readinessProbe.timeoutSeconds`      | Timeout seconds for readinessProbe                                  | `1`                 |
-| `scheduler.readinessProbe.failureThreshold`    | Failure threshold for readinessProbe                                | `3`                 |
-| `scheduler.readinessProbe.successThreshold`    | Success threshold for readinessProbe                                | `1`                 |
-| `scheduler.resources.limits`                   | The resources limits for the scheduler container                    | `{}`                |
-| `scheduler.resources.requests`                 | The requested resources for the scheduler container                 | `{}`                |
-| `scheduler.nodeSelector`                       | Node labels for pod assignment                                      | `{}`                |
-| `scheduler.tolerations`                        | Tolerations for scheduler pod assignment.                           | `[]`                |
-| `scheduler.affinity`                           | Affinity and anti-affinity for scheduler pod assignment.            | `{}`                |
-| `scheduler.log.level`                          | The log level to log at.                                            | `INFO`              |
-| `scheduler.extraEnv`                           | Additional env vars for scheduler pod(s).                           | `[]`                |
-| `scheduler.extraVolumeMounts`                  | Additional volumeMounts for scheduler container(s).                 | `[]`                |
-| `scheduler.extraVolumes`                       | Additional volumes for scheduler pod(s).                            | `[]`                |
-=======
 | Name                           | Description                                                         | Value               |
 | ------------------------------ | ------------------------------------------------------------------- | ------------------- |
 | `scheduler.replicaCount`       | Number of scheduler replicas                                        | `1`                 |
@@ -135,7 +79,6 @@
 | `scheduler.tolerations`        | Tolerations for scheduler pod assignment.                           | `[]`                |
 | `scheduler.log.level`          | The log level to log at.                                            | `INFO`              |
 | `scheduler.extraEnv`           | Additional env vars for scheduler pod(s).                           | `[]`                |
->>>>>>> 62cbdfb6
 
 
 ### Pod Sweeper parameters
@@ -175,11 +118,7 @@
 | `server.replicaCount`                       | Number of server replicas                                        | `1`              |
 | `server.image.repository`                   | The repository to use for the airbyte server image.              | `airbyte/server` |
 | `server.image.pullPolicy`                   | the pull policy to use for the airbyte server image              | `IfNotPresent`   |
-<<<<<<< HEAD
-| `server.image.tag`                          | The airbyte server image tag. Defaults to the chart's AppVersion | `0.35.35-alpha`  |
-=======
 | `server.image.tag`                          | The airbyte server image tag. Defaults to the chart's AppVersion | `0.35.36-alpha`   |
->>>>>>> 62cbdfb6
 | `server.podAnnotations`                     | Add extra annotations to the server pod                          | `{}`             |
 | `server.containerSecurityContext`           | Security context for the container                               | `{}`             |
 | `server.livenessProbe.enabled`              | Enable livenessProbe on the server                               | `true`           |
@@ -217,11 +156,7 @@
 | `worker.replicaCount`                       | Number of worker replicas                                        | `1`              |
 | `worker.image.repository`                   | The repository to use for the airbyte worker image.              | `airbyte/worker` |
 | `worker.image.pullPolicy`                   | the pull policy to use for the airbyte worker image              | `IfNotPresent`   |
-<<<<<<< HEAD
-| `worker.image.tag`                          | The airbyte worker image tag. Defaults to the chart's AppVersion | `0.35.35-alpha`  |
-=======
 | `worker.image.tag`                          | The airbyte worker image tag. Defaults to the chart's AppVersion | `0.35.36-alpha`   |
->>>>>>> 62cbdfb6
 | `worker.podAnnotations`                     | Add extra annotations to the worker pod(s)                       | `{}`             |
 | `worker.containerSecurityContext`           | Security context for the container                               | `{}`             |
 | `worker.livenessProbe.enabled`              | Enable livenessProbe on the worker                               | `true`           |
@@ -253,12 +188,7 @@
 | ----------------------------- | -------------------------------------------------------------------- | -------------------- |
 | `bootloader.image.repository` | The repository to use for the airbyte bootloader image.              | `airbyte/bootloader` |
 | `bootloader.image.pullPolicy` | the pull policy to use for the airbyte bootloader image              | `IfNotPresent`       |
-<<<<<<< HEAD
-| `bootloader.image.tag`        | The airbyte bootloader image tag. Defaults to the chart's AppVersion | `0.35.35-alpha`      |
-| `bootloader.podAnnotations`   | Add extra annotations to the bootloader pod                          | `{}`                 |
-=======
 | `bootloader.image.tag`        | The airbyte bootloader image tag. Defaults to the chart's AppVersion | `0.35.36-alpha`       |
->>>>>>> 62cbdfb6
 
 
 ### Temporal parameters
