--- conflicted
+++ resolved
@@ -199,28 +199,17 @@
 
 ### Bootloader Parameters
 
-<<<<<<< HEAD
 | Name                            | Description                                                          | Value                |
 | ------------------------------- | -------------------------------------------------------------------- | -------------------- |
 | `bootloader.image.repository`   | The repository to use for the airbyte bootloader image.              | `airbyte/bootloader` |
 | `bootloader.image.pullPolicy`   | the pull policy to use for the airbyte bootloader image              | `IfNotPresent`       |
-| `bootloader.image.tag`          | The airbyte bootloader image tag. Defaults to the chart's AppVersion | `0.39.5-alpha`       |
+| `bootloader.image.tag`          | The airbyte bootloader image tag. Defaults to the chart's AppVersion | `0.39.8-alpha`       |
 | `bootloader.podAnnotations`     | Add extra annotations to the bootloader pod                          | `{}`                 |
 | `bootloader.nodeSelector`       | Node labels for pod assignment                                       | `{}`                 |
 | `bootloader.resources.limits`   | The resources limits for the airbyte bootloader image                | `{}`                 |
 | `bootloader.resources.requests` | The requested resources for the airbyte bootloader image             | `{}`                 |
 | `bootloader.tolerations`        | Tolerations for worker pod assignment.                               | `[]`                 |
-=======
-| Name                          | Description                                                          | Value                |
-| ----------------------------- | -------------------------------------------------------------------- | -------------------- |
-| `bootloader.image.repository` | The repository to use for the airbyte bootloader image.              | `airbyte/bootloader` |
-| `bootloader.image.pullPolicy` | the pull policy to use for the airbyte bootloader image              | `IfNotPresent`       |
-| `bootloader.image.tag`        | The airbyte bootloader image tag. Defaults to the chart's AppVersion | `0.39.8-alpha`       |
-| `bootloader.podAnnotations`   | Add extra annotations to the bootloader pod                          | `{}`                 |
-| `bootloader.nodeSelector`     | Node labels for pod assignment                                       | `{}`                 |
-| `bootloader.tolerations`      | Tolerations for worker pod assignment.                               | `[]`                 |
-| `bootloader.affinity`         | Affinity and anti-affinity for bootloader pod assignment.            | `{}`                 |
->>>>>>> 850ff588
+| `bootloader.affinity`           | Affinity and anti-affinity for bootloader pod assignment.            | `{}`                 |
 
 
 ### Temporal parameters
