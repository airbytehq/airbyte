# airbyte

![Version: 0.39.36](https://img.shields.io/badge/Version-0.39.36-informational?style=flat-square) ![Type: application](https://img.shields.io/badge/Type-application-informational?style=flat-square) ![AppVersion: 0.40.0](https://img.shields.io/badge/AppVersion-0.39.41--alpha-informational?style=flat-square)

Helm chart to deploy airbyte

## Requirements

| Repository                               | Name               | Version     |
| ---------------------------------------- | ------------------ | ----------- |
| https://airbytehq.github.io/helm-charts/ | airbyte-bootloader | placeholder |
| https://airbytehq.github.io/helm-charts/ | pod-sweeper        | placeholder |
| https://airbytehq.github.io/helm-charts/ | server             | placeholder |
| https://airbytehq.github.io/helm-charts/ | temporal           | placeholder |
| https://airbytehq.github.io/helm-charts/ | webapp             | placeholder |
| https://airbytehq.github.io/helm-charts/ | worker             | placeholder |
| https://charts.bitnami.com/bitnami       | common             | 1.x.x       |
| https://charts.bitnami.com/bitnami       | minio              | 11.x.x      |
| https://charts.bitnami.com/bitnami       | postgresql         | 10.x.x      |

## Values

<<<<<<< HEAD
| Key | Type | Default | Description |
|-----|------|---------|-------------|
| airbyte-bootloader.affinity | object | `{}` |  |
| airbyte-bootloader.enabled | bool | `true` |  |
| airbyte-bootloader.image.pullPolicy | string | `"IfNotPresent"` |  |
| airbyte-bootloader.image.repository | string | `"airbyte/bootloader"` |  |
| airbyte-bootloader.image.tag | string | `"0.40.0-alpha"` |  |
| airbyte-bootloader.nodeSelector | object | `{}` |  |
| airbyte-bootloader.podAnnotations | object | `{}` |  |
| airbyte-bootloader.resources.limits | object | `{}` |  |
| airbyte-bootloader.resources.requests | object | `{}` |  |
| airbyte-bootloader.tolerations | list | `[]` |  |
| externalDatabase.database | string | `"db-airbyte"` |  |
| externalDatabase.existingSecret | string | `""` |  |
| externalDatabase.existingSecretPasswordKey | string | `""` |  |
| externalDatabase.host | string | `"localhost"` |  |
| externalDatabase.password | string | `""` |  |
| externalDatabase.port | int | `5432` |  |
| externalDatabase.user | string | `"airbyte"` |  |
| fullnameOverride | string | `""` |  |
| global.database.host | string | `"test"` |  |
| global.database.port | string | `"5432"` |  |
| global.database.secretValue | string | `""` |  |
| global.deploymentMode | string | `"oss"` |  |
| global.imageRegistry | string | `""` |  |
| global.jobs.kube.annotations | object | `{}` |  |
| global.jobs.kube.main_container_image_pull_secret | string | `""` |  |
| global.jobs.kube.nodeSelector | object | `{}` |  |
| global.jobs.kube.tolerations | list | `[]` |  |
| global.jobs.resources.limits | object | `{}` |  |
| global.jobs.resources.requests | object | `{}` |  |
| global.logs.accessKey.existingSecret | string | `""` |  |
| global.logs.accessKey.existingSecretKey | string | `""` |  |
| global.logs.accessKey.password | string | `""` |  |
| global.logs.externalMinio.enabled | bool | `false` |  |
| global.logs.externalMinio.host | string | `"localhost"` |  |
| global.logs.externalMinio.port | int | `9000` |  |
| global.logs.gcs.bucket | string | `""` |  |
| global.logs.gcs.credentials | string | `""` |  |
| global.logs.gcs.credentialsJson | string | `""` |  |
| global.logs.minio.enabled | bool | `true` |  |
| global.logs.s3.bucket | string | `"airbyte-dev-logs"` |  |
| global.logs.s3.bucketRegion | string | `""` |  |
| global.logs.s3.enabled | bool | `false` |  |
| global.logs.secretKey.existingSecret | string | `""` |  |
| global.logs.secretKey.existingSecretKey | string | `""` |  |
| global.logs.secretKey.password | string | `""` |  |
| global.secretName | string | `"airbyte-secrets"` |  |
| global.serviceAccountName | string | `"airbyte-admin"` |  |
| minio.auth.rootPassword | string | `"minio123"` |  |
| minio.auth.rootUser | string | `"minio"` |  |
| nameOverride | string | `""` |  |
| pod-sweeper.affinity | object | `{}` |  |
| pod-sweeper.containerSecurityContext | object | `{}` |  |
| pod-sweeper.enabled | bool | `true` |  |
| pod-sweeper.extraVolumeMounts | list | `[]` |  |
| pod-sweeper.extraVolumes | list | `[]` |  |
| pod-sweeper.image.pullPolicy | string | `"IfNotPresent"` |  |
| pod-sweeper.image.repository | string | `"bitnami/kubectl"` |  |
| pod-sweeper.image.tag | string | `"latest"` |  |
| pod-sweeper.livenessProbe.enabled | bool | `true` |  |
| pod-sweeper.livenessProbe.failureThreshold | int | `3` |  |
| pod-sweeper.livenessProbe.initialDelaySeconds | int | `5` |  |
| pod-sweeper.livenessProbe.periodSeconds | int | `30` |  |
| pod-sweeper.livenessProbe.successThreshold | int | `1` |  |
| pod-sweeper.livenessProbe.timeoutSeconds | int | `1` |  |
| pod-sweeper.nodeSelector | object | `{}` |  |
| pod-sweeper.podAnnotations | object | `{}` |  |
| pod-sweeper.readinessProbe.enabled | bool | `true` |  |
| pod-sweeper.readinessProbe.failureThreshold | int | `3` |  |
| pod-sweeper.readinessProbe.initialDelaySeconds | int | `5` |  |
| pod-sweeper.readinessProbe.periodSeconds | int | `30` |  |
| pod-sweeper.readinessProbe.successThreshold | int | `1` |  |
| pod-sweeper.readinessProbe.timeoutSeconds | int | `1` |  |
| pod-sweeper.resources.limits | object | `{}` |  |
| pod-sweeper.resources.requests | object | `{}` |  |
| pod-sweeper.tolerations | list | `[]` |  |
| postgresql.commonAnnotations."helm.sh/hook" | string | `"pre-install,pre-upgrade"` |  |
| postgresql.commonAnnotations."helm.sh/hook-weight" | string | `"-1"` |  |
| postgresql.containerSecurityContext.runAsNonRoot | bool | `true` |  |
| postgresql.enabled | bool | `true` |  |
| postgresql.existingSecret | string | `""` |  |
| postgresql.postgresqlDatabase | string | `"db-airbyte"` |  |
| postgresql.postgresqlPassword | string | `"airbyte"` |  |
| postgresql.postgresqlUsername | string | `"airbyte"` |  |
| server.affinity | object | `{}` |  |
| server.containerSecurityContext | object | `{}` |  |
| server.enabled | bool | `true` |  |
| server.extraEnv | list | `[]` |  |
| server.extraVolumeMounts | list | `[]` |  |
| server.extraVolumes | list | `[]` |  |
| server.image.pullPolicy | string | `"IfNotPresent"` |  |
| server.image.repository | string | `"airbyte/server"` |  |
| server.image.tag | string | `"0.40.0-alpha"` |  |
| server.livenessProbe.enabled | bool | `true` |  |
| server.livenessProbe.failureThreshold | int | `3` |  |
| server.livenessProbe.initialDelaySeconds | int | `30` |  |
| server.livenessProbe.periodSeconds | int | `10` |  |
| server.livenessProbe.successThreshold | int | `1` |  |
| server.livenessProbe.timeoutSeconds | int | `1` |  |
| server.log.level | string | `"INFO"` |  |
| server.nodeSelector | object | `{}` |  |
| server.podAnnotations | object | `{}` |  |
| server.readinessProbe.enabled | bool | `true` |  |
| server.readinessProbe.failureThreshold | int | `3` |  |
| server.readinessProbe.initialDelaySeconds | int | `10` |  |
| server.readinessProbe.periodSeconds | int | `10` |  |
| server.readinessProbe.successThreshold | int | `1` |  |
| server.readinessProbe.timeoutSeconds | int | `1` |  |
| server.replicaCount | int | `1` |  |
| server.resources.limits | object | `{}` |  |
| server.resources.requests | object | `{}` |  |
| server.service.port | int | `8001` |  |
| server.service.type | string | `"ClusterIP"` |  |
| server.tolerations | list | `[]` |  |
| serviceAccount.annotations | object | `{}` |  |
| serviceAccount.create | bool | `true` |  |
| serviceAccount.name | string | `"airbyte-admin"` |  |
| temporal.affinity | object | `{}` |  |
| temporal.containerSecurityContext | object | `{}` |  |
| temporal.enabled | bool | `true` |  |
| temporal.extraEnv | list | `[]` |  |
| temporal.extraInitContainers | list | `[]` |  |
| temporal.extraVolumeMounts | list | `[]` |  |
| temporal.extraVolumes | list | `[]` |  |
| temporal.image.pullPolicy | string | `"IfNotPresent"` |  |
| temporal.image.repository | string | `"temporalio/auto-setup"` |  |
| temporal.image.tag | string | `"1.13.0"` |  |
| temporal.livenessProbe.enabled | bool | `true` |  |
| temporal.livenessProbe.failureThreshold | int | `3` |  |
| temporal.livenessProbe.initialDelaySeconds | int | `5` |  |
| temporal.livenessProbe.periodSeconds | int | `30` |  |
| temporal.livenessProbe.successThreshold | int | `1` |  |
| temporal.livenessProbe.timeoutSeconds | int | `1` |  |
| temporal.nodeSelector | object | `{}` |  |
| temporal.podAnnotations | object | `{}` |  |
| temporal.readinessProbe.enabled | bool | `true` |  |
| temporal.readinessProbe.failureThreshold | int | `3` |  |
| temporal.readinessProbe.initialDelaySeconds | int | `5` |  |
| temporal.readinessProbe.periodSeconds | int | `30` |  |
| temporal.readinessProbe.successThreshold | int | `1` |  |
| temporal.readinessProbe.timeoutSeconds | int | `1` |  |
| temporal.replicaCount | int | `1` |  |
| temporal.resources.limits | object | `{}` |  |
| temporal.resources.requests | object | `{}` |  |
| temporal.service.port | int | `7233` |  |
| temporal.service.type | string | `"ClusterIP"` |  |
| temporal.tolerations | list | `[]` |  |
| version | string | `""` |  |
| webapp.affinity | object | `{}` |  |
| webapp.api.url | string | `"/api/v1/"` |  |
| webapp.containerSecurityContext | object | `{}` |  |
| webapp.enabled | bool | `true` |  |
| webapp.extraEnv | list | `[]` |  |
| webapp.extraVolumeMounts | list | `[]` |  |
| webapp.extraVolumes | list | `[]` |  |
| webapp.fullstory.enabled | bool | `false` |  |
| webapp.image.pullPolicy | string | `"IfNotPresent"` |  |
| webapp.image.repository | string | `"airbyte/webapp"` |  |
| webapp.image.tag | string | `"0.40.0-alpha"` |  |
| webapp.ingress.annotations | object | `{}` |  |
| webapp.ingress.className | string | `""` |  |
| webapp.ingress.enabled | bool | `false` |  |
| webapp.ingress.hosts | list | `[]` |  |
| webapp.ingress.tls | list | `[]` |  |
| webapp.livenessProbe.enabled | bool | `true` |  |
| webapp.livenessProbe.failureThreshold | int | `3` |  |
| webapp.livenessProbe.initialDelaySeconds | int | `30` |  |
| webapp.livenessProbe.periodSeconds | int | `10` |  |
| webapp.livenessProbe.successThreshold | int | `1` |  |
| webapp.livenessProbe.timeoutSeconds | int | `1` |  |
| webapp.nodeSelector | object | `{}` |  |
| webapp.podAnnotations | object | `{}` |  |
| webapp.readinessProbe.enabled | bool | `true` |  |
| webapp.readinessProbe.failureThreshold | int | `3` |  |
| webapp.readinessProbe.initialDelaySeconds | int | `10` |  |
| webapp.readinessProbe.periodSeconds | int | `10` |  |
| webapp.readinessProbe.successThreshold | int | `1` |  |
| webapp.readinessProbe.timeoutSeconds | int | `1` |  |
| webapp.replicaCount | int | `1` |  |
| webapp.resources.limits | object | `{}` |  |
| webapp.resources.requests | object | `{}` |  |
| webapp.service.annotations | object | `{}` |  |
| webapp.service.port | int | `80` |  |
| webapp.service.type | string | `"ClusterIP"` |  |
| webapp.tolerations | list | `[]` |  |
| worker.affinity | object | `{}` |  |
| worker.containerSecurityContext | object | `{}` |  |
| worker.enabled | bool | `true` |  |
| worker.extraEnv | list | `[]` |  |
| worker.extraVolumeMounts | list | `[]` |  |
| worker.extraVolumes | list | `[]` |  |
| worker.image.pullPolicy | string | `"IfNotPresent"` |  |
| worker.image.repository | string | `"airbyte/worker"` |  |
| worker.image.tag | string | `"0.40.0-alpha"` |  |
| worker.livenessProbe.enabled | bool | `true` |  |
| worker.livenessProbe.failureThreshold | int | `3` |  |
| worker.livenessProbe.initialDelaySeconds | int | `30` |  |
| worker.livenessProbe.periodSeconds | int | `10` |  |
| worker.livenessProbe.successThreshold | int | `1` |  |
| worker.livenessProbe.timeoutSeconds | int | `1` |  |
| worker.log.level | string | `"INFO"` |  |
| worker.nodeSelector | object | `{}` |  |
| worker.podAnnotations | object | `{}` |  |
| worker.readinessProbe.enabled | bool | `true` |  |
| worker.readinessProbe.failureThreshold | int | `3` |  |
| worker.readinessProbe.initialDelaySeconds | int | `10` |  |
| worker.readinessProbe.periodSeconds | int | `10` |  |
| worker.readinessProbe.successThreshold | int | `1` |  |
| worker.readinessProbe.timeoutSeconds | int | `1` |  |
| worker.replicaCount | int | `1` |  |
| worker.resources.limits | object | `{}` |  |
| worker.resources.requests | object | `{}` |  |
| worker.tolerations | list | `[]` |  |
=======
| Key                                                | Type   | Default                     | Description |
| -------------------------------------------------- | ------ | --------------------------- | ----------- |
| airbyte-bootloader.affinity                        | object | `{}`                        |             |
| airbyte-bootloader.enabled                         | bool   | `true`                      |             |
| airbyte-bootloader.image.pullPolicy                | string | `"IfNotPresent"`            |             |
| airbyte-bootloader.image.repository                | string | `"airbyte/bootloader"`      |             |
| airbyte-bootloader.image.tag                       | string | `"0.40.0"`                  |             |
| airbyte-bootloader.nodeSelector                    | object | `{}`                        |             |
| airbyte-bootloader.podAnnotations                  | object | `{}`                        |             |
| airbyte-bootloader.resources.limits                | object | `{}`                        |             |
| airbyte-bootloader.resources.requests              | object | `{}`                        |             |
| airbyte-bootloader.tolerations                     | list   | `[]`                        |             |
| externalDatabase.database                          | string | `"db-airbyte"`              |             |
| externalDatabase.existingSecret                    | string | `""`                        |             |
| externalDatabase.existingSecretPasswordKey         | string | `""`                        |             |
| externalDatabase.host                              | string | `"localhost"`               |             |
| externalDatabase.password                          | string | `""`                        |             |
| externalDatabase.port                              | int    | `5432`                      |             |
| externalDatabase.user                              | string | `"airbyte"`                 |             |
| fullnameOverride                                   | string | `""`                        |             |
| global.database.host                               | string | `"test"`                    |             |
| global.database.port                               | string | `"5432"`                    |             |
| global.database.secretValue                        | string | `""`                        |             |
| global.deploymentMode                              | string | `"oss"`                     |             |
| global.imageRegistry                               | string | `""`                        |             |
| global.jobs.kube.annotations                       | object | `{}`                        |             |
| global.jobs.kube.main_container_image_pull_secret  | string | `""`                        |             |
| global.jobs.kube.nodeSelector                      | object | `{}`                        |             |
| global.jobs.kube.tolerations                       | list   | `[]`                        |             |
| global.jobs.resources.limits                       | object | `{}`                        |             |
| global.jobs.resources.requests                     | object | `{}`                        |             |
| global.logs.accessKey.existingSecret               | string | `""`                        |             |
| global.logs.accessKey.existingSecretKey            | string | `""`                        |             |
| global.logs.accessKey.password                     | string | `""`                        |             |
| global.logs.externalMinio.enabled                  | bool   | `false`                     |             |
| global.logs.externalMinio.host                     | string | `"localhost"`               |             |
| global.logs.externalMinio.port                     | int    | `9000`                      |             |
| global.logs.gcs.bucket                             | string | `""`                        |             |
| global.logs.gcs.credentials                        | string | `""`                        |             |
| global.logs.gcs.credentialsJson                    | string | `""`                        |             |
| global.logs.minio.enabled                          | bool   | `true`                      |             |
| global.logs.s3.bucket                              | string | `"airbyte-dev-logs"`        |             |
| global.logs.s3.bucketRegion                        | string | `""`                        |             |
| global.logs.s3.enabled                             | bool   | `false`                     |             |
| global.logs.secretKey.existingSecret               | string | `""`                        |             |
| global.logs.secretKey.existingSecretKey            | string | `""`                        |             |
| global.logs.secretKey.password                     | string | `""`                        |             |
| global.secretName                                  | string | `"airbyte-secrets"`         |             |
| global.serviceAccountName                          | string | `"airbyte-admin"`           |             |
| minio.auth.rootPassword                            | string | `"minio123"`                |             |
| minio.auth.rootUser                                | string | `"minio"`                   |             |
| nameOverride                                       | string | `""`                        |             |
| pod-sweeper.affinity                               | object | `{}`                        |             |
| pod-sweeper.containerSecurityContext               | object | `{}`                        |             |
| pod-sweeper.enabled                                | bool   | `true`                      |             |
| pod-sweeper.extraVolumeMounts                      | list   | `[]`                        |             |
| pod-sweeper.extraVolumes                           | list   | `[]`                        |             |
| pod-sweeper.image.pullPolicy                       | string | `"IfNotPresent"`            |             |
| pod-sweeper.image.repository                       | string | `"bitnami/kubectl"`         |             |
| pod-sweeper.image.tag                              | string | `"latest"`                  |             |
| pod-sweeper.livenessProbe.enabled                  | bool   | `true`                      |             |
| pod-sweeper.livenessProbe.failureThreshold         | int    | `3`                         |             |
| pod-sweeper.livenessProbe.initialDelaySeconds      | int    | `5`                         |             |
| pod-sweeper.livenessProbe.periodSeconds            | int    | `30`                        |             |
| pod-sweeper.livenessProbe.successThreshold         | int    | `1`                         |             |
| pod-sweeper.livenessProbe.timeoutSeconds           | int    | `1`                         |             |
| pod-sweeper.nodeSelector                           | object | `{}`                        |             |
| pod-sweeper.podAnnotations                         | object | `{}`                        |             |
| pod-sweeper.readinessProbe.enabled                 | bool   | `true`                      |             |
| pod-sweeper.readinessProbe.failureThreshold        | int    | `3`                         |             |
| pod-sweeper.readinessProbe.initialDelaySeconds     | int    | `5`                         |             |
| pod-sweeper.readinessProbe.periodSeconds           | int    | `30`                        |             |
| pod-sweeper.readinessProbe.successThreshold        | int    | `1`                         |             |
| pod-sweeper.readinessProbe.timeoutSeconds          | int    | `1`                         |             |
| pod-sweeper.resources.limits                       | object | `{}`                        |             |
| pod-sweeper.resources.requests                     | object | `{}`                        |             |
| pod-sweeper.tolerations                            | list   | `[]`                        |             |
| postgresql.commonAnnotations."helm.sh/hook"        | string | `"pre-install,pre-upgrade"` |             |
| postgresql.commonAnnotations."helm.sh/hook-weight" | string | `"-1"`                      |             |
| postgresql.containerSecurityContext.runAsNonRoot   | bool   | `true`                      |             |
| postgresql.enabled                                 | bool   | `true`                      |             |
| postgresql.existingSecret                          | string | `""`                        |             |
| postgresql.postgresqlDatabase                      | string | `"db-airbyte"`              |             |
| postgresql.postgresqlPassword                      | string | `"airbyte"`                 |             |
| postgresql.postgresqlUsername                      | string | `"airbyte"`                 |             |
| server.affinity                                    | object | `{}`                        |             |
| server.containerSecurityContext                    | object | `{}`                        |             |
| server.enabled                                     | bool   | `true`                      |             |
| server.extraEnv                                    | list   | `[]`                        |             |
| server.extraVolumeMounts                           | list   | `[]`                        |             |
| server.extraVolumes                                | list   | `[]`                        |             |
| server.image.pullPolicy                            | string | `"IfNotPresent"`            |             |
| server.image.repository                            | string | `"airbyte/server"`          |             |
| server.image.tag                                   | string | `"0.40.0"`                  |             |
| server.livenessProbe.enabled                       | bool   | `true`                      |             |
| server.livenessProbe.failureThreshold              | int    | `3`                         |             |
| server.livenessProbe.initialDelaySeconds           | int    | `30`                        |             |
| server.livenessProbe.periodSeconds                 | int    | `10`                        |             |
| server.livenessProbe.successThreshold              | int    | `1`                         |             |
| server.livenessProbe.timeoutSeconds                | int    | `1`                         |             |
| server.log.level                                   | string | `"INFO"`                    |             |
| server.nodeSelector                                | object | `{}`                        |             |
| server.podAnnotations                              | object | `{}`                        |             |
| server.readinessProbe.enabled                      | bool   | `true`                      |             |
| server.readinessProbe.failureThreshold             | int    | `3`                         |             |
| server.readinessProbe.initialDelaySeconds          | int    | `10`                        |             |
| server.readinessProbe.periodSeconds                | int    | `10`                        |             |
| server.readinessProbe.successThreshold             | int    | `1`                         |             |
| server.readinessProbe.timeoutSeconds               | int    | `1`                         |             |
| server.replicaCount                                | int    | `1`                         |             |
| server.resources.limits                            | object | `{}`                        |             |
| server.resources.requests                          | object | `{}`                        |             |
| server.service.port                                | int    | `8001`                      |             |
| server.service.type                                | string | `"ClusterIP"`               |             |
| server.tolerations                                 | list   | `[]`                        |             |
| serviceAccount.annotations                         | object | `{}`                        |             |
| serviceAccount.create                              | bool   | `true`                      |             |
| serviceAccount.name                                | string | `"airbyte-admin"`           |             |
| temporal.affinity                                  | object | `{}`                        |             |
| temporal.containerSecurityContext                  | object | `{}`                        |             |
| temporal.enabled                                   | bool   | `true`                      |             |
| temporal.extraEnv                                  | list   | `[]`                        |             |
| temporal.extraInitContainers                       | list   | `[]`                        |             |
| temporal.extraVolumeMounts                         | list   | `[]`                        |             |
| temporal.extraVolumes                              | list   | `[]`                        |             |
| temporal.image.pullPolicy                          | string | `"IfNotPresent"`            |             |
| temporal.image.repository                          | string | `"temporalio/auto-setup"`   |             |
| temporal.image.tag                                 | string | `"1.13.0"`                  |             |
| temporal.livenessProbe.enabled                     | bool   | `true`                      |             |
| temporal.livenessProbe.failureThreshold            | int    | `3`                         |             |
| temporal.livenessProbe.initialDelaySeconds         | int    | `5`                         |             |
| temporal.livenessProbe.periodSeconds               | int    | `30`                        |             |
| temporal.livenessProbe.successThreshold            | int    | `1`                         |             |
| temporal.livenessProbe.timeoutSeconds              | int    | `1`                         |             |
| temporal.nodeSelector                              | object | `{}`                        |             |
| temporal.podAnnotations                            | object | `{}`                        |             |
| temporal.readinessProbe.enabled                    | bool   | `true`                      |             |
| temporal.readinessProbe.failureThreshold           | int    | `3`                         |             |
| temporal.readinessProbe.initialDelaySeconds        | int    | `5`                         |             |
| temporal.readinessProbe.periodSeconds              | int    | `30`                        |             |
| temporal.readinessProbe.successThreshold           | int    | `1`                         |             |
| temporal.readinessProbe.timeoutSeconds             | int    | `1`                         |             |
| temporal.replicaCount                              | int    | `1`                         |             |
| temporal.resources.limits                          | object | `{}`                        |             |
| temporal.resources.requests                        | object | `{}`                        |             |
| temporal.service.port                              | int    | `7233`                      |             |
| temporal.service.type                              | string | `"ClusterIP"`               |             |
| temporal.tolerations                               | list   | `[]`                        |             |
| version                                            | string | `""`                        |             |
| webapp.affinity                                    | object | `{}`                        |             |
| webapp.api.url                                     | string | `"/api/v1/"`                |             |
| webapp.containerSecurityContext                    | object | `{}`                        |             |
| webapp.enabled                                     | bool   | `true`                      |             |
| webapp.extraEnv                                    | list   | `[]`                        |             |
| webapp.extraVolumeMounts                           | list   | `[]`                        |             |
| webapp.extraVolumes                                | list   | `[]`                        |             |
| webapp.fullstory.enabled                           | bool   | `false`                     |             |
| webapp.image.pullPolicy                            | string | `"IfNotPresent"`            |             |
| webapp.image.repository                            | string | `"airbyte/webapp"`          |             |
| webapp.image.tag                                   | string | `"0.40.0"`                  |             |
| webapp.ingress.annotations                         | object | `{}`                        |             |
| webapp.ingress.className                           | string | `""`                        |             |
| webapp.ingress.enabled                             | bool   | `false`                     |             |
| webapp.ingress.hosts                               | list   | `[]`                        |             |
| webapp.ingress.tls                                 | list   | `[]`                        |             |
| webapp.isDemo                                      | bool   | `false`                     |             |
| webapp.livenessProbe.enabled                       | bool   | `true`                      |             |
| webapp.livenessProbe.failureThreshold              | int    | `3`                         |             |
| webapp.livenessProbe.initialDelaySeconds           | int    | `30`                        |             |
| webapp.livenessProbe.periodSeconds                 | int    | `10`                        |             |
| webapp.livenessProbe.successThreshold              | int    | `1`                         |             |
| webapp.livenessProbe.timeoutSeconds                | int    | `1`                         |             |
| webapp.nodeSelector                                | object | `{}`                        |             |
| webapp.podAnnotations                              | object | `{}`                        |             |
| webapp.readinessProbe.enabled                      | bool   | `true`                      |             |
| webapp.readinessProbe.failureThreshold             | int    | `3`                         |             |
| webapp.readinessProbe.initialDelaySeconds          | int    | `10`                        |             |
| webapp.readinessProbe.periodSeconds                | int    | `10`                        |             |
| webapp.readinessProbe.successThreshold             | int    | `1`                         |             |
| webapp.readinessProbe.timeoutSeconds               | int    | `1`                         |             |
| webapp.replicaCount                                | int    | `1`                         |             |
| webapp.resources.limits                            | object | `{}`                        |             |
| webapp.resources.requests                          | object | `{}`                        |             |
| webapp.service.annotations                         | object | `{}`                        |             |
| webapp.service.port                                | int    | `80`                        |             |
| webapp.service.type                                | string | `"ClusterIP"`               |             |
| webapp.tolerations                                 | list   | `[]`                        |             |
| worker.affinity                                    | object | `{}`                        |             |
| worker.containerSecurityContext                    | object | `{}`                        |             |
| worker.enabled                                     | bool   | `true`                      |             |
| worker.extraEnv                                    | list   | `[]`                        |             |
| worker.extraVolumeMounts                           | list   | `[]`                        |             |
| worker.extraVolumes                                | list   | `[]`                        |             |
| worker.image.pullPolicy                            | string | `"IfNotPresent"`            |             |
| worker.image.repository                            | string | `"airbyte/worker"`          |             |
| worker.image.tag                                   | string | `"0.40.0"`                  |             |
| worker.livenessProbe.enabled                       | bool   | `true`                      |             |
| worker.livenessProbe.failureThreshold              | int    | `3`                         |             |
| worker.livenessProbe.initialDelaySeconds           | int    | `30`                        |             |
| worker.livenessProbe.periodSeconds                 | int    | `10`                        |             |
| worker.livenessProbe.successThreshold              | int    | `1`                         |             |
| worker.livenessProbe.timeoutSeconds                | int    | `1`                         |             |
| worker.log.level                                   | string | `"INFO"`                    |             |
| worker.nodeSelector                                | object | `{}`                        |             |
| worker.podAnnotations                              | object | `{}`                        |             |
| worker.readinessProbe.enabled                      | bool   | `true`                      |             |
| worker.readinessProbe.failureThreshold             | int    | `3`                         |             |
| worker.readinessProbe.initialDelaySeconds          | int    | `10`                        |             |
| worker.readinessProbe.periodSeconds                | int    | `10`                        |             |
| worker.readinessProbe.successThreshold             | int    | `1`                         |             |
| worker.readinessProbe.timeoutSeconds               | int    | `1`                         |             |
| worker.replicaCount                                | int    | `1`                         |             |
| worker.resources.limits                            | object | `{}`                        |             |
| worker.resources.requests                          | object | `{}`                        |             |
| worker.tolerations                                 | list   | `[]`                        |             |

---
>>>>>>> d8f651c1

Autogenerated from chart metadata using [helm-docs v1.11.0](https://github.com/norwoodj/helm-docs/releases/v1.11.0)<|MERGE_RESOLUTION|>--- conflicted
+++ resolved
@@ -20,222 +20,6 @@
 
 ## Values
 
-<<<<<<< HEAD
-| Key | Type | Default | Description |
-|-----|------|---------|-------------|
-| airbyte-bootloader.affinity | object | `{}` |  |
-| airbyte-bootloader.enabled | bool | `true` |  |
-| airbyte-bootloader.image.pullPolicy | string | `"IfNotPresent"` |  |
-| airbyte-bootloader.image.repository | string | `"airbyte/bootloader"` |  |
-| airbyte-bootloader.image.tag | string | `"0.40.0-alpha"` |  |
-| airbyte-bootloader.nodeSelector | object | `{}` |  |
-| airbyte-bootloader.podAnnotations | object | `{}` |  |
-| airbyte-bootloader.resources.limits | object | `{}` |  |
-| airbyte-bootloader.resources.requests | object | `{}` |  |
-| airbyte-bootloader.tolerations | list | `[]` |  |
-| externalDatabase.database | string | `"db-airbyte"` |  |
-| externalDatabase.existingSecret | string | `""` |  |
-| externalDatabase.existingSecretPasswordKey | string | `""` |  |
-| externalDatabase.host | string | `"localhost"` |  |
-| externalDatabase.password | string | `""` |  |
-| externalDatabase.port | int | `5432` |  |
-| externalDatabase.user | string | `"airbyte"` |  |
-| fullnameOverride | string | `""` |  |
-| global.database.host | string | `"test"` |  |
-| global.database.port | string | `"5432"` |  |
-| global.database.secretValue | string | `""` |  |
-| global.deploymentMode | string | `"oss"` |  |
-| global.imageRegistry | string | `""` |  |
-| global.jobs.kube.annotations | object | `{}` |  |
-| global.jobs.kube.main_container_image_pull_secret | string | `""` |  |
-| global.jobs.kube.nodeSelector | object | `{}` |  |
-| global.jobs.kube.tolerations | list | `[]` |  |
-| global.jobs.resources.limits | object | `{}` |  |
-| global.jobs.resources.requests | object | `{}` |  |
-| global.logs.accessKey.existingSecret | string | `""` |  |
-| global.logs.accessKey.existingSecretKey | string | `""` |  |
-| global.logs.accessKey.password | string | `""` |  |
-| global.logs.externalMinio.enabled | bool | `false` |  |
-| global.logs.externalMinio.host | string | `"localhost"` |  |
-| global.logs.externalMinio.port | int | `9000` |  |
-| global.logs.gcs.bucket | string | `""` |  |
-| global.logs.gcs.credentials | string | `""` |  |
-| global.logs.gcs.credentialsJson | string | `""` |  |
-| global.logs.minio.enabled | bool | `true` |  |
-| global.logs.s3.bucket | string | `"airbyte-dev-logs"` |  |
-| global.logs.s3.bucketRegion | string | `""` |  |
-| global.logs.s3.enabled | bool | `false` |  |
-| global.logs.secretKey.existingSecret | string | `""` |  |
-| global.logs.secretKey.existingSecretKey | string | `""` |  |
-| global.logs.secretKey.password | string | `""` |  |
-| global.secretName | string | `"airbyte-secrets"` |  |
-| global.serviceAccountName | string | `"airbyte-admin"` |  |
-| minio.auth.rootPassword | string | `"minio123"` |  |
-| minio.auth.rootUser | string | `"minio"` |  |
-| nameOverride | string | `""` |  |
-| pod-sweeper.affinity | object | `{}` |  |
-| pod-sweeper.containerSecurityContext | object | `{}` |  |
-| pod-sweeper.enabled | bool | `true` |  |
-| pod-sweeper.extraVolumeMounts | list | `[]` |  |
-| pod-sweeper.extraVolumes | list | `[]` |  |
-| pod-sweeper.image.pullPolicy | string | `"IfNotPresent"` |  |
-| pod-sweeper.image.repository | string | `"bitnami/kubectl"` |  |
-| pod-sweeper.image.tag | string | `"latest"` |  |
-| pod-sweeper.livenessProbe.enabled | bool | `true` |  |
-| pod-sweeper.livenessProbe.failureThreshold | int | `3` |  |
-| pod-sweeper.livenessProbe.initialDelaySeconds | int | `5` |  |
-| pod-sweeper.livenessProbe.periodSeconds | int | `30` |  |
-| pod-sweeper.livenessProbe.successThreshold | int | `1` |  |
-| pod-sweeper.livenessProbe.timeoutSeconds | int | `1` |  |
-| pod-sweeper.nodeSelector | object | `{}` |  |
-| pod-sweeper.podAnnotations | object | `{}` |  |
-| pod-sweeper.readinessProbe.enabled | bool | `true` |  |
-| pod-sweeper.readinessProbe.failureThreshold | int | `3` |  |
-| pod-sweeper.readinessProbe.initialDelaySeconds | int | `5` |  |
-| pod-sweeper.readinessProbe.periodSeconds | int | `30` |  |
-| pod-sweeper.readinessProbe.successThreshold | int | `1` |  |
-| pod-sweeper.readinessProbe.timeoutSeconds | int | `1` |  |
-| pod-sweeper.resources.limits | object | `{}` |  |
-| pod-sweeper.resources.requests | object | `{}` |  |
-| pod-sweeper.tolerations | list | `[]` |  |
-| postgresql.commonAnnotations."helm.sh/hook" | string | `"pre-install,pre-upgrade"` |  |
-| postgresql.commonAnnotations."helm.sh/hook-weight" | string | `"-1"` |  |
-| postgresql.containerSecurityContext.runAsNonRoot | bool | `true` |  |
-| postgresql.enabled | bool | `true` |  |
-| postgresql.existingSecret | string | `""` |  |
-| postgresql.postgresqlDatabase | string | `"db-airbyte"` |  |
-| postgresql.postgresqlPassword | string | `"airbyte"` |  |
-| postgresql.postgresqlUsername | string | `"airbyte"` |  |
-| server.affinity | object | `{}` |  |
-| server.containerSecurityContext | object | `{}` |  |
-| server.enabled | bool | `true` |  |
-| server.extraEnv | list | `[]` |  |
-| server.extraVolumeMounts | list | `[]` |  |
-| server.extraVolumes | list | `[]` |  |
-| server.image.pullPolicy | string | `"IfNotPresent"` |  |
-| server.image.repository | string | `"airbyte/server"` |  |
-| server.image.tag | string | `"0.40.0-alpha"` |  |
-| server.livenessProbe.enabled | bool | `true` |  |
-| server.livenessProbe.failureThreshold | int | `3` |  |
-| server.livenessProbe.initialDelaySeconds | int | `30` |  |
-| server.livenessProbe.periodSeconds | int | `10` |  |
-| server.livenessProbe.successThreshold | int | `1` |  |
-| server.livenessProbe.timeoutSeconds | int | `1` |  |
-| server.log.level | string | `"INFO"` |  |
-| server.nodeSelector | object | `{}` |  |
-| server.podAnnotations | object | `{}` |  |
-| server.readinessProbe.enabled | bool | `true` |  |
-| server.readinessProbe.failureThreshold | int | `3` |  |
-| server.readinessProbe.initialDelaySeconds | int | `10` |  |
-| server.readinessProbe.periodSeconds | int | `10` |  |
-| server.readinessProbe.successThreshold | int | `1` |  |
-| server.readinessProbe.timeoutSeconds | int | `1` |  |
-| server.replicaCount | int | `1` |  |
-| server.resources.limits | object | `{}` |  |
-| server.resources.requests | object | `{}` |  |
-| server.service.port | int | `8001` |  |
-| server.service.type | string | `"ClusterIP"` |  |
-| server.tolerations | list | `[]` |  |
-| serviceAccount.annotations | object | `{}` |  |
-| serviceAccount.create | bool | `true` |  |
-| serviceAccount.name | string | `"airbyte-admin"` |  |
-| temporal.affinity | object | `{}` |  |
-| temporal.containerSecurityContext | object | `{}` |  |
-| temporal.enabled | bool | `true` |  |
-| temporal.extraEnv | list | `[]` |  |
-| temporal.extraInitContainers | list | `[]` |  |
-| temporal.extraVolumeMounts | list | `[]` |  |
-| temporal.extraVolumes | list | `[]` |  |
-| temporal.image.pullPolicy | string | `"IfNotPresent"` |  |
-| temporal.image.repository | string | `"temporalio/auto-setup"` |  |
-| temporal.image.tag | string | `"1.13.0"` |  |
-| temporal.livenessProbe.enabled | bool | `true` |  |
-| temporal.livenessProbe.failureThreshold | int | `3` |  |
-| temporal.livenessProbe.initialDelaySeconds | int | `5` |  |
-| temporal.livenessProbe.periodSeconds | int | `30` |  |
-| temporal.livenessProbe.successThreshold | int | `1` |  |
-| temporal.livenessProbe.timeoutSeconds | int | `1` |  |
-| temporal.nodeSelector | object | `{}` |  |
-| temporal.podAnnotations | object | `{}` |  |
-| temporal.readinessProbe.enabled | bool | `true` |  |
-| temporal.readinessProbe.failureThreshold | int | `3` |  |
-| temporal.readinessProbe.initialDelaySeconds | int | `5` |  |
-| temporal.readinessProbe.periodSeconds | int | `30` |  |
-| temporal.readinessProbe.successThreshold | int | `1` |  |
-| temporal.readinessProbe.timeoutSeconds | int | `1` |  |
-| temporal.replicaCount | int | `1` |  |
-| temporal.resources.limits | object | `{}` |  |
-| temporal.resources.requests | object | `{}` |  |
-| temporal.service.port | int | `7233` |  |
-| temporal.service.type | string | `"ClusterIP"` |  |
-| temporal.tolerations | list | `[]` |  |
-| version | string | `""` |  |
-| webapp.affinity | object | `{}` |  |
-| webapp.api.url | string | `"/api/v1/"` |  |
-| webapp.containerSecurityContext | object | `{}` |  |
-| webapp.enabled | bool | `true` |  |
-| webapp.extraEnv | list | `[]` |  |
-| webapp.extraVolumeMounts | list | `[]` |  |
-| webapp.extraVolumes | list | `[]` |  |
-| webapp.fullstory.enabled | bool | `false` |  |
-| webapp.image.pullPolicy | string | `"IfNotPresent"` |  |
-| webapp.image.repository | string | `"airbyte/webapp"` |  |
-| webapp.image.tag | string | `"0.40.0-alpha"` |  |
-| webapp.ingress.annotations | object | `{}` |  |
-| webapp.ingress.className | string | `""` |  |
-| webapp.ingress.enabled | bool | `false` |  |
-| webapp.ingress.hosts | list | `[]` |  |
-| webapp.ingress.tls | list | `[]` |  |
-| webapp.livenessProbe.enabled | bool | `true` |  |
-| webapp.livenessProbe.failureThreshold | int | `3` |  |
-| webapp.livenessProbe.initialDelaySeconds | int | `30` |  |
-| webapp.livenessProbe.periodSeconds | int | `10` |  |
-| webapp.livenessProbe.successThreshold | int | `1` |  |
-| webapp.livenessProbe.timeoutSeconds | int | `1` |  |
-| webapp.nodeSelector | object | `{}` |  |
-| webapp.podAnnotations | object | `{}` |  |
-| webapp.readinessProbe.enabled | bool | `true` |  |
-| webapp.readinessProbe.failureThreshold | int | `3` |  |
-| webapp.readinessProbe.initialDelaySeconds | int | `10` |  |
-| webapp.readinessProbe.periodSeconds | int | `10` |  |
-| webapp.readinessProbe.successThreshold | int | `1` |  |
-| webapp.readinessProbe.timeoutSeconds | int | `1` |  |
-| webapp.replicaCount | int | `1` |  |
-| webapp.resources.limits | object | `{}` |  |
-| webapp.resources.requests | object | `{}` |  |
-| webapp.service.annotations | object | `{}` |  |
-| webapp.service.port | int | `80` |  |
-| webapp.service.type | string | `"ClusterIP"` |  |
-| webapp.tolerations | list | `[]` |  |
-| worker.affinity | object | `{}` |  |
-| worker.containerSecurityContext | object | `{}` |  |
-| worker.enabled | bool | `true` |  |
-| worker.extraEnv | list | `[]` |  |
-| worker.extraVolumeMounts | list | `[]` |  |
-| worker.extraVolumes | list | `[]` |  |
-| worker.image.pullPolicy | string | `"IfNotPresent"` |  |
-| worker.image.repository | string | `"airbyte/worker"` |  |
-| worker.image.tag | string | `"0.40.0-alpha"` |  |
-| worker.livenessProbe.enabled | bool | `true` |  |
-| worker.livenessProbe.failureThreshold | int | `3` |  |
-| worker.livenessProbe.initialDelaySeconds | int | `30` |  |
-| worker.livenessProbe.periodSeconds | int | `10` |  |
-| worker.livenessProbe.successThreshold | int | `1` |  |
-| worker.livenessProbe.timeoutSeconds | int | `1` |  |
-| worker.log.level | string | `"INFO"` |  |
-| worker.nodeSelector | object | `{}` |  |
-| worker.podAnnotations | object | `{}` |  |
-| worker.readinessProbe.enabled | bool | `true` |  |
-| worker.readinessProbe.failureThreshold | int | `3` |  |
-| worker.readinessProbe.initialDelaySeconds | int | `10` |  |
-| worker.readinessProbe.periodSeconds | int | `10` |  |
-| worker.readinessProbe.successThreshold | int | `1` |  |
-| worker.readinessProbe.timeoutSeconds | int | `1` |  |
-| worker.replicaCount | int | `1` |  |
-| worker.resources.limits | object | `{}` |  |
-| worker.resources.requests | object | `{}` |  |
-| worker.tolerations | list | `[]` |  |
-=======
 | Key                                                | Type   | Default                     | Description |
 | -------------------------------------------------- | ------ | --------------------------- | ----------- |
 | airbyte-bootloader.affinity                        | object | `{}`                        |             |
@@ -401,7 +185,6 @@
 | webapp.ingress.enabled                             | bool   | `false`                     |             |
 | webapp.ingress.hosts                               | list   | `[]`                        |             |
 | webapp.ingress.tls                                 | list   | `[]`                        |             |
-| webapp.isDemo                                      | bool   | `false`                     |             |
 | webapp.livenessProbe.enabled                       | bool   | `true`                      |             |
 | webapp.livenessProbe.failureThreshold              | int    | `3`                         |             |
 | webapp.livenessProbe.initialDelaySeconds           | int    | `30`                        |             |
@@ -453,6 +236,5 @@
 | worker.tolerations                                 | list   | `[]`                        |             |
 
 ---
->>>>>>> d8f651c1
 
 Autogenerated from chart metadata using [helm-docs v1.11.0](https://github.com/norwoodj/helm-docs/releases/v1.11.0)