--- conflicted
+++ resolved
@@ -22,11 +22,6 @@
   INTERNAL_API_HOST: {{ include "common.names.fullname" . }}-server:{{ .Values.server.service.port }}
   IS_DEMO: {{ ternary "true" "false" .Values.webapp.isDemo | quote }}
   LOCAL_ROOT: /tmp/airbyte_local
-<<<<<<< HEAD
-  OPENREPLAY: {{ ternary "enabled" "disabled" .Values.webapp.openreplay.enabled }}
-=======
-  PAPERCUPS_STORYTIME: {{ ternary "enabled" "disabled" .Values.webapp.storytime.enabled }}
->>>>>>> d0d92011
   RESOURCE_CPU_LIMIT: ""
   RESOURCE_CPU_REQUEST: ""
   RESOURCE_MEMORY_LIMIT: ""
