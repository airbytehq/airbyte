--- conflicted
+++ resolved
@@ -43,11 +43,7 @@
   image:
     repository: airbyte/webapp
     pullPolicy: IfNotPresent
-<<<<<<< HEAD
-    tag: 0.35.45-alpha
-=======
     tag: 0.35.46-alpha
->>>>>>> 55b92a55
 
   ## @param webapp.podAnnotations [object] Add extra annotations to the webapp pod(s)
   ##
@@ -213,11 +209,7 @@
   image:
     repository: airbyte/scheduler
     pullPolicy: IfNotPresent
-<<<<<<< HEAD
-    tag: 0.35.45-alpha
-=======
     tag: 0.35.46-alpha
->>>>>>> 55b92a55
 
   ## @param scheduler.podAnnotations [object] Add extra annotations to the scheduler pod
   ##
@@ -448,11 +440,7 @@
   image:
     repository: airbyte/server
     pullPolicy: IfNotPresent
-<<<<<<< HEAD
-    tag: 0.35.45-alpha
-=======
     tag: 0.35.46-alpha
->>>>>>> 55b92a55
 
   ## @param server.podAnnotations [object] Add extra annotations to the server pod
   ##
@@ -593,11 +581,7 @@
   image:
     repository: airbyte/worker
     pullPolicy: IfNotPresent
-<<<<<<< HEAD
-    tag: 0.35.45-alpha
-=======
     tag: 0.35.46-alpha
->>>>>>> 55b92a55
 
   ## @param worker.podAnnotations [object] Add extra annotations to the worker pod(s)
   ##
@@ -715,11 +699,7 @@
   image:
     repository: airbyte/bootloader
     pullPolicy: IfNotPresent
-<<<<<<< HEAD
-    tag: 0.35.45-alpha
-=======
     tag: 0.35.46-alpha
->>>>>>> 55b92a55
   
   ## @param bootloader.podAnnotations [object] Add extra annotations to the bootloader pod
   ##
