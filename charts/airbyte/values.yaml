## @section Global Parameters

## @param global.imageRegistry Global Docker image registry
## @param global.storageClass Global StorageClass for Persistent Volume(s)
##
global:
  imageRegistry: ""
  storageClass: ""

## @section Common Parameters

## @param nameOverride String to partially override airbyte.fullname template with a string (will prepend the release name)
##
nameOverride: ""
## @param fullnameOverride String to fully override airbyte.fullname template with a string
##
fullnameOverride: ""

## Pods Service Account
## ref: https://kubernetes.io/docs/tasks/configure-pod-container/configure-service-account/
## @param serviceAccount.annotations [object] Annotations for service account. Evaluated as a template. Only used if `create` is `true`.
## @param serviceAccount.create Specifies whether a ServiceAccount should be created
## @param serviceAccount.name Name of the service account to use. If not set and create is true, a name is generated using the fullname template.
##
serviceAccount:
  create: true
  annotations: {}
  name: airbyte-admin

## @param version Sets the AIRBYTE_VERSION environment variable. Defaults to Chart.AppVersion.
## If changing the image tags below, you should probably also update this.
version: ""

## @section Webapp Parameters

webapp:
  ## @param webapp.replicaCount Number of webapp replicas
  replicaCount: 1

  ## @param webapp.image.repository The repository to use for the airbyte webapp image.
  ## @param webapp.image.pullPolicy the pull policy to use for the airbyte webapp image
  ## @param webapp.image.tag The airbyte webapp image tag. Defaults to the chart's AppVersion
  image:
    repository: airbyte/webapp
    pullPolicy: IfNotPresent
    tag: 0.36.0-alpha

  ## @param webapp.podAnnotations [object] Add extra annotations to the webapp pod(s)
  ##
  podAnnotations: {}

  ## @param webapp.containerSecurityContext Security context for the container
  ## Examples:
  ## containerSecurityContext:
  ##    runAsNonRoot: true
  ##    runAsUser: 1000
  ##    readOnlyRootFilesystem: true
  containerSecurityContext: {}

  ## Configure extra options for the webapp containers' liveness and readiness probes
  ## ref: https://kubernetes.io/docs/tasks/configure-pod-container/configure-liveness-readiness-probes/#configure-probes
  ## @param webapp.livenessProbe.enabled Enable livenessProbe on the webapp
  ## @param webapp.livenessProbe.initialDelaySeconds Initial delay seconds for livenessProbe
  ## @param webapp.livenessProbe.periodSeconds Period seconds for livenessProbe
  ## @param webapp.livenessProbe.timeoutSeconds Timeout seconds for livenessProbe
  ## @param webapp.livenessProbe.failureThreshold Failure threshold for livenessProbe
  ## @param webapp.livenessProbe.successThreshold Success threshold for livenessProbe
  ##
  livenessProbe:
    enabled: true
    initialDelaySeconds: 30
    periodSeconds: 10
    timeoutSeconds: 1
    failureThreshold: 3
    successThreshold: 1

  ## @param webapp.readinessProbe.enabled Enable readinessProbe on the webapp
  ## @param webapp.readinessProbe.initialDelaySeconds Initial delay seconds for readinessProbe
  ## @param webapp.readinessProbe.periodSeconds Period seconds for readinessProbe
  ## @param webapp.readinessProbe.timeoutSeconds Timeout seconds for readinessProbe
  ## @param webapp.readinessProbe.failureThreshold Failure threshold for readinessProbe
  ## @param webapp.readinessProbe.successThreshold Success threshold for readinessProbe
  ##
  readinessProbe:
    enabled: true
    initialDelaySeconds: 10
    periodSeconds: 10
    timeoutSeconds: 1
    failureThreshold: 3
    successThreshold: 1

  ## @param webapp.service.type The service type to use for the webapp service
  ## @param webapp.service.port The service port to expose the webapp on
  service:
    type: ClusterIP
    port: 80

  ## Web app resource requests and limits
  ## ref: http://kubernetes.io/docs/user-guide/compute-resources/
  ## We usually recommend not to specify default resources and to leave this as a conscious
  ## choice for the user. This also increases chances charts run on environments with little
  ## resources, such as Minikube. If you do want to specify resources, uncomment the following
  ## lines, adjust them as necessary, and remove the curly braces after 'resources:'.
  ## @param webapp.resources.limits [object] The resources limits for the Web container
  ## @param webapp.resources.requests [object] The requested resources for the Web container
  resources:
    ## Example:
    ## limits:
    ##    cpu: 200m
    ##    memory: 1Gi
    limits: {}
    ## Examples:
    ## requests:
    ##    memory: 256Mi
    ##    cpu: 250m
    requests: {}

  ## @param webapp.nodeSelector [object] Node labels for pod assignment
  ## Ref: https://kubernetes.io/docs/user-guide/node-selection/
  ##
  nodeSelector: {}

  ## @param webapp.tolerations [array] Tolerations for webapp pod assignment.
  ## ref: https://kubernetes.io/docs/concepts/configuration/taint-and-toleration/
  ##
  tolerations: []

  ## @param webapp.affinity [object] Affinity and anti-affinity for webapp pod assignment.
  ## ref: https://kubernetes.io/docs/concepts/scheduling-eviction/assign-pod-node/#affinity-and-anti-affinity
  ##
  affinity: {}

  ## Configure the ingress resource that allows you to access the Airbyte installation.
  ## ref: http://kubernetes.io/docs/user-guide/ingress/
  ## @param webapp.ingress.enabled Set to true to enable ingress record generation
  ## @param webapp.ingress.className Specifies ingressClassName for clusters >= 1.18+
  ## @param webapp.ingress.annotations [object] Ingress annotations done as key:value pairs
  ## @param webapp.ingress.hosts The list of hostnames to be covered with this ingress record.
  ## @param webapp.ingress.tls [array] Custom ingress TLS configuration
  ingress:
    enabled: false
    className: ""
    annotations: {}
    # kubernetes.io/ingress.class: nginx
    # kubernetes.io/tls-acme: "true"
    hosts: []
    # - host: chart-example.local
    #   paths:
    #   - path: /
    #     pathType: ImplementationSpecific

    tls: []
    # - secretName: chart-example-tls
    #   hosts:
    #   - chart-example.local

  ## @param webapp.api.url The webapp API url.
  api:
    url: /api/v1/

  ## @param webapp.isDemo Set to true if this is a demo
  isDemo: false

  ## @param webapp.fullstory.enabled Whether or not to enable fullstory
  fullstory:
    enabled: false

  ## @param webapp.extraEnv [array] Additional env vars for webapp pod(s).
  ## Example:
  ##
  ## extraEnv:
  ## - name: SAMPLE_ENV_VAR
  ##   value: "key=sample-value"
  extraEnv: []

  ## @param webapp.extraVolumeMounts [array] Additional volumeMounts for webapp container(s).
  ## Examples (when using `webapp.containerSecurityContext.readOnlyRootFilesystem=true`):
  ## extraVolumeMounts:
  ##   - name: var-run
  ##     mountPath: /var/run/
  ##   - name: var-cache-nginx
  ##     mountPath: /var/cache/nginx
  ##   - mountPath: /etc/nginx/conf.d
  ##     name: nginx-conf-d
  ##
  extraVolumeMounts: []

  ## @param webapp.extraVolumes [array] Additional volumes for webapp pod(s).
  ## Examples (when using `webapp.containerSecurityContext.readOnlyRootFilesystem=true`):
  ## extraVolumes:
  ##   - name: var-run
  ##     emptyDir: {}
  ##   - name: var-cache-nginx
  ##     emptyDir: {}
  ##   - name: nginx-conf-d
  ##     emptyDir: {}
  ##
  extraVolumes: []

## @section Scheduler Parameters

scheduler:
  ## @param scheduler.replicaCount Number of scheduler replicas
  replicaCount: 1

  ## @param scheduler.image.repository The repository to use for the airbyte scheduler image.
  ## @param scheduler.image.pullPolicy the pull policy to use for the airbyte scheduler image
  ## @param scheduler.image.tag The airbyte scheduler image tag. Defaults to the chart's AppVersion
  image:
    repository: airbyte/scheduler
    pullPolicy: IfNotPresent
    tag: 0.36.0-alpha

  ## @param scheduler.podAnnotations [object] Add extra annotations to the scheduler pod
  ##
  podAnnotations: {}

  ## @param scheduler.containerSecurityContext Security context for the container
  ## Examples:
  ## containerSecurityContext:
  ##    runAsNonRoot: true
  ##    runAsUser: 1000
  ##    readOnlyRootFilesystem: true
  containerSecurityContext: {}

  ## Configure extra options for the scheduler containers' liveness and readiness probes
  ## ref: https://kubernetes.io/docs/tasks/configure-pod-container/configure-liveness-readiness-probes/#configure-probes
  ## @param scheduler.livenessProbe.enabled Enable livenessProbe on the scheduler
  ## @param scheduler.livenessProbe.initialDelaySeconds Initial delay seconds for livenessProbe
  ## @param scheduler.livenessProbe.periodSeconds Period seconds for livenessProbe
  ## @param scheduler.livenessProbe.timeoutSeconds Timeout seconds for livenessProbe
  ## @param scheduler.livenessProbe.failureThreshold Failure threshold for livenessProbe
  ## @param scheduler.livenessProbe.successThreshold Success threshold for livenessProbe
  ##
  livenessProbe:
    enabled: true
    initialDelaySeconds: 5
    periodSeconds: 30
    timeoutSeconds: 1
    failureThreshold: 3
    successThreshold: 1

  ## @param scheduler.readinessProbe.enabled Enable readinessProbe on the scheduler
  ## @param scheduler.readinessProbe.initialDelaySeconds Initial delay seconds for readinessProbe
  ## @param scheduler.readinessProbe.periodSeconds Period seconds for readinessProbe
  ## @param scheduler.readinessProbe.timeoutSeconds Timeout seconds for readinessProbe
  ## @param scheduler.readinessProbe.failureThreshold Failure threshold for readinessProbe
  ## @param scheduler.readinessProbe.successThreshold Success threshold for readinessProbe
  ##
  readinessProbe:
    enabled: true
    initialDelaySeconds: 5
    periodSeconds: 30
    timeoutSeconds: 1
    failureThreshold: 3
    successThreshold: 1

  ## Scheduler resource requests and limits
  ## ref: http://kubernetes.io/docs/user-guide/compute-resources/
  ## We usually recommend not to specify default resources and to leave this as a conscious
  ## choice for the user. This also increases chances charts run on environments with little
  ## resources, such as Minikube. If you do want to specify resources, uncomment the following
  ## lines, adjust them as necessary, and remove the curly braces after 'resources:'.
  ## @param scheduler.resources.limits [object] The resources limits for the scheduler container
  ## @param scheduler.resources.requests [object] The requested resources for the scheduler container
  resources:
    ## Example:
    ## limits:
    ##    cpu: 200m
    ##    memory: 1Gi
    limits: {}
    ## Examples:
    ## requests:
    ##    memory: 256Mi
    ##    cpu: 250m
    requests: {}

  ## @param scheduler.nodeSelector [object] Node labels for pod assignment
  ## Ref: https://kubernetes.io/docs/user-guide/node-selection/
  ##
  nodeSelector: {}

  ## @param scheduler.tolerations [array] Tolerations for scheduler pod assignment.
  ## ref: https://kubernetes.io/docs/concepts/configuration/taint-and-toleration/
  ##
  tolerations: []

  ## @param scheduler.affinity [object] Affinity and anti-affinity for scheduler pod assignment.
  ## ref: https://kubernetes.io/docs/concepts/scheduling-eviction/assign-pod-node/#affinity-and-anti-affinity
  ##
  affinity: {}

  ## @param scheduler.log.level The log level to log at.
  log:
    level: "INFO"

  ## @param scheduler.extraEnv [array] Additional env vars for scheduler pod(s).
  ## Example:
  ##
  ## extraEnv:
  ## - name: SAMPLE_ENV_VAR
  ##   value: "key=sample-value"
  extraEnv: []

  ## @param scheduler.extraVolumeMounts [array] Additional volumeMounts for scheduler container(s).
  ## Examples:
  ## extraVolumeMounts:
  ##   - name: tmpdir
  ##     mountPath: /tmp
  ##   - mountPath: /workspace
  ##     name: workspace
  ##
  extraVolumeMounts: []

  ## @param scheduler.extraVolumes [array] Additional volumes for scheduler pod(s).
  ## Examples:
  ## extraVolumes:
  ##   - name: tmpdir
  ##     emptyDir: {}
  ##   - name: workspace
  ##     emptyDir: {}
  ##
  extraVolumes: []

## @section Pod Sweeper parameters

podSweeper:
  ## @param podSweeper.image.repository The image repository to use for the pod sweeper
  ## @param podSweeper.image.pullPolicy The pull policy for the pod sweeper image
  ## @param podSweeper.image.tag The pod sweeper image tag to use
  image:
    repository: bitnami/kubectl
    pullPolicy: IfNotPresent
    tag: latest

  ## @param podSweeper.podAnnotations [object] Add extra annotations to the podSweeper pod
  ##
  podAnnotations: {}

  ## @param podSweeper.containerSecurityContext Security context for the container
  ## Examples:
  ## containerSecurityContext:
  ##    runAsNonRoot: true
  ##    runAsUser: 1000
  ##    readOnlyRootFilesystem: true
  containerSecurityContext: {}

  ## Configure extra options for the podSweeper containers' liveness and readiness probes
  ## ref: https://kubernetes.io/docs/tasks/configure-pod-container/configure-liveness-readiness-probes/#configure-probes
  ## @param podSweeper.livenessProbe.enabled Enable livenessProbe on the podSweeper
  ## @param podSweeper.livenessProbe.initialDelaySeconds Initial delay seconds for livenessProbe
  ## @param podSweeper.livenessProbe.periodSeconds Period seconds for livenessProbe
  ## @param podSweeper.livenessProbe.timeoutSeconds Timeout seconds for livenessProbe
  ## @param podSweeper.livenessProbe.failureThreshold Failure threshold for livenessProbe
  ## @param podSweeper.livenessProbe.successThreshold Success threshold for livenessProbe
  ##
  livenessProbe:
    enabled: true
    initialDelaySeconds: 5
    periodSeconds: 30
    timeoutSeconds: 1
    failureThreshold: 3
    successThreshold: 1

  ## @param podSweeper.readinessProbe.enabled Enable readinessProbe on the podSweeper
  ## @param podSweeper.readinessProbe.initialDelaySeconds Initial delay seconds for readinessProbe
  ## @param podSweeper.readinessProbe.periodSeconds Period seconds for readinessProbe
  ## @param podSweeper.readinessProbe.timeoutSeconds Timeout seconds for readinessProbe
  ## @param podSweeper.readinessProbe.failureThreshold Failure threshold for readinessProbe
  ## @param podSweeper.readinessProbe.successThreshold Success threshold for readinessProbe
  ##
  readinessProbe:
    enabled: true
    initialDelaySeconds: 5
    periodSeconds: 30
    timeoutSeconds: 1
    failureThreshold: 3
    successThreshold: 1

  ## Pod Sweeper app resource requests and limits
  ## ref: http://kubernetes.io/docs/user-guide/compute-resources/
  ## We usually recommend not to specify default resources and to leave this as a conscious
  ## choice for the user. This also increases chances charts run on environments with little
  ## resources, such as Minikube. If you do want to specify resources, uncomment the following
  ## lines, adjust them as necessary, and remove the curly braces after 'resources:'.
  ## @param podSweeper.resources.limits [object] The resources limits for the podSweeper container
  ## @param podSweeper.resources.requests [object] The requested resources for the podSweeper container
  resources:
    ## Example:
    ## limits:
    ##    cpu: 200m
    ##    memory: 1Gi
    limits: {}
    ## Examples:
    ## requests:
    ##    memory: 256Mi
    ##    cpu: 250m
    requests: {}

  ## @param podSweeper.nodeSelector [object] Node labels for pod assignment
  ## Ref: https://kubernetes.io/docs/user-guide/node-selection/
  ##
  nodeSelector: {}

  ## @param podSweeper.tolerations [array] Tolerations for podSweeper pod assignment.
  ## ref: https://kubernetes.io/docs/concepts/configuration/taint-and-toleration/
  ##
  tolerations: []

  ## @param podSweeper.affinity [object] Affinity and anti-affinity for podSweeper pod assignment.
  ## ref: https://kubernetes.io/docs/concepts/scheduling-eviction/assign-pod-node/#affinity-and-anti-affinity
  ##
  affinity: {}

  ## @param podSweeper.extraVolumeMounts [array] Additional volumeMounts for podSweeper container(s).
  ## Examples:
  ## extraVolumeMounts:
  ##   - name: tmpdir
  ##     mountPath: /tmp
  ##
  extraVolumeMounts: []

  ## @param podSweeper.extraVolumes [array] Additional volumes for podSweeper pod(s).
  ## Examples:
  ## extraVolumes:
  ##   - name: tmpdir
  ##     emptyDir: {}
  ##
  extraVolumes: []

## @section Server parameters

server:
  ## @param server.replicaCount Number of server replicas
  replicaCount: 1

  ## @param server.image.repository The repository to use for the airbyte server image.
  ## @param server.image.pullPolicy the pull policy to use for the airbyte server image
  ## @param server.image.tag The airbyte server image tag. Defaults to the chart's AppVersion
  image:
    repository: airbyte/server
    pullPolicy: IfNotPresent
    tag: 0.36.0-alpha

  ## @param server.podAnnotations [object] Add extra annotations to the server pod
  ##
  podAnnotations: {}

  ## @param server.containerSecurityContext Security context for the container
  ## Examples:
  ## containerSecurityContext:
  ##    runAsNonRoot: true
  ##    runAsUser: 1000
  ##    readOnlyRootFilesystem: true
  containerSecurityContext: {}

  ## Configure extra options for the server containers' liveness and readiness probes
  ## ref: https://kubernetes.io/docs/tasks/configure-pod-container/configure-liveness-readiness-probes/#configure-probes
  ## @param server.livenessProbe.enabled Enable livenessProbe on the server
  ## @param server.livenessProbe.initialDelaySeconds Initial delay seconds for livenessProbe
  ## @param server.livenessProbe.periodSeconds Period seconds for livenessProbe
  ## @param server.livenessProbe.timeoutSeconds Timeout seconds for livenessProbe
  ## @param server.livenessProbe.failureThreshold Failure threshold for livenessProbe
  ## @param server.livenessProbe.successThreshold Success threshold for livenessProbe
  ##
  livenessProbe:
    enabled: true
    initialDelaySeconds: 30
    periodSeconds: 10
    timeoutSeconds: 1
    failureThreshold: 3
    successThreshold: 1

  ## @param server.readinessProbe.enabled Enable readinessProbe on the server
  ## @param server.readinessProbe.initialDelaySeconds Initial delay seconds for readinessProbe
  ## @param server.readinessProbe.periodSeconds Period seconds for readinessProbe
  ## @param server.readinessProbe.timeoutSeconds Timeout seconds for readinessProbe
  ## @param server.readinessProbe.failureThreshold Failure threshold for readinessProbe
  ## @param server.readinessProbe.successThreshold Success threshold for readinessProbe
  ##
  readinessProbe:
    enabled: true
    initialDelaySeconds: 10
    periodSeconds: 10
    timeoutSeconds: 1
    failureThreshold: 3
    successThreshold: 1

  ## Server app resource requests and limits
  ## ref: http://kubernetes.io/docs/user-guide/compute-resources/
  ## We usually recommend not to specify default resources and to leave this as a conscious
  ## choice for the user. This also increases chances charts run on environments with little
  ## resources, such as Minikube. If you do want to specify resources, uncomment the following
  ## lines, adjust them as necessary, and remove the curly braces after 'resources:'.
  ## @param server.resources.limits [object] The resources limits for the server container
  ## @param server.resources.requests [object] The requested resources for the server container
  resources:
    ## Example:
    ## limits:
    ##    cpu: 200m
    ##    memory: 1Gi
    limits: {}
    ## Examples:
    ## requests:
    ##    memory: 256Mi
    ##    cpu: 250m
    requests: {}

  ## @param server.service.type The service type to use for the API server
  ## @param server.service.port The service port to expose the API server on
  service:
    type: ClusterIP
    port: 8001

  ## @param server.persistence.accessMode The access mode for the airbyte server pvc
  ## @param server.persistence.size The size of the pvc to use for the airbyte server pvc
  persistence:
    size: 1Gi
    accessMode: ReadWriteOnce
    ## @param server.persistence.storageClass The storage class to use for the airbyte server pvc
    ## If defined, storageClassName: <storageClass>
    ## If set to "-", storageClassName: "", which disables dynamic provisioning
    ## If undefined (the default) or set to null, no storageClassName spec is
    ##   set, choosing the default provisioner.  (gp2 on AWS, standard on
    ##   GKE, AWS & OpenStack)
    ##
    storageClass: ""

  ## @param server.nodeSelector [object] Node labels for pod assignment
  ## Ref: https://kubernetes.io/docs/user-guide/node-selection/
  ##
  nodeSelector: {}

  ## @param server.tolerations [array] Tolerations for server pod assignment.
  ## ref: https://kubernetes.io/docs/concepts/configuration/taint-and-toleration/
  ##
  tolerations: []

  ## @param server.affinity [object] Affinity and anti-affinity for server pod assignment.
  ## ref: https://kubernetes.io/docs/concepts/scheduling-eviction/assign-pod-node/#affinity-and-anti-affinity
  ##
  affinity: {}

  ## @param server.log.level The log level to log at
  log:
    level: "INFO"

  ## @param server.extraEnv [array] Additional env vars for server pod(s).
  ## Example:
  ##
  ## extraEnv:
  ## - name: SAMPLE_ENV_VAR
  ##   value: "key=sample-value"
  extraEnv: []

  ## @param server.extraVolumeMounts [array] Additional volumeMounts for server container(s).
  ## Examples (when using `server.containerSecurityContext.readOnlyRootFilesystem=true`):
  ## extraVolumeMounts:
  ##   - name: tmpdir
  ##     mountPath: /tmp
  ##
  extraVolumeMounts: []

  ## @param server.extraVolumes [array] Additional volumes for server pod(s).
  ## Examples (when using `server.containerSecurityContext.readOnlyRootFilesystem=true`):
  ## extraVolumes:
  ##   - name: tmpdir
  ##     emptyDir: {}
  ##
  extraVolumes: []

## @section Worker Parameters

worker:
  ## @param worker.replicaCount Number of worker replicas
  replicaCount: 1

  ## @param worker.image.repository The repository to use for the airbyte worker image.
  ## @param worker.image.pullPolicy the pull policy to use for the airbyte worker image
  ## @param worker.image.tag The airbyte worker image tag. Defaults to the chart's AppVersion
  image:
    repository: airbyte/worker
    pullPolicy: IfNotPresent
    tag: 0.36.0-alpha

  ## @param worker.podAnnotations [object] Add extra annotations to the worker pod(s)
  ##
  podAnnotations: {}

  ## @param worker.containerSecurityContext Security context for the container
  ## Examples:
  ## containerSecurityContext:
  ##    runAsNonRoot: true
  ##    runAsUser: 1000
  ##    readOnlyRootFilesystem: true
  containerSecurityContext: {}

  ## Configure extra options for the worker containers' liveness and readiness probes
  ## ref: https://kubernetes.io/docs/tasks/configure-pod-container/configure-liveness-readiness-probes/#configure-probes
  ## @param worker.livenessProbe.enabled Enable livenessProbe on the worker
  ## @param worker.livenessProbe.initialDelaySeconds Initial delay seconds for livenessProbe
  ## @param worker.livenessProbe.periodSeconds Period seconds for livenessProbe
  ## @param worker.livenessProbe.timeoutSeconds Timeout seconds for livenessProbe
  ## @param worker.livenessProbe.failureThreshold Failure threshold for livenessProbe
  ## @param worker.livenessProbe.successThreshold Success threshold for livenessProbe
  ##
  livenessProbe:
    enabled: true
    initialDelaySeconds: 30
    periodSeconds: 10
    timeoutSeconds: 1
    failureThreshold: 3
    successThreshold: 1

  ## @param worker.readinessProbe.enabled Enable readinessProbe on the worker
  ## @param worker.readinessProbe.initialDelaySeconds Initial delay seconds for readinessProbe
  ## @param worker.readinessProbe.periodSeconds Period seconds for readinessProbe
  ## @param worker.readinessProbe.timeoutSeconds Timeout seconds for readinessProbe
  ## @param worker.readinessProbe.failureThreshold Failure threshold for readinessProbe
  ## @param worker.readinessProbe.successThreshold Success threshold for readinessProbe
  ##
  readinessProbe:
    enabled: true
    initialDelaySeconds: 10
    periodSeconds: 10
    timeoutSeconds: 1
    failureThreshold: 3
    successThreshold: 1

  ## worker resource requests and limits
  ## ref: http://kubernetes.io/docs/user-guide/compute-resources/
  ## We usually recommend not to specify default resources and to leave this as a conscious
  ## choice for the user. This also increases chances charts run on environments with little
  ## resources, such as Minikube. If you do want to specify resources, uncomment the following
  ## lines, adjust them as necessary, and remove the curly braces after 'resources:'.
  ## @param worker.resources.limits [object] The resources limits for the worker container
  ## @param worker.resources.requests [object] The requested resources for the worker container
  resources:
    ## Example:
    ## limits:
    ##    cpu: 200m
    ##    memory: 1Gi
    limits: {}
    ## Examples:
    ## requests:
    ##    memory: 256Mi
    ##    cpu: 250m
    requests: {}

  ## @param worker.nodeSelector [object] Node labels for pod assignment
  ## Ref: https://kubernetes.io/docs/user-guide/node-selection/
  ##
  nodeSelector: {}

  ## @param worker.tolerations [array] Tolerations for worker pod assignment.
  ## ref: https://kubernetes.io/docs/concepts/configuration/taint-and-toleration/
  ##
  tolerations: []

  ## @param worker.affinity [object] Affinity and anti-affinity for worker pod assignment.
  ## ref: https://kubernetes.io/docs/concepts/scheduling-eviction/assign-pod-node/#affinity-and-anti-affinity
  ##
  affinity: {}

  ## @param worker.log.level The log level to log at.
  log:
    level: "INFO"

  ## @param worker.extraEnv [array] Additional env vars for worker pod(s).
  ## Example:
  ##
  ## extraEnv:
  ## - name: JOB_KUBE_TOLERATIONS
  ##   value: "key=airbyte-server,operator=Equals,value=true,effect=NoSchedule"
  extraEnv: []

  ## @param worker.extraVolumeMounts [array] Additional volumeMounts for worker container(s).
  ## Examples (when using `worker.containerSecurityContext.readOnlyRootFilesystem=true`):
  ## extraVolumeMounts:
  ##   - name: tmpdir
  ##     mountPath: /tmp
  ##
  extraVolumeMounts: []

  ## @param worker.extraVolumes [array] Additional volumes for worker pod(s).
  ## Examples (when using `worker.containerSecurityContext.readOnlyRootFilesystem=true`):
  ## extraVolumes:
  ##   - name: tmpdir
  ##     emptyDir: {}
  ##
  extraVolumes: []

## @section Bootloader Parameters

bootloader:
  ## @param bootloader.image.repository The repository to use for the airbyte bootloader image.
  ## @param bootloader.image.pullPolicy the pull policy to use for the airbyte bootloader image
  ## @param bootloader.image.tag The airbyte bootloader image tag. Defaults to the chart's AppVersion
  image:
    repository: airbyte/bootloader
    pullPolicy: IfNotPresent
<<<<<<< HEAD
    tag: 0.35.65-alpha

=======
    tag: 0.36.0-alpha
  
>>>>>>> 3113ef44
  ## @param bootloader.podAnnotations [object] Add extra annotations to the bootloader pod
  ##
  podAnnotations: {}

  ## @param bootloader.nodeSelector [object] Node labels for pod assignment
  ## Ref: https://kubernetes.io/docs/user-guide/node-selection/
  ##
  nodeSelector: {}

  ## @param bootloader.tolerations [array] Tolerations for worker pod assignment.
  ## ref: https://kubernetes.io/docs/concepts/configuration/taint-and-toleration/
  ##
  tolerations: []

## @section Temporal parameters
## TODO: Move to consuming temporal from a dedicated helm chart

temporal:
  ## @param temporal.replicaCount The number of temporal replicas to deploy
  replicaCount: 1

  ## @param temporal.image.repository The temporal image repository to use
  ## @param temporal.image.pullPolicy The pull policy for the temporal image
  ## @param temporal.image.tag The temporal image tag to use
  image:
    repository: temporalio/auto-setup
    pullPolicy: IfNotPresent
    tag: "1.7.0"

  ## @param temporal.service.type The Kubernetes Service Type
  ## @param temporal.service.port The temporal port and exposed kubernetes port
  service:
    type: ClusterIP
    port: 7233

  ## @param temporal.podAnnotations [object] Add extra annotations to the temporal pod
  ##
  podAnnotations: {}

  ## @param temporal.containerSecurityContext Security context for the container
  ## Examples:
  ## containerSecurityContext:
  ##    runAsNonRoot: true
  ##    runAsUser: 1000
  ##    readOnlyRootFilesystem: true
  containerSecurityContext: {}

  ## @param temporal.extraInitContainers Additional InitContainers to initialize the pod
  ## Examples (when using `temporal.containerSecurityContext.readOnlyRootFilesystem=true`):
  ## extraInitContainers:
  ##   - name: config-loader
  ##     image: temporalio/auto-setup:1.7.0
  ##     command:
  ##       - /bin/sh
  ##       - -c
  ##       - >-
  ##         find /etc/temporal/config/ -maxdepth 1 -mindepth 1 -exec cp -ar {} /config/ \;
  ##     volumeMounts:
  ##       - name: config
  ##         mountPath: /config
  extraInitContainers: []

  ## Configure extra options for the temporal containers' liveness and readiness probes
  ## ref: https://kubernetes.io/docs/tasks/configure-pod-container/configure-liveness-readiness-probes/#configure-probes
  ## @param temporal.livenessProbe.enabled Enable livenessProbe on the temporal
  ## @param temporal.livenessProbe.initialDelaySeconds Initial delay seconds for livenessProbe
  ## @param temporal.livenessProbe.periodSeconds Period seconds for livenessProbe
  ## @param temporal.livenessProbe.timeoutSeconds Timeout seconds for livenessProbe
  ## @param temporal.livenessProbe.failureThreshold Failure threshold for livenessProbe
  ## @param temporal.livenessProbe.successThreshold Success threshold for livenessProbe
  ##
  livenessProbe:
    enabled: true
    initialDelaySeconds: 5
    periodSeconds: 30
    timeoutSeconds: 1
    failureThreshold: 3
    successThreshold: 1

  ## @param temporal.readinessProbe.enabled Enable readinessProbe on the temporal
  ## @param temporal.readinessProbe.initialDelaySeconds Initial delay seconds for readinessProbe
  ## @param temporal.readinessProbe.periodSeconds Period seconds for readinessProbe
  ## @param temporal.readinessProbe.timeoutSeconds Timeout seconds for readinessProbe
  ## @param temporal.readinessProbe.failureThreshold Failure threshold for readinessProbe
  ## @param temporal.readinessProbe.successThreshold Success threshold for readinessProbe
  ##
  readinessProbe:
    enabled: true
    initialDelaySeconds: 5
    periodSeconds: 30
    timeoutSeconds: 1
    failureThreshold: 3
    successThreshold: 1

  ## @param temporal.nodeSelector [object] Node labels for temporal pod assignment
  ## Ref: https://kubernetes.io/docs/user-guide/node-selection/
  ##
  nodeSelector: {}

  ## @param temporal.tolerations [array] Tolerations for temporal pod assignment.
  ## ref: https://kubernetes.io/docs/concepts/configuration/taint-and-toleration/
  ##
  tolerations: []

  ## @param temporal.affinity [object] Affinity and anti-affinity for temporal pod assignment.
  ## ref: https://kubernetes.io/docs/concepts/scheduling-eviction/assign-pod-node/#affinity-and-anti-affinity
  ##
  affinity: {}

  ## @param temporal.extraEnv [array] Additional env vars for temporal pod(s).
  ## Example:
  ##
  ## extraEnv:
  ## - name: SAMPLE_ENV_VAR
  ##   value: "key=sample-value"
  extraEnv: []

  ## @param temporal.extraVolumeMounts [array] Additional volumeMounts for temporal container(s).
  ## Examples (when using `temporal.containerSecurityContext.readOnlyRootFilesystem=true`):
  ## extraVolumeMounts:
  ##   - name: tmpdir
  ##     mountPath: /tmp
  ##   - name: config
  ##     mountPath: /etc/temporal/config
  ##
  extraVolumeMounts: []

  ## @param temporal.extraVolumes [array] Additional volumes for temporal pod(s).
  ## Examples (when using `temporal.containerSecurityContext.readOnlyRootFilesystem=true`):
  ## extraVolumes:
  ##   - name: tmpdir
  ##     emptyDir: {}
  ##  - name: config
  ##    emptyDir: {}
  ##
  extraVolumes: []

## @section Airbyte Database parameters

## PostgreSQL chart configuration
## ref: https://github.com/bitnami/charts/blob/master/bitnami/postgresql/values.yaml
## @param postgresql.enabled Switch to enable or disable the PostgreSQL helm chart
## @param postgresql.postgresqlUsername Airbyte Postgresql username
## @param postgresql.postgresqlPassword Airbyte Postgresql password
## @param postgresql.postgresqlDatabase Airbyte Postgresql database
## @param postgresql.existingSecret Name of an existing secret containing the PostgreSQL password ('postgresql-password' key)
## @param postgresql.containerSecurityContext.runAsNonRoot Ensures the container will run with a non-root user
## @param postgresql.commonAnnotations.helm.sh/hook It will determine when the hook should be rendered
## @param postgresql.commonAnnotations.helm.sh/hook-weight The order in which the hooks are executed. If weight is lower, it has higher priority
##
postgresql:
  enabled: true
  postgresqlUsername: airbyte
  postgresqlPassword: airbyte
  postgresqlDatabase: db-airbyte
  ## This secret is used in case of postgresql.enabled=true and we would like to specify password for newly created postgresql instance
  ##
  existingSecret: ""
  containerSecurityContext:
    runAsNonRoot: true
  commonAnnotations:
    helm.sh/hook: pre-install,pre-upgrade
    helm.sh/hook-weight: "-1"
## External PostgreSQL configuration
## All of these values are only used when postgresql.enabled is set to false
## @param externalDatabase.host Database host
## @param externalDatabase.user non-root Username for Airbyte Database
## @param externalDatabase.password Database password
## @param externalDatabase.existingSecret Name of an existing secret resource containing the DB password
## @param externalDatabase.existingSecretPasswordKey Name of an existing secret key containing the DB password
## @param externalDatabase.database Database name
## @param externalDatabase.port Database port number
##
externalDatabase:
  host: localhost
  user: airbyte
  password: ""
  existingSecret: ""
  existingSecretPasswordKey: ""
  database: db-airbyte
  port: 5432

## @section Logs parameters
logs:
  ## @param logs.accessKey.password Logs Access Key
  ## @param logs.accessKey.existingSecret
  ## @param logs.accessKey.existingSecretKey
  accessKey:
    password: minio
    existingSecret: ""
    existingSecretKey: ""
  ## @param logs.secretKey.password Logs Secret Key
  ## @param logs.secretKey.existingSecret
  ## @param logs.secretKey.existingSecretKey
  secretKey:
    password: minio123
    existingSecret: ""
    existingSecretKey: ""

  ## @param logs.minio.enabled Switch to enable or disable the Minio helm chart
  minio:
    enabled: true

  ## @param logs.externalMinio.enabled Switch to enable or disable an external Minio instance
  ## @param logs.externalMinio.host External Minio Host
  ## @param logs.externalMinio.port External Minio Port
  externalMinio:
    enabled: false
    host: localhost
    port: 9000

  ## @param logs.s3.enabled Switch to enable or disable custom S3 Log location
  ## @param logs.s3.bucket Bucket name where logs should be stored
  ## @param logs.s3.bucketRegion Region of the bucket (must be empty if using minio)
  s3:
    enabled: false
    bucket: airbyte-dev-logs
    bucketRegion: ""

  ## Google Cloud Storage (GCS) Log Location Configuration
  ## @param logs.gcs.bucket GCS bucket name
  ## @param logs.gcs.credentials The path the GCS creds file is located
  ## @param logs.gcs.credentialsJson Base64 encoded JSON credentials
  gcs:
    bucket: ""
    # If you are mounting an existing secret to extraVolumes on scheduler, server and worker
    # deployments, then set credentials to the path of the mounted JSON file
    credentials: ""
    # If credentialsJson is set then credentials auto resolves (to /secrets/gcs-log-creds/gcp.json)
    credentialsJson: ""

## @section Minio chart overwrites
## @param minio.accessKey.password Minio Access Key
## @param minio.secretKey.password Minio Secret Key
minio:
  accessKey:
    password: minio
  secretKey:
    password: minio123

jobs:
  ## Jobs resource requests and limits
  ## ref: http://kubernetes.io/docs/user-guide/compute-resources/
  ## We usually recommend not to specify default resources and to leave this as a conscious
  ## choice for the user. This also increases chances charts run on environments with little
  ## resources, such as Minikube. If you do want to specify resources, uncomment the following
  ## lines, adjust them as necessary, and remove the curly braces after 'resources:'.
  ## @param jobs.resources.limits [object] The resources limits for jobs
  ## @param jobs.resources.requests [object] The requested resources for jobs
  resources:
    ## Example:
    ## requests:
    ##    memory: 256Mi
    ##    cpu: 250m
    requests: {}
    ## Example:
    ## limits:
    ##    cpu: 200m
    ##    memory: 1Gi
    limits: {}

  ## JOB_KUBE_ANNOTATIONS
  ## pod annotations of the sync job and the default pod annotations fallback for others jobs
  ## @params jobs.kube.annotations [object] key/value annotations applied to kube jobs
  ## JOB_KUBE_NODE_SELECTORS
  ## pod node selectors of the sync job and the default pod node selectors fallback for others jobs
  ## @params jobs.kube.selectors [object] key/value node selectors applied to kube jobs
  kube:
    annotations: {}
    selectors: {}<|MERGE_RESOLUTION|>--- conflicted
+++ resolved
@@ -699,13 +699,8 @@
   image:
     repository: airbyte/bootloader
     pullPolicy: IfNotPresent
-<<<<<<< HEAD
-    tag: 0.35.65-alpha
-
-=======
     tag: 0.36.0-alpha
-  
->>>>>>> 3113ef44
+
   ## @param bootloader.podAnnotations [object] Add extra annotations to the bootloader pod
   ##
   podAnnotations: {}
