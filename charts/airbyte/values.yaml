### TEST FOR RELEASE WORKFLOW

## @section Global Parameters

##  global -- Global params that are overwritten with umbrella chart
global:
  ##  serviceAccountName -- Service Account name override
  serviceAccountName: &service-account-name "airbyte-admin"
  ##  deploymentMode -- Deployment mode, whether or not render the default env vars and volumes in deployment spec
  deploymentMode: "oss"

  ##  database [object] -- Object used to overrite database configuration(to use external DB)
  ##  database.secretName -- secret name where DB creds are stored
  ##  database.secretValue -- secret value for database password
  ##  database.host -- Database host override
  ##  database.port -- Database port override
  database:
    secretName: ""
    secretValue: ""
    host: "example.com"
    port: "5432"
  state:
    ## state.storage.type Determines which state storage will be utilized.  One of "MINIO", "S3" or "GCS"
    storage:
      type: "MINIO"
  logs:
    ##  logs.accessKey.password Logs Access Key
    ##  logs.accessKey.existingSecret
    ##  logs.accessKey.existingSecretKey
    accessKey:
      password: ""
      existingSecret: ""
      existingSecretKey: ""
    ##  logs.secretKey.password Logs Secret Key
    ##  logs.secretKey.existingSecret
    ##  logs.secretKey.existingSecretKey
    secretKey:
      password: ""
      existingSecret: ""
      existingSecretKey: ""

    ## logs.storage.type Determines which log storage  will be utilized.  One of "MINIO", "S3" or "GCS"
    ##                   Used in conjunction with logs.minio.*, logs.s3.* or logs.gcs.*
    storage:
      type: "MINIO"

    ##  logs.minio.enabled Switch to enable or disable the Minio helm chart
    minio:
      enabled: true

    ##  logs.externalMinio.enabled Switch to enable or disable an external Minio instance
    ##  logs.externalMinio.host External Minio Host
    ##  logs.externalMinio.port External Minio Port
    ##  logs.externalMinio.endpoint Fully qualified hostname for s3-compatible storage
    externalMinio:
      enabled: false
      host: localhost
      port: 9000

    ##  logs.s3.enabled Switch to enable or disable custom S3 Log location
    ##  logs.s3.bucket Bucket name where logs should be stored
    ##  logs.s3.bucketRegion Region of the bucket (must be empty if using minio)
    s3:
      enabled: false
      bucket: airbyte-dev-logs
      bucketRegion: ""

    ## Google Cloud Storage (GCS) Log Location Configuration
    ##  logs.gcs.bucket GCS bucket name
    ##  logs.gcs.credentials The path the GCS creds are written to
    ##  logs.gcs.credentialsJson Base64 encoded json GCP credentials file contents
    gcs:
      bucket: ""
      # If you are mounting an existing secret to extraVolumes on scheduler, server and worker
      # deployments, then set credentials to the path of the mounted JSON file
      credentials: ""
      # If credentialsJson is set then credentials auto resolves (to /secrets/gcs-log-creds/gcp.json)
      credentialsJson: ""
  metrics:
    ## These parameters are used in the airbyte-env ConfigMap, which is then mounted in deployments in the airbyte-worker and airbyte-metrics Charts.
    ##  global.metrics.metricClient The metric client to configure globally. Supports "otel"
    metricClient: ""

    ##  global.metrics.otelCollectorEndpoint The open-telemetry-collector endpoint that metrics will be sent to.
    otelCollectorEndpoint: ""
  jobs:
    ## Jobs resource requests and limits
    ## ref: http://kubernetes.io/docs/user-guide/compute-resources/
    ## We usually recommend not to specify default resources and to leave this as a conscious
    ## choice for the user. This also increases chances charts run on environments with little
    ## resources, such as Minikube. If you do want to specify resources, uncomment the following
    ## lines, adjust them as necessary, and remove the curly braces after 'resources:'.
    ##  jobs.resources.limits [object] The resources limits for jobs
    ##  jobs.resources.requests [object] The requested resources for jobs
    resources:
      ## Example:
      ## requests:
      ##    memory: 256Mi
      ##    cpu: 250m
      requests: {}
      ## Example:
      ## limits:
      ##    cpu: 200m
      ##    memory: 1Gi
      limits: {}

    kube:
      ## JOB_KUBE_ANNOTATIONS
      ## pod annotations of the sync job and the default pod annotations fallback for others jobs
      ##  jobs.kube.annotations [object] key/value annotations applied to kube jobs
      annotations: {}

      ## JOB_KUBE_NODE_SELECTORS
      ## pod node selector of the sync job and the default pod node selector fallback for others jobs
      ##  jobs.kube.nodeSelector [object] key/value node selector applied to kube jobs
      nodeSelector: {}

      ## JOB_KUBE_TOLERATIONS
      ##  jobs.kube.tolerations [array] Tolerations for jobs.kube pod assignment.
      ## ref: https://kubernetes.io/docs/concepts/configuration/taint-and-toleration/
      ## any boolean values should be quoted to ensure the value is passed through as a string, eg:
      ## - key: airbyte-server
      ##   operator: Equal
      ##   value: "true"
      ##   effect: NoSchedule
      tolerations: []

      ## JOB_KUBE_MAIN_CONTAINER_IMAGE_PULL_SECRET
      ## image pull secret to use for job pod
      ##  jobs.kube.main_container_image_pull_secret [string]  image pull secret to use for job pod
      main_container_image_pull_secret: ""

## @section Common Parameters

##  nameOverride -- String to partially override airbyte.fullname template with a string (will prepend the release name)
##
nameOverride: ""
##  fullnameOverride -- String to fully override airbyte.fullname template with a string
##
fullnameOverride: ""

## Pods Service Account
## ref: https://kubernetes.io/docs/tasks/configure-pod-container/configure-service-account/
##  serviceAccount.annotations -- [object] Annotations for service account. Evaluated as a template. Only used if `create` is `true`.
##  serviceAccount.create -- Specifies whether a ServiceAccount should be created
##  serviceAccount.name -- Name of the service account to use. If not set and create is true, a name is generated using the fullname template.
##
serviceAccount:
  create: true
  annotations: {}
  name: *service-account-name

# version Sets the AIRBYTE_VERSION environment variable. Defaults to Chart.AppVersion.
# If changing the image tags below, you should probably also update this.
version: ""

## @section Webapp Parameters

webapp:
  enabled: true
  ##  webapp.replicaCount Number of webapp replicas
  replicaCount: 1

  ##  webapp.image.repository The repository to use for the airbyte webapp image.
  ##  webapp.image.pullPolicy the pull policy to use for the airbyte webapp image
  ##  webapp.image.tag The airbyte webapp image tag. Defaults to the chart's AppVersion
  image:
    repository: airbyte/webapp
    pullPolicy: IfNotPresent

  ##  webapp.podAnnotations [object] Add extra annotations to the webapp pod(s)
  ##
  podAnnotations: {}

  ##  webapp.podLabels [object] Add extra labels to the webapp pod(s)
  ##
  podLabels: {}

  ##  webapp.containerSecurityContext Security context for the container
  ## Examples:
  ## containerSecurityContext:
  ##    runAsNonRoot: true
  ##    runAsUser: 1000
  ##    readOnlyRootFilesystem: true
  containerSecurityContext: {}

  ## Configure extra options for the webapp containers' liveness and readiness probes
  ## ref: https://kubernetes.io/docs/tasks/configure-pod-container/configure-liveness-readiness-probes/#configure-probes
  ##  webapp.livenessProbe.enabled Enable livenessProbe on the webapp
  ##  webapp.livenessProbe.initialDelaySeconds Initial delay seconds for livenessProbe
  ##  webapp.livenessProbe.periodSeconds Period seconds for livenessProbe
  ##  webapp.livenessProbe.timeoutSeconds Timeout seconds for livenessProbe
  ##  webapp.livenessProbe.failureThreshold Failure threshold for livenessProbe
  ##  webapp.livenessProbe.successThreshold Success threshold for livenessProbe
  ##
  livenessProbe:
    enabled: true
    initialDelaySeconds: 30
    periodSeconds: 10
    timeoutSeconds: 1
    failureThreshold: 3
    successThreshold: 1

  ##  webapp.readinessProbe.enabled Enable readinessProbe on the webapp
  ##  webapp.readinessProbe.initialDelaySeconds Initial delay seconds for readinessProbe
  ##  webapp.readinessProbe.periodSeconds Period seconds for readinessProbe
  ##  webapp.readinessProbe.timeoutSeconds Timeout seconds for readinessProbe
  ##  webapp.readinessProbe.failureThreshold Failure threshold for readinessProbe
  ##  webapp.readinessProbe.successThreshold Success threshold for readinessProbe
  ##
  readinessProbe:
    enabled: true
    initialDelaySeconds: 10
    periodSeconds: 10
    timeoutSeconds: 1
    failureThreshold: 3
    successThreshold: 1

  ##  webapp.service.type The service type to use for the webapp service
  ##  webapp.service.port The service port to expose the webapp on
  ##  webapp.service.annotations Annotations for the webapp service resource
  service:
    type: ClusterIP
    port: 80
    annotations: {}

  ## Web app resource requests and limits
  ## ref: http://kubernetes.io/docs/user-guide/compute-resources/
  ## We usually recommend not to specify default resources and to leave this as a conscious
  ## choice for the user. This also increases chances charts run on environments with little
  ## resources, such as Minikube. If you do want to specify resources, uncomment the following
  ## lines, adjust them as necessary, and remove the curly braces after 'resources:'.
  ##  webapp.resources.limits [object] The resources limits for the Web container
  ##  webapp.resources.requests [object] The requested resources for the Web container
  resources:
    ## Example:
    ## limits:
    ##    cpu: 200m
    ##    memory: 1Gi
    limits: {}
    ## Examples:
    ## requests:
    ##    memory: 256Mi
    ##    cpu: 250m
    requests: {}

  ##  webapp.nodeSelector [object] Node labels for pod assignment
  ## Ref: https://kubernetes.io/docs/user-guide/node-selection/
  ##
  nodeSelector: {}

  ##  webapp.tolerations [array] Tolerations for webapp pod assignment.
  ## ref: https://kubernetes.io/docs/concepts/configuration/taint-and-toleration/
  ##
  tolerations: []

  ##  webapp.affinity [object] Affinity and anti-affinity for webapp pod assignment.
  ## ref: https://kubernetes.io/docs/concepts/scheduling-eviction/assign-pod-node/#affinity-and-anti-affinity
  ##
  affinity: {}

  ## Configure the ingress resource that allows you to access the Airbyte installation.
  ## ref: http://kubernetes.io/docs/user-guide/ingress/
  ##  webapp.ingress.enabled Set to true to enable ingress record generation
  ##  webapp.ingress.className Specifies ingressClassName for clusters >= 1.18+
  ##  webapp.ingress.annotations [object] Ingress annotations done as key:value pairs
  ##  webapp.ingress.hosts The list of hostnames to be covered with this ingress record.
  ##  webapp.ingress.tls [array] Custom ingress TLS configuration
  ingress:
    enabled: false
    className: ""
    annotations: {}
    # kubernetes.io/ingress.class: nginx
    # kubernetes.io/tls-acme: "true"
    hosts: []
    # - host: chart-example.local
    #   paths:
    #   - path: /
    #     pathType: ImplementationSpecific

    tls: []
    # - secretName: chart-example-tls
    #   hosts:
    #   - chart-example.local

  ##  webapp.api.url The webapp API url.
  api:
    url: /api/v1/
  connectorBuilderServer:
    url: /connector-builder-api

  ##  webapp.fullstory.enabled Whether or not to enable fullstory
  fullstory:
    enabled: false

  ##  webapp.extraVolumeMounts [array] Additional volumeMounts for webapp container(s).
  ## Examples (when using `webapp.containerSecurityContext.readOnlyRootFilesystem=true`):
  ## extraVolumeMounts:
  ##   - name: var-run
  ##     mountPath: /var/run/
  ##   - name: var-cache-nginx
  ##     mountPath: /var/cache/nginx
  ##   - mountPath: /etc/nginx/conf.d
  ##     name: nginx-conf-d
  ##
  extraVolumeMounts: []

  ##  webapp.extraVolumes [array] Additional volumes for webapp pod(s).
  ## Examples (when using `webapp.containerSecurityContext.readOnlyRootFilesystem=true`):
  ## extraVolumes:
  ##   - name: var-run
  ##     emptyDir: {}
  ##   - name: var-cache-nginx
  ##     emptyDir: {}
  ##   - name: nginx-conf-d
  ##     emptyDir: {}
  ##
  extraVolumes: []

  ##  extraContainer [array] Additional container for server pod(s)
  ## Example:
  # extraContainers:
  #   - name: otel_collector
  #     image: somerepo/someimage:sometag
  #     args: [
  #         "--important-args"
  #     ]
  #     ports:
  #       - containerPort: 443
  #     volumeMounts:
  #       - name: volumeMountCool
  #         mountPath: /some/path
  #         readOnly: true
  extraContainers: []

  ##  extraInitContainers [array] Additional init containers for server pod(s)
  ## Example:
  # extraInitContainers:
  #   - name: sleepy
  #     image: alpine
  #     command: ['sleep', '60']

  extraInitContainers: []

  ##  extraEnv [array] Supply extra env variables to main container using full notation
  ## Example: (With default env vars and values taken from generated config map)
  # extraEnv:
  #   - name: POSTGRES_USER
  #     valueFrom:
  #       secretKeyRef:
  #         name: airbyte-secrets
  #         key: DATABASE_USER
  #   - name: POSTGRES_PWD
  #     valueFrom:
  #       secretKeyRef:
  #         name: airbyte-secrets
  #         key: DATABASE_PASSWORD
  #   - name: DYNAMIC_CONFIG_FILE_PATH
  #     value: "config/dynamicconfig/development.yaml"
  #   - name: DB
  #     value: "postgresql"
  #   - name: DB_PORT
  #     valueFrom:
  #       configMapKeyRef:
  #         name: airbyte-env
  #         key: DATABASE_PORT
  #   - name: POSTGRES_SEEDS
  #     valueFrom:
  #       configMapKeyRef:
  #         name: airbyte-env
  #         key: DATABASE_HOST
  ##
  extraEnv: []
  ##  secrets [object] Supply additional secrets to container
  ## Example:
  ## secrets:
  ##   DATABASE_PASSWORD: strong-password
  ##   DATABASE_USER: my-db-user
  secrets: {}

  ##  env_vars [object] Supply extra env variables to main container using simplified notation
  ## Example:
  ## env_vars:
  ##   DATABASE_HOST: airbyte-db
  ##   DATABASE_PORT: 5432
  env_vars: {}

## @section Pod Sweeper parameters

pod-sweeper:
  enabled: true
  ##  podSweeper.image.repository The image repository to use for the pod sweeper
  ##  podSweeper.image.pullPolicy The pull policy for the pod sweeper image
  ##  podSweeper.image.tag The pod sweeper image tag to use
  image:
    repository: bitnami/kubectl
    pullPolicy: IfNotPresent
    tag: latest

  ##  podSweeper.podAnnotations [object] Add extra annotations to the podSweeper pod
  ##
  podAnnotations: {}

  ##  podSweeper.podLabels [object] Add extra labels to the podSweeper pod
  ##
  podLabels: {}

  ##  podSweeper.containerSecurityContext Security context for the container
  ## Examples:
  ## containerSecurityContext:
  ##    runAsNonRoot: true
  ##    runAsUser: 1000
  ##    readOnlyRootFilesystem: true
  containerSecurityContext: {}

  ## Configure extra options for the podSweeper containers' liveness and readiness probes
  ## ref: https://kubernetes.io/docs/tasks/configure-pod-container/configure-liveness-readiness-probes/#configure-probes
  ##  podSweeper.livenessProbe.enabled Enable livenessProbe on the podSweeper
  ##  podSweeper.livenessProbe.initialDelaySeconds Initial delay seconds for livenessProbe
  ##  podSweeper.livenessProbe.periodSeconds Period seconds for livenessProbe
  ##  podSweeper.livenessProbe.timeoutSeconds Timeout seconds for livenessProbe
  ##  podSweeper.livenessProbe.failureThreshold Failure threshold for livenessProbe
  ##  podSweeper.livenessProbe.successThreshold Success threshold for livenessProbe
  ##
  livenessProbe:
    enabled: true
    initialDelaySeconds: 5
    periodSeconds: 30
    timeoutSeconds: 1
    failureThreshold: 3
    successThreshold: 1

  ##  podSweeper.readinessProbe.enabled Enable readinessProbe on the podSweeper
  ##  podSweeper.readinessProbe.initialDelaySeconds Initial delay seconds for readinessProbe
  ##  podSweeper.readinessProbe.periodSeconds Period seconds for readinessProbe
  ##  podSweeper.readinessProbe.timeoutSeconds Timeout seconds for readinessProbe
  ##  podSweeper.readinessProbe.failureThreshold Failure threshold for readinessProbe
  ##  podSweeper.readinessProbe.successThreshold Success threshold for readinessProbe
  ##
  readinessProbe:
    enabled: true
    initialDelaySeconds: 5
    periodSeconds: 30
    timeoutSeconds: 1
    failureThreshold: 3
    successThreshold: 1

  ## Pod Sweeper app resource requests and limits
  ## ref: http://kubernetes.io/docs/user-guide/compute-resources/
  ## We usually recommend not to specify default resources and to leave this as a conscious
  ## choice for the user. This also increases chances charts run on environments with little
  ## resources, such as Minikube. If you do want to specify resources, uncomment the following
  ## lines, adjust them as necessary, and remove the curly braces after 'resources:'.
  ##  podSweeper.resources.limits [object] The resources limits for the podSweeper container
  ##  podSweeper.resources.requests [object] The requested resources for the podSweeper container
  resources:
    ## Example:
    ## limits:
    ##    cpu: 200m
    ##    memory: 1Gi
    limits: {}
    ## Examples:
    ## requests:
    ##    memory: 256Mi
    ##    cpu: 250m
    requests: {}

  ##  podSweeper.nodeSelector [object] Node labels for pod assignment
  ## Ref: https://kubernetes.io/docs/user-guide/node-selection/
  ##
  nodeSelector: {}

  ##  podSweeper.tolerations [array] Tolerations for podSweeper pod assignment.
  ## ref: https://kubernetes.io/docs/concepts/configuration/taint-and-toleration/
  ##
  tolerations: []

  ##  podSweeper.affinity [object] Affinity and anti-affinity for podSweeper pod assignment.
  ## ref: https://kubernetes.io/docs/concepts/scheduling-eviction/assign-pod-node/#affinity-and-anti-affinity
  ##
  affinity: {}

  ##  podSweeper.extraVolumeMounts [array] Additional volumeMounts for podSweeper container(s).
  ## Examples:
  ## extraVolumeMounts:
  ##   - name: tmpdir
  ##     mountPath: /tmp
  ##
  extraVolumeMounts: []

  ##  podSweeper.extraVolumes [array] Additional volumes for podSweeper pod(s).
  ## Examples:
  ## extraVolumes:
  ##   - name: tmpdir
  ##     emptyDir: {}
  ##
  extraVolumes: []

## @section Server parameters

server:
  enabled: true
  ##  server.replicaCount Number of server replicas
  replicaCount: 1

  ##  server.image.repository The repository to use for the airbyte server image.
  ##  server.image.pullPolicy the pull policy to use for the airbyte server image
  ##  server.image.tag The airbyte server image tag. Defaults to the chart's AppVersion
  image:
    repository: airbyte/server
    pullPolicy: IfNotPresent

  ##  server.podAnnotations [object] Add extra annotations to the server pod(s)
  ##
  podAnnotations: {}

  ##  server.podLabels [object] Add extra labels to the server pod(s)
  ##
  podLabels: {}

  ##  server.containerSecurityContext Security context for the container
  ## Examples:
  ## containerSecurityContext:
  ##    runAsNonRoot: true
  ##    runAsUser: 1000
  ##    readOnlyRootFilesystem: true
  containerSecurityContext: {}

  ## Configure extra options for the server containers' liveness and readiness probes
  ## ref: https://kubernetes.io/docs/tasks/configure-pod-container/configure-liveness-readiness-probes/#configure-probes
  ##  server.livenessProbe.enabled Enable livenessProbe on the server
  ##  server.livenessProbe.initialDelaySeconds Initial delay seconds for livenessProbe
  ##  server.livenessProbe.periodSeconds Period seconds for livenessProbe
  ##  server.livenessProbe.timeoutSeconds Timeout seconds for livenessProbe
  ##  server.livenessProbe.failureThreshold Failure threshold for livenessProbe
  ##  server.livenessProbe.successThreshold Success threshold for livenessProbe
  ##
  livenessProbe:
    enabled: true
    initialDelaySeconds: 30
    periodSeconds: 10
    timeoutSeconds: 1
    failureThreshold: 3
    successThreshold: 1

  ##  server.readinessProbe.enabled Enable readinessProbe on the server
  ##  server.readinessProbe.initialDelaySeconds Initial delay seconds for readinessProbe
  ##  server.readinessProbe.periodSeconds Period seconds for readinessProbe
  ##  server.readinessProbe.timeoutSeconds Timeout seconds for readinessProbe
  ##  server.readinessProbe.failureThreshold Failure threshold for readinessProbe
  ##  server.readinessProbe.successThreshold Success threshold for readinessProbe
  ##
  readinessProbe:
    enabled: true
    initialDelaySeconds: 10
    periodSeconds: 10
    timeoutSeconds: 1
    failureThreshold: 3
    successThreshold: 1

  ## server resource requests and limits
  ## ref: http://kubernetes.io/docs/user-guide/compute-resources/
  ## We usually recommend not to specify default resources and to leave this as a conscious
  ## choice for the user. This also increases chances charts run on environments with little
  ## resources, such as Minikube. If you do want to specify resources, uncomment the following
  ## lines, adjust them as necessary, and remove the curly braces after 'resources:'.
  ##  server.resources.limits [object] The resources limits for the server container
  ##  server.resources.requests [object] The requested resources for the server container
  resources:
    ## Example:
    ## limits:
    ##    cpu: 200m
    ##    memory: 1Gi
    limits: {}
    ## Examples:
    ## requests:
    ##    memory: 256Mi
    ##    cpu: 250m
    requests: {}

  ##  server.nodeSelector [object] Node labels for pod assignment
  ## Ref: https://kubernetes.io/docs/user-guide/node-selection/
  ##
  nodeSelector: {}

  ##  server.tolerations [array] Tolerations for server pod assignment.
  ## ref: https://kubernetes.io/docs/concepts/configuration/taint-and-toleration/
  ##
  tolerations: []

  ##  server.affinity [object] Affinity and anti-affinity for server pod assignment.
  ## ref: https://kubernetes.io/docs/concepts/scheduling-eviction/assign-pod-node/#affinity-and-anti-affinity
  ##
  affinity: {}

  ##  server.log.level The log level to log at.
  log:
    level: "INFO"

  ##  server.extraVolumeMounts [array] Additional volumeMounts for server container(s).
  ## Examples (when using `server.containerSecurityContext.readOnlyRootFilesystem=true`):
  ## extraVolumeMounts:
  ##   - name: tmpdir
  ##     mountPath: /tmp
  ##
  extraVolumeMounts: []

  ##  server.extraVolumes [array] Additional volumes for server pod(s).
  ## Examples (when using `server.containerSecurityContext.readOnlyRootFilesystem=true`):
  ## extraVolumes:
  ##   - name: tmpdir
  ##     emptyDir: {}
  ##
  extraVolumes: []

  ##  extraContainer [array] Additional container for server pod(s)
  ## Example:
  # extraContainers:
  #   - name: otel_collector
  #     image: somerepo/someimage:sometag
  #     args: [
  #         "--important-args"
  #     ]
  #     ports:
  #       - containerPort: 443
  #     volumeMounts:
  #       - name: volumeMountCool
  #         mountPath: /some/path
  #         readOnly: true
  extraContainers: []

  ##  extraInitContainers [array] Additional init containers for server pod(s)
  ## Example:
  # extraInitContainers:
  #   - name: sleepy
  #     image: alpine
  #     command: ['sleep', '60']

  extraInitContainers: []

  ##  extraEnv [array] Supply extra env variables to main container using full notation
  ## Example: (With default env vars and values taken from generated config map)
  # extraEnv:
  #   - name: AIRBYTE_VERSION
  #     valueFrom:
  #       configMapKeyRef:
  #         name: airbyte-env
  #         key: AIRBYTE_VERSION
  #   - name: API_URL
  #     valueFrom:
  #       configMapKeyRef:
  #         name: airbyte-env
  #         key: API_URL
  #   - name: TRACKING_STRATEGY
  #     valueFrom:
  #       configMapKeyRef:
  #         name: airbyte-env
  #         key: TRACKING_STRATEGY
  #   - name: FULLSTORY
  #     valueFrom:
  #       configMapKeyRef:
  #         name: airbyte-env
  #         key: FULLSTORY
  #   - name: INTERNAL_API_HOST
  #     valueFrom:
  #       configMapKeyRef:
  #         name: airbyte-env
  #         key: INTERNAL_API_HOST
  ##
  extraEnv: []
  ##  secrets [object] Supply additional secrets to container
  ## Example:
  ## secrets:
  ##   DATABASE_PASSWORD: strong-password
  ##   DATABASE_USER: my-db-user
  secrets: {}

  ##  env_vars [object] Supply extra env variables to main container using simplified notation
  ## Example:
  ## env_vars:
  ##   DATABASE_HOST: airbyte-db
  ##   DATABASE_PORT: 5432
  env_vars: {}

## @section Worker Parameters

worker:
  enabled: true
  ##  worker.replicaCount Number of worker replicas
  replicaCount: 1

  ##  worker.image.repository The repository to use for the airbyte worker image.
  ##  worker.image.pullPolicy the pull policy to use for the airbyte worker image
  ##  worker.image.tag The airbyte worker image tag. Defaults to the chart's AppVersion
  image:
    repository: airbyte/worker
    pullPolicy: IfNotPresent

  ##  worker.podAnnotations [object] Add extra annotations to the worker pod(s)
  ##
  podAnnotations: {}

  ##  worker.podLabels [object] Add extra labels to the worker pod(s)
  ##
  podLabels: {}

  ##  worker.containerSecurityContext Security context for the container
  ## Examples:
  ## containerSecurityContext:
  ##    runAsNonRoot: true
  ##    runAsUser: 1000
  ##    readOnlyRootFilesystem: true
  containerSecurityContext: {}

  ## Configure extra options for the worker containers' liveness and readiness probes
  ## ref: https://kubernetes.io/docs/tasks/configure-pod-container/configure-liveness-readiness-probes/#configure-probes
  ##  worker.livenessProbe.enabled Enable livenessProbe on the worker
  ##  worker.livenessProbe.initialDelaySeconds Initial delay seconds for livenessProbe
  ##  worker.livenessProbe.periodSeconds Period seconds for livenessProbe
  ##  worker.livenessProbe.timeoutSeconds Timeout seconds for livenessProbe
  ##  worker.livenessProbe.failureThreshold Failure threshold for livenessProbe
  ##  worker.livenessProbe.successThreshold Success threshold for livenessProbe
  ##
  livenessProbe:
    enabled: true
    initialDelaySeconds: 30
    periodSeconds: 10
    timeoutSeconds: 1
    failureThreshold: 3
    successThreshold: 1

  ##  worker.readinessProbe.enabled Enable readinessProbe on the worker
  ##  worker.readinessProbe.initialDelaySeconds Initial delay seconds for readinessProbe
  ##  worker.readinessProbe.periodSeconds Period seconds for readinessProbe
  ##  worker.readinessProbe.timeoutSeconds Timeout seconds for readinessProbe
  ##  worker.readinessProbe.failureThreshold Failure threshold for readinessProbe
  ##  worker.readinessProbe.successThreshold Success threshold for readinessProbe
  ##
  readinessProbe:
    enabled: true
    initialDelaySeconds: 10
    periodSeconds: 10
    timeoutSeconds: 1
    failureThreshold: 3
    successThreshold: 1

  ## worker resource requests and limits
  ## ref: http://kubernetes.io/docs/user-guide/compute-resources/
  ## We usually recommend not to specify default resources and to leave this as a conscious
  ## choice for the user. This also increases chances charts run on environments with little
  ## resources, such as Minikube. If you do want to specify resources, uncomment the following
  ## lines, adjust them as necessary, and remove the curly braces after 'resources:'.
  ##  worker.resources.limits [object] The resources limits for the worker container
  ##  worker.resources.requests [object] The requested resources for the worker container
  resources:
    ## Example:
    ## limits:
    ##    cpu: 200m
    ##    memory: 1Gi
    limits: {}
    ## Examples:
    ## requests:
    ##    memory: 256Mi
    ##    cpu: 250m
    requests: {}

  ##  worker.nodeSelector [object] Node labels for pod assignment
  ## Ref: https://kubernetes.io/docs/user-guide/node-selection/
  ##
  nodeSelector: {}

  ##  worker.tolerations [array] Tolerations for worker pod assignment.
  ## ref: https://kubernetes.io/docs/concepts/configuration/taint-and-toleration/
  ##
  tolerations: []

  ##  worker.affinity [object] Affinity and anti-affinity for worker pod assignment.
  ## ref: https://kubernetes.io/docs/concepts/scheduling-eviction/assign-pod-node/#affinity-and-anti-affinity
  ##
  affinity: {}

  ##  worker.log.level The log level to log at.
  log:
    level: "INFO"

  ##  worker.extraEnv [array] Additional env vars for worker pod(s).
  ## Example:
  ##
  ## extraEnv:
  ## - name: JOB_KUBE_TOLERATIONS
  ##   value: "key=airbyte-server,operator=Equals,value=true,effect=NoSchedule"
  extraEnv: []

  ##  worker.extraVolumeMounts [array] Additional volumeMounts for worker container(s).
  ## Examples (when using `worker.containerSecurityContext.readOnlyRootFilesystem=true`):
  ## extraVolumeMounts:
  ##   - name: tmpdir
  ##     mountPath: /tmp
  ##
  extraVolumeMounts: []

  ##  worker.extraVolumes [array] Additional volumes for worker pod(s).
  ## Examples (when using `worker.containerSecurityContext.readOnlyRootFilesystem=true`):
  ## extraVolumes:
  ##   - name: tmpdir
  ##     emptyDir: {}
  ##
  extraVolumes: []

  extraContainers: []

  hpa:
    enabled: false
  ## Container Orchestrator
  ## enabled -- Enable or disable Orchestrator
  ## image -- Orchestrator image

  containerOrchestrator:
    enabled: true
    image: ""

<<<<<<< HEAD
  ## current no exist documentations
  activityMaxAttempt: ""
  activityInitialDelayBetweenAttemptsSeconds: ""
  activityMaxDelayBetweenAttemptsSeconds: ""

  maxNotifyWorkers: 5

=======
>>>>>>> ec79bff7
## @section Metrics parameters
metrics:
  enabled: false

  ##  metrics.replicaCount Number of metrics-reporter replicas
  replicaCount: 1

  ##  metrics.image.repository The repository to use for the airbyte metrics-reporter image.
  ##  metrics.image.pullPolicy the pull policy to use for the airbyte metrics-reporter image
  ##  metrics.image.tag The airbyte metrics-reporter image tag. Defaults to the chart's AppVersion
  image:
    repository: airbyte/metrics-reporter
    pullPolicy: IfNotPresent

  ##  metrics.podAnnotations [object] Add extra annotations to the metrics-reporter pod
  ##
  podAnnotations: {}

  ##  metrics.podLabels [object] Add extra labels to the metrics-reporter pod
  ##
  podLabels: {}

  ##  metrics.containerSecurityContext Security context for the container
  ## Examples:
  ## containerSecurityContext:
  ##    runAsNonRoot: true
  ##    runAsUser: 1000
  ##    readOnlyRootFilesystem: true
  containerSecurityContext: {}

  ## metrics-reporter app resource requests and limits
  ## ref: http://kubernetes.io/docs/user-guide/compute-resources/
  ## We usually recommend not to specify default resources and to leave this as a conscious
  ## choice for the user. This also increases chances charts run on environments with little
  ## resources, such as Minikube. If you do want to specify resources, uncomment the following
  ## lines, adjust them as necessary, and remove the curly braces after 'resources:'.
  ##  metrics.resources.limits [object] The resources limits for the metrics-reporter container
  ##  metrics.resources.requests [object] The requested resources for the metrics-reporter container
  resources:
    ## Example:
    ## limits:
    ##    cpu: 200m
    ##    memory: 1Gi
    limits: {}
    ## Examples:
    ## requests:
    ##    memory: 256Mi
    ##    cpu: 250m
    requests: {}

  ##  metrics.nodeSelector [object] Node labels for pod assignment
  ## Ref: https://kubernetes.io/docs/user-guide/node-selection/
  ##
  nodeSelector: {}

  ##  metrics.tolerations [array] Tolerations for metrics-reporter pod assignment.
  ## ref: https://kubernetes.io/docs/concepts/configuration/taint-and-toleration/
  ##
  tolerations: []

  ##  metrics.affinity [object] Affinity and anti-affinity for metrics-reporter pod assignment.
  ## ref: https://kubernetes.io/docs/concepts/scheduling-eviction/assign-pod-node/#affinity-and-anti-affinity
  ##
  affinity: {}

  ##  metrics.extraEnv [array] Additional env vars for metrics-reporter pod(s).
  ## Example:
  ##
  ## extraEnv:
  ## - name: SAMPLE_ENV_VAR
  ##   value: "key=sample-value"
  extraEnv: []

  ##  metrics.extraVolumeMounts [array] Additional volumeMounts for metrics-reporter container(s).
  ## Examples (when using `metrics.containerSecurityContext.readOnlyRootFilesystem=true`):
  ## extraVolumeMounts:
  ##   - name: tmpdir
  ##     mountPath: /tmp
  ##
  extraVolumeMounts: []

  ##  metrics.extraVolumes [array] Additional volumes for metrics-reporter pod(s).
  ## Examples (when using `metrics.containerSecurityContext.readOnlyRootFilesystem=true`):
  ## extraVolumes:
  ##   - name: tmpdir
  ##     emptyDir: {}
  ##
  extraVolumes: []

  extraContainers: []

  secrets: {}

  env_vars: {}

## @section Bootloader Parameters

airbyte-bootloader:
  enabled: true
  ##  image.repository The repository to use for the airbyte bootloader image.
  ##  image.pullPolicy the pull policy to use for the airbyte bootloader image
  ##  image.tag The airbyte bootloader image tag. Defaults to the chart's AppVersion
  image:
    repository: airbyte/bootloader
    pullPolicy: IfNotPresent

  ##  podAnnotations [object] Add extra annotations to the bootloader pod
  ##
  podAnnotations: {}

  ##  podLabels [object] Add extra labels to the bootloader pod
  ##
  podLabels: {}

  ##  nodeSelector [object] Node labels for pod assignment
  ## Ref: https://kubernetes.io/docs/user-guide/node-selection/
  ##
  nodeSelector: {}

  ##  tolerations [array] Tolerations for worker pod assignment.
  ## ref: https://kubernetes.io/docs/concepts/configuration/taint-and-toleration/
  ##
  tolerations: []

  ## Bootloader resource requests and limits
  ## ref: http://kubernetes.io/docs/user-guide/compute-resources/
  ## We usually recommend not to specify default resources and to leave this as a conscious
  ## choice for the user. This also increases chances charts run on environments with little
  ## resources, such as Minikube. If you do want to specify resources, uncomment the following
  ## lines, adjust them as necessary, and remove the curly braces after 'resources:'.
  ##  bootloader.resources.limits [object] The resources limits for the airbyte bootloader image
  ##  bootloader.resources.requests [object] The requested resources for the airbyte bootloader image
  resources:
    ## Example:
    ## requests:
    ##    memory: 256Mi
    ##    cpu: 250m
    requests: {}
    ## Example:
    ## limits:
    ##    cpu: 200m
    ##    memory: 1Gi
    limits: {}

  ##  affinity [object] Affinity and anti-affinity for bootloader pod assignment.
  ## ref: https://kubernetes.io/docs/concepts/scheduling-eviction/assign-pod-node/#affinity-and-anti-affinity
  ##
  affinity: {}

  ##  extraEnv [array] Supply extra env variables to main container using full notation
  ## Example: (With default env vars and values taken from generated config map)
  ## extraEnv:
  ##   - name: AIRBYTE_VERSION
  ##     valueFrom:
  ##       configMapKeyRef:
  ##         name: airbyte-env
  ##         key: AIRBYTE_VERSION
  ##   - name: DATABASE_HOST
  ##     valueFrom:
  ##       configMapKeyRef:
  ##         name: airbyte-env
  ##         key: DATABASE_HOST
  ##   - name: DATABASE_PORT
  ##     valueFrom:
  ##       configMapKeyRef:
  ##         name: airbyte-env
  ##         key: DATABASE_PORT
  ##   - name: DATABASE_PASSWORD
  ##     valueFrom:
  ##       secretKeyRef:
  ##         name: airbyte-secrets
  ##         key: DATABASE_PASSWORD
  ##   - name: DATABASE_URL
  ##     valueFrom:
  ##       configMapKeyRef:
  ##         name: airbyte-env
  ##         key: DATABASE_URL
  ##   - name: DATABASE_USER
  ##     valueFrom:
  ##       secretKeyRef:
  ##         name: airbyte-secrets
  ##         key: DATABASE_USER
  ##
  extraEnv: []
  ##  secrets [object] Supply additional secrets to container
  ## Example:
  ## secrets:
  ##   DATABASE_PASSWORD: strong-password
  ##   DATABASE_USER: my-db-user
  secrets: {}

  ##  env_vars [object] Supply extra env variables to main container using simplified notation
  ## Example:
  ## env_vars:
  ##   DATABASE_HOST: airbyte-db
  ##   DATABASE_PORT: 5432
  env_vars: {}
  ##  extraContainer [array] Additional container for server pod(s)
  ## Example:
  # extraContainers:
  #   - name: otel_collector
  #     image: somerepo/someimage:sometag
  #     args: [
  #         "--important-args"
  #     ]
  #     ports:
  #       - containerPort: 443
  #     volumeMounts:
  #       - name: volumeMountCool
  #         mountPath: /some/path
  #         readOnly: true
  extraContainers: []

  ##  extraInitContainers [array] Additional init containers for server pod(s)
  ## Example:
  # extraInitContainers:
  #   - name: sleepy
  #     image: alpine
  #     command: ['sleep', '60']

  extraInitContainers: []

  ##  extraVolumeMounts [array] Additional volumeMounts for server container(s).
  ## Examples (when using `containerSecurityContext.readOnlyRootFilesystem=true`):
  ## extraVolumeMounts:
  ##   - name: tmpdir
  ##     mountPath: /tmp
  ##
  extraVolumeMounts: []

  ##  extraVolumes [array] Additional volumes for server pod(s).
  ## Examples (when using `containerSecurityContext.readOnlyRootFilesystem=true`):
  ## extraVolumes:
  ##   - name: tmpdir
  ##     emptyDir: {}
  ##
  extraVolumes: []

## @section Temporal parameters
## TODO: Move to consuming temporal from a dedicated helm chart

temporal:
  enabled: true
  ##  temporal.replicaCount The number of temporal replicas to deploy
  replicaCount: 1

  ##  temporal.image.repository The temporal image repository to use
  ##  temporal.image.pullPolicy The pull policy for the temporal image
  ##  temporal.image.tag The temporal image tag to use
  image:
    repository: airbyte/temporal-auto-setup
    pullPolicy: IfNotPresent
    tag: "1.13.0"

  ##  temporal.service.type The Kubernetes Service Type
  ##  temporal.service.port The temporal port and exposed kubernetes port
  service:
    type: ClusterIP
    port: 7233

  ##  temporal.podAnnotations [object] Add extra annotations to the temporal pod
  ##
  podAnnotations: {}

  ##  temporal.podLabels [object] Add extra labels to the temporal pod
  ##
  podLabels: {}

  ##  temporal.containerSecurityContext Security context for the container
  ## Examples:
  ## containerSecurityContext:
  ##    runAsNonRoot: true
  ##    runAsUser: 1000
  ##    readOnlyRootFilesystem: true
  containerSecurityContext: {}

  ##  temporal.extraInitContainers Additional InitContainers to initialize the pod
  ## Examples (when using `temporal.containerSecurityContext.readOnlyRootFilesystem=true`):
  ## extraInitContainers:
  ##   - name: config-loader
  ##     image: airbyte/temporal-auto-setup:1.13.4
  ##     command:
  ##       - /bin/sh
  ##       - -c
  ##       - >-
  ##         find /etc/temporal/config/ -maxdepth 1 -mindepth 1 -exec cp -ar {} /config/ \;
  ##     volumeMounts:
  ##       - name: config
  ##         mountPath: /config
  extraInitContainers: []

  ## Configure extra options for the temporal containers' liveness and readiness probes
  ## ref: https://kubernetes.io/docs/tasks/configure-pod-container/configure-liveness-readiness-probes/#configure-probes
  ##  temporal.livenessProbe.enabled Enable livenessProbe on the temporal
  ##  temporal.livenessProbe.initialDelaySeconds Initial delay seconds for livenessProbe
  ##  temporal.livenessProbe.periodSeconds Period seconds for livenessProbe
  ##  temporal.livenessProbe.timeoutSeconds Timeout seconds for livenessProbe
  ##  temporal.livenessProbe.failureThreshold Failure threshold for livenessProbe
  ##  temporal.livenessProbe.successThreshold Success threshold for livenessProbe
  ##
  livenessProbe:
    enabled: false

  ##  temporal.readinessProbe.enabled Enable readinessProbe on the temporal
  ##  temporal.readinessProbe.initialDelaySeconds Initial delay seconds for readinessProbe
  ##  temporal.readinessProbe.periodSeconds Period seconds for readinessProbe
  ##  temporal.readinessProbe.timeoutSeconds Timeout seconds for readinessProbe
  ##  temporal.readinessProbe.failureThreshold Failure threshold for readinessProbe
  ##  temporal.readinessProbe.successThreshold Success threshold for readinessProbe
  ##
  readinessProbe:
    enabled: false

  ##  temporal.nodeSelector [object] Node labels for temporal pod assignment
  ## Ref: https://kubernetes.io/docs/user-guide/node-selection/
  ##
  nodeSelector: {}

  ##  temporal.tolerations [array] Tolerations for temporal pod assignment.
  ## ref: https://kubernetes.io/docs/concepts/configuration/taint-and-toleration/
  ##
  tolerations: []

  ##  temporal.affinity [object] Affinity and anti-affinity for temporal pod assignment.
  ## ref: https://kubernetes.io/docs/concepts/scheduling-eviction/assign-pod-node/#affinity-and-anti-affinity
  ##
  affinity: {}

  ##  temporal.extraEnv [array] Additional env vars for temporal pod(s).
  ## Example:
  ##
  ## extraEnv:
  ## - name: SAMPLE_ENV_VAR
  ##   value: "key=sample-value"
  extraEnv: []

  ##  temporal.extraVolumeMounts [array] Additional volumeMounts for temporal container(s).
  ## Examples (when using `temporal.containerSecurityContext.readOnlyRootFilesystem=true`):
  ## extraVolumeMounts:
  ##   - name: tmpdir
  ##     mountPath: /tmp
  ##   - name: config
  ##     mountPath: /etc/temporal/config
  ##
  extraVolumeMounts: []

  ##  temporal.extraVolumes [array] Additional volumes for temporal pod(s).
  ## Examples (when using `temporal.containerSecurityContext.readOnlyRootFilesystem=true`):
  ## extraVolumes:
  ##   - name: tmpdir
  ##     emptyDir: {}
  ##  - name: config
  ##    emptyDir: {}
  ##
  extraVolumes: []

  ## Temporal resource requests and limits
  ## ref: http://kubernetes.io/docs/user-guide/compute-resources/
  ## We usually recommend not to specify default resources and to leave this as a conscious
  ## choice for the user. This also increases chances charts run on environments with little
  ## resources, such as Minikube. If you do want to specify resources, uncomment the following
  ## lines, adjust them as necessary, and remove the curly braces after 'resources:'.
  ##  temporal.resources.limits [object] The resources limits for temporal pod(s)
  ##  temporal.resources.requests [object] The requested resources for temporal pod(s)
  resources:
    ## Example:
    ## requests:
    ##    memory: 256Mi
    ##    cpu: 250m
    requests: {}
    ## Example:
    ## limits:
    ##    cpu: 200m
    ##    memory: 1Gi
    limits: {}

  extraContainers: []

## @section Airbyte Database parameters

## PostgreSQL chart configuration
## ref: https://github.com/bitnami/charts/blob/master/bitnami/postgresql/values.yaml
##  postgresql.enabled Switch to enable or disable the PostgreSQL helm chart
##  postgresql.postgresqlUsername Airbyte Postgresql username
##  postgresql.postgresqlPassword Airbyte Postgresql password
##  postgresql.postgresqlDatabase Airbyte Postgresql database
##  postgresql.existingSecret Name of an existing secret containing the PostgreSQL password ('postgresql-password' key)
##  postgresql.containerSecurityContext.runAsNonRoot Ensures the container will run with a non-root user
##  postgresql.commonAnnotations.helm.sh/hook It will determine when the hook should be rendered
##  postgresql.commonAnnotations.helm.sh/hook-weight The order in which the hooks are executed. If weight is lower, it has higher priority
##
postgresql:
  enabled: true
  postgresqlUsername: airbyte
  postgresqlPassword: airbyte
  postgresqlDatabase: db-airbyte
  # fullnameOverride: *db-hostname
  ## This secret is used in case of postgresql.enabled=true and we would like to specify password for newly created postgresql instance
  ##
  existingSecret: ""
  containerSecurityContext:
    runAsNonRoot: true
  commonAnnotations:
    helm.sh/hook: pre-install,pre-upgrade
    helm.sh/hook-weight: "-1"
## External PostgreSQL configuration
## All of these values are only used when postgresql.enabled is set to false
##  externalDatabase.host Database host
##  externalDatabase.user non-root Username for Airbyte Database
##  externalDatabase.password Database password
##  externalDatabase.existingSecret Name of an existing secret resource containing the DB password
##  externalDatabase.existingSecretPasswordKey Name of an existing secret key containing the DB password
##  externalDatabase.database Database name
##  externalDatabase.port Database port number
##
externalDatabase:
  host: localhost
  user: airbyte
  password: ""
  existingSecret: ""
  existingSecretPasswordKey: ""
  database: db-airbyte
  port: 5432

## @section Logs parameters

## @section Minio chart overwrites
##  minio.accessKey.password Minio Access Key
##  minio.secretKey.password Minio Secret Key
minio:
  enabled: true
  auth:
    rootUser: minio
    rootPassword: minio123

## @section cron parameters

cron:
  enabled: true
  ##  cron.replicaCount Number of cron replicas
  replicaCount: 1

  ##  cron.image.repository The repository to use for the airbyte cron image.
  ##  cron.image.pullPolicy the pull policy to use for the airbyte cron image
  ##  cron.image.tag The airbyte cron image tag. Defaults to the chart's AppVersion
  image:
    repository: airbyte/cron
    pullPolicy: IfNotPresent

  ##  cron.podAnnotations [object] Add extra annotations to the cron pod(s)
  ##
  podAnnotations: {}

  ##  cron.podLabels [object] Add extra labels to the cron pod(s)
  ##
  podLabels: {}

  ##  cron.containerSecurityContext Security context for the container
  ## Examples:
  ## containerSecurityContext:
  ##    runAsNonRoot: true
  ##    runAsUser: 1000
  ##    readOnlyRootFilesystem: true
  containerSecurityContext: {}

  ## Configure extra options for the cron containers' liveness and readiness probes
  ## ref: https://kubernetes.io/docs/tasks/configure-pod-container/configure-liveness-readiness-probes/#configure-probes
  ##  cron.livenessProbe.enabled Enable livenessProbe on the cron
  ##  cron.livenessProbe.initialDelaySeconds Initial delay seconds for livenessProbe
  ##  cron.livenessProbe.periodSeconds Period seconds for livenessProbe
  ##  cron.livenessProbe.timeoutSeconds Timeout seconds for livenessProbe
  ##  cron.livenessProbe.failureThreshold Failure threshold for livenessProbe
  ##  cron.livenessProbe.successThreshold Success threshold for livenessProbe
  ##
  livenessProbe:
    enabled: true
    initialDelaySeconds: 30
    periodSeconds: 10
    timeoutSeconds: 1
    failureThreshold: 3
    successThreshold: 1

  ##  cron.readinessProbe.enabled Enable readinessProbe on the cron
  ##  cron.readinessProbe.initialDelaySeconds Initial delay seconds for readinessProbe
  ##  cron.readinessProbe.periodSeconds Period seconds for readinessProbe
  ##  cron.readinessProbe.timeoutSeconds Timeout seconds for readinessProbe
  ##  cron.readinessProbe.failureThreshold Failure threshold for readinessProbe
  ##  cron.readinessProbe.successThreshold Success threshold for readinessProbe
  ##
  readinessProbe:
    enabled: true
    initialDelaySeconds: 10
    periodSeconds: 10
    timeoutSeconds: 1
    failureThreshold: 3
    successThreshold: 1

  ## cron resource requests and limits
  ## ref: http://kubernetes.io/docs/user-guide/compute-resources/
  ## We usually recommend not to specify default resources and to leave this as a conscious
  ## choice for the user. This also increases chances charts run on environments with little
  ## resources, such as Minikube. If you do want to specify resources, uncomment the following
  ## lines, adjust them as necessary, and remove the curly braces after 'resources:'.
  ##  cron.resources.limits [object] The resources limits for the cron container
  ##  cron.resources.requests [object] The requested resources for the cron container
  resources:
    ## Example:
    ## limits:
    ##    cpu: 200m
    ##    memory: 1Gi
    limits: {}
    ## Examples:
    ## requests:
    ##    memory: 256Mi
    ##    cpu: 250m
    requests: {}

  ##  cron.nodeSelector [object] Node labels for pod assignment
  ## Ref: https://kubernetes.io/docs/user-guide/node-selection/
  ##
  nodeSelector: {}

  ##  cron.tolerations [array] Tolerations for cron pod assignment.
  ## ref: https://kubernetes.io/docs/concepts/configuration/taint-and-toleration/
  ##
  tolerations: []

  ##  cron.affinity [object] Affinity and anti-affinity for cron pod assignment.
  ## ref: https://kubernetes.io/docs/concepts/scheduling-eviction/assign-pod-node/#affinity-and-anti-affinity
  ##
  affinity: {}

  ##  cron.log.level The log level to log at.
  log:
    level: "INFO"

  ##  cron.extraVolumeMounts [array] Additional volumeMounts for cron container(s).
  ## Examples (when using `cron.containerSecurityContext.readOnlyRootFilesystem=true`):
  ## extraVolumeMounts:
  ##   - name: tmpdir
  ##     mountPath: /tmp
  ##
  extraVolumeMounts: []

  ##  cron.extraVolumes [array] Additional volumes for cron pod(s).
  ## Examples (when using `cron.containerSecurityContext.readOnlyRootFilesystem=true`):
  ## extraVolumes:
  ##   - name: tmpdir
  ##     emptyDir: {}
  ##
  extraVolumes: []

  ##  extraContainer [array] Additional container for cron pod(s)
  ## Example:
  # extraContainers:
  #   - name: otel_collector
  #     image: somerepo/someimage:sometag
  #     args: [
  #         "--important-args"
  #     ]
  #     ports:
  #       - containerPort: 443
  #     volumeMounts:
  #       - name: volumeMountCool
  #         mountPath: /some/path
  #         readOnly: true
  extraContainers: []

  ##  extraInitContainers [array] Additional init containers for cron pod(s)
  ## Example:
  # extraInitContainers:
  #   - name: sleepy
  #     image: alpine
  #     command: ['sleep', '60']

  extraInitContainers: []

  ##  extraEnv [array] Supply extra env variables to main container using full notation
  ## Example: (With default env vars and values taken from generated config map)
  # extraEnv:
  #   - name: AIRBYTE_VERSION
  #     valueFrom:
  #       configMapKeyRef:
  #         name: airbyte-env
  #         key: AIRBYTE_VERSION
  #   - name: API_URL
  #     valueFrom:
  #       configMapKeyRef:
  #         name: airbyte-env
  #         key: API_URL
  #   - name: TRACKING_STRATEGY
  #     valueFrom:
  #       configMapKeyRef:
  #         name: airbyte-env
  #         key: TRACKING_STRATEGY
  #   - name: FULLSTORY
  #     valueFrom:
  #       configMapKeyRef:
  #         name: airbyte-env
  #         key: FULLSTORY
  #   - name: INTERNAL_API_HOST
  #     valueFrom:
  #       configMapKeyRef:
  #         name: airbyte-env
  #         key: INTERNAL_API_HOST
  ##
  extraEnv: []
  ##  secrets [object] Supply additional secrets to container
  ## Example:
  ## secrets:
  ##   DATABASE_PASSWORD: strong-password
  ##   DATABASE_USER: my-db-user
  secrets: {}

  ##  env_vars [object] Supply extra env variables to main container using simplified notation
  ## Example:
  ## env_vars:
  ##   DATABASE_HOST: airbyte-db
  ##   DATABASE_PORT: 5432
  env_vars: {}
connectorBuilderServer:
  enabled: true
  service:
    port: 8003<|MERGE_RESOLUTION|>--- conflicted
+++ resolved
@@ -819,7 +819,6 @@
     enabled: true
     image: ""
 
-<<<<<<< HEAD
   ## current no exist documentations
   activityMaxAttempt: ""
   activityInitialDelayBetweenAttemptsSeconds: ""
@@ -827,8 +826,6 @@
 
   maxNotifyWorkers: 5
 
-=======
->>>>>>> ec79bff7
 ## @section Metrics parameters
 metrics:
   enabled: false
