## @section Global Parameters

## @param global.imageRegistry Global Docker image registry
## @param global.storageClass Global StorageClass for Persistent Volume(s)
##
global:
  imageRegistry: ""
  storageClass: ""

## @section Common Parameters

## @param nameOverride String to partially override airbyte.fullname template with a string (will prepend the release name)
##
nameOverride: ""
## @param fullnameOverride String to fully override airbyte.fullname template with a string
##
fullnameOverride: ""

## Pods Service Account
## ref: https://kubernetes.io/docs/tasks/configure-pod-container/configure-service-account/
## @param serviceAccount.annotations [object] Annotations for service account. Evaluated as a template. Only used if `create` is `true`.
## @param serviceAccount.create Specifies whether a ServiceAccount should be created
## @param serviceAccount.name Name of the service account to use. If not set and create is true, a name is generated using the fullname template.
##
serviceAccount:
  create: true
  annotations: {}
  name: airbyte-admin

## @param version Sets the AIRBYTE_VERSION environment variable. Defaults to Chart.AppVersion.
## If changing the image tags below, you should probably also update this.
version: ""

## @section Webapp Parameters

webapp:
  ## @param webapp.replicaCount Number of webapp replicas
  replicaCount: 1

  ## @param webapp.image.repository The repository to use for the airbyte webapp image.
  ## @param webapp.image.pullPolicy the pull policy to use for the airbyte webapp image
  ## @param webapp.image.tag The airbyte webapp image tag. Defaults to the chart's AppVersion
  image:
    repository: airbyte/webapp
    pullPolicy: IfNotPresent
    tag: 0.33.11-alpha

  ## @param webapp.podAnnotations [object] Add extra annotations to the webapp pod(s)
  ##
  podAnnotations: {}

  ## @param webapp.service.type The service type to use for the webapp service
  ## @param webapp.service.port The service port to expose the webapp on
  service:
    type: ClusterIP
    port: 80

  ## Web app resource requests and limits
  ## ref: http://kubernetes.io/docs/user-guide/compute-resources/
  ## We usually recommend not to specify default resources and to leave this as a conscious
  ## choice for the user. This also increases chances charts run on environments with little
  ## resources, such as Minikube. If you do want to specify resources, uncomment the following
  ## lines, adjust them as necessary, and remove the curly braces after 'resources:'.
  ## @param webapp.resources.limits [object] The resources limits for the Web container
  ## @param webapp.resources.requests [object] The requested resources for the Web container
  resources:
    ## Example:
    ## limits:
    ##    cpu: 200m
    ##    memory: 1Gi
    limits: {}
    ## Examples:
    ## requests:
    ##    memory: 256Mi
    ##    cpu: 250m
    requests: {}

  ## @param webapp.nodeSelector [object] Node labels for pod assignment
  ## Ref: https://kubernetes.io/docs/user-guide/node-selection/
  ##
  nodeSelector: {}

  ## @param webapp.tolerations [array] Tolerations for webapp pod assignment.
  ## ref: https://kubernetes.io/docs/concepts/configuration/taint-and-toleration/
  ##
  tolerations: []

  ## Configure the ingress resource that allows you to access the Airbyte installation.
  ## ref: http://kubernetes.io/docs/user-guide/ingress/
  ## @param webapp.ingress.enabled Set to true to enable ingress record generation
  ## @param webapp.ingress.className Specifies ingressClassName for clusters >= 1.18+
  ## @param webapp.ingress.annotations [object] Ingress annotations done as key:value pairs
  ## @param webapp.ingress.hosts The list of hostnames to be covered with this ingress record.
  ## @param webapp.ingress.tls [array] Custom ingress TLS configuration
  ingress:
    enabled: false
    className: ""
    annotations: {}
    # kubernetes.io/ingress.class: nginx
    # kubernetes.io/tls-acme: "true"
    hosts: []
    # - host: chart-example.local
    #   paths:
    #   - path: /
    #     pathType: ImplementationSpecific

    tls: []
    # - secretName: chart-example-tls
    #   hosts:
    #   - chart-example.local

  ## @param webapp.api.url The webapp API url.
  api:
    url: /api/v1/

  ## @param webapp.isDemo Set to true if this is a demo
  isDemo: false

  ## @param webapp.fullstory.enabled Whether or not to enable fullstory
  fullstory:
    enabled: false

  ## @param webapp.extraEnv [array] Additional env vars for webapp pod(s).
  ## Example:
  ##
  ## extraEnv:
  ## - name: SAMPLE_ENV_VAR
  ##   value: "key=sample-value"
  extraEnv: []

## @section Scheduler Parameters

scheduler:
  ## @param scheduler.replicaCount Number of scheduler replicas
  replicaCount: 1

  ## @param scheduler.image.repository The repository to use for the airbyte scheduler image.
  ## @param scheduler.image.pullPolicy the pull policy to use for the airbyte scheduler image
  ## @param scheduler.image.tag The airbyte scheduler image tag. Defaults to the chart's AppVersion
  image:
    repository: airbyte/scheduler
    pullPolicy: IfNotPresent
    tag: 0.33.11-alpha

  ## @param scheduler.podAnnotations [object] Add extra annotations to the scheduler pod
  ##
  podAnnotations: {}

  ## Scheduler resource requests and limits
  ## ref: http://kubernetes.io/docs/user-guide/compute-resources/
  ## We usually recommend not to specify default resources and to leave this as a conscious
  ## choice for the user. This also increases chances charts run on environments with little
  ## resources, such as Minikube. If you do want to specify resources, uncomment the following
  ## lines, adjust them as necessary, and remove the curly braces after 'resources:'.
  ## @param scheduler.resources.limits [object] The resources limits for the scheduler container
  ## @param scheduler.resources.requests [object] The requested resources for the scheduler container
  resources:
    ## Example:
    ## limits:
    ##    cpu: 200m
    ##    memory: 1Gi
    limits: {}
    ## Examples:
    ## requests:
    ##    memory: 256Mi
    ##    cpu: 250m
    requests: {}

  ## @param scheduler.nodeSelector [object] Node labels for pod assignment
  ## Ref: https://kubernetes.io/docs/user-guide/node-selection/
  ##
  nodeSelector: {}

  ## @param scheduler.tolerations [array] Tolerations for scheduler pod assignment.
  ## ref: https://kubernetes.io/docs/concepts/configuration/taint-and-toleration/
  ##
  tolerations: []

  ## @param scheduler.log.level The log level to log at.
  log:
    level: "INFO"

  ## @param scheduler.extraEnv [array] Additional env vars for scheduler pod(s).
  ## Example:
  ##
  ## extraEnv:
  ## - name: SAMPLE_ENV_VAR
  ##   value: "key=sample-value"
  extraEnv: []

## @section Pod Sweeper parameters

podSweeper:
  ## @param podSweeper.image.repository The image repository to use for the pod sweeper
  ## @param podSweeper.image.pullPolicy The pull policy for the pod sweeper image
  ## @param podSweeper.image.tag The pod sweeper image tag to use
  image:
    repository: bitnami/kubectl
    pullPolicy: IfNotPresent
    tag: latest

  ## @param podSweeper.podAnnotations [object] Add extra annotations to the podSweeper pod
  ##
  podAnnotations: {}

  ## Pod Sweeper app resource requests and limits
  ## ref: http://kubernetes.io/docs/user-guide/compute-resources/
  ## We usually recommend not to specify default resources and to leave this as a conscious
  ## choice for the user. This also increases chances charts run on environments with little
  ## resources, such as Minikube. If you do want to specify resources, uncomment the following
  ## lines, adjust them as necessary, and remove the curly braces after 'resources:'.
  ## @param podSweeper.resources.limits [object] The resources limits for the podSweeper container
  ## @param podSweeper.resources.requests [object] The requested resources for the podSweeper container
  resources:
    ## Example:
    ## limits:
    ##    cpu: 200m
    ##    memory: 1Gi
    limits: {}
    ## Examples:
    ## requests:
    ##    memory: 256Mi
    ##    cpu: 250m
    requests: {}

  ## @param podSweeper.nodeSelector [object] Node labels for pod assignment
  ## Ref: https://kubernetes.io/docs/user-guide/node-selection/
  ##
  nodeSelector: {}

  ## @param podSweeper.tolerations [array] Tolerations for podSweeper pod assignment.
  ## ref: https://kubernetes.io/docs/concepts/configuration/taint-and-toleration/
  ##
  tolerations: []

## @section Server parameters

server:
  ## @param server.replicaCount Number of server replicas
  replicaCount: 1

  ## @param server.image.repository The repository to use for the airbyte server image.
  ## @param server.image.pullPolicy the pull policy to use for the airbyte server image
  ## @param server.image.tag The airbyte server image tag. Defaults to the chart's AppVersion
  image:
    repository: airbyte/server
    pullPolicy: IfNotPresent
    tag: 0.33.11-alpha

  ## @param server.podAnnotations [object] Add extra annotations to the server pod
  ##
  podAnnotations: {}

  ## Configure extra options for the server containers' liveness and readiness probes
  ## ref: https://kubernetes.io/docs/tasks/configure-pod-container/configure-liveness-readiness-probes/#configure-probes
  ## @param server.livenessProbe.enabled Enable livenessProbe on the server
  ## @param server.livenessProbe.initialDelaySeconds Initial delay seconds for livenessProbe
  ## @param server.livenessProbe.periodSeconds Period seconds for livenessProbe
  ## @param server.livenessProbe.timeoutSeconds Timeout seconds for livenessProbe
  ## @param server.livenessProbe.failureThreshold Failure threshold for livenessProbe
  ## @param server.livenessProbe.successThreshold Success threshold for livenessProbe
  ##
  livenessProbe:
    enabled: true
    initialDelaySeconds: 30
    periodSeconds: 10
    timeoutSeconds: 1
    failureThreshold: 3
    successThreshold: 1

  ## @param server.readinessProbe.enabled Enable readinessProbe on the server
  ## @param server.readinessProbe.initialDelaySeconds Initial delay seconds for readinessProbe
  ## @param server.readinessProbe.periodSeconds Period seconds for readinessProbe
  ## @param server.readinessProbe.timeoutSeconds Timeout seconds for readinessProbe
  ## @param server.readinessProbe.failureThreshold Failure threshold for readinessProbe
  ## @param server.readinessProbe.successThreshold Success threshold for readinessProbe
  ##
  readinessProbe:
    enabled: true
    initialDelaySeconds: 10
    periodSeconds: 10
    timeoutSeconds: 1
    failureThreshold: 3
    successThreshold: 1

  ## Server app resource requests and limits
  ## ref: http://kubernetes.io/docs/user-guide/compute-resources/
  ## We usually recommend not to specify default resources and to leave this as a conscious
  ## choice for the user. This also increases chances charts run on environments with little
  ## resources, such as Minikube. If you do want to specify resources, uncomment the following
  ## lines, adjust them as necessary, and remove the curly braces after 'resources:'.
  ## @param server.resources.limits [object] The resources limits for the server container
  ## @param server.resources.requests [object] The requested resources for the server container
  resources:
    ## Example:
    ## limits:
    ##    cpu: 200m
    ##    memory: 1Gi
    limits: {}
    ## Examples:
    ## requests:
    ##    memory: 256Mi
    ##    cpu: 250m
    requests: {}

  ## @param server.service.type The service type to use for the API server
  ## @param server.service.port The service port to expose the API server on
  service:
    type: ClusterIP
    port: 8001

  ## @param server.persistence.accessMode The access mode for the airbyte server pvc
  ## @param server.persistence.size The size of the pvc to use for the airbyte server pvc
  persistence:
    size: 1Gi
    accessMode: ReadWriteOnce
    ## @param server.persistence.storageClass The storage class to use for the airbyte server pvc
    ## If defined, storageClassName: <storageClass>
    ## If set to "-", storageClassName: "", which disables dynamic provisioning
    ## If undefined (the default) or set to null, no storageClassName spec is
    ##   set, choosing the default provisioner.  (gp2 on AWS, standard on
    ##   GKE, AWS & OpenStack)
    ##
    storageClass: ""

  ## @param server.nodeSelector [object] Node labels for pod assignment
  ## Ref: https://kubernetes.io/docs/user-guide/node-selection/
  ##
  nodeSelector: {}

  ## @param server.tolerations [array] Tolerations for server pod assignment.
  ## ref: https://kubernetes.io/docs/concepts/configuration/taint-and-toleration/
  ##
  tolerations: []

  ## @param server.log.level The log level to log at
  log:
    level: "INFO"

  ## @param server.extraEnv [array] Additional env vars for server pod(s).
  ## Example:
  ##
  ## extraEnv:
  ## - name: SAMPLE_ENV_VAR
  ##   value: "key=sample-value"
  extraEnv: []

## @section Worker Parameters

worker:
  ## @param worker.replicaCount Number of worker replicas
  replicaCount: 1

  ## @param worker.image.repository The repository to use for the airbyte worker image.
  ## @param worker.image.pullPolicy the pull policy to use for the airbyte worker image
  ## @param worker.image.tag The airbyte worker image tag. Defaults to the chart's AppVersion
  image:
    repository: airbyte/worker
    pullPolicy: IfNotPresent
    tag: 0.33.11-alpha

  ## @param worker.podAnnotations [object] Add extra annotations to the worker pod(s)
  ##
  podAnnotations: {}

  ## Configure extra options for the worker containers' liveness and readiness probes
  ## ref: https://kubernetes.io/docs/tasks/configure-pod-container/configure-liveness-readiness-probes/#configure-probes
  ## @param worker.livenessProbe.enabled Enable livenessProbe on the worker
  ## @param worker.livenessProbe.initialDelaySeconds Initial delay seconds for livenessProbe
  ## @param worker.livenessProbe.periodSeconds Period seconds for livenessProbe
  ## @param worker.livenessProbe.timeoutSeconds Timeout seconds for livenessProbe
  ## @param worker.livenessProbe.failureThreshold Failure threshold for livenessProbe
  ## @param worker.livenessProbe.successThreshold Success threshold for livenessProbe
  ##
  livenessProbe:
    enabled: true
    initialDelaySeconds: 30
    periodSeconds: 10
    timeoutSeconds: 1
    failureThreshold: 3
    successThreshold: 1

  ## @param worker.readinessProbe.enabled Enable readinessProbe on the worker
  ## @param worker.readinessProbe.initialDelaySeconds Initial delay seconds for readinessProbe
  ## @param worker.readinessProbe.periodSeconds Period seconds for readinessProbe
  ## @param worker.readinessProbe.timeoutSeconds Timeout seconds for readinessProbe
  ## @param worker.readinessProbe.failureThreshold Failure threshold for readinessProbe
  ## @param worker.readinessProbe.successThreshold Success threshold for readinessProbe
  ##
  readinessProbe:
    enabled: true
    initialDelaySeconds: 10
    periodSeconds: 10
    timeoutSeconds: 1
    failureThreshold: 3
    successThreshold: 1

  ## worker resource requests and limits
  ## ref: http://kubernetes.io/docs/user-guide/compute-resources/
  ## We usually recommend not to specify default resources and to leave this as a conscious
  ## choice for the user. This also increases chances charts run on environments with little
  ## resources, such as Minikube. If you do want to specify resources, uncomment the following
  ## lines, adjust them as necessary, and remove the curly braces after 'resources:'.
  ## @param worker.resources.limits [object] The resources limits for the worker container
  ## @param worker.resources.requests [object] The requested resources for the worker container
  resources:
    ## Example:
    ## limits:
    ##    cpu: 200m
    ##    memory: 1Gi
    limits: {}
    ## Examples:
    ## requests:
    ##    memory: 256Mi
    ##    cpu: 250m
    requests: {}

  ## @param worker.nodeSelector [object] Node labels for pod assignment
  ## Ref: https://kubernetes.io/docs/user-guide/node-selection/
  ##
  nodeSelector: {}

  ## @param worker.tolerations [array] Tolerations for worker pod assignment.
  ## ref: https://kubernetes.io/docs/concepts/configuration/taint-and-toleration/
  ##
  tolerations: []

  ## @param worker.log.level The log level to log at.
  log:
    level: "INFO"

  ## @param worker.extraEnv [array] Additional env vars for worker pod(s).
  ## Example:
  ##
  ## extraEnv:
  ## - name: JOB_POD_TOLERATIONS
  ##   value: "key=airbyte-server,operator=Equals,value=true,effect=NoSchedule"
  extraEnv: []

## @section Temporal parameters
## TODO: Move to consuming temporal from a dedicated helm chart

temporal:
  ## @param temporal.replicaCount The number of temporal replicas to deploy
  replicaCount: 1

  ## @param temporal.image.repository The temporal image repository to use
  ## @param temporal.image.pullPolicy The pull policy for the temporal image
  ## @param temporal.image.tag The temporal image tag to use
  image:
    repository: temporalio/auto-setup
    pullPolicy: IfNotPresent
    tag: "1.7.0"

  ## @param temporal.service.type The Kubernetes Service Type
  ## @param temporal.service.port The temporal port and exposed kubernetes port
  service:
    type: ClusterIP
    port: 7233

  ## @param temporal.nodeSelector [object] Node labels for pod assignment
  ## Ref: https://kubernetes.io/docs/user-guide/node-selection/
  ##
  nodeSelector: {}

  ## @param temporal.tolerations [array] Tolerations for pod assignment.
  ## ref: https://kubernetes.io/docs/concepts/configuration/taint-and-toleration/
  ##
  tolerations: []

  ## @param temporal.extraEnv [array] Additional env vars for temporal pod(s).
  ## Example:
  ##
  ## extraEnv:
  ## - name: SAMPLE_ENV_VAR
  ##   value: "key=sample-value"
  extraEnv: []

## @section Airbyte Database parameters

## PostgreSQL chart configuration
## ref: https://github.com/bitnami/charts/blob/master/bitnami/postgresql/values.yaml
## @param postgresql.enabled Switch to enable or disable the PostgreSQL helm chart
## @param postgresql.postgresqlUsername Airbyte Postgresql username
## @param postgresql.postgresqlPassword Airbyte Postgresql password
## @param postgresql.postgresqlDatabase Airbyte Postgresql database
## @param postgresql.existingSecret Name of an existing secret containing the PostgreSQL password ('postgresql-password' key)
##
postgresql:
  enabled: true
  postgresqlUsername: airbyte
  postgresqlPassword: airbyte
  postgresqlDatabase: db-airbyte
  ## This secret is used in case of postgresql.enabled=true and we would like to specify password for newly created postgresql instance
  ##
  existingSecret: ""

## External PostgreSQL configuration
## All of these values are only used when postgresql.enabled is set to false
## @param externalDatabase.host Database host
## @param externalDatabase.user non-root Username for Airbyte Database
## @param externalDatabase.password Database password
## @param externalDatabase.existingSecret Name of an existing secret resource containing the DB password
## @param externalDatabase.existingSecretPasswordKey Name of an existing secret key containing the DB password
## @param externalDatabase.database Database name
## @param externalDatabase.port Database port number
##
externalDatabase:
  host: localhost
  user: airbyte
  password: ""
  existingSecret: ""
  existingSecretPasswordKey: ""
  database: db-airbyte
  port: 5432

## @section Logs parameters
logs:
  ## @param logs.accessKey.password Logs Access Key
  ## @param logs.secretKey.password Logs Secret Key
  accessKey:
    password: minio
  secretKey:
    password: minio123

<<<<<<< HEAD
## External Minio configuration
## All of these values are only used when minio.enabled is set to false
## @param externalMinio.host Minio Host
## @param externalMinio.port Minio Port
externalMinio:
  host: localhost
  port: 9000

## Google Cloud Storage (GCS) Log Location Configuration
## @param gcsLogs.bucket GCS bucket name
## @param gcsLogs.credentials The path the GCS creds are written to
gcsLogs:
  bucket: ""
  credentials: ""
=======
  ## @param logs.minio.enabled Switch to enable or disable the Minio helm chart
  minio:
    enabled: true

  ## @param logs.externalMinio.enabled Switch to enable or disable an external Minio instance
  ## @param logs.externalMinio.host External Minio Host
  ## @param logs.externalMinio.port External Minio Port
  externalMinio:
    enabled: false
    host: localhost
    port: 9000

  ## @param logs.s3.enabled Switch to enable or disable custom S3 Log location
  ## @param logs.s3.bucket Bucket name where logs should be stored
  ## @param logs.s3.bucketRegion Region of the bucket (must be empty if using minio)
  s3:
    enabled: false
    bucket: airbyte-dev-logs
    bucketRegion: ""
>>>>>>> 38ddbd30
<|MERGE_RESOLUTION|>--- conflicted
+++ resolved
@@ -523,22 +523,6 @@
   secretKey:
     password: minio123
 
-<<<<<<< HEAD
-## External Minio configuration
-## All of these values are only used when minio.enabled is set to false
-## @param externalMinio.host Minio Host
-## @param externalMinio.port Minio Port
-externalMinio:
-  host: localhost
-  port: 9000
-
-## Google Cloud Storage (GCS) Log Location Configuration
-## @param gcsLogs.bucket GCS bucket name
-## @param gcsLogs.credentials The path the GCS creds are written to
-gcsLogs:
-  bucket: ""
-  credentials: ""
-=======
   ## @param logs.minio.enabled Switch to enable or disable the Minio helm chart
   minio:
     enabled: true
@@ -558,4 +542,10 @@
     enabled: false
     bucket: airbyte-dev-logs
     bucketRegion: ""
->>>>>>> 38ddbd30
+ 
+  ## Google Cloud Storage (GCS) Log Location Configuration
+  ## @param gcs.bucket GCS bucket name
+  ## @param gcs.credentials The path the GCS creds are written to
+  gcs:
+    bucket: ""
+    credentials: ""