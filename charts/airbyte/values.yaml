## @section Global Parameters

## @param global.imageRegistry Global Docker image registry
##
global:
  imageRegistry: ""

## @section Common Parameters

## @param nameOverride String to partially override airbyte.fullname template with a string (will prepend the release name)
##
nameOverride: ""
## @param fullnameOverride String to fully override airbyte.fullname template with a string
##
fullnameOverride: ""

## Pods Service Account
## ref: https://kubernetes.io/docs/tasks/configure-pod-container/configure-service-account/
## @param serviceAccount.annotations [object] Annotations for service account. Evaluated as a template. Only used if `create` is `true`.
## @param serviceAccount.create Specifies whether a ServiceAccount should be created
## @param serviceAccount.name Name of the service account to use. If not set and create is true, a name is generated using the fullname template.
##
serviceAccount:
  create: true
  annotations: {}
  name: airbyte-admin

## @param version Sets the AIRBYTE_VERSION environment variable. Defaults to Chart.AppVersion.
## If changing the image tags below, you should probably also update this.
version: ""

## @section Webapp Parameters

webapp:
  ## @param webapp.replicaCount Number of webapp replicas
  replicaCount: 1

  ## @param webapp.image.repository The repository to use for the airbyte webapp image.
  ## @param webapp.image.pullPolicy the pull policy to use for the airbyte webapp image
  ## @param webapp.image.tag The airbyte webapp image tag. Defaults to the chart's AppVersion
  image:
    repository: airbyte/webapp
    pullPolicy: IfNotPresent
    tag: 0.39.8-alpha

  ## @param webapp.podAnnotations [object] Add extra annotations to the webapp pod(s)
  ##
  podAnnotations: {}

  ## @param webapp.containerSecurityContext Security context for the container
  ## Examples:
  ## containerSecurityContext:
  ##    runAsNonRoot: true
  ##    runAsUser: 1000
  ##    readOnlyRootFilesystem: true
  containerSecurityContext: {}

  ## Configure extra options for the webapp containers' liveness and readiness probes
  ## ref: https://kubernetes.io/docs/tasks/configure-pod-container/configure-liveness-readiness-probes/#configure-probes
  ## @param webapp.livenessProbe.enabled Enable livenessProbe on the webapp
  ## @param webapp.livenessProbe.initialDelaySeconds Initial delay seconds for livenessProbe
  ## @param webapp.livenessProbe.periodSeconds Period seconds for livenessProbe
  ## @param webapp.livenessProbe.timeoutSeconds Timeout seconds for livenessProbe
  ## @param webapp.livenessProbe.failureThreshold Failure threshold for livenessProbe
  ## @param webapp.livenessProbe.successThreshold Success threshold for livenessProbe
  ##
  livenessProbe:
    enabled: true
    initialDelaySeconds: 30
    periodSeconds: 10
    timeoutSeconds: 1
    failureThreshold: 3
    successThreshold: 1

  ## @param webapp.readinessProbe.enabled Enable readinessProbe on the webapp
  ## @param webapp.readinessProbe.initialDelaySeconds Initial delay seconds for readinessProbe
  ## @param webapp.readinessProbe.periodSeconds Period seconds for readinessProbe
  ## @param webapp.readinessProbe.timeoutSeconds Timeout seconds for readinessProbe
  ## @param webapp.readinessProbe.failureThreshold Failure threshold for readinessProbe
  ## @param webapp.readinessProbe.successThreshold Success threshold for readinessProbe
  ##
  readinessProbe:
    enabled: true
    initialDelaySeconds: 10
    periodSeconds: 10
    timeoutSeconds: 1
    failureThreshold: 3
    successThreshold: 1

  ## @param webapp.service.type The service type to use for the webapp service
  ## @param webapp.service.port The service port to expose the webapp on
  ## @param webapp.service.annotations Annotations for the webapp service resource
  service:
    type: ClusterIP
    port: 80
    annotations: {}

  ## Web app resource requests and limits
  ## ref: http://kubernetes.io/docs/user-guide/compute-resources/
  ## We usually recommend not to specify default resources and to leave this as a conscious
  ## choice for the user. This also increases chances charts run on environments with little
  ## resources, such as Minikube. If you do want to specify resources, uncomment the following
  ## lines, adjust them as necessary, and remove the curly braces after 'resources:'.
  ## @param webapp.resources.limits [object] The resources limits for the Web container
  ## @param webapp.resources.requests [object] The requested resources for the Web container
  resources:
    ## Example:
    ## limits:
    ##    cpu: 200m
    ##    memory: 1Gi
    limits: {}
    ## Examples:
    ## requests:
    ##    memory: 256Mi
    ##    cpu: 250m
    requests: {}

  ## @param webapp.nodeSelector [object] Node labels for pod assignment
  ## Ref: https://kubernetes.io/docs/user-guide/node-selection/
  ##
  nodeSelector: {}

  ## @param webapp.tolerations [array] Tolerations for webapp pod assignment.
  ## ref: https://kubernetes.io/docs/concepts/configuration/taint-and-toleration/
  ##
  tolerations: []

  ## @param webapp.affinity [object] Affinity and anti-affinity for webapp pod assignment.
  ## ref: https://kubernetes.io/docs/concepts/scheduling-eviction/assign-pod-node/#affinity-and-anti-affinity
  ##
  affinity: {}

  ## Configure the ingress resource that allows you to access the Airbyte installation.
  ## ref: http://kubernetes.io/docs/user-guide/ingress/
  ## @param webapp.ingress.enabled Set to true to enable ingress record generation
  ## @param webapp.ingress.className Specifies ingressClassName for clusters >= 1.18+
  ## @param webapp.ingress.annotations [object] Ingress annotations done as key:value pairs
  ## @param webapp.ingress.hosts The list of hostnames to be covered with this ingress record.
  ## @param webapp.ingress.tls [array] Custom ingress TLS configuration
  ingress:
    enabled: false
    className: ""
    annotations: {}
    # kubernetes.io/ingress.class: nginx
    # kubernetes.io/tls-acme: "true"
    hosts: []
    # - host: chart-example.local
    #   paths:
    #   - path: /
    #     pathType: ImplementationSpecific

    tls: []
    # - secretName: chart-example-tls
    #   hosts:
    #   - chart-example.local

  ## @param webapp.api.url The webapp API url.
  api:
    url: /api/v1/

  ## @param webapp.isDemo Set to true if this is a demo
  isDemo: false

  ## @param webapp.fullstory.enabled Whether or not to enable fullstory
  fullstory:
    enabled: false

  ## @param webapp.extraEnv [array] Additional env vars for webapp pod(s).
  ## Example:
  ##
  ## extraEnv:
  ## - name: SAMPLE_ENV_VAR
  ##   value: "key=sample-value"
  extraEnv: []

  ## @param webapp.extraVolumeMounts [array] Additional volumeMounts for webapp container(s).
  ## Examples (when using `webapp.containerSecurityContext.readOnlyRootFilesystem=true`):
  ## extraVolumeMounts:
  ##   - name: var-run
  ##     mountPath: /var/run/
  ##   - name: var-cache-nginx
  ##     mountPath: /var/cache/nginx
  ##   - mountPath: /etc/nginx/conf.d
  ##     name: nginx-conf-d
  ##
  extraVolumeMounts: []

  ## @param webapp.extraVolumes [array] Additional volumes for webapp pod(s).
  ## Examples (when using `webapp.containerSecurityContext.readOnlyRootFilesystem=true`):
  ## extraVolumes:
  ##   - name: var-run
  ##     emptyDir: {}
  ##   - name: var-cache-nginx
  ##     emptyDir: {}
  ##   - name: nginx-conf-d
  ##     emptyDir: {}
  ##
  extraVolumes: []

## @section Scheduler Parameters

scheduler:
  ## @param scheduler.replicaCount Number of scheduler replicas
  replicaCount: 1

  ## @param scheduler.image.repository The repository to use for the airbyte scheduler image.
  ## @param scheduler.image.pullPolicy the pull policy to use for the airbyte scheduler image
  ## @param scheduler.image.tag The airbyte scheduler image tag. Defaults to the chart's AppVersion
  image:
    repository: airbyte/scheduler
    pullPolicy: IfNotPresent
    tag: 0.39.8-alpha

  ## @param scheduler.podAnnotations [object] Add extra annotations to the scheduler pod
  ##
  podAnnotations: {}

  ## @param scheduler.containerSecurityContext Security context for the container
  ## Examples:
  ## containerSecurityContext:
  ##    runAsNonRoot: true
  ##    runAsUser: 1000
  ##    readOnlyRootFilesystem: true
  containerSecurityContext: {}

  ## Configure extra options for the scheduler containers' liveness and readiness probes
  ## ref: https://kubernetes.io/docs/tasks/configure-pod-container/configure-liveness-readiness-probes/#configure-probes
  ## @param scheduler.livenessProbe.enabled Enable livenessProbe on the scheduler
  ## @param scheduler.livenessProbe.initialDelaySeconds Initial delay seconds for livenessProbe
  ## @param scheduler.livenessProbe.periodSeconds Period seconds for livenessProbe
  ## @param scheduler.livenessProbe.timeoutSeconds Timeout seconds for livenessProbe
  ## @param scheduler.livenessProbe.failureThreshold Failure threshold for livenessProbe
  ## @param scheduler.livenessProbe.successThreshold Success threshold for livenessProbe
  ##
  livenessProbe:
    enabled: true
    initialDelaySeconds: 5
    periodSeconds: 30
    timeoutSeconds: 1
    failureThreshold: 3
    successThreshold: 1

  ## @param scheduler.readinessProbe.enabled Enable readinessProbe on the scheduler
  ## @param scheduler.readinessProbe.initialDelaySeconds Initial delay seconds for readinessProbe
  ## @param scheduler.readinessProbe.periodSeconds Period seconds for readinessProbe
  ## @param scheduler.readinessProbe.timeoutSeconds Timeout seconds for readinessProbe
  ## @param scheduler.readinessProbe.failureThreshold Failure threshold for readinessProbe
  ## @param scheduler.readinessProbe.successThreshold Success threshold for readinessProbe
  ##
  readinessProbe:
    enabled: true
    initialDelaySeconds: 5
    periodSeconds: 30
    timeoutSeconds: 1
    failureThreshold: 3
    successThreshold: 1

  ## Scheduler resource requests and limits
  ## ref: http://kubernetes.io/docs/user-guide/compute-resources/
  ## We usually recommend not to specify default resources and to leave this as a conscious
  ## choice for the user. This also increases chances charts run on environments with little
  ## resources, such as Minikube. If you do want to specify resources, uncomment the following
  ## lines, adjust them as necessary, and remove the curly braces after 'resources:'.
  ## @param scheduler.resources.limits [object] The resources limits for the scheduler container
  ## @param scheduler.resources.requests [object] The requested resources for the scheduler container
  resources:
    ## Example:
    ## limits:
    ##    cpu: 200m
    ##    memory: 1Gi
    limits: {}
    ## Examples:
    ## requests:
    ##    memory: 256Mi
    ##    cpu: 250m
    requests: {}

  ## @param scheduler.nodeSelector [object] Node labels for pod assignment
  ## Ref: https://kubernetes.io/docs/user-guide/node-selection/
  ##
  nodeSelector: {}

  ## @param scheduler.tolerations [array] Tolerations for scheduler pod assignment.
  ## ref: https://kubernetes.io/docs/concepts/configuration/taint-and-toleration/
  ##
  tolerations: []

  ## @param scheduler.affinity [object] Affinity and anti-affinity for scheduler pod assignment.
  ## ref: https://kubernetes.io/docs/concepts/scheduling-eviction/assign-pod-node/#affinity-and-anti-affinity
  ##
  affinity: {}

  ## @param scheduler.log.level The log level to log at.
  log:
    level: "INFO"

  ## @param scheduler.extraEnv [array] Additional env vars for scheduler pod(s).
  ## Example:
  ##
  ## extraEnv:
  ## - name: SAMPLE_ENV_VAR
  ##   value: "key=sample-value"
  extraEnv: []

  ## @param scheduler.extraVolumeMounts [array] Additional volumeMounts for scheduler container(s).
  ## Examples:
  ## extraVolumeMounts:
  ##   - name: tmpdir
  ##     mountPath: /tmp
  ##   - mountPath: /workspace
  ##     name: workspace
  ##
  extraVolumeMounts: []

  ## @param scheduler.extraVolumes [array] Additional volumes for scheduler pod(s).
  ## Examples:
  ## extraVolumes:
  ##   - name: tmpdir
  ##     emptyDir: {}
  ##   - name: workspace
  ##     emptyDir: {}
  ##
  extraVolumes: []

## @section Pod Sweeper parameters

podSweeper:
  ## @param podSweeper.image.repository The image repository to use for the pod sweeper
  ## @param podSweeper.image.pullPolicy The pull policy for the pod sweeper image
  ## @param podSweeper.image.tag The pod sweeper image tag to use
  image:
    repository: bitnami/kubectl
    pullPolicy: IfNotPresent
    tag: latest

  ## @param podSweeper.podAnnotations [object] Add extra annotations to the podSweeper pod
  ##
  podAnnotations: {}

  ## @param podSweeper.containerSecurityContext Security context for the container
  ## Examples:
  ## containerSecurityContext:
  ##    runAsNonRoot: true
  ##    runAsUser: 1000
  ##    readOnlyRootFilesystem: true
  containerSecurityContext: {}

  ## Configure extra options for the podSweeper containers' liveness and readiness probes
  ## ref: https://kubernetes.io/docs/tasks/configure-pod-container/configure-liveness-readiness-probes/#configure-probes
  ## @param podSweeper.livenessProbe.enabled Enable livenessProbe on the podSweeper
  ## @param podSweeper.livenessProbe.initialDelaySeconds Initial delay seconds for livenessProbe
  ## @param podSweeper.livenessProbe.periodSeconds Period seconds for livenessProbe
  ## @param podSweeper.livenessProbe.timeoutSeconds Timeout seconds for livenessProbe
  ## @param podSweeper.livenessProbe.failureThreshold Failure threshold for livenessProbe
  ## @param podSweeper.livenessProbe.successThreshold Success threshold for livenessProbe
  ##
  livenessProbe:
    enabled: true
    initialDelaySeconds: 5
    periodSeconds: 30
    timeoutSeconds: 1
    failureThreshold: 3
    successThreshold: 1

  ## @param podSweeper.readinessProbe.enabled Enable readinessProbe on the podSweeper
  ## @param podSweeper.readinessProbe.initialDelaySeconds Initial delay seconds for readinessProbe
  ## @param podSweeper.readinessProbe.periodSeconds Period seconds for readinessProbe
  ## @param podSweeper.readinessProbe.timeoutSeconds Timeout seconds for readinessProbe
  ## @param podSweeper.readinessProbe.failureThreshold Failure threshold for readinessProbe
  ## @param podSweeper.readinessProbe.successThreshold Success threshold for readinessProbe
  ##
  readinessProbe:
    enabled: true
    initialDelaySeconds: 5
    periodSeconds: 30
    timeoutSeconds: 1
    failureThreshold: 3
    successThreshold: 1

  ## Pod Sweeper app resource requests and limits
  ## ref: http://kubernetes.io/docs/user-guide/compute-resources/
  ## We usually recommend not to specify default resources and to leave this as a conscious
  ## choice for the user. This also increases chances charts run on environments with little
  ## resources, such as Minikube. If you do want to specify resources, uncomment the following
  ## lines, adjust them as necessary, and remove the curly braces after 'resources:'.
  ## @param podSweeper.resources.limits [object] The resources limits for the podSweeper container
  ## @param podSweeper.resources.requests [object] The requested resources for the podSweeper container
  resources:
    ## Example:
    ## limits:
    ##    cpu: 200m
    ##    memory: 1Gi
    limits: {}
    ## Examples:
    ## requests:
    ##    memory: 256Mi
    ##    cpu: 250m
    requests: {}

  ## @param podSweeper.nodeSelector [object] Node labels for pod assignment
  ## Ref: https://kubernetes.io/docs/user-guide/node-selection/
  ##
  nodeSelector: {}

  ## @param podSweeper.tolerations [array] Tolerations for podSweeper pod assignment.
  ## ref: https://kubernetes.io/docs/concepts/configuration/taint-and-toleration/
  ##
  tolerations: []

  ## @param podSweeper.affinity [object] Affinity and anti-affinity for podSweeper pod assignment.
  ## ref: https://kubernetes.io/docs/concepts/scheduling-eviction/assign-pod-node/#affinity-and-anti-affinity
  ##
  affinity: {}

  ## @param podSweeper.extraVolumeMounts [array] Additional volumeMounts for podSweeper container(s).
  ## Examples:
  ## extraVolumeMounts:
  ##   - name: tmpdir
  ##     mountPath: /tmp
  ##
  extraVolumeMounts: []

  ## @param podSweeper.extraVolumes [array] Additional volumes for podSweeper pod(s).
  ## Examples:
  ## extraVolumes:
  ##   - name: tmpdir
  ##     emptyDir: {}
  ##
  extraVolumes: []

## @section Server parameters

server:
  ## @param server.replicaCount Number of server replicas
  replicaCount: 1

  ## @param server.image.repository The repository to use for the airbyte server image.
  ## @param server.image.pullPolicy the pull policy to use for the airbyte server image
  ## @param server.image.tag The airbyte server image tag. Defaults to the chart's AppVersion
  image:
    repository: airbyte/server
    pullPolicy: IfNotPresent
    tag: 0.39.8-alpha

  ## @param server.podAnnotations [object] Add extra annotations to the server pod
  ##
  podAnnotations: {}

  ## @param server.containerSecurityContext Security context for the container
  ## Examples:
  ## containerSecurityContext:
  ##    runAsNonRoot: true
  ##    runAsUser: 1000
  ##    readOnlyRootFilesystem: true
  containerSecurityContext: {}

  ## Configure extra options for the server containers' liveness and readiness probes
  ## ref: https://kubernetes.io/docs/tasks/configure-pod-container/configure-liveness-readiness-probes/#configure-probes
  ## @param server.livenessProbe.enabled Enable livenessProbe on the server
  ## @param server.livenessProbe.initialDelaySeconds Initial delay seconds for livenessProbe
  ## @param server.livenessProbe.periodSeconds Period seconds for livenessProbe
  ## @param server.livenessProbe.timeoutSeconds Timeout seconds for livenessProbe
  ## @param server.livenessProbe.failureThreshold Failure threshold for livenessProbe
  ## @param server.livenessProbe.successThreshold Success threshold for livenessProbe
  ##
  livenessProbe:
    enabled: true
    initialDelaySeconds: 30
    periodSeconds: 10
    timeoutSeconds: 1
    failureThreshold: 3
    successThreshold: 1

  ## @param server.readinessProbe.enabled Enable readinessProbe on the server
  ## @param server.readinessProbe.initialDelaySeconds Initial delay seconds for readinessProbe
  ## @param server.readinessProbe.periodSeconds Period seconds for readinessProbe
  ## @param server.readinessProbe.timeoutSeconds Timeout seconds for readinessProbe
  ## @param server.readinessProbe.failureThreshold Failure threshold for readinessProbe
  ## @param server.readinessProbe.successThreshold Success threshold for readinessProbe
  ##
  readinessProbe:
    enabled: true
    initialDelaySeconds: 10
    periodSeconds: 10
    timeoutSeconds: 1
    failureThreshold: 3
    successThreshold: 1

  ## Server app resource requests and limits
  ## ref: http://kubernetes.io/docs/user-guide/compute-resources/
  ## We usually recommend not to specify default resources and to leave this as a conscious
  ## choice for the user. This also increases chances charts run on environments with little
  ## resources, such as Minikube. If you do want to specify resources, uncomment the following
  ## lines, adjust them as necessary, and remove the curly braces after 'resources:'.
  ## @param server.resources.limits [object] The resources limits for the server container
  ## @param server.resources.requests [object] The requested resources for the server container
  resources:
    ## Example:
    ## limits:
    ##    cpu: 200m
    ##    memory: 1Gi
    limits: {}
    ## Examples:
    ## requests:
    ##    memory: 256Mi
    ##    cpu: 250m
    requests: {}

  ## @param server.service.type The service type to use for the API server
  ## @param server.service.port The service port to expose the API server on
  service:
    type: ClusterIP
    port: 8001

  ## @param server.nodeSelector [object] Node labels for pod assignment
  ## Ref: https://kubernetes.io/docs/user-guide/node-selection/
  ##
  nodeSelector: {}

  ## @param server.tolerations [array] Tolerations for server pod assignment.
  ## ref: https://kubernetes.io/docs/concepts/configuration/taint-and-toleration/
  ##
  tolerations: []

  ## @param server.affinity [object] Affinity and anti-affinity for server pod assignment.
  ## ref: https://kubernetes.io/docs/concepts/scheduling-eviction/assign-pod-node/#affinity-and-anti-affinity
  ##
  affinity: {}

  ## @param server.log.level The log level to log at
  log:
    level: "INFO"

  ## @param server.extraEnv [array] Additional env vars for server pod(s).
  ## Example:
  ##
  ## extraEnv:
  ## - name: SAMPLE_ENV_VAR
  ##   value: "key=sample-value"
  extraEnv: []

  ## @param server.extraVolumeMounts [array] Additional volumeMounts for server container(s).
  ## Examples (when using `server.containerSecurityContext.readOnlyRootFilesystem=true`):
  ## extraVolumeMounts:
  ##   - name: tmpdir
  ##     mountPath: /tmp
  ##
  extraVolumeMounts: []

  ## @param server.extraVolumes [array] Additional volumes for server pod(s).
  ## Examples (when using `server.containerSecurityContext.readOnlyRootFilesystem=true`):
  ## extraVolumes:
  ##   - name: tmpdir
  ##     emptyDir: {}
  ##
  extraVolumes: []

## @section Worker Parameters

worker:
  ## @param worker.replicaCount Number of worker replicas
  replicaCount: 1

  ## @param worker.image.repository The repository to use for the airbyte worker image.
  ## @param worker.image.pullPolicy the pull policy to use for the airbyte worker image
  ## @param worker.image.tag The airbyte worker image tag. Defaults to the chart's AppVersion
  image:
    repository: airbyte/worker
    pullPolicy: IfNotPresent
    tag: 0.39.8-alpha

  ## @param worker.podAnnotations [object] Add extra annotations to the worker pod(s)
  ##
  podAnnotations: {}

  ## @param worker.containerSecurityContext Security context for the container
  ## Examples:
  ## containerSecurityContext:
  ##    runAsNonRoot: true
  ##    runAsUser: 1000
  ##    readOnlyRootFilesystem: true
  containerSecurityContext: {}

  ## Configure extra options for the worker containers' liveness and readiness probes
  ## ref: https://kubernetes.io/docs/tasks/configure-pod-container/configure-liveness-readiness-probes/#configure-probes
  ## @param worker.livenessProbe.enabled Enable livenessProbe on the worker
  ## @param worker.livenessProbe.initialDelaySeconds Initial delay seconds for livenessProbe
  ## @param worker.livenessProbe.periodSeconds Period seconds for livenessProbe
  ## @param worker.livenessProbe.timeoutSeconds Timeout seconds for livenessProbe
  ## @param worker.livenessProbe.failureThreshold Failure threshold for livenessProbe
  ## @param worker.livenessProbe.successThreshold Success threshold for livenessProbe
  ##
  livenessProbe:
    enabled: true
    initialDelaySeconds: 30
    periodSeconds: 10
    timeoutSeconds: 1
    failureThreshold: 3
    successThreshold: 1

  ## @param worker.readinessProbe.enabled Enable readinessProbe on the worker
  ## @param worker.readinessProbe.initialDelaySeconds Initial delay seconds for readinessProbe
  ## @param worker.readinessProbe.periodSeconds Period seconds for readinessProbe
  ## @param worker.readinessProbe.timeoutSeconds Timeout seconds for readinessProbe
  ## @param worker.readinessProbe.failureThreshold Failure threshold for readinessProbe
  ## @param worker.readinessProbe.successThreshold Success threshold for readinessProbe
  ##
  readinessProbe:
    enabled: true
    initialDelaySeconds: 10
    periodSeconds: 10
    timeoutSeconds: 1
    failureThreshold: 3
    successThreshold: 1

  ## worker resource requests and limits
  ## ref: http://kubernetes.io/docs/user-guide/compute-resources/
  ## We usually recommend not to specify default resources and to leave this as a conscious
  ## choice for the user. This also increases chances charts run on environments with little
  ## resources, such as Minikube. If you do want to specify resources, uncomment the following
  ## lines, adjust them as necessary, and remove the curly braces after 'resources:'.
  ## @param worker.resources.limits [object] The resources limits for the worker container
  ## @param worker.resources.requests [object] The requested resources for the worker container
  resources:
    ## Example:
    ## limits:
    ##    cpu: 200m
    ##    memory: 1Gi
    limits: {}
    ## Examples:
    ## requests:
    ##    memory: 256Mi
    ##    cpu: 250m
    requests: {}

  ## @param worker.nodeSelector [object] Node labels for pod assignment
  ## Ref: https://kubernetes.io/docs/user-guide/node-selection/
  ##
  nodeSelector: {}

  ## @param worker.tolerations [array] Tolerations for worker pod assignment.
  ## ref: https://kubernetes.io/docs/concepts/configuration/taint-and-toleration/
  ##
  tolerations: []

  ## @param worker.affinity [object] Affinity and anti-affinity for worker pod assignment.
  ## ref: https://kubernetes.io/docs/concepts/scheduling-eviction/assign-pod-node/#affinity-and-anti-affinity
  ##
  affinity: {}

  ## @param worker.log.level The log level to log at.
  log:
    level: "INFO"

  ## @param worker.extraEnv [array] Additional env vars for worker pod(s).
  ## Example:
  ##
  ## extraEnv:
  ## - name: JOB_KUBE_TOLERATIONS
  ##   value: "key=airbyte-server,operator=Equals,value=true,effect=NoSchedule"
  extraEnv: []

  ## @param worker.extraVolumeMounts [array] Additional volumeMounts for worker container(s).
  ## Examples (when using `worker.containerSecurityContext.readOnlyRootFilesystem=true`):
  ## extraVolumeMounts:
  ##   - name: tmpdir
  ##     mountPath: /tmp
  ##
  extraVolumeMounts: []

  ## @param worker.extraVolumes [array] Additional volumes for worker pod(s).
  ## Examples (when using `worker.containerSecurityContext.readOnlyRootFilesystem=true`):
  ## extraVolumes:
  ##   - name: tmpdir
  ##     emptyDir: {}
  ##
  extraVolumes: []

## @section Bootloader Parameters

bootloader:
  ## @param bootloader.image.repository The repository to use for the airbyte bootloader image.
  ## @param bootloader.image.pullPolicy the pull policy to use for the airbyte bootloader image
  ## @param bootloader.image.tag The airbyte bootloader image tag. Defaults to the chart's AppVersion
  image:
    repository: airbyte/bootloader
    pullPolicy: IfNotPresent
    tag: 0.39.8-alpha

  ## @param bootloader.podAnnotations [object] Add extra annotations to the bootloader pod
  ##
  podAnnotations: {}

  ## @param bootloader.nodeSelector [object] Node labels for pod assignment
  ## Ref: https://kubernetes.io/docs/user-guide/node-selection/
  ##
  nodeSelector: {}

  ## @param bootloader.tolerations [array] Tolerations for worker pod assignment.
  ## ref: https://kubernetes.io/docs/concepts/configuration/taint-and-toleration/
  ##
  tolerations: []

<<<<<<< HEAD
  ## Bootloader resource requests and limits
  ## ref: http://kubernetes.io/docs/user-guide/compute-resources/
  ## We usually recommend not to specify default resources and to leave this as a conscious
  ## choice for the user. This also increases chances charts run on environments with little
  ## resources, such as Minikube. If you do want to specify resources, uncomment the following
  ## lines, adjust them as necessary, and remove the curly braces after 'resources:'.
  ## @param bootloader.resources.limits [object] The resources limits for the airbyte bootloader image
  ## @param bootloader.resources.requests [object] The requested resources for the airbyte bootloader image
  resources:
    ## Example:
    ## requests:
    ##    memory: 256Mi
    ##    cpu: 250m
    requests: {}
    ## Example:
    ## limits:
    ##    cpu: 200m
    ##    memory: 1Gi
    limits: {}
=======
  ## @param bootloader.affinity [object] Affinity and anti-affinity for bootloader pod assignment.
  ## ref: https://kubernetes.io/docs/concepts/scheduling-eviction/assign-pod-node/#affinity-and-anti-affinity
  ##
  affinity: {}
>>>>>>> 850ff588

## @section Temporal parameters
## TODO: Move to consuming temporal from a dedicated helm chart

temporal:
  ## @param temporal.replicaCount The number of temporal replicas to deploy
  replicaCount: 1

  ## @param temporal.image.repository The temporal image repository to use
  ## @param temporal.image.pullPolicy The pull policy for the temporal image
  ## @param temporal.image.tag The temporal image tag to use
  image:
    repository: temporalio/auto-setup
    pullPolicy: IfNotPresent
    tag: "1.7.0"

  ## @param temporal.service.type The Kubernetes Service Type
  ## @param temporal.service.port The temporal port and exposed kubernetes port
  service:
    type: ClusterIP
    port: 7233

  ## @param temporal.podAnnotations [object] Add extra annotations to the temporal pod
  ##
  podAnnotations: {}

  ## @param temporal.containerSecurityContext Security context for the container
  ## Examples:
  ## containerSecurityContext:
  ##    runAsNonRoot: true
  ##    runAsUser: 1000
  ##    readOnlyRootFilesystem: true
  containerSecurityContext: {}

  ## @param temporal.extraInitContainers Additional InitContainers to initialize the pod
  ## Examples (when using `temporal.containerSecurityContext.readOnlyRootFilesystem=true`):
  ## extraInitContainers:
  ##   - name: config-loader
  ##     image: temporalio/auto-setup:1.7.0
  ##     command:
  ##       - /bin/sh
  ##       - -c
  ##       - >-
  ##         find /etc/temporal/config/ -maxdepth 1 -mindepth 1 -exec cp -ar {} /config/ \;
  ##     volumeMounts:
  ##       - name: config
  ##         mountPath: /config
  extraInitContainers: []

  ## Configure extra options for the temporal containers' liveness and readiness probes
  ## ref: https://kubernetes.io/docs/tasks/configure-pod-container/configure-liveness-readiness-probes/#configure-probes
  ## @param temporal.livenessProbe.enabled Enable livenessProbe on the temporal
  ## @param temporal.livenessProbe.initialDelaySeconds Initial delay seconds for livenessProbe
  ## @param temporal.livenessProbe.periodSeconds Period seconds for livenessProbe
  ## @param temporal.livenessProbe.timeoutSeconds Timeout seconds for livenessProbe
  ## @param temporal.livenessProbe.failureThreshold Failure threshold for livenessProbe
  ## @param temporal.livenessProbe.successThreshold Success threshold for livenessProbe
  ##
  livenessProbe:
    enabled: true
    initialDelaySeconds: 5
    periodSeconds: 30
    timeoutSeconds: 1
    failureThreshold: 3
    successThreshold: 1

  ## @param temporal.readinessProbe.enabled Enable readinessProbe on the temporal
  ## @param temporal.readinessProbe.initialDelaySeconds Initial delay seconds for readinessProbe
  ## @param temporal.readinessProbe.periodSeconds Period seconds for readinessProbe
  ## @param temporal.readinessProbe.timeoutSeconds Timeout seconds for readinessProbe
  ## @param temporal.readinessProbe.failureThreshold Failure threshold for readinessProbe
  ## @param temporal.readinessProbe.successThreshold Success threshold for readinessProbe
  ##
  readinessProbe:
    enabled: true
    initialDelaySeconds: 5
    periodSeconds: 30
    timeoutSeconds: 1
    failureThreshold: 3
    successThreshold: 1

  ## @param temporal.nodeSelector [object] Node labels for temporal pod assignment
  ## Ref: https://kubernetes.io/docs/user-guide/node-selection/
  ##
  nodeSelector: {}

  ## @param temporal.tolerations [array] Tolerations for temporal pod assignment.
  ## ref: https://kubernetes.io/docs/concepts/configuration/taint-and-toleration/
  ##
  tolerations: []

  ## @param temporal.affinity [object] Affinity and anti-affinity for temporal pod assignment.
  ## ref: https://kubernetes.io/docs/concepts/scheduling-eviction/assign-pod-node/#affinity-and-anti-affinity
  ##
  affinity: {}

  ## @param temporal.extraEnv [array] Additional env vars for temporal pod(s).
  ## Example:
  ##
  ## extraEnv:
  ## - name: SAMPLE_ENV_VAR
  ##   value: "key=sample-value"
  extraEnv: []

  ## @param temporal.extraVolumeMounts [array] Additional volumeMounts for temporal container(s).
  ## Examples (when using `temporal.containerSecurityContext.readOnlyRootFilesystem=true`):
  ## extraVolumeMounts:
  ##   - name: tmpdir
  ##     mountPath: /tmp
  ##   - name: config
  ##     mountPath: /etc/temporal/config
  ##
  extraVolumeMounts: []

  ## @param temporal.extraVolumes [array] Additional volumes for temporal pod(s).
  ## Examples (when using `temporal.containerSecurityContext.readOnlyRootFilesystem=true`):
  ## extraVolumes:
  ##   - name: tmpdir
  ##     emptyDir: {}
  ##  - name: config
  ##    emptyDir: {}
  ##
  extraVolumes: []

  ## Temporal resource requests and limits
  ## ref: http://kubernetes.io/docs/user-guide/compute-resources/
  ## We usually recommend not to specify default resources and to leave this as a conscious
  ## choice for the user. This also increases chances charts run on environments with little
  ## resources, such as Minikube. If you do want to specify resources, uncomment the following
  ## lines, adjust them as necessary, and remove the curly braces after 'resources:'.
  ## @param temporal.resources.limits [object] The resources limits for temporal pod(s)
  ## @param temporal.resources.requests [object] The requested resources for temporal pod(s)
  resources:
    ## Example:
    ## requests:
    ##    memory: 256Mi
    ##    cpu: 250m
    requests: {}
    ## Example:
    ## limits:
    ##    cpu: 200m
    ##    memory: 1Gi
    limits: {}

## @section Airbyte Database parameters

## PostgreSQL chart configuration
## ref: https://github.com/bitnami/charts/blob/master/bitnami/postgresql/values.yaml
## @param postgresql.enabled Switch to enable or disable the PostgreSQL helm chart
## @param postgresql.postgresqlUsername Airbyte Postgresql username
## @param postgresql.postgresqlPassword Airbyte Postgresql password
## @param postgresql.postgresqlDatabase Airbyte Postgresql database
## @param postgresql.existingSecret Name of an existing secret containing the PostgreSQL password ('postgresql-password' key)
## @param postgresql.containerSecurityContext.runAsNonRoot Ensures the container will run with a non-root user
## @param postgresql.commonAnnotations.helm.sh/hook It will determine when the hook should be rendered
## @param postgresql.commonAnnotations.helm.sh/hook-weight The order in which the hooks are executed. If weight is lower, it has higher priority
##
postgresql:
  enabled: true
  postgresqlUsername: airbyte
  postgresqlPassword: airbyte
  postgresqlDatabase: db-airbyte
  ## This secret is used in case of postgresql.enabled=true and we would like to specify password for newly created postgresql instance
  ##
  existingSecret: ""
  containerSecurityContext:
    runAsNonRoot: true
  commonAnnotations:
    helm.sh/hook: pre-install,pre-upgrade
    helm.sh/hook-weight: "-1"
## External PostgreSQL configuration
## All of these values are only used when postgresql.enabled is set to false
## @param externalDatabase.host Database host
## @param externalDatabase.user non-root Username for Airbyte Database
## @param externalDatabase.password Database password
## @param externalDatabase.existingSecret Name of an existing secret resource containing the DB password
## @param externalDatabase.existingSecretPasswordKey Name of an existing secret key containing the DB password
## @param externalDatabase.database Database name
## @param externalDatabase.port Database port number
##
externalDatabase:
  host: localhost
  user: airbyte
  password: ""
  existingSecret: ""
  existingSecretPasswordKey: ""
  database: db-airbyte
  port: 5432

## @section Logs parameters
logs:
  ## @param logs.accessKey.password Logs Access Key
  ## @param logs.accessKey.existingSecret
  ## @param logs.accessKey.existingSecretKey
  accessKey:
    password: minio
    existingSecret: ""
    existingSecretKey: ""
  ## @param logs.secretKey.password Logs Secret Key
  ## @param logs.secretKey.existingSecret
  ## @param logs.secretKey.existingSecretKey
  secretKey:
    password: minio123
    existingSecret: ""
    existingSecretKey: ""

  ## @param logs.minio.enabled Switch to enable or disable the Minio helm chart
  minio:
    enabled: true

  ## @param logs.externalMinio.enabled Switch to enable or disable an external Minio instance
  ## @param logs.externalMinio.host External Minio Host
  ## @param logs.externalMinio.port External Minio Port
  externalMinio:
    enabled: false
    host: localhost
    port: 9000

  ## @param logs.s3.enabled Switch to enable or disable custom S3 Log location
  ## @param logs.s3.bucket Bucket name where logs should be stored
  ## @param logs.s3.bucketRegion Region of the bucket (must be empty if using minio)
  s3:
    enabled: false
    bucket: airbyte-dev-logs
    bucketRegion: ""

  ## Google Cloud Storage (GCS) Log Location Configuration
  ## @param logs.gcs.bucket GCS bucket name
  ## @param logs.gcs.credentials The path the GCS creds are written to
  ## @param logs.gcs.credentialsJson Base64 encoded json GCP credentials file contents
  gcs:
    bucket: ""
    # If you are mounting an existing secret to extraVolumes on scheduler, server and worker
    # deployments, then set credentials to the path of the mounted JSON file
    credentials: ""
    # If credentialsJson is set then credentials auto resolves (to /secrets/gcs-log-creds/gcp.json)
    credentialsJson: ""

## @section Minio chart overwrites
## @param minio.accessKey.password Minio Access Key
## @param minio.secretKey.password Minio Secret Key
minio:
  accessKey:
    password: minio
  secretKey:
    password: minio123

jobs:
  ## Jobs resource requests and limits
  ## ref: http://kubernetes.io/docs/user-guide/compute-resources/
  ## We usually recommend not to specify default resources and to leave this as a conscious
  ## choice for the user. This also increases chances charts run on environments with little
  ## resources, such as Minikube. If you do want to specify resources, uncomment the following
  ## lines, adjust them as necessary, and remove the curly braces after 'resources:'.
  ## @param jobs.resources.limits [object] The resources limits for jobs
  ## @param jobs.resources.requests [object] The requested resources for jobs
  resources:
    ## Example:
    ## requests:
    ##    memory: 256Mi
    ##    cpu: 250m
    requests: {}
    ## Example:
    ## limits:
    ##    cpu: 200m
    ##    memory: 1Gi
    limits: {}

  kube:
    ## JOB_KUBE_ANNOTATIONS
    ## pod annotations of the sync job and the default pod annotations fallback for others jobs
    ## @param jobs.kube.annotations [object] key/value annotations applied to kube jobs
    annotations: {}

    ## JOB_KUBE_NODE_SELECTORS
    ## pod node selector of the sync job and the default pod node selector fallback for others jobs
    ## @param jobs.kube.nodeSelector [object] key/value node selector applied to kube jobs
    nodeSelector: {}

    ## JOB_KUBE_TOLERATIONS
    ## @param jobs.kube.tolerations [array] Tolerations for jobs.kube pod assignment.
    ## ref: https://kubernetes.io/docs/concepts/configuration/taint-and-toleration/
    ## any boolean values should be quoted to ensure the value is passed through as a string, eg:
    ## - key: airbyte-server
    ##   operator: Equal
    ##   value: "true"
    ##   effect: NoSchedule
    tolerations: []<|MERGE_RESOLUTION|>--- conflicted
+++ resolved
@@ -701,7 +701,6 @@
   ##
   tolerations: []
 
-<<<<<<< HEAD
   ## Bootloader resource requests and limits
   ## ref: http://kubernetes.io/docs/user-guide/compute-resources/
   ## We usually recommend not to specify default resources and to leave this as a conscious
@@ -721,12 +720,11 @@
     ##    cpu: 200m
     ##    memory: 1Gi
     limits: {}
-=======
+
   ## @param bootloader.affinity [object] Affinity and anti-affinity for bootloader pod assignment.
   ## ref: https://kubernetes.io/docs/concepts/scheduling-eviction/assign-pod-node/#affinity-and-anti-affinity
   ##
   affinity: {}
->>>>>>> 850ff588
 
 ## @section Temporal parameters
 ## TODO: Move to consuming temporal from a dedicated helm chart
