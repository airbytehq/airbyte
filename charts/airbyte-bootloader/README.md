--- conflicted
+++ resolved
@@ -1,10 +1,6 @@
 # airbyte-bootloader
 
-<<<<<<< HEAD
-![Version: 0.45.2](https://img.shields.io/badge/Version-0.45.2-informational?style=flat-square) ![Type: application](https://img.shields.io/badge/Type-application-informational?style=flat-square) ![AppVersion: 0.40.4](https://img.shields.io/badge/AppVersion-0.40.4-informational?style=flat-square)
-=======
 ![Version: 0.39.36](https://img.shields.io/badge/Version-0.39.36-informational?style=flat-square) ![Type: application](https://img.shields.io/badge/Type-application-informational?style=flat-square) ![AppVersion: 0.40.4](https://img.shields.io/badge/AppVersion-0.40.4-informational?style=flat-square)
->>>>>>> 0f264261
 
 Helm chart to deploy airbyte-bootloader
 
@@ -19,30 +15,18 @@
 | Key | Type | Default | Description |
 |-----|------|---------|-------------|
 | affinity | object | `{}` |  |
-| containerSecurityContext | object | `{}` |  |
 | enabled | bool | `true` |  |
 | env_vars | object | `{}` |  |
 | extraContainers | list | `[]` |  |
 | extraEnv | list | `[]` |  |
-<<<<<<< HEAD
-| extraVolumeMounts | list | `[]` |  |
-| extraVolumes | list | `[]` |  |
-| global.database.host | string | `"example.com"` |  |
-| global.database.port | string | `"5432"` |  |
-=======
 | extraInitContainers | list | `[]` |  |
 | extraVolumeMounts | list | `[]` |  |
 | extraVolumes | list | `[]` |  |
->>>>>>> 0f264261
 | global.database.secretName | string | `""` |  |
 | global.database.secretValue | string | `""` |  |
 | global.deploymentMode | string | `"oss"` |  |
 | global.env_vars | object | `{}` |  |
 | global.extraContainers | list | `[]` |  |
-<<<<<<< HEAD
-| global.extraContainers | list | `[]` |  |
-=======
->>>>>>> 0f264261
 | global.secretName | string | `""` |  |
 | global.secrets | object | `{}` |  |
 | global.serviceAccountName | string | `"placeholderServiceAccount"` |  |
