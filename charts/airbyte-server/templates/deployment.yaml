---
apiVersion: apps/v1
kind: Deployment
metadata:
  name: {{ include "common.names.fullname" . }}
  labels:
    {{- include "airbyte.labels" . | nindent 4 }}
spec:
  replicas: {{ .Values.replicaCount }}
  selector:
    matchLabels:
      {{- include "airbyte.selectorLabels" . | nindent 6 }}
  strategy:
    type: Recreate # Needed due to volume claims
  template:
    metadata:
      labels:
        {{- include "airbyte.selectorLabels" . | nindent 8 }}
      {{- if .Values.podAnnotations }}
      annotations:
        {{- include "common.tplvalues.render" (dict "value" .Values.podAnnotations "context" $) | nindent 8 }}
      {{- end }}
    spec:
      serviceAccountName: {{ .Values.global.serviceAccountName }}
      {{- if .Values.global.imagePullSecrets }}
      imagePullSecrets:
        {{- range .Values.global.imagePullSecrets }}
          {{- printf "- name: %s" .name | nindent 8 }}
        {{- end }}
      {{- end }}
      {{- if .Values.nodeSelector }}
      nodeSelector: {{- include "common.tplvalues.render" (dict "value" .Values.nodeSelector "context" $) | nindent 8 }}
      {{- end }}
      {{- if .Values.tolerations }}
      tolerations: {{- include "common.tplvalues.render" (dict "value" .Values.tolerations "context" $) | nindent 8 }}
      {{- end }}
      {{- if .Values.affinity }}
      affinity: {{- include "common.tplvalues.render" (dict "value" .Values.affinity "context" $) | nindent 8 }}
      {{- end }}
      containers:
      - name: airbyte-server-container
        image: {{ printf "%s:%s" .Values.image.repository (include "server.imageTag" .) }}
        imagePullPolicy: "{{ .Values.image.pullPolicy }}"
        env:
        {{- if eq .Values.global.deploymentMode "oss"  }}
        - name: AIRBYTE_VERSION
          valueFrom:
            configMapKeyRef:
              name: {{ .Release.Name }}-airbyte-env
              key: AIRBYTE_VERSION
        - name: CONFIG_ROOT
          valueFrom:
            configMapKeyRef:
              name: {{ .Release.Name }}-airbyte-env
              key: CONFIG_ROOT
        - name: DATABASE_PASSWORD
          valueFrom:
            secretKeyRef:
              name: {{ .Values.global.database.secretName | default (printf "%s-airbyte-secrets" .Release.Name ) }}
              key: {{ .Values.global.database.secretValue | default "DATABASE_PASSWORD" }}
        - name: DATABASE_URL
          valueFrom:
            configMapKeyRef:
              name: {{ .Release.Name }}-airbyte-env
              key: DATABASE_URL
        - name: DATABASE_USER
          valueFrom:
            secretKeyRef:
              name: {{ .Release.Name }}-airbyte-secrets
              key: DATABASE_USER
        - name: TRACKING_STRATEGY
          valueFrom:
            configMapKeyRef:
              name: {{ .Release.Name }}-airbyte-env
              key: TRACKING_STRATEGY
        - name: WORKER_ENVIRONMENT
          valueFrom:
            configMapKeyRef:
              name: {{ .Release.Name }}-airbyte-env
              key: WORKER_ENVIRONMENT
        - name: WORKSPACE_ROOT
          valueFrom:
            configMapKeyRef:
              name: {{ .Release.Name }}-airbyte-env
              key: WORKSPACE_ROOT
        - name: WEBAPP_URL
          valueFrom:
            configMapKeyRef:
              name: {{ .Release.Name }}-airbyte-env
              key: WEBAPP_URL
        - name: TEMPORAL_HOST
          valueFrom:
            configMapKeyRef:
              name: {{ .Release.Name }}-airbyte-env
              key: TEMPORAL_HOST
        - name: LOG_LEVEL
          value: "{{ .Values.log.level }}"
        - name: JOB_MAIN_CONTAINER_CPU_REQUEST
          valueFrom:
            configMapKeyRef:
              name: {{ .Release.Name }}-airbyte-env
              key: JOB_MAIN_CONTAINER_CPU_REQUEST
        - name: JOB_MAIN_CONTAINER_CPU_LIMIT
          valueFrom:
            configMapKeyRef:
              name: {{ .Release.Name }}-airbyte-env
              key: JOB_MAIN_CONTAINER_CPU_LIMIT
        - name: JOB_MAIN_CONTAINER_MEMORY_REQUEST
          valueFrom:
            configMapKeyRef:
              name: {{ .Release.Name }}-airbyte-env
              key: JOB_MAIN_CONTAINER_MEMORY_REQUEST
        - name: JOB_MAIN_CONTAINER_MEMORY_LIMIT
          valueFrom:
            configMapKeyRef:
              name: {{ .Release.Name }}-airbyte-env
              key: JOB_MAIN_CONTAINER_MEMORY_LIMIT
        - name: S3_LOG_BUCKET
          valueFrom:
            configMapKeyRef:
              name: {{ .Release.Name }}-airbyte-env
              key: S3_LOG_BUCKET
        - name: S3_LOG_BUCKET_REGION
          valueFrom:
            configMapKeyRef:
              name: {{ .Release.Name }}-airbyte-env
              key: S3_LOG_BUCKET_REGION
        {{- if and .Values.global.logs.accessKey.existingSecret .Values.global.logs.secretKey.existingSecretKey }}
        - name: AWS_ACCESS_KEY_ID
          valueFrom:
            secretKeyRef:
              name: {{ .Values.global.logs.accessKey.existingSecret }}
              key: {{ .Values.global.logs.accessKey.existingSecretKey }}
        - name: AWS_SECRET_ACCESS_KEY
          valueFrom:
            secretKeyRef:
              name: {{ .Values.global.logs.secretKey.existingSecret }}
              key: {{ .Values.global.logs.secretKey.existingSecretKey }}
        {{- end }}
        {{- if or .Values.global.logs.minio.enabled .Values.global.logs.externalMinio.enabled }}
        - name: AWS_ACCESS_KEY_ID
          valueFrom:
            secretKeyRef:
              name: {{ .Release.Name }}-airbyte-secrets
              key: STATE_STORAGE_MINIO_ACCESS_KEY
        - name: AWS_SECRET_ACCESS_KEY
          valueFrom:
            secretKeyRef:
              name: {{ .Release.Name }}-airbyte-secrets
              key: STATE_STORAGE_MINIO_SECRET_ACCESS_KEY
        {{- end }}
        - name: S3_MINIO_ENDPOINT
          valueFrom:
            configMapKeyRef:
              name: {{ .Release.Name }}-airbyte-env
              key: S3_MINIO_ENDPOINT
        - name: S3_PATH_STYLE_ACCESS
          valueFrom:
            configMapKeyRef:
              name: {{ .Release.Name }}-airbyte-env
              key: S3_PATH_STYLE_ACCESS
        - name: GOOGLE_APPLICATION_CREDENTIALS
          valueFrom:
            configMapKeyRef:
              name: {{ .Release.Name }}-airbyte-env
              key: GOOGLE_APPLICATION_CREDENTIALS
        - name: GCS_LOG_BUCKET
          valueFrom:
            configMapKeyRef:
              name: {{ .Release.Name }}-airbyte-env
              key: GCS_LOG_BUCKET
        - name: CONFIGS_DATABASE_MINIMUM_FLYWAY_MIGRATION_VERSION
          valueFrom:
            configMapKeyRef:
              name: {{ .Release.Name }}-airbyte-env
              key: CONFIGS_DATABASE_MINIMUM_FLYWAY_MIGRATION_VERSION
        - name: JOBS_DATABASE_MINIMUM_FLYWAY_MIGRATION_VERSION
          valueFrom:
            configMapKeyRef:
              name: {{ .Release.Name }}-airbyte-env
              key: JOBS_DATABASE_MINIMUM_FLYWAY_MIGRATION_VERSION
        {{- end }}
        # Values from secret
        {{- if .Values.secrets }}
        {{- range $k, $v := .Values.secrets }}
        - name: {{ $k }}
          valueFrom:
            secretKeyRef:
              name: server-secrets
              key: {{ $k }}
        {{- end }}
        {{- end }}

        # Values from env
        {{- if .Values.env_vars }}
        {{- range $k, $v := mergeOverwrite .Values.env_vars .Values.global.env_vars }}
        - name: {{ $k }}
          value: {{ $v | quote }}
        {{- end }}
        {{- end }}

        # Values from extraEnv for more compability(if you want to use external secret source or other stuff)
        {{- if .Values.extraEnv }}
        {{- toYaml .Values.extraEnv | nindent 8 }}
        {{- end }}

        {{- if .Values.livenessProbe.enabled }}
        livenessProbe:
          httpGet:
            path: /api/v1/health
            port: http
          initialDelaySeconds: {{ .Values.livenessProbe.initialDelaySeconds }}
          periodSeconds: {{ .Values.livenessProbe.periodSeconds }}
          timeoutSeconds: {{ .Values.livenessProbe.timeoutSeconds }}
          successThreshold: {{ .Values.livenessProbe.successThreshold }}
          failureThreshold: {{ .Values.livenessProbe.failureThreshold }}
        {{- end }}
        {{- if .Values.readinessProbe.enabled }}
        readinessProbe:
          httpGet:
            path: /api/v1/health
            port: http
          initialDelaySeconds: {{ .Values.readinessProbe.initialDelaySeconds }}
          periodSeconds: {{ .Values.readinessProbe.periodSeconds }}
          timeoutSeconds: {{ .Values.readinessProbe.timeoutSeconds }}
          successThreshold: {{ .Values.readinessProbe.successThreshold }}
          failureThreshold: {{ .Values.readinessProbe.failureThreshold }}
        {{- end }}
        ports:
        - name: http
          containerPort: 8001
          protocol: TCP
        {{- if .Values.resources }}
        resources: {{- toYaml .Values.resources | nindent 10 }}
        {{- end }}
        {{- if .Values.containerSecurityContext }}
        securityContext: {{- toYaml .Values.containerSecurityContext | nindent 10 }}
        {{- end }}
        volumeMounts:
        {{- if eq .Values.global.deploymentMode "oss" }}
        - name: gcs-log-creds-volume
          mountPath: /secrets/gcs-log-creds
          readOnly: true
        {{- end }}

        {{- if .Values.extraVolumeMounts }}
          {{ toYaml .Values.extraVolumeMounts | nindent 8 }}
        {{- end }}
        {{- if .Values.global.extraVolumeMounts }}
          {{ toYaml .Values.global.extraVolumeMounts | nindent 8 }}
        {{- end }}
      {{- if .Values.extraContainers }}
<<<<<<< HEAD
      {{ toYaml .Values.extraContainers | nindent 6 }}
      {{- end }}
      {{- if .Values.global.extraContainers }}
      {{ toYaml .Values.global.extraContainers | nindent 6 }}
=======
        {{ toYaml .Values.extraContainers | indent 6 }}
      {{- end }}
      {{- if .Values.global.extraContainers }}
        {{ toYaml .Values.global.extraContainers | indent 6 }}
>>>>>>> 0f264261
      {{- end }}
      volumes:
      {{- if eq .Values.global.deploymentMode "oss" }}
      - name: gcs-log-creds-volume
        secret:
          secretName: {{ ternary (printf "%s-gcs-log-creds" ( .Release.Name )) (.Values.global.credVolumeOverride) (eq .Values.global.deploymentMode "oss") }}
      {{- end }}
      {{- if .Values.extraVolumes }}
{{ toYaml .Values.extraVolumes | nindent 6 }}
      {{- end }}<|MERGE_RESOLUTION|>--- conflicted
+++ resolved
@@ -250,17 +250,10 @@
           {{ toYaml .Values.global.extraVolumeMounts | nindent 8 }}
         {{- end }}
       {{- if .Values.extraContainers }}
-<<<<<<< HEAD
-      {{ toYaml .Values.extraContainers | nindent 6 }}
-      {{- end }}
-      {{- if .Values.global.extraContainers }}
-      {{ toYaml .Values.global.extraContainers | nindent 6 }}
-=======
         {{ toYaml .Values.extraContainers | indent 6 }}
       {{- end }}
       {{- if .Values.global.extraContainers }}
         {{ toYaml .Values.global.extraContainers | indent 6 }}
->>>>>>> 0f264261
       {{- end }}
       volumes:
       {{- if eq .Values.global.deploymentMode "oss" }}
