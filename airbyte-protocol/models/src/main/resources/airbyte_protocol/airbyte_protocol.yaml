--- conflicted
+++ resolved
@@ -317,11 +317,7 @@
         properties:
           auth_flow_type:
             type: string
-<<<<<<< HEAD
-            enum: ["oauth1.0", "oauth2.0"] # Future auth types should be added here
-=======
             enum: ["oauth2.0", "oauth1.0"] # Future auth types should be added here
->>>>>>> cdb476ec
           predicate_key:
             description: Json Path to a field in the connectorSpecification that should exist for the advanced auth to be applicable.
             type: array
