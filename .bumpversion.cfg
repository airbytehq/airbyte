--- conflicted
+++ resolved
@@ -1,11 +1,6 @@
 [bumpversion]
-<<<<<<< HEAD
-current_version = 0.29.12-alpha
+current_version = 0.29.13-alpha
 commit = False
-=======
-current_version = 0.29.13-alpha
-commit = True
->>>>>>> 314a7471
 tag = False
 parse = (?P<major>\d+)\.(?P<minor>\d+)\.(?P<patch>\d+)(\-[a-z]+)?
 serialize = 
