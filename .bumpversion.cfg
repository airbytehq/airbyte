[bumpversion]
<<<<<<< HEAD
current_version = 0.44.4
=======
current_version = 0.50.0
>>>>>>> 0fc11c51
commit = False
tag = False
parse = (?P<major>\d+)\.(?P<minor>\d+)\.(?P<patch>\d+)(\-[a-z]+)?
serialize = 
	{major}.{minor}.{patch}

[bumpversion:file:.bumpversion.cfg]

[bumpversion:file:gradle.properties]

[bumpversion:file:docs/operator-guides/upgrading-airbyte.md]

[bumpversion:file:octavia-cli/Dockerfile]

[bumpversion:file:octavia-cli/README.md]

[bumpversion:file:run-ab-platform.sh]

[bumpversion:file:octavia-cli/install.sh]

[bumpversion:file:octavia-cli/setup.py]
search = version="{current_version}"
replace = version="{new_version}"<|MERGE_RESOLUTION|>--- conflicted
+++ resolved
@@ -1,9 +1,5 @@
 [bumpversion]
-<<<<<<< HEAD
-current_version = 0.44.4
-=======
 current_version = 0.50.0
->>>>>>> 0fc11c51
 commit = False
 tag = False
 parse = (?P<major>\d+)\.(?P<minor>\d+)\.(?P<patch>\d+)(\-[a-z]+)?
