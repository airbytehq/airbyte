'use strict';
const fs = require('fs');
const path = require('path');

const getSuccessMessage = function(connectorName, outputPath){
    return `
🚀 🚀 🚀 🚀 🚀 🚀

Success! 

Your ${connectorName} connector has been created at ${path.resolve(outputPath)}.

Follow instructions in NEW_SOURCE_CHECKLIST.md to finish your connector.

Questions, comments, or concerns? Let us know at:
Slack: https://slack.airbyte.io
Github: https://github.com/airbytehq/airbyte

We're always happy to provide you with any support :)
`
}

module.exports = function (plop) {
  const pythonSourceInputRoot = '../source-python';
  const singerSourceInputRoot = '../source-singer';
  const genericSourceInputRoot = '../source-generic';

  const basesDir = '../../bases';
  const outputDir = '../../connectors';
  const pythonSourceOutputRoot = `${outputDir}/source-{{dashCase name}}`;
  const singerSourceOutputRoot = `${outputDir}/source-{{dashCase name}}-singer`;
  const genericSourceOutputRoot = `${outputDir}/source-{{dashCase name}}`;

<<<<<<< HEAD
  plop.setActionType('emitSuccess', function(answers, config, plopApi){
      console.log(getSuccessMessage(answers.name, plopApi.renderString(config.outputPath, answers)));
  });

  plop.setGenerator('Java Destination', {
    description: 'Generate an Airbyte destination written in Java',
    prompts: [
      {
        type: 'input',
        name: 'name',
        message: 'destination name (without the "destination" suffix; e.g. "my sql")'
      }
    ],
    actions: [
      {
        type: 'add',
        path: `${javaDestinationOutputRoot}/build.gradle`,
        templateFile: `${javaDestinationInputRoot}/build.gradle.hbs`,
      },
      {
        type: 'add',
        path: `${javaDestinationOutputRoot}/src/main/java/io/airbyte/integrations/destination/{{snakeCase name}}/{{properCase name}}Destination.java`,
        templateFile: `${javaDestinationInputRoot}/Destination.java.hbs`,
      },
      {
        type: 'add',
        path: `${javaDestinationOutputRoot}/Dockerfile`,
        templateFile: `${javaDestinationInputRoot}/Dockerfile.hbs`,
      },
      {
        type: 'add',
        path: `${javaDestinationOutputRoot}/.dockerignore`,
        templateFile: `${javaDestinationInputRoot}/.dockerignore.hbs`,
      },
      {
        type: 'add',
        path: `${javaDestinationOutputRoot}/spec.json`,
        templateFile: `${javaDestinationInputRoot}/spec.json.hbs`,
      },
        {type: 'emitSuccess', outputPath: javaDestinationOutputRoot}
    ],
  });

=======
>>>>>>> c4ae6152
  plop.setGenerator('Python Source', {
    description: 'Generate an Airbyte Source written in Python',
    prompts: [{type: 'input', name: 'name', message: 'Source name, without the "source-" prefix e.g: "google-analytics"'}],
    actions: [
        {
        abortOnFail: true,
        type:'addMany',
        destination: pythonSourceOutputRoot,
        base: pythonSourceInputRoot,
        templateFiles: `${pythonSourceInputRoot}/**/**`,
        globOptions: {ignore:'.secrets'}
      },
        // plop doesn't add dotfiles by default so we manually add them
      {
        type:'add',
        abortOnFail: true,
        templateFile: `${pythonSourceInputRoot}/.secrets/config.json.hbs`,
        path: `${pythonSourceOutputRoot}/secrets/config.json`
      },
      {
        type:'add',
        abortOnFail: true,
        templateFile: `${pythonSourceInputRoot}/.gitignore.hbs`,
        path: `${pythonSourceOutputRoot}/.gitignore`
      },
      {
        type:'add',
        abortOnFail: true,
        templateFile: `${pythonSourceInputRoot}/.dockerignore.hbs`,
        path: `${pythonSourceOutputRoot}/.dockerignore`
      },
      function(answers, config, plop){
        const renderedOutputDir = plop.renderString(pythonSourceOutputRoot, answers);
        fs.symlinkSync(`${basesDir}/base-python/base_python`, `${renderedOutputDir}/base_python`);
        fs.symlinkSync(`${basesDir}/airbyte-protocol/airbyte_protocol`, `${renderedOutputDir}/airbyte_protocol`);
      },
      {type: 'emitSuccess', outputPath: pythonSourceOutputRoot}]
  });

  plop.setGenerator('Singer-based Python Source', {
    description: 'Generate an Airbyte Source written on top of a Singer Tap.',
    prompts: [{type: 'input', name: 'name', message: 'Source name, without the "source-" prefix e.g: "google-analytics"'}],
    actions: [
      {
        abortOnFail: true,
        type:'addMany',
        destination: singerSourceOutputRoot,
        base: singerSourceInputRoot,
        templateFiles: `${singerSourceInputRoot}/**/**`,
        globOptions: {ignore:'.secrets'}
      },
      {
        type:'add',
        abortOnFail: true,
        templateFile: `${singerSourceInputRoot}/.secrets/config.json.hbs`,
        path: `${singerSourceOutputRoot}/secrets/config.json`
      },
      {
        type:'add',
        abortOnFail: true,
        templateFile: `${singerSourceInputRoot}/.gitignore.hbs`,
        path: `${singerSourceOutputRoot}/.gitignore`
      },
      {
        type:'add',
        abortOnFail: true,
        templateFile: `${singerSourceInputRoot}/.dockerignore.hbs`,
        path: `${singerSourceOutputRoot}/.dockerignore`
      },
      function(answers, config, plop){
        const renderedOutputDir = plop.renderString(singerSourceOutputRoot, answers);
        fs.symlinkSync(`${basesDir}/base-python/base_python`, `${renderedOutputDir}/base_python`);
        fs.symlinkSync(`${basesDir}/airbyte-protocol/airbyte_protocol`, `${renderedOutputDir}/airbyte_protocol`);
        fs.symlinkSync(`${basesDir}/base-singer/base_singer`, `${renderedOutputDir}/base_singer`);
      },
        {type: 'emitSuccess', outputPath: singerSourceOutputRoot},
    ]
  });

  plop.setGenerator('Generic Source', {
      description: 'Use if none of the other templates apply to your use case.',
      prompts: [{type: 'input', name: 'name', message: 'Source name, without the "source-" prefix e.g: "google-analytics"'}],
      actions: [
        {
          abortOnFail: true,
          type:'addMany',
          destination: genericSourceOutputRoot,
          base: genericSourceInputRoot,
          templateFiles: `${genericSourceInputRoot}/**/**`,
          globOptions: {ignore:'.secrets'}
        },
        {
          type:'add',
          abortOnFail: true,
          templateFile: `${genericSourceInputRoot}/.gitignore.hbs`,
          path: `${genericSourceOutputRoot}/.gitignore`
        },
          {type: 'emitSuccess', outputPath: genericSourceOutputRoot}
      ]
    });


};<|MERGE_RESOLUTION|>--- conflicted
+++ resolved
@@ -31,52 +31,10 @@
   const singerSourceOutputRoot = `${outputDir}/source-{{dashCase name}}-singer`;
   const genericSourceOutputRoot = `${outputDir}/source-{{dashCase name}}`;
 
-<<<<<<< HEAD
   plop.setActionType('emitSuccess', function(answers, config, plopApi){
       console.log(getSuccessMessage(answers.name, plopApi.renderString(config.outputPath, answers)));
   });
-
-  plop.setGenerator('Java Destination', {
-    description: 'Generate an Airbyte destination written in Java',
-    prompts: [
-      {
-        type: 'input',
-        name: 'name',
-        message: 'destination name (without the "destination" suffix; e.g. "my sql")'
-      }
-    ],
-    actions: [
-      {
-        type: 'add',
-        path: `${javaDestinationOutputRoot}/build.gradle`,
-        templateFile: `${javaDestinationInputRoot}/build.gradle.hbs`,
-      },
-      {
-        type: 'add',
-        path: `${javaDestinationOutputRoot}/src/main/java/io/airbyte/integrations/destination/{{snakeCase name}}/{{properCase name}}Destination.java`,
-        templateFile: `${javaDestinationInputRoot}/Destination.java.hbs`,
-      },
-      {
-        type: 'add',
-        path: `${javaDestinationOutputRoot}/Dockerfile`,
-        templateFile: `${javaDestinationInputRoot}/Dockerfile.hbs`,
-      },
-      {
-        type: 'add',
-        path: `${javaDestinationOutputRoot}/.dockerignore`,
-        templateFile: `${javaDestinationInputRoot}/.dockerignore.hbs`,
-      },
-      {
-        type: 'add',
-        path: `${javaDestinationOutputRoot}/spec.json`,
-        templateFile: `${javaDestinationInputRoot}/spec.json.hbs`,
-      },
-        {type: 'emitSuccess', outputPath: javaDestinationOutputRoot}
-    ],
-  });
-
-=======
->>>>>>> c4ae6152
+  
   plop.setGenerator('Python Source', {
     description: 'Generate an Airbyte Source written in Python',
     prompts: [{type: 'input', name: 'name', message: 'Source name, without the "source-" prefix e.g: "google-analytics"'}],
