'use strict';
const fs = require('fs');
const path = require('path');

module.exports = function (plop) {
  const javaDestinationInputRoot = '../java-destination';
  const pythonSourceInputRoot = '../source-python';
  const singerSourceInputRoot = '../source-singer';

  const basesDir = '../../bases';
  const outputDir = '../../connectors';
  const javaDestinationOutputRoot = `${outputDir}/destination-{{dashCase name}}`
  const pythonSourceOutputRoot = `${outputDir}/source-{{dashCase name}}`
  const singerSourceOutputRoot = `${outputDir}/source-{{dashCase name}}-singer`

  plop.setGenerator('Java Destination', {
    description: 'Generate an Airbyte destination written in Java',
    prompts: [
      {
        type: 'input',
        name: 'name',
        message: 'destination name (without the "destination" suffix; e.g. "my sql")'
      }
    ],
    actions: [
      {
        type: 'add',
        path: `${javaDestinationOutputRoot}/build.gradle`,
        templateFile: `${javaDestinationInputRoot}/build.gradle.hbs`,
      },
      {
        type: 'add',
        path: `${javaDestinationOutputRoot}/src/main/java/io/airbyte/integrations/destination/{{snakeCase name}}/{{properCase name}}Destination.java`,
        templateFile: `${javaDestinationInputRoot}/Destination.java.hbs`,
      },
      {
        type: 'add',
        path: `${javaDestinationOutputRoot}/Dockerfile`,
        templateFile: `${javaDestinationInputRoot}/Dockerfile.hbs`,
      },
      {
        type: 'add',
        path: `${javaDestinationOutputRoot}/.dockerignore`,
        templateFile: `${javaDestinationInputRoot}/.dockerignore.hbs`,
      },
      {
        type: 'add',
        path: `${javaDestinationOutputRoot}/spec.json`,
        templateFile: `${javaDestinationInputRoot}/spec.json.hbs`,
      },
      'Your new connector has been created. Happy coding~~',
    ],
  });

  plop.setGenerator('Python Source', {
    description: 'Generate an Airbyte Source written in Python',
    prompts: [{type: 'input', name: 'name', message: 'Source name, without the "source-" prefix e.g: "google-analytics"'}],
    actions: [
        {
        abortOnFail: true,
        type:'addMany',
        destination: pythonSourceOutputRoot,
        base: pythonSourceInputRoot,
        templateFiles: `${pythonSourceInputRoot}/**/**`,
        globOptions: {ignore:'.secrets'}
      },
        // plop doesn't add dotfiles by default so we manually add them
      {
        type:'add',
        abortOnFail: true,
        templateFile: `${pythonSourceInputRoot}/.secrets/config.json.hbs`,
        path: `${pythonSourceOutputRoot}/secrets/config.json`
      },
      {
        type:'add',
        abortOnFail: true,
        templateFile: `${pythonSourceInputRoot}/.gitignore.hbs`,
        path: `${pythonSourceOutputRoot}/.gitignore`
      },
      {
        type:'add',
        abortOnFail: true,
        templateFile: `${pythonSourceInputRoot}/.dockerignore.hbs`,
        path: `${pythonSourceOutputRoot}/.dockerignore`
<<<<<<< HEAD
      },
      {
        type:'add',
        abortOnFail: true,
        templateFile: `${pythonSourceInputRoot}/.gitignore.hbs`,
        path: `${pythonSourceOutputRoot}/.gitignore`
      },
      {
        type:'add',
        abortOnFail: true,
        templateFile: `${pythonSourceInputRoot}/.dockerignore.hbs`,
        path: `${pythonSourceOutputRoot}/.dockerignore`
=======
>>>>>>> 636a7d81
      },
      function(answers, config, plop){
        const renderedOutputDir = plop.renderString(pythonSourceOutputRoot, answers);
        fs.symlinkSync(`${basesDir}/base-python/base_python`, `${renderedOutputDir}/base_python`);
        fs.symlinkSync(`${basesDir}/airbyte-protocol/airbyte_protocol`, `${renderedOutputDir}/airbyte_protocol`);
      },
      'Your new Python source connector has been created. Follow the instructions and TODOs in the newly created package for next steps. Happy coding! 🐍🐍',]
  });

  plop.setGenerator('Singer-based Python Source', {
    description: 'Generate an Airbyte Source written on top of a Singer Tap.',
    prompts: [{type: 'input', name: 'name', message: 'Source name, without the "source-" prefix e.g: "google-analytics"'}],
    actions: [
      {
        abortOnFail: true,
        type:'addMany',
        destination: singerSourceOutputRoot,
        base: singerSourceInputRoot,
        templateFiles: `${singerSourceInputRoot}/**/**`,
        globOptions: {ignore:'.secrets'}
      },
      {
        type:'add',
        abortOnFail: true,
        templateFile: `${singerSourceInputRoot}/.secrets/config.json.hbs`,
        path: `${singerSourceOutputRoot}/secrets/config.json`
      },
      {
        type:'add',
        abortOnFail: true,
        templateFile: `${singerSourceInputRoot}/.gitignore.hbs`,
        path: `${singerSourceOutputRoot}/.gitignore`
      },
      {
        type:'add',
        abortOnFail: true,
        templateFile: `${singerSourceInputRoot}/.dockerignore.hbs`,
        path: `${singerSourceOutputRoot}/.dockerignore`
<<<<<<< HEAD
      },
      {
        type:'add',
        abortOnFail: true,
        templateFile: `${singerSourceInputRoot}/.gitignore.hbs`,
        path: `${singerSourceOutputRoot}/.gitignore`
      },
      {
        type:'add',
        abortOnFail: true,
        templateFile: `${singerSourceInputRoot}/.dockerignore.hbs`,
        path: `${singerSourceOutputRoot}/.dockerignore`
=======
>>>>>>> 636a7d81
      },
      function(answers, config, plop){
        const renderedOutputDir = plop.renderString(singerSourceOutputRoot, answers);
        fs.symlinkSync(`${basesDir}/base-python/base_python`, `${renderedOutputDir}/base_python`);
        fs.symlinkSync(`${basesDir}/airbyte-protocol/airbyte_protocol`, `${renderedOutputDir}/airbyte_protocol`);
        fs.symlinkSync(`${basesDir}/base-singer/base_singer`, `${renderedOutputDir}/base_singer`);
      },
      'Your new Singer-based source connector has been created. Follow the instructions and TODOs in the newly created package for next steps. Happy coding! 🐍🐍',
    ]
  });
};<|MERGE_RESOLUTION|>--- conflicted
+++ resolved
@@ -82,21 +82,6 @@
         abortOnFail: true,
         templateFile: `${pythonSourceInputRoot}/.dockerignore.hbs`,
         path: `${pythonSourceOutputRoot}/.dockerignore`
-<<<<<<< HEAD
-      },
-      {
-        type:'add',
-        abortOnFail: true,
-        templateFile: `${pythonSourceInputRoot}/.gitignore.hbs`,
-        path: `${pythonSourceOutputRoot}/.gitignore`
-      },
-      {
-        type:'add',
-        abortOnFail: true,
-        templateFile: `${pythonSourceInputRoot}/.dockerignore.hbs`,
-        path: `${pythonSourceOutputRoot}/.dockerignore`
-=======
->>>>>>> 636a7d81
       },
       function(answers, config, plop){
         const renderedOutputDir = plop.renderString(pythonSourceOutputRoot, answers);
@@ -135,21 +120,6 @@
         abortOnFail: true,
         templateFile: `${singerSourceInputRoot}/.dockerignore.hbs`,
         path: `${singerSourceOutputRoot}/.dockerignore`
-<<<<<<< HEAD
-      },
-      {
-        type:'add',
-        abortOnFail: true,
-        templateFile: `${singerSourceInputRoot}/.gitignore.hbs`,
-        path: `${singerSourceOutputRoot}/.gitignore`
-      },
-      {
-        type:'add',
-        abortOnFail: true,
-        templateFile: `${singerSourceInputRoot}/.dockerignore.hbs`,
-        path: `${singerSourceOutputRoot}/.dockerignore`
-=======
->>>>>>> 636a7d81
       },
       function(answers, config, plop){
         const renderedOutputDir = plop.renderString(singerSourceOutputRoot, answers);
