## Creating a new Integration

From the `airbyte-integrations/connector-templates/generator` directory, run: 
```
npm run generate
```
<<<<<<< HEAD

This should generate a new integration in the `airbyte-integrations/connectors/<your-integration>` directory. 
Follow the instructions generated in the CHECKLIST.md file for bootstrapping the integration. The generated
README.md should also contain instructions on how to develop the integration locally. 

=======
and follow the interactive prompt. This will generate a new integration in the `airbyte-integrations/connectors/<your-integration>` directory. 
Follow the instructions generated in the checklist md file for bootstrapping the integration. The generated
README.md will also contain instructions on how to iterate. 

>>>>>>> 160847eb
## Updating an integration's default version in Airbyte
Once you've finished iterating on the changes to a connector as specified in its `README.md`, follow these instructions
to tell Airbyte to use the latest version of your integration.   

1. Bump the version in the `Dockerfile` of the integration (`LABEL io.airbyte.version=X.X.X`)
1. Build the integration with the semantic version tag locally:
    ```
    ./tools/integrations/manage.sh build airbyte-integrations/connectors/source-postgres-singer
    ```
1. Publish the new version to Docker Hub. 
    ```
    ./tools/integrations/manage.sh publish airbyte-integrations/connectors/source-postgres-signer
    ```
1. Update the connector version inside the `STANDARD_SOURCE` (or `STANDARD_DESTINATION` directory) to the one you just published. 
This will update Airbyte to use this new version by default. 
1. Merge the PR containing the changes you made.

## Python Connector Development

Before working with integrations written in Python, we recommend running `./gradlew build` from the root project directory.
This will create a virtualenv for every integration and helper project and install dependencies locally. 

When iterating on a single connector, you will often iterate by running `./gradlew :airbyte-integrations:connectors:your-connector-dir:build`.
This command will:
1. Install a virtual environment at `airbyte-integrations/connectors/your-connector-dir/.venv`
1. Install local development dependencies specified in `airbyte-integrations/connectors/your-connector-dir/requirements.txt`
1. Runs the following pip modules:
    1. [Black](https://pypi.org/project/black/) to format the code
    1. [isort](https://pypi.org/project/isort/) to sort imports
    1. [Flake8](https://pypi.org/project/flake8/) to check formatting
    1. [MyPy](https://pypi.org/project/mypy/) to check type usage

At Airbyte, we use IntelliJ IDEA for development. Although it is possible to develop integrations with any IDE, 
we typically recommend IntelliJ IDEA or PyCharm, since we actively work towards compatibility. Our typical development flow is to have one Intellij project for Java development with Gradle and a separate Intellij project for Python.
The following setup steps are written for IntelliJ IDEA but should have similar equivalents for PyCharm:
1. Install the [Pydantic](https://plugins.jetbrains.com/plugin/12861-pydantic) plugin. This will help autocompletion with some of our internal types.
1. We recommend using one project for Java development with Gradle and a separate project for Python.
1. To create the Python project, go to `File -> New -> Project...`
1. Select Python.
1. Select a project name like `airbyte-python` and a directory *outside of the `airbyte` code root*.
1. Usually you will want to create this project in a new window and not replace the existing window.
1. Go to `Project Structure > Modules`. 
1. Click the + sign and `New Module`.
1. Set the content root and module file location to the location of your `airbyte-integrations` directory or a specific subdirectory.
1. Finish adding the module.

You should now have access to code completion and proper syntax highlighting for Python projects. 
You can use your default Python SDK, but if you want your dependency management to match what will be used in the build process, 
we recommend creating a Python SDK under `Project Structure > SDKs > + > Virtual Environment > Existing Environment` 
and setting the interpreter to the python script specified in a location such as `airbyte-integrations/connectors/source-exchangeratesapi-singer/.venv/bin/python`. 
Then, you can set the module interpreter to this venv-based interpreter to make sure imports are working as intended.<|MERGE_RESOLUTION|>--- conflicted
+++ resolved
@@ -4,18 +4,11 @@
 ```
 npm run generate
 ```
-<<<<<<< HEAD
 
-This should generate a new integration in the `airbyte-integrations/connectors/<your-integration>` directory. 
-Follow the instructions generated in the CHECKLIST.md file for bootstrapping the integration. The generated
-README.md should also contain instructions on how to develop the integration locally. 
-
-=======
 and follow the interactive prompt. This will generate a new integration in the `airbyte-integrations/connectors/<your-integration>` directory. 
 Follow the instructions generated in the checklist md file for bootstrapping the integration. The generated
 README.md will also contain instructions on how to iterate. 
 
->>>>>>> 160847eb
 ## Updating an integration's default version in Airbyte
 Once you've finished iterating on the changes to a connector as specified in its `README.md`, follow these instructions
 to tell Airbyte to use the latest version of your integration.   
