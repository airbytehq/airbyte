/*
 * MIT License
 *
 * Copyright (c) 2020 Airbyte
 *
 * Permission is hereby granted, free of charge, to any person obtaining a copy
 * of this software and associated documentation files (the "Software"), to deal
 * in the Software without restriction, including without limitation the rights
 * to use, copy, modify, merge, publish, distribute, sublicense, and/or sell
 * copies of the Software, and to permit persons to whom the Software is
 * furnished to do so, subject to the following conditions:
 *
 * The above copyright notice and this permission notice shall be included in all
 * copies or substantial portions of the Software.
 *
 * THE SOFTWARE IS PROVIDED "AS IS", WITHOUT WARRANTY OF ANY KIND, EXPRESS OR
 * IMPLIED, INCLUDING BUT NOT LIMITED TO THE WARRANTIES OF MERCHANTABILITY,
 * FITNESS FOR A PARTICULAR PURPOSE AND NONINFRINGEMENT. IN NO EVENT SHALL THE
 * AUTHORS OR COPYRIGHT HOLDERS BE LIABLE FOR ANY CLAIM, DAMAGES OR OTHER
 * LIABILITY, WHETHER IN AN ACTION OF CONTRACT, TORT OR OTHERWISE, ARISING FROM,
 * OUT OF OR IN CONNECTION WITH THE SOFTWARE OR THE USE OR OTHER DEALINGS IN THE
 * SOFTWARE.
 */

package io.airbyte.integrations;

import java.util.UUID;

public enum Integrations {

  POSTGRES_TAP(
      UUID.fromString("2168516a-5c9a-4582-90dc-5e3a01e3f607"),
<<<<<<< HEAD
      new IntegrationMapping("airbyte/integration-singer-postgres-source:0.1.1")),
  EXCHANGERATESAPI_IO_TAP(
=======
      new IntegrationMapping("airbyte/integration-singer-postgres-source:0.1.2")),
  EXCHANGERATEAPI_IO_TAP(
>>>>>>> 3153d9ae
      UUID.fromString("37eb2ebf-0899-4b22-aba8-8537ec88b5a8"),
      new IntegrationMapping("airbyte/integration-singer-exchangeratesapi_io-source:0.1.2")),
  STRIPE_TAP(
      UUID.fromString("dd42e77b-24ce-485d-8146-ee6c96d5b454"),
      new IntegrationMapping("airbyte/integration-singer-stripe-source:0.1.0")),
  POSTGRES_TARGET(
      UUID.fromString("a6655e6a-838c-4ecb-a28f-ffdcd27ec710"),
      new IntegrationMapping("airbyte/integration-singer-postgres-destination:0.1.1")),
  BIGQUERY_TARGET(
      UUID.fromString("e28a1a10-214a-4051-8cf4-79b6f88719cd"),
      new IntegrationMapping("airbyte/integration-singer-bigquery-destination:0.1.2")),
  CSV_TARGET(
      UUID.fromString("8442ee76-cc1d-419a-bd8b-859a090366d4"),
      new IntegrationMapping("airbyte/integration-singer-csv-destination:0.1.0"));

  private final UUID specId;
  private final IntegrationMapping integrationMapping;

  // todo (cgardens) - turn this into a map if we have enough integrations that iterating through
  // the enum becomes expensive.
  public static Integrations findBySpecId(UUID specId) {
    for (Integrations value : values()) {
      if (value.getSpecId().equals(specId)) {
        return value;
      }
    }
    throw new RuntimeException("No integrations found with spec id: " + specId);
  }

  Integrations(UUID specId, IntegrationMapping integrationMapping) {
    this.specId = specId;
    this.integrationMapping = integrationMapping;
  }

  public UUID getSpecId() {
    return specId;
  }

  public String getCheckConnectionImage() {
    return integrationMapping.getCheckConnection();
  }

  public String getDiscoverSchemaImage() {
    return integrationMapping.getDiscoverSchema();
  }

  public String getSyncImage() {
    return integrationMapping.getSync();
  }

  public static class IntegrationMapping {

    private final String checkConnection;
    private final String discoverSchema;
    private final String sync;

    public IntegrationMapping(String checkConnection, String discoverSchema, String sync) {
      this.checkConnection = checkConnection;
      this.discoverSchema = discoverSchema;
      this.sync = sync;
    }

    public IntegrationMapping(String image) {
      this(image, image, image);
    }

    public String getCheckConnection() {
      return checkConnection;
    }

    public String getDiscoverSchema() {
      return discoverSchema;
    }

    public String getSync() {
      return sync;
    }

  }

}<|MERGE_RESOLUTION|>--- conflicted
+++ resolved
@@ -30,13 +30,8 @@
 
   POSTGRES_TAP(
       UUID.fromString("2168516a-5c9a-4582-90dc-5e3a01e3f607"),
-<<<<<<< HEAD
-      new IntegrationMapping("airbyte/integration-singer-postgres-source:0.1.1")),
+      new IntegrationMapping("airbyte/integration-singer-postgres-source:0.1.2")),
   EXCHANGERATESAPI_IO_TAP(
-=======
-      new IntegrationMapping("airbyte/integration-singer-postgres-source:0.1.2")),
-  EXCHANGERATEAPI_IO_TAP(
->>>>>>> 3153d9ae
       UUID.fromString("37eb2ebf-0899-4b22-aba8-8537ec88b5a8"),
       new IntegrationMapping("airbyte/integration-singer-exchangeratesapi_io-source:0.1.2")),
   STRIPE_TAP(
