--- conflicted
+++ resolved
@@ -54,14 +54,6 @@
 FROM
 public;
 
-<<<<<<< HEAD
-# Test data used by the postgres source test classes
-set schema 'public';
-CREATE TABLE id_and_name(id INTEGER, name VARCHAR(200));
-INSERT INTO id_and_name (id, name) VALUES (1,'picard'),  (2, 'crusher'), (3, 'vash');
-CREATE TABLE starships(id INTEGER, name VARCHAR(200));
-INSERT INTO starships (id, name) VALUES (1,'enterprise-d'),  (2, 'defiant'), (3, 'yamato');
-=======
 # Test DATA used BY the postgres SOURCE test classes
 SET
 SCHEMA 'public';
@@ -116,5 +108,4 @@
     (
         3,
         'yamato'
-    );
->>>>>>> e63a5a36
+    );