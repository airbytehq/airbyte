data:
  allowedHosts:
    hosts:
      - "*" # Please change to the hostname of the source.
  remoteRegistries:
    pypi:
      enabled: true
      packageName: airbyte-source-klaus-api
  registries:
    oss:
      enabled: true
    cloud:
      enabled: false
  connectorSubtype: api
  connectorType: source
  definitionId: aad35903-2c0d-4e25-8010-d62ed909e0b7
  dockerImageTag: 0.1.0
  dockerRepository: airbyte/source-klaus-api
  documentationUrl: https://docs.airbyte.com/integrations/sources/klaus-api
  githubIssueLabel: source-klaus-api
  icon: klaus-api.svg
  license: MIT
  name: Klaus Api
  releaseStage: alpha
  supportLevel: community
  ab_internal:
    ql: 300
    sl: 100
  tags:
<<<<<<< HEAD
    - language:low-code
=======
    - language:python
    - cdk:low-code
>>>>>>> be6849f5
metadataSpecVersion: "1.0"<|MERGE_RESOLUTION|>--- conflicted
+++ resolved
@@ -27,10 +27,6 @@
     ql: 300
     sl: 100
   tags:
-<<<<<<< HEAD
-    - language:low-code
-=======
     - language:python
     - cdk:low-code
->>>>>>> be6849f5
 metadataSpecVersion: "1.0"