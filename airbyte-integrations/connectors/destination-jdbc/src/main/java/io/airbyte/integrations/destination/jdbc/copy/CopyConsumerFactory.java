--- conflicted
+++ resolved
@@ -36,6 +36,8 @@
 import io.airbyte.protocol.models.AirbyteMessage;
 import io.airbyte.protocol.models.AirbyteRecordMessage;
 import io.airbyte.protocol.models.ConfiguredAirbyteCatalog;
+
+import java.sql.Timestamp;
 import java.util.ArrayList;
 import java.util.HashMap;
 import java.util.List;
@@ -113,12 +115,7 @@
         if (sqlOperations.isValidData(recordMessage.getData())) {
           // TODO Truncate json data instead of throwing whole record away?
           // or should we upload it into a special rejected record folder in s3 instead?
-<<<<<<< HEAD
-          var emittedAt = Timestamp.from(Instant.ofEpochMilli(recordMessage.getEmittedAt()));
-          pairToCopier.get(pair).write(id, Jsons.serialize(recordMessage.getData()), emittedAt, fileName);
-=======
-          pairToCopier.get(pair).write(id, recordMessage);
->>>>>>> 65b42c86
+          pairToCopier.get(pair).write(id, recordMessage, fileName);
         } else {
           pairToIgnoredRecordCount.put(pair, pairToIgnoredRecordCount.getOrDefault(pair, 0L) + 1L);
         }
