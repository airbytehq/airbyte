--- conflicted
+++ resolved
@@ -51,13 +51,10 @@
   private final ExtendedNameTransformer nameTransformer;
   private final SqlOperations sqlOperations;
   private final Timestamp uploadTime;
-<<<<<<< HEAD
-=======
   protected final String stagingFolder;
   protected final Map<String, DestinationFileWriter> stagingWritersByFile = new HashMap<>();
   protected final Set<String> activeStagingWriterFileNames = new HashSet<>();
   protected final Set<String> stagingFileNames = new LinkedHashSet<>();
->>>>>>> f5aca25b
   private final boolean purgeStagingData;
 
   // The number of batches of records that will be inserted into each file.
