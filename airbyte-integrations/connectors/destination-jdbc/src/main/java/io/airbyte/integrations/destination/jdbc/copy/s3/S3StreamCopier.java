--- conflicted
+++ resolved
@@ -126,8 +126,7 @@
 
   @Override
   public String prepareStagingFile() {
-<<<<<<< HEAD
-    var name = prepareS3StagingFile();
+    final var name = prepareS3StagingFile();
     if (!s3StagingFiles.contains(name)) {
       s3StagingFiles.add(name);
       LOGGER.info("S3 upload part size: {} MB", s3Config.getPartSize());
@@ -138,47 +137,21 @@
       // Data is chunked into parts. A part is sent off to a queue to be uploaded once it has reached it's
       // configured part size.
       // Memory consumption is queue capacity * part size = 10 * 10 = 100 MB at current configurations.
-      var manager = new StreamTransferManager(s3Config.getBucketName(), name, s3Client)
+      final var manager = new StreamTransferManager(s3Config.getBucketName(), name, s3Client)
               .numUploadThreads(DEFAULT_UPLOAD_THREADS)
               .queueCapacity(DEFAULT_QUEUE_CAPACITY)
               .partSize(s3Config.getPartSize());
       multipartUploadManagers.put(name, manager);
-      var outputStream = manager.getMultiPartOutputStreams().get(0);
+      final var outputStream = manager.getMultiPartOutputStreams().get(0);
       // We only need one output stream as we only have one input stream. This is reasonably performant.
       // See the above comment.
       outputStreams.put(name, outputStream);
-      var writer = new PrintWriter(outputStream, true, StandardCharsets.UTF_8);
+      final var writer = new PrintWriter(outputStream, true, StandardCharsets.UTF_8);
       try {
         csvPrinters.put(name, new CSVPrinter(writer, CSVFormat.DEFAULT));
       } catch (IOException e) {
         throw new RuntimeException(e);
       }
-=======
-    final var name = prepareS3StagingFile();
-    s3StagingFiles.add(name);
-    LOGGER.info("S3 upload part size: {} MB", s3Config.getPartSize());
-    // The stream transfer manager lets us greedily stream into S3. The native AWS SDK does not
-    // have support for streaming multipart uploads;
-    // The alternative is first writing the entire output to disk before loading into S3. This is not
-    // feasible with large tables.
-    // Data is chunked into parts. A part is sent off to a queue to be uploaded once it has reached it's
-    // configured part size.
-    // Memory consumption is queue capacity * part size = 10 * 10 = 100 MB at current configurations.
-    final var manager = new StreamTransferManager(s3Config.getBucketName(), name, s3Client)
-        .numUploadThreads(DEFAULT_UPLOAD_THREADS)
-        .queueCapacity(DEFAULT_QUEUE_CAPACITY)
-        .partSize(s3Config.getPartSize());
-    multipartUploadManagers.put(name, manager);
-    final var outputStream = manager.getMultiPartOutputStreams().get(0);
-    // We only need one output stream as we only have one input stream. This is reasonably performant.
-    // See the above comment.
-    outputStreams.put(name, outputStream);
-    final var writer = new PrintWriter(outputStream, true, StandardCharsets.UTF_8);
-    try {
-      csvPrinters.put(name, new CSVPrinter(writer, CSVFormat.DEFAULT));
-    } catch (final IOException e) {
-      throw new RuntimeException(e);
->>>>>>> f194f354
     }
     return name;
   }
