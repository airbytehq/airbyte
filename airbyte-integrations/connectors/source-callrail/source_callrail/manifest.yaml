--- conflicted
+++ resolved
@@ -50,15 +50,10 @@
         field_name: "per_page"
         inject_into: "request_parameter"
       page_token_option:
-<<<<<<< HEAD
         inject_into: "path"
+        type: RequestPath
     incremental:
       $ref: "#/definitions/incremental"
-=======
-        type: RequestPath
-    stream_slicer:
-      $ref: "#/definitions/stream_slicer"
->>>>>>> 1fd1852e
 
   calls_stream:
     $parameters:
