data:
  allowedHosts:
    hosts:
      - "*.auth0.com"
  registries:
    oss:
      enabled: true
    cloud:
      enabled: true
  connectorSubtype: api
  connectorType: source
  definitionId: 6c504e48-14aa-4221-9a72-19cf5ff1ae78
  dockerImageTag: 0.4.0
  dockerRepository: airbyte/source-auth0
  githubIssueLabel: source-auth0
  icon: auth0.svg
  license: MIT
  name: Auth0
  releaseDate: 2023-08-10
  releaseStage: alpha
  documentationUrl: https://docs.airbyte.com/integrations/sources/auth0
  tags:
    - language:lowcode
  ab_internal:
    sl: 100
<<<<<<< HEAD
    ql: 200
=======
    ql: 100
  supportLevel: community
>>>>>>> 9aad31ca
metadataSpecVersion: "1.0"<|MERGE_RESOLUTION|>--- conflicted
+++ resolved
@@ -23,10 +23,6 @@
     - language:lowcode
   ab_internal:
     sl: 100
-<<<<<<< HEAD
-    ql: 200
-=======
     ql: 100
   supportLevel: community
->>>>>>> 9aad31ca
 metadataSpecVersion: "1.0"