#
# Copyright (c) 2023 Airbyte, Inc., all rights reserved.
#

from airbyte_cdk.sources.declarative.yaml_declarative_source import YamlDeclarativeSource

"""
This file provides the necessary constructs to interpret a provided declarative YAML configuration file into
source connector.

WARNING: Do not modify this file.
"""


<<<<<<< HEAD
logger = logging.getLogger("airbyte")


class GranularityType(Enum):
    HOUR = "HOUR"
    DAY = "DAY"
    LIFETIME = "LIFETIME"


# See the get_parent_ids function explanation
# Long story short - used as cache for ids of higher level streams, that is used
# as path variables in other streams. And to avoid requesting those ids for every stream
# we put them to a dict and check if they exist on stream calling
# The structure be like:
# {
#   'Organizations': [
#       {'organization_id': '7f064d90-52a1-some-uuid'}
#   ],
#   'Adaccounts': [
#       {'ad_account_id': '04214c00-3aa5-some-uuid'},
#       {'ad_account_id': 'e4cd371b-8de8-some-uuid'}
#   ]
# }
#
auxiliary_id_map = {}


class SnapchatMarketingException(Exception):
    """Just for formatting the exception as SnapchatMarketing"""


def get_parent_ids(parent) -> List:
    """Return record ids from <parent> stream full_refresh sync, example:
    [{'id': record_1['id']}, {'id': record_2['id']}, ... {'id': record_N['id']}]

    Function uses global cache 'auxiliary_id_map' to save results of parent syncs.
    It prevents multiple actual syncs of the same basic streams like organizations, adacounts etc

    :param parent: instance of stream class from what we need to retrieve ids
    :returns: empty list in case no ids of the stream was found or list with {'id': id}
    """

    # return cached data if it has been already extracted
    if parent.name in auxiliary_id_map:
        return auxiliary_id_map[parent.name]

    parent_ids = []

    # Run actual sync for parent stream
    parent_stream_slices = parent.stream_slices(sync_mode=SyncMode.full_refresh)
    for parent_stream_slice in parent_stream_slices:
        records = parent.read_records(sync_mode=SyncMode.full_refresh, stream_slice=parent_stream_slice)
        for record in records:
            parent_ids.append({"id": record["id"]})

    # add data to cache to prevent further actual syncs of the same streams. (they always return the same data)
    auxiliary_id_map[parent.name] = parent_ids

    return parent_ids


class SnapchatMarketingStream(HttpStream, ABC):
    url_base = "https://adsapi.snapchat.com/v1/"
    primary_key = "id"
    raise_on_http_errors = True

    def __init__(self, start_date, end_date, action_report_time, swipe_up_attribution_window, view_attribution_window, **kwargs):
        super().__init__(**kwargs)
        self.start_date = start_date
        self.end_date = end_date
        self.action_report_time = action_report_time
        self.swipe_up_attribution_window = swipe_up_attribution_window
        self.view_attribution_window = view_attribution_window

    def next_page_token(self, response: requests.Response) -> Optional[Mapping[str, Any]]:
        next_page_cursor = response.json().get("paging", False)
        if next_page_cursor:
            return {"cursor": dict(parse_qsl(urlparse(next_page_cursor["next_link"]).query))["cursor"]}

    def request_params(
        self, stream_state: Mapping[str, Any], stream_slice: Mapping[str, any] = None, next_page_token: Mapping[str, Any] = None
    ) -> MutableMapping[str, Any]:
        return next_page_token or {"read_deleted_entities": True}

    @property
    def response_root_name(self):
        """Using the class name in lower to set the root node for response parsing"""
        return self.name

    @property
    def response_item_name(self):
        """Remove last 's' from response_root_name, see example in parse_response function"""
        return self.response_root_name[:-1]

    def parse_response(self, response: requests.Response, **kwargs) -> Iterable[Mapping]:
        """Response json came like
        {
            "organizations": [                                  <-- response_root_name
                {
                    "organization": {                           <-- response_item_name
                        "id": "some uuid",
                        "updated_at": "2020-12-15T22:35:17.819Z",
                        "created_at": "2020-12-15T11:13:03.910Z",
                        ... some_other_json_fields ...
                    }
                }
            ]
        }
        So the response_root_name will be "organizations", and the response_item_name will be "organization"
        Also, the client side filtering for incremental sync is used
        """

        json_response = response.json().get(self.response_root_name, [])
        for resp in json_response:
            if self.response_item_name not in resp:
                error_text = f"stream {self.name}: field named '{self.response_item_name}' is absent in the response: {resp}"
                self.logger.error(error_text)
                raise SnapchatMarketingException(error_text)
            yield resp.get(self.response_item_name)

    def should_retry(self, response: requests.Response) -> bool:
        if response.status_code == 403:
            setattr(self, "raise_on_http_errors", False)
            self.logger.warning(f"Got permission error when accessing URL {response.request.url}. " f"Skipping {self.name} stream.")
            return False
        return super().should_retry(response)


class IncrementalSnapchatMarketingStream(SnapchatMarketingStream, ABC):
    cursor_field = "updated_at"

    last_slice = None
    current_slice = None
    initial_state = None
    max_state = None

    @property
    @abstractmethod
    def parent(self) -> SnapchatMarketingStream:
        """Stream Class to extract entity ids from"""

    def path(self, stream_slice: Mapping[str, Any] = None, **kwargs) -> str:
        return f"adaccounts/{stream_slice['id']}/{self.response_root_name}"

    def stream_slices(self, **kwargs) -> Iterable[Optional[Mapping[str, Any]]]:

        stream_state = kwargs.get("stream_state")
        self.initial_state = stream_state.get(self.cursor_field) if stream_state else self.start_date
        self.max_state = self.initial_state

        parent_stream = self.parent(
            authenticator=self._session.auth,
            start_date=self.start_date,
            end_date=self.end_date,
            action_report_time=self.action_report_time,
            swipe_up_attribution_window=self.swipe_up_attribution_window,
            view_attribution_window=self.view_attribution_window,
        )
        stream_slices = get_parent_ids(parent_stream)

        if stream_slices:
            self.last_slice = stream_slices[-1]

        self.logger.info(f"{self.name} stream slices: {stream_slices}")

        return stream_slices

    def get_updated_state(self, current_stream_state: MutableMapping[str, Any], latest_record: Mapping[str, Any]) -> Mapping[str, Any]:
        """
        Handle state value for streams with random order of cursor_field values.
        State with max value should be release only in last slice otherwise records
        from intermediate slices can be filtered out in 'read_records'
        """

        # store max state value across all records of all slices (parent ids) because
        # cursor_field values are random (not sorted) even within one slice (parent id)
        self.max_state = max(self.max_state, latest_record[self.cursor_field])

        if self.current_slice == self.last_slice:
            # return max found state for last slice only
            return {self.cursor_field: self.max_state}
        else:
            # return release initial state until last slice is processed
            return {self.cursor_field: self.initial_state}

    def read_records(
        self, stream_state: Mapping[str, Any] = None, stream_slice: Mapping[str, Any] = None, **kwargs
    ) -> Iterable[Mapping[str, Any]]:
        """
        This structure is used to set the class variable current_slice to the current stream slice for the
        purposes described above.
        Then all the retrieved records if the stream_state is present are filtered by the cursor_field value compared to the stream state
        This makes the incremental magic works
        """
        self.current_slice = stream_slice
        records = super().read_records(stream_slice=stream_slice, stream_state=stream_state, **kwargs)
        if stream_state:
            for record in records:
                if record[self.cursor_field] > stream_state.get(self.cursor_field):
                    yield record
        else:
            yield from records


class Organizations(SnapchatMarketingStream):
    """Docs: https://marketingapi.snapchat.com/docs/#organizations"""

    def path(self, **kwargs) -> str:
        return "me/organizations"


class Adaccounts(IncrementalSnapchatMarketingStream):
    """Docs: https://marketingapi.snapchat.com/docs/#get-all-ad-accounts"""

    parent = Organizations

    def path(self, stream_slice: Mapping[str, Any] = None, **kwargs) -> str:
        return f"organizations/{stream_slice['id']}/adaccounts"


class Creatives(IncrementalSnapchatMarketingStream):
    """Docs: https://marketingapi.snapchat.com/docs/#get-all-creatives"""

    parent = Adaccounts


class Media(IncrementalSnapchatMarketingStream):
    """Docs: https://marketingapi.snapchat.com/docs/#get-all-media"""

    parent = Adaccounts

    @property
    def response_item_name(self):
        return self.response_root_name


class Campaigns(IncrementalSnapchatMarketingStream):
    """Docs: https://marketingapi.snapchat.com/docs/#get-all-campaigns"""

    parent = Adaccounts


class Ads(IncrementalSnapchatMarketingStream):
    """Docs: https://marketingapi.snapchat.com/docs/#get-all-ads-under-an-ad-account"""

    parent = Adaccounts


class Adsquads(IncrementalSnapchatMarketingStream):
    """Docs: https://marketingapi.snapchat.com/docs/#get-all-ad-squads-under-an-ad-account"""

    parent = Adaccounts


class Segments(IncrementalSnapchatMarketingStream):
    """Docs: https://marketingapi.snapchat.com/docs/#get-all-audience-segments"""

    parent = Adaccounts


class Stats(SnapchatMarketingStream, ABC):
    """Stats streams for LIFETIME granularity.
    Docs:  https://marketingapi.snapchat.com/docs/#measurement
    """

    primary_key = ["id", "granularity"]
    schema_name = "basic_stats"
    parent_name: str = ""  # name of parent class
    response_root_name = "lifetime_stats"
    granularity = GranularityType.LIFETIME

    @property
    @abstractmethod
    def parent(self) -> SnapchatMarketingStream:
        """Stream Class to extract entity ids from"""

    def stream_slices(self, **kwargs) -> Iterable[Optional[Mapping[str, Any]]]:
        """Each stream slice represents each entity id from parent stream"""

        parent_stream = self.parent(
            authenticator=self._session.auth,
            start_date=self.start_date,
            end_date=self.end_date,
            action_report_time=self.action_report_time,
            swipe_up_attribution_window=self.swipe_up_attribution_window,
            view_attribution_window=self.view_attribution_window,
        )
        self.parent_name = parent_stream.name
        stream_slices = get_parent_ids(parent_stream)

        if not stream_slices:
            self.logger.error(f"No {'id'}s found. {self.name} cannot be extracted without {'id'}.")

        self.logger.info(f"Stats: stream_slices:{stream_slices}")

        return stream_slices

    def path(self, stream_slice: Mapping[str, Any] = None, **kwargs) -> str:
        return f"{self.parent_name}/{stream_slice['id']}/stats"

    def request_params(
        self, stream_state: Mapping[str, Any], stream_slice: Mapping[str, any] = None, next_page_token: Mapping[str, Any] = None
    ) -> MutableMapping[str, Any]:

        params = super().request_params(stream_state=stream_state, stream_slice=stream_slice, next_page_token=next_page_token)
        params["granularity"] = self.granularity.value
        params["action_report_time"] = self.action_report_time
        params["swipe_up_attribution_window"] = self.swipe_up_attribution_window
        params["view_attribution_window"] = self.view_attribution_window
        if self.metrics:
            params["fields"] = ",".join(self.metrics)

        return params

    def parse_response(
        self,
        response: requests.Response,
        *,
        stream_state: Mapping[str, Any],
        stream_slice: Mapping[str, Any] = None,
        next_page_token: Mapping[str, Any] = None,
    ) -> Iterable[Mapping]:
        """Customized by adding stream state setting"""

        for record in super().parse_response(
            response=response, stream_state=stream_state, stream_slice=stream_slice, next_page_token=next_page_token
        ):
            # move all 'stats' metrics to root level
            record.update(record.pop("stats", {}))

            yield record

    def get_json_schema(self) -> Mapping[str, Any]:
        """All stats streams have same schema"""
        return ResourceSchemaLoader(package_name_from_class(self.__class__)).get_schema(self.schema_name)


class StatsIncremental(Stats, IncrementalMixin):
    """Incremental Stats class for Daily and Hourly streams which requires start/end date param"""

    primary_key = ["id", "granularity", "start_time"]
    cursor_field: str = "start_time"
    slice_period: int = 7  # days https://marketingapi.snapchat.com/docs/#metrics-and-supported-granularities
    number_of_parent_ids: int = 0
    number_of_last_records: int = 0
    response_root_name = "timeseries_stats"
    response_subitem_name = "timeseries"

    def __init__(self, **kwargs):
        super().__init__(**kwargs)
        self._state = {}

    def date_slices(self, stream_state=None) -> Iterable[Optional[Mapping[str, Any]]]:
        date_slices = []
        # use start_date from state or from config
        start_date_str = stream_state.get(self.cursor_field) if stream_state else self.start_date
        slice_start_date = pendulum.parse(start_date_str)
        end_date = pendulum.parse(self.end_date)

        while slice_start_date < end_date:
            slice_end_date_next = slice_start_date + pendulum.duration(days=self.slice_period)
            slice_end_date = min(slice_end_date_next, end_date)
            date_slices.append({"start_time": slice_start_date.to_date_string(), "end_time": slice_end_date.to_date_string()})
            slice_start_date = slice_end_date

        self.logger.info(f"{self.name} stream date slices: {date_slices}.")

        return date_slices

    def stream_slices(self, stream_state: Mapping[str, Any] = None, **kwargs) -> Iterable[Optional[Mapping[str, Any]]]:
        """Incremental stream slices is a combinations of date and parent id slices"""

        stream_slices = []

        parent_ids = super().stream_slices()

        # save a number of parent ids we need to get stats for
        self.number_of_parent_ids = len(parent_ids)

        # within each date period extract data for all parent_ids
        # it allows incremental sync implementation with slice period granularity
        for date_slice in self.date_slices(stream_state=stream_state):
            for parent_id in parent_ids:
                stream_slices.append({**date_slice, **parent_id})

        self.logger.info(f"{self.name} stream slices: {stream_slices}")

        return stream_slices

    def request_params(
        self, stream_state: Mapping[str, Any], stream_slice: Mapping[str, any] = None, next_page_token: Mapping[str, Any] = None
    ) -> MutableMapping[str, Any]:
        """start/end date param should be set for Daily and Hourly streams"""

        params = super().request_params(stream_state=stream_state, stream_slice=stream_slice, next_page_token=next_page_token)
        params["start_time"] = stream_slice["start_time"]
        params["end_time"] = stream_slice["end_time"]
        return params

    def update_state_after_last_record(self, record):
        """Update state if last record has been read"""
        record_end_date = record.get("end_time", "").split("T")[0]  # "2022-07-06T00:00:00.000-07:00" --> "2022-07-06"
        if record_end_date == self.end_date:
            self.number_of_last_records += 1
            # Update state if 'last' records for all dependant entities have been read
            if self.number_of_parent_ids == self.number_of_last_records:
                self.state = {self.cursor_field: record_end_date}

    @property
    def state(self):
        return self._state

    @state.setter
    def state(self, value):
        self._state = value

    def parse_response(
        self,
        response: requests.Response,
        *,
        stream_state: Mapping[str, Any],
        stream_slice: Mapping[str, Any] = None,
        next_page_token: Mapping[str, Any] = None,
    ) -> Iterable[Mapping]:
        """Customized by adding stream state setting"""

        # Update state for each date slice (start_date), it ensures that previous date slices have been read
        # and can be skipped in next incremental sync
        self.state = {self.cursor_field: stream_slice[self.cursor_field]}

        for record in super().parse_response(
            response=response, stream_state=stream_state, stream_slice=stream_slice, next_page_token=next_page_token
        ):

            record_identifiers = {
                "id": record["id"],
                "type": record["type"],
                "granularity": record["granularity"],
            }

            # Hourly/Daily stats contains nested structure (under self.response_subitem_name) with actual stats items
            for stat_item in record.get(self.response_subitem_name, []):
                # add common record identifiers
                stat_item.update(record_identifiers)
                # move all 'stats' metrics to root level
                stat_item.update(stat_item.pop("stats", {}))

                # Update state for last record in the stream
                self.update_state_after_last_record(stat_item)

                yield stat_item


class Granularity:
    granularity: GranularityType
    metrics = METRICS + METRICS_NOT_HOURLY


class Lifetime(Granularity):
    """Example of raw response:
    {
      "request_status": "SUCCESS",
      "request_id": "d0cb395f-c39d-480d-b62c-24878c7d0b76",
      "lifetime_stats": [{                                              <-- response_root_name
          "sub_request_status": "SUCCESS",
          "lifetime_stat": {                                            <-- response_item_name
            "id": "96e5549f-4065-490e-93dd-ffb9f7973b77",
            "type": "AD",
            "granularity": "LIFETIME",
            "stats": {
              "impressions": 0,
              "swipes": 0,
              "quartile_1": 0,
              "quartile_2": 0,
            },
            "start_time": "2016-09-26T00:00:00.000-07:00",
            "end_time": "2022-07-01T07:00:00.000-07:00",
            "finalized_data_end_time": "2022-07-01T07:00:00.000-07:00",
            "conversion_data_processed_end_time": "2022-07-01T00:00:00.000Z"
          }
        }
      ]
    }
    """

    granularity = GranularityType.LIFETIME


class Hourly(Granularity):
    """Example of raw response:
    {
      "request_status": "SUCCESS",
      "request_id": "c106d757-7c07-4415-b62f-78108d9dc668",
      "timeseries_stats": [{                                        <-- response_root_name
          "sub_request_status": "SUCCESS",
              "timeseries_stat": {                                  <-- response_item_name
            "id": "417d0269-80fb-496a-b5f3-ec0bac665144",
            "type": "AD",
            "granularity": "HOUR",
            "start_time": "2022-06-24T17:00:00.000-07:00",
            "end_time": "2022-06-28T17:00:00.000-07:00",
            "finalized_data_end_time": "2022-06-30T11:00:00.000-07:00",
            "conversion_data_processed_end_time": "2022-06-30T00:00:00.000Z",
            "timeseries": [{                                        <-- response_subitem_name
                "start_time": "2022-06-24T17:00:00.000-07:00",
                "end_time": "2022-06-24T18:00:00.000-07:00",
                "stats": {
                  "impressions": 0,
                  "swipes": 0,
                  "quartile_1": 0,
                  "quartile_2": 0,
                  "quartile_3": 0,
                  "view_completion": 0,
                }
              }, {
                "start_time": "2022-06-24T18:00:00.000-07:00",
                "end_time": "2022-06-24T19:00:00.000-07:00",
                "stats": {
                  "impressions": 0,
                  "swipes": 0,
                }
              }
            ]
          }
        }
      ]
    }
    """

    granularity = GranularityType.HOUR
    metrics = METRICS
    slice_period = 7  # days https://marketingapi.snapchat.com/docs/#metrics-and-supported-granularities


class Daily(Granularity):
    """Example of raw response:
    {
      "request_status": "SUCCESS",
      "request_id": "f2cba857-e246-43bf-b644-1a0a540e1f92",
      "timeseries_stats": [{                                        <-- response_root_name
          "sub_request_status": "SUCCESS",
          "timeseries_stat": {                                      <-- response_item_name
            "id": "417d0269-80fb-496a-b5f3-ec0bac665144",
            "type": "AD",
            "granularity": "DAY",
            "start_time": "2022-06-25T00:00:00.000-07:00",
            "end_time": "2022-06-29T00:00:00.000-07:00",
            "finalized_data_end_time": "2022-06-30T00:00:00.000-07:00",
            "conversion_data_processed_end_time": "2022-06-30T00:00:00.000Z",
            "timeseries": [{                                        <-- response_subitem_name
                "start_time": "2022-06-25T00:00:00.000-07:00",
                "end_time": "2022-06-26T00:00:00.000-07:00",
                "stats": {
                  "impressions": 0,
                  "swipes": 0,
                  "quartile_1": 0,
                  "quartile_2": 0,
                  "quartile_3": 0,
                }
              }, {
                "start_time": "2022-06-26T00:00:00.000-07:00",
                "end_time": "2022-06-27T00:00:00.000-07:00",
                "stats": {
                  "impressions": 0,
                  "swipes": 0,
                  "quartile_1": 0,
                  "quartile_2": 0,
                  "quartile_3": 0,
                },
              },

            ]
          }
        }
      ]
    }

    """

    granularity = GranularityType.DAY
    slice_period = 31  # days https://marketingapi.snapchat.com/docs/#metrics-and-supported-granularities


class AdaccountsStatsHourly(Hourly, StatsIncremental):
    """Adaccounts stats with Hourly granularity: https://marketingapi.snapchat.com/docs/#get-ad-account-stats"""

    parent = Adaccounts
    metrics = ["spend"]


class AdaccountsStatsDaily(Daily, StatsIncremental):
    """Adaccounts stats with Daily granularity: https://marketingapi.snapchat.com/docs/#get-ad-account-stats"""

    parent = Adaccounts
    metrics = ["spend"]


class AdaccountsStatsLifetime(Lifetime, Stats):
    """Adaccounts stats with Lifetime granularity: https://marketingapi.snapchat.com/docs/#get-ad-account-stats"""

    parent = Adaccounts
    metrics = ["spend"]


class AdsStatsHourly(Hourly, StatsIncremental):
    """Ads stats with Hourly granularity: https://marketingapi.snapchat.com/docs/#get-ad-stats"""

    parent = Ads


class AdsStatsDaily(Daily, StatsIncremental):
    """Ads stats with Daily granularity: https://marketingapi.snapchat.com/docs/#get-ad-stats"""

    parent = Ads


class AdsStatsLifetime(Lifetime, Stats):
    """Ads stats with Lifetime granularity: https://marketingapi.snapchat.com/docs/#get-ad-stats"""

    parent = Ads


class AdsquadsStatsHourly(Hourly, StatsIncremental):
    """Adsquads stats with Hourly granularity: https://marketingapi.snapchat.com/docs/#get-ad-squad-stats"""

    parent = Adsquads


class AdsquadsStatsDaily(Daily, StatsIncremental):
    """Adsquads stats with Daily granularity: https://marketingapi.snapchat.com/docs/#get-ad-squad-stats"""

    parent = Adsquads


class AdsquadsStatsLifetime(Lifetime, Stats):
    """Adsquads stats with Lifetime granularity: https://marketingapi.snapchat.com/docs/#get-ad-squad-stats"""

    parent = Adsquads


class CampaignsStatsHourly(Hourly, StatsIncremental):
    """Campaigns stats with Hourly granularity: https://marketingapi.snapchat.com/docs/#get-campaign-stats"""

    parent = Campaigns


class CampaignsStatsDaily(Daily, StatsIncremental):
    """Campaigns stats with Daily granularity: https://marketingapi.snapchat.com/docs/#get-campaign-stats"""

    parent = Campaigns


class CampaignsStatsLifetime(Lifetime, Stats):
    """Campaigns stats with Lifetime granularity: https://marketingapi.snapchat.com/docs/#get-campaign-stats"""

    parent = Campaigns


# Source
class SourceSnapchatMarketing(AbstractSource):
    """Source Snapchat Marketing helps to retrieve the different Ad data from Snapchat business account"""

    def check_connection(self, logger, config) -> Tuple[bool, any]:
        try:
            auth = Oauth2Authenticator(
                token_refresh_endpoint="https://accounts.snapchat.com/login/oauth2/access_token",
                client_id=config["client_id"],
                client_secret=config["client_secret"],
                refresh_token=config["refresh_token"],
            )
            token = auth.get_access_token()
            url = f"{SnapchatMarketingStream.url_base}me"

            session = requests.get(url, headers={"Authorization": "Bearer {}".format(token)})
            session.raise_for_status()
            return True, None

        except requests.exceptions.RequestException as e:
            return False, e

    def streams(self, config: Mapping[str, Any]) -> List[Stream]:
        # https://marketingapi.snapchat.com/docs/#core-metrics
        # IMPORTANT: Metrics are finalized 48 hours after the end of the day in the Ad Account’s timezone.
        DELAYED_DAYS = 2

        # Start/End dates should better be in YYYY-MM-DD format:
        # 1. minutes are not supported
        # 2. when timezone is not specified, default account's timezone will be used automatically
        default_end_date = pendulum.now().subtract(days=DELAYED_DAYS).to_date_string()
        kwargs = {
            "authenticator": Oauth2Authenticator(
                token_refresh_endpoint="https://accounts.snapchat.com/login/oauth2/access_token",
                client_id=config["client_id"],
                client_secret=config["client_secret"],
                refresh_token=config["refresh_token"],
            ),
            "start_date": config["start_date"],
            "end_date": config.get("end_date", default_end_date),
            "action_report_time": config.get("action_report_time", "conversion"),
            "swipe_up_attribution_window": config.get("swipe_up_attribution_window", "28_DAY"),
            "view_attribution_window": config.get("view_attribution_window", "1_DAY"),
        }

        return [
            # Base streams:
            Adaccounts(**kwargs),
            Ads(**kwargs),
            Adsquads(**kwargs),
            Campaigns(**kwargs),
            Creatives(**kwargs),
            Media(**kwargs),
            Organizations(**kwargs),
            Segments(**kwargs),
            # Stats streams:
            AdaccountsStatsHourly(**kwargs),
            AdaccountsStatsDaily(**kwargs),
            AdaccountsStatsLifetime(**kwargs),
            AdsStatsHourly(**kwargs),
            AdsStatsDaily(**kwargs),
            AdsStatsLifetime(**kwargs),
            AdsquadsStatsHourly(**kwargs),
            AdsquadsStatsDaily(**kwargs),
            AdsquadsStatsLifetime(**kwargs),
            CampaignsStatsHourly(**kwargs),
            CampaignsStatsDaily(**kwargs),
            CampaignsStatsLifetime(**kwargs),
        ]
=======
# Declarative Source
class SourceSnapchatMarketing(YamlDeclarativeSource):
    def __init__(self):
        super().__init__(**{"path_to_yaml": "manifest.yaml"})
>>>>>>> 4559c759
<|MERGE_RESOLUTION|>--- conflicted
+++ resolved
@@ -12,7 +12,6 @@
 """
 
 
-<<<<<<< HEAD
 logger = logging.getLogger("airbyte")
 
 
@@ -739,10 +738,4 @@
             CampaignsStatsHourly(**kwargs),
             CampaignsStatsDaily(**kwargs),
             CampaignsStatsLifetime(**kwargs),
-        ]
-=======
-# Declarative Source
-class SourceSnapchatMarketing(YamlDeclarativeSource):
-    def __init__(self):
-        super().__init__(**{"path_to_yaml": "manifest.yaml"})
->>>>>>> 4559c759
+        ]