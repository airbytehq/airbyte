{
  "type": ["null", "object"],
  "properties": {
    "id": {
      "type": ["null", "string"]
    },
    "campaign_id": {
      "type": ["null", "string"]
    },
    "name": {
      "type": ["null", "string"]
    },
    "type": {
      "type": ["null", "string"]
    },
    "updated_at": {
      "type": ["null", "string"]
    },
    "created_at": {
      "type": ["null", "string"]
    },
    "deleted": {
      "type": ["null", "string"]
    },
    "status": {
      "type": ["null", "string"]
    },
    "delivery_status": {
      "type": ["null", "array"],
      "items": {
        "type": ["null", "string"]
      }
    },
    "start_time": {
      "type": ["null", "string"]
    },
    "end_time": {
      "type": ["null", "string"]
    },
    "targeting": {
      "type": ["null", "object"],
      "properties": {
        "regulated_content": {
          "type": ["null", "boolean"]
        },
        "geos": {
          "type": ["null", "array"],
          "items": {
            "type": ["null", "object"],
            "properties": {
              "country_code": {
                "type": ["null", "string"]
              },
              "operation": {
                "type": ["null", "string"]
              }
            }
          }
        },
        "locations": {
          "type": ["null", "array"],
          "items": {
            "type": ["null", "object"],
            "properties": {
              "circles": {
                "type": ["null", "array"],
                "items": {
                  "type": ["null", "object"],
                  "properties": {
                    "latitude": {
                      "type": ["null", "number"]
                    },
                    "longitude": {
                      "type": ["null", "number"]
                    },
                    "name": {
                      "type": ["null", "string"]
                    },
                    "radius": {
                      "type": ["null", "number"]
                    },
                    "unit": {
                      "type": ["null", "string"]
                    }
                  }
                }
              },
              "operation": {
                "type": ["null", "string"]
              }
            }
          }
        },
        "auto_expansion_options": {
          "type": ["null", "object"],
          "properties": {
            "interest_expansion_option": {
              "type": ["null", "object"],
              "properties": {
                "enabled": {
                  "type": ["null", "boolean"]
                }
              }
            }
          }
        },
        "enable_targeting_expansion": {
          "type": ["null", "boolean"]
        },
        "interests": {
          "type": ["null", "array"],
          "items": {
            "type": ["null", "object"],
            "properties": {
              "category_id": {
                "type": ["null", "array"],
                "items": {
                  "type": ["null", "string"]
                }
              },
              "operation": {
                "type": ["null", "string"]
              }
            }
          }
        },
        "demographics": {
          "type": ["null", "array"],
          "items": {
            "type": ["null", "object"]
          }
        }
      }
    },
    "bid_micro": {
      "type": ["null", "integer"]
    },
    "billing_event": {
      "type": ["null", "string"]
    },
    "daily_budget_micro": {
      "type": ["null", "integer"]
    },
    "lifetime_budget_micro": {
      "type": ["null", "integer"]
    },
    "optimization_goal": {
      "type": ["null", "string"]
    },
    "conversion_window": {
      "type": ["null", "string"]
    },
    "placement": {
      "type": ["null", "string"]
    },
    "placement_v2": {
      "type": ["null", "string"]
    },
    "story_ad_creative_type": {
      "type": ["null", "string"]
    },
    "bid_strategy": {
      "type": ["null", "string"]
    },
    "roas_value_micro": {
      "type": ["null", "string"]
    },
    "creation_state": {
      "type": ["null", "string"]
    },
    "targeting_reach_status": {
      "type": ["null", "string"]
    },
    "auto_bid": {
      "type": ["null", "boolean"]
    },
    "target_bid": {
      "type": ["null", "boolean"]
    },
    "delivery_constraint": {
      "type": ["null", "string"]
    },
    "delivery_properties_version": {
      "type": ["null", "integer"]
    },
    "pacing_type": {
      "type": ["null", "string"]
    },
    "child_ad_type": {
      "type": ["null", "string"]
    },
    "forced_view_setting": {
      "type": ["null", "string"]
    },
<<<<<<< HEAD
=======
    "creation_state": {
      "type": ["null", "string"]
    },
    "delivery_status": {
      "type": ["null", "array"],
      "items": {
        "type": ["null", "string"]
      }
    },
    "event_sources": {
      "type": ["null", "object"],
      "properties": {
        "PLACE": {
          "type": ["null", "array"],
          "items": {
            "type": ["null", "string"]
          }
        }
      }
    },
>>>>>>> b8b6886b
    "skadnetwork_properties": {
      "type": ["null", "object"],
      "properties": {
        "ecid_enrollment_status": {
          "type": ["null", "string"]
        },
        "enable_skoverlay": {
          "type": ["null", "boolean"]
        },
        "status": {
          "type": ["null", "string"]
        }
      }
    }
  }
}<|MERGE_RESOLUTION|>--- conflicted
+++ resolved
@@ -49,76 +49,6 @@
             "type": ["null", "object"],
             "properties": {
               "country_code": {
-                "type": ["null", "string"]
-              },
-              "operation": {
-                "type": ["null", "string"]
-              }
-            }
-          }
-        },
-        "locations": {
-          "type": ["null", "array"],
-          "items": {
-            "type": ["null", "object"],
-            "properties": {
-              "circles": {
-                "type": ["null", "array"],
-                "items": {
-                  "type": ["null", "object"],
-                  "properties": {
-                    "latitude": {
-                      "type": ["null", "number"]
-                    },
-                    "longitude": {
-                      "type": ["null", "number"]
-                    },
-                    "name": {
-                      "type": ["null", "string"]
-                    },
-                    "radius": {
-                      "type": ["null", "number"]
-                    },
-                    "unit": {
-                      "type": ["null", "string"]
-                    }
-                  }
-                }
-              },
-              "operation": {
-                "type": ["null", "string"]
-              }
-            }
-          }
-        },
-        "auto_expansion_options": {
-          "type": ["null", "object"],
-          "properties": {
-            "interest_expansion_option": {
-              "type": ["null", "object"],
-              "properties": {
-                "enabled": {
-                  "type": ["null", "boolean"]
-                }
-              }
-            }
-          }
-        },
-        "enable_targeting_expansion": {
-          "type": ["null", "boolean"]
-        },
-        "interests": {
-          "type": ["null", "array"],
-          "items": {
-            "type": ["null", "object"],
-            "properties": {
-              "category_id": {
-                "type": ["null", "array"],
-                "items": {
-                  "type": ["null", "string"]
-                }
-              },
-              "operation": {
                 "type": ["null", "string"]
               }
             }
@@ -180,9 +110,6 @@
     "delivery_constraint": {
       "type": ["null", "string"]
     },
-    "delivery_properties_version": {
-      "type": ["null", "integer"]
-    },
     "pacing_type": {
       "type": ["null", "string"]
     },
@@ -191,17 +118,6 @@
     },
     "forced_view_setting": {
       "type": ["null", "string"]
-    },
-<<<<<<< HEAD
-=======
-    "creation_state": {
-      "type": ["null", "string"]
-    },
-    "delivery_status": {
-      "type": ["null", "array"],
-      "items": {
-        "type": ["null", "string"]
-      }
     },
     "event_sources": {
       "type": ["null", "object"],
@@ -214,16 +130,9 @@
         }
       }
     },
->>>>>>> b8b6886b
     "skadnetwork_properties": {
       "type": ["null", "object"],
       "properties": {
-        "ecid_enrollment_status": {
-          "type": ["null", "string"]
-        },
-        "enable_skoverlay": {
-          "type": ["null", "boolean"]
-        },
         "status": {
           "type": ["null", "string"]
         }
