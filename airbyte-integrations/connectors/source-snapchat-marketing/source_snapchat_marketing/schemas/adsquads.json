--- conflicted
+++ resolved
@@ -4,37 +4,22 @@
     "id": {
       "type": ["null", "string"]
     },
+    "updated_at": {
+      "type": ["null", "string"]
+    },
+    "created_at": {
+      "type": ["null", "string"]
+    },
+    "name": {
+      "type": ["null", "string"]
+    },
+    "status": {
+      "type": ["null", "string"]
+    },
     "campaign_id": {
       "type": ["null", "string"]
     },
-    "name": {
-      "type": ["null", "string"]
-    },
     "type": {
-      "type": ["null", "string"]
-    },
-    "updated_at": {
-      "type": ["null", "string"]
-    },
-    "created_at": {
-      "type": ["null", "string"]
-    },
-    "deleted": {
-      "type": ["null", "string"]
-    },
-    "status": {
-      "type": ["null", "string"]
-    },
-    "delivery_status": {
-      "type": ["null", "array"],
-      "items": {
-        "type": ["null", "string"]
-      }
-    },
-    "start_time": {
-      "type": ["null", "string"]
-    },
-    "end_time": {
       "type": ["null", "string"]
     },
     "targeting": {
@@ -132,50 +117,32 @@
         }
       }
     },
-    "bid_micro": {
-      "type": ["null", "integer"]
+    "targeting_reach_status": {
+      "type": ["null", "string"]
+    },
+    "placement": {
+      "type": ["null", "string"]
     },
     "billing_event": {
+      "type": ["null", "string"]
+    },
+    "auto_bid": {
+      "type": ["null", "boolean"]
+    },
+    "target_bid": {
+      "type": ["null", "boolean"]
+    },
+    "bid_strategy": {
       "type": ["null", "string"]
     },
     "daily_budget_micro": {
       "type": ["null", "integer"]
     },
-    "lifetime_budget_micro": {
-      "type": ["null", "integer"]
+    "start_time": {
+      "type": ["null", "string"]
     },
     "optimization_goal": {
       "type": ["null", "string"]
-    },
-    "conversion_window": {
-      "type": ["null", "string"]
-    },
-    "placement": {
-      "type": ["null", "string"]
-    },
-    "placement_v2": {
-      "type": ["null", "string"]
-    },
-    "story_ad_creative_type": {
-      "type": ["null", "string"]
-    },
-    "bid_strategy": {
-      "type": ["null", "string"]
-    },
-    "roas_value_micro": {
-      "type": ["null", "string"]
-    },
-    "creation_state": {
-      "type": ["null", "string"]
-    },
-    "targeting_reach_status": {
-      "type": ["null", "string"]
-    },
-    "auto_bid": {
-      "type": ["null", "boolean"]
-    },
-    "target_bid": {
-      "type": ["null", "boolean"]
     },
     "delivery_constraint": {
       "type": ["null", "string"]
@@ -192,8 +159,6 @@
     "forced_view_setting": {
       "type": ["null", "string"]
     },
-<<<<<<< HEAD
-=======
     "creation_state": {
       "type": ["null", "string"]
     },
@@ -214,7 +179,6 @@
         }
       }
     },
->>>>>>> dccb6c02
     "skadnetwork_properties": {
       "type": ["null", "object"],
       "properties": {
@@ -228,6 +192,12 @@
           "type": ["null", "string"]
         }
       }
+    },
+    "lifetime_budget_micro": {
+      "type": ["null", "integer"]
+    },
+    "end_time": {
+      "type": ["null", "string"]
     }
   }
 }