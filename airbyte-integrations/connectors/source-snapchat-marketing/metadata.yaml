data:
  allowedHosts:
    hosts:
      - accounts.snapchat.com
      - adsapi.snapchat.com
  connectorBuildOptions:
    baseImage: docker.io/airbyte/python-connector-base:1.2.0@sha256:c22a9d97464b69d6ef01898edf3f8612dc11614f05a84984451dde195f337db9
  connectorSubtype: api
  connectorType: source
  definitionId: 200330b2-ea62-4d11-ac6d-cfe3e3f8ab2b
<<<<<<< HEAD
  dockerImageTag: 0.3.1
=======
  dockerImageTag: 0.5.0
>>>>>>> 693f26f0
  dockerRepository: airbyte/source-snapchat-marketing
  githubIssueLabel: source-snapchat-marketing
  icon: snapchat.svg
  license: MIT
  maxSecondsBetweenMessages: 1
  name: Snapchat Marketing
  remoteRegistries:
    pypi:
      enabled: true
      packageName: airbyte-source-snapchat-marketing
  registries:
    cloud:
      enabled: true
    oss:
      enabled: true
  releaseStage: generally_available
  documentationUrl: https://docs.airbyte.com/integrations/sources/snapchat-marketing
  tags:
    - language:python
    - cdk:python
  ab_internal:
    sl: 200
    ql: 400
  supportLevel: certified
metadataSpecVersion: "1.0"<|MERGE_RESOLUTION|>--- conflicted
+++ resolved
@@ -8,11 +8,7 @@
   connectorSubtype: api
   connectorType: source
   definitionId: 200330b2-ea62-4d11-ac6d-cfe3e3f8ab2b
-<<<<<<< HEAD
-  dockerImageTag: 0.3.1
-=======
-  dockerImageTag: 0.5.0
->>>>>>> 693f26f0
+  dockerImageTag: 0.6.0
   dockerRepository: airbyte/source-snapchat-marketing
   githubIssueLabel: source-snapchat-marketing
   icon: snapchat.svg
