data:
  allowedHosts:
    hosts:
      - accounts.snapchat.com
      - adsapi.snapchat.com
  connectorBuildOptions:
    baseImage: docker.io/airbyte/python-connector-base:1.2.0@sha256:c22a9d97464b69d6ef01898edf3f8612dc11614f05a84984451dde195f337db9
  connectorSubtype: api
  connectorType: source
  definitionId: 200330b2-ea62-4d11-ac6d-cfe3e3f8ab2b
<<<<<<< HEAD
  dockerImageTag: 0.4.0
=======
  dockerImageTag: 0.3.2
>>>>>>> 7b0a8201
  dockerRepository: airbyte/source-snapchat-marketing
  githubIssueLabel: source-snapchat-marketing
  icon: snapchat.svg
  license: MIT
  name: Snapchat Marketing
  remoteRegistries:
    pypi:
      enabled: true
      packageName: airbyte-source-snapchat-marketing
  registries:
    cloud:
      enabled: true
    oss:
      enabled: true
  releaseStage: generally_available
  documentationUrl: https://docs.airbyte.com/integrations/sources/snapchat-marketing
  tags:
    - language:python
  ab_internal:
    sl: 200
    ql: 400
  supportLevel: certified
metadataSpecVersion: "1.0"<|MERGE_RESOLUTION|>--- conflicted
+++ resolved
@@ -8,11 +8,7 @@
   connectorSubtype: api
   connectorType: source
   definitionId: 200330b2-ea62-4d11-ac6d-cfe3e3f8ab2b
-<<<<<<< HEAD
-  dockerImageTag: 0.4.0
-=======
   dockerImageTag: 0.3.2
->>>>>>> 7b0a8201
   dockerRepository: airbyte/source-snapchat-marketing
   githubIssueLabel: source-snapchat-marketing
   icon: snapchat.svg
