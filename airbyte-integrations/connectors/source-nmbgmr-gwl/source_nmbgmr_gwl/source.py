--- conflicted
+++ resolved
@@ -81,14 +81,6 @@
             - json_schema providing the specifications of expected schema for this stream (a list of columns described
             by their names and types)
         """
-<<<<<<< HEAD
-        json_schema = {  # Example
-            "$schema": "http://json-schema.org/draft-07/schema#",
-            "type": "object",
-            "properties": {"PointID": {"type": "string"},
-                           "DateMeasured": {"type": "string"},
-                           "DepthToWaterBGS": {"type": "FLOAT64"}}}
-=======
         gwl_schema = {'$schema': 'http://json-schema.org/draft-07/schema#',
                       'type': 'object',
                       'properties': {'PointID': {'type': 'string'},
@@ -187,7 +179,6 @@
                                       'LongitudeDD': {'type': 'string'},
                                       'PublicRelease': {'type': 'boolean'},
                                       }}
->>>>>>> afbc18dc
 
         streams = [AirbyteStream(name='Acoustic',
                                  supported_sync_modes=["full_refresh", "incremental"],
