.venv/
*.pyc
<<<<<<< HEAD
/secrets
=======
secrets/
>>>>>>> 1c7a4cf2
<|MERGE_RESOLUTION|>--- conflicted
+++ resolved
@@ -1,7 +1,3 @@
 .venv/
 *.pyc
-<<<<<<< HEAD
-/secrets
-=======
-secrets/
->>>>>>> 1c7a4cf2
+/secrets