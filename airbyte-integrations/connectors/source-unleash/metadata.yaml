data:
  connectorSubtype: api
  connectorType: source
  definitionId: f77914a1-442b-4195-9355-8810a1f4ed3f
  dockerImageTag: 0.1.0
  dockerRepository: airbyte/source-unleash
  githubIssueLabel: source-unleash
  icon: unleash.svg
  license: MIT
  name: Unleash
  remoteRegistries:
    pypi:
      enabled: false
      # TODO: Set enabled=true after `airbyte-lib-validate-source` is passing.
      packageName: airbyte-source-unleash
  registries:
    cloud:
      enabled: false
    oss:
      enabled: true
  releaseStage: alpha
  documentationUrl: https://docs.airbyte.com/integrations/sources/unleash
  tags:
<<<<<<< HEAD
    - language:python
    - cdk:python
=======
    - language:low-code
>>>>>>> fc030718
  ab_internal:
    sl: 100
    ql: 100
  supportLevel: community
metadataSpecVersion: "1.0"<|MERGE_RESOLUTION|>--- conflicted
+++ resolved
@@ -21,12 +21,8 @@
   releaseStage: alpha
   documentationUrl: https://docs.airbyte.com/integrations/sources/unleash
   tags:
-<<<<<<< HEAD
     - language:python
-    - cdk:python
-=======
-    - language:low-code
->>>>>>> fc030718
+    - cdk:low-code
   ab_internal:
     sl: 100
     ql: 100
