data:
  allowedHosts:
    hosts:
      - api.pinterest.com
  connectorSubtype: api
  connectorType: source
  definitionId: 5cb7e5fe-38c2-11ec-8d3d-0242ac130003
<<<<<<< HEAD
  dockerImageTag: 0.2.7
=======
  dockerImageTag: 0.3.0
>>>>>>> da60731b
  dockerRepository: airbyte/source-pinterest
  githubIssueLabel: source-pinterest
  icon: pinterest.svg
  license: MIT
  name: Pinterest
  registries:
    cloud:
      enabled: true
    oss:
      enabled: true
  releaseStage: generally_available
  supportUrl: https://docs.airbyte.com/integrations/sources/pinterest
metadataSpecVersion: "1.0"<|MERGE_RESOLUTION|>--- conflicted
+++ resolved
@@ -5,11 +5,7 @@
   connectorSubtype: api
   connectorType: source
   definitionId: 5cb7e5fe-38c2-11ec-8d3d-0242ac130003
-<<<<<<< HEAD
-  dockerImageTag: 0.2.7
-=======
-  dockerImageTag: 0.3.0
->>>>>>> da60731b
+  dockerImageTag: 0.3.1
   dockerRepository: airbyte/source-pinterest
   githubIssueLabel: source-pinterest
   icon: pinterest.svg
