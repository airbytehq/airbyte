#
# Copyright (c) 2023 Airbyte, Inc., all rights reserved.
#
import copy
<<<<<<< HEAD
from unittest.mock import MagicMock

import pytest
=======
import os

>>>>>>> 6e49eb99
import responses
from source_pinterest import SourcePinterest
from source_pinterest.reports import CampaignAnalyticsReport
from source_pinterest.reports.reports import CampaignTargetingReport, AdvertizerReport, AdvertizerTargetingReport, AdGroupReport, \
    AdGroupTargetingReport, PinPromotionReport, PinPromotionTargetingReport, ProductGroupReport, ProductGroupTargetingReport, \
    ProductItemReport, KeywordReport
from source_pinterest.utils import get_analytics_columns
from unit_tests.test_source import setup_responses

os.environ["REQUEST_CACHE_PATH"] = '/tmp'

@responses.activate
def test_request_body_json(analytics_report_stream, date_range):
    granularity = "DAY"
    columns = get_analytics_columns()

    expected_body = {
        "start_date": date_range["start_date"],
        "end_date": date_range["end_date"],
        "granularity": granularity,
        "columns": columns.split(","),
        "level": analytics_report_stream.level,
    }

    body = analytics_report_stream.request_body_json(date_range)
    assert body == expected_body


@responses.activate
def test_read_records(analytics_report_stream, date_range):
    report_download_url = "https://download.report"
    report_request_url = "https://api.pinterest.com/v5/ad_accounts/123/reports"

    final_report_status = {"report_status": "FINISHED", "url": report_download_url}

    initial_response = {"report_status": "IN_PROGRESS", "token": "token", "message": ""}

    final_response = {"campaign_id": [{"metric": 1}]}

    responses.add(responses.POST, report_request_url, json=initial_response)
    responses.add(responses.GET, report_request_url, json=final_report_status, status=200)
    responses.add(responses.GET, report_download_url, json=final_response, status=200)

    sync_mode = "full_refresh"
    cursor_field = ["last_updated"]
    stream_state = {
        "start_date": "2023-01-01",
        "end_date": "2023-01-31",
    }

    records = analytics_report_stream.read_records(sync_mode, cursor_field, date_range, stream_state)
    expected_record = {"metric": 1}

    assert next(records) == expected_record
    assert len(responses.calls) == 3
    assert responses.calls[0].request.url == report_request_url


@responses.activate
def test_streams(test_config):
    setup_responses()
    source = SourcePinterest()
    streams = source.streams(test_config)
    expected_streams_number = 32
    assert len(streams) == expected_streams_number

@responses.activate
def test_custom_streams(test_config):
    config = copy.deepcopy(test_config)
    config['custom_reports'] = [{
        "name": "vadim_report",
        "level": "AD_GROUP",
        "granularity": "MONTH",
        "click_window_days": 30,
        "engagement_window_days": 30,
        "view_window_days": 30,
        "conversion_report_time": "TIME_OF_CONVERSION",
        "attribution_types": ["INDIVIDUAL", "HOUSEHOLD"],
        "columns": ["ADVERTISER_ID", "AD_ACCOUNT_ID", "AD_GROUP_ID", "CTR", "IMPRESSION_2"],
        "start_date": "2023-01-08"
    }]
    setup_responses()
    source = SourcePinterest()
    streams = source.streams(config)
    expected_streams_number = 33
    assert len(streams) == expected_streams_number

@pytest.mark.parametrize(
    "report_name, expected_level",
    [
        [CampaignAnalyticsReport, 'CAMPAIGN'],
        [CampaignTargetingReport, 'CAMPAIGN_TARGETING'],
        [AdvertizerReport, 'ADVERTISER'],
        [AdvertizerTargetingReport, 'ADVERTISER_TARGETING'],
        [AdGroupReport, 'AD_GROUP'],
        [AdGroupTargetingReport, 'AD_GROUP_TARGETING'],
        [PinPromotionReport, 'PIN_PROMOTION'],
        [PinPromotionTargetingReport, 'PIN_PROMOTION_TARGETING'],
        [ProductGroupReport, 'PRODUCT_GROUP'],
        [ProductGroupTargetingReport, 'PRODUCT_GROUP_TARGETING'],
        [ProductItemReport, 'PRODUCT_ITEM'],
        [KeywordReport, 'KEYWORD']
    ],
)
def test_level(test_config, report_name, expected_level):
    assert report_name(parent=None, config=MagicMock()).level == expected_level
<|MERGE_RESOLUTION|>--- conflicted
+++ resolved
@@ -2,14 +2,11 @@
 # Copyright (c) 2023 Airbyte, Inc., all rights reserved.
 #
 import copy
-<<<<<<< HEAD
 from unittest.mock import MagicMock
 
 import pytest
-=======
 import os
 
->>>>>>> 6e49eb99
 import responses
 from source_pinterest import SourcePinterest
 from source_pinterest.reports import CampaignAnalyticsReport
