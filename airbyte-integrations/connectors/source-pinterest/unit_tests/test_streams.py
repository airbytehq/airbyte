#
# Copyright (c) 2022 Airbyte, Inc., all rights reserved.
#

from http import HTTPStatus
from unittest.mock import MagicMock

import pytest
<<<<<<< HEAD
from airbyte_cdk.models import SyncMode
from source_pinterest.source import Boards, PinterestStream
=======
from source_pinterest.source import (
    AdAccountAnalytics,
    AdAccounts,
    AdAnalytics,
    AdGroupAnalytics,
    AdGroups,
    Ads,
    BoardPins,
    Boards,
    BoardSectionPins,
    BoardSections,
    CampaignAnalytics,
    Campaigns,
    PinterestStream,
    PinterestSubStream,
)
>>>>>>> b84cc279


@pytest.fixture
def patch_base_class(mocker):
    # Mock abstract methods to enable instantiating abstract class
    mocker.patch.object(PinterestStream, "path", "v0/example_endpoint")
    mocker.patch.object(PinterestStream, "primary_key", "test_primary_key")
    mocker.patch.object(PinterestStream, "__abstractmethods__", set())
    #
    mocker.patch.object(PinterestSubStream, "path", "v0/example_endpoint")
    mocker.patch.object(PinterestSubStream, "primary_key", "test_primary_key")
    mocker.patch.object(PinterestSubStream, "next_page_token", None)
    mocker.patch.object(PinterestSubStream, "parse_response", {})
    mocker.patch.object(PinterestSubStream, "__abstractmethods__", set())


def test_request_params(patch_base_class):
    stream = PinterestStream(config=MagicMock())
    inputs = {"stream_slice": None, "stream_state": None, "next_page_token": None}
    expected_params = {}
    assert stream.request_params(**inputs) == expected_params


def test_next_page_token(patch_base_class, test_response):
    stream = PinterestStream(config=MagicMock())
    inputs = {"response": test_response}
    expected_token = {"bookmark": "string"}
    assert stream.next_page_token(**inputs) == expected_token


def test_parse_response(patch_base_class, test_response, test_current_stream_state):
    stream = PinterestStream(config=MagicMock())
    inputs = {"response": test_response, "stream_state": test_current_stream_state}
    expected_parsed_object = {}
    assert next(stream.parse_response(**inputs)) == expected_parsed_object


def test_request_headers(patch_base_class):
    stream = PinterestStream(config=MagicMock())
    inputs = {"stream_slice": None, "stream_state": None, "next_page_token": None}
    expected_headers = {}
    assert stream.request_headers(**inputs) == expected_headers


def test_http_method(patch_base_class):
    stream = PinterestStream(config=MagicMock())
    expected_method = "GET"
    assert stream.http_method == expected_method


@pytest.mark.parametrize(
    ("http_status", "should_retry"),
    [
        (HTTPStatus.OK, False),
        (HTTPStatus.BAD_REQUEST, False),
        (HTTPStatus.TOO_MANY_REQUESTS, False),
        (HTTPStatus.INTERNAL_SERVER_ERROR, True),
    ],
)
def test_should_retry(patch_base_class, http_status, should_retry):
    response_mock = MagicMock()
    response_mock.status_code = http_status
    stream = PinterestStream(config=MagicMock())
    assert stream.should_retry(response_mock) == should_retry


def test_backoff_time(patch_base_class):
    response_mock = MagicMock()
    stream = PinterestStream(config=MagicMock())
    expected_backoff_time = None
    assert stream.backoff_time(response_mock) == expected_backoff_time


<<<<<<< HEAD
def test_backoff_strategy_on_rate_limit_error(requests_mock):
    board_1 = {
        "id": "549755885175",
        "name": "Summer Recipes",
        "description": "My favorite summer recipes",
        "privacy": "PUBLIC"
    }
    board_2 = {
        "id": "549755885176",
        "name": "Crazy Cats",
        "description": "These cats are crazy",
        "privacy": "PUBLIC"
    }
    responses = [
        {
            "json": {"items": [board_1], "bookmark": "123"},
            "status_code": 200,
        },
        {
            "headers": {"X-RateLimit-Reset": "1"},
            "status_code": 429,
        },
        {
            "json": {"items": [board_2]},
            "status_code": 200,
        }
    ]
    requests_mock.register_uri("GET", "https://api.pinterest.com/v5/boards", responses)

    records = []
    for record in Boards(config=MagicMock()).read_records(sync_mode=SyncMode.full_refresh):
        records.append(record)

    assert board_1 in records
    assert board_2 in records
=======
@pytest.mark.parametrize(
    ("stream_cls, slice, expected"),
    [
        (Boards(MagicMock()), None, "boards"),
        (AdAccounts(MagicMock()), None, "ad_accounts"),
        (BoardSections(parent=None, config=MagicMock()), {"parent": {"id": "123"}}, "boards/123/sections"),
        (BoardPins(parent=None, config=MagicMock()), {"parent": {"id": "123"}}, "boards/123/pins"),
        (
            BoardSectionPins(parent=None, config=MagicMock()),
            {"sub_parent": {"parent": {"id": "234"}}, "parent": {"id": "123"}},
            "boards/234/sections/123/pins",
        ),
        (AdAccountAnalytics(parent=None, config=MagicMock()), {"parent": {"id": "123"}}, "ad_accounts/123/analytics"),
        (Campaigns(parent=None, config=MagicMock()), {"parent": {"id": "123"}}, "ad_accounts/123/campaigns"),
        (
            CampaignAnalytics(parent=None, config=MagicMock()),
            {"sub_parent": {"parent": {"id": "234"}}, "parent": {"id": "123"}},
            "ad_accounts/234/campaigns/analytics",
        ),
        (AdGroups(parent=None, config=MagicMock()), {"parent": {"id": "123"}}, "ad_accounts/123/ad_groups"),
        (
            AdGroupAnalytics(parent=None, config=MagicMock()),
            {"sub_parent": {"parent": {"id": "234"}}, "parent": {"id": "123"}},
            "ad_accounts/234/ad_groups/analytics",
        ),
        (Ads(parent=None, config=MagicMock()), {"parent": {"id": "123"}}, "ad_accounts/123/ads"),
        (
            AdAnalytics(parent=None, config=MagicMock()),
            {"sub_parent": {"parent": {"id": "234"}}, "parent": {"id": "123"}},
            "ad_accounts/234/ads/analytics",
        ),
    ],
)
def test_path(patch_base_class, stream_cls, slice, expected):
    stream = stream_cls
    if slice:
        result = stream.path(stream_slice=slice)
    else:
        result = stream.path()
    assert result == expected
>>>>>>> b84cc279
<|MERGE_RESOLUTION|>--- conflicted
+++ resolved
@@ -6,27 +6,8 @@
 from unittest.mock import MagicMock
 
 import pytest
-<<<<<<< HEAD
 from airbyte_cdk.models import SyncMode
 from source_pinterest.source import Boards, PinterestStream
-=======
-from source_pinterest.source import (
-    AdAccountAnalytics,
-    AdAccounts,
-    AdAnalytics,
-    AdGroupAnalytics,
-    AdGroups,
-    Ads,
-    BoardPins,
-    Boards,
-    BoardSectionPins,
-    BoardSections,
-    CampaignAnalytics,
-    Campaigns,
-    PinterestStream,
-    PinterestSubStream,
-)
->>>>>>> b84cc279
 
 
 @pytest.fixture
@@ -100,7 +81,6 @@
     assert stream.backoff_time(response_mock) == expected_backoff_time
 
 
-<<<<<<< HEAD
 def test_backoff_strategy_on_rate_limit_error(requests_mock):
     board_1 = {
         "id": "549755885175",
@@ -135,46 +115,4 @@
         records.append(record)
 
     assert board_1 in records
-    assert board_2 in records
-=======
-@pytest.mark.parametrize(
-    ("stream_cls, slice, expected"),
-    [
-        (Boards(MagicMock()), None, "boards"),
-        (AdAccounts(MagicMock()), None, "ad_accounts"),
-        (BoardSections(parent=None, config=MagicMock()), {"parent": {"id": "123"}}, "boards/123/sections"),
-        (BoardPins(parent=None, config=MagicMock()), {"parent": {"id": "123"}}, "boards/123/pins"),
-        (
-            BoardSectionPins(parent=None, config=MagicMock()),
-            {"sub_parent": {"parent": {"id": "234"}}, "parent": {"id": "123"}},
-            "boards/234/sections/123/pins",
-        ),
-        (AdAccountAnalytics(parent=None, config=MagicMock()), {"parent": {"id": "123"}}, "ad_accounts/123/analytics"),
-        (Campaigns(parent=None, config=MagicMock()), {"parent": {"id": "123"}}, "ad_accounts/123/campaigns"),
-        (
-            CampaignAnalytics(parent=None, config=MagicMock()),
-            {"sub_parent": {"parent": {"id": "234"}}, "parent": {"id": "123"}},
-            "ad_accounts/234/campaigns/analytics",
-        ),
-        (AdGroups(parent=None, config=MagicMock()), {"parent": {"id": "123"}}, "ad_accounts/123/ad_groups"),
-        (
-            AdGroupAnalytics(parent=None, config=MagicMock()),
-            {"sub_parent": {"parent": {"id": "234"}}, "parent": {"id": "123"}},
-            "ad_accounts/234/ad_groups/analytics",
-        ),
-        (Ads(parent=None, config=MagicMock()), {"parent": {"id": "123"}}, "ad_accounts/123/ads"),
-        (
-            AdAnalytics(parent=None, config=MagicMock()),
-            {"sub_parent": {"parent": {"id": "234"}}, "parent": {"id": "123"}},
-            "ad_accounts/234/ads/analytics",
-        ),
-    ],
-)
-def test_path(patch_base_class, stream_cls, slice, expected):
-    stream = stream_cls
-    if slice:
-        result = stream.path(stream_slice=slice)
-    else:
-        result = stream.path()
-    assert result == expected
->>>>>>> b84cc279
+    assert board_2 in records