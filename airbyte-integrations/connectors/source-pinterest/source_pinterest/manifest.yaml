--- conflicted
+++ resolved
@@ -315,15 +315,6 @@
 
   analytics_tagreting_report_base_stream:
     $ref: "#/definitions/analytics_report_base_stream"
-<<<<<<< HEAD
-    schema_loader:
-      type: InlineSchemaLoader
-      schema: "#/definitions/report_targeting_schema"
-
-  custom_reports_dynamic_template:
-    type: DeclarativeStream
-=======
->>>>>>> e70507fb
     retriever:
       $ref: "#/definitions/basic_async_retriever"
       creation_requester:
@@ -331,159 +322,6 @@
         request_body:
           type: RequestBodyJsonObject
           value:
-<<<<<<< HEAD
-            # filled by components_resolver below
-            start_date: "{{ stream_interval['start_time'] }}"
-            end_date: "{{ stream_interval['end_time'] }}"
-            level: "{{ components_values['level'] }}"
-            granularity: "{{ components_values['granularity'] }}"
-            click_window_days: "{{ components_values['click_window_days'] }}"
-            engagement_window_days: "{{ components_values['engagement_window_days'] }}"
-            view_window_days: "{{ components_values['view_window_days'] }}"
-            conversion_report_time: "{{ components_values['conversion_report_time'] }}"
-            attribution_types: "{{ components_values['attribution_types'] }}"
-            columns: "{{ components_values['columns'] }}"
-    schema_loader:
-      type: InlineSchemaLoader
-      schema: "#/definitions/reports_schema"
-    incremental_sync:
-      type: DatetimeBasedCursor
-      cursor_field: "DATE"
-      datetime_format: "%Y-%m-%d"
-      # start_datetime is set by components_resolver per report (2/31/913-day windows)
-      start_datetime: "template_value"
-      cursor_granularity: "P1D"
-      step: "template_value"
-
-  custom_reports_dynamic_stream:
-    type: DynamicDeclarativeStream
-    stream_template:
-      $ref: "#/definitions/custom_reports_dynamic_template"
-    components_resolver:
-      type: ConfigComponentsResolver
-      stream_config:
-        - type: StreamConfig
-          configs_pointer:
-            - custom_reports
-      components_mapping:
-        # Name
-        - type: ComponentMappingDefinition
-          field_path: [name]
-          value: "{{ camel_case_to_snake_case('custom_' + components_values['name']) }}"
-          create_or_update: true
-        # Required request body params
-        - type: ComponentMappingDefinition
-          field_path:
-            [retriever, creation_requester, request_body, value, level]
-          value: "{{ components_values['level'] }}"
-          create_or_update: true
-        - type: ComponentMappingDefinition
-          field_path:
-            [retriever, creation_requester, request_body, value, granularity]
-          value: "{{ components_values['granularity'] }}"
-          create_or_update: true
-        - type: ComponentMappingDefinition
-          field_path:
-            [
-              retriever,
-              creation_requester,
-              request_body,
-              value,
-              click_window_days,
-            ]
-          value: "{{ components_values['click_window_days'] or 30 }}"
-          create_or_update: true
-        - type: ComponentMappingDefinition
-          field_path:
-            [
-              retriever,
-              creation_requester,
-              request_body,
-              value,
-              engagement_window_days,
-            ]
-          value: "{{ components_values['engagement_window_days'] or 30 }}"
-          create_or_update: true
-        - type: ComponentMappingDefinition
-          field_path:
-            [
-              retriever,
-              creation_requester,
-              request_body,
-              value,
-              view_window_days,
-            ]
-          value: "{{ components_values['view_window_days'] or 30 }}"
-          create_or_update: true
-        - type: ComponentMappingDefinition
-          field_path:
-            [
-              retriever,
-              creation_requester,
-              request_body,
-              value,
-              conversion_report_time,
-            ]
-          value: "{{ components_values['conversion_report_time'] }}"
-          condition: "{{ components_values.get('conversion_report_time') is not none }}"
-          create_or_update: true
-        - type: ComponentMappingDefinition
-          field_path:
-            [
-              retriever,
-              creation_requester,
-              request_body,
-              value,
-              attribution_types,
-            ]
-          value: "{{ components_values['attribution_types'] or ['INDIVIDUAL', 'HOUSEHOLD'] }}"
-          create_or_update: true
-        - type: ComponentMappingDefinition
-          field_path:
-            [retriever, creation_requester, request_body, value, columns]
-          value: "{{ components_values['columns'] }}"
-          create_or_update: true
-
-        # Windowing rules — set start_datetime and step based on granularity/level
-        # Tw: HOUR → max 2 days
-        - type: ComponentMappingDefinition
-          field_path: [incremental_sync, start_datetime]
-          value: "{{ components_values['start_date'] if components_values['start_date'] and components_values['start_date'] > day_delta(-2, format='%Y-%m-%d') else day_delta(-2, format='%Y-%m-%d') }}"
-          condition: "{{ components_values['granularity'] == 'HOUR' }}"
-          value_type: string
-          create_or_update: true
-        - type: ComponentMappingDefinition
-          field_path: [incremental_sync, step]
-          value: "P2D"
-          condition: "{{ components_values['granularity'] == 'HOUR' }}"
-          create_or_update: true
-
-        # PRODUCT_ITEM → 31 days
-        - type: ComponentMappingDefinition
-          field_path: [incremental_sync, start_datetime]
-          value: "{{ components_values['start_date'] if components_values['start_date'] and components_values['start_date'] > day_delta(-91, format='%Y-%m-%d') else day_delta(-91, format='%Y-%m-%d') }}"
-          condition: "{{ components_values['level'] == 'PRODUCT_ITEM' and components_values['granularity'] != 'HOUR' }}"
-          value_type: string
-          create_or_update: true
-        - type: ComponentMappingDefinition
-          field_path: [incremental_sync, step]
-          value: "P31D"
-          condition: "{{ components_values['level'] == 'PRODUCT_ITEM' and components_values['granularity'] != 'HOUR' }}"
-          create_or_update: true
-
-        # Default → 913 days (your analytics report rule)
-        - type: ComponentMappingDefinition
-          field_path: [incremental_sync, start_datetime]
-          value: "{{ components_values.get('start_date') if components_values.get('start_date') and components_values.get('start_date') > day_delta(-913, format='%Y-%m-%d') else day_delta(-913, format='%Y-%m-%d') }}"
-          condition: "{{ components_values['granularity'] != 'HOUR' and components_values['level'] != 'PRODUCT_ITEM' }}"
-          value_type: string
-          create_or_update: true
-        - type: ComponentMappingDefinition
-          field_path: [incremental_sync, step]
-          value: "P185D"
-          condition: "{{ components_values['granularity'] != 'HOUR' and components_values['level'] != 'PRODUCT_ITEM' }}"
-          create_or_update: true
-=======
             start_date: "{{ stream_interval['start_time'] }}"
             end_date: "{{ stream_interval['end_time'] }}"
             granularity: DAY
@@ -599,7 +437,6 @@
               - WEB_SESSIONS_1
               - WEB_SESSIONS_2
             level: "{{ parameters['level'] }}"
->>>>>>> e70507fb
 
   advertiser_report_stream:
     $ref: "#/definitions/analytics_report_base_stream"
@@ -3407,579 +3244,6 @@
       updated_at:
         description: The date and time when the catalog product group was last updated.
         type: ["null", integer]
-
-  report_targeting_schema:
-    $schema: http://json-schema.org/schema#
-    type: object
-    properties:
-      DATE:
-        description: Date of the data record
-        type:
-          - "null"
-          - string
-        format: date
-      ADVERTISER_ID:
-        description: Unique identifier for the advertiser
-        type:
-          - "null"
-          - number
-      AD_ACCOUNT_ID:
-        description: Unique identifier for the ad account
-        type:
-          - string
-      AD_ID:
-        description: Unique identifier for the ad
-        type:
-          - "null"
-          - string
-      AD_GROUP_ENTITY_STATUS:
-        description: Status of the ad group entity
-        type:
-          - "null"
-          - string
-      AD_GROUP_ID:
-        description: Unique identifier for the ad group
-        type:
-          - "null"
-          - string
-      CAMPAIGN_DAILY_SPEND_CAP:
-        description: Daily spend cap for the campaign
-        type:
-          - "null"
-          - number
-      CAMPAIGN_ENTITY_STATUS:
-        description: Status of the campaign entity
-        type:
-          - "null"
-          - string
-      CAMPAIGN_ID:
-        description: Unique identifier for the campaign
-        type:
-          - "null"
-          - number
-      CAMPAIGN_LIFETIME_SPEND_CAP:
-        description: Lifetime spend cap for the campaign
-        type:
-          - "null"
-          - number
-      CAMPAIGN_NAME:
-        description: Name of the campaign
-        type:
-          - "null"
-          - string
-      CHECKOUT_ROAS:
-        description: Return on ad spend for checkout actions
-        type:
-          - "null"
-          - number
-      CLICKTHROUGH_1:
-        description: Number of click-through events
-        type:
-          - "null"
-          - number
-      CLICKTHROUGH_1_GROSS:
-        description: Gross number of click-through events
-        type:
-          - "null"
-          - number
-      CLICKTHROUGH_2:
-        description: Second type of click-through events
-        type:
-          - "null"
-          - number
-      CPC_IN_MICRO_DOLLAR:
-        description: Cost per click in micro dollars
-        type:
-          - "null"
-          - number
-      CPM_IN_DOLLAR:
-        description: Cost per mille (cost per thousand impressions) in dollars
-        type:
-          - "null"
-          - number
-      CPM_IN_MICRO_DOLLAR:
-        description: Cost per mille in micro dollars
-        type:
-          - "null"
-          - number
-      CTR:
-        description: Click-through rate
-        type:
-          - "null"
-          - number
-      CTR_2:
-        description: Second click-through rate
-        type:
-          - "null"
-          - number
-      ECPCV_IN_DOLLAR:
-        description: Effective cost per conversion value in dollars
-        type:
-          - "null"
-          - number
-      ECPCV_P95_IN_DOLLAR:
-        description: P95 percentile of effective cost per conversion value in dollars
-        type:
-          - "null"
-          - number
-      ECPC_IN_DOLLAR:
-        description: Effective cost per click in dollars
-        type:
-          - "null"
-          - number
-      ECPC_IN_MICRO_DOLLAR:
-        description: Effective cost per click in micro dollars
-        type:
-          - "null"
-          - number
-      ECPE_IN_DOLLAR:
-        description: Effective cost per engagement in dollars
-        type:
-          - "null"
-          - number
-      ECPM_IN_MICRO_DOLLAR:
-        description: Effective cost per mille in micro dollars
-        type:
-          - "null"
-          - number
-      ECPV_IN_DOLLAR:
-        description: Effective cost per view in dollars
-        type:
-          - "null"
-          - number
-      ECTR:
-        description: Effective click-through rate
-        type:
-          - "null"
-          - number
-      EENGAGEMENT_RATE:
-        description: Effective engagement rate
-        type:
-          - "null"
-          - number
-      ENGAGEMENT_1:
-        description: Number of engagement events
-        type:
-          - "null"
-          - number
-      ENGAGEMENT_2:
-        description: Second type of engagement events
-        type:
-          - "null"
-          - number
-      ENGAGEMENT_RATE:
-        description: Engagement rate
-        type:
-          - "null"
-          - number
-      IDEA_PIN_PRODUCT_TAG_VISIT_1:
-        description: Number of visits to pinned product tags
-        type:
-          - "null"
-          - number
-      IDEA_PIN_PRODUCT_TAG_VISIT_2:
-        description: Second type of visits to pinned product tags
-        type:
-          - "null"
-          - number
-      IMPRESSION_1:
-        description: Number of impressions
-        type:
-          - "null"
-          - number
-      IMPRESSION_1_GROSS:
-        description: Gross number of impressions
-        type:
-          - "null"
-          - number
-      IMPRESSION_2:
-        description: Second type of impressions
-        type:
-          - "null"
-          - number
-      INAPP_CHECKOUT_COST_PER_ACTION:
-        description: Cost per in-app checkout action
-        type:
-          - "null"
-          - number
-      OUTBOUND_CLICK_1:
-        description: Number of outbound clicks
-        type:
-          - "null"
-          - number
-      OUTBOUND_CLICK_2:
-        description: Second type of outbound clicks
-        type:
-          - "null"
-          - number
-      PAGE_VISIT_COST_PER_ACTION:
-        description: Cost per page visit action
-        type:
-          - "null"
-          - number
-      PAGE_VISIT_ROAS:
-        description: Return on ad spend for page visit actions
-        type:
-          - "null"
-          - number
-      PAID_IMPRESSION:
-        description: Number of paid impressions
-        type:
-          - "null"
-          - number
-      PIN_ID:
-        description: Unique identifier for the pinned image
-        type:
-          - "null"
-          - number
-      PIN_PROMOTION_ID:
-        description: Unique identifier for the pinned promotion
-        type:
-          - "null"
-          - number
-      REPIN_1:
-        description: Number of repins
-        type:
-          - "null"
-          - number
-      REPIN_2:
-        description: Second type of repins
-        type:
-          - "null"
-          - number
-      REPIN_RATE:
-        description: Repins rate
-        type:
-          - "null"
-          - number
-      SPEND_IN_DOLLAR:
-        description: Total spend in dollars
-        type:
-          - "null"
-          - number
-      SPEND_IN_MICRO_DOLLAR:
-        description: Total spend in micro dollars
-        type:
-          - "null"
-          - number
-      TOTAL_CHECKOUT:
-        description: Total number of checkout actions
-        type:
-          - "null"
-          - number
-      TOTAL_CHECKOUT_VALUE_IN_MICRO_DOLLAR:
-        description: Total value of checkout actions in micro dollars
-        type:
-          - "null"
-          - number
-      TOTAL_CLICKTHROUGH:
-        description: Total number of click-through events
-        type:
-          - "null"
-          - number
-      TOTAL_CLICK_ADD_TO_CART:
-        description: Total number of click events leading to adding items to cart
-        type:
-          - "null"
-          - number
-      TOTAL_CLICK_CHECKOUT:
-        description: Total number of click events leading to checkout
-        type:
-          - "null"
-          - number
-      TOTAL_CLICK_CHECKOUT_VALUE_IN_MICRO_DOLLAR:
-        description: Total value of click events leading to checkout in micro dollars
-        type:
-          - "null"
-          - number
-      TOTAL_CLICK_LEAD:
-        description: Total number of click events leading to generating leads
-        type:
-          - "null"
-          - number
-      TOTAL_CLICK_SIGNUP:
-        description: Total number of click events leading to sign-ups
-        type:
-          - "null"
-          - number
-      TOTAL_CLICK_SIGNUP_VALUE_IN_MICRO_DOLLAR:
-        description: Total value of click events leading to sign-ups in micro dollars
-        type:
-          - "null"
-          - number
-      TOTAL_CONVERSIONS:
-        description: Total number of conversions
-        type:
-          - "null"
-          - number
-      TOTAL_CUSTOM:
-        description: Total number of custom events
-        type:
-          - "null"
-          - number
-      TOTAL_ENGAGEMENT:
-        description: Total number of engagement actions
-        type:
-          - "null"
-          - number
-      TOTAL_ENGAGEMENT_CHECKOUT:
-        description: Total number of engagement actions leading to checkout
-        type:
-          - "null"
-          - number
-      TOTAL_ENGAGEMENT_CHECKOUT_VALUE_IN_MICRO_DOLLAR:
-        description:
-          Total value of engagement actions leading to checkout in micro
-          dollars
-        type:
-          - "null"
-          - number
-      TOTAL_ENGAGEMENT_LEAD:
-        description: Total number of engagement actions leading to generating leads
-        type:
-          - "null"
-          - number
-      TOTAL_ENGAGEMENT_SIGNUP:
-        description: Total number of engagement actions leading to sign-ups
-        type:
-          - "null"
-          - number
-      TOTAL_ENGAGEMENT_SIGNUP_VALUE_IN_MICRO_DOLLAR:
-        description:
-          Total value of engagement actions leading to sign-ups in micro
-          dollars
-        type:
-          - "null"
-          - number
-      TOTAL_IDEA_PIN_PRODUCT_TAG_VISIT:
-        description: Total number of visits to pinned product tags
-        type:
-          - "null"
-          - number
-      TOTAL_LEAD:
-        description: Total number of leads generated
-        type:
-          - "null"
-          - number
-      TOTAL_OFFLINE_CHECKOUT:
-        description: Total number of offline checkout actions
-        type:
-          - "null"
-          - number
-      TOTAL_PAGE_VISIT:
-        description: Total number of page visits
-        type:
-          - "null"
-          - number
-      TOTAL_REPIN_RATE:
-        description: Total repins rate
-        type:
-          - "null"
-          - number
-      TOTAL_SIGNUP:
-        description: Total number of sign-ups
-        type:
-          - "null"
-          - number
-      TOTAL_SIGNUP_VALUE_IN_MICRO_DOLLAR:
-        description: Total value of sign-ups in micro dollars
-        type:
-          - "null"
-          - number
-      TOTAL_VIDEO_3SEC_VIEWS:
-        description: Total number of views for 3 seconds or more on video ads
-        type:
-          - "null"
-          - number
-      TOTAL_VIDEO_AVG_WATCHTIME_IN_SECOND:
-        description: Total average watch time for video ads in seconds
-        type:
-          - "null"
-          - number
-      TOTAL_VIDEO_MRC_VIEWS:
-        description: Total number of viewable impressions for video ads
-        type:
-          - "null"
-          - number
-      TOTAL_VIDEO_P0_COMBINED:
-        description: Total percentage of video ads viewed to the start
-        type:
-          - "null"
-          - number
-      TOTAL_VIDEO_P100_COMPLETE:
-        description: Total percentage of video ads viewed to completion
-        type:
-          - "null"
-          - number
-      TOTAL_VIDEO_P25_COMBINED:
-        description: Total percentage of video ads viewed to 25% completion
-        type:
-          - "null"
-          - number
-      TOTAL_VIDEO_P50_COMBINED:
-        description: Total percentage of video ads viewed to 50% completion
-        type:
-          - "null"
-          - number
-      TOTAL_VIDEO_P75_COMBINED:
-        description: Total percentage of video ads viewed to 75% completion
-        type:
-          - "null"
-          - number
-      TOTAL_VIDEO_P95_COMBINED:
-        description: Total percentage of video ads viewed to 95% completion
-        type:
-          - "null"
-          - number
-      TOTAL_VIEW_ADD_TO_CART:
-        description: Total number of view events leading to adding items to cart
-        type:
-          - "null"
-          - number
-      TOTAL_VIEW_CHECKOUT:
-        description: Total number of view events leading to checkout
-        type:
-          - "null"
-          - number
-      TOTAL_VIEW_CHECKOUT_VALUE_IN_MICRO_DOLLAR:
-        description: Total value of view events leading to checkout in micro dollars
-        type:
-          - "null"
-          - number
-      TOTAL_VIEW_LEAD:
-        description: Total number of view events leading to generating leads
-        type:
-          - "null"
-          - number
-      TOTAL_VIEW_SIGNUP:
-        description: Total number of view events leading to sign-ups
-        type:
-          - "null"
-          - number
-      TOTAL_VIEW_SIGNUP_VALUE_IN_MICRO_DOLLAR:
-        description: Total value of view events leading to sign-ups in micro dollars
-        type:
-          - "null"
-          - number
-      TOTAL_WEB_CHECKOUT:
-        description: Total number of checkout actions on the web
-        type:
-          - "null"
-          - number
-      TOTAL_WEB_CHECKOUT_VALUE_IN_MICRO_DOLLAR:
-        description: Total value of checkout actions on the web in micro dollars
-        type:
-          - "null"
-          - number
-      TOTAL_WEB_CLICK_CHECKOUT:
-        description: Total number of click events leading to checkout on the web
-        type:
-          - "null"
-          - number
-      TOTAL_WEB_CLICK_CHECKOUT_VALUE_IN_MICRO_DOLLAR:
-        description:
-          Total value of click events leading to checkout on the web in
-          micro dollars
-        type:
-          - "null"
-          - number
-      TOTAL_WEB_ENGAGEMENT_CHECKOUT:
-        description:
-          Total number of engagement actions leading to checkout on the
-          web
-        type:
-          - "null"
-          - number
-      TOTAL_WEB_ENGAGEMENT_CHECKOUT_VALUE_IN_MICRO_DOLLAR:
-        description:
-          Total value of engagement actions leading to checkout on the
-          web in micro dollars
-        type:
-          - "null"
-          - number
-      TOTAL_WEB_SESSIONS:
-        description: Total number of sessions on the web
-        type:
-          - "null"
-          - number
-      TOTAL_WEB_VIEW_CHECKOUT:
-        description: Total number of view events leading to checkout on the web
-        type:
-          - "null"
-          - number
-      TOTAL_WEB_VIEW_CHECKOUT_VALUE_IN_MICRO_DOLLAR:
-        description:
-          Total value of view events leading to checkout on the web in
-          micro dollars
-        type:
-          - "null"
-          - number
-      VIDEO_3SEC_VIEWS_2:
-        description: Number of 3-second views for a second type of video ad
-        type:
-          - "null"
-          - number
-      VIDEO_LENGTH:
-        description: Length of the video ad
-        type:
-          - "null"
-          - number
-      VIDEO_MRC_VIEWS_2:
-        description: Number of viewable impressions for a second type of video ad
-        type:
-          - "null"
-          - number
-      VIDEO_P0_COMBINED_2:
-        description: Percentage of the second type of video ads viewed to the start
-        type:
-          - "null"
-          - number
-      VIDEO_P100_COMPLETE_2:
-        description: Percentage of the second type of video ads viewed to completion
-        type:
-          - "null"
-          - number
-      VIDEO_P25_COMBINED_2:
-        description: Percentage of the second type of video ads viewed to 25% completion
-        type:
-          - "null"
-          - number
-      VIDEO_P50_COMBINED_2:
-        description: Percentage of the second type of video ads viewed to 50% completion
-        type:
-          - "null"
-          - number
-      VIDEO_P75_COMBINED_2:
-        description: Percentage of the second type of video ads viewed to 75% completion
-        type:
-          - "null"
-          - number
-      VIDEO_P95_COMBINED_2:
-        description: Percentage of the second type of video ads viewed to 95% completion
-        type:
-          - "null"
-          - number
-      WEB_CHECKOUT_COST_PER_ACTION:
-        description: Cost per checkout action on the web
-        type:
-          - "null"
-          - number
-      WEB_CHECKOUT_ROAS:
-        description: Return on ad spend for web checkout actions
-        type:
-          - "null"
-          - number
-      WEB_SESSIONS_1:
-        description: Number of sessions on the web
-        type:
-          - "null"
-          - number
-      WEB_SESSIONS_2:
-        description: Second type of web sessions
-        type:
-          - "null"
-          - number
-    additionalProperties: true
 
   reports_schema:
     $schema: http://json-schema.org/schema#
@@ -4913,12 +4177,9 @@
   - "#/definitions/product_group_targeting_report_stream"
   - "#/definitions/keyword_report_stream"
 
-<<<<<<< HEAD
 dynamic_streams:
   - "#/definitions/custom_reports_dynamic_stream"
 
-=======
->>>>>>> e70507fb
 check:
   type: CheckStream
   stream_names:
