--- conflicted
+++ resolved
@@ -3,11 +3,7 @@
 build-backend = "poetry.core.masonry.api"
 
 [tool.poetry]
-<<<<<<< HEAD
-version = "2.0.3"
-=======
-version = "2.0.7"
->>>>>>> 4dc42005
+version = "2.0.8"
 name = "source-pinterest"
 description = "Source implementation for Pinterest."
 authors = [ "Airbyte <contact@airbyte.io>",]
@@ -20,9 +16,9 @@
 include = "source_pinterest"
 
 [tool.poetry.dependencies]
-python = "^3.9,<3.12"
+python = "^3.10,<3.12"
 pendulum = "==2.1.2"
-airbyte-cdk = "^1"
+airbyte-cdk = "^4"
 
 [tool.poetry.scripts]
 source-pinterest = "source_pinterest.run:run"
