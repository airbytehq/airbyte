[build-system]
requires = [ "poetry-core>=1.0.0",]
build-backend = "poetry.core.masonry.api"

[tool.poetry]
<<<<<<< HEAD
version = "2.1.0"
=======
version = "2.0.31"
>>>>>>> e8ca3caf
name = "source-pinterest"
description = "Source implementation for Pinterest."
authors = [ "Airbyte <contact@airbyte.io>",]
license = "MIT"
readme = "README.md"
documentation = "https://docs.airbyte.com/integrations/sources/pinterest"
homepage = "https://airbyte.com"
repository = "https://github.com/airbytehq/airbyte"
[[tool.poetry.packages]]
include = "source_pinterest"

[tool.poetry.dependencies]
python = "^3.10,<3.12"
pendulum = "==2.1.2"
airbyte-cdk = "^4"

[tool.poetry.scripts]
source-pinterest = "source_pinterest.run:run"

[tool.poetry.group.dev.dependencies]
requests-mock = "^1.11.0"
pytest-mock = "^3.6.1"
responses = "^0.13.3"
pytest = "^8.0.0"


[tool.poe]
include = [
    # Shared tasks definition file(s) can be imported here.
    # Run `poe` or `poe --help` to see the list of available tasks.
    "${POE_GIT_DIR}/poe-tasks/poetry-connector-tasks.toml",
]<|MERGE_RESOLUTION|>--- conflicted
+++ resolved
@@ -3,11 +3,7 @@
 build-backend = "poetry.core.masonry.api"
 
 [tool.poetry]
-<<<<<<< HEAD
 version = "2.1.0"
-=======
-version = "2.0.31"
->>>>>>> e8ca3caf
 name = "source-pinterest"
 description = "Source implementation for Pinterest."
 authors = [ "Airbyte <contact@airbyte.io>",]
