acceptance_tests:
  basic_read:
    tests:
<<<<<<< HEAD
    - config_path: secrets/config.json
      empty_streams:
      - bypass_reason: The stream could return 0 records, because of low rate-limits
        name: ad_account_analytics
      - bypass_reason: The stream could return 0 records, because of low rate-limits
        name: ad_analytics
      - bypass_reason: The stream could return 0 records, because of low rate-limits
        name: ad_group_analytics
      - bypass_reason: The stream could return 0 records, because of low rate-limits
        name: ad_groups
      - bypass_reason: The stream could return 0 records, because of low rate-limits
        name: ads
      - bypass_reason: The stream could return 0 records, because of low rate-limits
        name: board_section_pins
      - bypass_reason: The stream could return 0 records, because of low rate-limits
        name: board_sections
      - bypass_reason: The stream could return 0 records, because of low rate-limits
        name: campaign_analytics
      - bypass_reason: The stream could return 0 records, because of low rate-limits
        name: campaigns
      - bypass_reason: The stream could return 0 records, because of low rate-limits
        name: user_account_analytics
      timeout_seconds: 1200
      expect_records:
        path: "integration_tests/expected_records.jsonl"
        extra_fields: no
        exact_order: no
        extra_records: yes
      fail_on_extra_columns: false
=======
      - config_path: secrets/config.json
        empty_streams:
          - bypass_reason: The stream could return 0 records, because of low rate-limits
            name: ad_account_analytics
          - bypass_reason: The stream could return 0 records, because of low rate-limits
            name: ad_analytics
          - bypass_reason: The stream could return 0 records, because of low rate-limits
            name: ad_group_analytics
          - bypass_reason: The stream could return 0 records, because of low rate-limits
            name: ad_groups
          - bypass_reason: The stream could return 0 records, because of low rate-limits
            name: ads
          - bypass_reason: The stream could return 0 records, because of low rate-limits
            name: board_section_pins
          - bypass_reason: The stream could return 0 records, because of low rate-limits
            name: board_sections
          - bypass_reason: The stream could return 0 records, because of low rate-limits
            name: campaign_analytics
          - bypass_reason: The stream could return 0 records, because of low rate-limits
            name: campaigns
          - bypass_reason: The stream could return 0 records, because of low rate-limits
            name: user_account_analytics
        timeout_seconds: 1200
        expect_records:
          path: "integration_tests/expected_records.jsonl"
          extra_fields: no
          exact_order: no
          extra_records: yes
>>>>>>> c2799133
  connection:
    tests:
      - config_path: secrets/config.json
        status: succeed
      - config_path: integration_tests/invalid_config.json
        status: exception
      - config_path: secrets/config_oauth.json
        status: succeed
  discovery:
    tests:
      - backward_compatibility_tests_config:
          disable_for_version: 0.1.2
        config_path: secrets/config.json
      - backward_compatibility_tests_config:
          disable_for_version: 0.1.2
        config_path: secrets/config_oauth.json
  full_refresh:
    tests:
      - config_path: secrets/config.json
        configured_catalog_path: integration_tests/configured_catalog.json
  incremental:
    tests:
      - config_path: secrets/config.json
        configured_catalog_path: integration_tests/configured_catalog.json
        future_state:
          future_state_path: integration_tests/abnormal_state.json
  spec:
    tests:
      - backward_compatibility_tests_config:
          disable_for_version: 0.1.2
        spec_path: source_pinterest/spec.json
connector_image: airbyte/source-pinterest:dev
test_strictness_level: high<|MERGE_RESOLUTION|>--- conflicted
+++ resolved
@@ -1,37 +1,6 @@
 acceptance_tests:
   basic_read:
     tests:
-<<<<<<< HEAD
-    - config_path: secrets/config.json
-      empty_streams:
-      - bypass_reason: The stream could return 0 records, because of low rate-limits
-        name: ad_account_analytics
-      - bypass_reason: The stream could return 0 records, because of low rate-limits
-        name: ad_analytics
-      - bypass_reason: The stream could return 0 records, because of low rate-limits
-        name: ad_group_analytics
-      - bypass_reason: The stream could return 0 records, because of low rate-limits
-        name: ad_groups
-      - bypass_reason: The stream could return 0 records, because of low rate-limits
-        name: ads
-      - bypass_reason: The stream could return 0 records, because of low rate-limits
-        name: board_section_pins
-      - bypass_reason: The stream could return 0 records, because of low rate-limits
-        name: board_sections
-      - bypass_reason: The stream could return 0 records, because of low rate-limits
-        name: campaign_analytics
-      - bypass_reason: The stream could return 0 records, because of low rate-limits
-        name: campaigns
-      - bypass_reason: The stream could return 0 records, because of low rate-limits
-        name: user_account_analytics
-      timeout_seconds: 1200
-      expect_records:
-        path: "integration_tests/expected_records.jsonl"
-        extra_fields: no
-        exact_order: no
-        extra_records: yes
-      fail_on_extra_columns: false
-=======
       - config_path: secrets/config.json
         empty_streams:
           - bypass_reason: The stream could return 0 records, because of low rate-limits
@@ -60,7 +29,7 @@
           extra_fields: no
           exact_order: no
           extra_records: yes
->>>>>>> c2799133
+        fail_on_extra_columns: false
   connection:
     tests:
       - config_path: secrets/config.json
