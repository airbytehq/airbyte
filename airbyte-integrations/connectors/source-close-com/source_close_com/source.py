#
# Copyright (c) 2023 Airbyte, Inc., all rights reserved.
#


import logging
from abc import ABC
from base64 import b64encode
from typing import Any, Iterable, List, Mapping, MutableMapping, Optional, Tuple
from urllib.parse import parse_qsl, urlparse

import requests
from airbyte_cdk.sources import AbstractSource
from airbyte_cdk.sources.streams import Stream
from airbyte_cdk.sources.streams.http import HttpStream
from airbyte_cdk.sources.streams.http.requests_native_auth import TokenAuthenticator
from airbyte_cdk.sources.utils.transform import TransformConfig, TypeTransformer


class CloseComStream(HttpStream, ABC):
    url_base: str = "https://api.close.com/api/v1/"
    primary_key: str = "id"
    number_of_items_per_page = None
    transformer: TypeTransformer = TypeTransformer(TransformConfig.DefaultSchemaNormalization)

    def __init__(self, **kwargs: Mapping[str, Any]):
        super().__init__(authenticator=kwargs["authenticator"])
        self.config: Mapping[str, Any] = kwargs
        self.start_date: str = kwargs["start_date"]

    def next_page_token(self, response: requests.Response) -> Optional[Mapping[str, Any]]:
        """
        In one case, Close.com uses two params for pagination: _skip and _limit.
        _skip - number of records from stream data we need skip.
        _limit - number of records in stream, that we received from API.
        For next_page_token need use sum of _skip and _limit values.

        In other case, Close.com uses _cursor param for pagination.
        _cursor - value from API response - cursor_next field.
        """
        decoded_response = response.json()
        has_more = bool(decoded_response.get("has_more", None))
        data = decoded_response.get("data", [])
        cursor_next = decoded_response.get("cursor_next", None)
        if has_more and data:
            parsed = dict(parse_qsl(urlparse(response.url).query))
            # close.com has default skip param - 0. Used for pagination
            skip = parsed.get("_skip", 0)
            limit = parsed.get("_limit", len(data))
            return {"_skip": int(skip) + int(limit)}
        if cursor_next:
            return {"_cursor": cursor_next}
        return None

    def request_params(
        self,
        stream_state: Mapping[str, Any],
        stream_slice: Mapping[str, Any] = None,
        next_page_token: Mapping[str, Any] = None,
    ) -> MutableMapping[str, Any]:
        params = {}
        if self.number_of_items_per_page:
            params.update({"_limit": self.number_of_items_per_page})

        # Handle pagination by inserting the next page's token in the request parameters
        if next_page_token:
            params.update(next_page_token)

        return params

    def parse_response(self, response: requests.Response, **kwargs) -> Iterable[Mapping]:
        yield from response.json()["data"]

    def backoff_time(self, response: requests.Response) -> Optional[float]:
        """This method is called if we run into the rate limit.
        Close.com puts the retry time in the `rate_reset` response body so
        we return that value. If the response is anything other than a 429 (e.g: 5XX)
        fall back on default retry behavior.
        Rate-reset is the same as retry-after.
        Rate Limits Docs: https://developer.close.com/#ratelimits"""

        backoff_time = None
        error = response.json().get("error", backoff_time)
        if error:
            backoff_time = error.get("rate_reset", backoff_time)
        return backoff_time


class CloseComStreamCustomFields(CloseComStream):
    """Class to get custom fields for close objects that support them."""

    def get_custom_field_schema(self) -> Mapping[str, Any]:
        """Get custom field schema if it exists."""
<<<<<<< HEAD
        resp = requests.request(
            "GET", url=f"{self.url_base}/custom_field/{self.path()}/", headers=self.config["authenticator"].get_auth_header()
        )
=======
        resp = requests.request("GET", url=f"{self.url_base}/custom_field/{self.path()}/", headers=self.config["authenticator"].get_auth_header())
>>>>>>> d31455b6
        resp.raise_for_status()
        resp_json: Mapping[str, Any] = resp.json()["data"]
        return {f"custom.{data['id']}": {"type": ["null", "string", "number", "boolean"]} for data in resp_json}

    def get_json_schema(self):
        """Override default get_json_schema method to add custom fields to schema."""
        schema = super().get_json_schema()
        schema["properties"].update(self.get_custom_field_schema())
        return schema


class IncrementalCloseComStream(CloseComStream):
    cursor_field = "date_updated"

    def get_updated_state(
        self,
        current_stream_state: MutableMapping[str, Any],
        latest_record: Mapping[str, Any],
    ) -> Mapping[str, Any]:
        """
        Update the state value, default CDK method.
        For example, cursor_field can be "date_updated" or "date_created".
        """
        if not current_stream_state:
            current_stream_state = {self.cursor_field: self.start_date}
        return {self.cursor_field: max(latest_record.get(self.cursor_field, ""), current_stream_state.get(self.cursor_field, ""))}


class IncrementalCloseComStreamCustomFields(CloseComStreamCustomFields, IncrementalCloseComStream):
    """Class to get custom fields for close objects using incremental stream."""


class CloseComActivitiesStream(IncrementalCloseComStream):
    """
    General class for activities. Define request params based on cursor_field value.
    """

    cursor_field = "date_created"
    number_of_items_per_page = 100

    def request_params(self, stream_state=None, **kwargs):
        stream_state = stream_state or {}
        params = super().request_params(stream_state=stream_state, **kwargs)
        if stream_state.get(self.cursor_field):
            params["date_created__gte"] = stream_state.get(self.cursor_field)
        return params

    def path(self, **kwargs) -> str:
        return f"activity/{self._type}"


class CreatedActivities(CloseComActivitiesStream):
    """
    Get created activities on a specific date
    API Docs: https://developer.close.com/#activities-list-or-filter-all-created-activities
    """

    _type = "created"


class NoteActivities(CloseComActivitiesStream):
    """
    Get note activities on a specific date
    API Docs: https://developer.close.com/#activities-list-or-filter-all-note-activities
    """

    _type = "note"


class EmailThreadActivities(CloseComActivitiesStream):
    """
    Get email thread activities on a specific date
    API Docs: https://developer.close.com/#activities-list-or-filter-all-emailthread-activities
    """

    _type = "emailthread"


class EmailActivities(CloseComActivitiesStream):
    """
    Get email activities on a specific date
    API Docs: https://developer.close.com/#activities-list-or-filter-all-email-activities
    """

    _type = "email"


class SmsActivities(CloseComActivitiesStream):
    """
    Get SMS activities on a specific date
    API Docs: https://developer.close.com/#activities-list-or-filter-all-sms-activities
    """

    _type = "sms"


class CallActivities(CloseComActivitiesStream):
    """
    Get call activities on a specific date
    API Docs: https://developer.close.com/#activities-list-or-filter-all-call-activities
    """

    _type = "call"


class MeetingActivities(CloseComActivitiesStream):
    """
    Get meeting activities on a specific date
    API Docs: https://developer.close.com/#activities-list-or-filter-all-meeting-activities
    """

    _type = "meeting"


class LeadStatusChangeActivities(CloseComActivitiesStream):
    """
    Get lead status change activities on a specific date
    API Docs: https://developer.close.com/#activities-list-or-filter-all-leadstatuschange-activities
    """

    _type = "status_change/lead"


class OpportunityStatusChangeActivities(CloseComActivitiesStream):
    """
    Get opportunity status change activities on a specific date
    API Docs: https://developer.close.com/#activities-list-or-filter-all-opportunitystatuschange-activities
    """

    _type = "status_change/opportunity"


class TaskCompletedActivities(CloseComActivitiesStream):
    """
    Get task completed activities on a specific date
    API Docs: https://developer.close.com/#activities-list-or-filter-all-taskcompleted-activities
    """

    _type = "task_completed"


class Events(IncrementalCloseComStream):
    """
    Get events on a specific date
    API Docs: https://developer.close.com/#event-log-retrieve-a-list-of-events
    """

    number_of_items_per_page = 50

    def path(self, **kwargs) -> str:
        return "event"

    def request_params(self, stream_state=None, **kwargs):
        stream_state = stream_state or {}
        params = super().request_params(stream_state=stream_state, **kwargs)
        if stream_state.get(self.cursor_field):
            params["date_updated__gte"] = stream_state.get(self.cursor_field)
        return params


class Leads(IncrementalCloseComStreamCustomFields):
    """
    Get leads on a specific date
    API Docs: https://developer.close.com/#leads
    """

    number_of_items_per_page = 200

    def path(self, **kwargs) -> str:
        return "lead"

    def request_params(self, stream_state=None, **kwargs):
        stream_state = stream_state or {}
        params = super().request_params(stream_state=stream_state, **kwargs)
        if stream_state.get(self.cursor_field):
            params["query"] = f"sort:updated date_updated >= {stream_state.get(self.cursor_field)}"
        return params


class CloseComTasksStream(IncrementalCloseComStream):
    """
    General class for tasks. Define request params based on _type value.
    """

    cursor_field = "date_created"
    number_of_items_per_page = 1000

    def request_params(self, stream_state=None, **kwargs):
        stream_state = stream_state or {}
        params = super().request_params(stream_state=stream_state, **kwargs)
        params["_type"] = self._type
        params["_order_by"] = self.cursor_field
        if stream_state.get(self.cursor_field):
            params["date_created__gte"] = stream_state.get(self.cursor_field)
        return params

    def path(self, **kwargs) -> str:
        return "task"


class LeadTasks(CloseComTasksStream):
    """
    Get lead tasks on a specific date
    API Docs: https://developer.close.com/#task
    """

    _type = "lead"


class IncomingEmailTasks(CloseComTasksStream):
    """
    Get incoming email tasks on a specific date
    API Docs: https://developer.close.com/#tasks
    """

    _type = "incoming_email"


class EmailFollowupTasks(CloseComTasksStream):
    """
    Get email followup tasks on a specific date
    API Docs: https://developer.close.com/#tasks
    """

    _type = "email_followup"


class MissedCallTasks(CloseComTasksStream):
    """
    Get missed call tasks on a specific date
    API Docs: https://developer.close.com/#task
    """

    _type = "missed_call"


class AnsweredDetachedCallTasks(CloseComTasksStream):
    """
    Get answered detached call tasks on a specific date
    API Docs: https://developer.close.com/#task
    """

    _type = "answered_detached_call"


class VoicemailTasks(CloseComTasksStream):
    """
    Get voicemail tasks on a specific date
    API Docs: https://developer.close.com/#task
    """

    _type = "voicemail"


class OpportunityDueTasks(CloseComTasksStream):
    """
    Get opportunity due tasks on a specific date
    API Docs: https://developer.close.com/#task
    """

    _type = "opportunity_due"


class IncomingSmsTasks(CloseComTasksStream):
    """
    Get incoming SMS tasks on a specific date
    API Docs: https://developer.close.com/#task
    """

    _type = "incoming_sms"


class CloseComCustomFieldsStream(CloseComStream):
    """
    General class for custom fields. Define path based on _type value.
    """

    number_of_items_per_page = 1000

    def path(self, **kwargs) -> str:
        return f"custom_field/{self._type}"


class LeadCustomFields(CloseComCustomFieldsStream):
    """
    Get lead custom fields for Close.com account organization
    API Docs: https://developer.close.com/#custom-fields-list-all-the-lead-custom-fields-for-your-organization
    """

    _type = "lead"


class ContactCustomFields(CloseComCustomFieldsStream):
    """
    Get contact custom fields for Close.com account organization
    API Docs: https://developer.close.com/#custom-fields-list-all-the-contact-custom-fields-for-your-organization
    """

    _type = "contact"


class OpportunityCustomFields(CloseComCustomFieldsStream):
    """
    Get opportunity custom fields for Close.com account organization
    API Docs: https://developer.close.com/#custom-fields-list-all-the-opportunity-custom-fields-for-your-organization
    """

    _type = "opportunity"


class ActivityCustomFields(CloseComCustomFieldsStream):
    """
    Get activity custom fields for Close.com account organization
    API Docs: https://developer.close.com/#custom-fields-list-all-the-activity-custom-fields-for-your-organization
    """

    _type = "activity"


class Users(CloseComStream):
    """
    Get users for Close.com account organization
    API Docs: https://developer.close.com/#users
    """

    number_of_items_per_page = 1000

    def path(self, **kwargs) -> str:
        return "user"


class Contacts(CloseComStreamCustomFields):
    """
    Get contacts for Close.com account organization
    API Docs: https://developer.close.com/#contacts
    """

    number_of_items_per_page = 100

    def path(self, **kwargs) -> str:
        return "contact"


class Opportunities(IncrementalCloseComStreamCustomFields):
    """
    Get opportunities on a specific date
    API Docs: https://developer.close.com/#opportunities
    """

    cursor_field = "date_updated"
    number_of_items_per_page = 250

    def path(self, **kwargs) -> str:
        return "opportunity"

    def request_params(self, stream_state=None, **kwargs):
        stream_state = stream_state or {}
        params = super().request_params(stream_state=stream_state, **kwargs)
        params["_order_by"] = self.cursor_field
        if stream_state.get(self.cursor_field):
            params["date_updated__gte"] = stream_state.get(self.cursor_field)
        return params


class Roles(CloseComStream):
    """
    Get roles for Close.com account organization
    API Docs: https://developer.close.com/#roles
    """

    def path(self, **kwargs) -> str:
        return "role"


class LeadStatuses(CloseComStream):
    """
    Get lead statuses for Close.com account organization
    API Docs: https://developer.close.com/#lead-statuses
    """

    number_of_items_per_page = 100

    def path(self, **kwargs) -> str:
        return "status/lead"


class OpportunityStatuses(CloseComStream):
    """
    Get opportunity statuses for Close.com account organization
    API Docs: https://developer.close.com/#opportunity-statuses
    """

    number_of_items_per_page = 100

    def path(self, **kwargs) -> str:
        return "status/opportunity"


class Pipelines(CloseComStream):
    """
    Get pipelines for Close.com account organization
    API Docs: https://developer.close.com/#pipelines
    """

    def path(self, **kwargs) -> str:
        return "pipeline"


class EmailTemplates(CloseComStream):
    """
    Get email templates for Close.com account organization
    API Docs: https://developer.close.com/#email-templates
    """

    number_of_items_per_page = 100

    def path(self, **kwargs) -> str:
        return "email_template"


class CloseComConnectedAccountsStream(CloseComStream):
    """
    General class for connected accounts. Define request params based on _type value.
    """

    number_of_items_per_page = 100

    def request_params(self, stream_state=None, **kwargs):
        stream_state = stream_state or {}
        params = super().request_params(stream_state=stream_state, **kwargs)
        params["_type"] = self._type
        return params

    def path(self, **kwargs) -> str:
        return "connected_account"


class GoogleConnectedAccounts(CloseComConnectedAccountsStream):
    """
    Get google connected accounts for Close.com account
    API Docs: https://developer.close.com/#connected-accounts
    """

    _type = "google"


class CustomEmailConnectedAccounts(CloseComConnectedAccountsStream):
    """
    Get custom email connected accounts for Close.com account
    API Docs: https://developer.close.com/#connected-accounts
    """

    _type = "custom_email"


class ZoomConnectedAccounts(CloseComConnectedAccountsStream):
    """
    Get zoom connected accounts for Close.com account
    API Docs: https://developer.close.com/#connected-accounts
    """

    _type = "zoom"


class SendAs(CloseComStream):
    """
    Get Send As Associations by allowing or allowed user for Close.com
    API Docs: https://developer.close.com/#send-as
    """

    def path(self, **kwargs) -> str:
        return "send_as"


class EmailSequences(CloseComStream):
    """
    Get Email Sequences - series of emails to be sent, one by one, in specified time gaps to specific subscribers until
    they reply.
    API Docs: https://developer.close.com/#email-sequences
    """

    number_of_items_per_page = 1000

    def path(self, **kwargs) -> str:
        return "sequence"


class Dialer(CloseComStream):
    """
    Get dialer sessions for Close.com account organization
    API Docs: https://developer.close.com/#dialer
    """

    def path(self, **kwargs) -> str:
        return "dialer"


class SmartViews(CloseComStream):
    """
    Get smart view. Smart Views are "saved search queries" in Close and show up in the sidebar in the UI.
    They can be private for a user or shared with an entire Organization.
    API Docs: https://developer.close.com/#dialer
    """

    number_of_items_per_page = 600

    def path(self, **kwargs) -> str:
        return "saved_search"


class CloseComBulkActionsStream(CloseComStream):
    """
    General class for Bulk Actions. Define path based on _type value.
    Bulk actions are used to perform an "action" (send an email, update a lead status, etc.) on a number of leads
    all at once based on a Lead search query.
    API Docs: https://developer.close.com/#bulk-actions
    """

    number_of_items_per_page = 100

    def path(self, **kwargs) -> str:
        return f"bulk_action/{self._type}"


class EmailBulkActions(CloseComBulkActionsStream):
    """
    Get all email bulk actions of Close.com organization.
    API Docs: https://developer.close.com/#bulk-actions-list-bulk-emails
    """

    _type = "email"


class SequenceSubscriptionBulkActions(CloseComBulkActionsStream):
    """
    Get all sequence subscription bulk actions of Close.com organization.
    API Docs: https://developer.close.com/#bulk-actions-list-bulk-sequence-subscriptions
    """

    _type = "sequence_subscription"


class DeleteBulkActions(CloseComBulkActionsStream):
    """
    Get all bulk deletes actions of Close.com organization.
    API Docs: https://developer.close.com/#bulk-actions-list-bulk-deletes
    """

    _type = "delete"


class EditBulkActions(CloseComBulkActionsStream):
    """
    Get all bulk edits actions of Close.com organization.
    API Docs: https://developer.close.com/#bulk-actions-list-bulk-edits
    """

    _type = "edit"


class IntegrationLinks(CloseComStream):
    """
    Get all integration links of Close.com organization.
    API Docs: https://developer.close.com/#integration-links
    """

    number_of_items_per_page = 100

    def path(self, **kwargs) -> str:
        return "integration_link"


class CustomActivities(CloseComStream):
    """
    Get all Custom Activities of Close.com organization.
    API Docs: https://developer.close.com/#custom-activities
    """

    def path(self, **kwargs) -> str:
        return "custom_activity"


class Base64HttpAuthenticator(TokenAuthenticator):
    """
    :auth - tuple with (api_key as username, password string). Password should be empty.
    https://developer.close.com/#authentication
    """

    def __init__(self, auth: Tuple[str, str], auth_method: str = "Basic"):
        auth_string = f"{auth[0]}:{auth[1]}".encode("latin1")
        b64_encoded = b64encode(auth_string).decode("ascii")
        super().__init__(token=b64_encoded, auth_method=auth_method)


class SourceCloseCom(AbstractSource):
    def check_connection(self, logger: logging.Logger, config: Mapping[str, Any]) -> Tuple[bool, Any]:
        try:
            authenticator = Base64HttpAuthenticator(auth=(config["api_key"], "")).get_auth_header()
            url = "https://api.close.com/api/v1/me"
            response = requests.request("GET", url=url, headers=authenticator)
            response.raise_for_status()
            return True, None
        except Exception as e:
            return False, e

    def streams(self, config: Mapping[str, Any]) -> List[Stream]:
        authenticator = Base64HttpAuthenticator(auth=(config["api_key"], ""))
        args = {"authenticator": authenticator, "start_date": config["start_date"]}
        return [
            CreatedActivities(**args),
            OpportunityStatusChangeActivities(**args),
            NoteActivities(**args),
            MeetingActivities(**args),
            CallActivities(**args),
            EmailActivities(**args),
            EmailThreadActivities(**args),
            LeadStatusChangeActivities(**args),
            SmsActivities(**args),
            TaskCompletedActivities(**args),
            Leads(**args),
            LeadTasks(**args),
            IncomingEmailTasks(**args),
            EmailFollowupTasks(**args),
            MissedCallTasks(**args),
            AnsweredDetachedCallTasks(**args),
            VoicemailTasks(**args),
            OpportunityDueTasks(**args),
            IncomingSmsTasks(**args),
            Events(**args),
            LeadCustomFields(**args),
            ContactCustomFields(**args),
            OpportunityCustomFields(**args),
            ActivityCustomFields(**args),
            Users(**args),
            Contacts(**args),
            Opportunities(**args),
            Roles(**args),
            LeadStatuses(**args),
            OpportunityStatuses(**args),
            Pipelines(**args),
            EmailTemplates(**args),
            GoogleConnectedAccounts(**args),
            CustomEmailConnectedAccounts(**args),
            ZoomConnectedAccounts(**args),
            SendAs(**args),
            EmailSequences(**args),
            Dialer(**args),
            SmartViews(**args),
            EmailBulkActions(**args),
            SequenceSubscriptionBulkActions(**args),
            DeleteBulkActions(**args),
            EditBulkActions(**args),
            IntegrationLinks(**args),
            CustomActivities(**args),
        ]<|MERGE_RESOLUTION|>--- conflicted
+++ resolved
@@ -91,13 +91,9 @@
 
     def get_custom_field_schema(self) -> Mapping[str, Any]:
         """Get custom field schema if it exists."""
-<<<<<<< HEAD
         resp = requests.request(
             "GET", url=f"{self.url_base}/custom_field/{self.path()}/", headers=self.config["authenticator"].get_auth_header()
         )
-=======
-        resp = requests.request("GET", url=f"{self.url_base}/custom_field/{self.path()}/", headers=self.config["authenticator"].get_auth_header())
->>>>>>> d31455b6
         resp.raise_for_status()
         resp_json: Mapping[str, Any] = resp.json()["data"]
         return {f"custom.{data['id']}": {"type": ["null", "string", "number", "boolean"]} for data in resp_json}
