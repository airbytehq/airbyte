--- conflicted
+++ resolved
@@ -141,16 +141,8 @@
 
   activities_base_stream:
     $ref: "#/definitions/incremental_stream"
-<<<<<<< HEAD
     incremental_sync:
       $ref: "#/definitions/incremental_sync__cursor_date_created"
-    stream_cursor_field: "date_created"
-=======
-    retriever:
-      $ref: "#/definitions/incremental_stream/retriever"
-      stream_slicer:
-        $ref: "#/definitions/stream_slicer__cursor_date_created"
->>>>>>> b5cd33ec
     $parameters:
       items_per_page: 100
 
