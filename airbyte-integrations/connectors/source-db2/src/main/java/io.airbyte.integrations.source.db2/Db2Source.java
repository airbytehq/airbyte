--- conflicted
+++ resolved
@@ -42,14 +42,8 @@
   }
 
   @Override
-<<<<<<< HEAD
-  public JsonNode toDatabaseConfig(JsonNode config) {
+  public JsonNode toDatabaseConfig(final JsonNode config) {
     final StringBuilder jdbcUrl = new StringBuilder(String.format("jdbc:db2://%s:%s/%s",
-=======
-  public JsonNode toDatabaseConfig(final JsonNode config) {
-    return Jsons.jsonNode(ImmutableMap.builder()
-        .put("jdbc_url", String.format("jdbc:db2://%s:%s/%s",
->>>>>>> 5a52d209
             config.get("host").asText(),
             config.get("port").asText(),
             config.get("db").asText()));
