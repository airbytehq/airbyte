--- conflicted
+++ resolved
@@ -24,10 +24,6 @@
     - language:lowcode
   ab_internal:
     sl: 100
-<<<<<<< HEAD
-    ql: 200
-=======
     ql: 100
   supportLevel: community
->>>>>>> 3b03492b
 metadataSpecVersion: "1.0"