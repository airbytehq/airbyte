/*
 * Copyright (c) 2024 Airbyte, Inc., all rights reserved.
 */

package io.airbyte.integrations.source.mysql

import com.fasterxml.jackson.databind.JsonNode
import com.fasterxml.jackson.databind.node.BinaryNode
import io.airbyte.cdk.ConfigErrorException
import io.airbyte.cdk.StreamIdentifier
import io.airbyte.cdk.command.OpaqueStateValue
import io.airbyte.cdk.data.LeafAirbyteSchemaType
import io.airbyte.cdk.data.LocalDateTimeCodec.formatter
import io.airbyte.cdk.data.OffsetDateTimeCodec
import io.airbyte.cdk.discover.Field
import io.airbyte.cdk.jdbc.JdbcConnectionFactory
import io.airbyte.cdk.jdbc.JdbcFieldType
import io.airbyte.cdk.read.ConfiguredSyncMode
import io.airbyte.cdk.read.DefaultJdbcSharedState
import io.airbyte.cdk.read.DefaultJdbcStreamState
import io.airbyte.cdk.read.From
import io.airbyte.cdk.read.JdbcPartitionFactory
import io.airbyte.cdk.read.SelectColumnMaxValue
import io.airbyte.cdk.read.SelectQuerySpec
import io.airbyte.cdk.read.Stream
import io.airbyte.cdk.read.StreamFeedBootstrap
import io.airbyte.cdk.util.Jsons
import io.micronaut.context.annotation.Primary
<<<<<<< HEAD
import java.util.Base64
=======
import java.time.LocalDateTime
import java.time.format.DateTimeFormatter
import java.time.format.DateTimeParseException
>>>>>>> 860b695b
import java.util.concurrent.ConcurrentHashMap
import javax.inject.Singleton

@Primary
@Singleton
class MysqlJdbcPartitionFactory(
    override val sharedState: DefaultJdbcSharedState,
    val selectQueryGenerator: MysqlSourceOperations,
    val config: MysqlSourceConfiguration,
) :
    JdbcPartitionFactory<
        DefaultJdbcSharedState,
        DefaultJdbcStreamState,
        MysqlJdbcPartition,
    > {

    private val streamStates = ConcurrentHashMap<StreamIdentifier, DefaultJdbcStreamState>()

    override fun streamState(streamFeedBootstrap: StreamFeedBootstrap): DefaultJdbcStreamState =
        streamStates.getOrPut(streamFeedBootstrap.feed.id) {
            DefaultJdbcStreamState(sharedState, streamFeedBootstrap)
        }

    private fun findPkUpperBound(stream: Stream, pkChosenFromCatalog: List<Field>): JsonNode {
        // find upper bound using maxPk query
        val jdbcConnectionFactory = JdbcConnectionFactory(config)
        val from = From(stream.name, stream.namespace)
        val maxPkQuery = SelectQuerySpec(SelectColumnMaxValue(pkChosenFromCatalog[0]), from)

        jdbcConnectionFactory.get().use { connection ->
            val stmt = connection.prepareStatement(selectQueryGenerator.generate(maxPkQuery).sql)
            val rs = stmt.executeQuery()

            if (rs.next()) {
                val jdbcFieldType = pkChosenFromCatalog[0].type as JdbcFieldType<*>
                val pkUpperBound: JsonNode = jdbcFieldType.get(rs, 1)
                return pkUpperBound
            } else {
                // Table might be empty thus there is no max PK value.
                return Jsons.nullNode()
            }
        }
    }

    private fun coldStart(streamState: DefaultJdbcStreamState): MysqlJdbcPartition {
        val stream: Stream = streamState.stream
        val pkChosenFromCatalog: List<Field> = stream.configuredPrimaryKey ?: listOf()

        if (stream.configuredSyncMode == ConfiguredSyncMode.FULL_REFRESH) {
            if (pkChosenFromCatalog.isEmpty()) {
                return MysqlJdbcNonResumableSnapshotPartition(
                    selectQueryGenerator,
                    streamState,
                )
            }

            val upperBound = findPkUpperBound(stream, pkChosenFromCatalog)
            if (sharedState.configuration.global) {
                return MysqlJdbcCdcRfrSnapshotPartition(
                    selectQueryGenerator,
                    streamState,
                    pkChosenFromCatalog,
                    lowerBound = null,
                    upperBound = listOf(upperBound)
                )
            } else {
                return MysqlJdbcRfrSnapshotPartition(
                    selectQueryGenerator,
                    streamState,
                    pkChosenFromCatalog,
                    lowerBound = null,
                    upperBound = listOf(upperBound)
                )
            }
        }

        if (sharedState.configuration.global) {
            return MysqlJdbcCdcSnapshotPartition(
                selectQueryGenerator,
                streamState,
                pkChosenFromCatalog,
                lowerBound = null,
            )
        }

        val cursorChosenFromCatalog: Field =
            stream.configuredCursor as? Field ?: throw ConfigErrorException("no cursor")

        if (pkChosenFromCatalog.isEmpty()) {
            return MysqlJdbcNonResumableSnapshotWithCursorPartition(
                selectQueryGenerator,
                streamState,
                cursorChosenFromCatalog
            )
        }
        return MysqlJdbcSnapshotWithCursorPartition(
            selectQueryGenerator,
            streamState,
            pkChosenFromCatalog,
            lowerBound = null,
            cursorChosenFromCatalog,
            cursorUpperBound = null,
        )
    }

    /**
     * Flowchart:
     * 1. If the input state is null - using coldstart.
     * ```
     *    a. If it's global but without PK, use non-resumable  snapshot.
     *    b. If it's global with PK, use snapshot.
     *    c. If it's not global, use snapshot with cursor.
     * ```
     * 2. If the input state is not null -
     * ```
     *    a. If it's in global mode, JdbcPartitionFactory will not handle this. (TODO)
     *    b. If it's cursor based, it could be either in PK read phase (initial read) or
     *       cursor read phase (incremental read). This is differentiated by the stateType.
     *      i. In PK read phase, use snapshot with cursor. If no PKs were found,
     *         use non-resumable snapshot with cursor.
     *      ii. In cursor read phase, use cursor incremental.
     * ```
     */
    override fun create(streamFeedBootstrap: StreamFeedBootstrap): MysqlJdbcPartition? {
        val stream: Stream = streamFeedBootstrap.feed
        val streamState: DefaultJdbcStreamState = streamState(streamFeedBootstrap)
        val opaqueStateValue: OpaqueStateValue =
            streamFeedBootstrap.currentState ?: return coldStart(streamState)

        val isCursorBased: Boolean = !sharedState.configuration.global

        val pkChosenFromCatalog: List<Field> = stream.configuredPrimaryKey ?: listOf()

        if (
            pkChosenFromCatalog.isEmpty() &&
                stream.configuredSyncMode == ConfiguredSyncMode.FULL_REFRESH
        ) {
            if (
                streamState.streamFeedBootstrap.currentState ==
                    MysqlJdbcStreamStateValue.snapshotCompleted
            ) {
                return null
            }
            return MysqlJdbcNonResumableSnapshotPartition(
                selectQueryGenerator,
                streamState,
            )
        }

        if (!isCursorBased) {
            val sv: MysqlCdcInitialSnapshotStateValue =
                Jsons.treeToValue(opaqueStateValue, MysqlCdcInitialSnapshotStateValue::class.java)

            if (stream.configuredSyncMode == ConfiguredSyncMode.FULL_REFRESH) {
                val upperBound = findPkUpperBound(stream, pkChosenFromCatalog)
                if (sv.pkVal == upperBound.asText()) {
                    return null
                }
                val pkLowerBound: JsonNode = stateValueToJsonNode(pkChosenFromCatalog[0], sv.pkVal)

                return MysqlJdbcRfrSnapshotPartition(
                    selectQueryGenerator,
                    streamState,
                    pkChosenFromCatalog,
                    lowerBound = if (pkLowerBound.isNull) null else listOf(pkLowerBound),
                    upperBound = listOf(upperBound)
                )
            }

            if (sv.pkName == null) {
                // This indicates initial snapshot has been completed. CDC snapshot will be handled
                // by CDCPartitionFactory.
                // Nothing to do here.
                return null
            } else {
                // This branch indicates snapshot is incomplete. We need to resume based on previous
                // snapshot state.
                val pkField = pkChosenFromCatalog.first()
                val pkLowerBound: JsonNode = stateValueToJsonNode(pkField, sv.pkVal)

                if (stream.configuredSyncMode == ConfiguredSyncMode.FULL_REFRESH) {
                    val upperBound = findPkUpperBound(stream, pkChosenFromCatalog)
                    if (sv.pkVal == upperBound.asText()) {
                        return null
                    }
                    return MysqlJdbcCdcRfrSnapshotPartition(
                        selectQueryGenerator,
                        streamState,
                        pkChosenFromCatalog,
                        lowerBound = if (pkLowerBound.isNull) null else listOf(pkLowerBound),
                        upperBound = listOf(upperBound)
                    )
                }
                return MysqlJdbcCdcSnapshotPartition(
                    selectQueryGenerator,
                    streamState,
                    pkChosenFromCatalog,
                    lowerBound = listOf(pkLowerBound),
                )
            }
        } else {
            val sv: MysqlJdbcStreamStateValue =
                Jsons.treeToValue(opaqueStateValue, MysqlJdbcStreamStateValue::class.java)

            if (stream.configuredSyncMode == ConfiguredSyncMode.FULL_REFRESH) {
                val upperBound = findPkUpperBound(stream, pkChosenFromCatalog)
                if (sv.pkValue == upperBound.asText()) {
                    return null
                }
                val pkLowerBound: JsonNode =
                    stateValueToJsonNode(pkChosenFromCatalog[0], sv.pkValue)

                return MysqlJdbcCdcRfrSnapshotPartition(
                    selectQueryGenerator,
                    streamState,
                    pkChosenFromCatalog,
                    lowerBound = if (pkLowerBound.isNull) null else listOf(pkLowerBound),
                    upperBound = listOf(upperBound)
                )
            }

            if (sv.stateType != "cursor_based") {
                // Loading value from catalog. Note there could be unexpected behaviors if user
                // updates their schema but did not reset their state.
                val pkField = pkChosenFromCatalog.first()
                val pkLowerBound: JsonNode = stateValueToJsonNode(pkField, sv.pkValue)

                val cursorChosenFromCatalog: Field =
                    stream.configuredCursor as? Field ?: throw ConfigErrorException("no cursor")

                // in a state where it's still in primary_key read part.
                return MysqlJdbcSnapshotWithCursorPartition(
                    selectQueryGenerator,
                    streamState,
                    pkChosenFromCatalog,
                    lowerBound = listOf(pkLowerBound),
                    cursorChosenFromCatalog,
                    cursorUpperBound = null,
                )
            }
            // resume back to cursor based increment.
            val cursor: Field = stream.fields.find { it.id == sv.cursorField.first() } as Field
            val cursorCheckpoint: JsonNode = stateValueToJsonNode(cursor, sv.cursors)

            // Compose a jsonnode of cursor label to cursor value to fit in
            // DefaultJdbcCursorIncrementalPartition
            if (cursorCheckpoint == streamState.cursorUpperBound) {
                // Incremental complete.
                return null
            }
            return MysqlJdbcCursorIncrementalPartition(
                selectQueryGenerator,
                streamState,
                cursor,
                cursorLowerBound = cursorCheckpoint,
                isLowerBoundIncluded = false,
                cursorUpperBound = streamState.cursorUpperBound,
            )
        }
    }

    private fun stateValueToJsonNode(field: Field, stateValue: String?): JsonNode {
        when (field.type.airbyteSchemaType) {
            is LeafAirbyteSchemaType ->
                return when (field.type.airbyteSchemaType as LeafAirbyteSchemaType) {
                    LeafAirbyteSchemaType.INTEGER -> {
                        Jsons.valueToTree(stateValue?.toInt())
                    }
                    LeafAirbyteSchemaType.NUMBER -> {
                        Jsons.valueToTree(stateValue?.toDouble())
                    }
<<<<<<< HEAD
                    LeafAirbyteSchemaType.BINARY -> {
                        val ba = Base64.getDecoder().decode(stateValue!!)
                        Jsons.valueToTree<BinaryNode>(ba)
=======
                    LeafAirbyteSchemaType.TIMESTAMP_WITH_TIMEZONE -> {
                        val timestampInStatePattern = "yyyy-MM-dd'T'HH:mm:ss"
                        try {
                            val formatter: DateTimeFormatter =
                                DateTimeFormatter.ofPattern(timestampInStatePattern)
                            Jsons.valueToTree(
                                LocalDateTime.parse(stateValue, formatter)
                                    .minusDays(1)
                                    .atOffset(java.time.ZoneOffset.UTC)
                                    .format(OffsetDateTimeCodec.formatter)
                            )
                        } catch (e: DateTimeParseException) {
                            // Resolve to use the new format.
                            Jsons.valueToTree(stateValue)
                        }
>>>>>>> 860b695b
                    }
                    else -> Jsons.valueToTree(stateValue)
                }
            else ->
                throw IllegalStateException(
                    "PK field must be leaf type but is ${field.type.airbyteSchemaType}."
                )
        }
    }

    override fun split(
        unsplitPartition: MysqlJdbcPartition,
        opaqueStateValues: List<OpaqueStateValue>
    ): List<MysqlJdbcPartition> {
        // At this moment we don't support split on within mysql stream in any mode.
        return listOf(unsplitPartition)
    }
}<|MERGE_RESOLUTION|>--- conflicted
+++ resolved
@@ -26,13 +26,10 @@
 import io.airbyte.cdk.read.StreamFeedBootstrap
 import io.airbyte.cdk.util.Jsons
 import io.micronaut.context.annotation.Primary
-<<<<<<< HEAD
 import java.util.Base64
-=======
 import java.time.LocalDateTime
 import java.time.format.DateTimeFormatter
 import java.time.format.DateTimeParseException
->>>>>>> 860b695b
 import java.util.concurrent.ConcurrentHashMap
 import javax.inject.Singleton
 
@@ -304,11 +301,10 @@
                     LeafAirbyteSchemaType.NUMBER -> {
                         Jsons.valueToTree(stateValue?.toDouble())
                     }
-<<<<<<< HEAD
                     LeafAirbyteSchemaType.BINARY -> {
                         val ba = Base64.getDecoder().decode(stateValue!!)
                         Jsons.valueToTree<BinaryNode>(ba)
-=======
+                    }
                     LeafAirbyteSchemaType.TIMESTAMP_WITH_TIMEZONE -> {
                         val timestampInStatePattern = "yyyy-MM-dd'T'HH:mm:ss"
                         try {
@@ -324,7 +320,6 @@
                             // Resolve to use the new format.
                             Jsons.valueToTree(stateValue)
                         }
->>>>>>> 860b695b
                     }
                     else -> Jsons.valueToTree(stateValue)
                 }
