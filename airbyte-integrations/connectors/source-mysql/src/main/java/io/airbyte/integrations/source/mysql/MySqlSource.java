/*
 * Copyright (c) 2021 Airbyte, Inc., all rights reserved.
 */

package io.airbyte.integrations.source.mysql;

import static io.airbyte.integrations.debezium.internals.DebeziumEventUtils.CDC_DELETED_AT;
import static io.airbyte.integrations.debezium.internals.DebeziumEventUtils.CDC_UPDATED_AT;
import static java.util.stream.Collectors.toList;

import com.fasterxml.jackson.databind.JsonNode;
import com.fasterxml.jackson.databind.node.ObjectNode;
import com.google.common.collect.ImmutableMap;
import io.airbyte.commons.functional.CheckedConsumer;
import io.airbyte.commons.json.Jsons;
import io.airbyte.commons.util.AutoCloseableIterator;
import io.airbyte.db.jdbc.JdbcDatabase;
import io.airbyte.integrations.base.IntegrationRunner;
import io.airbyte.integrations.base.Source;
import io.airbyte.integrations.base.ssh.SshWrappedSource;
import io.airbyte.integrations.debezium.AirbyteDebeziumHandler;
import io.airbyte.integrations.source.jdbc.AbstractJdbcSource;
import io.airbyte.integrations.source.relationaldb.StateManager;
import io.airbyte.integrations.source.relationaldb.TableInfo;
import io.airbyte.protocol.models.AirbyteCatalog;
import io.airbyte.protocol.models.AirbyteMessage;
import io.airbyte.protocol.models.AirbyteStream;
import io.airbyte.protocol.models.CommonField;
import io.airbyte.protocol.models.ConfiguredAirbyteCatalog;
import io.airbyte.protocol.models.ConfiguredAirbyteStream;
import io.airbyte.protocol.models.SyncMode;
import java.sql.JDBCType;
import java.time.Instant;
import java.util.ArrayList;
import java.util.List;
import java.util.Map;
import java.util.Optional;
import java.util.Set;
import org.slf4j.Logger;
import org.slf4j.LoggerFactory;

public class MySqlSource extends AbstractJdbcSource implements Source {

  private static final Logger LOGGER = LoggerFactory.getLogger(MySqlSource.class);

  public static final String DRIVER_CLASS = "com.mysql.cj.jdbc.Driver";
  public static final String MYSQL_CDC_OFFSET = "mysql_cdc_offset";
  public static final String MYSQL_DB_HISTORY = "mysql_db_history";
  public static final String CDC_LOG_FILE = "_ab_cdc_log_file";
  public static final String CDC_LOG_POS = "_ab_cdc_log_pos";
  public static final List<String> SSL_PARAMETERS = List.of(
      "useSSL=true",
      "requireSSL=true",
      "verifyServerCertificate=false");

  public static Source sshWrappedSource() {
    return new SshWrappedSource(new MySqlSource(), List.of("host"), List.of("port"));
  }

  public MySqlSource() {
    super(DRIVER_CLASS, new MySqlJdbcStreamingQueryConfiguration());
  }

  private static AirbyteStream removeIncrementalWithoutPk(AirbyteStream stream) {
    if (stream.getSourceDefinedPrimaryKey().isEmpty()) {
      stream.getSupportedSyncModes().remove(SyncMode.INCREMENTAL);
    }

    return stream;
  }

  private static AirbyteStream setIncrementalToSourceDefined(AirbyteStream stream) {
    if (stream.getSupportedSyncModes().contains(SyncMode.INCREMENTAL)) {
      stream.setSourceDefinedCursor(true);
    }

    return stream;
  }

  // Note: in place mutation.
  private static AirbyteStream addCdcMetadataColumns(AirbyteStream stream) {

    ObjectNode jsonSchema = (ObjectNode) stream.getJsonSchema();
    ObjectNode properties = (ObjectNode) jsonSchema.get("properties");

    final JsonNode numberType = Jsons.jsonNode(ImmutableMap.of("type", "number"));
    final JsonNode stringType = Jsons.jsonNode(ImmutableMap.of("type", "string"));
    properties.set(CDC_LOG_FILE, stringType);
    properties.set(CDC_LOG_POS, numberType);
    properties.set(CDC_UPDATED_AT, stringType);
    properties.set(CDC_DELETED_AT, stringType);

    return stream;
  }

  @Override
  public List<CheckedConsumer<JdbcDatabase, Exception>> getCheckOperations(JsonNode config) throws Exception {
    final List<CheckedConsumer<JdbcDatabase, Exception>> checkOperations = new ArrayList<>(super.getCheckOperations(config));
    if (isCdc(config)) {
      checkOperations.add(database -> {
        List<String> log = database.resultSetQuery(connection -> {
          final String sql = "show variables where Variable_name = 'log_bin'";

          return connection.createStatement().executeQuery(sql);
        }, resultSet -> resultSet.getString("Value")).collect(toList());

        if (log.size() != 1) {
          throw new RuntimeException("Could not query the variable log_bin");
        }

        String logBin = log.get(0);
        if (!logBin.equalsIgnoreCase("ON")) {
          throw new RuntimeException("The variable log_bin should be set to ON, but it is : " + logBin);
        }
      });

      checkOperations.add(database -> {
        List<String> format = database.resultSetQuery(connection -> {
          final String sql = "show variables where Variable_name = 'binlog_format'";

          return connection.createStatement().executeQuery(sql);
        }, resultSet -> resultSet.getString("Value")).collect(toList());

        if (format.size() != 1) {
          throw new RuntimeException("Could not query the variable binlog_format");
        }

        String binlogFormat = format.get(0);
        if (!binlogFormat.equalsIgnoreCase("ROW")) {
          throw new RuntimeException("The variable binlog_format should be set to ROW, but it is : " + binlogFormat);
        }
      });
    }

    checkOperations.add(database -> {
      List<String> image = database.resultSetQuery(connection -> {
        final String sql = "show variables where Variable_name = 'binlog_row_image'";

        return connection.createStatement().executeQuery(sql);
      }, resultSet -> resultSet.getString("Value")).collect(toList());

      if (image.size() != 1) {
        throw new RuntimeException("Could not query the variable binlog_row_image");
      }

      String binlogRowImage = image.get(0);
      if (!binlogRowImage.equalsIgnoreCase("FULL")) {
        throw new RuntimeException("The variable binlog_row_image should be set to FULL, but it is : " + binlogRowImage);
      }
    });

    return checkOperations;
  }

  @Override
  public AirbyteCatalog discover(JsonNode config) throws Exception {
    AirbyteCatalog catalog = super.discover(config);

    if (isCdc(config)) {
      final List<AirbyteStream> streams = catalog.getStreams().stream()
          .map(MySqlSource::removeIncrementalWithoutPk)
          .map(MySqlSource::setIncrementalToSourceDefined)
          .map(MySqlSource::addCdcMetadataColumns)
          .collect(toList());

      catalog.setStreams(streams);
    }

    return catalog;
  }

  @Override
  public JsonNode toDatabaseConfig(JsonNode config) {
<<<<<<< HEAD
    List<String> additionalParameters = new ArrayList<>();

=======
>>>>>>> 8b1a9bfe
    final StringBuilder jdbcUrl = new StringBuilder(String.format("jdbc:mysql://%s:%s/%s",
        config.get("host").asText(),
        config.get("port").asText(),
        config.get("database").asText()));

    // see MySqlJdbcStreamingQueryConfiguration for more context on why useCursorFetch=true is needed.
    jdbcUrl.append("?useCursorFetch=true");
    if (config.get("jdbc_url_params") != null && !config.get("jdbc_url_params").asText().isEmpty()) {
      jdbcUrl.append("&").append(config.get("jdbc_url_params").asText());
<<<<<<< HEAD
    }

    // assume ssl if not explicitly mentioned.
    if (!config.has("ssl") || config.get("ssl").asBoolean()) {
      jdbcUrl.append("&");
      additionalParameters.add("useSSL=true");
      additionalParameters.add("requireSSL=true");
      additionalParameters.add("verifyServerCertificate=false");
    }

    additionalParameters.forEach(x -> jdbcUrl.append(x).append("&"));

=======
    }

    if (config.has("ssl") && config.get("ssl").asBoolean()) {
      jdbcUrl.append("&").append(String.join("&", SSL_PARAMETERS));
    }

>>>>>>> 8b1a9bfe
    ImmutableMap.Builder<Object, Object> configBuilder = ImmutableMap.builder()
        .put("username", config.get("username").asText())
        .put("jdbc_url", jdbcUrl.toString());

    if (config.has("password")) {
      configBuilder.put("password", config.get("password").asText());
    }

    return Jsons.jsonNode(configBuilder.build());
  }

  private static boolean isCdc(JsonNode config) {
    return config.hasNonNull("replication_method")
        && ReplicationMethod.valueOf(config.get("replication_method").asText())
            .equals(ReplicationMethod.CDC);
  }

  private static boolean shouldUseCDC(ConfiguredAirbyteCatalog catalog) {
    Optional<SyncMode> any = catalog.getStreams().stream().map(ConfiguredAirbyteStream::getSyncMode)
        .filter(syncMode -> syncMode == SyncMode.INCREMENTAL).findAny();
    return any.isPresent();
  }

  @Override
  public List<AutoCloseableIterator<AirbyteMessage>> getIncrementalIterators(JdbcDatabase database,
                                                                             ConfiguredAirbyteCatalog catalog,
                                                                             Map<String, TableInfo<CommonField<JDBCType>>> tableNameToTable,
                                                                             StateManager stateManager,
                                                                             Instant emittedAt) {
    JsonNode sourceConfig = database.getSourceConfig();
    if (isCdc(sourceConfig) && shouldUseCDC(catalog)) {
      final AirbyteDebeziumHandler handler =
          new AirbyteDebeziumHandler(sourceConfig, MySqlCdcTargetPosition.targetPosition(database), MySqlCdcProperties.getDebeziumProperties(),
              catalog, true);

      return handler.getIncrementalIterators(new MySqlCdcSavedInfoFetcher(stateManager.getCdcStateManager().getCdcState()),
          new MySqlCdcStateHandler(stateManager), new MySqlCdcConnectorMetadataInjector(), emittedAt);
    } else {
      LOGGER.info("using CDC: {}", false);
      return super.getIncrementalIterators(database, catalog, tableNameToTable, stateManager,
          emittedAt);
    }
  }

  @Override
  public Set<String> getExcludedInternalNameSpaces() {
    return Set.of(
        "information_schema",
        "mysql",
        "performance_schema",
        "sys");
  }

  public static void main(String[] args) throws Exception {
    final Source source = MySqlSource.sshWrappedSource();
    LOGGER.info("starting source: {}", MySqlSource.class);
    new IntegrationRunner(source).run(args);
    LOGGER.info("completed source: {}", MySqlSource.class);
  }

  public enum ReplicationMethod {
    STANDARD,
    CDC
  }

}<|MERGE_RESOLUTION|>--- conflicted
+++ resolved
@@ -171,11 +171,6 @@
 
   @Override
   public JsonNode toDatabaseConfig(JsonNode config) {
-<<<<<<< HEAD
-    List<String> additionalParameters = new ArrayList<>();
-
-=======
->>>>>>> 8b1a9bfe
     final StringBuilder jdbcUrl = new StringBuilder(String.format("jdbc:mysql://%s:%s/%s",
         config.get("host").asText(),
         config.get("port").asText(),
@@ -185,27 +180,13 @@
     jdbcUrl.append("?useCursorFetch=true");
     if (config.get("jdbc_url_params") != null && !config.get("jdbc_url_params").asText().isEmpty()) {
       jdbcUrl.append("&").append(config.get("jdbc_url_params").asText());
-<<<<<<< HEAD
     }
 
     // assume ssl if not explicitly mentioned.
     if (!config.has("ssl") || config.get("ssl").asBoolean()) {
-      jdbcUrl.append("&");
-      additionalParameters.add("useSSL=true");
-      additionalParameters.add("requireSSL=true");
-      additionalParameters.add("verifyServerCertificate=false");
-    }
-
-    additionalParameters.forEach(x -> jdbcUrl.append(x).append("&"));
-
-=======
-    }
-
-    if (config.has("ssl") && config.get("ssl").asBoolean()) {
       jdbcUrl.append("&").append(String.join("&", SSL_PARAMETERS));
     }
 
->>>>>>> 8b1a9bfe
     ImmutableMap.Builder<Object, Object> configBuilder = ImmutableMap.builder()
         .put("username", config.get("username").asText())
         .put("jdbc_url", jdbcUrl.toString());
