/*
 * MIT License
 *
 * Copyright (c) 2020 Airbyte
 *
 * Permission is hereby granted, free of charge, to any person obtaining a copy
 * of this software and associated documentation files (the "Software"), to deal
 * in the Software without restriction, including without limitation the rights
 * to use, copy, modify, merge, publish, distribute, sublicense, and/or sell
 * copies of the Software, and to permit persons to whom the Software is
 * furnished to do so, subject to the following conditions:
 *
 * The above copyright notice and this permission notice shall be included in all
 * copies or substantial portions of the Software.
 *
 * THE SOFTWARE IS PROVIDED "AS IS", WITHOUT WARRANTY OF ANY KIND, EXPRESS OR
 * IMPLIED, INCLUDING BUT NOT LIMITED TO THE WARRANTIES OF MERCHANTABILITY,
 * FITNESS FOR A PARTICULAR PURPOSE AND NONINFRINGEMENT. IN NO EVENT SHALL THE
 * AUTHORS OR COPYRIGHT HOLDERS BE LIABLE FOR ANY CLAIM, DAMAGES OR OTHER
 * LIABILITY, WHETHER IN AN ACTION OF CONTRACT, TORT OR OTHERWISE, ARISING FROM,
 * OUT OF OR IN CONNECTION WITH THE SOFTWARE OR THE USE OR OTHER DEALINGS IN THE
 * SOFTWARE.
 */

package io.airbyte.integrations.source.mysql;

import static io.airbyte.integrations.source.debezium.DebeziumEventUtils.CDC_DELETED_AT;
import static io.airbyte.integrations.source.debezium.DebeziumEventUtils.CDC_UPDATED_AT;
import static java.util.stream.Collectors.toList;

import com.fasterxml.jackson.databind.JsonNode;
import com.fasterxml.jackson.databind.node.ObjectNode;
import com.google.common.collect.ImmutableMap;
import io.airbyte.commons.functional.CheckedConsumer;
import io.airbyte.commons.json.Jsons;
import io.airbyte.commons.util.AutoCloseableIterator;
import io.airbyte.db.jdbc.JdbcDatabase;
import io.airbyte.integrations.base.IntegrationRunner;
import io.airbyte.integrations.base.Source;
import io.airbyte.integrations.source.debezium.DebeziumInit;
import io.airbyte.integrations.source.jdbc.AbstractJdbcSource;
<<<<<<< HEAD
import io.airbyte.integrations.source.jdbc.JdbcStateManager;
=======
import io.airbyte.integrations.source.relationaldb.StateManager;
import io.airbyte.integrations.source.relationaldb.TableInfo;
import io.airbyte.integrations.source.relationaldb.models.CdcState;
>>>>>>> eaf3b0b8
import io.airbyte.protocol.models.AirbyteCatalog;
import io.airbyte.protocol.models.AirbyteMessage;
import io.airbyte.protocol.models.AirbyteStream;
import io.airbyte.protocol.models.CommonField;
import io.airbyte.protocol.models.ConfiguredAirbyteCatalog;
import io.airbyte.protocol.models.ConfiguredAirbyteStream;
import io.airbyte.protocol.models.SyncMode;
<<<<<<< HEAD
=======
import io.debezium.engine.ChangeEvent;
import java.sql.JDBCType;
>>>>>>> eaf3b0b8
import java.time.Instant;
import java.util.ArrayList;
import java.util.List;
import java.util.Map;
import java.util.Optional;
import java.util.Set;
import org.slf4j.Logger;
import org.slf4j.LoggerFactory;

public class MySqlSource extends AbstractJdbcSource implements Source {

  private static final Logger LOGGER = LoggerFactory.getLogger(MySqlSource.class);

  public static final String DRIVER_CLASS = "com.mysql.cj.jdbc.Driver";
  public static final String MYSQL_CDC_OFFSET = "mysql_cdc_offset";
  public static final String MYSQL_DB_HISTORY = "mysql_db_history";

  public MySqlSource() {
    super(DRIVER_CLASS, new MySqlJdbcStreamingQueryConfiguration());
  }

  private static AirbyteStream removeIncrementalWithoutPk(AirbyteStream stream) {
    if (stream.getSourceDefinedPrimaryKey().isEmpty()) {
      stream.getSupportedSyncModes().remove(SyncMode.INCREMENTAL);
    }

    return stream;
  }

  private static AirbyteStream setIncrementalToSourceDefined(AirbyteStream stream) {
    if (stream.getSupportedSyncModes().contains(SyncMode.INCREMENTAL)) {
      stream.setSourceDefinedCursor(true);
    }

    return stream;
  }

  // Note: in place mutation.
  private static AirbyteStream addCdcMetadataColumns(AirbyteStream stream) {

    ObjectNode jsonSchema = (ObjectNode) stream.getJsonSchema();
    ObjectNode properties = (ObjectNode) jsonSchema.get("properties");

    final JsonNode numberType = Jsons.jsonNode(ImmutableMap.of("type", "number"));
    final JsonNode stringType = Jsons.jsonNode(ImmutableMap.of("type", "string"));
    properties.set(CDC_LOG_FILE, stringType);
    properties.set(CDC_LOG_POS, numberType);
    properties.set(CDC_UPDATED_AT, numberType);
    properties.set(CDC_DELETED_AT, numberType);

    return stream;
  }

  @Override
  public List<CheckedConsumer<JdbcDatabase, Exception>> getCheckOperations(JsonNode config) throws Exception {
    final List<CheckedConsumer<JdbcDatabase, Exception>> checkOperations = new ArrayList<>(super.getCheckOperations(config));
    if (isCdc(config)) {
      checkOperations.add(database -> {
        List<String> log = database.resultSetQuery(connection -> {
          final String sql = "show variables where Variable_name = 'log_bin'";

          return connection.createStatement().executeQuery(sql);
        }, resultSet -> resultSet.getString("Value")).collect(toList());

        if (log.size() != 1) {
          throw new RuntimeException("Could not query the variable log_bin");
        }

        String logBin = log.get(0);
        if (!logBin.equalsIgnoreCase("ON")) {
          throw new RuntimeException("The variable log_bin should be set to ON, but it is : " + logBin);
        }
      });

      checkOperations.add(database -> {
        List<String> format = database.resultSetQuery(connection -> {
          final String sql = "show variables where Variable_name = 'binlog_format'";

          return connection.createStatement().executeQuery(sql);
        }, resultSet -> resultSet.getString("Value")).collect(toList());

        if (format.size() != 1) {
          throw new RuntimeException("Could not query the variable binlog_format");
        }

        String binlogFormat = format.get(0);
        if (!binlogFormat.equalsIgnoreCase("ROW")) {
          throw new RuntimeException("The variable binlog_format should be set to ROW, but it is : " + binlogFormat);
        }
      });
    }

    checkOperations.add(database -> {
      List<String> image = database.resultSetQuery(connection -> {
        final String sql = "show variables where Variable_name = 'binlog_row_image'";

        return connection.createStatement().executeQuery(sql);
      }, resultSet -> resultSet.getString("Value")).collect(toList());

      if (image.size() != 1) {
        throw new RuntimeException("Could not query the variable binlog_row_image");
      }

      String binlogRowImage = image.get(0);
      if (!binlogRowImage.equalsIgnoreCase("FULL")) {
        throw new RuntimeException("The variable binlog_row_image should be set to FULL, but it is : " + binlogRowImage);
      }
    });

    return checkOperations;
  }

  @Override
  public AirbyteCatalog discover(JsonNode config) throws Exception {
    AirbyteCatalog catalog = super.discover(config);

    if (isCdc(config)) {
      final List<AirbyteStream> streams = catalog.getStreams().stream()
          .map(MySqlSource::removeIncrementalWithoutPk)
          .map(MySqlSource::setIncrementalToSourceDefined)
          .map(MySqlSource::addCdcMetadataColumns)
          .collect(toList());

      catalog.setStreams(streams);
    }

    return catalog;
  }

  @Override
  public JsonNode toDatabaseConfig(JsonNode config) {
    final StringBuilder jdbc_url = new StringBuilder(String.format("jdbc:mysql://%s:%s/%s",
        config.get("host").asText(),
        config.get("port").asText(),
        config.get("database").asText()));
    // see MySqlJdbcStreamingQueryConfiguration for more context on why useCursorFetch=true is needed.
    jdbc_url.append("?useCursorFetch=true");
    if (config.get("jdbc_url_params") != null && !config.get("jdbc_url_params").asText().isEmpty()) {
      jdbc_url.append("&").append(config.get("jdbc_url_params").asText());
    }
    ImmutableMap.Builder<Object, Object> configBuilder = ImmutableMap.builder()
        .put("username", config.get("username").asText())
        .put("jdbc_url", jdbc_url.toString());

    if (config.has("password")) {
      configBuilder.put("password", config.get("password").asText());
    }

    return Jsons.jsonNode(configBuilder.build());
  }

  private static boolean isCdc(JsonNode config) {
    return config.hasNonNull("replication_method")
        && ReplicationMethod.valueOf(config.get("replication_method").asText())
            .equals(ReplicationMethod.CDC);
  }

  private static boolean shouldUseCDC(ConfiguredAirbyteCatalog catalog) {
    Optional<SyncMode> any = catalog.getStreams().stream().map(ConfiguredAirbyteStream::getSyncMode)
        .filter(syncMode -> syncMode == SyncMode.INCREMENTAL).findAny();
    return any.isPresent();
  }

  @Override
  public List<AutoCloseableIterator<AirbyteMessage>> getIncrementalIterators(JdbcDatabase database,
                                                                             ConfiguredAirbyteCatalog catalog,
                                                                             Map<String, TableInfo<CommonField<JDBCType>>> tableNameToTable,
                                                                             StateManager stateManager,
                                                                             Instant emittedAt) {
<<<<<<< HEAD
    if (isCdc(config) && shouldUseCDC(catalog)) {
      final DebeziumInit init =
          new DebeziumInit(config, MySqlCdcTargetPosition.targetPosition(database), MySqlCdcProperties.getDebeziumProperties(), catalog, true);

      return init.getIncrementalIterators(new MySqlCdcSavedInfo(stateManager.getCdcStateManager().getCdcState()),
          new MySqlCdcStateHandler(stateManager), new MySqlCdcConnectorMetadata(), emittedAt);
=======
    JsonNode sourceConfig = database.getSourceConfig();
    if (isCdc(sourceConfig) && shouldUseCDC(catalog)) {
      LOGGER.info("using CDC: {}", true);
      // TODO: Figure out how to set the isCDC of stateManager to true. Its always false
      final AirbyteFileOffsetBackingStore offsetManager = initializeState(stateManager);
      AirbyteSchemaHistoryStorage schemaHistoryManager = initializeDBHistory(stateManager);
      FilteredFileDatabaseHistory.setDatabaseName(sourceConfig.get("database").asText());
      /**
       * We use 10000 as capacity cause the default queue size and batch size of debezium is :
       * {@link io.debezium.config.CommonConnectorConfig#DEFAULT_MAX_BATCH_SIZE} is 2048
       * {@link io.debezium.config.CommonConnectorConfig#DEFAULT_MAX_QUEUE_SIZE} is 8192
       */
      final LinkedBlockingQueue<ChangeEvent<String, String>> queue = new LinkedBlockingQueue<>(10000);
      final DebeziumRecordPublisher publisher = new DebeziumRecordPublisher(sourceConfig, catalog, offsetManager, schemaHistoryManager);
      publisher.start(queue);

      Optional<TargetFilePosition> targetFilePosition = TargetFilePosition
          .targetFilePosition(database);

      // handle state machine around pub/sub logic.
      final AutoCloseableIterator<ChangeEvent<String, String>> eventIterator = new DebeziumRecordIterator(
          queue,
          targetFilePosition,
          publisher::hasClosed,
          publisher::close);

      // convert to airbyte message.
      final AutoCloseableIterator<AirbyteMessage> messageIterator = AutoCloseableIterators
          .transform(
              eventIterator,
              (event) -> DebeziumEventUtils.toAirbyteMessage(event, emittedAt));

      // our goal is to get the state at the time this supplier is called (i.e. after all message records
      // have been produced)
      final Supplier<AirbyteMessage> stateMessageSupplier = () -> {
        Map<String, String> offset = offsetManager.readMap();
        String dbHistory = schemaHistoryManager.read();

        Map<String, Object> state = new HashMap<>();
        state.put(MYSQL_CDC_OFFSET, offset);
        state.put(MYSQL_DB_HISTORY, dbHistory);

        final JsonNode asJson = Jsons.jsonNode(state);

        LOGGER.info("debezium state: {}", asJson);

        CdcState cdcState = new CdcState().withState(asJson);
        stateManager.getCdcStateManager().setCdcState(cdcState);
        final AirbyteStateMessage stateMessage = stateManager.emit();
        return new AirbyteMessage().withType(Type.STATE).withState(stateMessage);

      };

      // wrap the supplier in an iterator so that we can concat it to the message iterator.
      final Iterator<AirbyteMessage> stateMessageIterator = MoreIterators
          .singletonIteratorFromSupplier(stateMessageSupplier);

      // this structure guarantees that the debezium engine will be closed, before we attempt to emit the
      // state file. we want this so that we have a guarantee that the debezium offset file (which we use
      // to produce the state file) is up-to-date.
      final CompositeIterator<AirbyteMessage> messageIteratorWithStateDecorator = AutoCloseableIterators
          .concatWithEagerClose(messageIterator,
              AutoCloseableIterators.fromIterator(stateMessageIterator));

      return Collections.singletonList(messageIteratorWithStateDecorator);
>>>>>>> eaf3b0b8
    } else {
      LOGGER.info("using CDC: {}", false);
      return super.getIncrementalIterators(database, catalog, tableNameToTable, stateManager,
          emittedAt);
    }
  }

  @Override
  public Set<String> getExcludedInternalNameSpaces() {
    return Set.of(
        "information_schema",
        "mysql",
        "performance_schema",
        "sys");
  }

  public static void main(String[] args) throws Exception {
    final Source source = new MySqlSource();
    LOGGER.info("starting source: {}", MySqlSource.class);
    new IntegrationRunner(source).run(args);
    LOGGER.info("completed source: {}", MySqlSource.class);
  }

  public enum ReplicationMethod {
    STANDARD,
    CDC
  }

}<|MERGE_RESOLUTION|>--- conflicted
+++ resolved
@@ -39,13 +39,9 @@
 import io.airbyte.integrations.base.Source;
 import io.airbyte.integrations.source.debezium.DebeziumInit;
 import io.airbyte.integrations.source.jdbc.AbstractJdbcSource;
-<<<<<<< HEAD
-import io.airbyte.integrations.source.jdbc.JdbcStateManager;
-=======
 import io.airbyte.integrations.source.relationaldb.StateManager;
 import io.airbyte.integrations.source.relationaldb.TableInfo;
 import io.airbyte.integrations.source.relationaldb.models.CdcState;
->>>>>>> eaf3b0b8
 import io.airbyte.protocol.models.AirbyteCatalog;
 import io.airbyte.protocol.models.AirbyteMessage;
 import io.airbyte.protocol.models.AirbyteStream;
@@ -53,11 +49,7 @@
 import io.airbyte.protocol.models.ConfiguredAirbyteCatalog;
 import io.airbyte.protocol.models.ConfiguredAirbyteStream;
 import io.airbyte.protocol.models.SyncMode;
-<<<<<<< HEAD
-=======
-import io.debezium.engine.ChangeEvent;
 import java.sql.JDBCType;
->>>>>>> eaf3b0b8
 import java.time.Instant;
 import java.util.ArrayList;
 import java.util.List;
@@ -226,81 +218,13 @@
                                                                              ConfiguredAirbyteCatalog catalog,
                                                                              Map<String, TableInfo<CommonField<JDBCType>>> tableNameToTable,
                                                                              StateManager stateManager,
-                                                                             Instant emittedAt) {
-<<<<<<< HEAD
+      JsonNode sourceConfig = database.getSourceConfig();                                                                         Instant emittedAt) {
     if (isCdc(config) && shouldUseCDC(catalog)) {
       final DebeziumInit init =
           new DebeziumInit(config, MySqlCdcTargetPosition.targetPosition(database), MySqlCdcProperties.getDebeziumProperties(), catalog, true);
 
       return init.getIncrementalIterators(new MySqlCdcSavedInfo(stateManager.getCdcStateManager().getCdcState()),
           new MySqlCdcStateHandler(stateManager), new MySqlCdcConnectorMetadata(), emittedAt);
-=======
-    JsonNode sourceConfig = database.getSourceConfig();
-    if (isCdc(sourceConfig) && shouldUseCDC(catalog)) {
-      LOGGER.info("using CDC: {}", true);
-      // TODO: Figure out how to set the isCDC of stateManager to true. Its always false
-      final AirbyteFileOffsetBackingStore offsetManager = initializeState(stateManager);
-      AirbyteSchemaHistoryStorage schemaHistoryManager = initializeDBHistory(stateManager);
-      FilteredFileDatabaseHistory.setDatabaseName(sourceConfig.get("database").asText());
-      /**
-       * We use 10000 as capacity cause the default queue size and batch size of debezium is :
-       * {@link io.debezium.config.CommonConnectorConfig#DEFAULT_MAX_BATCH_SIZE} is 2048
-       * {@link io.debezium.config.CommonConnectorConfig#DEFAULT_MAX_QUEUE_SIZE} is 8192
-       */
-      final LinkedBlockingQueue<ChangeEvent<String, String>> queue = new LinkedBlockingQueue<>(10000);
-      final DebeziumRecordPublisher publisher = new DebeziumRecordPublisher(sourceConfig, catalog, offsetManager, schemaHistoryManager);
-      publisher.start(queue);
-
-      Optional<TargetFilePosition> targetFilePosition = TargetFilePosition
-          .targetFilePosition(database);
-
-      // handle state machine around pub/sub logic.
-      final AutoCloseableIterator<ChangeEvent<String, String>> eventIterator = new DebeziumRecordIterator(
-          queue,
-          targetFilePosition,
-          publisher::hasClosed,
-          publisher::close);
-
-      // convert to airbyte message.
-      final AutoCloseableIterator<AirbyteMessage> messageIterator = AutoCloseableIterators
-          .transform(
-              eventIterator,
-              (event) -> DebeziumEventUtils.toAirbyteMessage(event, emittedAt));
-
-      // our goal is to get the state at the time this supplier is called (i.e. after all message records
-      // have been produced)
-      final Supplier<AirbyteMessage> stateMessageSupplier = () -> {
-        Map<String, String> offset = offsetManager.readMap();
-        String dbHistory = schemaHistoryManager.read();
-
-        Map<String, Object> state = new HashMap<>();
-        state.put(MYSQL_CDC_OFFSET, offset);
-        state.put(MYSQL_DB_HISTORY, dbHistory);
-
-        final JsonNode asJson = Jsons.jsonNode(state);
-
-        LOGGER.info("debezium state: {}", asJson);
-
-        CdcState cdcState = new CdcState().withState(asJson);
-        stateManager.getCdcStateManager().setCdcState(cdcState);
-        final AirbyteStateMessage stateMessage = stateManager.emit();
-        return new AirbyteMessage().withType(Type.STATE).withState(stateMessage);
-
-      };
-
-      // wrap the supplier in an iterator so that we can concat it to the message iterator.
-      final Iterator<AirbyteMessage> stateMessageIterator = MoreIterators
-          .singletonIteratorFromSupplier(stateMessageSupplier);
-
-      // this structure guarantees that the debezium engine will be closed, before we attempt to emit the
-      // state file. we want this so that we have a guarantee that the debezium offset file (which we use
-      // to produce the state file) is up-to-date.
-      final CompositeIterator<AirbyteMessage> messageIteratorWithStateDecorator = AutoCloseableIterators
-          .concatWithEagerClose(messageIterator,
-              AutoCloseableIterators.fromIterator(stateMessageIterator));
-
-      return Collections.singletonList(messageIteratorWithStateDecorator);
->>>>>>> eaf3b0b8
     } else {
       LOGGER.info("using CDC: {}", false);
       return super.getIncrementalIterators(database, catalog, tableNameToTable, stateManager,
