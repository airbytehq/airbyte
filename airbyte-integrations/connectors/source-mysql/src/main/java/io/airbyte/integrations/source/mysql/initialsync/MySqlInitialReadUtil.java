--- conflicted
+++ resolved
@@ -112,7 +112,6 @@
                                                                     final MySqlInitialLoadStateManager initialLoadStateManager,
                                                                     final Optional<CdcMetadataInjector> cdcMetadataInjector) {
     final JsonNode sourceConfig = database.getSourceConfig();
-<<<<<<< HEAD
 
     final MySqlSourceOperations sourceOperations =
         new MySqlSourceOperations(cdcMetadataInjector);
@@ -126,12 +125,6 @@
 
   private static CdcState getDefaultCdcState(final JdbcDatabase database,
                                              final ConfiguredAirbyteCatalog catalog) {
-=======
-    final Duration firstRecordWaitTime = RecordWaitTimeUtil.getFirstRecordWaitTime(sourceConfig);
-    LOGGER.info("First record waiting time: {} seconds", firstRecordWaitTime.getSeconds());
-    // Determine the streams that need to be loaded via primary key sync.
-    final List<AutoCloseableIterator<AirbyteMessage>> initialLoadIterator = new ArrayList<>();
->>>>>>> bdb3556b
 
     // Construct the initial state for MySQL. If there is already existing state, we use that instead
     // since that is associated with the debezium
