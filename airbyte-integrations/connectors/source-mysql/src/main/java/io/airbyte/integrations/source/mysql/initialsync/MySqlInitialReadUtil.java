package io.airbyte.integrations.source.mysql.initialsync;

import static io.airbyte.integrations.source.mysql.MySqlQueryUtils.getTableSizeInfoForStreams;
import static io.airbyte.integrations.debezium.internals.mysql.MySqlDebeziumStateUtil.MYSQL_CDC_OFFSET;
import static io.airbyte.integrations.source.mysql.initialsync.MySqlInitialLoadGlobalStateManager.STATE_TYPE_KEY;
import static io.airbyte.integrations.source.mysql.initialsync.MySqlInitialLoadStateManager.PRIMARY_KEY_STATE_TYPE;

import com.fasterxml.jackson.databind.JsonNode;
import com.google.common.collect.Sets;
import com.mysql.cj.MysqlType;
import io.airbyte.commons.json.Jsons;
import io.airbyte.commons.util.AutoCloseableIterator;
import io.airbyte.commons.util.AutoCloseableIterators;
import io.airbyte.db.jdbc.JdbcDatabase;
import io.airbyte.integrations.base.AirbyteTraceMessageUtility;
import io.airbyte.integrations.debezium.AirbyteDebeziumHandler;
import io.airbyte.integrations.debezium.internals.FirstRecordWaitTimeUtil;
import io.airbyte.integrations.debezium.internals.mysql.MySqlCdcPosition;
import io.airbyte.integrations.debezium.internals.mysql.MySqlCdcTargetPosition;
import io.airbyte.integrations.debezium.internals.mysql.MySqlDebeziumStateUtil;
import io.airbyte.integrations.debezium.internals.mysql.MySqlDebeziumStateUtil.MysqlDebeziumStateAttributes;
import io.airbyte.integrations.source.mysql.MySqlCdcConnectorMetadataInjector;
import io.airbyte.integrations.source.mysql.MySqlCdcProperties;
import io.airbyte.integrations.source.mysql.MySqlCdcSavedInfoFetcher;
import io.airbyte.integrations.source.mysql.MySqlCdcStateHandler;
import io.airbyte.integrations.source.mysql.initialsync.MySqlInitialLoadSourceOperations.CdcMetadataInjector;
import io.airbyte.integrations.source.mysql.internal.models.PrimaryKeyLoadStatus;
import io.airbyte.integrations.source.relationaldb.CdcStateManager;
import io.airbyte.integrations.source.relationaldb.DbSourceDiscoverUtil;
import io.airbyte.integrations.source.relationaldb.TableInfo;
import io.airbyte.integrations.source.relationaldb.models.CdcState;
import io.airbyte.integrations.source.relationaldb.state.StateManager;
import io.airbyte.protocol.models.CommonField;
import io.airbyte.protocol.models.v0.AirbyteMessage;
import io.airbyte.protocol.models.v0.AirbyteStateMessage;
import io.airbyte.protocol.models.v0.AirbyteStreamNameNamespacePair;
import io.airbyte.protocol.models.v0.ConfiguredAirbyteCatalog;
import io.airbyte.protocol.models.v0.ConfiguredAirbyteStream;
import io.airbyte.protocol.models.v0.StreamDescriptor;
import io.airbyte.protocol.models.v0.SyncMode;
import java.time.Duration;
import java.time.Instant;
import java.util.ArrayList;
import java.util.Collection;
import java.util.Collections;
import java.util.HashMap;
import java.util.HashSet;
import java.util.List;
import java.util.Map;
import java.util.Optional;
import java.util.OptionalInt;
import java.util.Set;
import java.util.function.Supplier;
import java.util.stream.Collectors;
import java.util.stream.Stream;
import org.slf4j.Logger;
import org.slf4j.LoggerFactory;

public class MySqlInitialReadUtil {
  private static final Logger LOGGER = LoggerFactory.getLogger(MySqlInitialReadUtil.class);

  /*
    Returns the read iterators associated with :
      1. Initial cdc read snapshot via primary key queries.
      2. Incremental cdc reads via debezium.

    The initial load iterators need to always be run before the incremental cdc iterators. This is to prevent advancing the binlog offset in the state
    before all streams have snapshotted. Otherwise, there could be data loss.
  */
  public static List<AutoCloseableIterator<AirbyteMessage>> getCdcReadIterators(final JdbcDatabase database,
      final ConfiguredAirbyteCatalog catalog,
      final Map<String, TableInfo<CommonField<MysqlType>>> tableNameToTable,
      final StateManager stateManager,
      final Instant emittedAt,
      final String quoteString) {
    final JsonNode sourceConfig = database.getSourceConfig();
    final Duration firstRecordWaitTime = FirstRecordWaitTimeUtil.getFirstRecordWaitTime(sourceConfig);
    LOGGER.info("First record waiting time: {} seconds", firstRecordWaitTime.getSeconds());
    // Determine the streams that need to be loaded via primary key sync.
    final List<AutoCloseableIterator<AirbyteMessage>> initialLoadIterator = new ArrayList<>();

    // Construct the initial state for MySQL. If there is already existing state, we use that instead since that is associated with the debezium
    // state associated with the initial sync.
    final MySqlDebeziumStateUtil mySqlDebeziumStateUtil = new MySqlDebeziumStateUtil();
    final JsonNode initialDebeziumState = mySqlDebeziumStateUtil.constructInitialDebeziumState(
        MySqlCdcProperties.getDebeziumProperties(database), catalog, database);

    final JsonNode state =
        (stateManager.getCdcStateManager().getCdcState() == null || stateManager.getCdcStateManager().getCdcState().getState() == null)
            ? initialDebeziumState
            : Jsons.clone(stateManager.getCdcStateManager().getCdcState().getState());

    final Optional<MysqlDebeziumStateAttributes> savedOffset = mySqlDebeziumStateUtil.savedOffset(
        MySqlCdcProperties.getDebeziumProperties(database), catalog, state.get(MYSQL_CDC_OFFSET), sourceConfig);

    final boolean savedOffsetStillPresentOnServer =
        savedOffset.isPresent() && mySqlDebeziumStateUtil.savedOffsetStillPresentOnServer(database, savedOffset.get());

    if (!savedOffsetStillPresentOnServer) {
      LOGGER.warn("Saved offset no longer present on the server, Airbtye is going to trigger a sync from scratch");
    }

    final InitialLoadStreams initialLoadStreams = streamsForInitialPrimaryKeyLoad(stateManager.getCdcStateManager(), catalog,
        savedOffsetStillPresentOnServer);

    final CdcState stateToBeUsed = (!savedOffsetStillPresentOnServer || (stateManager.getCdcStateManager().getCdcState() == null
        || stateManager.getCdcStateManager().getCdcState().getState() == null)) ? new CdcState().withState(initialDebeziumState)
        : stateManager.getCdcStateManager().getCdcState();

    final MySqlCdcConnectorMetadataInjector metadataInjector = MySqlCdcConnectorMetadataInjector.getInstance(emittedAt);

    // If there are streams to sync via primary key load, build the relevant iterators.
    if (!initialLoadStreams.streamsForInitialLoad().isEmpty()) {
      LOGGER.info("Streams to be synced via primary key : {}", initialLoadStreams.streamsForInitialLoad().size());
      LOGGER.info("Streams: {}", prettyPrintConfiguredAirbyteStreamList(initialLoadStreams.streamsForInitialLoad()));
      final MySqlInitialLoadStateManager initialLoadStateManager =
          new MySqlInitialLoadGlobalStateManager(initialLoadStreams, initPairToPrimaryKeyInfoMap(initialLoadStreams, tableNameToTable),
              stateToBeUsed, catalog);
      final MysqlDebeziumStateAttributes stateAttributes = MySqlDebeziumStateUtil.getStateAttributesFromDB(database);

      final MySqlInitialLoadSourceOperations sourceOperations =
          new MySqlInitialLoadSourceOperations(
<<<<<<< HEAD
              Optional.of(new CdcMetadataInjector(emittedAt.toString(), stateAttributes, new MySqlCdcConnectorMetadataInjector())));
=======
              Optional.of(new CdcMetadataInjector(emittedAt.toString(), stateAttributes, metadataInjector)));

>>>>>>> 3f13de9d
      final MySqlInitialLoadHandler initialLoadHandler = new MySqlInitialLoadHandler(sourceConfig, database,
          sourceOperations,
          quoteString,
          initialLoadStateManager,
          namespacePair -> Jsons.emptyObject(),
          getTableSizeInfoForStreams(database, catalog.getStreams(), quoteString));

      initialLoadIterator.addAll(initialLoadHandler.getIncrementalIterators(
          new ConfiguredAirbyteCatalog().withStreams(initialLoadStreams.streamsForInitialLoad()),
          tableNameToTable,
          emittedAt));
    } else {
      LOGGER.info("No streams will be synced via primary key");
    }

    // Build the incremental CDC iterators.
    final AirbyteDebeziumHandler<MySqlCdcPosition> handler =
        new AirbyteDebeziumHandler<>(sourceConfig, MySqlCdcTargetPosition.targetPosition(database), true, firstRecordWaitTime, OptionalInt.empty());

    final Supplier<AutoCloseableIterator<AirbyteMessage>> incrementalIteratorSupplier = () -> handler.getIncrementalIterators(catalog,
        new MySqlCdcSavedInfoFetcher(stateToBeUsed),
        new MySqlCdcStateHandler(stateManager),
        metadataInjector,
        MySqlCdcProperties.getDebeziumProperties(database),
        emittedAt,
        false);

    // This starts processing the binglogs as soon as initial sync is complete, this is a bit different from the current cdc syncs.
    // We finish the current CDC once the initial snapshot is complete and the next sync starts processing the binlogs
    return Collections.singletonList(
        AutoCloseableIterators.concatWithEagerClose(
            Stream
                .of(initialLoadIterator, Collections.singletonList(AutoCloseableIterators.lazyIterator(incrementalIteratorSupplier, null)))
                .flatMap(Collection::stream)
                .collect(Collectors.toList()),
            AirbyteTraceMessageUtility::emitStreamStatusTrace));
  }

  /**
   * Determines the streams to sync for initial primary key load. These include streams that are (i) currently in primary key load (ii) newly added
   * incremental streams.
   */
  public static InitialLoadStreams streamsForInitialPrimaryKeyLoad(final CdcStateManager stateManager, final ConfiguredAirbyteCatalog fullCatalog, final boolean savedOffsetStillPresentOnServer) {
    if (!savedOffsetStillPresentOnServer) {
      return new InitialLoadStreams(
          fullCatalog.getStreams()
              .stream()
              .filter(c -> c.getSyncMode() == SyncMode.INCREMENTAL)
              .collect(Collectors.toList()),
          new HashMap<>());
    }

    final AirbyteStateMessage airbyteStateMessage = stateManager.getRawStateMessage();
    final Set<AirbyteStreamNameNamespacePair> streamsStillinPkSync = new HashSet<>();

    // Build a map of stream <-> initial load status for streams that currently have an initial primary key load in progress.
    final Map<AirbyteStreamNameNamespacePair, PrimaryKeyLoadStatus> pairToInitialLoadStatus = new HashMap<>();
    if (airbyteStateMessage != null && airbyteStateMessage.getGlobal() != null && airbyteStateMessage.getGlobal().getStreamStates() != null) {
      airbyteStateMessage.getGlobal().getStreamStates().forEach(stateMessage -> {
        final JsonNode streamState = stateMessage.getStreamState();
        final StreamDescriptor streamDescriptor = stateMessage.getStreamDescriptor();
        if (streamState == null || streamDescriptor == null) {
          return;
        }

        if (streamState.has(STATE_TYPE_KEY)) {
          if (streamState.get(STATE_TYPE_KEY).asText().equalsIgnoreCase(PRIMARY_KEY_STATE_TYPE)) {
            final PrimaryKeyLoadStatus primaryKeyLoadStatus = Jsons.object(streamState, PrimaryKeyLoadStatus.class);
            final AirbyteStreamNameNamespacePair pair = new AirbyteStreamNameNamespacePair(streamDescriptor.getName(),
                streamDescriptor.getNamespace());
            pairToInitialLoadStatus.put(pair, primaryKeyLoadStatus);
            streamsStillinPkSync.add(pair);
          }
        }
      });
    }

    final List<ConfiguredAirbyteStream> streamsForPkSync = new ArrayList<>();
    fullCatalog.getStreams().stream()
        .filter(stream -> streamsStillinPkSync.contains(AirbyteStreamNameNamespacePair.fromAirbyteStream(stream.getStream())))
        .map(Jsons::clone)
        .forEach(streamsForPkSync::add);
    final List<ConfiguredAirbyteStream> newlyAddedStreams = identifyStreamsToSnapshot(fullCatalog, stateManager.getInitialStreamsSynced());
    streamsForPkSync.addAll(newlyAddedStreams);

    return new InitialLoadStreams(streamsForPkSync, pairToInitialLoadStatus);
  }

  private static List<ConfiguredAirbyteStream> identifyStreamsToSnapshot(final ConfiguredAirbyteCatalog catalog,
      final Set<AirbyteStreamNameNamespacePair> alreadySyncedStreams) {
    final Set<AirbyteStreamNameNamespacePair> allStreams = AirbyteStreamNameNamespacePair.fromConfiguredCatalog(catalog);
    final Set<AirbyteStreamNameNamespacePair> newlyAddedStreams = new HashSet<>(Sets.difference(allStreams, alreadySyncedStreams));
    return catalog.getStreams().stream()
        .filter(c -> c.getSyncMode() == SyncMode.INCREMENTAL)
        .filter(stream -> newlyAddedStreams.contains(AirbyteStreamNameNamespacePair.fromAirbyteStream(stream.getStream()))).map(Jsons::clone)
        .collect(Collectors.toList());
  }

  // Build a map of stream <-> primary key info (primary key field name + datatype) for all streams currently undergoing initial primary key syncs.
  private static Map<io.airbyte.protocol.models.AirbyteStreamNameNamespacePair, PrimaryKeyInfo> initPairToPrimaryKeyInfoMap(
      final InitialLoadStreams initialLoadStreams,
      final Map<String, TableInfo<CommonField<MysqlType>>> tableNameToTable) {
    final Map<io.airbyte.protocol.models.AirbyteStreamNameNamespacePair, PrimaryKeyInfo> pairToPkInfoMap = new HashMap<>();
    // For every stream that is in primary initial key sync, we want to maintain information about the current primary key info associated with the
    // stream
    initialLoadStreams.streamsForInitialLoad().forEach(stream -> {
      final io.airbyte.protocol.models.AirbyteStreamNameNamespacePair pair = new io.airbyte.protocol.models.AirbyteStreamNameNamespacePair(stream.getStream().getName(), stream.getStream().getNamespace());
      final PrimaryKeyInfo pkInfo = getPrimaryKeyInfo(stream, tableNameToTable);
      pairToPkInfoMap.put(pair, pkInfo);
    });
    return pairToPkInfoMap;
  }

  // Returns the primary key info associated with the stream.
  private static PrimaryKeyInfo getPrimaryKeyInfo(final ConfiguredAirbyteStream stream, final Map<String, TableInfo<CommonField<MysqlType>>> tableNameToTable) {
    // For cursor-based syncs, we cannot always assume a primary key field exists. We need to handle the case where it does not exist when we support
    // cursor-based syncs.
    final String pkFieldName = stream.getStream().getSourceDefinedPrimaryKey().get(0).get(0);
    if (stream.getStream().getSourceDefinedPrimaryKey().size() > 1) {
      LOGGER.info("Stream {} has an occurrence of a composite PK", stream.getStream().getName());
    }
    final String fullyQualifiedTableName = DbSourceDiscoverUtil.getFullyQualifiedTableName(stream.getStream().getNamespace(), (stream.getStream().getName()));
    final TableInfo<CommonField<MysqlType>> table = tableNameToTable
        .get(fullyQualifiedTableName);
    final MysqlType pkFieldType = table.getFields().stream()
        .filter(field -> field.getName().equals(pkFieldName))
        .findFirst().get().getType();
    return new PrimaryKeyInfo(pkFieldName, pkFieldType);
  }

  public static String prettyPrintConfiguredAirbyteStreamList(final List<ConfiguredAirbyteStream> streamList) {
    return streamList.
        stream().
        map(s -> "%s.%s".formatted(s.getStream().getNamespace(), s.getStream().getName())).
        collect(Collectors.joining(", "));
  }

  public record InitialLoadStreams(List<ConfiguredAirbyteStream> streamsForInitialLoad,
                            Map<AirbyteStreamNameNamespacePair, PrimaryKeyLoadStatus> pairToInitialLoadStatus) {

  }

  public record PrimaryKeyInfo(String pkFieldName, MysqlType fieldType) {}
}<|MERGE_RESOLUTION|>--- conflicted
+++ resolved
@@ -120,12 +120,7 @@
 
       final MySqlInitialLoadSourceOperations sourceOperations =
           new MySqlInitialLoadSourceOperations(
-<<<<<<< HEAD
-              Optional.of(new CdcMetadataInjector(emittedAt.toString(), stateAttributes, new MySqlCdcConnectorMetadataInjector())));
-=======
               Optional.of(new CdcMetadataInjector(emittedAt.toString(), stateAttributes, metadataInjector)));
-
->>>>>>> 3f13de9d
       final MySqlInitialLoadHandler initialLoadHandler = new MySqlInitialLoadHandler(sourceConfig, database,
           sourceOperations,
           quoteString,
