--- conflicted
+++ resolved
@@ -3,6 +3,9 @@
  */
 
 package io.airbyte.integrations.source.mysql.initialsync;
+
+import static io.airbyte.cdk.integrations.debezium.DebeziumIteratorConstants.SYNC_CHECKPOINT_DURATION_PROPERTY;
+import static io.airbyte.cdk.integrations.debezium.DebeziumIteratorConstants.SYNC_CHECKPOINT_RECORDS_PROPERTY;
 
 import com.fasterxml.jackson.databind.JsonNode;
 import com.google.common.annotations.VisibleForTesting;
@@ -54,7 +57,7 @@
   private final Function<AirbyteStreamNameNamespacePair, JsonNode> streamStateForIncrementalRunSupplier;
 
   private static final long QUERY_TARGET_SIZE_GB = 1_073_741_824;
-  private static final long DEFAULT_CHUNK_SIZE = 10;
+  private static final long DEFAULT_CHUNK_SIZE = 1_000_000;
   final Map<AirbyteStreamNameNamespacePair, TableSizeInfo> tableSizeInfoMap;
 
   public MySqlInitialLoadHandler(final JsonNode config,
@@ -128,7 +131,15 @@
   // Calculates the number of rows to fetch per query.
   @VisibleForTesting
   public static long calculateChunkSize(final TableSizeInfo tableSizeInfo, final AirbyteStreamNameNamespacePair pair) {
-    return DEFAULT_CHUNK_SIZE;
+    // If table size info could not be calculated, a default chunk size will be provided.
+    if (tableSizeInfo == null || tableSizeInfo.tableSize() == 0 || tableSizeInfo.avgRowLength() == 0) {
+      LOGGER.info("Chunk size could not be determined for pair: {}, defaulting to {} rows", pair, DEFAULT_CHUNK_SIZE);
+      return DEFAULT_CHUNK_SIZE;
+    }
+    final long avgRowLength = tableSizeInfo.avgRowLength();
+    final long chunkSize = QUERY_TARGET_SIZE_GB / avgRowLength;
+    LOGGER.info("Chunk size determined for pair: {}, is {}", pair, chunkSize);
+    return chunkSize;
   }
 
   // Transforms the given iterator to create an {@link AirbyteRecordMessage}
@@ -170,10 +181,6 @@
         (currentPkLoadStatus == null || currentPkLoadStatus.getIncrementalState() == null) ? streamStateForIncrementalRunSupplier.apply(pair)
             : currentPkLoadStatus.getIncrementalState();
 
-<<<<<<< HEAD
-    final Duration syncCheckpointDuration = Duration.ofSeconds(1);
-    final Long syncCheckpointRecords = 10L;
-=======
     final Duration syncCheckpointDuration =
         config.get(SYNC_CHECKPOINT_DURATION_PROPERTY) != null ? Duration.ofSeconds(config.get(SYNC_CHECKPOINT_DURATION_PROPERTY).asLong())
             : DebeziumIteratorConstants.SYNC_CHECKPOINT_DURATION;
@@ -183,7 +190,6 @@
     final SourceStateIteratorManager<AirbyteMessage> processor =
         new MySqlInitialSyncStateIteratorManager(pair, initialLoadStateManager, incrementalState,
             syncCheckpointDuration, syncCheckpointRecords);
->>>>>>> 3cb1f1e9
 
     return AutoCloseableIterators.transformIterator(
         r -> new SourceStateIterator<>(r, processor),
