--- conflicted
+++ resolved
@@ -136,11 +136,7 @@
         .collect(Collectors.toList());
     final AutoCloseableIterator<AirbyteRecordData> queryStream =
         new MySqlInitialLoadRecordIterator(database, sourceOperations, quoteString, initialLoadStateManager, selectedDatabaseFields, pair,
-<<<<<<< HEAD
-            calculateChunkSize(tableSizeInfoMap.get(pair), pair), isCompositePrimaryKey(airbyteStream), emittedAt);
-=======
-            Long.min(calculateChunkSize(tableSizeInfoMap.get(pair), pair), MAX_CHUNK_SIZE), isCompositePrimaryKey(airbyteStream));
->>>>>>> 76878000
+            Long.min(calculateChunkSize(tableSizeInfoMap.get(pair), pair), MAX_CHUNK_SIZE), isCompositePrimaryKey(airbyteStream), emittedAt);
     final AutoCloseableIterator<AirbyteMessage> recordIterator =
         getRecordIterator(queryStream, streamName, namespace, emittedAt.toEpochMilli());
     final AutoCloseableIterator<AirbyteMessage> recordAndMessageIterator = augmentWithState(recordIterator, airbyteStream, pair);
