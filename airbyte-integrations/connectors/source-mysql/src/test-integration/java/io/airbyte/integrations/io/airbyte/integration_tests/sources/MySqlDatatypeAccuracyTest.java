/*
 * Copyright (c) 2023 Airbyte, Inc., all rights reserved.
 */

package io.airbyte.integrations.io.airbyte.integration_tests.sources;

import com.fasterxml.jackson.databind.JsonNode;
import com.google.common.collect.ImmutableMap;
import com.mysql.cj.MysqlType;
import io.airbyte.commons.json.Jsons;
import io.airbyte.db.Database;
import io.airbyte.db.factory.DSLContextFactory;
import io.airbyte.db.factory.DatabaseDriver;
import io.airbyte.db.jdbc.JdbcUtils;
import io.airbyte.integrations.standardtest.source.TestDataHolder;
import io.airbyte.integrations.standardtest.source.TestDestinationEnv;
import io.airbyte.protocol.models.JsonSchemaType;
import java.util.Arrays;
import java.util.List;
import java.util.Map;
import java.util.Map.Entry;
import org.jooq.SQLDialect;
import org.testcontainers.containers.MySQLContainer;

public class MySqlDatatypeAccuracyTest extends AbstractMySqlSourceDatatypeTest {

  @Override
  protected void tearDown(final TestDestinationEnv testEnv) {
    container.close();
  }

  private final Map<String, List<String>> charsetsCollationsMap = Map.of(
      "UTF8", Arrays.asList("UTF8_bin", "UTF8_general_ci"),
      "UTF8MB4", Arrays.asList("UTF8MB4_general_ci", "utf8mb4_0900_ai_ci"),
      "UTF16", Arrays.asList("UTF16_bin", "UTF16_general_ci"),
      "binary", Arrays.asList("binary"),
      "CP1250", Arrays.asList("CP1250_general_ci", "cp1250_czech_cs"));

  @Override
  protected Database setupDatabase() throws Exception {
    container = new MySQLContainer<>("mysql:8.0");
    container.start();
    final JsonNode replicationMethod = Jsons.jsonNode(ImmutableMap.builder()
        .put("method", "STANDARD")
        .build());
    config = Jsons.jsonNode(ImmutableMap.builder()
        .put(JdbcUtils.HOST_KEY, container.getHost())
        .put(JdbcUtils.PORT_KEY, container.getFirstMappedPort())
        .put(JdbcUtils.DATABASE_KEY, container.getDatabaseName())
        .put(JdbcUtils.USERNAME_KEY, container.getUsername())
        .put(JdbcUtils.PASSWORD_KEY, container.getPassword())
        .put("replication_method", replicationMethod)
        .build());

    final Database database = new Database(
        DSLContextFactory.create(
            config.get(JdbcUtils.USERNAME_KEY).asText(),
            config.get(JdbcUtils.PASSWORD_KEY).asText(),
            DatabaseDriver.MYSQL.getDriverClassName(),
            String.format(DatabaseDriver.MYSQL.getUrlFormatString(),
                config.get(JdbcUtils.HOST_KEY).asText(),
                config.get(JdbcUtils.PORT_KEY).asInt(),
                config.get(JdbcUtils.DATABASE_KEY).asText()),
            SQLDialect.MYSQL,
            Map.of("zeroDateTimeBehavior", "convertToNull")));

    // It disable strict mode in the DB and allows to insert specific values.
    // For example, it's possible to insert date with zero values "2021-00-00"
    database.query(ctx -> ctx.fetch("SET @@sql_mode=''"));

    return database;
  }

  @Override
  public boolean testCatalog() {
    return true;
  }

  @Override
  protected void initTests() {
    for (final MysqlType mst : MysqlType.values()) {
      switch (mst) {
        case DECIMAL -> {
<<<<<<< HEAD
          addDataTypeTestData(
              TestDataHolder.builder()
                  .sourceType(mst.name())
                  .airbyteType(JsonSchemaType.INTEGER)
                  .fullSourceDataType("%s(10,0)".formatted(mst.getName()))
                  .build());
=======
          /* https://github.com/airbytehq/airbyte/issues/25027 */
          // addDataTypeTestData(
          // TestDataHolder.builder()
          // .sourceType(mst.name())
          // .airbyteType(JsonSchemaType.INTEGER)
          // .fullSourceDataType("%s(1,0)".formatted(mst.getName()))
          // .build());

>>>>>>> 13f2f4ad
          addDataTypeTestData(
              TestDataHolder.builder()
                  .sourceType(mst.name())
                  .airbyteType(JsonSchemaType.NUMBER)
                  .fullSourceDataType("%s(%d,30)".formatted(mst.getName(), mst.getPrecision()))
                  .build());
        }
        case DECIMAL_UNSIGNED -> {
<<<<<<< HEAD
          addDataTypeTestData(
              TestDataHolder.builder()
                  .sourceType(mst.name())
                  .airbyteType(JsonSchemaType.INTEGER)
                  .fullSourceDataType("DECIMAL(32,0) UNSIGNED")
                  .build());
=======
          // addDataTypeTestData(
          // TestDataHolder.builder()
          // .sourceType(mst.name())
          // .airbyteType(JsonSchemaType.INTEGER)
          // .fullSourceDataType("DECIMAL(1,0) UNSIGNED")
          // .build());
>>>>>>> 13f2f4ad

          addDataTypeTestData(
              TestDataHolder.builder()
                  .sourceType(mst.name())
                  .airbyteType(JsonSchemaType.NUMBER)
                  .fullSourceDataType("DECIMAL(%d,30) UNSIGNED".formatted(mst.getPrecision()))
                  .build());
        }
        case TINYINT -> {
          addDataTypeTestData(
              TestDataHolder.builder()
                  .sourceType(mst.name())
                  .airbyteType(JsonSchemaType.BOOLEAN)
                  .fullSourceDataType("%s(1)".formatted(mst.getName()))
                  .build());
          addDataTypeTestData(
              TestDataHolder.builder()
                  .sourceType(mst.name())
                  .airbyteType(JsonSchemaType.INTEGER)
                  .fullSourceDataType("%s(%d)".formatted(mst.getName(), mst.getPrecision()))
                  .build());
        }
        case TINYINT_UNSIGNED -> {
          addDataTypeTestData(
              TestDataHolder.builder()
                  .sourceType(mst.name())
                  .airbyteType(JsonSchemaType.INTEGER)
                  .fullSourceDataType("TINYINT(1) UNSIGNED")
                  .build());
          addDataTypeTestData(
              TestDataHolder.builder()
                  .sourceType(mst.name())
                  .airbyteType(JsonSchemaType.INTEGER)
                  .fullSourceDataType("TINYINT(%d) UNSIGNED".formatted(mst.getPrecision()))
                  .build());
        }
        case BOOLEAN -> {
          addDataTypeTestData(
              TestDataHolder.builder()
                  .sourceType(mst.name())
                  .airbyteType(JsonSchemaType.BOOLEAN)
                  .fullSourceDataType("%s".formatted(mst.getName()))
                  .build());
        }
        case SMALLINT, BIGINT, MEDIUMINT, INT -> {
          addDataTypeTestData(
              TestDataHolder.builder()
                  .sourceType(mst.name())
                  .airbyteType(JsonSchemaType.INTEGER)
                  .fullSourceDataType("%s(1)".formatted(mst.getName()))
                  .build());
          addDataTypeTestData(
              TestDataHolder.builder()
                  .sourceType(mst.name())
                  .airbyteType(JsonSchemaType.INTEGER)
                  .fullSourceDataType("%s(%d)".formatted(mst.getName(), mst.getPrecision()))
                  .build());
        }
        case SMALLINT_UNSIGNED -> {
          addDataTypeTestData(
              TestDataHolder.builder()
                  .sourceType(mst.name())
                  .airbyteType(JsonSchemaType.INTEGER)
                  .fullSourceDataType("SMALLINT(1) UNSIGNED")
                  .build());
          addDataTypeTestData(
              TestDataHolder.builder()
                  .sourceType(mst.name())
                  .airbyteType(JsonSchemaType.INTEGER)
                  .fullSourceDataType("SMALLINT(%d) UNSIGNED".formatted(mst.getPrecision()))
                  .build());
        }
        case INT_UNSIGNED -> {
          addDataTypeTestData(
              TestDataHolder.builder()
                  .sourceType(mst.name())
                  .airbyteType(JsonSchemaType.INTEGER)
                  .fullSourceDataType("INT(1) UNSIGNED")
                  .build());
          addDataTypeTestData(
              TestDataHolder.builder()
                  .sourceType(mst.name())
                  .airbyteType(JsonSchemaType.INTEGER)
                  .fullSourceDataType("INT(%d) UNSIGNED".formatted(mst.getPrecision()))
                  .build());
        }
        case FLOAT -> {
          addDataTypeTestData(
              TestDataHolder.builder()
                  .sourceType(mst.name())
                  .airbyteType(JsonSchemaType.NUMBER)
                  .fullSourceDataType("%s(0)".formatted(mst.getName()))
                  .build());
          addDataTypeTestData(
              TestDataHolder.builder()
                  .sourceType(mst.name())
                  .airbyteType(JsonSchemaType.NUMBER)
                  .fullSourceDataType("%s(24)".formatted(mst.getName()))
                  .build());
          addDataTypeTestData(
              TestDataHolder.builder()
                  .sourceType(mst.name())
                  .airbyteType(JsonSchemaType.NUMBER)
                  .fullSourceDataType("%s(25)".formatted(mst.getName()))
                  .build());
          addDataTypeTestData(
              TestDataHolder.builder()
                  .sourceType(mst.name())
                  .airbyteType(JsonSchemaType.NUMBER)
                  .fullSourceDataType("%s(53)".formatted(mst.getName()))
                  .build());
        }
        case FLOAT_UNSIGNED -> {
          addDataTypeTestData(
              TestDataHolder.builder()
                  .sourceType(mst.name())
                  .airbyteType(JsonSchemaType.NUMBER)
                  .fullSourceDataType("FLOAT(0) UNSIGNED")
                  .build());
          addDataTypeTestData(
              TestDataHolder.builder()
                  .sourceType(mst.name())
                  .airbyteType(JsonSchemaType.NUMBER)
                  .fullSourceDataType("FLOAT(24) UNSIGNED")
                  .build());
          addDataTypeTestData(
              TestDataHolder.builder()
                  .sourceType(mst.name())
                  .airbyteType(JsonSchemaType.NUMBER)
                  .fullSourceDataType("FLOAT(25) UNSIGNED")
                  .build());
          addDataTypeTestData(
              TestDataHolder.builder()
                  .sourceType(mst.name())
                  .airbyteType(JsonSchemaType.NUMBER)
                  .fullSourceDataType("FLOAT(53) UNSIGNED")
                  .build());

        }
        case DOUBLE -> {
          addDataTypeTestData(
              TestDataHolder.builder()
                  .sourceType(mst.name())
                  .airbyteType(JsonSchemaType.NUMBER)
                  .fullSourceDataType("DOUBLE PRECISION")
                  .build());
        }
        case DOUBLE_UNSIGNED -> {
          addDataTypeTestData(
              TestDataHolder.builder()
                  .sourceType(mst.name())
                  .airbyteType(JsonSchemaType.NUMBER)
                  .fullSourceDataType("DOUBLE PRECISION UNSIGNED")
                  .build());
        }
        case TIMESTAMP -> {
          addDataTypeTestData(
              TestDataHolder.builder()
                  .sourceType(mst.name())
                  .airbyteType(JsonSchemaType.STRING_TIMESTAMP_WITH_TIMEZONE)
                  .fullSourceDataType("%s(0)".formatted(mst.getName()))
                  .build());
          addDataTypeTestData(
              TestDataHolder.builder()
                  .sourceType(mst.name())
                  .airbyteType(JsonSchemaType.STRING_TIMESTAMP_WITH_TIMEZONE)
                  .fullSourceDataType("%s(6)".formatted(mst.getName()))
                  .build());
        }
        case BIGINT_UNSIGNED -> {
          addDataTypeTestData(
              TestDataHolder.builder()
                  .sourceType(mst.name())
                  .airbyteType(JsonSchemaType.INTEGER)
                  .fullSourceDataType("BIGINT(1) UNSIGNED")
                  .build());
          addDataTypeTestData(
              TestDataHolder.builder()
                  .sourceType(mst.name())
                  .airbyteType(JsonSchemaType.INTEGER)
                  .fullSourceDataType("BIGINT(%d) UNSIGNED".formatted(mst.getPrecision()))
                  .build());
        }
        case MEDIUMINT_UNSIGNED -> {
          addDataTypeTestData(
              TestDataHolder.builder()
                  .sourceType(mst.name())
                  .airbyteType(JsonSchemaType.INTEGER)
                  .fullSourceDataType("MEDIUMINT(1) UNSIGNED")
                  .build());
          addDataTypeTestData(
              TestDataHolder.builder()
                  .sourceType(mst.name())
                  .airbyteType(JsonSchemaType.INTEGER)
                  .fullSourceDataType("MEDIUMINT(%d) UNSIGNED".formatted(mst.getPrecision()))
                  .build());
        }
        case DATE -> {
          addDataTypeTestData(
              TestDataHolder.builder()
                  .sourceType(mst.name())
                  .airbyteType(JsonSchemaType.STRING_DATE)
                  .fullSourceDataType("%s".formatted(mst.getName()))
                  .build());
        }
        case TIME -> {
          addDataTypeTestData(
              TestDataHolder.builder()
                  .sourceType(mst.name())
                  .airbyteType(JsonSchemaType.STRING_TIME_WITHOUT_TIMEZONE)
                  .fullSourceDataType("%s".formatted(mst.getName()))
                  .build());
        }
        case DATETIME -> {
          addDataTypeTestData(
              TestDataHolder.builder()
                  .sourceType(mst.name())
                  .airbyteType(JsonSchemaType.STRING_TIMESTAMP_WITHOUT_TIMEZONE)
                  .fullSourceDataType("%s".formatted(mst.getName()))
                  .build());
        }
        case YEAR -> {
          addDataTypeTestData(
              TestDataHolder.builder()
                  .sourceType(mst.name())
                  .airbyteType(JsonSchemaType.INTEGER)
                  .fullSourceDataType("%s".formatted(mst.getName()))
                  .build());
        }
        case VARCHAR -> {
          for (final Entry entry : charsetsCollationsMap.entrySet()) {
            List<String> collations = (List<String>) entry.getValue();
            final var airbyteType = (entry.getKey() == "binary") ? JsonSchemaType.STRING_BASE_64 : JsonSchemaType.STRING;
            for (final String collation : collations) {
              addDataTypeTestData(
                  TestDataHolder.builder()
                      .sourceType(mst.name())
                      .airbyteType(airbyteType)
                      .fullSourceDataType("%s(0) CHARACTER SET %s COLLATE %s".formatted(mst.getName(), entry.getKey(), collation))
                      .build());
              addDataTypeTestData(
                  TestDataHolder.builder()
                      .sourceType(mst.name())
                      .airbyteType(airbyteType)
                      .fullSourceDataType("%s(60000) CHARACTER SET %s COLLATE %s".formatted(mst.getName(), entry.getKey(), collation))
                      .build());
            }
          }
        }
        case VARBINARY -> {
          addDataTypeTestData(
              TestDataHolder.builder()
                  .sourceType(mst.name())
                  .airbyteType(JsonSchemaType.STRING_BASE_64)
                  .fullSourceDataType("%s(1)".formatted(mst.getName()))
                  .build());
          addDataTypeTestData(
              TestDataHolder.builder()
                  .sourceType(mst.name())
                  .airbyteType(JsonSchemaType.STRING_BASE_64)
                  .fullSourceDataType("%s(65000)".formatted(mst.getName()))
                  .build());
        }
        case BIT -> {
          addDataTypeTestData(
              TestDataHolder.builder()
                  .sourceType(mst.name())
                  .airbyteType(JsonSchemaType.BOOLEAN)
                  .fullSourceDataType("%s(1)".formatted(mst.getName()))
                  .build());
          addDataTypeTestData(
              TestDataHolder.builder()
                  .sourceType(mst.name())
                  .airbyteType(JsonSchemaType.STRING_BASE_64)
                  .fullSourceDataType("%s(64)".formatted(mst.getName()))
                  .build());

        }
        case JSON -> {
          addDataTypeTestData(
              TestDataHolder.builder()
                  .sourceType(mst.name())
                  .airbyteType(JsonSchemaType.STRING)
                  .fullSourceDataType("%s".formatted(mst.getName()))
                  .build());
        }
        case ENUM, SET -> {
          for (final Entry entry : charsetsCollationsMap.entrySet()) {
            List<String> collations = (List<String>) entry.getValue();
            for (final String collation : collations) {
              addDataTypeTestData(
                  TestDataHolder.builder()
                      .sourceType(mst.name())
                      .airbyteType(JsonSchemaType.STRING)
                      .fullSourceDataType(
                          "%s('value1', 'value2', 'value3') CHARACTER SET %s COLLATE %s".formatted(mst.getName(), entry.getKey(), collation))
                      .build());
            }
          }
        }
        case TINYBLOB, MEDIUMBLOB, LONGBLOB, GEOMETRY -> {
          addDataTypeTestData(
              TestDataHolder.builder()
                  .sourceType(mst.name())
                  .airbyteType(JsonSchemaType.STRING_BASE_64)
                  .fullSourceDataType("%s".formatted(mst.getName()))
                  .build());
        }
        case TINYTEXT, MEDIUMTEXT, LONGTEXT -> {
          for (final Entry entry : charsetsCollationsMap.entrySet()) {
            final var airbyteType = (entry.getKey() == "binary") ? JsonSchemaType.STRING_BASE_64 : JsonSchemaType.STRING;
            List<String> collations = (List<String>) entry.getValue();
            for (final String collation : collations) {
              addDataTypeTestData(
                  TestDataHolder.builder()
                      .sourceType(mst.name())
                      .airbyteType(airbyteType)
                      .fullSourceDataType("%s CHARACTER SET %s COLLATE %s".formatted(mst.getName(), entry.getKey(), collation))
                      .build());
            }
          }
        }
        case BLOB -> {
          addDataTypeTestData(
              TestDataHolder.builder()
                  .sourceType(mst.name())
                  .airbyteType(JsonSchemaType.STRING_BASE_64)
                  .fullSourceDataType("%s(0)".formatted(mst.getName()))
                  .build());
          addDataTypeTestData(
              TestDataHolder.builder()
                  .sourceType(mst.name())
                  .airbyteType(JsonSchemaType.STRING_BASE_64)
                  .fullSourceDataType("%s(65000)".formatted(mst.getName()))
                  .build());
        }
        case TEXT -> {
          for (final Entry entry : charsetsCollationsMap.entrySet()) {
            final var airbyteType = (entry.getKey() == "binary") ? JsonSchemaType.STRING_BASE_64 : JsonSchemaType.STRING;
            List<String> collations = (List<String>) entry.getValue();
            for (final String collation : collations) {
              addDataTypeTestData(
                  TestDataHolder.builder()
                      .sourceType(mst.name())
                      .airbyteType(airbyteType)
                      .fullSourceDataType("%s(0) CHARACTER SET %s COLLATE %s".formatted(mst.getName(), entry.getKey(), collation))
                      .build());
              addDataTypeTestData(
                  TestDataHolder.builder()
                      .sourceType(mst.name())
                      .airbyteType(airbyteType)
                      .fullSourceDataType("%s(65000) CHARACTER SET %s COLLATE %s".formatted(mst.getName(), entry.getKey(), collation))
                      .build());
            }
          }
        }
        case CHAR -> {
          for (final Entry entry : charsetsCollationsMap.entrySet()) {
            final var airbyteType = (entry.getKey() == "binary") ? JsonSchemaType.STRING_BASE_64 : JsonSchemaType.STRING;
            List<String> collations = (List<String>) entry.getValue();
            for (final String collation : collations) {
              addDataTypeTestData(
                  TestDataHolder.builder()
                      .sourceType(mst.name())
                      .airbyteType(airbyteType)
                      .fullSourceDataType("%s(0) CHARACTER SET %s COLLATE %s".formatted(mst.getName(), entry.getKey(), collation))
                      .build());
              addDataTypeTestData(
                  TestDataHolder.builder()
                      .sourceType(mst.name())
                      .airbyteType(airbyteType)
                      .fullSourceDataType("%s(255) CHARACTER SET %s COLLATE %s".formatted(mst.getName(), entry.getKey(), collation))
                      .build());
            }
          }
        }
        case BINARY -> {
          addDataTypeTestData(
              TestDataHolder.builder()
                  .sourceType(mst.name())
                  .airbyteType(JsonSchemaType.STRING_BASE_64)
                  .fullSourceDataType("%s(0)".formatted(mst.getName()))
                  .build());
          addDataTypeTestData(
              TestDataHolder.builder()
                  .sourceType(mst.name())
                  .airbyteType(JsonSchemaType.STRING_BASE_64)
                  .fullSourceDataType("%s(255)".formatted(mst.getName()))
                  .build());
        }
        case NULL, UNKNOWN -> {
          // no-op
        }
        default -> throw new IllegalStateException("Unexpected value: " + mst);
      }
    }
  }

}<|MERGE_RESOLUTION|>--- conflicted
+++ resolved
@@ -81,23 +81,13 @@
     for (final MysqlType mst : MysqlType.values()) {
       switch (mst) {
         case DECIMAL -> {
-<<<<<<< HEAD
           addDataTypeTestData(
               TestDataHolder.builder()
                   .sourceType(mst.name())
                   .airbyteType(JsonSchemaType.INTEGER)
                   .fullSourceDataType("%s(10,0)".formatted(mst.getName()))
                   .build());
-=======
-          /* https://github.com/airbytehq/airbyte/issues/25027 */
-          // addDataTypeTestData(
-          // TestDataHolder.builder()
-          // .sourceType(mst.name())
-          // .airbyteType(JsonSchemaType.INTEGER)
-          // .fullSourceDataType("%s(1,0)".formatted(mst.getName()))
-          // .build());
-
->>>>>>> 13f2f4ad
+
           addDataTypeTestData(
               TestDataHolder.builder()
                   .sourceType(mst.name())
@@ -106,21 +96,12 @@
                   .build());
         }
         case DECIMAL_UNSIGNED -> {
-<<<<<<< HEAD
           addDataTypeTestData(
               TestDataHolder.builder()
                   .sourceType(mst.name())
                   .airbyteType(JsonSchemaType.INTEGER)
                   .fullSourceDataType("DECIMAL(32,0) UNSIGNED")
                   .build());
-=======
-          // addDataTypeTestData(
-          // TestDataHolder.builder()
-          // .sourceType(mst.name())
-          // .airbyteType(JsonSchemaType.INTEGER)
-          // .fullSourceDataType("DECIMAL(1,0) UNSIGNED")
-          // .build());
->>>>>>> 13f2f4ad
 
           addDataTypeTestData(
               TestDataHolder.builder()
