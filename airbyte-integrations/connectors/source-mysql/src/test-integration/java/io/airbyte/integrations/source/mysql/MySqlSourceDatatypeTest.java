/*
 * Copyright (c) 2021 Airbyte, Inc., all rights reserved.
 */

package io.airbyte.integrations.source.mysql;

import com.fasterxml.jackson.databind.JsonNode;
import com.google.common.collect.ImmutableMap;
import com.mysql.cj.MysqlType;
import io.airbyte.commons.json.Jsons;
import io.airbyte.db.Database;
import io.airbyte.db.Databases;
import io.airbyte.integrations.source.mysql.MySqlSource.ReplicationMethod;
import io.airbyte.integrations.standardtest.source.AbstractSourceDatabaseTypeTest;
import io.airbyte.integrations.standardtest.source.TestDataHolder;
import io.airbyte.integrations.standardtest.source.TestDestinationEnv;
import io.airbyte.protocol.models.JsonSchemaPrimitive;
<<<<<<< HEAD
import java.util.Set;
import java.util.stream.Collectors;
import java.util.stream.Stream;
import org.apache.commons.lang3.RandomStringUtils;
=======
import java.io.File;
import java.io.IOException;
import org.apache.commons.codec.binary.Base64;
import org.apache.commons.io.FileUtils;
import org.apache.commons.lang3.StringUtils;
>>>>>>> 852c4530
import org.jooq.SQLDialect;
import org.slf4j.Logger;
import org.slf4j.LoggerFactory;
import org.testcontainers.containers.MySQLContainer;

public class MySqlSourceDatatypeTest extends AbstractSourceDatabaseTypeTest {

  private static final Logger LOGGER = LoggerFactory.getLogger(MySqlSourceDatatypeTest.class);

  private MySQLContainer<?> container;
  private JsonNode config;

  @Override
  protected JsonNode getConfig() {
    return config;
  }

  @Override
  protected void tearDown(final TestDestinationEnv testEnv) {
    container.close();
  }

  @Override
  protected String getImageName() {
    return "airbyte/source-mysql:dev";
  }

  @Override
  protected Database setupDatabase() throws Exception {
    container = new MySQLContainer<>("mysql:8.0");
    container.start();

    config = Jsons.jsonNode(ImmutableMap.builder()
        .put("host", container.getHost())
        .put("port", container.getFirstMappedPort())
        .put("database", container.getDatabaseName())
        .put("username", container.getUsername())
        .put("password", container.getPassword())
        .put("replication_method", ReplicationMethod.STANDARD)
        .build());

    final Database database = Databases.createDatabase(
        config.get("username").asText(),
        config.get("password").asText(),
        String.format("jdbc:mysql://%s:%s/%s",
            config.get("host").asText(),
            config.get("port").asText(),
            config.get("database").asText()),
        "com.mysql.cj.jdbc.Driver",
        SQLDialect.MYSQL,
        "zeroDateTimeBehavior=convertToNull");

    // It disable strict mode in the DB and allows to insert specific values.
    // For example, it's possible to insert date with zero values "2021-00-00"
    database.query(ctx -> ctx.fetch("SET @@sql_mode=''"));

    return database;
  }

  @Override
  protected String getNameSpace() {
    return container.getDatabaseName();
  }

  @Override
  public boolean testCatalog() {
    return true;
  }

  @Override
  protected void initTests() {
    // bit defaults to bit(1), which is equivalent to boolean
    addDataTypeTestData(
        TestDataHolder.builder()
            .sourceType("bit")
            .airbyteType(JsonSchemaPrimitive.BOOLEAN)
            .addInsertValues("null", "1", "0")
            .addExpectedValues(null, "true", "false")
            .build());

    // bit(1) is equivalent to boolean
    addDataTypeTestData(
        TestDataHolder.builder()
            .sourceType("bit")
            .fullSourceDataType("bit(1)")
            .airbyteType(JsonSchemaPrimitive.BOOLEAN)
            .addInsertValues("null", "1", "0")
            .addExpectedValues(null, "true", "false")
            .build());

    // bit(>1) is binary
    addDataTypeTestData(
        TestDataHolder.builder()
            .sourceType("bit")
            .fullSourceDataType("bit(7)")
            .airbyteType(JsonSchemaPrimitive.STRING)
            // 1000001 is binary for A
            .addInsertValues("null", "b'1000001'")
            // QQo= is base64 encoding in charset UTF-8 for A
            .addExpectedValues(null, "QQ==")
            .build());

    // tinyint without width
    addDataTypeTestData(
        TestDataHolder.builder()
            .sourceType("tinyint")
            .airbyteType(JsonSchemaPrimitive.NUMBER)
            .addInsertValues("null", "-128", "127")
            .addExpectedValues(null, "-128", "127")
            .build());

    // tinyint(1) is equivalent to boolean
    addDataTypeTestData(
        TestDataHolder.builder()
            .sourceType("tinyint")
            .fullSourceDataType("tinyint(1)")
            .airbyteType(JsonSchemaPrimitive.BOOLEAN)
            .addInsertValues("null", "1", "0")
            .addExpectedValues(null, "true", "false")
            .build());

    addDataTypeTestData(
        TestDataHolder.builder()
            .sourceType("tinyint")
            .fullSourceDataType("tinyint(2)")
            .airbyteType(JsonSchemaPrimitive.NUMBER)
            .addInsertValues("null", "-128", "127")
            .addExpectedValues(null, "-128", "127")
            .build());

    final Set<String> booleanTypes = Set.of("BOOLEAN", "BOOL");
    for (final String booleanType : booleanTypes) {
      addDataTypeTestData(
          TestDataHolder.builder()
              .sourceType(booleanType)
              .airbyteType(JsonSchemaPrimitive.BOOLEAN)
              // MySql booleans are tinyint(1), and only 1 is true
              .addInsertValues("null", "1", "0", "127", "-128")
              .addExpectedValues(null, "true", "false", "false", "false")
              .build());
    }

    addDataTypeTestData(
        TestDataHolder.builder()
            .sourceType("smallint")
            .airbyteType(JsonSchemaPrimitive.NUMBER)
            .addInsertValues("null", "-32768", "32767")
            .addExpectedValues(null, "-32768", "32767")
            .build());

    addDataTypeTestData(
        TestDataHolder.builder()
            .sourceType("smallint")
            .airbyteType(JsonSchemaPrimitive.NUMBER)
            .fullSourceDataType("smallint zerofill")
            .addInsertValues("1")
            .addExpectedValues("1")
            .build());

    addDataTypeTestData(
        TestDataHolder.builder()
            .sourceType("smallint")
            .airbyteType(JsonSchemaPrimitive.NUMBER)
            .fullSourceDataType("smallint unsigned")
            .addInsertValues("null", "0", "65535")
            .addExpectedValues(null, "0", "65535")
            .build());

    addDataTypeTestData(
        TestDataHolder.builder()
            .sourceType("mediumint")
            .airbyteType(JsonSchemaPrimitive.NUMBER)
            .addInsertValues("null", "-8388608", "8388607")
            .addExpectedValues(null, "-8388608", "8388607")
            .build());

    addDataTypeTestData(
        TestDataHolder.builder()
            .sourceType("mediumint")
            .airbyteType(JsonSchemaPrimitive.NUMBER)
            .fullSourceDataType("mediumint zerofill")
            .addInsertValues("1")
            .addExpectedValues("1")
            .build());

    addDataTypeTestData(
        TestDataHolder.builder()
            .sourceType("int")
            .airbyteType(JsonSchemaPrimitive.NUMBER)
            .addInsertValues("null", "-2147483648", "2147483647")
            .addExpectedValues(null, "-2147483648", "2147483647")
            .build());

    addDataTypeTestData(
        TestDataHolder.builder()
            .sourceType("int")
            .airbyteType(JsonSchemaPrimitive.NUMBER)
            .fullSourceDataType("int unsigned")
            .addInsertValues("3428724653")
            .addExpectedValues("3428724653")
            .build());

    addDataTypeTestData(
        TestDataHolder.builder()
            .sourceType("int")
            .airbyteType(JsonSchemaPrimitive.NUMBER)
            .fullSourceDataType("int zerofill")
            .addInsertValues("1")
            .addExpectedValues("1")
            .build());

    addDataTypeTestData(
        TestDataHolder.builder()
            .sourceType("bigint")
            .airbyteType(JsonSchemaPrimitive.NUMBER)
            .addInsertValues("null", "9223372036854775807")
            .addExpectedValues(null, "9223372036854775807")
            .build());

    addDataTypeTestData(
        TestDataHolder.builder()
            .sourceType("float")
            .airbyteType(JsonSchemaPrimitive.NUMBER)
            .addInsertValues("null", "10.5")
            .addExpectedValues(null, "10.5")
            .build());

    addDataTypeTestData(
        TestDataHolder.builder()
            .sourceType("double")
            .airbyteType(JsonSchemaPrimitive.NUMBER)
            .addInsertValues("null", "power(10, 308)", "1/power(10, 45)", "10.5")
            .addExpectedValues(null, String.valueOf(Math.pow(10, 308)), String.valueOf(1 / Math.pow(10, 45)), "10.5")
            .build());

    addDataTypeTestData(
        TestDataHolder.builder()
            .sourceType("decimal")
            .airbyteType(JsonSchemaPrimitive.NUMBER)
            .fullSourceDataType("decimal(10,4)")
            .addInsertValues("0.188", "null")
            .addExpectedValues("0.188", null)
            .build());

    addDataTypeTestData(
        TestDataHolder.builder()
            .sourceType("decimal")
            .airbyteType(JsonSchemaPrimitive.NUMBER)
            .fullSourceDataType("decimal(19,2)")
            .addInsertValues("1700000.00")
            .addInsertValues("1700000.00")
            .build());

    addDataTypeTestData(
        TestDataHolder.builder()
            .sourceType("date")
            .airbyteType(JsonSchemaPrimitive.STRING)
            .addInsertValues("null", "'2021-01-01'")
            .addExpectedValues(null, "2021-01-01T00:00:00Z")
            .build());

    addDataTypeTestData(
        TestDataHolder.builder()
            .sourceType("datetime")
            .airbyteType(JsonSchemaPrimitive.STRING)
            .addInsertValues("null", "'2005-10-10 23:22:21'")
            .addExpectedValues(null, "2005-10-10T23:22:21Z")
            .build());

    addDataTypeTestData(
        TestDataHolder.builder()
            .sourceType("timestamp")
            .airbyteType(JsonSchemaPrimitive.STRING)
            .addInsertValues("null", "'2021-01-00'", "'2021-00-00'", "'0000-00-00'")
            .addExpectedValues(null, null, null, null)
            .build());

    addDataTypeTestData(
        TestDataHolder.builder()
            .sourceType("time")
            .airbyteType(JsonSchemaPrimitive.STRING)
            // JDBC driver can process only "clock"(00:00:00-23:59:59) values.
            .addInsertValues("null", "'-23:59:59.123456'", "'00:00:00'")
            .addExpectedValues(null, "1970-01-01T23:59:59Z", "1970-01-01T00:00:00Z")
            .build());

    addDataTypeTestData(
        TestDataHolder.builder()
            .sourceType("year")
            .airbyteType(JsonSchemaPrimitive.STRING)
            // MySQL converts values in the ranges '0' - '69' to YEAR value in the range 2000 - 2069
            // and '70' - '99' to 1970 - 1999.
            .addInsertValues("null", "'1997'", "'0'", "'50'", "'70'", "'80'", "'99'")
            .addExpectedValues(null, "1997", "2000", "2050", "1970", "1980", "1999")
            .build());

<<<<<<< HEAD
    // char types can be string or binary, so they are tested separately
    final Set<String> charTypes = Stream.of(MysqlType.CHAR, MysqlType.VARCHAR)
        .map(Enum::name)
        .collect(Collectors.toSet());
    for (final String charType : charTypes) {
      addDataTypeTestData(
          TestDataHolder.builder()
              .sourceType(charType)
              .airbyteType(JsonSchemaPrimitive.STRING)
              .fullSourceDataType(charType + "(63)")
              .addInsertValues("null", "'Airbyte'", "'!\"#$%&\\'()*+,-./:;<=>?\\@[\\]^_\\`{|}~'")
              .addExpectedValues(null, "Airbyte", "!\"#$%&'()*+,-./:;<=>?@[]^_`{|}~")
              .build());

      addDataTypeTestData(
          TestDataHolder.builder()
              .sourceType(charType)
              .airbyteType(JsonSchemaPrimitive.STRING)
              .fullSourceDataType(charType + "(63) character set utf16")
              .addInsertValues("0xfffd")
              .addExpectedValues("�")
              .build());

      addDataTypeTestData(
          TestDataHolder.builder()
              .sourceType(charType)
              .airbyteType(JsonSchemaPrimitive.STRING)
              .fullSourceDataType(charType + "(63) character set cp1251")
              .addInsertValues("'тест'")
              .addExpectedValues("тест")
              .build());

      // when charset is binary, return binary in base64 encoding in charset UTF-8
      addDataTypeTestData(
          TestDataHolder.builder()
              .sourceType(charType)
              .airbyteType(JsonSchemaPrimitive.STRING)
              .fullSourceDataType(charType + "(7) character set binary")
              .addInsertValues("null", "'Airbyte'")
              .addExpectedValues(null, "QWlyYnl0ZQ==")
              .build());
    }
=======
    addDataTypeTestData(
        TestDataHolder.builder()
            .sourceType("varbinary")
            .airbyteType(JsonSchemaPrimitive.STRING_BINARY)
            .fullSourceDataType("varbinary(20000)")// size should be enough to save test.png
            .addInsertValues("null", "'test'", "'тест'", String.format("FROM_BASE64('%s')", getFileDataInBase64()))
            .addExpectedValues(null, "dGVzdA==", "0YLQtdGB0YI=", getFileDataInBase64())
            .build());

    addDataTypeTestData(
        TestDataHolder.builder()
            .sourceType("blob")
            .airbyteType(JsonSchemaPrimitive.STRING_BINARY)
            .addInsertValues("null", "'test'", "'тест'", String.format("FROM_BASE64('%s')", getFileDataInBase64()))
            .addExpectedValues(null, "dGVzdA==", "0YLQtdGB0YI=", getFileDataInBase64())
            .build());
>>>>>>> 852c4530

    final Set<String> blobTypes = Stream
        .of(MysqlType.TINYBLOB, MysqlType.BLOB, MysqlType.MEDIUMBLOB, MysqlType.LONGBLOB)
        .map(Enum::name)
        .collect(Collectors.toSet());
    for (final String blobType : blobTypes) {
      addDataTypeTestData(
          TestDataHolder.builder()
              .sourceType(blobType)
              .airbyteType(JsonSchemaPrimitive.STRING)
              .addInsertValues("null", "'Airbyte'")
              .addExpectedValues(null, "QWlyYnl0ZQ==")
              .build());
    }

    // binary appends '\0' to the end of the string
    addDataTypeTestData(
        TestDataHolder.builder()
            .sourceType(MysqlType.BINARY.name())
            .fullSourceDataType(MysqlType.BINARY.name() + "(10)")
            .airbyteType(JsonSchemaPrimitive.STRING)
            .addInsertValues("null", "'Airbyte'")
            .addExpectedValues(null, "QWlyYnl0ZQAAAA==")
            .build());

    // varbinary does not append '\0' to the end of the string
    addDataTypeTestData(
        TestDataHolder.builder()
            .sourceType(MysqlType.VARBINARY.name())
            .fullSourceDataType(MysqlType.VARBINARY.name() + "(10)")
            .airbyteType(JsonSchemaPrimitive.STRING)
            .addInsertValues("null", "'Airbyte'")
            .addExpectedValues(null, "QWlyYnl0ZQ==")
            .build());

    final Set<String> textTypes = Stream
        .of(MysqlType.TINYTEXT, MysqlType.TEXT, MysqlType.MEDIUMTEXT, MysqlType.LONGTEXT)
        .map(Enum::name)
        .collect(Collectors.toSet());
    final String randomText = RandomStringUtils.random(50, true, true);
    for (final String textType : textTypes) {
      addDataTypeTestData(
          TestDataHolder.builder()
              .sourceType(textType)
              .airbyteType(JsonSchemaPrimitive.STRING)
              .addInsertValues("null", "'Airbyte'", String.format("'%s'", randomText))
              .addExpectedValues(null, "Airbyte", randomText)
              .build());
    }

    addDataTypeTestData(
        TestDataHolder.builder()
            .sourceType("json")
            .airbyteType(JsonSchemaPrimitive.STRING)
            .addInsertValues("null", "'{\"a\": 10, \"b\": 15}'")
            .addExpectedValues(null, "{\"a\": 10, \"b\": 15}")
            .build());

    addDataTypeTestData(
        TestDataHolder.builder()
            .sourceType("point")
            .airbyteType(JsonSchemaPrimitive.STRING)
            .addInsertValues("null", "(ST_GeomFromText('POINT(1 1)'))")
            .build());

  }

<<<<<<< HEAD
=======
  private String getLogString(final int length) {
    final int maxLpadLength = 262144;
    final StringBuilder stringBuilder = new StringBuilder("concat(");
    final int fullChunks = length / maxLpadLength;
    for (int i = 1; i <= fullChunks; i++) {
      stringBuilder.append("lpad('0', 262144, '0'),");
    }
    stringBuilder.append("lpad('0', ").append(length % maxLpadLength).append(", '0'))");
    return stringBuilder.toString();
  }

  private String getFileDataInBase64() {
    File file = new File(getClass().getClassLoader().getResource("test.png").getFile());
    try {
      return Base64.encodeBase64String(FileUtils.readFileToByteArray(file));
    } catch (IOException e) {
      LOGGER.error(String.format("Fail to read the file: %s. Error: %s", file.getAbsoluteFile(), e.getMessage()));
    }
    return null;
  }

>>>>>>> 852c4530
}<|MERGE_RESOLUTION|>--- conflicted
+++ resolved
@@ -15,18 +15,15 @@
 import io.airbyte.integrations.standardtest.source.TestDataHolder;
 import io.airbyte.integrations.standardtest.source.TestDestinationEnv;
 import io.airbyte.protocol.models.JsonSchemaPrimitive;
-<<<<<<< HEAD
+import java.io.File;
+import java.io.IOException;
 import java.util.Set;
 import java.util.stream.Collectors;
 import java.util.stream.Stream;
-import org.apache.commons.lang3.RandomStringUtils;
-=======
-import java.io.File;
-import java.io.IOException;
 import org.apache.commons.codec.binary.Base64;
 import org.apache.commons.io.FileUtils;
+import org.apache.commons.lang3.RandomStringUtils;
 import org.apache.commons.lang3.StringUtils;
->>>>>>> 852c4530
 import org.jooq.SQLDialect;
 import org.slf4j.Logger;
 import org.slf4j.LoggerFactory;
@@ -323,7 +320,6 @@
             .addExpectedValues(null, "1997", "2000", "2050", "1970", "1980", "1999")
             .build());
 
-<<<<<<< HEAD
     // char types can be string or binary, so they are tested separately
     final Set<String> charTypes = Stream.of(MysqlType.CHAR, MysqlType.VARCHAR)
         .map(Enum::name)
@@ -366,7 +362,49 @@
               .addExpectedValues(null, "QWlyYnl0ZQ==")
               .build());
     }
-=======
+
+    final Set<String> blobTypes = Stream
+        .of(MysqlType.TINYBLOB, MysqlType.BLOB, MysqlType.MEDIUMBLOB, MysqlType.LONGBLOB)
+        .map(Enum::name)
+        .collect(Collectors.toSet());
+    for (final String blobType : blobTypes) {
+      addDataTypeTestData(
+          TestDataHolder.builder()
+              .sourceType(blobType)
+              .airbyteType(JsonSchemaPrimitive.STRING)
+              .addInsertValues("null", "'Airbyte'")
+              .addExpectedValues(null, "QWlyYnl0ZQ==")
+              .build());
+    }
+
+    addDataTypeTestData(
+        TestDataHolder.builder()
+            .sourceType("blob")
+            .airbyteType(JsonSchemaPrimitive.STRING_BINARY)
+            .addInsertValues("null", "'test'", "'тест'", String.format("FROM_BASE64('%s')", getFileDataInBase64()))
+            .addExpectedValues(null, "dGVzdA==", "0YLQtdGB0YI=", getFileDataInBase64())
+            .build());
+
+    // binary appends '\0' to the end of the string
+    addDataTypeTestData(
+        TestDataHolder.builder()
+            .sourceType(MysqlType.BINARY.name())
+            .fullSourceDataType(MysqlType.BINARY.name() + "(10)")
+            .airbyteType(JsonSchemaPrimitive.STRING)
+            .addInsertValues("null", "'Airbyte'")
+            .addExpectedValues(null, "QWlyYnl0ZQAAAA==")
+            .build());
+
+    // varbinary does not append '\0' to the end of the string
+    addDataTypeTestData(
+        TestDataHolder.builder()
+            .sourceType(MysqlType.VARBINARY.name())
+            .fullSourceDataType(MysqlType.VARBINARY.name() + "(10)")
+            .airbyteType(JsonSchemaPrimitive.STRING)
+            .addInsertValues("null", "'Airbyte'")
+            .addExpectedValues(null, "QWlyYnl0ZQ==")
+            .build());
+
     addDataTypeTestData(
         TestDataHolder.builder()
             .sourceType("varbinary")
@@ -374,49 +412,6 @@
             .fullSourceDataType("varbinary(20000)")// size should be enough to save test.png
             .addInsertValues("null", "'test'", "'тест'", String.format("FROM_BASE64('%s')", getFileDataInBase64()))
             .addExpectedValues(null, "dGVzdA==", "0YLQtdGB0YI=", getFileDataInBase64())
-            .build());
-
-    addDataTypeTestData(
-        TestDataHolder.builder()
-            .sourceType("blob")
-            .airbyteType(JsonSchemaPrimitive.STRING_BINARY)
-            .addInsertValues("null", "'test'", "'тест'", String.format("FROM_BASE64('%s')", getFileDataInBase64()))
-            .addExpectedValues(null, "dGVzdA==", "0YLQtdGB0YI=", getFileDataInBase64())
-            .build());
->>>>>>> 852c4530
-
-    final Set<String> blobTypes = Stream
-        .of(MysqlType.TINYBLOB, MysqlType.BLOB, MysqlType.MEDIUMBLOB, MysqlType.LONGBLOB)
-        .map(Enum::name)
-        .collect(Collectors.toSet());
-    for (final String blobType : blobTypes) {
-      addDataTypeTestData(
-          TestDataHolder.builder()
-              .sourceType(blobType)
-              .airbyteType(JsonSchemaPrimitive.STRING)
-              .addInsertValues("null", "'Airbyte'")
-              .addExpectedValues(null, "QWlyYnl0ZQ==")
-              .build());
-    }
-
-    // binary appends '\0' to the end of the string
-    addDataTypeTestData(
-        TestDataHolder.builder()
-            .sourceType(MysqlType.BINARY.name())
-            .fullSourceDataType(MysqlType.BINARY.name() + "(10)")
-            .airbyteType(JsonSchemaPrimitive.STRING)
-            .addInsertValues("null", "'Airbyte'")
-            .addExpectedValues(null, "QWlyYnl0ZQAAAA==")
-            .build());
-
-    // varbinary does not append '\0' to the end of the string
-    addDataTypeTestData(
-        TestDataHolder.builder()
-            .sourceType(MysqlType.VARBINARY.name())
-            .fullSourceDataType(MysqlType.VARBINARY.name() + "(10)")
-            .airbyteType(JsonSchemaPrimitive.STRING)
-            .addInsertValues("null", "'Airbyte'")
-            .addExpectedValues(null, "QWlyYnl0ZQ==")
             .build());
 
     final Set<String> textTypes = Stream
@@ -436,6 +431,14 @@
 
     addDataTypeTestData(
         TestDataHolder.builder()
+            .sourceType("mediumtext")
+            .airbyteType(JsonSchemaPrimitive.STRING)
+            .addInsertValues(getLogString(1048000), "'test'")
+            .addExpectedValues(StringUtils.leftPad("0", 1048000, "0"), "test")
+            .build());
+
+    addDataTypeTestData(
+        TestDataHolder.builder()
             .sourceType("json")
             .airbyteType(JsonSchemaPrimitive.STRING)
             .addInsertValues("null", "'{\"a\": 10, \"b\": 15}'")
@@ -451,8 +454,6 @@
 
   }
 
-<<<<<<< HEAD
-=======
   private String getLogString(final int length) {
     final int maxLpadLength = 262144;
     final StringBuilder stringBuilder = new StringBuilder("concat(");
@@ -465,14 +466,13 @@
   }
 
   private String getFileDataInBase64() {
-    File file = new File(getClass().getClassLoader().getResource("test.png").getFile());
+    final File file = new File(getClass().getClassLoader().getResource("test.png").getFile());
     try {
       return Base64.encodeBase64String(FileUtils.readFileToByteArray(file));
-    } catch (IOException e) {
+    } catch (final IOException e) {
       LOGGER.error(String.format("Fail to read the file: %s. Error: %s", file.getAbsoluteFile(), e.getMessage()));
     }
     return null;
   }
 
->>>>>>> 852c4530
 }