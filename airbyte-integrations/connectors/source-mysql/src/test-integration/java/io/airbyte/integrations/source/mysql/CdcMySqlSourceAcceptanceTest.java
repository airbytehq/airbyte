--- conflicted
+++ resolved
@@ -100,13 +100,10 @@
   protected void setupEnvironment(final TestDestinationEnv environment) {
     container = new MySQLContainer<>("mysql:8.0");
     container.start();
-<<<<<<< HEAD
-    setEnv(EnvVariableFeatureFlags.USE_STREAM_CAPABLE_STATE, "true");
-=======
     final JsonNode replicationMethod = Jsons.jsonNode(ImmutableMap.builder()
         .put("method", "CDC")
         .build());
->>>>>>> 086d33ef
+    setEnv(EnvVariableFeatureFlags.USE_STREAM_CAPABLE_STATE, "true");
     config = Jsons.jsonNode(ImmutableMap.builder()
         .put(JdbcUtils.HOST_KEY, container.getHost())
         .put(JdbcUtils.PORT_KEY, container.getFirstMappedPort())
