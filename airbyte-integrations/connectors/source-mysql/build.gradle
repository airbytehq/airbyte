import org.jsonschema2pojo.SourceType

plugins {
    id 'application'
    id 'airbyte-java-connector'
    id 'org.jsonschema2pojo' version '1.2.1'
}

airbyteJavaConnector {
<<<<<<< HEAD
    cdkVersionRequired = '0.4.8'
=======
    cdkVersionRequired = '0.5.0'
>>>>>>> d97a399a
    features = ['db-sources']
    useLocalCdk = false
}

configurations.all {
    resolutionStrategy {
        force libs.jooq
    }
}



application {
    mainClass = 'io.airbyte.integrations.source.mysql.MySqlSource'
    applicationDefaultJvmArgs = ['-XX:+ExitOnOutOfMemoryError', '-XX:MaxRAMPercentage=75.0']
}

dependencies {
    implementation libs.jooq

    implementation 'mysql:mysql-connector-java:8.0.30'
    implementation 'org.apache.commons:commons-lang3:3.11'

    testImplementation 'org.apache.commons:commons-lang3:3.11'
    testImplementation 'org.hamcrest:hamcrest-all:1.3'
    testImplementation libs.junit.jupiter.system.stubs
    testImplementation libs.testcontainers.mysql
    testFixturesImplementation libs.testcontainers.mysql
    performanceTestJavaImplementation project(':airbyte-integrations:connectors:source-mysql')

}

jsonSchema2Pojo {
    sourceType = SourceType.YAMLSCHEMA
    source = files("${sourceSets.main.output.resourcesDir}/internal_models")
    targetDirectory = new File(project.buildDir, 'generated/src/gen/java/')
    removeOldOutput = true

    targetPackage = 'io.airbyte.integrations.source.mysql.internal.models'

    useLongIntegers = true
    generateBuilders = true
    includeConstructors = false
    includeSetters = true
}
<|MERGE_RESOLUTION|>--- conflicted
+++ resolved
@@ -7,11 +7,7 @@
 }
 
 airbyteJavaConnector {
-<<<<<<< HEAD
-    cdkVersionRequired = '0.4.8'
-=======
     cdkVersionRequired = '0.5.0'
->>>>>>> d97a399a
     features = ['db-sources']
     useLocalCdk = false
 }
@@ -21,7 +17,6 @@
         force libs.jooq
     }
 }
-
 
 
 application {
