--- conflicted
+++ resolved
@@ -6,13 +6,9 @@
 }
 
 airbyteJavaConnector {
-<<<<<<< HEAD
-    cdkVersionRequired = '0.35.9'
-=======
     cdkVersionRequired = '0.35.11'
->>>>>>> 7bd94232
     features = ['db-sources']
-    useLocalCdk = true
+    useLocalCdk = false
 }
 
 java {
