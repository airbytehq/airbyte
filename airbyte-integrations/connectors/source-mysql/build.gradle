import org.jsonschema2pojo.SourceType

plugins {
    id 'application'
    id 'airbyte-java-connector'
    id 'org.jsonschema2pojo' version '1.2.1'
}

airbyteJavaConnector {
<<<<<<< HEAD
    cdkVersionRequired = '0.5.2'
=======
    cdkVersionRequired = '0.5.1'
>>>>>>> ad3524d8
    features = ['db-sources']
    useLocalCdk = true
}

configurations.all {
    resolutionStrategy {
        force libs.jooq
    }
}


application {
    mainClass = 'io.airbyte.integrations.source.mysql.MySqlSource'
    applicationDefaultJvmArgs = ['-XX:+ExitOnOutOfMemoryError', '-XX:MaxRAMPercentage=75.0']
}

dependencies {
    implementation libs.jooq

    implementation 'mysql:mysql-connector-java:8.0.30'
    implementation 'org.apache.commons:commons-lang3:3.11'

    testImplementation 'org.apache.commons:commons-lang3:3.11'
    testImplementation 'org.hamcrest:hamcrest-all:1.3'
    testImplementation libs.junit.jupiter.system.stubs
    testImplementation libs.testcontainers.mysql
    testFixturesImplementation libs.testcontainers.mysql

    performanceTestJavaImplementation project(':airbyte-integrations:connectors:source-mysql')

}

jsonSchema2Pojo {
    sourceType = SourceType.YAMLSCHEMA
    source = files("${sourceSets.main.output.resourcesDir}/internal_models")
    targetDirectory = new File(project.buildDir, 'generated/src/gen/java/')
    removeOldOutput = true

    targetPackage = 'io.airbyte.integrations.source.mysql.internal.models'

    useLongIntegers = true
    generateBuilders = true
    includeConstructors = false
    includeSetters = true
}
<|MERGE_RESOLUTION|>--- conflicted
+++ resolved
@@ -7,11 +7,7 @@
 }
 
 airbyteJavaConnector {
-<<<<<<< HEAD
-    cdkVersionRequired = '0.5.2'
-=======
-    cdkVersionRequired = '0.5.1'
->>>>>>> ad3524d8
+    cdkVersionRequired = '0.5.4'
     features = ['db-sources']
     useLocalCdk = true
 }
@@ -21,6 +17,7 @@
         force libs.jooq
     }
 }
+
 
 
 application {
@@ -39,7 +36,6 @@
     testImplementation libs.junit.jupiter.system.stubs
     testImplementation libs.testcontainers.mysql
     testFixturesImplementation libs.testcontainers.mysql
-
     performanceTestJavaImplementation project(':airbyte-integrations:connectors:source-mysql')
 
 }
