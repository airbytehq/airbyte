import org.jsonschema2pojo.SourceType

plugins {
    id 'airbyte-java-connector'
    id 'org.jsonschema2pojo' version '1.2.1'
}

airbyteJavaConnector {
<<<<<<< HEAD
    cdkVersionRequired = '0.19.0'
=======
    cdkVersionRequired = '0.20.5'
>>>>>>> edcd5ed8
    features = ['db-sources']
    useLocalCdk = false
}

java {
    compileJava {
        options.compilerArgs += "-Xlint:-try,-rawtypes"
    }
}

application {
    mainClass = 'io.airbyte.integrations.source.mysql.MySqlSource'
    applicationDefaultJvmArgs = ['-XX:+ExitOnOutOfMemoryError', '-XX:MaxRAMPercentage=75.0']
}

dependencies {
    implementation 'mysql:mysql-connector-java:8.0.30'
    implementation 'io.debezium:debezium-embedded:2.4.0.Final'
    implementation 'io.debezium:debezium-connector-mysql:2.4.0.Final'

    testFixturesImplementation 'org.testcontainers:mysql:1.19.0'

    testImplementation 'org.hamcrest:hamcrest-all:1.3'
    testImplementation 'org.testcontainers:mysql:1.19.0'
}

jsonSchema2Pojo {
    sourceType = SourceType.YAMLSCHEMA
    source = files("${sourceSets.main.output.resourcesDir}/internal_models")
    targetDirectory = new File(project.buildDir, 'generated/src/gen/java/')
    removeOldOutput = true

    targetPackage = 'io.airbyte.integrations.source.mysql.internal.models'

    useLongIntegers = true
    generateBuilders = true
    includeConstructors = false
    includeSetters = true
}<|MERGE_RESOLUTION|>--- conflicted
+++ resolved
@@ -6,11 +6,7 @@
 }
 
 airbyteJavaConnector {
-<<<<<<< HEAD
-    cdkVersionRequired = '0.19.0'
-=======
     cdkVersionRequired = '0.20.5'
->>>>>>> edcd5ed8
     features = ['db-sources']
     useLocalCdk = false
 }
