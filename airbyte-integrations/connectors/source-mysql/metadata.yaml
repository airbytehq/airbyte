--- conflicted
+++ resolved
@@ -9,11 +9,7 @@
   connectorSubtype: database
   connectorType: source
   definitionId: 435bb9a5-7887-4809-aa58-28c27df0d7ad
-<<<<<<< HEAD
-  dockerImageTag: 3.11.0
-=======
-  dockerImageTag: 3.10.0-rc.6
->>>>>>> d274352d
+  dockerImageTag: 3.10.0-rc.7
   dockerRepository: airbyte/source-mysql
   documentationUrl: https://docs.airbyte.com/integrations/sources/mysql
   githubIssueLabel: source-mysql
@@ -76,5 +72,5 @@
         message: Add default cursor for cdc
         upgradeDeadline: "2023-08-17"
     rolloutConfiguration:
-      enableProgressiveRollout: false
+      enableProgressiveRollout: true
 metadataSpecVersion: "1.0"