data:
  allowedHosts:
    hosts:
      - ${host}
      - ${tunnel_method.tunnel_host}
  connectorSubtype: database
  connectorType: source
  definitionId: 435bb9a5-7887-4809-aa58-28c27df0d7ad
<<<<<<< HEAD
  dockerImageTag: 2.1.2
=======
  dockerImageTag: 3.0.1
>>>>>>> 9c8bfff9
  dockerRepository: airbyte/source-mysql
  githubIssueLabel: source-mysql
  icon: mysql.svg
  license: ELv2
  name: MySQL
  registries:
    cloud:
      dockerRepository: airbyte/source-mysql-strict-encrypt
      enabled: true
    oss:
      enabled: true
  releaseStage: beta
  documentationUrl: https://docs.airbyte.com/integrations/sources/mysql
  tags:
    - language:java
    - language:python
  releases:
    breakingChanges:
      3.0.0:
        message: "Add default cursor for cdc"
        upgradeDeadline: "2023-08-17"
  ab_internal:
    sl: 300
    ql: 300
  supportLevel: certified
metadataSpecVersion: "1.0"<|MERGE_RESOLUTION|>--- conflicted
+++ resolved
@@ -6,11 +6,7 @@
   connectorSubtype: database
   connectorType: source
   definitionId: 435bb9a5-7887-4809-aa58-28c27df0d7ad
-<<<<<<< HEAD
-  dockerImageTag: 2.1.2
-=======
-  dockerImageTag: 3.0.1
->>>>>>> 9c8bfff9
+  dockerImageTag: 3.0.2
   dockerRepository: airbyte/source-mysql
   githubIssueLabel: source-mysql
   icon: mysql.svg
