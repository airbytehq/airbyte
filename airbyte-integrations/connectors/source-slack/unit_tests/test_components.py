--- conflicted
+++ resolved
@@ -4,13 +4,6 @@
 from unittest.mock import MagicMock
 
 import pytest
-<<<<<<< HEAD
-=======
-from source_slack import SourceSlack
-from source_slack.components.channel_members_extractor import ChannelMembersExtractor
-from source_slack.components.join_channels import ChannelsRetriever, JoinChannelsStream
-from source_slack.components.threads_partition_router import ThreadsPartitionRouter
->>>>>>> 0e4c0928
 
 from airbyte_cdk.models import SyncMode
 from airbyte_cdk.sources.declarative.extractors import DpathExtractor, RecordSelector
@@ -20,19 +13,7 @@
 from unit_tests.conftest import oauth_config, token_config
 
 
-<<<<<<< HEAD
 def test_channel_members_extractor(token_config, components_module):
-=======
-def get_stream_by_name(stream_name, config):
-    streams = SourceSlack(catalog={}, config=config, state={}).streams(config=config)
-    for stream in streams:
-        if stream.name == stream_name:
-            return stream
-    raise ValueError(f"Stream {stream_name} not found")
-
-
-def test_channel_members_extractor(token_config):
->>>>>>> 0e4c0928
     response_mock = MagicMock()
     members_data = {"members": ["U023BECGF", "U061F7AUR", "W012A3CDE"]}
     response_mock.content = json.dumps(members_data).encode("utf-8")
