--- conflicted
+++ resolved
@@ -9,191 +9,7 @@
 from airbyte_cdk.sources.streams import Stream
 from airbyte_cdk.sources.streams.http import HttpStream
 from airbyte_cdk.sources.streams.http.requests_native_auth import TokenAuthenticator
-<<<<<<< HEAD
-from pendulum import DateTime
-
-from .utils import chunk_date_range
-
-
-class SlackStream(HttpStream, ABC):
-    url_base = "https://slack.com/api/"
-    primary_key = "id"
-    page_size = 1000
-
-    @property
-    def max_retries(self) -> int:
-        # Slack's rate limiting can be unpredictable so we increase the max number of retries by a lot before failing
-        return 20
-
-    def next_page_token(self, response: requests.Response) -> Optional[Mapping[str, Any]]:
-        """Slack uses a cursor-based pagination strategy.
-        Extract the cursor from the response if it exists and return it in a format
-        that can be used to update request parameters"""
-
-        json_response = response.json()
-        next_cursor = json_response.get("response_metadata", {}).get("next_cursor")
-        if next_cursor:
-            return {"cursor": next_cursor}
-
-    def request_params(
-        self,
-        stream_state: Mapping[str, Any],
-        stream_slice: Mapping[str, Any] = None,
-        next_page_token: Mapping[str, Any] = None,
-    ) -> MutableMapping[str, Any]:
-        params = {"limit": self.page_size}
-        if next_page_token:
-            params.update(**next_page_token)
-        return params
-
-    def parse_response(
-        self,
-        response: requests.Response,
-        stream_state: Mapping[str, Any] = None,
-        stream_slice: Mapping[str, Any] = None,
-        next_page_token: Mapping[str, Any] = None,
-    ) -> Iterable[MutableMapping]:
-        json_response = response.json()
-        yield from json_response.get(self.data_field, [])
-
-    def backoff_time(self, response: requests.Response) -> Optional[float]:
-        """This method is called if we run into the rate limit.
-        Slack puts the retry time in the `Retry-After` response header so we
-        we return that value. If the response is anything other than a 429 (e.g: 5XX)
-        fall back on default retry behavior.
-        Rate Limits Docs: https://api.slack.com/docs/rate-limits#web"""
-
-        if "Retry-After" in response.headers:
-            return int(response.headers["Retry-After"])
-        else:
-            self.logger.info("Retry-after header not found. Using default backoff value")
-            return 5
-
-    @property
-    @abstractmethod
-    def data_field(self) -> str:
-        """The name of the field in the response which contains the data"""
-
-    def should_retry(self, response: requests.Response) -> bool:
-        return response.status_code == requests.codes.REQUEST_TIMEOUT or super().should_retry(response)
-
-
-class JoinChannelsStream(HttpStream):
-    """
-    This class is a special stream which joins channels because the Slack API only returns messages from channels this bot is in.
-    Its responses should only be logged for debugging reasons, not read as records.
-    """
-
-    url_base = "https://slack.com/api/"
-    http_method = "POST"
-    primary_key = "id"
-
-    def __init__(self, channel_filter: List[str] = None, **kwargs):
-        self.channel_filter = channel_filter or []
-        super().__init__(**kwargs)
-
-    def parse_response(self, response: requests.Response, stream_slice: Mapping[str, Any] = None, **kwargs) -> Iterable:
-        """
-        Override to simply indicate that the specific channel was joined successfully.
-        This method should not return any data, but should return an empty iterable.
-        """
-        self.logger.info(f"Successfully joined channel: {stream_slice['channel_name']}")
-        return []
-
-    def next_page_token(self, response: requests.Response) -> Optional[Mapping[str, Any]]:
-        """
-        The pagination is not applicable to this Service Stream.
-        """
-        return None
-
-    def path(self, **kwargs) -> str:
-        return "conversations.join"
-
-    def request_body_json(self, stream_slice: Mapping = None, **kwargs) -> Optional[Mapping]:
-        return {"channel": stream_slice["channel"]}
-
-
-class ChanneledStream(SlackStream, ABC):
-    """Slack stream with channel filter"""
-
-    def __init__(self, channel_filter: List[str] = [], join_channels: bool = False, **kwargs):
-        self.channel_filter = channel_filter
-        self.join_channels = join_channels
-        self.kwargs = kwargs
-        super().__init__(**kwargs)
-
-    @property
-    def join_channels_stream(self) -> JoinChannelsStream:
-        return JoinChannelsStream(authenticator=self.kwargs.get("authenticator"), channel_filter=self.channel_filter)
-
-    def should_join_to_channel(self, channel: Mapping[str, Any]) -> bool:
-        """
-        The `is_member` property indicates whether or not the API Bot is already assigned / joined to the channel.
-        https://api.slack.com/types/conversation#booleans
-        """
-        return self.join_channels and not channel.get("is_member")
-
-    def make_join_channel_slice(self, channel: Mapping[str, Any]) -> Mapping[str, Any]:
-        channel_id: str = channel.get("id")
-        channel_name: str = channel.get("name")
-        self.logger.info(f"Joining Slack Channel: `{channel_name}`")
-        return {"channel": channel_id, "channel_name": channel_name}
-
-
-class Channels(ChanneledStream):
-    data_field = "channels"
-
-    @property
-    def use_cache(self) -> bool:
-        return True
-
-    def path(self, **kwargs) -> str:
-        return "conversations.list"
-
-    def request_params(self, **kwargs) -> MutableMapping[str, Any]:
-        params = super().request_params(**kwargs)
-        params["types"] = "public_channel,private_channel"
-        return params
-
-    def parse_response(self, response: requests.Response, **kwargs) -> Iterable[MutableMapping]:
-        json_response = response.json()
-        channels = json_response.get(self.data_field, [])
-        if self.channel_filter:
-            channels = [channel for channel in channels if channel["name"] in self.channel_filter]
-        yield from channels
-
-    def read_records(self, sync_mode: SyncMode, **kwargs) -> Iterable[Mapping[str, Any]]:
-        """
-        Override the default `read_records` method to provide the `JoinChannelsStream` functionality,
-        and be able to read all the channels, not just the ones that already has the API Bot joined.
-        """
-        for channel in super().read_records(sync_mode=sync_mode):
-            # check the channel should be joined before reading
-            if self.should_join_to_channel(channel):
-                # join the channel before reading it
-                yield from self.join_channels_stream.read_records(
-                    sync_mode=sync_mode,
-                    stream_slice=self.make_join_channel_slice(channel),
-                )
-            # reading the channel data
-            self.logger.info(f"Reading the channel: `{channel.get('name')}`")
-            yield channel
-
-
-class ChannelMembers(ChanneledStream):
-    data_field = "members"
-    primary_key = ["member_id", "channel_id"]
-
-    def path(self, **kwargs) -> str:
-        return "conversations.members"
-
-    def request_params(self, stream_state: Mapping[str, Any], stream_slice: Mapping[str, Any] = None, **kwargs) -> MutableMapping[str, Any]:
-        params = super().request_params(stream_state=stream_state, stream_slice=stream_slice, **kwargs)
-        params["channel"] = stream_slice["channel_id"]
-        return params
-=======
 from source_slack.streams import Threads
->>>>>>> 59e981a7
 
 
 class SourceSlack(YamlDeclarativeSource):
