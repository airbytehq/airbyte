--- conflicted
+++ resolved
@@ -3,11 +3,7 @@
 build-backend = "poetry.core.masonry.api"
 
 [tool.poetry]
-<<<<<<< HEAD
-version = "1.1.6"
-=======
 version = "1.1.7"
->>>>>>> 5b62bdfb
 name = "source-slack"
 description = "Source implementation for Slack."
 authors = [ "Airbyte <contact@airbyte.io>",]
