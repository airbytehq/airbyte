--- conflicted
+++ resolved
@@ -3,11 +3,7 @@
 build-backend = "poetry.core.masonry.api"
 
 [tool.poetry]
-<<<<<<< HEAD
-version = "0.4.2"
-=======
 version = "1.0.0"
->>>>>>> 5a56400d
 name = "source-slack"
 description = "Source implementation for Slack."
 authors = [ "Airbyte <contact@airbyte.io>",]
@@ -22,12 +18,8 @@
 [tool.poetry.dependencies]
 python = "^3.9,<3.12"
 pendulum = "==2.1.2"
-<<<<<<< HEAD
-airbyte-cdk = "0.80.0"
-=======
 airbyte-cdk = "^0"
 freezegun = "^1.4.0"
->>>>>>> 5a56400d
 
 [tool.poetry.scripts]
 source-slack = "source_slack.run:run"
