--- conflicted
+++ resolved
@@ -1,25 +1,11 @@
 # Slack source connector
 
-<<<<<<< HEAD
-This is the repository for the Orbit configuration based source connector.
-=======
 
 This is the repository for the Slack source connector, written in Python.
->>>>>>> edcd5ed8
 For information about how to use this connector within Airbyte, see [the documentation](https://docs.airbyte.com/integrations/sources/slack).
 
 ## Local development
 
-<<<<<<< HEAD
-#### Create credentials
-**If you are a community contributor**, follow the instructions in the [documentation](https://docs.airbyte.com/integrations/sources/slack)
-to generate the necessary credentials. Then create a file `secrets/config.json` conforming to the `source_orbit/spec.yaml` file.
-Note that any directory named `secrets` is gitignored across the entire Airbyte repo, so there is no danger of accidentally checking in sensitive information.
-See `integration_tests/sample_config.json` for a sample config file.
-
-**If you are an Airbyte core member**, copy the credentials in Lastpass under the secret name `source slack test creds`
-and place them into `secrets/config.json`.
-=======
 ### Prerequisites
 * Python (~=3.9)
 * Poetry (~=1.7) - installation instructions [here](https://python-poetry.org/docs/#installation)
@@ -31,7 +17,6 @@
 poetry install --with dev
 ```
 
->>>>>>> edcd5ed8
 
 ### Create credentials
 **If you are a community contributor**, follow the instructions in the [documentation](https://docs.airbyte.com/integrations/sources/slack)
@@ -40,15 +25,6 @@
 See `sample_files/sample_config.json` for a sample config file.
 
 
-<<<<<<< HEAD
-#### Build
-**Via [`airbyte-ci`](https://github.com/airbytehq/airbyte/blob/master/airbyte-ci/connectors/pipelines/README.md) (recommended):**
-```bash
-airbyte-ci connectors --name source-slack build
-```
-
-An image will be built with the tag `airbyte/source-slack:dev`.
-=======
 ### Locally running the connector
 ```
 poetry run source-slack spec
@@ -62,17 +38,12 @@
 ```
 poetry run pytest unit_tests
 ```
->>>>>>> edcd5ed8
 
 ### Building the docker image
 1. Install [`airbyte-ci`](https://github.com/airbytehq/airbyte/blob/master/airbyte-ci/connectors/pipelines/README.md)
 2. Run the following command to build the docker image:
 ```bash
-<<<<<<< HEAD
-docker build -t airbyte/source-slack:dev .
-=======
 airbyte-ci connectors --name=source-slack build
->>>>>>> edcd5ed8
 ```
 
 An image will be available on your host with the tag `airbyte/source-slack:dev`.
