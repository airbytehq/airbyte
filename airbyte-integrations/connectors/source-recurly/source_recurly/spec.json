{
  "documentationUrl": "https://docs.airbyte.io/integrations/sources/recurly",
  "connectionSpecification": {
    "$schema": "http://json-schema.org/draft-07/schema#",
    "title": "Recurly Source Spec",
    "type": "object",
    "required": ["api_key"],
    "additionalProperties": false,
    "properties": {
      "begin_time": {
        "type": "string",
        "description": "ISO8601 timestamp from which the replication from Recurly API will start from.",
        "examples": ["2021-12-01T00:00:00"],
        "pattern": "^[0-9]{4}-[0-9]{2}-[0-9]{2}T[0-9]{2}:[0-9]{2}:[0-9]{2}$"
      },
      "api_key": {
        "type": "string",
<<<<<<< HEAD
        "title": "API Key",
=======
        "airbyte_secret": true,
>>>>>>> b8cd7724
        "description": "Recurly API Key. See the  <a href=\"https://docs.airbyte.io/integrations/sources/recurly\">docs</a> for more information on how to generate this key."
      }
    }
  }
}<|MERGE_RESOLUTION|>--- conflicted
+++ resolved
@@ -15,11 +15,8 @@
       },
       "api_key": {
         "type": "string",
-<<<<<<< HEAD
         "title": "API Key",
-=======
         "airbyte_secret": true,
->>>>>>> b8cd7724
         "description": "Recurly API Key. See the  <a href=\"https://docs.airbyte.io/integrations/sources/recurly\">docs</a> for more information on how to generate this key."
       }
     }
