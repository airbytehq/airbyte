{
  "documentationUrl": "https://docs.airbyte.com/integrations/sources/recurly",
  "connectionSpecification": {
    "$schema": "http://json-schema.org/draft-07/schema#",
    "title": "Recurly Source Spec",
    "type": "object",
    "required": ["api_key"],
    "additionalProperties": false,
    "properties": {
<<<<<<< HEAD
      "start_date": {
=======
      "api_key": {
        "type": "string",
        "title": "API Key",
        "airbyte_secret": true,
        "description": "Recurly API Key. See the  <a href=\"https://docs.airbyte.com/integrations/sources/recurly\">docs</a> for more information on how to generate this key.",
        "order": 1
      },
      "begin_time": {
>>>>>>> 9cb32437
        "type": "string",
        "description": "ISO8601 timestamp from which the replication from Recurly API will start from.",
        "examples": ["2021-12-01T00:00:00"],
        "pattern": "^$|^[0-9]{4}-[0-9]{2}-[0-9]{2}T[0-9]{2}:[0-9]{2}:[0-9]{2}$",
        "order": 2
      },
      "end_time": {
        "type": "string",
        "description": "ISO8601 timestamp to which the replication from Recurly API will stop. Records after that date won't be imported.",
        "examples": ["2021-12-01T00:00:00"],
        "pattern": "^$|^[0-9]{4}-[0-9]{2}-[0-9]{2}T[0-9]{2}:[0-9]{2}:[0-9]{2}$",
        "order": 3
      }
    }
  }
}<|MERGE_RESOLUTION|>--- conflicted
+++ resolved
@@ -7,18 +7,14 @@
     "required": ["api_key"],
     "additionalProperties": false,
     "properties": {
-<<<<<<< HEAD
-      "start_date": {
-=======
       "api_key": {
         "type": "string",
         "title": "API Key",
         "airbyte_secret": true,
-        "description": "Recurly API Key. See the  <a href=\"https://docs.airbyte.com/integrations/sources/recurly\">docs</a> for more information on how to generate this key.",
+        "description": "Recurly API Key.",
         "order": 1
       },
-      "begin_time": {
->>>>>>> 9cb32437
+      "start_date": {
         "type": "string",
         "description": "ISO8601 timestamp from which the replication from Recurly API will start from.",
         "examples": ["2021-12-01T00:00:00"],
