data:
  ab_internal:
    ql: 200
    sl: 100
  connectorBuildOptions:
    baseImage: docker.io/airbyte/python-connector-base:2.0.0@sha256:c44839ba84406116e8ba68722a0f30e8f6e7056c726f447681bb9e9ece8bd916
  connectorSubtype: api
  connectorType: source
  definitionId: cd42861b-01fc-4658-a8ab-5d11d0510f01
<<<<<<< HEAD
  dockerImageTag: 1.1.0
=======
  dockerImageTag: 1.0.12
>>>>>>> b656d6e8
  dockerRepository: airbyte/source-recurly
  documentationUrl: https://docs.airbyte.com/integrations/sources/recurly
  githubIssueLabel: source-recurly
  icon: recurly.svg
  license: MIT
  name: Recurly
  registries:
    cloud:
      enabled: true
    oss:
      enabled: true
  releases:
    breakingChanges:
      1.0.0:
        message: Version 1.0.0 introduces a number of schema updates to the Recurly connector. To ensure a smooth upgrade, please refresh your schemas and reset your data before resuming syncs.
        upgradeDeadline: "2024-03-05"
  releaseStage: alpha
  remoteRegistries:
    pypi:
      enabled: true
      packageName: airbyte-source-recurly
  supportLevel: community
  tags:
    - language:python
    - cdk:python
  connectorTestSuitesOptions:
    - suite: unitTests
    - suite: acceptanceTests
      testSecrets:
        - name: SECRET_SOURCE-RECURLY__CREDS
          fileName: config.json
          secretStore:
            type: GSM
            alias: airbyte-connector-testing-secret-store
metadataSpecVersion: "1.0"<|MERGE_RESOLUTION|>--- conflicted
+++ resolved
@@ -7,11 +7,7 @@
   connectorSubtype: api
   connectorType: source
   definitionId: cd42861b-01fc-4658-a8ab-5d11d0510f01
-<<<<<<< HEAD
   dockerImageTag: 1.1.0
-=======
-  dockerImageTag: 1.0.12
->>>>>>> b656d6e8
   dockerRepository: airbyte/source-recurly
   documentationUrl: https://docs.airbyte.com/integrations/sources/recurly
   githubIssueLabel: source-recurly
