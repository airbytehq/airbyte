--- conflicted
+++ resolved
@@ -4,11 +4,7 @@
   connectorSubtype: database
   connectorType: destination
   definitionId: 94bd199c-2ff0-4aa2-b98e-17f0acb72610
-<<<<<<< HEAD
   dockerImageTag: 0.4.0
-=======
-  dockerImageTag: 0.3.6
->>>>>>> 6a937e29
   dockerRepository: airbyte/destination-duckdb
   githubIssueLabel: destination-duckdb
   icon: duckdb.svg
@@ -23,24 +19,17 @@
   releases:
     breakingChanges:
       0.3.0:
-<<<<<<< HEAD
         message: >
           This version uses the DuckDB 0.9.1 database driver, which is not
           backwards compatible with prior versions. MotherDuck users can
           upgrade their database by visiting https://app.motherduck.com/ and
           accepting the upgrade. For more information, see the connector
           migration guide.
-=======
-        message:
-          "This version uses the DuckDB 0.9.1 database driver, which is not
-          backwards compatible with prior versions. MotherDuck users can upgrade their
-          database by visiting https://app.motherduck.com/ and accepting the upgrade.
-          For more information, see the connector migration guide."
->>>>>>> 6a937e29
         upgradeDeadline: "2023-10-31"
       0.4.0:
         message: >
           This version uses the DuckDB 0.10.3 database driver, which in not backwards compatible with databases created using the 0.9.x versions of DuckDB. MotherDuck users can upgrade their database by visiting https://app.motherduck.com/ and accepting the upgrade. For more information, see the connector migration guide.
+        upgradeDeadline: "2024-06-30"
   resourceRequirements:
     jobSpecific:
       - jobType: check_connection
