#
# Copyright (c) 2022 Airbyte, Inc., all rights reserved.
#

<<<<<<< HEAD
import datetime
import logging
=======
>>>>>>> 1884c7db
from http import HTTPStatus
from unittest.mock import MagicMock

import pytest
<<<<<<< HEAD
from source_xero.streams import Organisations, XeroStream, parse_date
=======
from source_xero.source import XeroStream
>>>>>>> 1884c7db


@pytest.fixture
def patch_base_class(mocker):
    # Mock abstract methods to enable instantiating abstract class
    mocker.patch.object(XeroStream, "path", "v0/example_endpoint")
    mocker.patch.object(XeroStream, "primary_key", "test_primary_key")
    mocker.patch.object(XeroStream, "__abstractmethods__", set())


def test_request_params(patch_base_class):
    stream = XeroStream()
    # TODO: replace this with your input parameters
    inputs = {"stream_slice": None, "stream_state": None, "next_page_token": None}
    # TODO: replace this with your expected request parameters
    expected_params = {}
    assert stream.request_params(**inputs) == expected_params


def test_next_page_token(patch_base_class):
    stream = XeroStream()
    # TODO: replace this with your input parameters
    inputs = {"response": MagicMock()}
    # TODO: replace this with your expected next page token
    expected_token = None
    assert stream.next_page_token(**inputs) == expected_token


def test_parse_response(patch_base_class):
    stream = XeroStream()
    # TODO: replace this with your input parameters
    inputs = {"response": MagicMock()}
    # TODO: replace this with your expected parced object
    expected_parsed_object = {}
    assert next(stream.parse_response(**inputs)) == expected_parsed_object


def test_request_headers(patch_base_class):
    stream = XeroStream()
    # TODO: replace this with your input parameters
    inputs = {"stream_slice": None, "stream_state": None, "next_page_token": None}
    # TODO: replace this with your expected request headers
    expected_headers = {}
    assert stream.request_headers(**inputs) == expected_headers


def test_http_method(patch_base_class):
    stream = XeroStream()
    # TODO: replace this with your expected http request method
    expected_method = "GET"
    assert stream.http_method == expected_method


@pytest.mark.parametrize(
    ("http_status", "should_retry"),
    [
        (HTTPStatus.OK, False),
        (HTTPStatus.BAD_REQUEST, False),
        (HTTPStatus.TOO_MANY_REQUESTS, True),
        (HTTPStatus.INTERNAL_SERVER_ERROR, True),
    ],
)
def test_should_retry(patch_base_class, http_status, should_retry):
    response_mock = MagicMock()
    response_mock.status_code = http_status
    stream = XeroStream()
    assert stream.should_retry(response_mock) == should_retry


def test_backoff_time(patch_base_class):
    response_mock = MagicMock()
    stream = XeroStream()
    expected_backoff_time = None
<<<<<<< HEAD
    assert stream.backoff_time(response_mock) == expected_backoff_time


def test_parse_date():
    # 11/10/2020 00:00:00 +3 (11/10/2020 21:00:00 GMT/UTC)
    assert parse_date("/Date(1602363600000+0300)/") == datetime.datetime(2020, 10, 11, 0, 0, tzinfo=datetime.timezone.utc)
    # 02/02/2020 10:31:51.5 +3 (02/02/2020 07:31:51.5 GMT/UTC)
    assert parse_date("/Date(1580628711500+0300)/") == datetime.datetime(2020, 2, 2, 10, 31, 51, 500000, tzinfo=datetime.timezone.utc)
    # 07/02/2022 20:12:55 GMT/UTC
    assert parse_date("/Date(1656792775000)/") == datetime.datetime(2022, 7, 2, 20, 12, 55, tzinfo=datetime.timezone.utc)
    # Not a date
    assert parse_date("not a date") is None


@pytest.mark.parametrize(
    "stream,url,status_code,response_content,expected_availability,expected_reason_substring",
    [
        (
            Organisations,
            "https://api.xero.com/api.xro/2.0/Organisation",
            403,
            b'{"object": "error", "status": 403, "code": "restricted_resource"}',
            False,
            "Unable to read organisations stream. The endpoint https://api.xero.com/api.xro/2.0/Organisation returned 403: None. This is most likely due to insufficient permissions on the credentials in use.",
        ),

    ],
)
def test_403_error_handling(
    requests_mock, stream, url, status_code, response_content, expected_availability, expected_reason_substring
):
    """
    Test that availability strategy flags streams with 403 error as unavailable
    and returns custom Notion integration message.
    """

    requests_mock.get(url=url, status_code=status_code, content=response_content)

    stream = stream(tenant_id='tenant_id')

    is_available, reason = stream.check_availability(logger=logging.Logger, source=MagicMock())

    assert is_available is expected_availability
    assert expected_reason_substring in reason
=======
    assert stream.backoff_time(response_mock) == expected_backoff_time
>>>>>>> 1884c7db
<|MERGE_RESOLUTION|>--- conflicted
+++ resolved
@@ -1,21 +1,12 @@
 #
-# Copyright (c) 2022 Airbyte, Inc., all rights reserved.
+# Copyright (c) 2023 Airbyte, Inc., all rights reserved.
 #
 
-<<<<<<< HEAD
-import datetime
-import logging
-=======
->>>>>>> 1884c7db
 from http import HTTPStatus
 from unittest.mock import MagicMock
 
 import pytest
-<<<<<<< HEAD
-from source_xero.streams import Organisations, XeroStream, parse_date
-=======
 from source_xero.source import XeroStream
->>>>>>> 1884c7db
 
 
 @pytest.fixture
@@ -89,51 +80,4 @@
     response_mock = MagicMock()
     stream = XeroStream()
     expected_backoff_time = None
-<<<<<<< HEAD
-    assert stream.backoff_time(response_mock) == expected_backoff_time
-
-
-def test_parse_date():
-    # 11/10/2020 00:00:00 +3 (11/10/2020 21:00:00 GMT/UTC)
-    assert parse_date("/Date(1602363600000+0300)/") == datetime.datetime(2020, 10, 11, 0, 0, tzinfo=datetime.timezone.utc)
-    # 02/02/2020 10:31:51.5 +3 (02/02/2020 07:31:51.5 GMT/UTC)
-    assert parse_date("/Date(1580628711500+0300)/") == datetime.datetime(2020, 2, 2, 10, 31, 51, 500000, tzinfo=datetime.timezone.utc)
-    # 07/02/2022 20:12:55 GMT/UTC
-    assert parse_date("/Date(1656792775000)/") == datetime.datetime(2022, 7, 2, 20, 12, 55, tzinfo=datetime.timezone.utc)
-    # Not a date
-    assert parse_date("not a date") is None
-
-
-@pytest.mark.parametrize(
-    "stream,url,status_code,response_content,expected_availability,expected_reason_substring",
-    [
-        (
-            Organisations,
-            "https://api.xero.com/api.xro/2.0/Organisation",
-            403,
-            b'{"object": "error", "status": 403, "code": "restricted_resource"}',
-            False,
-            "Unable to read organisations stream. The endpoint https://api.xero.com/api.xro/2.0/Organisation returned 403: None. This is most likely due to insufficient permissions on the credentials in use.",
-        ),
-
-    ],
-)
-def test_403_error_handling(
-    requests_mock, stream, url, status_code, response_content, expected_availability, expected_reason_substring
-):
-    """
-    Test that availability strategy flags streams with 403 error as unavailable
-    and returns custom Notion integration message.
-    """
-
-    requests_mock.get(url=url, status_code=status_code, content=response_content)
-
-    stream = stream(tenant_id='tenant_id')
-
-    is_available, reason = stream.check_availability(logger=logging.Logger, source=MagicMock())
-
-    assert is_available is expected_availability
-    assert expected_reason_substring in reason
-=======
-    assert stream.backoff_time(response_mock) == expected_backoff_time
->>>>>>> 1884c7db
+    assert stream.backoff_time(response_mock) == expected_backoff_time