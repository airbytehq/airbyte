--- conflicted
+++ resolved
@@ -8,11 +8,7 @@
 @fixture(name="config")
 def config_fixture():
     return {
-<<<<<<< HEAD
-        "site": "datadoghq.com",
-=======
         "site": "api.datadoghq.com",
->>>>>>> ab41b284
         "api_key": "test_api_key",
         "application_key": "test_application_key",
         "query": "",
