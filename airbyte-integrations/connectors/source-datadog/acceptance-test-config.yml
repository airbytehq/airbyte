# See [Connector Acceptance Tests](https://docs.airbyte.com/connector-development/testing-connectors/connector-acceptance-tests-reference)
# for more information about how to configure these tests
connector_image: airbyte/source-datadog:dev
acceptance_tests:
  spec:
    tests:
      - spec_path: "source_datadog/spec.yaml"
  connection:
    tests:
      - config_path: "secrets/config.json"
        status: "succeed"
      - config_path: "integration_tests/invalid_config.json"
        status: "failed"
  discovery:
    tests:
      - config_path: "secrets/config.json"
  basic_read:
    tests:
      - config_path: "secrets/config.json"
        configured_catalog_path: "integration_tests/configured_catalog.json"
        empty_streams:
          - name: audit_logs
            bypass_reason: Sandbox account can't seed this stream
          - name: incident_teams
            bypass_reason: Sandbox account can't seed this stream
          - name: service_level_objectives
            bypass_reason: Sandbox account can't seed this stream
  incremental:
    bypass_reason: "This connector does not implement incremental sync"
<<<<<<< HEAD
    tests:
      - config_path: "secrets/config.json"
        configured_catalog_path: "integration_tests/configured_catalog.json"
        future_state:
          future_state_path: "integration_tests/abnormal_state.json"
=======
>>>>>>> 3c3a80a7
  full_refresh:
    tests:
      - config_path: "secrets/config.json"
        configured_catalog_path: "integration_tests/configured_catalog.json"
        ignored_fields:
          logs:
            - name: "attributes.timestamp"
              bypass_reason: "Change everytime"
            - name: "id"
              bypass_reason: "Change everytime"<|MERGE_RESOLUTION|>--- conflicted
+++ resolved
@@ -27,14 +27,6 @@
             bypass_reason: Sandbox account can't seed this stream
   incremental:
     bypass_reason: "This connector does not implement incremental sync"
-<<<<<<< HEAD
-    tests:
-      - config_path: "secrets/config.json"
-        configured_catalog_path: "integration_tests/configured_catalog.json"
-        future_state:
-          future_state_path: "integration_tests/abnormal_state.json"
-=======
->>>>>>> 3c3a80a7
   full_refresh:
     tests:
       - config_path: "secrets/config.json"
