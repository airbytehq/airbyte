--- conflicted
+++ resolved
@@ -26,11 +26,7 @@
   connectorSubtype: api
   connectorType: source
   definitionId: 1cfc30c7-82db-43f4-9fd7-ac1b42312cda
-<<<<<<< HEAD
-  dockerImageTag: 2.0.5
-=======
-  dockerImageTag: 1.1.2
->>>>>>> ad4df190
+  dockerImageTag: 2.0.6
   dockerRepository: airbyte/source-datadog
   githubIssueLabel: source-datadog
   icon: datadog.svg
