--- conflicted
+++ resolved
@@ -18,11 +18,7 @@
   connectorSubtype: api
   connectorType: source
   definitionId: 1cfc30c7-82db-43f4-9fd7-ac1b42312cda
-<<<<<<< HEAD
   dockerImageTag: 0.5.0
-=======
-  dockerImageTag: 0.4.3
->>>>>>> 3c3a80a7
   dockerRepository: airbyte/source-datadog
   githubIssueLabel: source-datadog
   icon: datadog.svg
