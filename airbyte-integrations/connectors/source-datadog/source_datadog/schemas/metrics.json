{
  "$schema": "http://json-schema.org/draft-07/schema#",
  "type": "object",
  "additionalProperties": true,
<<<<<<< HEAD
  "properties" : {}
=======
  "properties":{
    "id": {
      "type": ["null", "string"],
      "description": "The metric name for this resource."
    },
    "type": {
      "type": ["null", "string"],
      "description": "The metric resource type."
    }
  }
>>>>>>> e0be3945
}<|MERGE_RESOLUTION|>--- conflicted
+++ resolved
@@ -2,9 +2,6 @@
   "$schema": "http://json-schema.org/draft-07/schema#",
   "type": "object",
   "additionalProperties": true,
-<<<<<<< HEAD
-  "properties" : {}
-=======
   "properties":{
     "id": {
       "type": ["null", "string"],
@@ -15,5 +12,4 @@
       "description": "The metric resource type."
     }
   }
->>>>>>> e0be3945
 }