# Datadog source connector

<<<<<<< HEAD
=======

>>>>>>> 509edcb2
This is the repository for the Datadog source connector, written in Python.
For information about how to use this connector within Airbyte, see [the documentation](https://docs.airbyte.com/integrations/sources/datadog).

## Local development

### Prerequisites
<<<<<<< HEAD

- Python (~=3.9)
- Poetry (~=1.7) - installation instructions [here](https://python-poetry.org/docs/#installation)

### Installing the connector

From this connector directory, run:

=======
* Python (~=3.9)
* Poetry (~=1.7) - installation instructions [here](https://python-poetry.org/docs/#installation)


### Installing the connector
From this connector directory, run:
>>>>>>> 509edcb2
```bash
poetry install --with dev
```

<<<<<<< HEAD
### Create credentials
=======
>>>>>>> 509edcb2

### Create credentials
**If you are a community contributor**, follow the instructions in the [documentation](https://docs.airbyte.com/integrations/sources/datadog)
to generate the necessary credentials. Then create a file `secrets/config.json` conforming to the `source_datadog/spec.yaml` file.
Note that any directory named `secrets` is gitignored across the entire Airbyte repo, so there is no danger of accidentally checking in sensitive information.
See `sample_files/sample_config.json` for a sample config file.

<<<<<<< HEAD
### Locally running the connector

=======

### Locally running the connector
>>>>>>> 509edcb2
```
poetry run source-datadog spec
poetry run source-datadog check --config secrets/config.json
poetry run source-datadog discover --config secrets/config.json
poetry run source-datadog read --config secrets/config.json --catalog sample_files/configured_catalog.json
```
<<<<<<< HEAD

### Running unit tests

To run unit tests locally, from the connector directory run:

```
poetry run pytest unit_tests
```

### Building the docker image

1. Install [`airbyte-ci`](https://github.com/airbytehq/airbyte/blob/master/airbyte-ci/connectors/pipelines/README.md)
2. Run the following command to build the docker image:

```bash
airbyte-ci connectors --name=source-datadog build
```

An image will be available on your host with the tag `airbyte/source-datadog:dev`.

### Running as a docker container
=======

### Running unit tests
To run unit tests locally, from the connector directory run:
```
poetry run pytest unit_tests
```

### Building the docker image
1. Install [`airbyte-ci`](https://github.com/airbytehq/airbyte/blob/master/airbyte-ci/connectors/pipelines/README.md)
2. Run the following command to build the docker image:
```bash
airbyte-ci connectors --name=source-datadog build
```

An image will be available on your host with the tag `airbyte/source-datadog:dev`.

>>>>>>> 509edcb2

### Running as a docker container
Then run any of the connector commands as follows:
```
docker run --rm airbyte/source-datadog:dev spec
docker run --rm -v $(pwd)/secrets:/secrets airbyte/source-datadog:dev check --config /secrets/config.json
docker run --rm -v $(pwd)/secrets:/secrets airbyte/source-datadog:dev discover --config /secrets/config.json
docker run --rm -v $(pwd)/secrets:/secrets -v $(pwd)/integration_tests:/integration_tests airbyte/source-datadog:dev read --config /secrets/config.json --catalog /integration_tests/configured_catalog.json
```

### Running our CI test suite
<<<<<<< HEAD

=======
>>>>>>> 509edcb2
You can run our full test suite locally using [`airbyte-ci`](https://github.com/airbytehq/airbyte/blob/master/airbyte-ci/connectors/pipelines/README.md):
```bash
airbyte-ci connectors --name=source-datadog test
```

### Customizing acceptance Tests
<<<<<<< HEAD

=======
>>>>>>> 509edcb2
Customize `acceptance-test-config.yml` file to configure acceptance tests. See [Connector Acceptance Tests](https://docs.airbyte.com/connector-development/testing-connectors/connector-acceptance-tests-reference) for more information.
If your connector requires to create or destroy resources for use during acceptance tests create fixtures for it and place them inside integration_tests/acceptance.py.

### Dependency Management
<<<<<<< HEAD

All of your dependencies should be managed via Poetry.
To add a new dependency, run:

```bash
poetry add <package-name>
```

Please commit the changes to `pyproject.toml` and `poetry.lock` files.

## Publishing a new version of the connector
=======
All of your dependencies should be managed via Poetry. 
To add a new dependency, run:
```bash
poetry add <package-name>
```

Please commit the changes to `pyproject.toml` and `poetry.lock` files.
>>>>>>> 509edcb2

## Publishing a new version of the connector
You've checked out the repo, implemented a million dollar feature, and you're ready to share your changes with the world. Now what?
1. Make sure your changes are passing our test suite: `airbyte-ci connectors --name=source-datadog test`
<<<<<<< HEAD
2. Bump the connector version (please follow [semantic versioning for connectors](https://docs.airbyte.com/contributing-to-airbyte/resources/pull-requests-handbook/#semantic-versioning-for-connectors)):
   - bump the `dockerImageTag` value in `metadata.yaml`
   - bump the `version` value in `pyproject.toml`
=======
2. Bump the connector version (please follow [semantic versioning for connectors](https://docs.airbyte.com/contributing-to-airbyte/resources/pull-requests-handbook/#semantic-versioning-for-connectors)): 
    - bump the `dockerImageTag` value in in `metadata.yaml`
    - bump the `version` value in `pyproject.toml`
>>>>>>> 509edcb2
3. Make sure the `metadata.yaml` content is up to date.
4. Make sure the connector documentation and its changelog is up to date (`docs/integrations/sources/datadog.md`).
5. Create a Pull Request: use [our PR naming conventions](https://docs.airbyte.com/contributing-to-airbyte/resources/pull-requests-handbook/#pull-request-title-convention).
6. Pat yourself on the back for being an awesome contributor.
7. Someone from Airbyte will take a look at your PR and iterate with you to merge it into master.
8. Once your PR is merged, the new version of the connector will be automatically published to Docker Hub and our connector registry.<|MERGE_RESOLUTION|>--- conflicted
+++ resolved
@@ -1,40 +1,23 @@
 # Datadog source connector
 
-<<<<<<< HEAD
-=======
 
->>>>>>> 509edcb2
 This is the repository for the Datadog source connector, written in Python.
 For information about how to use this connector within Airbyte, see [the documentation](https://docs.airbyte.com/integrations/sources/datadog).
 
 ## Local development
 
 ### Prerequisites
-<<<<<<< HEAD
-
-- Python (~=3.9)
-- Poetry (~=1.7) - installation instructions [here](https://python-poetry.org/docs/#installation)
-
-### Installing the connector
-
-From this connector directory, run:
-
-=======
 * Python (~=3.9)
 * Poetry (~=1.7) - installation instructions [here](https://python-poetry.org/docs/#installation)
 
 
 ### Installing the connector
 From this connector directory, run:
->>>>>>> 509edcb2
+
 ```bash
 poetry install --with dev
 ```
 
-<<<<<<< HEAD
-### Create credentials
-=======
->>>>>>> 509edcb2
 
 ### Create credentials
 **If you are a community contributor**, follow the instructions in the [documentation](https://docs.airbyte.com/integrations/sources/datadog)
@@ -42,42 +25,14 @@
 Note that any directory named `secrets` is gitignored across the entire Airbyte repo, so there is no danger of accidentally checking in sensitive information.
 See `sample_files/sample_config.json` for a sample config file.
 
-<<<<<<< HEAD
-### Locally running the connector
-
-=======
 
 ### Locally running the connector
->>>>>>> 509edcb2
 ```
 poetry run source-datadog spec
 poetry run source-datadog check --config secrets/config.json
 poetry run source-datadog discover --config secrets/config.json
 poetry run source-datadog read --config secrets/config.json --catalog sample_files/configured_catalog.json
 ```
-<<<<<<< HEAD
-
-### Running unit tests
-
-To run unit tests locally, from the connector directory run:
-
-```
-poetry run pytest unit_tests
-```
-
-### Building the docker image
-
-1. Install [`airbyte-ci`](https://github.com/airbytehq/airbyte/blob/master/airbyte-ci/connectors/pipelines/README.md)
-2. Run the following command to build the docker image:
-
-```bash
-airbyte-ci connectors --name=source-datadog build
-```
-
-An image will be available on your host with the tag `airbyte/source-datadog:dev`.
-
-### Running as a docker container
-=======
 
 ### Running unit tests
 To run unit tests locally, from the connector directory run:
@@ -94,7 +49,6 @@
 
 An image will be available on your host with the tag `airbyte/source-datadog:dev`.
 
->>>>>>> 509edcb2
 
 ### Running as a docker container
 Then run any of the connector commands as follows:
@@ -106,29 +60,19 @@
 ```
 
 ### Running our CI test suite
-<<<<<<< HEAD
 
-=======
->>>>>>> 509edcb2
 You can run our full test suite locally using [`airbyte-ci`](https://github.com/airbytehq/airbyte/blob/master/airbyte-ci/connectors/pipelines/README.md):
 ```bash
 airbyte-ci connectors --name=source-datadog test
 ```
 
 ### Customizing acceptance Tests
-<<<<<<< HEAD
-
-=======
->>>>>>> 509edcb2
 Customize `acceptance-test-config.yml` file to configure acceptance tests. See [Connector Acceptance Tests](https://docs.airbyte.com/connector-development/testing-connectors/connector-acceptance-tests-reference) for more information.
 If your connector requires to create or destroy resources for use during acceptance tests create fixtures for it and place them inside integration_tests/acceptance.py.
 
 ### Dependency Management
-<<<<<<< HEAD
-
-All of your dependencies should be managed via Poetry.
+All of your dependencies should be managed via Poetry. 
 To add a new dependency, run:
-
 ```bash
 poetry add <package-name>
 ```
@@ -136,29 +80,11 @@
 Please commit the changes to `pyproject.toml` and `poetry.lock` files.
 
 ## Publishing a new version of the connector
-=======
-All of your dependencies should be managed via Poetry. 
-To add a new dependency, run:
-```bash
-poetry add <package-name>
-```
-
-Please commit the changes to `pyproject.toml` and `poetry.lock` files.
->>>>>>> 509edcb2
-
-## Publishing a new version of the connector
 You've checked out the repo, implemented a million dollar feature, and you're ready to share your changes with the world. Now what?
 1. Make sure your changes are passing our test suite: `airbyte-ci connectors --name=source-datadog test`
-<<<<<<< HEAD
-2. Bump the connector version (please follow [semantic versioning for connectors](https://docs.airbyte.com/contributing-to-airbyte/resources/pull-requests-handbook/#semantic-versioning-for-connectors)):
-   - bump the `dockerImageTag` value in `metadata.yaml`
-   - bump the `version` value in `pyproject.toml`
-=======
 2. Bump the connector version (please follow [semantic versioning for connectors](https://docs.airbyte.com/contributing-to-airbyte/resources/pull-requests-handbook/#semantic-versioning-for-connectors)): 
     - bump the `dockerImageTag` value in in `metadata.yaml`
     - bump the `version` value in `pyproject.toml`
->>>>>>> 509edcb2
-3. Make sure the `metadata.yaml` content is up to date.
 4. Make sure the connector documentation and its changelog is up to date (`docs/integrations/sources/datadog.md`).
 5. Create a Pull Request: use [our PR naming conventions](https://docs.airbyte.com/contributing-to-airbyte/resources/pull-requests-handbook/#pull-request-title-convention).
 6. Pat yourself on the back for being an awesome contributor.
