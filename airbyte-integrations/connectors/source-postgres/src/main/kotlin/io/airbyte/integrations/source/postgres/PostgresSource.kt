--- conflicted
+++ resolved
@@ -9,15 +9,6 @@
 object PostgresSource {
     @JvmStatic
     fun main(args: Array<String>) {
-<<<<<<< HEAD
-        args.forEachIndexed { index, arg ->
-            log.info { "***$index $arg" }
-            if (index in listOf(2, 4, 6)) {
-                log.info { (File(arg).readText()) }
-            }
-        }
-=======
->>>>>>> 26054785
         AirbyteSourceRunner.run(*args)
     }
 }