--- conflicted
+++ resolved
@@ -4,12 +4,8 @@
 
 package io.airbyte.integrations.source.postgres.operations
 
-<<<<<<< HEAD
-import io.airbyte.cdk.discover.Field
+import io.airbyte.cdk.discover.DataField
 import io.airbyte.cdk.discover.NonEmittedField
-=======
-import io.airbyte.cdk.discover.DataField
->>>>>>> 76fd283e
 import io.airbyte.cdk.jdbc.LongFieldType
 import io.airbyte.cdk.jdbc.LosslessJdbcFieldType
 import io.airbyte.cdk.read.And
@@ -161,4 +157,5 @@
             Limit(0) -> listOf()
             is Limit -> listOf(SelectQuery.Binding(Jsons.numberNode(n), LongFieldType))
         }
+
 }
