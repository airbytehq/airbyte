/*
 * Copyright (c) 2025 Airbyte, Inc., all rights reserved.
 */

package io.airbyte.integrations.source.postgres

import com.fasterxml.jackson.databind.JsonNode
import io.airbyte.cdk.ConfigErrorException
import io.airbyte.cdk.StreamIdentifier
import io.airbyte.cdk.command.OpaqueStateValue
import io.airbyte.cdk.discover.DataField
import io.airbyte.cdk.discover.DataOrMetaField
import io.airbyte.cdk.jdbc.JdbcConnectionFactory
import io.airbyte.cdk.jdbc.JdbcFieldType
import io.airbyte.cdk.jdbc.LongFieldType
import io.airbyte.cdk.output.CatalogValidationFailureHandler
import io.airbyte.cdk.output.InvalidCursor
import io.airbyte.cdk.output.InvalidPrimaryKey
import io.airbyte.cdk.output.ResetStream
import io.airbyte.cdk.read.ConfiguredSyncMode
import io.airbyte.cdk.read.DefaultJdbcSharedState
import io.airbyte.cdk.read.DefaultJdbcStreamState
import io.airbyte.cdk.read.JdbcPartitionFactory
import io.airbyte.cdk.read.JdbcStreamState
import io.airbyte.cdk.read.Stream
import io.airbyte.cdk.read.StreamFeedBootstrap
import io.airbyte.cdk.util.Jsons
import io.airbyte.integrations.source.postgres.PostgresSourceJdbcPartitionFactory.FilenodeChangeType.FILENODE_CHANGED
import io.airbyte.integrations.source.postgres.PostgresSourceJdbcPartitionFactory.FilenodeChangeType.FILENODE_NEW_STREAM
import io.airbyte.integrations.source.postgres.PostgresSourceJdbcPartitionFactory.FilenodeChangeType.FILENODE_NOT_FOUND
import io.airbyte.integrations.source.postgres.PostgresSourceJdbcPartitionFactory.FilenodeChangeType.FILENODE_NO_CHANGE
import io.airbyte.integrations.source.postgres.PostgresSourceJdbcPartitionFactory.FilenodeChangeType.NO_FILENODE
import io.airbyte.integrations.source.postgres.config.PostgresSourceConfiguration
import io.airbyte.integrations.source.postgres.ctid.Ctid
import io.airbyte.integrations.source.postgres.operations.PostgresSourceSelectQueryGenerator
import io.github.oshai.kotlinlogging.KotlinLogging
import io.micronaut.context.annotation.Primary
import jakarta.inject.Singleton
import java.sql.PreparedStatement
import java.util.concurrent.ConcurrentHashMap

@Primary
@Singleton
class PostgresSourceJdbcPartitionFactory(
    override val sharedState: DefaultJdbcSharedState,
    val selectQueryGenerator: PostgresSourceSelectQueryGenerator,
    val config: PostgresSourceConfiguration,
    val handler: CatalogValidationFailureHandler,
) :
    JdbcPartitionFactory<
        DefaultJdbcSharedState,
        PostgresSourceJdbcStreamState,
        PostgresSourceJdbcPartition,
    > {
    private val streamStates = ConcurrentHashMap<StreamIdentifier, PostgresSourceJdbcStreamState>()

    override fun streamState(
        streamFeedBootstrap: StreamFeedBootstrap
    ): PostgresSourceJdbcStreamState =
        streamStates.getOrPut(streamFeedBootstrap.feed.id) {
            PostgresSourceJdbcStreamState(DefaultJdbcStreamState(sharedState, streamFeedBootstrap))
        }

    private fun coldStart(
        streamState: PostgresSourceJdbcStreamState,
        filenode: Filenode?
    ): PostgresSourceJdbcPartition {
        val stream: Stream = streamState.stream
        if (stream.configuredSyncMode == ConfiguredSyncMode.FULL_REFRESH || config.global) {
            return filenode?.let {
                PostgresSourceJdbcSplittableSnapshotPartition(
                    selectQueryGenerator,
                    streamState,
                    lowerBound = null,
                    upperBound = null,
                    filenode,
                )
            }
                ?: PostgresSourceJdbcUnsplittableSnapshotPartition(
                    selectQueryGenerator,
                    streamState
                )
        }
        val cursorChosenFromCatalog: DataField =
            stream.configuredCursor as? DataField ?: throw ConfigErrorException("no cursor")
        return filenode?.let {
            PostgresSourceJdbcSplittableSnapshotWithCursorPartition(
                selectQueryGenerator,
                streamState,
                lowerBound = null,
                upperBound = null,
                cursorChosenFromCatalog,
                cursorUpperBound = null,
                filenode,
            )
        }
            ?: PostgresSourceJdbcUnsplittableSnapshotWithCursorPartition(
                selectQueryGenerator,
                streamState,
                cursorChosenFromCatalog,
            )
    }

    val TidRangeScanCapableDBServer: Boolean by
        lazy(mode = LazyThreadSafetyMode.SYNCHRONIZED) {
            isTidRangeScanCapableDBServer(JdbcConnectionFactory(config))
        }

    override fun create(streamFeedBootstrap: StreamFeedBootstrap): PostgresSourceJdbcPartition? {
        val stream: Stream = streamFeedBootstrap.feed
        val streamState: PostgresSourceJdbcStreamState = streamState(streamFeedBootstrap)
        val opaqueStateValue: OpaqueStateValue? = streamFeedBootstrap.currentState

        // An empty table stream state will be marked as a nullNode. This prevents repeated attempt
        // to read it
        if (opaqueStateValue?.isNull == true) { // TODO: check empty table
            return null
        }

        val filenode: Filenode? =
            when (TidRangeScanCapableDBServer) {
                true -> getStreamFilenode(streamState)
                false -> null
            }
        val fileNodeChange: FilenodeChangeType = detectStreamFilenodeChange(streamState, filenode)

        if (opaqueStateValue == null) {
            return coldStart(streamState, filenode)
        }

        val sv: PostgresSourceJdbcStreamStateValue = streamState.stateValue!!

        val cursorPair: Pair<DataField, JsonNode>? =
            if (sv.cursors.isEmpty()) {
                null
            } else {
                sv.cursorPair(stream)
                    ?: run {
                        handler.accept(ResetStream(stream.id))
                        streamState.reset()
                        return coldStart(streamState, filenode)
                    }
            }

        val isCursorBasedIncremental: Boolean =
            stream.configuredSyncMode == ConfiguredSyncMode.INCREMENTAL && !config.global

        return if (cursorPair == null) {
            if (isCursorBasedIncremental) {
                handler.accept(ResetStream(stream.id))
                streamState.reset()
                coldStart(streamState, filenode)
            } else if (streamState.maybeCtid == null) {
                // Snapshot complete
                null
            } else {
                // Snapshot ongoing
                if (fileNodeChange != FILENODE_NO_CHANGE) { // TODO: need other values? new stream
                    handler.accept(InvalidPrimaryKey(stream.id, listOf(ctidField.id)))
                    streamState.reset()
                    coldStart(streamState, filenode)
                } else {
                    PostgresSourceJdbcSplittableSnapshotPartition(
                        selectQueryGenerator,
                        streamState,
                        lowerBound =
                            listOf(
                                Jsons.textNode(streamState.maybeCtid!!.toString()),
                            ),
                        upperBound = null,
                        filenode,
                    )
                }
            }
        } else {
            val (cursor: DataField, cursorCheckpoint: JsonNode) = cursorPair
            if (
                !isCursorBasedIncremental ||
                    fileNodeChange !in
                        listOf(
                            FILENODE_NO_CHANGE,
                            NO_FILENODE,
<<<<<<< HEAD
                            FILENODE_NEW_STREAM, // TODO: check here
=======
>>>>>>> 97a4c189
                        )
            ) {
                handler.accept(ResetStream(stream.id))
                streamState.reset()
                coldStart(streamState, filenode)
            } else if (streamState.maybeCtid != null) {
                // Snapshot ongoing
                PostgresSourceJdbcSplittableSnapshotWithCursorPartition(
                    selectQueryGenerator,
                    streamState,
                    lowerBound = listOf(Jsons.textNode(streamState.maybeCtid.toString())),
                    upperBound = null,
                    cursor,
                    cursorCheckpoint,
                    filenode,
                )
            } else if (cursorCheckpoint == streamState.cursorUpperBound) {
                // Incremental complete
                null
            } else {
                filenode?.let { // Incremental ongoing
                    PostgresSourceJdbcCursorIncrementalPartition(
                        selectQueryGenerator,
                        streamState,
                        cursor,
                        cursorLowerBound = cursorCheckpoint,
                        isLowerBoundIncluded = true,
                        cursorUpperBound = streamState.cursorUpperBound,
                    )
                }
                    ?: PostgresSourceJdbcUnsplittableCursorIncrementalPartition(
                        selectQueryGenerator,
                        streamState,
                        cursor,
                        cursorLowerBound = cursorCheckpoint,
                        isLowerBoundIncluded = true,
                        explicitCursorUpperBound = streamState.cursorUpperBound,
                    )
            }
        }
    }

    enum class FilenodeChangeType {
        NO_FILENODE,
        FILENODE_NOT_FOUND,
        FILENODE_NEW_STREAM,
        FILENODE_CHANGED,
        FILENODE_NO_CHANGE,
    }

    private fun getStreamFilenode(streamState: JdbcStreamState<*>): Filenode? {
        return getStreamFilenode(streamState, JdbcConnectionFactory(config))
    }

    companion object {
        private val log = KotlinLogging.logger {}
        fun getStreamFilenode(
            streamState: JdbcStreamState<*>,
            jdbcConnectionFactory: JdbcConnectionFactory
        ): Filenode? {
            log.info { "Querying filenode for stream ${streamState.stream.id}" }
            jdbcConnectionFactory.get().use { connection ->
                val sql =
                    "SELECT pg_relation_filenode('${streamState.stream.namespace}.${streamState.stream.name}')"
                val stmt: PreparedStatement = connection.prepareStatement(sql)
                val rs = stmt.executeQuery()
                if (rs.next()) {
                    val jdbcFieldType: JdbcFieldType<*> = LongFieldType
                    val filenode: Any? = jdbcFieldType.jdbcGetter.get(rs, 1)
                    log.info { "Found filenode: $filenode" }
                    return filenode as? Filenode
                } else {
                    log.info { "filenode not found" }
                }
                return null
            }
        }

        const val POSTGRESQL_VERSION_TID_RANGE_SCAN_CAPABLE: Int = 14
        fun isTidRangeScanCapableDBServer(jdbcConnectionFactory: JdbcConnectionFactory): Boolean {
            jdbcConnectionFactory.get().use { connection ->
                try {
                    return connection.metaData.databaseMajorVersion >=
                        POSTGRESQL_VERSION_TID_RANGE_SCAN_CAPABLE
                } catch (e: Exception) {
                    log.error(e) { "Failed to get database major version" }
                    return true
                }
            }
        }
    }

    private fun detectStreamFilenodeChange(
        streamState: PostgresSourceJdbcStreamState,
        filenode: Filenode?
    ): FilenodeChangeType =
        when {
            // No filenode - a view?
            streamState.maybeFilenode == null && filenode == null -> NO_FILENODE
            // New stream - filenode assigned
            streamState.maybeFilenode == null -> FILENODE_NEW_STREAM
            // Existing stream - filenode disappeared
            filenode == null -> FILENODE_NOT_FOUND
            // Existing stream - filenode changed. Must start over reading from ctid (0,0)
            streamState.maybeFilenode != filenode -> FILENODE_CHANGED
            // filenode unchanged - all good
            else -> FILENODE_NO_CHANGE
        }
    private fun PostgresSourceJdbcStreamStateValue.cursorPair(
        stream: Stream
    ): Pair<DataField, JsonNode>? {
        if (cursors.size > 1) {
            handler.accept(
                InvalidCursor(stream.id, cursors.keys.toString()),
            )
            return null
        }
        val cursorLabel: String = cursors.keys.first()
        val cursor: DataOrMetaField? = stream.schema.find { it.id == cursorLabel }
        if (cursor !is DataField) {
            handler.accept(
                InvalidCursor(stream.id, cursorLabel),
            )
            return null
        }
        if (stream.configuredCursor != cursor) {
            handler.accept(
                InvalidCursor(stream.id, cursorLabel),
            )
            return null
        }
        return cursor to cursors[cursorLabel]!!
    }

    override fun split(
        unsplitPartition: PostgresSourceJdbcPartition,
        opaqueStateValues: List<OpaqueStateValue>
    ): List<PostgresSourceJdbcPartition> {
        val splitPartitionBoundaries: List<PostgresSourceJdbcStreamStateValue> by lazy {
            opaqueStateValues.map {
                Jsons.treeToValue(it, PostgresSourceJdbcStreamStateValue::class.java)
            }
        }

        return when (unsplitPartition) {
            is PostgresSourceJdbcSplittableSnapshotPartition ->
                unsplitPartition.split(splitPartitionBoundaries)
            is PostgresSourceJdbcSplittableSnapshotWithCursorPartition ->
                unsplitPartition.split(splitPartitionBoundaries)
            else -> listOf(unsplitPartition)
        }
    }

    private fun PostgresSourceJdbcSplittableSnapshotPartition.split(
        splitPointValues: List<PostgresSourceJdbcStreamStateValue>
    ): List<PostgresSourceJdbcSplittableSnapshotPartition> {
        val inners: List<Ctid> = splitPointValues.map { Ctid.of(it.ctid!!) }
        val lbCtid: Ctid? =
            lowerBound?.let {
                if (it.isNotEmpty()) {
                    Ctid.of(it[0].asText())
                } else null
            }
        val ubCtid: Ctid? =
            upperBound?.let {
                if (it.isNotEmpty()) {
                    Ctid.of(it[0].asText())
                } else null
            }
        val lbs: List<Ctid?> = listOf(lbCtid) + inners
        val ubs: List<Ctid?> = inners + listOf(ubCtid)
        return lbs.zip(ubs).map { (lowerBound, upperBound) ->
            PostgresSourceJdbcSplittableSnapshotPartition(
                selectQueryGenerator,
                streamState,
                lowerBound?.let { listOf(Jsons.textNode(it.toString())) },
                upperBound?.let { listOf(Jsons.textNode(it.toString())) },
                splitPointValues.first().filenode,
            )
        }
    }

    private fun PostgresSourceJdbcSplittableSnapshotWithCursorPartition.split(
        splitPointValues: List<PostgresSourceJdbcStreamStateValue>
    ): List<PostgresSourceJdbcSplittableSnapshotWithCursorPartition> {
        val inners: List<Ctid> = splitPointValues.map { Ctid.of(it.ctid!!) }
        val lbCtid: Ctid? =
            lowerBound?.let {
                if (it.isNotEmpty()) {
                    Ctid.of(it[0].asText())
                } else null
            }
        val ubCtid: Ctid? =
            upperBound?.let {
                if (it.isNotEmpty()) {
                    Ctid.of(it[0].asText())
                } else null
            }
        val lbs: List<Ctid?> = listOf(lbCtid) + inners
        val ubs: List<Ctid?> = inners + listOf(ubCtid)
        return lbs.zip(ubs).map { (lowerBound, upperBound) ->
            PostgresSourceJdbcSplittableSnapshotWithCursorPartition(
                selectQueryGenerator,
                streamState,
                lowerBound?.let { listOf(Jsons.textNode(it.toString())) },
                upperBound?.let { listOf(Jsons.textNode(it.toString())) },
                cursor,
                cursorUpperBound,
                splitPointValues.first().filenode,
            )
        }
    }
}<|MERGE_RESOLUTION|>--- conflicted
+++ resolved
@@ -180,10 +180,7 @@
                         listOf(
                             FILENODE_NO_CHANGE,
                             NO_FILENODE,
-<<<<<<< HEAD
-                            FILENODE_NEW_STREAM, // TODO: check here
-=======
->>>>>>> 97a4c189
+                            FILENODE_NEW_STREAM,
                         )
             ) {
                 handler.accept(ResetStream(stream.id))
