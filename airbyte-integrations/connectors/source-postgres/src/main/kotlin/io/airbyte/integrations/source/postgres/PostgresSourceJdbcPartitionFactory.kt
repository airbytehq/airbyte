/*
 * Copyright (c) 2025 Airbyte, Inc., all rights reserved.
 */

package io.airbyte.integrations.source.postgres

import com.fasterxml.jackson.databind.JsonNode
import io.airbyte.cdk.ConfigErrorException
import io.airbyte.cdk.StreamIdentifier
import io.airbyte.cdk.command.JdbcSourceConfiguration
import io.airbyte.cdk.command.OpaqueStateValue
import io.airbyte.cdk.discover.DataField
import io.airbyte.cdk.discover.DataOrMetaField
import io.airbyte.cdk.jdbc.JdbcConnectionFactory
import io.airbyte.cdk.jdbc.JdbcFieldType
import io.airbyte.cdk.jdbc.LongFieldType
import io.airbyte.cdk.output.CatalogValidationFailureHandler
import io.airbyte.cdk.output.InvalidCursor
import io.airbyte.cdk.output.InvalidPrimaryKey
import io.airbyte.cdk.output.ResetStream
import io.airbyte.cdk.read.ConfiguredSyncMode
import io.airbyte.cdk.read.DefaultJdbcSharedState
import io.airbyte.cdk.read.DefaultJdbcStreamState
import io.airbyte.cdk.read.JdbcPartitionFactory
import io.airbyte.cdk.read.JdbcStreamState
import io.airbyte.cdk.read.Stream
import io.airbyte.cdk.read.StreamFeedBootstrap
import io.airbyte.cdk.read.querySingleValue
import io.airbyte.cdk.util.Jsons
import io.airbyte.integrations.source.postgres.PostgresSourceJdbcPartitionFactory.FilenodeChangeType.FILENODE_CHANGED
import io.airbyte.integrations.source.postgres.PostgresSourceJdbcPartitionFactory.FilenodeChangeType.FILENODE_NEW_STREAM
import io.airbyte.integrations.source.postgres.PostgresSourceJdbcPartitionFactory.FilenodeChangeType.FILENODE_NOT_FOUND
import io.airbyte.integrations.source.postgres.PostgresSourceJdbcPartitionFactory.FilenodeChangeType.FILENODE_NO_CHANGE
import io.airbyte.integrations.source.postgres.PostgresSourceJdbcPartitionFactory.FilenodeChangeType.NO_FILENODE
import io.airbyte.integrations.source.postgres.config.PostgresSourceConfiguration
import io.airbyte.integrations.source.postgres.config.UserDefinedCursorIncrementalConfiguration
import io.airbyte.integrations.source.postgres.config.XminIncrementalConfiguration
import io.airbyte.integrations.source.postgres.ctid.Ctid
import io.airbyte.integrations.source.postgres.operations.PostgresSourceSelectQueryGenerator
import io.airbyte.integrations.source.postgres.operations.PostgresSourceSelectQueryGenerator.Companion.toQualifiedTableName
import io.github.oshai.kotlinlogging.KotlinLogging
import io.micronaut.context.annotation.Primary
import jakarta.inject.Singleton
import java.util.concurrent.ConcurrentHashMap
import java.util.concurrent.atomic.AtomicLong


@Primary
@Singleton
open class PostgresSourceJdbcPartitionFactory(
    override val sharedState: DefaultJdbcSharedState,
    val selectQueryGenerator: PostgresSourceSelectQueryGenerator,
    val config: PostgresSourceConfiguration,
    val handler: CatalogValidationFailureHandler,
) :
    JdbcPartitionFactory<
        DefaultJdbcSharedState,
        PostgresSourceJdbcStreamState,
        PostgresSourceJdbcPartition,
    > {
    private val streamStates = ConcurrentHashMap<StreamIdentifier, PostgresSourceJdbcStreamState>()

    override fun streamState(
        streamFeedBootstrap: StreamFeedBootstrap
    ): PostgresSourceJdbcStreamState =
        streamStates.getOrPut(streamFeedBootstrap.feed.id) {
            PostgresSourceJdbcStreamState(DefaultJdbcStreamState(sharedState, streamFeedBootstrap))
        }

    private fun coldStart(
        streamState: PostgresSourceJdbcStreamState,
        filenode: Filenode?
    ): PostgresSourceJdbcPartition {
        val stream: Stream = streamState.stream
        if (stream.configuredSyncMode == ConfiguredSyncMode.FULL_REFRESH || config.global) {
            return filenode?.let {
                PostgresSourceJdbcSplittableSnapshotPartition(
                    selectQueryGenerator,
                    streamState,
                    lowerBound = null,
                    upperBound = null,
                    filenode,
                    true
                )
            }
                ?: PostgresSourceJdbcUnsplittableSnapshotPartition(
                    selectQueryGenerator,
                    streamState
                )
        }
<<<<<<< HEAD
        when (config.incrementalConfiguration) {
            is XminIncrementalConfiguration -> {
                return filenode?.let {
                    PostgresSourceJdbcSplittableSnapshotWithXminPartition(
                        selectQueryGenerator,
                        streamState,
                        null,
                        null,
                        null,
                        filenode)
                } ?: PostgresSourceJdbcUnsplittableSnapshotPartition( // TEMP
                    selectQueryGenerator,
                    streamState,
                )
            }
            is UserDefinedCursorIncrementalConfiguration -> {
                val cursorChosenFromCatalog: DataField =
                    stream.configuredCursor as? DataField ?: throw ConfigErrorException("no cursor")
                return filenode?.let {
                    PostgresSourceJdbcSplittableSnapshotWithCursorPartition(
                        selectQueryGenerator,
                        streamState,
                        lowerBound = null,
                        upperBound = null,
                        cursorChosenFromCatalog,
                        cursorUpperBound = null,
                        filenode,
                    )
                }
                    ?: PostgresSourceJdbcUnsplittableSnapshotWithCursorPartition(
                        selectQueryGenerator,
                        streamState,
                        cursorChosenFromCatalog,
                    )

            }
            else -> TODO("CDC Incremental is not supported yet")
=======
        val cursorChosenFromCatalog: DataField =
            stream.configuredCursor as? DataField ?: throw ConfigErrorException("no cursor")
        return filenode?.let {
            PostgresSourceJdbcSplittableSnapshotWithCursorPartition(
                selectQueryGenerator,
                streamState,
                lowerBound = null,
                upperBound = null,
                cursorChosenFromCatalog,
                cursorUpperBound = null,
                filenode,
                true
            )
>>>>>>> e145cf12
        }
    }

    val tidRangeScanCapableDBServer: Boolean by
        lazy(mode = LazyThreadSafetyMode.SYNCHRONIZED) {
            isTidRangeScanCapableDBServer(JdbcConnectionFactory(config))
        }

    override fun create(streamFeedBootstrap: StreamFeedBootstrap): PostgresSourceJdbcPartition? {
        val stream: Stream = streamFeedBootstrap.feed
        val streamState: PostgresSourceJdbcStreamState = streamState(streamFeedBootstrap)
        val opaqueStateValue: OpaqueStateValue? = streamFeedBootstrap.currentState
        val isCursorBasedIncremental: Boolean =
            stream.configuredSyncMode == ConfiguredSyncMode.INCREMENTAL && !config.global

        // An empty table stream state will be marked as a nullNode. This prevents repeated attempt
        // to read it
        if (opaqueStateValue?.isNull == true) {
            return null
        }

        val filenode: Filenode? =
            when (tidRangeScanCapableDBServer) {
                true -> getStreamFilenode(streamState)
                false -> null
            }
        val fileNodeChange: FilenodeChangeType = detectStreamFilenodeChange(streamState, filenode)

        if (opaqueStateValue == null) {
            return coldStart(streamState, filenode)
        }

        val sv: PostgresSourceJdbcStreamStateValue = streamState.stateValue!!
        when (config.incrementalConfiguration) {
            is UserDefinedCursorIncrementalConfiguration -> {
                val cursorPair: Pair<DataField, JsonNode>? =
                    if (sv.cursors.isEmpty()) {
                        null
                    } else {
                        sv.cursorPair(stream)
                            ?: run {
                                handler.accept(ResetStream(stream.id))
                                streamState.reset()
                                return coldStart(streamState, filenode)
                            }
                    }

                return if (cursorPair == null) {
                    if (isCursorBasedIncremental) {
                        handler.accept(ResetStream(stream.id))
                        streamState.reset()
                        coldStart(streamState, filenode)
                    } else if (streamState.maybeCtid == null) {
                        // Snapshot complete
                        null
                    } else {
                        // Snapshot ongoing
                        if (fileNodeChange != FILENODE_NO_CHANGE) { // TODO: need other values? new stream
                            handler.accept(InvalidPrimaryKey(stream.id, listOf(ctidField.id)))
                            streamState.reset()
                            coldStart(streamState, filenode)
                        } else {
                            PostgresSourceJdbcSplittableSnapshotPartition(
                                selectQueryGenerator,
                                streamState,
                                lowerBound = Jsons.textNode(streamState.maybeCtid!!.toString()),
                                upperBound = null,
                                filenode,
                            )
                        }
                    }
                } else {
<<<<<<< HEAD
                    val (cursor: DataField, cursorCheckpoint: JsonNode) = cursorPair
                    if (
                        !isCursorBasedIncremental ||
                        fileNodeChange !in
=======
                    PostgresSourceJdbcSplittableSnapshotPartition(
                        selectQueryGenerator,
                        streamState,
                        lowerBound = Jsons.textNode(streamState.maybeCtid!!.toString()),
                        upperBound = null,
                        filenode,
                        true
                    )
                }
            }
        } else {
            val (cursor: DataField, cursorCheckpoint: JsonNode) = cursorPair
            if (
                !isCursorBasedIncremental ||
                    fileNodeChange !in
>>>>>>> e145cf12
                        listOf(
                            FILENODE_NO_CHANGE,
                            NO_FILENODE,
                            FILENODE_NEW_STREAM,
                        )
<<<<<<< HEAD
                    ) {
                        handler.accept(ResetStream(stream.id))
                        streamState.reset()
                        coldStart(streamState, filenode)
                    } else if (streamState.maybeCtid != null) {
                        // Snapshot ongoing
                        PostgresSourceJdbcSplittableSnapshotWithCursorPartition(
                            selectQueryGenerator,
                            streamState,
                            lowerBound = Jsons.textNode(streamState.maybeCtid.toString()),
                            upperBound = null,
                            cursor,
                            cursorCheckpoint,
                            filenode,
                        )
                    } else if (cursorCheckpoint == streamState.cursorUpperBound) {
                        // Incremental complete
                        null
                    } else {
                        filenode?.let { // Incremental ongoing
                            PostgresSourceJdbcCursorIncrementalPartition(
                                selectQueryGenerator,
                                streamState,
                                cursor,
                                cursorLowerBound = cursorCheckpoint,
                                isLowerBoundIncluded = true,
                                cursorUpperBound = streamState.cursorUpperBound,
                            )
                        }
                            ?: PostgresSourceJdbcUnsplittableCursorIncrementalPartition(
                                selectQueryGenerator,
                                streamState,
                                cursor,
                                cursorLowerBound = cursorCheckpoint,
                                isLowerBoundIncluded = true,
                                explicitCursorUpperBound = streamState.cursorUpperBound,
                            )
                    }
                }
            }
            is XminIncrementalConfiguration -> {
                //Is table FR or incremental
                return when (stream.configuredSyncMode) {
                    ConfiguredSyncMode.FULL_REFRESH -> {
                        if (fileNodeChange in listOf(FILENODE_CHANGED)) {
                            handler.accept(ResetStream(stream.id))
                            streamState.reset()
                            coldStart(streamState, filenode)
                        }
                        if (streamState.maybeCtid == null) {
                            // snapshot done
                            null
                        } else {
                            // snapshot ongoing
                            PostgresSourceJdbcSplittableSnapshotPartition(
                                selectQueryGenerator,
                                streamState,
                                lowerBound = Jsons.textNode(streamState.maybeCtid.toString()),
                                upperBound = null,
                                filenode,
                            )
                        }

                    }
                    ConfiguredSyncMode.INCREMENTAL -> {
                        if (fileNodeChange in listOf(FILENODE_CHANGED)) {
                            handler.accept(ResetStream(stream.id))
                            streamState.reset()
                            coldStart(streamState, filenode)
                        }
                        if (streamState.maybeCtid != null) {
                            // snapshot ongoing
                            PostgresSourceJdbcSplittableSnapshotPartition(
                                selectQueryGenerator,
                                streamState,
                                lowerBound = Jsons.textNode(streamState.maybeCtid.toString()),
                                upperBound = null,
                                filenode,
                            )
                        } else if (sv.xmin == streamState.cursorUpperBound) {
                            // Incremental done
                            null
                        } else {
                            filenode?.let { // Incremental ongoing
                                PostgresSourceJdbcXminIncrementalPartition(
                                    selectQueryGenerator,
                                    streamState,
                                    xminLowerBound = sv.xmin,
                                    isLowerBoundIncluded = true,
                                    xminUpperBound = streamState.cursorUpperBound,
                                )
                            }
                            /*?: PostgresSourceJdbcUnsplittableXminIncrementalPartition(
                                selectQueryGenerator,
                                streamState,
                                cursor,
                                cursorLowerBound = cursorCheckpoint,
                                isLowerBoundIncluded = true,
                                explicitCursorUpperBound = streamState.cursorUpperBound,
                            )*/
                        }
                    }
=======
            ) {
                handler.accept(ResetStream(stream.id))
                streamState.reset()
                coldStart(streamState, filenode)
            } else if (streamState.maybeCtid != null) {
                // Snapshot ongoing
                PostgresSourceJdbcSplittableSnapshotWithCursorPartition(
                    selectQueryGenerator,
                    streamState,
                    lowerBound = Jsons.textNode(streamState.maybeCtid.toString()),
                    upperBound = null,
                    cursor,
                    cursorCheckpoint,
                    filenode,
                    true
                )
            } else if (cursorCheckpoint == streamState.cursorUpperBound) {
                // Incremental complete
                null
            } else {
                filenode?.let { // Incremental ongoing
                    PostgresSourceJdbcCursorIncrementalPartition(
                        selectQueryGenerator,
                        streamState,
                        cursor,
                        cursorLowerBound = cursorCheckpoint,
                        isLowerBoundIncluded = true,
                        cursorUpperBound = streamState.cursorUpperBound,
                    )
>>>>>>> e145cf12
                }
            }
            else -> TODO("Not implemented yet")
        }

    }

    enum class FilenodeChangeType {
        NO_FILENODE,
        FILENODE_NOT_FOUND,
        FILENODE_NEW_STREAM,
        FILENODE_CHANGED,
        FILENODE_NO_CHANGE,
    }

    private fun getStreamFilenode(streamState: JdbcStreamState<*>): Filenode? {
        return getStreamFilenode(streamState, JdbcConnectionFactory(config))
    }

    companion object {
        private val log = KotlinLogging.logger {}
        fun getStreamFilenode(
            streamState: JdbcStreamState<*>,
            jdbcConnectionFactory: JdbcConnectionFactory
        ): Filenode? {
            log.info { "Querying filenode for stream ${streamState.stream.id}" }
            val sql =
                """SELECT pg_relation_filenode('"${streamState.stream.namespace}"."${streamState.stream.name}"')"""
            val jdbcFieldType: JdbcFieldType<*> = LongFieldType
            val filenode: Any? = querySingleValue(jdbcConnectionFactory, sql, {
                rs -> jdbcFieldType.jdbcGetter.get(rs, 1)
            })
            log.info { "Filenode for stream ${streamState.stream.id}: ${filenode ?: "not found"}" }
            return filenode as? Filenode
        }

        const val POSTGRESQL_VERSION_TID_RANGE_SCAN_CAPABLE: Int = 14
        fun isTidRangeScanCapableDBServer(jdbcConnectionFactory: JdbcConnectionFactory): Boolean {
            jdbcConnectionFactory.get().use { connection ->
                try {
                    return connection.metaData.databaseMajorVersion >=
                        POSTGRESQL_VERSION_TID_RANGE_SCAN_CAPABLE
                } catch (e: Exception) {
                    log.error(e) { "Failed to get database major version" }
                    return true
                }
            }
        }

        var cachedBlockSize: AtomicLong? = null

        @Synchronized
        fun blockSize(config: JdbcSourceConfiguration): Long {
            if (cachedBlockSize == null) {
                log.info { "Querying server block size setting." }
                cachedBlockSize = AtomicLong(querySingleValue(JdbcConnectionFactory(config),
                    "SELECT current_setting('block_size')::int",
                    { rs -> rs.getLong(1)
                }))
                log.info { "Server block size is $cachedBlockSize." }
            }
            return cachedBlockSize?.get()!!
        }
    }

    private fun detectStreamFilenodeChange(
        streamState: PostgresSourceJdbcStreamState,
        filenode: Filenode?
    ): FilenodeChangeType =
        when {
            // No filenode - a view?
            streamState.maybeFilenode == null && filenode == null -> NO_FILENODE
            // New stream - filenode assigned
            streamState.maybeFilenode == null -> FILENODE_NEW_STREAM
            // Existing stream - filenode disappeared
            filenode == null -> FILENODE_NOT_FOUND
            // Existing stream - filenode changed. Must start over reading from ctid (0,0)
            streamState.maybeFilenode != filenode -> FILENODE_CHANGED
            // filenode unchanged - all good
            else -> FILENODE_NO_CHANGE
        }
    private fun PostgresSourceJdbcStreamStateValue.cursorPair(
        stream: Stream
    ): Pair<DataField, JsonNode>? {
        if (cursors.size > 1) {
            handler.accept(
                InvalidCursor(stream.id, cursors.keys.toString()),
            )
            return null
        }
        val cursorLabel: String = cursors.keys.first()
        val cursor: DataOrMetaField? = stream.schema.find { it.id == cursorLabel }
        if (cursor !is DataField) {
            handler.accept(
                InvalidCursor(stream.id, cursorLabel),
            )
            return null
        }
        if (stream.configuredCursor != cursor) {
            handler.accept(
                InvalidCursor(stream.id, cursorLabel),
            )
            return null
        }
        return cursor to cursors[cursorLabel]!!
    }

    private fun relationSize(stream: Stream): Long {
        val sql = "SELECT pg_relation_size('${ toQualifiedTableName(stream.namespace, stream.name) }')"
        return querySingleValue(JdbcConnectionFactory(sharedState.configuration), sql,
            { rs -> return@querySingleValue rs.getLong(1) })
    }

    override fun split(
        unsplitPartition: PostgresSourceJdbcPartition,
        opaqueStateValues: List<OpaqueStateValue>
    ): List<PostgresSourceJdbcPartition> {
        val splitPartitionBoundaries: List<PostgresSourceJdbcStreamStateValue> by lazy {
            opaqueStateValues.map {
                Jsons.treeToValue(it, PostgresSourceJdbcStreamStateValue::class.java)
            }
        }

        // pg_relation_size returns the size of the table on disk, only the data in the main table file
        // not including indexes or toast data
        val relationSize =
            relationSize(unsplitPartition.stream)
        return when (unsplitPartition) {
            is PostgresSourceJdbcSplittableSnapshotPartition ->
                unsplitPartition.split(splitPartitionBoundaries.size, splitPartitionBoundaries.first().filenode, relationSize)
            is PostgresSourceJdbcSplittableSnapshotWithCursorPartition ->
<<<<<<< HEAD
                unsplitPartition.split(splitPartitionBoundaries)
            is PostgresSourceJdbcSplittableSnapshotWithXminPartition ->
                unsplitPartition.split(splitPartitionBoundaries)
=======
                unsplitPartition.split(splitPartitionBoundaries.size, splitPartitionBoundaries.first().filenode, relationSize)
>>>>>>> e145cf12
            // TODO: implement split for cursor incremental partition
            else -> listOf(unsplitPartition)
        }
    }

<<<<<<< HEAD
    private fun PostgresSourceJdbcSplittableSnapshotWithXminPartition.split(
        splitPointValues: List<PostgresSourceJdbcStreamStateValue>
    ): List<PostgresSourceJdbcSplittableSnapshotWithXminPartition> {
        val inners: List<Ctid> = splitPointValues.map { Ctid.of(it.ctid!!) }
        val lbCtid: Ctid? =
            lowerBound?.let {
                if (it.isNull.not() && it.isEmpty.not()) {
                    Ctid.of(it[0].asText())
                } else null
            }
        val ubCtid: Ctid? =
            upperBound?.let {
                if (it.isNull.not() && it.isEmpty.not()) {
                    Ctid.of(it[0].asText())
                } else null
            }
        val lbs: List<Ctid?> = listOf(lbCtid) + inners
        val ubs: List<Ctid?> = inners + listOf(ubCtid)
        return lbs.zip(ubs).map { (lowerBound, upperBound) ->
            PostgresSourceJdbcSplittableSnapshotWithXminPartition(
                selectQueryGenerator,
                streamState,
                lowerBound?.let { Jsons.textNode(it.toString()) },
                upperBound?.let { Jsons.textNode(it.toString()) },
                cursorUpperBound,
                splitPointValues.first().filenode,
            )
        }
=======
    /** Given table size and a starting point lower bound, the function will return a list of (lowerBound, upperBound) pairs for each
     * partition. This is done by calculating the theoretical last page of the table (table size / block size), then dividing the range to get to the desired number of partitions.
     */
    internal fun computePartitionBounds(
        lowerBound: JsonNode?,
        numPartitions: Int,
        relationSize: Long,
        blockSize: Long
    ): List<Pair<Ctid?, Ctid?>> {
        val theoreticalLastPage: Long = relationSize / blockSize
        log.info { "Theoretical last page: $theoreticalLastPage" }
        val lowerBoundCtid: Ctid = lowerBound?.let {
            if (it.isNull.not() && it.asText().isEmpty().not()) {
                Ctid.of(it.asText())
            } else null
        } ?: Ctid.ZERO
        val eachStep: Long = ((theoreticalLastPage - lowerBoundCtid.page) / numPartitions).coerceAtLeast(1)
        val lbs: List<Ctid?> = listOf(lowerBoundCtid) + (1 ..< numPartitions).map {
            Ctid(lowerBoundCtid.page + eachStep * it, 1)
        }
        val ubs: List<Ctid?> = lbs.drop(1) + listOf(null)

        return lbs.zip(ubs)
>>>>>>> e145cf12
    }

    private fun PostgresSourceJdbcSplittableSnapshotPartition.split(
        numPartitions: Int,
        filenode: Filenode?,
        relationSize: Long,
    ): List<PostgresSourceJdbcSplittableSnapshotPartition> {
        val bounds = computePartitionBounds(lowerBound, numPartitions, relationSize, blockSize(config))

        return bounds.mapIndexed { index, (lowerBound, upperBound) ->
            PostgresSourceJdbcSplittableSnapshotPartition(
                selectQueryGenerator,
                streamState,
                lowerBound?.let { Jsons.textNode(it.toString()) },
                upperBound?.let { Jsons.textNode(it.toString()) },
                filenode,
                // The first partition includes the lower bound
                index == 0
            )
        }
    }

    private fun PostgresSourceJdbcSplittableSnapshotWithCursorPartition.split(
        numPartitions: Int,
        filenode: Filenode?,
        relationSize: Long,
    ): List<PostgresSourceJdbcSplittableSnapshotWithCursorPartition> {
        val bounds = computePartitionBounds(lowerBound, numPartitions, relationSize, blockSize(config))

        return bounds.mapIndexed { index, (lowerBound, upperBound) ->
            PostgresSourceJdbcSplittableSnapshotWithCursorPartition(
                selectQueryGenerator,
                streamState,
                lowerBound?.let { Jsons.textNode(it.toString()) },
                upperBound?.let { Jsons.textNode(it.toString()) },
                cursor,
                cursorUpperBound,
                filenode,
                // The first partition includes the lower bound
                index == 0
            )
        }
    }
}<|MERGE_RESOLUTION|>--- conflicted
+++ resolved
@@ -88,7 +88,6 @@
                     streamState
                 )
         }
-<<<<<<< HEAD
         when (config.incrementalConfiguration) {
             is XminIncrementalConfiguration -> {
                 return filenode?.let {
@@ -126,21 +125,6 @@
 
             }
             else -> TODO("CDC Incremental is not supported yet")
-=======
-        val cursorChosenFromCatalog: DataField =
-            stream.configuredCursor as? DataField ?: throw ConfigErrorException("no cursor")
-        return filenode?.let {
-            PostgresSourceJdbcSplittableSnapshotWithCursorPartition(
-                selectQueryGenerator,
-                streamState,
-                lowerBound = null,
-                upperBound = null,
-                cursorChosenFromCatalog,
-                cursorUpperBound = null,
-                filenode,
-                true
-            )
->>>>>>> e145cf12
         }
     }
 
@@ -213,34 +197,15 @@
                         }
                     }
                 } else {
-<<<<<<< HEAD
                     val (cursor: DataField, cursorCheckpoint: JsonNode) = cursorPair
                     if (
                         !isCursorBasedIncremental ||
                         fileNodeChange !in
-=======
-                    PostgresSourceJdbcSplittableSnapshotPartition(
-                        selectQueryGenerator,
-                        streamState,
-                        lowerBound = Jsons.textNode(streamState.maybeCtid!!.toString()),
-                        upperBound = null,
-                        filenode,
-                        true
-                    )
-                }
-            }
-        } else {
-            val (cursor: DataField, cursorCheckpoint: JsonNode) = cursorPair
-            if (
-                !isCursorBasedIncremental ||
-                    fileNodeChange !in
->>>>>>> e145cf12
                         listOf(
                             FILENODE_NO_CHANGE,
                             NO_FILENODE,
                             FILENODE_NEW_STREAM,
                         )
-<<<<<<< HEAD
                     ) {
                         handler.accept(ResetStream(stream.id))
                         streamState.reset()
@@ -343,37 +308,6 @@
                             )*/
                         }
                     }
-=======
-            ) {
-                handler.accept(ResetStream(stream.id))
-                streamState.reset()
-                coldStart(streamState, filenode)
-            } else if (streamState.maybeCtid != null) {
-                // Snapshot ongoing
-                PostgresSourceJdbcSplittableSnapshotWithCursorPartition(
-                    selectQueryGenerator,
-                    streamState,
-                    lowerBound = Jsons.textNode(streamState.maybeCtid.toString()),
-                    upperBound = null,
-                    cursor,
-                    cursorCheckpoint,
-                    filenode,
-                    true
-                )
-            } else if (cursorCheckpoint == streamState.cursorUpperBound) {
-                // Incremental complete
-                null
-            } else {
-                filenode?.let { // Incremental ongoing
-                    PostgresSourceJdbcCursorIncrementalPartition(
-                        selectQueryGenerator,
-                        streamState,
-                        cursor,
-                        cursorLowerBound = cursorCheckpoint,
-                        isLowerBoundIncluded = true,
-                        cursorUpperBound = streamState.cursorUpperBound,
-                    )
->>>>>>> e145cf12
                 }
             }
             else -> TODO("Not implemented yet")
@@ -505,19 +439,14 @@
             is PostgresSourceJdbcSplittableSnapshotPartition ->
                 unsplitPartition.split(splitPartitionBoundaries.size, splitPartitionBoundaries.first().filenode, relationSize)
             is PostgresSourceJdbcSplittableSnapshotWithCursorPartition ->
-<<<<<<< HEAD
-                unsplitPartition.split(splitPartitionBoundaries)
+                unsplitPartition.split(splitPartitionBoundaries.size, splitPartitionBoundaries.first().filenode, relationSize)
             is PostgresSourceJdbcSplittableSnapshotWithXminPartition ->
                 unsplitPartition.split(splitPartitionBoundaries)
-=======
-                unsplitPartition.split(splitPartitionBoundaries.size, splitPartitionBoundaries.first().filenode, relationSize)
->>>>>>> e145cf12
             // TODO: implement split for cursor incremental partition
             else -> listOf(unsplitPartition)
         }
     }
 
-<<<<<<< HEAD
     private fun PostgresSourceJdbcSplittableSnapshotWithXminPartition.split(
         splitPointValues: List<PostgresSourceJdbcStreamStateValue>
     ): List<PostgresSourceJdbcSplittableSnapshotWithXminPartition> {
@@ -546,7 +475,6 @@
                 splitPointValues.first().filenode,
             )
         }
-=======
     /** Given table size and a starting point lower bound, the function will return a list of (lowerBound, upperBound) pairs for each
      * partition. This is done by calculating the theoretical last page of the table (table size / block size), then dividing the range to get to the desired number of partitions.
      */
@@ -570,7 +498,6 @@
         val ubs: List<Ctid?> = lbs.drop(1) + listOf(null)
 
         return lbs.zip(ubs)
->>>>>>> e145cf12
     }
 
     private fun PostgresSourceJdbcSplittableSnapshotPartition.split(
