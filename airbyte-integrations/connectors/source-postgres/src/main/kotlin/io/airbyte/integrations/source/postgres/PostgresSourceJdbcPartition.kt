--- conflicted
+++ resolved
@@ -1,5 +1,6 @@
 package io.airbyte.integrations.source.postgres
 
+import com.fasterxml.jackson.annotation.JsonProperty
 import com.fasterxml.jackson.databind.JsonNode
 import io.airbyte.cdk.command.OpaqueStateValue
 import io.airbyte.cdk.discover.DataField
@@ -113,13 +114,8 @@
 
     val where: Where
         get() {
-<<<<<<< HEAD
-            val zippedLowerBound: List<Pair<Field, JsonNode>> =
+            val zippedLowerBound: List<Pair<DataField, JsonNode>> =
                 lowerBound?.let { checkpointColumns.zip(it) } ?: listOf()
-=======
-            val zippedLowerBound: List<Pair<DataField, JsonNode>> =
-                lowerBound?.let { listOf(ctidField to Jsons.textNode(lowerBound.toString())) } ?: listOf()
->>>>>>> 76fd283e
             val lowerBoundDisj: List<WhereClauseNode> =
                 zippedLowerBound.mapIndexed { idx: Int, (gtCol: DataField, gtValue: JsonNode) ->
                     val lastLeaf: WhereClauseLeafNode =
@@ -134,13 +130,8 @@
                         } + listOf(lastLeaf),
                     )
                 }
-<<<<<<< HEAD
-            val zippedUpperBound: List<Pair<Field, JsonNode>> =
+            val zippedUpperBound: List<Pair<DataField, JsonNode>> =
                 upperBound?.let { checkpointColumns.zip(it) } ?: listOf()
-=======
-            val zippedUpperBound: List<Pair<DataField, JsonNode>> =
-                upperBound?.let { listOf(ctidField to Jsons.textNode(upperBound.toString())) } ?: listOf()
->>>>>>> 76fd283e
             val upperBoundDisj: List<WhereClauseNode> =
                 zippedUpperBound.mapIndexed { idx: Int, (leqCol: DataField, leqValue: JsonNode) ->
                     val lastLeaf: WhereClauseLeafNode =
@@ -163,26 +154,18 @@
 
 class PostgresSourceJdbcSplittableSnapshotPartition(
     selectQueryGenerator: SelectQueryGenerator,
-<<<<<<< HEAD
     streamState: DefaultJdbcStreamState,
     override val lowerBound: List<JsonNode>?,
     override val upperBound: List<JsonNode>?,
 ) : PostgresSourceSplittablePartition(selectQueryGenerator, streamState, listOf(ctidField)) {
-=======
-    override val streamState: DefaultJdbcStreamState,
-    primaryKey: List<DataField>,
-    override val lowerBound: Ctid?,
-    override val upperBound: Ctid?,
-) : PostgresSourceSplittablePartition(selectQueryGenerator, streamState, primaryKey) {
->>>>>>> 76fd283e
     override val completeState: OpaqueStateValue
         get() =
-        when (upperBound) {
-            null -> PostgresSourceJdbcStreamStateValue.snapshotCompleted
-            else -> PostgresSourceJdbcStreamStateValue.snapshotCheckpoint(
-                 Jsons.textNode(upperBound.toString())
-            )
-        }
+            when (upperBound) {
+                null -> PostgresSourceJdbcStreamStateValue.snapshotCompleted
+                else -> PostgresSourceJdbcStreamStateValue.snapshotCheckpoint(
+                    Jsons.textNode(upperBound.toString())
+                )
+            }
 
     override fun incompleteState(lastRecord: SelectQuerier.ResultRow): OpaqueStateValue {
         return PostgresSourceJdbcStreamStateValue.snapshotCheckpoint(
@@ -195,29 +178,29 @@
 sealed class PostgresSourceCursorPartition(
     selectQueryGenerator: SelectQueryGenerator,
     streamState: DefaultJdbcStreamState,
-    checkpointColumns: List<Field>,
-    val cursor: Field,
+    checkpointColumns: List<DataField>,
+    val cursor: DataField,
     val explicitCursorUpperBound: JsonNode?,
 ): PostgresSourceSplittablePartition(selectQueryGenerator, streamState, checkpointColumns),
     JdbcCursorPartition<DefaultJdbcStreamState> {
 
-        val cursorUpperBound: JsonNode
-            get() = explicitCursorUpperBound ?: streamState.cursorUpperBound ?: Jsons.nullNode()
-
-        override val cursorUpperBoundQuery: SelectQuery
-            get() = selectQueryGenerator.generate(cursorUpperBoundQuerySpec.optimize())
-
-        val cursorUpperBoundQuerySpec = SelectQuerySpec(SelectColumnMaxValue(cursor), from)
-    }
+    val cursorUpperBound: JsonNode
+        get() = explicitCursorUpperBound ?: streamState.cursorUpperBound ?: Jsons.nullNode()
+
+    override val cursorUpperBoundQuery: SelectQuery
+        get() = selectQueryGenerator.generate(cursorUpperBoundQuerySpec.optimize())
+
+    val cursorUpperBoundQuerySpec = SelectQuerySpec(SelectColumnMaxValue(cursor), from)
+}
 
 class PostgresSourceJdbcSplittableSnapshotWithCursorPartition(
     selectQueryGenerator: SelectQueryGenerator,
     streamState: DefaultJdbcStreamState, // TODO: check here
     override val lowerBound: List<JsonNode>?,
     override val upperBound: List<JsonNode>?,
-    cursor: Field,
+    cursor: DataField,
     cursorUpperBound: JsonNode?,
-    ): PostgresSourceCursorPartition(
+): PostgresSourceCursorPartition(
     selectQueryGenerator,
     streamState,
     listOf(ctidField),
@@ -249,7 +232,7 @@
 class PostgresSourceJdbcCursorIncrementalPartition(
     selectQueryGenerator: SelectQueryGenerator,
     streamState: DefaultJdbcStreamState,
-    cursor: Field,
+    cursor: DataField,
     val cursorLowerBound: JsonNode,
     override val isLowerBoundIncluded: Boolean,
     cursorUpperBound: JsonNode?,
