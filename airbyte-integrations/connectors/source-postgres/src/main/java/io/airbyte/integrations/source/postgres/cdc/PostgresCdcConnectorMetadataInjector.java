/*
 * Copyright (c) 2023 Airbyte, Inc., all rights reserved.
 */

package io.airbyte.integrations.source.postgres.cdc;

import static io.airbyte.integrations.debezium.internals.DebeziumEventUtils.CDC_DELETED_AT;
import static io.airbyte.integrations.debezium.internals.DebeziumEventUtils.CDC_LSN;
import static io.airbyte.integrations.debezium.internals.DebeziumEventUtils.CDC_UPDATED_AT;

import com.fasterxml.jackson.databind.JsonNode;
import com.fasterxml.jackson.databind.node.ObjectNode;
import io.airbyte.integrations.debezium.CdcMetadataInjector;

public class PostgresCdcConnectorMetadataInjector implements CdcMetadataInjector<Long> {

  @Override
  public void addMetaData(final ObjectNode event, final JsonNode source) {
    final long lsn = source.get("lsn").asLong();
    event.put(CDC_LSN, lsn);
  }

<<<<<<< HEAD
  public void addMetaDataToRowsFetchedOutsideDebezium(final ObjectNode record, final String transactionTimestamp, final long lsn) {
=======
  @Override
  public void addMetaDataToRowsFetchedOutsideDebezium(final ObjectNode record, final String transactionTimestamp, final Long lsn) {
>>>>>>> 46029542
    record.put(CDC_UPDATED_AT, transactionTimestamp);
    record.put(CDC_LSN, lsn);
    record.put(CDC_DELETED_AT, (String) null);
  }

  @Override
  public String namespace(final JsonNode source) {
    return source.get("schema").asText();
  }

}<|MERGE_RESOLUTION|>--- conflicted
+++ resolved
@@ -20,12 +20,8 @@
     event.put(CDC_LSN, lsn);
   }
 
-<<<<<<< HEAD
-  public void addMetaDataToRowsFetchedOutsideDebezium(final ObjectNode record, final String transactionTimestamp, final long lsn) {
-=======
   @Override
   public void addMetaDataToRowsFetchedOutsideDebezium(final ObjectNode record, final String transactionTimestamp, final Long lsn) {
->>>>>>> 46029542
     record.put(CDC_UPDATED_AT, transactionTimestamp);
     record.put(CDC_LSN, lsn);
     record.put(CDC_DELETED_AT, (String) null);
