/*
 * Copyright (c) 2023 Airbyte, Inc., all rights reserved.
 */

package io.airbyte.integrations.source.postgres.xmin;

import com.fasterxml.jackson.databind.JsonNode;
import com.google.common.annotations.VisibleForTesting;
import com.google.common.collect.Sets;
import io.airbyte.commons.json.Jsons;
import io.airbyte.integrations.source.postgres.internal.models.XminStatus;
import io.airbyte.integrations.source.relationaldb.state.StateManager;
import io.airbyte.protocol.models.v0.AirbyteStateMessage;
import io.airbyte.protocol.models.v0.AirbyteStreamNameNamespacePair;
import io.airbyte.protocol.models.v0.ConfiguredAirbyteCatalog;
import io.airbyte.protocol.models.v0.ConfiguredAirbyteStream;
import io.airbyte.protocol.models.v0.StreamDescriptor;
import java.util.ArrayList;
import java.util.HashSet;
import java.util.List;
import java.util.Set;
import java.util.stream.Collectors;
import org.slf4j.Logger;
import org.slf4j.LoggerFactory;

/**
 * The class mainly categorises the streams based on the state type into two categories : 1. Streams
 * that need to be synced via ctid iterator: These are streams that are either newly added or did
 * not complete their initial sync. 2. Streams that need to be synced via xmin iterator: These are
 * streams that have completed their initial sync and are not syncing data incrementally.
 */
public class XminCtidUtils {
  private static final Logger LOGGER = LoggerFactory.getLogger(XminCtidUtils.class);

  public static StreamsCategorised categoriseStreams(final StateManager stateManager, final ConfiguredAirbyteCatalog fullCatalog, final XminStatus currentXminStatus) {
    final List<AirbyteStateMessage> rawStateMessages = stateManager.getRawStateMessages();
    final List<AirbyteStateMessage> statesFromCtidSync = new ArrayList<>();
    final List<AirbyteStateMessage> statesFromXminSync = new ArrayList<>();

    final Set<AirbyteStreamNameNamespacePair> alreadySeenStreams = new HashSet<>();
    final Set<AirbyteStreamNameNamespacePair> streamsStillInCtidSync = new HashSet<>();

    if (rawStateMessages != null) {
      rawStateMessages.forEach(stateMessage -> {
        final JsonNode streamState = stateMessage.getStream().getStreamState();
        final StreamDescriptor streamDescriptor = stateMessage.getStream().getStreamDescriptor();
        if (streamState == null || streamDescriptor == null) {
          return;
        }
<<<<<<< HEAD
        final AirbyteStateMessage clonedState = Jsons.clone(s);
        if (streamState.has("state_type") && streamState.get("state_type").asText().equalsIgnoreCase("ctid")) {
          statesFromCtidSync.add(clonedState);
          streamsStillInCtidSync.add(new AirbyteStreamNameNamespacePair(streamDescriptor.getName(), streamDescriptor.getNamespace()));
        } else if (shouldPerformFullSync(currentXminStatus, streamState)) {
          final AirbyteStreamNameNamespacePair pair = new AirbyteStreamNameNamespacePair(streamDescriptor.getName(),
              streamDescriptor.getNamespace());
          LOGGER.info("Detected multiple wraparounds. Will perform a full sync for {}", pair);
          streamsStillInCtidSync.add(pair);
=======

        if (streamState.has("state_type")) {
          if (streamState.get("state_type").asText().equalsIgnoreCase("ctid")) {
            statesFromCtidSync.add(stateMessage);
            streamsStillInCtidSync.add(new AirbyteStreamNameNamespacePair(streamDescriptor.getName(), streamDescriptor.getNamespace()));
          } else if (streamState.get("state_type").asText().equalsIgnoreCase("xmin")) {
            statesFromXminSync.add(stateMessage);
          } else {
            throw new RuntimeException("Unknown state type: " + streamState.get("state_type").asText());
          }
>>>>>>> 52eb61de
        } else {
          throw new RuntimeException("State type not present");
        }
        alreadySeenStreams.add(new AirbyteStreamNameNamespacePair(streamDescriptor.getName(), streamDescriptor.getNamespace()));
      });
    }

    final List<ConfiguredAirbyteStream> newlyAddedStreams = identifyNewlyAddedStreams(fullCatalog, alreadySeenStreams);
    final List<ConfiguredAirbyteStream> streamsForCtidSync = new ArrayList<>();
    fullCatalog.getStreams().stream()
        .filter(stream -> streamsStillInCtidSync.contains(AirbyteStreamNameNamespacePair.fromAirbyteStream(stream.getStream())))
        .map(Jsons::clone)
        .forEach(streamsForCtidSync::add);

    streamsForCtidSync.addAll(newlyAddedStreams);

    final List<ConfiguredAirbyteStream> streamsForXminSync = fullCatalog.getStreams().stream()
        .filter(stream -> !streamsForCtidSync.contains(stream))
        .map(Jsons::clone)
        .toList();

    return new StreamsCategorised(new CtidStreams(streamsForCtidSync, statesFromCtidSync), new XminStreams(streamsForXminSync, statesFromXminSync));
  }

  @VisibleForTesting
  static boolean shouldPerformFullSync(final XminStatus currentXminStatus, final JsonNode streamState) {
    // Detects whether source Postgres DB has undergone multiple wraparound events between syncs.
    return streamState.has("num_wraparound") && (currentXminStatus.getNumWraparound() - streamState.get("num_wraparound").asLong() >= 2);
  }

  private static List<ConfiguredAirbyteStream> identifyNewlyAddedStreams(final ConfiguredAirbyteCatalog fullCatalog,
                                                                         final Set<AirbyteStreamNameNamespacePair> alreadySeenStreams) {
    final Set<AirbyteStreamNameNamespacePair> allStreams = AirbyteStreamNameNamespacePair.fromConfiguredCatalog(fullCatalog);

    final Set<AirbyteStreamNameNamespacePair> newlyAddedStreams = new HashSet<>(Sets.difference(allStreams, alreadySeenStreams));

    return fullCatalog.getStreams().stream()
        .filter(stream -> newlyAddedStreams.contains(AirbyteStreamNameNamespacePair.fromAirbyteStream(stream.getStream())))
        .map(Jsons::clone)
        .collect(Collectors.toList());
  }

  public record StreamsCategorised(CtidStreams ctidStreams,
                                   XminStreams xminStreams) {

  }

  public record CtidStreams(List<ConfiguredAirbyteStream> streamsForCtidSync,
                            List<AirbyteStateMessage> statesFromCtidSync) {

  }

  public record XminStreams(List<ConfiguredAirbyteStream> streamsForXminSync,
                            List<AirbyteStateMessage> statesFromXminSync) {

  }

}<|MERGE_RESOLUTION|>--- conflicted
+++ resolved
@@ -47,28 +47,23 @@
         if (streamState == null || streamDescriptor == null) {
           return;
         }
-<<<<<<< HEAD
-        final AirbyteStateMessage clonedState = Jsons.clone(s);
-        if (streamState.has("state_type") && streamState.get("state_type").asText().equalsIgnoreCase("ctid")) {
-          statesFromCtidSync.add(clonedState);
-          streamsStillInCtidSync.add(new AirbyteStreamNameNamespacePair(streamDescriptor.getName(), streamDescriptor.getNamespace()));
-        } else if (shouldPerformFullSync(currentXminStatus, streamState)) {
-          final AirbyteStreamNameNamespacePair pair = new AirbyteStreamNameNamespacePair(streamDescriptor.getName(),
-              streamDescriptor.getNamespace());
-          LOGGER.info("Detected multiple wraparounds. Will perform a full sync for {}", pair);
-          streamsStillInCtidSync.add(pair);
-=======
 
         if (streamState.has("state_type")) {
           if (streamState.get("state_type").asText().equalsIgnoreCase("ctid")) {
             statesFromCtidSync.add(stateMessage);
             streamsStillInCtidSync.add(new AirbyteStreamNameNamespacePair(streamDescriptor.getName(), streamDescriptor.getNamespace()));
           } else if (streamState.get("state_type").asText().equalsIgnoreCase("xmin")) {
-            statesFromXminSync.add(stateMessage);
+            if (shouldPerformFullSync(currentXminStatus, streamState)) {
+              final AirbyteStreamNameNamespacePair pair = new AirbyteStreamNameNamespacePair(streamDescriptor.getName(),
+                  streamDescriptor.getNamespace());
+              LOGGER.info("Detected multiple wraparounds. Will perform a full sync for {}", pair);
+              streamsStillInCtidSync.add(pair);
+            } else {
+              statesFromXminSync.add(stateMessage);
+            }
           } else {
             throw new RuntimeException("Unknown state type: " + streamState.get("state_type").asText());
           }
->>>>>>> 52eb61de
         } else {
           throw new RuntimeException("State type not present");
         }
