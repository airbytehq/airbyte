/*
 * Copyright (c) 2023 Airbyte, Inc., all rights reserved.
 */

package io.airbyte.integrations.source.postgres.ctid;

import static io.airbyte.integrations.source.relationaldb.RelationalDbQueryUtils.getFullyQualifiedTableNameWithQuoting;

import com.fasterxml.jackson.databind.JsonNode;
import com.google.common.annotations.VisibleForTesting;
import io.airbyte.commons.stream.AirbyteStreamUtils;
import io.airbyte.commons.util.AutoCloseableIterator;
import io.airbyte.commons.util.AutoCloseableIterators;
import io.airbyte.db.jdbc.JdbcDatabase;
import io.airbyte.integrations.source.postgres.PostgresQueryUtils.TableBlockSize;
import io.airbyte.integrations.source.postgres.PostgresType;
import io.airbyte.integrations.source.postgres.ctid.CtidPostgresSourceOperations.RowDataWithCtid;
import io.airbyte.integrations.source.postgres.internal.models.CtidStatus;
import io.airbyte.integrations.source.relationaldb.DbSourceDiscoverUtil;
import io.airbyte.integrations.source.relationaldb.RelationalDbQueryUtils;
import io.airbyte.integrations.source.relationaldb.TableInfo;
import io.airbyte.protocol.models.AirbyteStreamNameNamespacePair;
import io.airbyte.protocol.models.CommonField;
import io.airbyte.protocol.models.v0.AirbyteMessage;
import io.airbyte.protocol.models.v0.AirbyteMessage.Type;
import io.airbyte.protocol.models.v0.AirbyteRecordMessage;
import io.airbyte.protocol.models.v0.AirbyteStateMessage;
import io.airbyte.protocol.models.v0.AirbyteStream;
import io.airbyte.protocol.models.v0.CatalogHelpers;
import io.airbyte.protocol.models.v0.ConfiguredAirbyteCatalog;
import io.airbyte.protocol.models.v0.ConfiguredAirbyteStream;
import io.airbyte.protocol.models.v0.SyncMode;
import java.sql.Connection;
import java.sql.PreparedStatement;
import java.sql.SQLException;
import java.time.Duration;
import java.time.Instant;
import java.util.ArrayList;
import java.util.List;
import java.util.Map;
import java.util.concurrent.atomic.AtomicLong;
import java.util.function.BiFunction;
import java.util.function.Function;
import java.util.stream.Stream;
import org.apache.commons.lang3.tuple.Pair;
import org.slf4j.Logger;
import org.slf4j.LoggerFactory;

public class PostgresCtidHandler {

  private static final Logger LOGGER = LoggerFactory.getLogger(PostgresCtidHandler.class);

  private final JsonNode config;
  private final JdbcDatabase database;
  private final CtidPostgresSourceOperations sourceOperations;
  private final String quoteString;
  private final CtidStateManager ctidStateManager;
  private final Map<AirbyteStreamNameNamespacePair, Long> fileNodes;
  final Map<AirbyteStreamNameNamespacePair, TableBlockSize> tableBlockSizes;
  private final Function<AirbyteStreamNameNamespacePair, JsonNode> streamStateForIncrementalRunSupplier;
<<<<<<< HEAD
=======
  private final BiFunction<AirbyteStreamNameNamespacePair, JsonNode, AirbyteStateMessage> finalStateMessageSupplier;
  private static final int QUERY_TARGET_SIZE_GB = 1;
  public static final double MEGABYTE = Math.pow(1024, 2);
  public static final double GIGABYTE = MEGABYTE * 1024;
>>>>>>> 52b8cbe3

  public PostgresCtidHandler(final JsonNode config,
                             final JdbcDatabase database,
                             final CtidPostgresSourceOperations sourceOperations,
                             final String quoteString,
                             final Map<AirbyteStreamNameNamespacePair, Long> fileNodes,
                             final Map<AirbyteStreamNameNamespacePair, TableBlockSize> tableBlockSizes,
                             final CtidStateManager ctidStateManager,
                             final Function<AirbyteStreamNameNamespacePair, JsonNode> streamStateForIncrementalRunSupplier) {
    this.config = config;
    this.database = database;
    this.sourceOperations = sourceOperations;
    this.quoteString = quoteString;
    this.fileNodes = fileNodes;
    this.tableBlockSizes = tableBlockSizes;
    this.ctidStateManager = ctidStateManager;
    this.streamStateForIncrementalRunSupplier = streamStateForIncrementalRunSupplier;
  }

  public List<AutoCloseableIterator<AirbyteMessage>> getIncrementalIterators(
                                                                             final ConfiguredAirbyteCatalog catalog,
                                                                             final Map<String, TableInfo<CommonField<PostgresType>>> tableNameToTable,
                                                                             final Instant emmitedAt) {
    final List<AutoCloseableIterator<AirbyteMessage>> iteratorList = new ArrayList<>();
    for (final ConfiguredAirbyteStream airbyteStream : catalog.getStreams()) {
      final AirbyteStream stream = airbyteStream.getStream();
      final String streamName = stream.getName();
      final String namespace = stream.getNamespace();
      final AirbyteStreamNameNamespacePair pair = new AirbyteStreamNameNamespacePair(streamName, namespace);
      final String fullyQualifiedTableName = DbSourceDiscoverUtil.getFullyQualifiedTableName(namespace, streamName);
      if (!tableNameToTable.containsKey(fullyQualifiedTableName)) {
        LOGGER.info("Skipping stream {} because it is not in the source", fullyQualifiedTableName);
        continue;
      }
      if (airbyteStream.getSyncMode().equals(SyncMode.INCREMENTAL)) {
        // Grab the selected fields to sync
        final TableInfo<CommonField<PostgresType>> table = tableNameToTable
            .get(fullyQualifiedTableName);
        final List<String> selectedDatabaseFields = table.getFields()
            .stream()
            .map(CommonField::getName)
            .filter(CatalogHelpers.getTopLevelFieldNames(airbyteStream)::contains)
            .toList();
        final AutoCloseableIterator<RowDataWithCtid> queryStream = queryTableCtid(
            selectedDatabaseFields,
            table.getNameSpace(),
            table.getName(),
            tableBlockSizes.get(pair).tableSize(),
            tableBlockSizes.get(pair).blockSize());
        final AutoCloseableIterator<AirbyteMessageWithCtid> recordIterator =
            getRecordIterator(queryStream, streamName, namespace, emmitedAt.toEpochMilli());
        final AutoCloseableIterator<AirbyteMessage> recordAndMessageIterator = augmentWithState(recordIterator, pair);
        final AutoCloseableIterator<AirbyteMessage> logAugmented = augmentWithLogs(recordAndMessageIterator, pair, streamName);
        iteratorList.add(logAugmented);

      }
    }
    return iteratorList;
  }

  /**
   * Builds a plan for subqueries. Each query returning an approximate amount of data.
   * Using information about a table size and block (page) size.
   *
   * @param startCtid starting point
   * @param relationSize table size
   * @param blockSize page size
   * @param chunkSizeGB required amount of data in each partition
   * @return a list of ctid that can be used to generate queries.
   */
  @VisibleForTesting
  static List<Pair<Ctid, Ctid>> ctidQueryPlan(final Ctid startCtid, final long relationSize, final long blockSize, final int chunkSizeGB) {
    final List<Pair<Ctid, Ctid>> chunks = new ArrayList<>();
    long lowerBound = startCtid.page;
    long upperBound;
    final double oneGigaPages = GIGABYTE / blockSize;
    final long eachStep = (long)oneGigaPages * chunkSizeGB;
    LOGGER.info("Will read {} pages to get {}GB", eachStep, chunkSizeGB);
    final long theoreticalLastPage = relationSize / blockSize;
    LOGGER.debug("Theoretical last page {}", theoreticalLastPage);
    upperBound = lowerBound + eachStep;

    if (upperBound > theoreticalLastPage) {
      chunks.add(Pair.of(startCtid, null));
    } else {
      chunks.add(Pair.of(Ctid.of(lowerBound, startCtid.tuple), Ctid.of(upperBound, 0)));
      while (upperBound < theoreticalLastPage) {
        lowerBound = upperBound;
        upperBound += eachStep;
        chunks.add(Pair.of(Ctid.of(lowerBound, 0), upperBound > theoreticalLastPage ? null : Ctid.of(upperBound, 0)));
      }
    }
    // The last pair is (x,y) -> null to indicate an unbounded "WHERE ctid > (x,y)" query.
    // The actual last page is approximated. The last subquery will go until the end of table.
    return chunks;
  }

  private AutoCloseableIterator<RowDataWithCtid> queryTableCtid(
                                                                final List<String> columnNames,
                                                                final String schemaName,
                                                                final String tableName,
                                                                final long tableSize,
                                                                final long blockSize) {

    LOGGER.info("Queueing query for table: {}", tableName);
    final AirbyteStreamNameNamespacePair airbyteStream =
        AirbyteStreamUtils.convertFromNameAndNamespace(tableName, schemaName);

    final CtidStatus currentCtidStatus = ctidStateManager.getCtidStatus(airbyteStream);

    // Rather than trying to read an entire table with a "WHERE ctid > (0,0)" query,
    // We are creating a list of lazy iterators each holding a subquery according to the plan.
    // All subqueries are then composed in a single composite iterator.
    // Because list consists of lazy iterators, the query is only executing when needed one after the other.
    final List<Pair<Ctid, Ctid>> subQueriesPlan = ctidQueryPlan((currentCtidStatus == null) ? Ctid.of(0,0) : Ctid.of(currentCtidStatus.getCtid()), tableSize, blockSize, QUERY_TARGET_SIZE_GB);
    final List<AutoCloseableIterator<RowDataWithCtid>> subQueriesIterators = new ArrayList<>();
    subQueriesPlan.forEach(p -> subQueriesIterators.add(AutoCloseableIterators.lazyIterator(() -> {
      try {
        final Stream<RowDataWithCtid> stream = database.unsafeQuery(
            connection -> createCtidQueryStatement(connection, columnNames, schemaName, tableName, p.getLeft(), p.getRight()),sourceOperations::recordWithCtid);

        return AutoCloseableIterators.fromStream(stream, airbyteStream);
      } catch (final SQLException e) {
        throw new RuntimeException(e);
      }
    }, airbyteStream)));
    return AutoCloseableIterators.concatWithEagerClose(subQueriesIterators);
  }

  private PreparedStatement createCtidQueryStatement(
                                                     final Connection connection,
                                                     final List<String> columnNames,
                                                     final String schemaName,
                                                     final String tableName,
                                                     final Ctid lowerBound, final Ctid upperBound) {
    try {
      LOGGER.info("Preparing query for table: {}", tableName);
      final String fullTableName = getFullyQualifiedTableNameWithQuoting(schemaName, tableName,
          quoteString);
      final String wrappedColumnNames = RelationalDbQueryUtils.enquoteIdentifierList(columnNames, quoteString);
      if (upperBound != null) {
        final String sql = "SELECT ctid::text, %s FROM %s WHERE ctid > ?::tid AND ctid <= ?::tid".formatted(wrappedColumnNames, fullTableName);
        final PreparedStatement preparedStatement = connection.prepareStatement(sql);
        preparedStatement.setObject(1, lowerBound.toString());
        preparedStatement.setObject(2, upperBound.toString());
        LOGGER.info("Executing query for table {}: {}", tableName, preparedStatement);
        return preparedStatement;
      } else {
        final String sql = "SELECT ctid::text, %s FROM %s WHERE ctid > ?::tid".formatted(wrappedColumnNames, fullTableName);
        final PreparedStatement preparedStatement = connection.prepareStatement(sql);
        preparedStatement.setObject(1, lowerBound.toString());
        LOGGER.info("Executing query for table {}: {}", tableName, preparedStatement);
        return preparedStatement;
      }
    } catch (final SQLException e) {
      throw new RuntimeException(e);
    }
  }

  // Transforms the given iterator to create an {@link AirbyteRecordMessage}
  private AutoCloseableIterator<AirbyteMessageWithCtid> getRecordIterator(
                                                                          final AutoCloseableIterator<RowDataWithCtid> recordIterator,
                                                                          final String streamName,
                                                                          final String namespace,
                                                                          final long emittedAt) {
    return AutoCloseableIterators.transform(recordIterator, r -> new AirbyteMessageWithCtid(new AirbyteMessage()
        .withType(Type.RECORD)
        .withRecord(new AirbyteRecordMessage()
            .withStream(streamName)
            .withNamespace(namespace)
            .withEmittedAt(emittedAt)
            .withData(r.data())),
        r.ctid()));
  }

  // Augments the given iterator with record count logs.
  private AutoCloseableIterator<AirbyteMessage> augmentWithLogs(final AutoCloseableIterator<AirbyteMessage> iterator,
                                                                final io.airbyte.protocol.models.AirbyteStreamNameNamespacePair pair,
                                                                final String streamName) {
    final AtomicLong recordCount = new AtomicLong();
    return AutoCloseableIterators.transform(iterator,
        AirbyteStreamUtils.convertFromNameAndNamespace(pair.getName(), pair.getNamespace()),
        r -> {
          final long count = recordCount.incrementAndGet();
          if (count % 1_000_000 == 0) {
            LOGGER.info("Reading stream {}. Records read: {}", streamName, count);
          }
          return r;
        });
  }

  private AutoCloseableIterator<AirbyteMessage> augmentWithState(final AutoCloseableIterator<AirbyteMessageWithCtid> recordIterator,
                                                                 final AirbyteStreamNameNamespacePair pair) {

    final CtidStatus currentCtidStatus = ctidStateManager.getCtidStatus(pair);
    final JsonNode incrementalState =
        (currentCtidStatus == null || currentCtidStatus.getIncrementalState() == null) ? streamStateForIncrementalRunSupplier.apply(pair)
            : currentCtidStatus.getIncrementalState();
    final Long latestFileNode = fileNodes.get(pair);
    assert latestFileNode != null;

    final Duration syncCheckpointDuration =
        config.get("sync_checkpoint_seconds") != null ? Duration.ofSeconds(config.get("sync_checkpoint_seconds").asLong())
            : CtidStateIterator.SYNC_CHECKPOINT_DURATION;
    final Long syncCheckpointRecords = config.get("sync_checkpoint_records") != null ? config.get("sync_checkpoint_records").asLong()
        : CtidStateIterator.SYNC_CHECKPOINT_RECORDS;

    return AutoCloseableIterators.transformIterator(
        r -> new CtidStateIterator(r, pair, latestFileNode, ctidStateManager, incrementalState,
            syncCheckpointDuration, syncCheckpointRecords),
        recordIterator, pair);
  }

}<|MERGE_RESOLUTION|>--- conflicted
+++ resolved
@@ -58,13 +58,10 @@
   private final Map<AirbyteStreamNameNamespacePair, Long> fileNodes;
   final Map<AirbyteStreamNameNamespacePair, TableBlockSize> tableBlockSizes;
   private final Function<AirbyteStreamNameNamespacePair, JsonNode> streamStateForIncrementalRunSupplier;
-<<<<<<< HEAD
-=======
-  private final BiFunction<AirbyteStreamNameNamespacePair, JsonNode, AirbyteStateMessage> finalStateMessageSupplier;
   private static final int QUERY_TARGET_SIZE_GB = 1;
   public static final double MEGABYTE = Math.pow(1024, 2);
   public static final double GIGABYTE = MEGABYTE * 1024;
->>>>>>> 52b8cbe3
+
 
   public PostgresCtidHandler(final JsonNode config,
                              final JdbcDatabase database,
