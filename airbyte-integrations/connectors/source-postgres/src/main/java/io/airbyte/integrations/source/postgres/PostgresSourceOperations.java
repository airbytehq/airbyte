--- conflicted
+++ resolved
@@ -23,11 +23,6 @@
 import io.airbyte.db.jdbc.JdbcSourceOperations;
 import io.airbyte.protocol.models.JsonSchemaType;
 import java.math.BigDecimal;
-import java.math.RoundingMode;
-<<<<<<< HEAD
-import java.sql.Date;
-=======
->>>>>>> dd31e2ff
 import java.sql.JDBCType;
 import java.sql.PreparedStatement;
 import java.sql.ResultSet;
@@ -219,15 +214,11 @@
 
   @Override
   protected void putDate(final ObjectNode node, final String columnName, final ResultSet resultSet, final int index) throws SQLException {
-<<<<<<< HEAD
     LocalDate date = getObject(resultSet, index, LocalDate.class);
     if (isBce(date)) {
       // java.time uses a year 0, but the standard AD/BC system does not. So we just subtract one to hack around this difference.
       date = date.minusYears(1);
     }
-=======
-    final LocalDate date = getObject(resultSet, index, LocalDate.class);
->>>>>>> dd31e2ff
     node.put(columnName, resolveEra(date, date.toString()));
   }
 
@@ -302,10 +293,7 @@
     node.put(columnName, object.getValue());
   }
 
-<<<<<<< HEAD
-  @Override
-=======
->>>>>>> dd31e2ff
+  @Override
   protected void putBigDecimal(final ObjectNode node, final String columnName, final ResultSet resultSet, final int index) {
     final BigDecimal bigDecimal = DataTypeUtils.returnNullIfInvalid(() -> resultSet.getBigDecimal(index));
     if (bigDecimal != null) {
