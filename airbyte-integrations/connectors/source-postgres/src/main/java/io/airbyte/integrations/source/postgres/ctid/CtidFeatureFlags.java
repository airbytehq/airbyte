--- conflicted
+++ resolved
@@ -10,24 +10,10 @@
 // One for each type: CDC and standard cursor based
 public class CtidFeatureFlags {
 
-<<<<<<< HEAD
-  public static final String CURSOR_VIA_CTID = "cursor_via_ctid";
-=======
-  public static final String CDC_VIA_CTID = "cdc_via_ctid";
->>>>>>> fb7cacb3
   private final JsonNode sourceConfig;
 
   public CtidFeatureFlags(final JsonNode sourceConfig) {
     this.sourceConfig = sourceConfig;
-  }
-
-<<<<<<< HEAD
-  public boolean isCursorSyncEnabled() {
-    return getFlagValue(CURSOR_VIA_CTID);
-=======
-  public boolean isCdcSyncEnabled() {
-    return getFlagValue(CDC_VIA_CTID);
->>>>>>> fb7cacb3
   }
 
   private boolean getFlagValue(final String flag) {
