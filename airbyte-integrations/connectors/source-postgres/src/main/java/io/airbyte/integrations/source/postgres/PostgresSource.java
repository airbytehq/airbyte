--- conflicted
+++ resolved
@@ -414,7 +414,6 @@
     final JsonNode sourceConfig = database.getSourceConfig();
     final CtidFeatureFlags ctidFeatureFlags = new CtidFeatureFlags(sourceConfig);
     if (PostgresUtils.isCdc(sourceConfig) && shouldUseCDC(catalog)) {
-<<<<<<< HEAD
       if (true) {
         LOGGER.info("Using ctid + CDC");
         return cdcCtidIteratorsCombined(database, catalog, tableNameToTable, stateManager, emittedAt, getQuoteString(),
@@ -489,11 +488,6 @@
           AutoCloseableIterators.concatWithEagerClose(AirbyteTraceMessageUtility::emitStreamStatusTrace, snapshotIterator,
               AutoCloseableIterators.lazyIterator(incrementalIteratorSupplier, null)));
 
-=======
-      LOGGER.info("Using ctid + CDC");
-      return cdcCtidIteratorsCombined(database, catalog, tableNameToTable, stateManager, emittedAt, getQuoteString(),
-          getReplicationSlot(database, sourceConfig).get(0));
->>>>>>> 886ab6b0
     }
 
     if (isIncrementalSyncMode(catalog) && PostgresUtils.isXmin(sourceConfig)) {
