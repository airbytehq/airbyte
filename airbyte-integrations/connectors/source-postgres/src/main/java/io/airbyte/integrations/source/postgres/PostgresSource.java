/*
 * Copyright (c) 2022 Airbyte, Inc., all rights reserved.
 */

package io.airbyte.integrations.source.postgres;

import static io.airbyte.integrations.debezium.AirbyteDebeziumHandler.shouldUseCDC;
import static io.airbyte.integrations.util.PostgresSslConnectionUtils.DISABLE;
import static io.airbyte.integrations.util.PostgresSslConnectionUtils.PARAM_MODE;
import static io.airbyte.integrations.util.PostgresSslConnectionUtils.PARAM_SSL;
import static io.airbyte.integrations.util.PostgresSslConnectionUtils.PARAM_SSL_MODE;
import static io.airbyte.integrations.util.PostgresSslConnectionUtils.obtainConnectionOptions;
import static java.util.stream.Collectors.toList;
import static java.util.stream.Collectors.toSet;

import com.fasterxml.jackson.databind.JsonNode;
import com.google.common.annotations.VisibleForTesting;
import com.google.common.collect.ImmutableMap;
import com.google.common.collect.ImmutableMap.Builder;
import com.google.common.collect.Sets;
import io.airbyte.commons.features.EnvVariableFeatureFlags;
import io.airbyte.commons.features.FeatureFlags;
import io.airbyte.commons.functional.CheckedConsumer;
import io.airbyte.commons.functional.CheckedFunction;
import io.airbyte.commons.json.Jsons;
import io.airbyte.commons.util.AutoCloseableIterator;
import io.airbyte.commons.util.AutoCloseableIterators;
import io.airbyte.db.factory.DatabaseDriver;
import io.airbyte.db.jdbc.JdbcDatabase;
import io.airbyte.db.jdbc.JdbcUtils;
import io.airbyte.db.jdbc.streaming.AdaptiveStreamingQueryConfig;
import io.airbyte.integrations.base.AirbyteStreamNameNamespacePair;
import io.airbyte.integrations.base.IntegrationRunner;
import io.airbyte.integrations.base.Source;
import io.airbyte.integrations.base.ssh.SshWrappedSource;
import io.airbyte.integrations.debezium.AirbyteDebeziumHandler;
import io.airbyte.integrations.debezium.internals.PostgresDebeziumStateUtil;
import io.airbyte.integrations.source.jdbc.AbstractJdbcSource;
import io.airbyte.integrations.source.jdbc.dto.JdbcPrivilegeDto;
import io.airbyte.integrations.source.relationaldb.TableInfo;
import io.airbyte.integrations.source.relationaldb.models.CdcState;
import io.airbyte.integrations.source.relationaldb.models.DbState;
import io.airbyte.integrations.source.relationaldb.state.StateManager;
import io.airbyte.protocol.models.AirbyteCatalog;
import io.airbyte.protocol.models.AirbyteConnectionStatus;
import io.airbyte.protocol.models.AirbyteConnectionStatus.Status;
import io.airbyte.protocol.models.AirbyteGlobalState;
import io.airbyte.protocol.models.AirbyteMessage;
import io.airbyte.protocol.models.AirbyteStateMessage;
import io.airbyte.protocol.models.AirbyteStateMessage.AirbyteStateType;
import io.airbyte.protocol.models.AirbyteStream;
import io.airbyte.protocol.models.AirbyteStreamState;
import io.airbyte.protocol.models.CommonField;
import io.airbyte.protocol.models.ConfiguredAirbyteCatalog;
import io.airbyte.protocol.models.ConfiguredAirbyteStream;
import java.sql.Connection;
import java.sql.JDBCType;
import java.sql.PreparedStatement;
import java.sql.SQLException;
import java.time.Duration;
import java.time.Instant;
import java.util.ArrayList;
import java.util.Collections;
import java.util.HashSet;
import java.util.List;
import java.util.Map;
import java.util.Set;
import java.util.function.Supplier;
import java.util.stream.Collectors;
import org.slf4j.Logger;
import org.slf4j.LoggerFactory;

public class PostgresSource extends AbstractJdbcSource<JDBCType> implements Source {

  private static final Logger LOGGER = LoggerFactory.getLogger(PostgresSource.class);
<<<<<<< HEAD

=======
>>>>>>> 29bfa6d5
  static final String DRIVER_CLASS = DatabaseDriver.POSTGRESQL.getDriverClassName();
  static final Map<String, String> SSL_JDBC_PARAMETERS = ImmutableMap.of(
      "ssl", "true",
      "sslmode", "require");
  private List<String> schemas;
  private final FeatureFlags featureFlags;

  public static Source sshWrappedSource() {
    return new SshWrappedSource(new PostgresSource(), JdbcUtils.HOST_LIST_KEY, JdbcUtils.PORT_LIST_KEY);
  }

  PostgresSource() {

    super(DRIVER_CLASS, AdaptiveStreamingQueryConfig::new, new PostgresSourceOperations());
    this.featureFlags = new EnvVariableFeatureFlags();
  }

  @Override
  protected Map<String, String> getDefaultConnectionProperties(final JsonNode config) {
    if (JdbcUtils.useSsl(config)) {
      return SSL_JDBC_PARAMETERS;
    } else {
      return Collections.emptyMap();
    }
  }

  @Override
  public JsonNode toDatabaseConfig(final JsonNode config) {
    final List<String> additionalParameters = new ArrayList<>();

    final StringBuilder jdbcUrl = new StringBuilder(String.format("jdbc:postgresql://%s:%s/%s?",
        config.get(JdbcUtils.HOST_KEY).asText(),
        config.get(JdbcUtils.PORT_KEY).asText(),
        config.get(JdbcUtils.DATABASE_KEY).asText()));

    if (config.get(JdbcUtils.JDBC_URL_PARAMS_KEY) != null && !config.get(JdbcUtils.JDBC_URL_PARAMS_KEY).asText().isEmpty()) {
      jdbcUrl.append(config.get(JdbcUtils.JDBC_URL_PARAMS_KEY).asText()).append("&");
    }

    // assume ssl if not explicitly mentioned.
    if (!config.has(PARAM_SSL) || config.get(PARAM_SSL).asBoolean()) {
      if (config.has(PARAM_SSL_MODE)) {
        if (DISABLE.equals(config.get(PARAM_SSL_MODE).get(PARAM_MODE).asText())) {
          additionalParameters.add("sslmode=disable");
        } else {
          final var parametersList = obtainConnectionOptions(config.get(PARAM_SSL_MODE))
              .entrySet()
              .stream()
              .map(e -> e.getKey() + "=" + e.getValue())
              .toList();
          additionalParameters.addAll(parametersList);
        }
      } else {
        additionalParameters.add("ssl=true");
        additionalParameters.add("sslmode=require");
      }
    }

    if (config.has(JdbcUtils.SCHEMAS_KEY) && config.get(JdbcUtils.SCHEMAS_KEY).isArray()) {
      schemas = new ArrayList<>();
      for (final JsonNode schema : config.get(JdbcUtils.SCHEMAS_KEY)) {
        schemas.add(schema.asText());
      }
    }

    if (schemas != null && !schemas.isEmpty()) {
      additionalParameters.add("currentSchema=" + String.join(",", schemas));
    }

    additionalParameters.forEach(x -> jdbcUrl.append(x).append("&"));

    final Builder<Object, Object> configBuilder = ImmutableMap.builder()
        .put(JdbcUtils.USERNAME_KEY, config.get(JdbcUtils.USERNAME_KEY).asText())
        .put(JdbcUtils.JDBC_URL_KEY, jdbcUrl.toString());

    if (config.has(JdbcUtils.PASSWORD_KEY)) {
      configBuilder.put(JdbcUtils.PASSWORD_KEY, config.get(JdbcUtils.PASSWORD_KEY).asText());
    }

    return Jsons.jsonNode(configBuilder.build());
  }

  @Override
  public Set<String> getExcludedInternalNameSpaces() {
    return Set.of("information_schema", "pg_catalog", "pg_internal", "catalog_history");
  }

  @Override
  public AirbyteCatalog discover(final JsonNode config) throws Exception {
    final AirbyteCatalog catalog = super.discover(config);

    if (PostgresUtils.isCdc(config)) {
      final List<AirbyteStream> streams = catalog.getStreams().stream()
          .map(PostgresCdcCatalogHelper::removeIncrementalWithoutPk)
          .map(PostgresCdcCatalogHelper::setIncrementalToSourceDefined)
          .map(PostgresCdcCatalogHelper::addCdcMetadataColumns)
          .collect(toList());

      catalog.setStreams(streams);
    }

    return catalog;
  }

  @Override
  public List<TableInfo<CommonField<JDBCType>>> discoverInternal(final JdbcDatabase database) throws Exception {
    final List<TableInfo<CommonField<JDBCType>>> rawTables = discoverRawTables(database);
    final Set<AirbyteStreamNameNamespacePair> publicizedTablesInCdc = PostgresCdcCatalogHelper.getPublicizedTables(database);

    if (publicizedTablesInCdc.isEmpty()) {
      return rawTables;
    }
    // under cdc mode, only return tables that are in the publication
    return rawTables.stream()
        .filter(table -> publicizedTablesInCdc.contains(new AirbyteStreamNameNamespacePair(table.getName(), table.getNameSpace())))
        .collect(toList());
  }

  public List<TableInfo<CommonField<JDBCType>>> discoverRawTables(final JdbcDatabase database) throws Exception {
    if (schemas != null && !schemas.isEmpty()) {
      // process explicitly selected (from UI) schemas
      final List<TableInfo<CommonField<JDBCType>>> internals = new ArrayList<>();
      for (final String schema : schemas) {
        LOGGER.info("Checking schema: {}", schema);
        final List<TableInfo<CommonField<JDBCType>>> tables = super.discoverInternal(database, schema);
        internals.addAll(tables);
        for (final TableInfo<CommonField<JDBCType>> table : tables) {
          LOGGER.info("Found table: {}.{}", table.getNameSpace(), table.getName());
        }
      }
      return internals;
    } else {
      LOGGER.info("No schemas explicitly set on UI to process, so will process all of existing schemas in DB");
      return super.discoverInternal(database);
    }
  }

  private List<JsonNode> getReplicationSlot(final JdbcDatabase database, final JsonNode config) {
    try {
      return database.queryJsons(connection -> {
        final String sql = "SELECT * FROM pg_replication_slots WHERE slot_name = ? AND plugin = ? AND database = ?";
        final PreparedStatement ps = connection.prepareStatement(sql);
        ps.setString(1, config.get("replication_method").get("replication_slot").asText());
        ps.setString(2, PostgresUtils.getPluginValue(config.get("replication_method")));
        ps.setString(3, config.get(JdbcUtils.DATABASE_KEY).asText());

        LOGGER.info("Attempting to find the named replication slot using the query: {}", ps);

        return ps;
      }, sourceOperations::rowToJson);
    } catch (final SQLException e) {
      throw new RuntimeException(e);
    }
  }

  @Override
  public List<CheckedConsumer<JdbcDatabase, Exception>> getCheckOperations(final JsonNode config)
      throws Exception {
    final List<CheckedConsumer<JdbcDatabase, Exception>> checkOperations = new ArrayList<>(
        super.getCheckOperations(config));

    if (PostgresUtils.isCdc(config)) {
      checkOperations.add(database -> {
        final List<JsonNode> matchingSlots = getReplicationSlot(database, config);

        if (matchingSlots.size() != 1) {
          throw new RuntimeException(
              "Expected exactly one replication slot but found " + matchingSlots.size()
                  + ". Please read the docs and add a replication slot to your database.");
        }

      });

      checkOperations.add(database -> {
        final List<JsonNode> matchingPublications = database.queryJsons(connection -> {
          final PreparedStatement ps = connection.prepareStatement("SELECT * FROM pg_publication WHERE pubname = ?");
          ps.setString(1, config.get("replication_method").get("publication").asText());
          LOGGER.info("Attempting to find the publication using the query: " + ps);
          return ps;
        }, sourceOperations::rowToJson);

        if (matchingPublications.size() != 1) {
          throw new RuntimeException(
              "Expected exactly one publication but found " + matchingPublications.size()
                  + ". Please read the docs and add a publication to your database.");
        }

      });
    }

    return checkOperations;
  }

  @Override
  public AutoCloseableIterator<AirbyteMessage> read(final JsonNode config,
                                                    final ConfiguredAirbyteCatalog catalog,
                                                    final JsonNode state)
      throws Exception {
    // this check is used to ensure that have the pgoutput slot available so Debezium won't attempt to
    // create it.
    final AirbyteConnectionStatus check = check(config);

    if (check.getStatus().equals(Status.FAILED)) {
      throw new RuntimeException("Unable establish a connection: " + check.getMessage());
    }

    return super.read(config, catalog, state);
  }

  @Override
  public List<AutoCloseableIterator<AirbyteMessage>> getIncrementalIterators(final JdbcDatabase database,
                                                                             final ConfiguredAirbyteCatalog catalog,
                                                                             final Map<String, TableInfo<CommonField<JDBCType>>> tableNameToTable,
                                                                             final StateManager stateManager,
                                                                             final Instant emittedAt) {
    final JsonNode sourceConfig = database.getSourceConfig();
    if (PostgresUtils.isCdc(sourceConfig) && shouldUseCDC(catalog)) {
      final Duration firstRecordWaitTime = PostgresUtils.getFirstRecordWaitTime(sourceConfig);
      LOGGER.info("First record waiting time: {} seconds", firstRecordWaitTime.getSeconds());

      final PostgresDebeziumStateUtil postgresDebeziumStateUtil = new PostgresDebeziumStateUtil();
      final JsonNode state =
          (stateManager.getCdcStateManager().getCdcState() == null || stateManager.getCdcStateManager().getCdcState().getState() == null) ? null
              : Jsons.clone(stateManager.getCdcStateManager().getCdcState().getState());
      final boolean savedOffsetAfterReplicationSlotLSN = postgresDebeziumStateUtil.isSavedOffsetAfterReplicationSlotLSN(
          Jsons.clone(PostgresCdcProperties.getDebeziumDefaultProperties(sourceConfig)),
          catalog,
          state,
          // We can assume that there will be only 1 replication slot cause before the sync starts for Postgres CDC,
          // we run all the check operations and one of the check validates that the replication slot exists and has only 1 entry
          getReplicationSlot(database, sourceConfig).get(0),
          sourceConfig);

      if (!savedOffsetAfterReplicationSlotLSN) {
        LOGGER.warn("Saved offset is before Replication slot's confirmed_flush_lsn, Airbyte will trigger sync from scratch");
      }

      final AirbyteDebeziumHandler handler = new AirbyteDebeziumHandler(sourceConfig,
          PostgresCdcTargetPosition.targetPosition(database), false, firstRecordWaitTime);
      final PostgresCdcStateHandler postgresCdcStateHandler = new PostgresCdcStateHandler(stateManager);
      final List<ConfiguredAirbyteStream> streamsToSnapshot = identifyStreamsToSnapshot(catalog, stateManager);
      final Supplier<AutoCloseableIterator<AirbyteMessage>> incrementalIteratorSupplier = () -> handler.getIncrementalIterators(catalog,
          new PostgresCdcSavedInfoFetcher(savedOffsetAfterReplicationSlotLSN ? stateManager.getCdcStateManager().getCdcState() : null),
          postgresCdcStateHandler,
          new PostgresCdcConnectorMetadataInjector(),
          PostgresCdcProperties.getDebeziumDefaultProperties(sourceConfig),
          emittedAt);
      if (!savedOffsetAfterReplicationSlotLSN || streamsToSnapshot.isEmpty()) {
        return Collections.singletonList(incrementalIteratorSupplier.get());
      }

      final AutoCloseableIterator<AirbyteMessage> snapshotIterator = handler.getSnapshotIterators(
          new ConfiguredAirbyteCatalog().withStreams(streamsToSnapshot), new PostgresCdcConnectorMetadataInjector(),
          PostgresCdcProperties.getSnapshotProperties(), postgresCdcStateHandler, emittedAt);
      return Collections.singletonList(
          AutoCloseableIterators.concatWithEagerClose(snapshotIterator, AutoCloseableIterators.lazyIterator(incrementalIteratorSupplier)));

    } else {
      return super.getIncrementalIterators(database, catalog, tableNameToTable, stateManager, emittedAt);
    }
  }

  protected List<ConfiguredAirbyteStream> identifyStreamsToSnapshot(final ConfiguredAirbyteCatalog catalog, final StateManager stateManager) {
    final Set<AirbyteStreamNameNamespacePair> alreadySyncedStreams = stateManager.getCdcStateManager().getInitialStreamsSynced();
    if (alreadySyncedStreams.isEmpty() && (stateManager.getCdcStateManager().getCdcState() == null
        || stateManager.getCdcStateManager().getCdcState().getState() == null)) {
      return Collections.emptyList();
    }

    final Set<AirbyteStreamNameNamespacePair> allStreams = AirbyteStreamNameNamespacePair.fromConfiguredCatalog(catalog);

    final Set<AirbyteStreamNameNamespacePair> newlyAddedStreams = new HashSet<>(Sets.difference(allStreams, alreadySyncedStreams));

    return catalog.getStreams().stream()
        .filter(stream -> newlyAddedStreams.contains(AirbyteStreamNameNamespacePair.fromAirbyteSteam(stream.getStream())))
        .map(Jsons::clone)
        .collect(Collectors.toList());
  }

  @Override
  public Set<JdbcPrivilegeDto> getPrivilegesTableForCurrentUser(final JdbcDatabase database,
                                                                final String schema)
      throws SQLException {
    final CheckedFunction<Connection, PreparedStatement, SQLException> statementCreator = connection -> {
      final PreparedStatement ps = connection.prepareStatement(
          """
                 SELECT nspname as table_schema,
                        relname as table_name
                 FROM   pg_class c
                 JOIN   pg_namespace n on c.relnamespace = n.oid
                 WHERE  has_table_privilege(c.oid, 'SELECT')
                 -- r = ordinary table, i = index, S = sequence, t = TOAST table, v = view, m = materialized view, c = composite type, f = foreign table, p = partitioned table, I = partitioned index
                 AND    relkind in ('r', 'm', 'v', 't', 'f', 'p')
                 and    ((? is null) OR nspname = ?)
          """);
      ps.setString(1, schema);
      ps.setString(2, schema);
      return ps;
    };

    return database.queryJsons(statementCreator, sourceOperations::rowToJson)
        .stream()
        .map(e -> JdbcPrivilegeDto.builder()
            .schemaName(e.get("table_schema").asText())
            .tableName(e.get("table_name").asText())
            .build())
        .collect(toSet());
  }

  @VisibleForTesting
  static String getUsername(final JsonNode databaseConfig) {
    final String jdbcUrl = databaseConfig.get(JdbcUtils.JDBC_URL_KEY).asText();
    final String username = databaseConfig.get(JdbcUtils.USERNAME_KEY).asText();

    // Azure Postgres server has this username pattern: <username>@<host>.
    // Inside Postgres, the true username is just <username>.
    // The jdbc_url is constructed in the toDatabaseConfig method.
    if (username.contains("@") && jdbcUrl.contains("azure.com:")) {
      final String[] tokens = username.split("@");
      final String postgresUsername = tokens[0];
      LOGGER.info("Azure username \"{}\" is detected; use \"{}\" to check permission", username, postgresUsername);
      return postgresUsername;
    }

    return username;
  }

  @Override
  protected boolean isNotInternalSchema(final JsonNode jsonNode, final Set<String> internalSchemas) {
    return false;
  }

  // TODO This is a temporary override so that the Postgres source can take advantage of per-stream
  // state
  @Override
  protected List<AirbyteStateMessage> generateEmptyInitialState(final JsonNode config) {
    if (!featureFlags.useStreamCapableState()) {
      return List.of(new AirbyteStateMessage()
          .withType(AirbyteStateType.LEGACY)
          .withData(Jsons.jsonNode(new DbState())));
    }
    if (getSupportedStateType(config) == AirbyteStateType.GLOBAL) {
      final AirbyteGlobalState globalState = new AirbyteGlobalState()
          .withSharedState(Jsons.jsonNode(new CdcState()))
          .withStreamStates(List.of());
      return List.of(new AirbyteStateMessage().withType(AirbyteStateType.GLOBAL).withGlobal(globalState));
    } else {
      return List.of(new AirbyteStateMessage()
          .withType(AirbyteStateType.STREAM)
          .withStream(new AirbyteStreamState()));
    }
  }

  @Override
  protected AirbyteStateType getSupportedStateType(final JsonNode config) {
    if (!featureFlags.useStreamCapableState()) {
      return AirbyteStateType.LEGACY;
    }
    return PostgresUtils.isCdc(config) ? AirbyteStateType.GLOBAL : AirbyteStateType.STREAM;
  }

  public static void main(final String[] args) throws Exception {
    final Source source = PostgresSource.sshWrappedSource();
    LOGGER.info("starting source: {}", PostgresSource.class);
    new IntegrationRunner(source).run(args);
    LOGGER.info("completed source: {}", PostgresSource.class);
  }

}<|MERGE_RESOLUTION|>--- conflicted
+++ resolved
@@ -73,10 +73,6 @@
 public class PostgresSource extends AbstractJdbcSource<JDBCType> implements Source {
 
   private static final Logger LOGGER = LoggerFactory.getLogger(PostgresSource.class);
-<<<<<<< HEAD
-
-=======
->>>>>>> 29bfa6d5
   static final String DRIVER_CLASS = DatabaseDriver.POSTGRESQL.getDriverClassName();
   static final Map<String, String> SSL_JDBC_PARAMETERS = ImmutableMap.of(
       "ssl", "true",
