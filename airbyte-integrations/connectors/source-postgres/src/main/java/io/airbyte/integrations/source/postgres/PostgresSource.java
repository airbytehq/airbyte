/*
 * Copyright (c) 2023 Airbyte, Inc., all rights reserved.
 */

package io.airbyte.integrations.source.postgres;

import static io.airbyte.db.jdbc.JdbcConstants.JDBC_COLUMN_COLUMN_NAME;
import static io.airbyte.db.jdbc.JdbcConstants.JDBC_INDEX_NAME;
import static io.airbyte.db.jdbc.JdbcConstants.JDBC_INDEX_NON_UNIQUE;
import static io.airbyte.db.jdbc.JdbcUtils.AMPERSAND;
import static io.airbyte.db.jdbc.JdbcUtils.EQUALS;
import static io.airbyte.db.jdbc.JdbcUtils.PLATFORM_DATA_INCREASE_FACTOR;
import static io.airbyte.integrations.debezium.AirbyteDebeziumHandler.shouldUseCDC;
import static io.airbyte.integrations.source.jdbc.JdbcSSLConnectionUtils.CLIENT_KEY_STORE_PASS;
import static io.airbyte.integrations.source.jdbc.JdbcSSLConnectionUtils.CLIENT_KEY_STORE_URL;
import static io.airbyte.integrations.source.jdbc.JdbcSSLConnectionUtils.PARAM_CA_CERTIFICATE;
import static io.airbyte.integrations.source.jdbc.JdbcSSLConnectionUtils.parseSSLConfig;
import static io.airbyte.integrations.source.postgres.PostgresQueryUtils.NULL_CURSOR_VALUE_NO_SCHEMA_QUERY;
import static io.airbyte.integrations.source.postgres.PostgresQueryUtils.NULL_CURSOR_VALUE_WITH_SCHEMA_QUERY;
import static io.airbyte.integrations.source.postgres.PostgresQueryUtils.ROW_COUNT_RESULT_COL;
import static io.airbyte.integrations.source.postgres.PostgresQueryUtils.TABLE_ESTIMATE_QUERY;
import static io.airbyte.integrations.source.postgres.PostgresQueryUtils.TOTAL_BYTES_RESULT_COL;
import static io.airbyte.integrations.source.postgres.PostgresQueryUtils.filterStreamsUnderVacuumForCtidSync;
import static io.airbyte.integrations.source.postgres.PostgresQueryUtils.getCursorBasedSyncStatusForStreams;
import static io.airbyte.integrations.source.postgres.PostgresQueryUtils.streamsUnderVacuum;
import static io.airbyte.integrations.source.postgres.PostgresUtils.isIncrementalSyncMode;
import static io.airbyte.integrations.source.postgres.cdc.PostgresCdcCtidInitializer.cdcCtidIteratorsCombined;
import static io.airbyte.integrations.source.postgres.cursor_based.CursorBasedCtidUtils.categoriseStreams;
<<<<<<< HEAD
import static io.airbyte.integrations.source.postgres.cursor_based.CursorBasedCtidUtils.reclassifyCategorisedCtidStreams;
=======
>>>>>>> f92d833d
import static io.airbyte.integrations.source.postgres.xmin.XminCtidUtils.categoriseStreams;
import static io.airbyte.integrations.source.relationaldb.RelationalDbQueryUtils.getFullyQualifiedTableNameWithQuoting;
import static io.airbyte.integrations.util.PostgresSslConnectionUtils.PARAM_SSL_MODE;
import static java.util.stream.Collectors.toList;
import static java.util.stream.Collectors.toSet;

import com.fasterxml.jackson.databind.JsonNode;
import com.google.common.annotations.VisibleForTesting;
import com.google.common.base.Preconditions;
import com.google.common.collect.ImmutableMap;
import com.google.common.collect.ImmutableSet;
import datadog.trace.api.Trace;
import io.airbyte.commons.exceptions.ConfigErrorException;
import io.airbyte.commons.features.EnvVariableFeatureFlags;
import io.airbyte.commons.features.FeatureFlags;
import io.airbyte.commons.functional.CheckedConsumer;
import io.airbyte.commons.functional.CheckedFunction;
import io.airbyte.commons.json.Jsons;
import io.airbyte.commons.util.AutoCloseableIterator;
import io.airbyte.commons.util.AutoCloseableIterators;
import io.airbyte.db.factory.DatabaseDriver;
import io.airbyte.db.jdbc.JdbcDatabase;
import io.airbyte.db.jdbc.JdbcUtils;
import io.airbyte.db.jdbc.streaming.AdaptiveStreamingQueryConfig;
import io.airbyte.integrations.base.AirbyteTraceMessageUtility;
import io.airbyte.integrations.base.IntegrationRunner;
import io.airbyte.integrations.base.Source;
import io.airbyte.integrations.base.ssh.SshWrappedSource;
import io.airbyte.integrations.debezium.AirbyteDebeziumHandler;
import io.airbyte.integrations.debezium.internals.postgres.PostgresCdcTargetPosition;
import io.airbyte.integrations.debezium.internals.postgres.PostgresDebeziumStateUtil;
import io.airbyte.integrations.debezium.internals.postgres.PostgresReplicationConnection;
import io.airbyte.integrations.source.jdbc.AbstractJdbcSource;
import io.airbyte.integrations.source.jdbc.JdbcSSLConnectionUtils;
import io.airbyte.integrations.source.jdbc.JdbcSSLConnectionUtils.SslMode;
import io.airbyte.integrations.source.jdbc.dto.JdbcPrivilegeDto;
<<<<<<< HEAD
import io.airbyte.integrations.source.postgres.PostgresQueryUtils.ResultWithFailed;
=======
>>>>>>> f92d833d
import io.airbyte.integrations.source.postgres.PostgresQueryUtils.TableBlockSize;
import io.airbyte.integrations.source.postgres.cdc.PostgresCdcConnectorMetadataInjector;
import io.airbyte.integrations.source.postgres.cdc.PostgresCdcProperties;
import io.airbyte.integrations.source.postgres.cdc.PostgresCdcSavedInfoFetcher;
import io.airbyte.integrations.source.postgres.cdc.PostgresCdcStateHandler;
import io.airbyte.integrations.source.postgres.ctid.CtidFeatureFlags;
import io.airbyte.integrations.source.postgres.ctid.CtidPerStreamStateManager;
import io.airbyte.integrations.source.postgres.ctid.CtidPostgresSourceOperations;
import io.airbyte.integrations.source.postgres.ctid.CtidStateManager;
import io.airbyte.integrations.source.postgres.ctid.CtidUtils.StreamsCategorised;
import io.airbyte.integrations.source.postgres.ctid.PostgresCtidHandler;
<<<<<<< HEAD
import io.airbyte.integrations.source.postgres.cursor_based.CursorBasedCtidUtils;
=======
>>>>>>> f92d833d
import io.airbyte.integrations.source.postgres.cursor_based.CursorBasedCtidUtils.CursorBasedStreams;
import io.airbyte.integrations.source.postgres.cursor_based.PostgresCursorBasedStateManager;
import io.airbyte.integrations.source.postgres.internal.models.CursorBasedStatus;
import io.airbyte.integrations.source.postgres.internal.models.XminStatus;
import io.airbyte.integrations.source.postgres.xmin.PostgresXminHandler;
import io.airbyte.integrations.source.postgres.xmin.XminCtidUtils.XminStreams;
import io.airbyte.integrations.source.postgres.xmin.XminStateManager;
import io.airbyte.integrations.source.relationaldb.TableInfo;
import io.airbyte.integrations.source.relationaldb.state.StateManager;
import io.airbyte.integrations.util.HostPortResolver;
import io.airbyte.protocol.models.CommonField;
import io.airbyte.protocol.models.v0.AirbyteCatalog;
import io.airbyte.protocol.models.v0.AirbyteConnectionStatus;
import io.airbyte.protocol.models.v0.AirbyteConnectionStatus.Status;
import io.airbyte.protocol.models.v0.AirbyteEstimateTraceMessage.Type;
import io.airbyte.protocol.models.v0.AirbyteMessage;
import io.airbyte.protocol.models.v0.AirbyteStateMessage.AirbyteStateType;
import io.airbyte.protocol.models.v0.AirbyteStream;
import io.airbyte.protocol.models.v0.AirbyteStreamNameNamespacePair;
import io.airbyte.protocol.models.v0.ConfiguredAirbyteCatalog;
import io.airbyte.protocol.models.v0.ConfiguredAirbyteStream;
import java.net.URI;
import java.net.URISyntaxException;
import java.nio.file.Path;
import java.sql.Connection;
import java.sql.PreparedStatement;
import java.sql.ResultSet;
import java.sql.SQLException;
import java.time.Duration;
import java.time.Instant;
import java.util.ArrayList;
import java.util.Collection;
import java.util.Collections;
import java.util.List;
import java.util.Map;
import java.util.Objects;
import java.util.Optional;
import java.util.OptionalInt;
import java.util.OptionalLong;
import java.util.Set;
import java.util.function.Supplier;
import java.util.stream.Collectors;
import java.util.stream.Stream;
import org.apache.commons.lang3.StringUtils;
import org.slf4j.Logger;
import org.slf4j.LoggerFactory;

public class PostgresSource extends AbstractJdbcSource<PostgresType> implements Source {

  private static final Logger LOGGER = LoggerFactory.getLogger(PostgresSource.class);
  private static final int INTERMEDIATE_STATE_EMISSION_FREQUENCY = 10_000;
  public static final String PARAM_SSLMODE = "sslmode";
  public static final String SSL_MODE = "ssl_mode";
  public static final String SSL_ROOT_CERT = "sslrootcert";

  static final String DRIVER_CLASS = DatabaseDriver.POSTGRESQL.getDriverClassName();
  public static final String CA_CERTIFICATE_PATH = "ca_certificate_path";
  public static final String SSL_KEY = "sslkey";
  public static final String SSL_PASSWORD = "sslpassword";
  public static final String MODE = "mode";

  private List<String> schemas;

  private Set<AirbyteStreamNameNamespacePair> publicizedTablesInCdc;
  private final FeatureFlags featureFlags;
  private static final Set<String> INVALID_CDC_SSL_MODES = ImmutableSet.of("allow", "prefer");
  private int stateEmissionFrequency;
  private XminStatus xminStatus;

  public static Source sshWrappedSource() {
    return new SshWrappedSource(new PostgresSource(), JdbcUtils.HOST_LIST_KEY, JdbcUtils.PORT_LIST_KEY, "security");
  }

  PostgresSource() {
    super(DRIVER_CLASS, AdaptiveStreamingQueryConfig::new, new PostgresSourceOperations());
    this.featureFlags = new EnvVariableFeatureFlags();
    this.stateEmissionFrequency = INTERMEDIATE_STATE_EMISSION_FREQUENCY;
  }

  @Override
  public JsonNode toDatabaseConfig(final JsonNode config) {
    final List<String> additionalParameters = new ArrayList<>();
    // Initialize parameters with prepareThreshold=0 to mitigate pgbouncer errors
    // https://github.com/airbytehq/airbyte/issues/24796
    additionalParameters.add("prepareThreshold=0");

    final String encodedDatabaseName = HostPortResolver.encodeValue(config.get(JdbcUtils.DATABASE_KEY).asText());

    final StringBuilder jdbcUrl = new StringBuilder(String.format("jdbc:postgresql://%s:%s/%s?",
        config.get(JdbcUtils.HOST_KEY).asText(),
        config.get(JdbcUtils.PORT_KEY).asText(),
        encodedDatabaseName));

    if (config.get(JdbcUtils.JDBC_URL_PARAMS_KEY) != null && !config.get(JdbcUtils.JDBC_URL_PARAMS_KEY).asText().isEmpty()) {
      jdbcUrl.append(config.get(JdbcUtils.JDBC_URL_PARAMS_KEY).asText()).append(AMPERSAND);
    }

    final Map<String, String> sslParameters = parseSSLConfig(config);
    if (config.has(PARAM_SSL_MODE) && config.get(PARAM_SSL_MODE).has(PARAM_CA_CERTIFICATE)) {
      sslParameters.put(CA_CERTIFICATE_PATH,
          JdbcSSLConnectionUtils.fileFromCertPem(config.get(PARAM_SSL_MODE).get(PARAM_CA_CERTIFICATE).asText()).toString());
      LOGGER.debug("root ssl ca crt file: {}", sslParameters.get(CA_CERTIFICATE_PATH));
    }

    if (config.has(JdbcUtils.SCHEMAS_KEY) && config.get(JdbcUtils.SCHEMAS_KEY).isArray()) {
      schemas = new ArrayList<>();
      for (final JsonNode schema : config.get(JdbcUtils.SCHEMAS_KEY)) {
        schemas.add(schema.asText());
      }
    }

    if (schemas != null && !schemas.isEmpty()) {
      additionalParameters.add("currentSchema=" + String.join(",", schemas));
    }

    additionalParameters.forEach(x -> jdbcUrl.append(x).append("&"));

    jdbcUrl.append(toJDBCQueryParams(sslParameters));
    LOGGER.debug("jdbc url: {}", jdbcUrl);
    final ImmutableMap.Builder<Object, Object> configBuilder = ImmutableMap.builder()
        .put(JdbcUtils.USERNAME_KEY, config.get(JdbcUtils.USERNAME_KEY).asText())
        .put(JdbcUtils.JDBC_URL_KEY, jdbcUrl.toString());

    if (config.has(JdbcUtils.PASSWORD_KEY)) {
      configBuilder.put(JdbcUtils.PASSWORD_KEY, config.get(JdbcUtils.PASSWORD_KEY).asText());
    }

    configBuilder.putAll(sslParameters);
    return Jsons.jsonNode(configBuilder.build());
  }

  public String toJDBCQueryParams(final Map<String, String> sslParams) {
    return Objects.isNull(sslParams) ? ""
        : sslParams.entrySet()
            .stream()
            .map((entry) -> {
              try {
                return switch (entry.getKey()) {
                  case JdbcSSLConnectionUtils.SSL_MODE -> PARAM_SSLMODE + EQUALS + toSslJdbcParam(SslMode.valueOf(entry.getValue()));
                  case CA_CERTIFICATE_PATH -> SSL_ROOT_CERT + EQUALS + entry.getValue();
                  case CLIENT_KEY_STORE_URL -> SSL_KEY + EQUALS + Path.of(new URI(entry.getValue()));
                  case CLIENT_KEY_STORE_PASS -> SSL_PASSWORD + EQUALS + entry.getValue();
                  default -> "";
                };
              } catch (final URISyntaxException e) {
                throw new IllegalArgumentException("unable to convert to URI", e);
              }
            })
            .filter(s -> Objects.nonNull(s) && !s.isEmpty())
            .collect(Collectors.joining(JdbcUtils.AMPERSAND));
  }

  @Override
  public Set<String> getExcludedInternalNameSpaces() {
    return Set.of("information_schema", "pg_catalog", "pg_internal", "catalog_history");
  }

  @Override
  protected Set<String> getExcludedViews() {
    return Set.of("pg_stat_statements", "pg_stat_statements_info");
  }

  @Override
  protected void logPreSyncDebugData(final JdbcDatabase database, final ConfiguredAirbyteCatalog catalog)
      throws SQLException {
    super.logPreSyncDebugData(database, catalog);
    for (final ConfiguredAirbyteStream stream : catalog.getStreams()) {
      final String streamName = stream.getStream().getName();
      final String schemaName = stream.getStream().getNamespace();
      final ResultSet indexInfo = database.getMetaData().getIndexInfo(null,
          schemaName,
          streamName,
          false,
          false);
      LOGGER.info("Discovering indexes for schema \"{}\", table \"{}\"", schemaName, streamName);
      while (indexInfo.next()) {
        LOGGER.info("Index name: {}, Column: {}, Unique: {}",
            indexInfo.getString(JDBC_INDEX_NAME),
            indexInfo.getString(JDBC_COLUMN_COLUMN_NAME),
            !indexInfo.getBoolean(JDBC_INDEX_NON_UNIQUE));
      }
      indexInfo.close();
    }

    // Log and save the xmin status
    this.xminStatus = PostgresQueryUtils.getXminStatus(database);
    LOGGER.info(String.format("Xmin Status : {Number of wraparounds: %s, Xmin Transaction Value: %s, Xmin Raw Value: %s",
        xminStatus.getNumWraparound(), xminStatus.getXminXidValue(), xminStatus.getXminRawValue()));

  }

  @Override
  @Trace(operationName = DISCOVER_TRACE_OPERATION_NAME)
  public AirbyteCatalog discover(final JsonNode config) throws Exception {
    final AirbyteCatalog catalog = super.discover(config);

    if (PostgresUtils.isCdc(config)) {
      final List<AirbyteStream> streams = catalog.getStreams().stream()
          .map(PostgresCatalogHelper::overrideSyncModes)
          .map(PostgresCatalogHelper::removeIncrementalWithoutPk)
          .map(PostgresCatalogHelper::setIncrementalToSourceDefined)
          .map(PostgresCatalogHelper::addCdcMetadataColumns)
          // If we're in CDC mode and a stream is not in the publication, the user should only be able to sync
          // this in FULL_REFRESH mode
          .map(stream -> PostgresCatalogHelper.setFullRefreshForNonPublicationStreams(stream, publicizedTablesInCdc))
          .collect(toList());

      catalog.setStreams(streams);
    } else if (PostgresUtils.isXmin(config)) {
      // Xmin replication has a source-defined cursor (the xmin column). This is done to prevent the user
      // from being able to pick their own cursor.
      final List<AirbyteStream> streams = catalog.getStreams().stream()
          // We want to make sure every stream can be synced in INCREMENTAL mode and never in FULL_REFRESH
          // mode for xmin.
          .map(PostgresCatalogHelper::overrideSyncModesForXmin)
          .map(PostgresCatalogHelper::setIncrementalToSourceDefined)
          .collect(toList());

      catalog.setStreams(streams);
    }

    return catalog;
  }

  @Override
  public JdbcDatabase createDatabase(final JsonNode config) throws SQLException {
    final JdbcDatabase database = super.createDatabase(config);
    this.publicizedTablesInCdc = PostgresCatalogHelper.getPublicizedTables(database);
    return database;
  }

  @Override
  public List<TableInfo<CommonField<PostgresType>>> discoverInternal(final JdbcDatabase database) throws Exception {
    return discoverRawTables(database);
  }

  public List<TableInfo<CommonField<PostgresType>>> discoverRawTables(final JdbcDatabase database) throws Exception {
    if (schemas != null && !schemas.isEmpty()) {
      // process explicitly selected (from UI) schemas
      final List<TableInfo<CommonField<PostgresType>>> internals = new ArrayList<>();
      for (final String schema : schemas) {
        LOGGER.debug("Checking schema: {}", schema);
        final List<TableInfo<CommonField<PostgresType>>> tables = super.discoverInternal(database, schema);
        internals.addAll(tables);
        for (final TableInfo<CommonField<PostgresType>> table : tables) {
          LOGGER.debug("Found table: {}.{}", table.getNameSpace(), table.getName());
        }
      }
      return internals;
    } else {
      LOGGER.info("No schemas explicitly set on UI to process, so will process all of existing schemas in DB");
      return super.discoverInternal(database);
    }
  }

  @VisibleForTesting
  List<JsonNode> getReplicationSlot(final JdbcDatabase database, final JsonNode config) {
    try {
      return database.queryJsons(connection -> {
        final String sql = "SELECT * FROM pg_replication_slots WHERE slot_name = ? AND plugin = ? AND database = ?";
        final PreparedStatement ps = connection.prepareStatement(sql);
        ps.setString(1, config.get("replication_method").get("replication_slot").asText());
        ps.setString(2, PostgresUtils.getPluginValue(config.get("replication_method")));
        ps.setString(3, config.get(JdbcUtils.DATABASE_KEY).asText());

        LOGGER.info("Attempting to find the named replication slot using the query: {}", ps);

        return ps;
      }, sourceOperations::rowToJson);
    } catch (final SQLException e) {
      throw new RuntimeException(e);
    }
  }

  @Trace(operationName = CHECK_TRACE_OPERATION_NAME)
  @Override
  public List<CheckedConsumer<JdbcDatabase, Exception>> getCheckOperations(final JsonNode config)
      throws Exception {
    final List<CheckedConsumer<JdbcDatabase, Exception>> checkOperations = new ArrayList<>(
        super.getCheckOperations(config));

    if (PostgresUtils.isCdc(config)) {
      checkOperations.add(database -> {
        final List<JsonNode> matchingSlots = getReplicationSlot(database, config);

        if (matchingSlots.size() != 1) {
          throw new ConfigErrorException(
              "Expected exactly one replication slot but found " + matchingSlots.size()
                  + ". Please read the docs and add a replication slot to your database.");
        }

      });

      checkOperations.add(database -> {
        final List<JsonNode> matchingPublications = database.queryJsons(connection -> {
          final PreparedStatement ps = connection.prepareStatement("SELECT * FROM pg_publication WHERE pubname = ?");
          ps.setString(1, config.get("replication_method").get("publication").asText());
          LOGGER.info("Attempting to find the publication using the query: " + ps);
          return ps;
        }, sourceOperations::rowToJson);

        if (matchingPublications.size() != 1) {
          throw new ConfigErrorException(
              "Expected exactly one publication but found " + matchingPublications.size()
                  + ". Please read the docs and add a publication to your database.");
        }

      });

      checkOperations.add(database -> PostgresUtils.checkFirstRecordWaitTime(config));

      checkOperations.add(database -> PostgresUtils.checkQueueSize(config));

      // Verify that a CDC connection can be created
      checkOperations.add(database -> {
        /**
         * TODO: Next line is required for SSL connections so the JDBC_URL is set with all required
         * parameters. This needs to be handle by createConnection function instead. Created issue
         * https://github.com/airbytehq/airbyte/issues/23380.
         */
        final JsonNode databaseConfig = database.getDatabaseConfig();
        // Empty try statement as we only need to verify that the connection can be created.
        try (final Connection connection = PostgresReplicationConnection.createConnection(databaseConfig)) {}
      });
    }

    return checkOperations;
  }

  @Override
  public List<AutoCloseableIterator<AirbyteMessage>> getIncrementalIterators(final JdbcDatabase database,
                                                                             final ConfiguredAirbyteCatalog catalog,
                                                                             final Map<String, TableInfo<CommonField<PostgresType>>> tableNameToTable,
                                                                             final StateManager stateManager,
                                                                             final Instant emittedAt) {
    final JsonNode sourceConfig = database.getSourceConfig();
    final CtidFeatureFlags ctidFeatureFlags = new CtidFeatureFlags(sourceConfig);
    if (PostgresUtils.isCdc(sourceConfig) && shouldUseCDC(catalog)) {
      if (sourceConfig.has("cdc_via_ctid") && sourceConfig.get("cdc_via_ctid").asBoolean()) {
        LOGGER.info("Using ctid + CDC");
        return cdcCtidIteratorsCombined(database, catalog, tableNameToTable, stateManager, emittedAt, getQuoteString(),
            getReplicationSlot(database, sourceConfig).get(0));
      }
      final Duration firstRecordWaitTime = PostgresUtils.getFirstRecordWaitTime(sourceConfig);
      final OptionalInt queueSize = OptionalInt.of(PostgresUtils.getQueueSize(sourceConfig));
      LOGGER.info("First record waiting time: {} seconds", firstRecordWaitTime.getSeconds());
      LOGGER.info("Queue size: {}", queueSize.getAsInt());

      final PostgresDebeziumStateUtil postgresDebeziumStateUtil = new PostgresDebeziumStateUtil();
      final JsonNode state =
          (stateManager.getCdcStateManager().getCdcState() == null ||
              stateManager.getCdcStateManager().getCdcState().getState() == null) ? null
                  : Jsons.clone(stateManager.getCdcStateManager().getCdcState().getState());

      final OptionalLong savedOffset = postgresDebeziumStateUtil.savedOffset(
          Jsons.clone(PostgresCdcProperties.getDebeziumDefaultProperties(database)),
          catalog,
          state,
          sourceConfig);

      // We should always be able to extract offset out of state if it's not null
      if (state != null && savedOffset.isEmpty()) {
        throw new RuntimeException(
            "Unable extract the offset out of state, State mutation might not be working. " + state.asText());
      }

      final boolean savedOffsetAfterReplicationSlotLSN = postgresDebeziumStateUtil.isSavedOffsetAfterReplicationSlotLSN(
          // We can assume that there will be only 1 replication slot cause before the sync starts for
          // Postgres CDC,
          // we run all the check operations and one of the check validates that the replication slot exists
          // and has only 1 entry
          getReplicationSlot(database, sourceConfig).get(0),
          savedOffset);

      if (!savedOffsetAfterReplicationSlotLSN) {
        LOGGER.warn("Saved offset is before Replication slot's confirmed_flush_lsn, Airbyte will trigger sync from scratch");
      } else if (PostgresUtils.shouldFlushAfterSync(sourceConfig)) {
        postgresDebeziumStateUtil.commitLSNToPostgresDatabase(database.getDatabaseConfig(),
            savedOffset,
            sourceConfig.get("replication_method").get("replication_slot").asText(),
            sourceConfig.get("replication_method").get("publication").asText(),
            PostgresUtils.getPluginValue(sourceConfig.get("replication_method")));
      }

      final AirbyteDebeziumHandler<Long> handler = new AirbyteDebeziumHandler<>(sourceConfig,
          PostgresCdcTargetPosition.targetPosition(database),
          false,
          firstRecordWaitTime,
          queueSize);
      final PostgresCdcStateHandler postgresCdcStateHandler = new PostgresCdcStateHandler(stateManager);
      final List<ConfiguredAirbyteStream> streamsToSnapshot = identifyStreamsToSnapshot(catalog, stateManager);
      final Supplier<AutoCloseableIterator<AirbyteMessage>> incrementalIteratorSupplier =
          () -> handler.getIncrementalIterators(catalog,
              new PostgresCdcSavedInfoFetcher(
                  savedOffsetAfterReplicationSlotLSN ? stateManager.getCdcStateManager().getCdcState()
                      : null),
              postgresCdcStateHandler,
              new PostgresCdcConnectorMetadataInjector(),
              PostgresCdcProperties.getDebeziumDefaultProperties(database),
              emittedAt,
              false);
      if (!savedOffsetAfterReplicationSlotLSN || streamsToSnapshot.isEmpty()) {
        return Collections.singletonList(incrementalIteratorSupplier.get());
      }

      final AutoCloseableIterator<AirbyteMessage> snapshotIterator = handler.getSnapshotIterators(
          new ConfiguredAirbyteCatalog().withStreams(streamsToSnapshot), new PostgresCdcConnectorMetadataInjector(),
          PostgresCdcProperties.getSnapshotProperties(database), postgresCdcStateHandler, emittedAt);
      return Collections.singletonList(
          AutoCloseableIterators.concatWithEagerClose(AirbyteTraceMessageUtility::emitStreamStatusTrace, snapshotIterator,
              AutoCloseableIterators.lazyIterator(incrementalIteratorSupplier, null)));

    }

    if (isIncrementalSyncMode(catalog) && PostgresUtils.isXmin(sourceConfig)) {
      final StreamsCategorised<XminStreams> streamsCategorised = categoriseStreams(stateManager, catalog, xminStatus);
<<<<<<< HEAD
      final ResultWithFailed<List<AirbyteStreamNameNamespacePair>> streamsUnderVacuum = streamsUnderVacuum(database,
          streamsCategorised.ctidStreams().streamsForCtidSync(),
          getQuoteString());
      final List<ConfiguredAirbyteStream> finalListOfStreamsToBeSyncedViaCtid =
          filterStreamsUnderVacuumForCtidSync(streamsUnderVacuum.result(), streamsCategorised.ctidStreams());
      final ResultWithFailed<Map<io.airbyte.protocol.models.AirbyteStreamNameNamespacePair, Long>> fileNodes =
          PostgresQueryUtils.fileNodeForStreams(database,
              finalListOfStreamsToBeSyncedViaCtid,
              getQuoteString());
      final CtidStateManager ctidStateManager = new CtidPerStreamStateManager(streamsCategorised.ctidStreams().statesFromCtidSync(), fileNodes.result());
      final Map<io.airbyte.protocol.models.AirbyteStreamNameNamespacePair, TableBlockSize> tableBlockSizes =
          PostgresQueryUtils.getTableBlockSizeForStreams(
=======
      final List<AirbyteStreamNameNamespacePair> streamsUnderVacuum = streamsUnderVacuum(database,
          streamsCategorised.ctidStreams().streamsForCtidSync(),
          getQuoteString());
      final List<ConfiguredAirbyteStream> finalListOfStreamsToBeSyncedViaCtid =
          filterStreamsUnderVacuumForCtidSync(streamsUnderVacuum, streamsCategorised.ctidStreams());
      final Map<io.airbyte.protocol.models.AirbyteStreamNameNamespacePair, Long> fileNodes =
          PostgresQueryUtils.fileNodeForStreams(database,
              finalListOfStreamsToBeSyncedViaCtid,
              getQuoteString());
      final CtidStateManager ctidStateManager = new CtidPerStreamStateManager(streamsCategorised.ctidStreams().statesFromCtidSync(), fileNodes);
      final Map<io.airbyte.protocol.models.AirbyteStreamNameNamespacePair, TableBlockSize> tableBlockSizes =
          PostgresQueryUtils.getTableBlockSizeForStream(
>>>>>>> f92d833d
              database,
              finalListOfStreamsToBeSyncedViaCtid,
              getQuoteString());

      if (!streamsCategorised.ctidStreams().streamsForCtidSync().isEmpty()) {
        LOGGER.info("Streams to be synced via ctid : {}", finalListOfStreamsToBeSyncedViaCtid.size());
      } else {
        LOGGER.info("No Streams will be synced via ctid.");
      }

      if (!streamsCategorised.remainingStreams().streamsForXminSync().isEmpty()) {
        LOGGER.info("Streams to be synced via xmin : {}", streamsCategorised.remainingStreams().streamsForXminSync().size());
      } else {
        LOGGER.info("No Streams will be synced via xmin.");
      }

      final XminStateManager xminStateManager = new XminStateManager(streamsCategorised.remainingStreams().statesFromXminSync());
      final PostgresXminHandler xminHandler = new PostgresXminHandler(database, sourceOperations, getQuoteString(), xminStatus, xminStateManager);

<<<<<<< HEAD
      final PostgresCtidHandler ctidHandler = new PostgresCtidHandler(sourceConfig, database, new CtidPostgresSourceOperations(Optional.empty()), getQuoteString(),
          fileNodes.result(), tableBlockSizes, ctidStateManager,
          namespacePair -> Jsons.jsonNode(xminStatus));
=======
      final PostgresCtidHandler ctidHandler =
          new PostgresCtidHandler(sourceConfig, database, new CtidPostgresSourceOperations(Optional.empty()), getQuoteString(),
              fileNodes, tableBlockSizes, ctidStateManager,
              namespacePair -> Jsons.jsonNode(xminStatus));
>>>>>>> f92d833d

      final List<AutoCloseableIterator<AirbyteMessage>> ctidIterators = new ArrayList<>(ctidHandler.getIncrementalIterators(
          new ConfiguredAirbyteCatalog().withStreams(finalListOfStreamsToBeSyncedViaCtid), tableNameToTable, emittedAt));
      final List<AutoCloseableIterator<AirbyteMessage>> xminIterators = new ArrayList<>(xminHandler.getIncrementalIterators(
          new ConfiguredAirbyteCatalog().withStreams(streamsCategorised.remainingStreams().streamsForXminSync()), tableNameToTable, emittedAt));

      return Stream
          .of(ctidIterators, xminIterators)
          .flatMap(Collection::stream)
          .collect(Collectors.toList());

    } else if (isIncrementalSyncMode(catalog) && ctidFeatureFlags.isCursorSyncEnabled()) {
      final PostgresCursorBasedStateManager postgresCursorBasedStateManager =
          new PostgresCursorBasedStateManager(stateManager.getRawStateMessages(), catalog);
      final StreamsCategorised<CursorBasedStreams> streamsCategorised = categoriseStreams(postgresCursorBasedStateManager, catalog);
<<<<<<< HEAD
      final ResultWithFailed<List<AirbyteStreamNameNamespacePair>> streamsUnderVacuum = streamsUnderVacuum(database,
          streamsCategorised.ctidStreams().streamsForCtidSync(),
          getQuoteString());

      // Streams we failed to query for Vacuum - such as in the case of an unsupported postgres server
      // are reclassified as standard since we cannot guarantee that ctid will be possible.
      reclassifyCategorisedCtidStreams(streamsCategorised, streamsUnderVacuum.failed());

      List<ConfiguredAirbyteStream> finalListOfStreamsToBeSyncedViaCtid =
          filterStreamsUnderVacuumForCtidSync(streamsUnderVacuum.result(), streamsCategorised.ctidStreams());
      final ResultWithFailed<Map<io.airbyte.protocol.models.AirbyteStreamNameNamespacePair, Long>> fileNodes =
          PostgresQueryUtils.fileNodeForStreams(database,
              finalListOfStreamsToBeSyncedViaCtid,
              getQuoteString());

      // Streams we failed to query for fileNode - such as in the case of Views are reclassified as standard
      if (!fileNodes.failed().isEmpty()) {
        reclassifyCategorisedCtidStreams(streamsCategorised, fileNodes.failed());
        finalListOfStreamsToBeSyncedViaCtid =
            filterStreamsUnderVacuumForCtidSync(streamsUnderVacuum.result(), streamsCategorised.ctidStreams());
      }
      final CtidStateManager ctidStateManager = new CtidPerStreamStateManager(streamsCategorised.ctidStreams().statesFromCtidSync(), fileNodes.result());
      final Map<io.airbyte.protocol.models.AirbyteStreamNameNamespacePair, TableBlockSize> tableBlockSizes =
          PostgresQueryUtils.getTableBlockSizeForStreams(
=======
      final List<AirbyteStreamNameNamespacePair> streamsUnderVacuum = streamsUnderVacuum(database,
          streamsCategorised.ctidStreams().streamsForCtidSync(),
          getQuoteString());
      final List<ConfiguredAirbyteStream> finalListOfStreamsToBeSyncedViaCtid =
          filterStreamsUnderVacuumForCtidSync(streamsUnderVacuum, streamsCategorised.ctidStreams());
      final Map<io.airbyte.protocol.models.AirbyteStreamNameNamespacePair, Long> fileNodes =
          PostgresQueryUtils.fileNodeForStreams(database,
              finalListOfStreamsToBeSyncedViaCtid,
              getQuoteString());
      final CtidStateManager ctidStateManager = new CtidPerStreamStateManager(streamsCategorised.ctidStreams().statesFromCtidSync(), fileNodes);
      final Map<io.airbyte.protocol.models.AirbyteStreamNameNamespacePair, TableBlockSize> tableBlockSizes =
          PostgresQueryUtils.getTableBlockSizeForStream(
>>>>>>> f92d833d
              database,
              finalListOfStreamsToBeSyncedViaCtid,
              getQuoteString());
      if (finalListOfStreamsToBeSyncedViaCtid.isEmpty()) {
        LOGGER.info("No Streams will be synced via ctid.");
      } else {
        LOGGER.info("Streams to be synced via ctid : {}", finalListOfStreamsToBeSyncedViaCtid.size());
      }

      if (!streamsCategorised.remainingStreams().streamsForCursorBasedSync().isEmpty()) {
        LOGGER.info("Streams to be synced via cursor : {}", streamsCategorised.remainingStreams().streamsForCursorBasedSync().size());
      } else {
        LOGGER.info("No streams to be synced via cursor");
      }

      final Map<io.airbyte.protocol.models.AirbyteStreamNameNamespacePair, CursorBasedStatus> cursorBasedStatusMap =
          getCursorBasedSyncStatusForStreams(database, finalListOfStreamsToBeSyncedViaCtid, postgresCursorBasedStateManager);

      final PostgresCtidHandler cursorBasedCtidHandler =
          new PostgresCtidHandler(sourceConfig,
              database,
              new CtidPostgresSourceOperations(Optional.empty()),
              getQuoteString(),
<<<<<<< HEAD
              fileNodes.result(),
=======
              fileNodes,
>>>>>>> f92d833d
              tableBlockSizes,
              ctidStateManager,
              namespacePair -> Jsons.jsonNode(cursorBasedStatusMap.get(namespacePair)));

      final List<AutoCloseableIterator<AirbyteMessage>> ctidIterators = new ArrayList<>(
          cursorBasedCtidHandler.getIncrementalIterators(new ConfiguredAirbyteCatalog().withStreams(finalListOfStreamsToBeSyncedViaCtid),
              tableNameToTable,
              emittedAt));
      final List<AutoCloseableIterator<AirbyteMessage>> cursorBasedIterators = new ArrayList<>(super.getIncrementalIterators(database,
          new ConfiguredAirbyteCatalog().withStreams(
              streamsCategorised.remainingStreams()
                  .streamsForCursorBasedSync()),
          tableNameToTable,
          postgresCursorBasedStateManager, emittedAt));

      return Stream
          .of(ctidIterators, cursorBasedIterators)
          .flatMap(Collection::stream)
          .collect(Collectors.toList());
    }

    return super.getIncrementalIterators(database, catalog, tableNameToTable, stateManager, emittedAt);
  }

  @Override
  public Set<JdbcPrivilegeDto> getPrivilegesTableForCurrentUser(final JdbcDatabase database,
                                                                final String schema)
      throws SQLException {
    final CheckedFunction<Connection, PreparedStatement, SQLException> statementCreator = connection -> {
      final PreparedStatement ps = connection.prepareStatement(
          """
                 SELECT nspname as table_schema,
                        relname as table_name
                 FROM   pg_class c
                 JOIN   pg_namespace n on c.relnamespace = n.oid
                 WHERE  has_table_privilege(c.oid, 'SELECT')
                 AND    has_schema_privilege(current_user, nspname, 'USAGE')
                 -- r = ordinary table, i = index, S = sequence, t = TOAST table, v = view, m = materialized view, c = composite type, f = foreign table, p = partitioned table, I = partitioned index
                 AND    relkind in ('r', 'm', 'v', 't', 'f', 'p')
                 and    ((? is null) OR nspname = ?)
          """);
      ps.setString(1, schema);
      ps.setString(2, schema);
      return ps;
    };

    return database.queryJsons(statementCreator, sourceOperations::rowToJson)
        .stream()
        .map(e -> JdbcPrivilegeDto.builder()
            .schemaName(e.get("table_schema").asText())
            .tableName(e.get("table_name").asText())
            .build())
        .collect(toSet());
  }

  @VisibleForTesting
  static String getUsername(final JsonNode databaseConfig) {
    final String jdbcUrl = databaseConfig.get(JdbcUtils.JDBC_URL_KEY).asText();
    final String username = databaseConfig.get(JdbcUtils.USERNAME_KEY).asText();

    // Azure Postgres server has this username pattern: <username>@<host>.
    // Inside Postgres, the true username is just <username>.
    // The jdbc_url is constructed in the toDatabaseConfig method.
    if (username.contains("@") && jdbcUrl.contains("azure.com:")) {
      final String[] tokens = username.split("@");
      final String postgresUsername = tokens[0];
      LOGGER.info("Azure username \"{}\" is detected; use \"{}\" to check permission", username, postgresUsername);
      return postgresUsername;
    }

    return username;
  }

  @Override
  protected boolean isNotInternalSchema(final JsonNode jsonNode, final Set<String> internalSchemas) {
    return false;
  }

  @Override
  protected AirbyteStateType getSupportedStateType(final JsonNode config) {
    if (!featureFlags.useStreamCapableState()) {
      return AirbyteStateType.LEGACY;
    }
    return PostgresUtils.isCdc(config) ? AirbyteStateType.GLOBAL : AirbyteStateType.STREAM;
  }

  @Override
  protected int getStateEmissionFrequency() {
    return this.stateEmissionFrequency;
  }

  @VisibleForTesting
  protected void setStateEmissionFrequencyForDebug(final int stateEmissionFrequency) {
    this.stateEmissionFrequency = stateEmissionFrequency;
  }

  public static void main(final String[] args) throws Exception {
    final Source source = PostgresSource.sshWrappedSource();
    LOGGER.info("starting source: {}", PostgresSource.class);
    new IntegrationRunner(source).run(args);
    LOGGER.info("completed source: {}", PostgresSource.class);
  }

  @Override
  @Trace(operationName = CHECK_TRACE_OPERATION_NAME)
  public AirbyteConnectionStatus check(final JsonNode config) throws Exception {
    if (PostgresUtils.isCdc(config)) {
      if (config.has(SSL_MODE) && config.get(SSL_MODE).has(MODE)) {
        final String sslModeValue = config.get(SSL_MODE).get(MODE).asText();
        if (INVALID_CDC_SSL_MODES.contains(sslModeValue)) {
          return new AirbyteConnectionStatus()
              .withStatus(Status.FAILED)
              .withMessage(String.format(
                  "In CDC replication mode ssl value '%s' is invalid. Please use one of the following SSL modes: disable, require, verify-ca, verify-full",
                  sslModeValue));
        }
      }
    }
    return super.check(config);
  }

  protected String toSslJdbcParam(final SslMode sslMode) {
    return toSslJdbcParamInternal(sslMode);
  }

  public static String toSslJdbcParamInternal(final SslMode sslMode) {
    final var result = switch (sslMode) {
      case DISABLED -> org.postgresql.jdbc.SslMode.DISABLE.value;
      case ALLOWED -> org.postgresql.jdbc.SslMode.ALLOW.value;
      case PREFERRED -> org.postgresql.jdbc.SslMode.PREFER.value;
      case REQUIRED -> org.postgresql.jdbc.SslMode.REQUIRE.value;
      case VERIFY_CA -> org.postgresql.jdbc.SslMode.VERIFY_CA.value;
      case VERIFY_IDENTITY -> org.postgresql.jdbc.SslMode.VERIFY_FULL.value;
      default -> throw new IllegalArgumentException("unexpected ssl mode");
    };
    LOGGER.info("{} toSslJdbcParam {}", sslMode.name(), result);
    return result;
  }

  @Override
  protected boolean verifyCursorColumnValues(final JdbcDatabase database, final String schema, final String tableName, final String columnName)
      throws SQLException {
    final String query;
    final String resultColName = "nullValue";
    // Query: Only if cursor column allows null values, query whether it contains one
    if (StringUtils.isNotBlank(schema)) {
      query = String.format(NULL_CURSOR_VALUE_WITH_SCHEMA_QUERY,
          schema, tableName, columnName, schema, tableName, columnName, resultColName);
    } else {
      query = String.format(NULL_CURSOR_VALUE_NO_SCHEMA_QUERY,
          tableName, columnName, tableName, columnName, resultColName);
    }
    LOGGER.debug("null value query: {}", query);
    final List<JsonNode> jsonNodes = database.bufferedResultSetQuery(conn -> conn.createStatement().executeQuery(query),
        resultSet -> JdbcUtils.getDefaultSourceOperations().rowToJson(resultSet));
    Preconditions.checkState(jsonNodes.size() == 1);
    final boolean nullValExist = jsonNodes.get(0).get(resultColName.toLowerCase()).booleanValue(); // For some reason value in node is lowercase
    LOGGER.debug("null value exist: {}", nullValExist);
    return !nullValExist;
  }

  @Override
  protected void estimateFullRefreshSyncSize(final JdbcDatabase database,
                                             final ConfiguredAirbyteStream configuredAirbyteStream) {
    try {
      final String schemaName = configuredAirbyteStream.getStream().getNamespace();
      final String tableName = configuredAirbyteStream.getStream().getName();
      final String fullTableName =
          getFullyQualifiedTableNameWithQuoting(schemaName, tableName, getQuoteString());

      final List<JsonNode> tableEstimateResult = getFullTableEstimate(database, fullTableName, schemaName, tableName);

      if (!tableEstimateResult.isEmpty() && tableEstimateResult.get(0).has(ROW_COUNT_RESULT_COL) &&
          tableEstimateResult.get(0).has(TOTAL_BYTES_RESULT_COL)) {
        final long syncRowCount = tableEstimateResult.get(0).get(ROW_COUNT_RESULT_COL).asLong();
        final long syncByteCount = tableEstimateResult.get(0).get(TOTAL_BYTES_RESULT_COL).asLong();

        // The fast count query can return negative or otherwise invalid results for small tables. In this
        // case, we can skip emitting an
        // estimate trace altogether since the sync will likely complete quickly.
        if (syncRowCount <= 0) {
          return;
        }

        // Here, we double the bytes estimate to account for serialization. Perhaps a better way to do this
        // is to
        // read a row and Stringify it to better understand the accurate volume of data sent over the wire.
        // However, this approach doesn't account for different row sizes.
        AirbyteTraceMessageUtility.emitEstimateTrace(PLATFORM_DATA_INCREASE_FACTOR * syncByteCount, Type.STREAM, syncRowCount, tableName, schemaName);
        LOGGER.info(String.format("Estimate for table: %s : {sync_row_count: %s, sync_bytes: %s, total_table_row_count: %s, total_table_bytes: %s}",
            fullTableName, syncRowCount, syncByteCount, syncRowCount, syncByteCount));
      }
    } catch (final SQLException e) {
      LOGGER.warn("Error occurred while attempting to estimate sync size", e);
    }
  }

  private List<JsonNode> getFullTableEstimate(final JdbcDatabase database,
                                              final String fullTableName,
                                              final String schemaName,
                                              final String tableName)
      throws SQLException {
    // Construct the table estimate query.
    final String tableEstimateQuery =
        String.format(TABLE_ESTIMATE_QUERY, schemaName, tableName, ROW_COUNT_RESULT_COL, fullTableName, TOTAL_BYTES_RESULT_COL);
    LOGGER.debug("table estimate query: {}", tableEstimateQuery);
    final List<JsonNode> jsonNodes = database.bufferedResultSetQuery(conn -> conn.createStatement().executeQuery(tableEstimateQuery),
        resultSet -> JdbcUtils.getDefaultSourceOperations().rowToJson(resultSet));
    Preconditions.checkState(jsonNodes.size() == 1);
    return jsonNodes;
  }

}<|MERGE_RESOLUTION|>--- conflicted
+++ resolved
@@ -26,10 +26,7 @@
 import static io.airbyte.integrations.source.postgres.PostgresUtils.isIncrementalSyncMode;
 import static io.airbyte.integrations.source.postgres.cdc.PostgresCdcCtidInitializer.cdcCtidIteratorsCombined;
 import static io.airbyte.integrations.source.postgres.cursor_based.CursorBasedCtidUtils.categoriseStreams;
-<<<<<<< HEAD
 import static io.airbyte.integrations.source.postgres.cursor_based.CursorBasedCtidUtils.reclassifyCategorisedCtidStreams;
-=======
->>>>>>> f92d833d
 import static io.airbyte.integrations.source.postgres.xmin.XminCtidUtils.categoriseStreams;
 import static io.airbyte.integrations.source.relationaldb.RelationalDbQueryUtils.getFullyQualifiedTableNameWithQuoting;
 import static io.airbyte.integrations.util.PostgresSslConnectionUtils.PARAM_SSL_MODE;
@@ -66,10 +63,7 @@
 import io.airbyte.integrations.source.jdbc.JdbcSSLConnectionUtils;
 import io.airbyte.integrations.source.jdbc.JdbcSSLConnectionUtils.SslMode;
 import io.airbyte.integrations.source.jdbc.dto.JdbcPrivilegeDto;
-<<<<<<< HEAD
 import io.airbyte.integrations.source.postgres.PostgresQueryUtils.ResultWithFailed;
-=======
->>>>>>> f92d833d
 import io.airbyte.integrations.source.postgres.PostgresQueryUtils.TableBlockSize;
 import io.airbyte.integrations.source.postgres.cdc.PostgresCdcConnectorMetadataInjector;
 import io.airbyte.integrations.source.postgres.cdc.PostgresCdcProperties;
@@ -81,10 +75,7 @@
 import io.airbyte.integrations.source.postgres.ctid.CtidStateManager;
 import io.airbyte.integrations.source.postgres.ctid.CtidUtils.StreamsCategorised;
 import io.airbyte.integrations.source.postgres.ctid.PostgresCtidHandler;
-<<<<<<< HEAD
 import io.airbyte.integrations.source.postgres.cursor_based.CursorBasedCtidUtils;
-=======
->>>>>>> f92d833d
 import io.airbyte.integrations.source.postgres.cursor_based.CursorBasedCtidUtils.CursorBasedStreams;
 import io.airbyte.integrations.source.postgres.cursor_based.PostgresCursorBasedStateManager;
 import io.airbyte.integrations.source.postgres.internal.models.CursorBasedStatus;
@@ -501,7 +492,6 @@
 
     if (isIncrementalSyncMode(catalog) && PostgresUtils.isXmin(sourceConfig)) {
       final StreamsCategorised<XminStreams> streamsCategorised = categoriseStreams(stateManager, catalog, xminStatus);
-<<<<<<< HEAD
       final ResultWithFailed<List<AirbyteStreamNameNamespacePair>> streamsUnderVacuum = streamsUnderVacuum(database,
           streamsCategorised.ctidStreams().streamsForCtidSync(),
           getQuoteString());
@@ -514,20 +504,6 @@
       final CtidStateManager ctidStateManager = new CtidPerStreamStateManager(streamsCategorised.ctidStreams().statesFromCtidSync(), fileNodes.result());
       final Map<io.airbyte.protocol.models.AirbyteStreamNameNamespacePair, TableBlockSize> tableBlockSizes =
           PostgresQueryUtils.getTableBlockSizeForStreams(
-=======
-      final List<AirbyteStreamNameNamespacePair> streamsUnderVacuum = streamsUnderVacuum(database,
-          streamsCategorised.ctidStreams().streamsForCtidSync(),
-          getQuoteString());
-      final List<ConfiguredAirbyteStream> finalListOfStreamsToBeSyncedViaCtid =
-          filterStreamsUnderVacuumForCtidSync(streamsUnderVacuum, streamsCategorised.ctidStreams());
-      final Map<io.airbyte.protocol.models.AirbyteStreamNameNamespacePair, Long> fileNodes =
-          PostgresQueryUtils.fileNodeForStreams(database,
-              finalListOfStreamsToBeSyncedViaCtid,
-              getQuoteString());
-      final CtidStateManager ctidStateManager = new CtidPerStreamStateManager(streamsCategorised.ctidStreams().statesFromCtidSync(), fileNodes);
-      final Map<io.airbyte.protocol.models.AirbyteStreamNameNamespacePair, TableBlockSize> tableBlockSizes =
-          PostgresQueryUtils.getTableBlockSizeForStream(
->>>>>>> f92d833d
               database,
               finalListOfStreamsToBeSyncedViaCtid,
               getQuoteString());
@@ -547,16 +523,10 @@
       final XminStateManager xminStateManager = new XminStateManager(streamsCategorised.remainingStreams().statesFromXminSync());
       final PostgresXminHandler xminHandler = new PostgresXminHandler(database, sourceOperations, getQuoteString(), xminStatus, xminStateManager);
 
-<<<<<<< HEAD
-      final PostgresCtidHandler ctidHandler = new PostgresCtidHandler(sourceConfig, database, new CtidPostgresSourceOperations(Optional.empty()), getQuoteString(),
-          fileNodes.result(), tableBlockSizes, ctidStateManager,
-          namespacePair -> Jsons.jsonNode(xminStatus));
-=======
       final PostgresCtidHandler ctidHandler =
           new PostgresCtidHandler(sourceConfig, database, new CtidPostgresSourceOperations(Optional.empty()), getQuoteString(),
               fileNodes, tableBlockSizes, ctidStateManager,
               namespacePair -> Jsons.jsonNode(xminStatus));
->>>>>>> f92d833d
 
       final List<AutoCloseableIterator<AirbyteMessage>> ctidIterators = new ArrayList<>(ctidHandler.getIncrementalIterators(
           new ConfiguredAirbyteCatalog().withStreams(finalListOfStreamsToBeSyncedViaCtid), tableNameToTable, emittedAt));
@@ -572,7 +542,6 @@
       final PostgresCursorBasedStateManager postgresCursorBasedStateManager =
           new PostgresCursorBasedStateManager(stateManager.getRawStateMessages(), catalog);
       final StreamsCategorised<CursorBasedStreams> streamsCategorised = categoriseStreams(postgresCursorBasedStateManager, catalog);
-<<<<<<< HEAD
       final ResultWithFailed<List<AirbyteStreamNameNamespacePair>> streamsUnderVacuum = streamsUnderVacuum(database,
           streamsCategorised.ctidStreams().streamsForCtidSync(),
           getQuoteString());
@@ -597,20 +566,6 @@
       final CtidStateManager ctidStateManager = new CtidPerStreamStateManager(streamsCategorised.ctidStreams().statesFromCtidSync(), fileNodes.result());
       final Map<io.airbyte.protocol.models.AirbyteStreamNameNamespacePair, TableBlockSize> tableBlockSizes =
           PostgresQueryUtils.getTableBlockSizeForStreams(
-=======
-      final List<AirbyteStreamNameNamespacePair> streamsUnderVacuum = streamsUnderVacuum(database,
-          streamsCategorised.ctidStreams().streamsForCtidSync(),
-          getQuoteString());
-      final List<ConfiguredAirbyteStream> finalListOfStreamsToBeSyncedViaCtid =
-          filterStreamsUnderVacuumForCtidSync(streamsUnderVacuum, streamsCategorised.ctidStreams());
-      final Map<io.airbyte.protocol.models.AirbyteStreamNameNamespacePair, Long> fileNodes =
-          PostgresQueryUtils.fileNodeForStreams(database,
-              finalListOfStreamsToBeSyncedViaCtid,
-              getQuoteString());
-      final CtidStateManager ctidStateManager = new CtidPerStreamStateManager(streamsCategorised.ctidStreams().statesFromCtidSync(), fileNodes);
-      final Map<io.airbyte.protocol.models.AirbyteStreamNameNamespacePair, TableBlockSize> tableBlockSizes =
-          PostgresQueryUtils.getTableBlockSizeForStream(
->>>>>>> f92d833d
               database,
               finalListOfStreamsToBeSyncedViaCtid,
               getQuoteString());
@@ -634,11 +589,7 @@
               database,
               new CtidPostgresSourceOperations(Optional.empty()),
               getQuoteString(),
-<<<<<<< HEAD
               fileNodes.result(),
-=======
-              fileNodes,
->>>>>>> f92d833d
               tableBlockSizes,
               ctidStateManager,
               namespacePair -> Jsons.jsonNode(cursorBasedStatusMap.get(namespacePair)));
