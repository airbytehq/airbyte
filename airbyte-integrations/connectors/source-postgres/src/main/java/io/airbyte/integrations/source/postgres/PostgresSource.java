/*
 * Copyright (c) 2022 Airbyte, Inc., all rights reserved.
 */

package io.airbyte.integrations.source.postgres;

import static io.airbyte.integrations.debezium.AirbyteDebeziumHandler.shouldUseCDC;
import static io.airbyte.integrations.debezium.internals.DebeziumEventUtils.CDC_DELETED_AT;
import static io.airbyte.integrations.debezium.internals.DebeziumEventUtils.CDC_UPDATED_AT;
import static io.airbyte.integrations.util.PostgresSslConnectionUtils.DISABLE;
import static io.airbyte.integrations.util.PostgresSslConnectionUtils.PARAM_MODE;
import static io.airbyte.integrations.util.PostgresSslConnectionUtils.PARAM_SSL;
import static io.airbyte.integrations.util.PostgresSslConnectionUtils.PARAM_SSL_MODE;
import static io.airbyte.integrations.util.PostgresSslConnectionUtils.obtainConnectionOptions;
import static java.util.stream.Collectors.toList;
import static java.util.stream.Collectors.toSet;

import com.fasterxml.jackson.databind.JsonNode;
import com.google.common.annotations.VisibleForTesting;
import com.google.common.collect.ImmutableMap;
import com.google.common.collect.ImmutableMap.Builder;
import com.google.common.collect.Sets;
import io.airbyte.commons.features.EnvVariableFeatureFlags;
import io.airbyte.commons.features.FeatureFlags;
import io.airbyte.commons.functional.CheckedConsumer;
import io.airbyte.commons.functional.CheckedFunction;
import io.airbyte.commons.json.Jsons;
import io.airbyte.commons.util.AutoCloseableIterator;
import io.airbyte.commons.util.AutoCloseableIterators;
import io.airbyte.db.factory.DatabaseDriver;
import io.airbyte.db.jdbc.JdbcDatabase;
import io.airbyte.db.jdbc.JdbcUtils;
import io.airbyte.db.jdbc.streaming.AdaptiveStreamingQueryConfig;
import io.airbyte.integrations.base.AirbyteStreamNameNamespacePair;
import io.airbyte.integrations.base.IntegrationRunner;
import io.airbyte.integrations.base.Source;
import io.airbyte.integrations.base.ssh.SshWrappedSource;
import io.airbyte.integrations.debezium.AirbyteDebeziumHandler;
import io.airbyte.integrations.source.jdbc.AbstractJdbcSource;
import io.airbyte.integrations.source.jdbc.dto.JdbcPrivilegeDto;
import io.airbyte.integrations.source.relationaldb.TableInfo;
import io.airbyte.integrations.source.relationaldb.models.CdcState;
import io.airbyte.integrations.source.relationaldb.models.DbState;
import io.airbyte.integrations.source.relationaldb.state.StateManager;
import io.airbyte.protocol.models.AirbyteCatalog;
import io.airbyte.protocol.models.AirbyteConnectionStatus;
import io.airbyte.protocol.models.AirbyteConnectionStatus.Status;
import io.airbyte.protocol.models.AirbyteGlobalState;
import io.airbyte.protocol.models.AirbyteMessage;
import io.airbyte.protocol.models.AirbyteStateMessage;
import io.airbyte.protocol.models.AirbyteStateMessage.AirbyteStateType;
import io.airbyte.protocol.models.AirbyteStream;
import io.airbyte.protocol.models.AirbyteStreamState;
import io.airbyte.protocol.models.CommonField;
import io.airbyte.protocol.models.ConfiguredAirbyteCatalog;
import io.airbyte.protocol.models.ConfiguredAirbyteStream;
import java.sql.Connection;
import java.sql.JDBCType;
import java.sql.PreparedStatement;
import java.sql.SQLException;
import java.time.Duration;
import java.time.Instant;
import java.util.ArrayList;
import java.util.Collections;
import java.util.HashSet;
import java.util.List;
import java.util.Map;
import java.util.Set;
import java.util.function.Supplier;
import java.util.stream.Collectors;
import org.slf4j.Logger;
import org.slf4j.LoggerFactory;

public class PostgresSource extends AbstractJdbcSource<JDBCType> implements Source {

  private static final Logger LOGGER = LoggerFactory.getLogger(PostgresSource.class);

  public static final String CDC_LSN = "_ab_cdc_lsn";
  public static final String DATABASE_KEY = "database";
  public static final String HOST_KEY = "host";
  public static final String JDBC_URL_KEY = "jdbc_url";
  public static final String PASSWORD_KEY = "password";
  public static final String PORT_KEY = "port";
  public static final String SCHEMAS_KEY = "schemas";
  public static final String USERNAME_KEY = "username";
  static final String DRIVER_CLASS = DatabaseDriver.POSTGRESQL.getDriverClassName();
  static final Map<String, String> SSL_JDBC_PARAMETERS = ImmutableMap.of(
      "ssl", "true",
      "sslmode", "require");
  private List<String> schemas;
  private final FeatureFlags featureFlags;

  public static Source sshWrappedSource() {
    return new SshWrappedSource(new PostgresSource(), List.of("host"), List.of("port"));
  }

  PostgresSource() {

    super(DRIVER_CLASS, AdaptiveStreamingQueryConfig::new, new PostgresSourceOperations());
    this.featureFlags = new EnvVariableFeatureFlags();
  }

  @Override
  protected Map<String, String> getDefaultConnectionProperties(final JsonNode config) {
    if (JdbcUtils.useSsl(config)) {
      return SSL_JDBC_PARAMETERS;
    } else {
      return Collections.emptyMap();
    }
  }

  @Override
  public JsonNode toDatabaseConfig(final JsonNode config) {
    final List<String> additionalParameters = new ArrayList<>();

    final StringBuilder jdbcUrl = new StringBuilder(String.format("jdbc:postgresql://%s:%s/%s?",
        config.get(HOST_KEY).asText(),
        config.get(PORT_KEY).asText(),
        config.get(DATABASE_KEY).asText()));

    if (config.get(JdbcUtils.JDBC_URL_PARAMS_KEY) != null && !config.get(JdbcUtils.JDBC_URL_PARAMS_KEY).asText().isEmpty()) {
      jdbcUrl.append(config.get(JdbcUtils.JDBC_URL_PARAMS_KEY).asText()).append("&");
    }

    // assume ssl if not explicitly mentioned.
    if (!config.has(PARAM_SSL) || config.get(PARAM_SSL).asBoolean()) {
      if (config.has(PARAM_SSL_MODE)) {
        if (DISABLE.equals(config.get(PARAM_SSL_MODE).get(PARAM_MODE).asText())) {
          additionalParameters.add("sslmode=disable");
        } else {
          var parametersList = obtainConnectionOptions(config.get(PARAM_SSL_MODE))
              .entrySet()
              .stream()
              .map(e -> e.getKey() + "=" + e.getValue())
              .toList();
          additionalParameters.addAll(parametersList);
        }
      } else {
        additionalParameters.add("ssl=true");
        additionalParameters.add("sslmode=require");
      }
    }

    if (config.has(SCHEMAS_KEY) && config.get(SCHEMAS_KEY).isArray()) {
      schemas = new ArrayList<>();
      for (final JsonNode schema : config.get(SCHEMAS_KEY)) {
        schemas.add(schema.asText());
      }
    }

    if (schemas != null && !schemas.isEmpty()) {
      additionalParameters.add("currentSchema=" + String.join(",", schemas));
    }

    additionalParameters.forEach(x -> jdbcUrl.append(x).append("&"));

    final ImmutableMap.Builder<Object, Object> configBuilder = ImmutableMap.builder()
        .put(USERNAME_KEY, config.get(USERNAME_KEY).asText())
        .put(JDBC_URL_KEY, jdbcUrl.toString());

    if (config.has(PASSWORD_KEY)) {
      configBuilder.put(PASSWORD_KEY, config.get(PASSWORD_KEY).asText());
    }

    return Jsons.jsonNode(configBuilder.build());
  }

  @Override
  public Set<String> getExcludedInternalNameSpaces() {
    return Set.of("information_schema", "pg_catalog", "pg_internal", "catalog_history");
  }

  @Override
  public AirbyteCatalog discover(final JsonNode config) throws Exception {
    final AirbyteCatalog catalog = super.discover(config);

    if (PostgresUtils.isCdc(config)) {
      final List<AirbyteStream> streams = catalog.getStreams().stream()
          .map(PostgresCdcCatalogHelper::removeIncrementalWithoutPk)
          .map(PostgresCdcCatalogHelper::setIncrementalToSourceDefined)
          .map(PostgresCdcCatalogHelper::addCdcMetadataColumns)
          .collect(toList());

      catalog.setStreams(streams);
    }

    return catalog;
  }

  @Override
  public List<TableInfo<CommonField<JDBCType>>> discoverInternal(final JdbcDatabase database) throws Exception {
    final List<TableInfo<CommonField<JDBCType>>> rawTables = discoverRawTables(database);
    final Set<AirbyteStreamNameNamespacePair> publicizedTablesInCdc = PostgresCdcCatalogHelper.getPublicizedTables(database);

    if (publicizedTablesInCdc.isEmpty()) {
      return rawTables;
    }
    // under cdc mode, only return tables that are in the publication
    return rawTables.stream()
        .filter(table -> publicizedTablesInCdc.contains(new AirbyteStreamNameNamespacePair(table.getName(), table.getNameSpace())))
        .collect(toList());
  }

  public List<TableInfo<CommonField<JDBCType>>> discoverRawTables(final JdbcDatabase database) throws Exception {
    if (schemas != null && !schemas.isEmpty()) {
      // process explicitly selected (from UI) schemas
      final List<TableInfo<CommonField<JDBCType>>> internals = new ArrayList<>();
      for (final String schema : schemas) {
        LOGGER.info("Checking schema: {}", schema);
        final List<TableInfo<CommonField<JDBCType>>> tables = super.discoverInternal(database, schema);
        internals.addAll(tables);
        for (final TableInfo<CommonField<JDBCType>> table : tables) {
          LOGGER.info("Found table: {}.{}", table.getNameSpace(), table.getName());
        }
      }
      return internals;
    } else {
      LOGGER.info("No schemas explicitly set on UI to process, so will process all of existing schemas in DB");
      return super.discoverInternal(database);
    }
  }

  @Override
  public List<CheckedConsumer<JdbcDatabase, Exception>> getCheckOperations(final JsonNode config)
      throws Exception {
    final List<CheckedConsumer<JdbcDatabase, Exception>> checkOperations = new ArrayList<>(
        super.getCheckOperations(config));

    if (PostgresUtils.isCdc(config)) {
      checkOperations.add(database -> {
        final List<JsonNode> matchingSlots = database.queryJsons(connection -> {
          final String sql = "SELECT * FROM pg_replication_slots WHERE slot_name = ? AND plugin = ? AND database = ?";
          final PreparedStatement ps = connection.prepareStatement(sql);
          ps.setString(1, config.get("replication_method").get("replication_slot").asText());
          ps.setString(2, PostgresUtils.getPluginValue(config.get("replication_method")));
          ps.setString(3, config.get("database").asText());

          LOGGER.info("Attempting to find the named replication slot using the query: {}", ps);

          return ps;
        }, sourceOperations::rowToJson);

        if (matchingSlots.size() != 1) {
          throw new RuntimeException(
              "Expected exactly one replication slot but found " + matchingSlots.size()
                  + ". Please read the docs and add a replication slot to your database.");
        }

      });

      checkOperations.add(database -> {
        final List<JsonNode> matchingPublications = database.queryJsons(connection -> {
          final PreparedStatement ps = connection.prepareStatement("SELECT * FROM pg_publication WHERE pubname = ?");
          ps.setString(1, config.get("replication_method").get("publication").asText());
          LOGGER.info("Attempting to find the publication using the query: " + ps);
          return ps;
        }, sourceOperations::rowToJson);

        if (matchingPublications.size() != 1) {
          throw new RuntimeException(
              "Expected exactly one publication but found " + matchingPublications.size()
                  + ". Please read the docs and add a publication to your database.");
        }

      });
    }

    return checkOperations;
  }

  @Override
  public AutoCloseableIterator<AirbyteMessage> read(final JsonNode config,
                                                    final ConfiguredAirbyteCatalog catalog,
                                                    final JsonNode state)
      throws Exception {
    // this check is used to ensure that have the pgoutput slot available so Debezium won't attempt to
    // create it.
    final AirbyteConnectionStatus check = check(config);

    if (check.getStatus().equals(Status.FAILED)) {
      throw new RuntimeException("Unable establish a connection: " + check.getMessage());
    }

    return super.read(config, catalog, state);
  }

  @Override
  public List<AutoCloseableIterator<AirbyteMessage>> getIncrementalIterators(final JdbcDatabase database,
                                                                             final ConfiguredAirbyteCatalog catalog,
                                                                             final Map<String, TableInfo<CommonField<JDBCType>>> tableNameToTable,
                                                                             final StateManager stateManager,
                                                                             final Instant emittedAt) {
    final JsonNode sourceConfig = database.getSourceConfig();
<<<<<<< HEAD
    if (isCdc(sourceConfig) && shouldUseCDC(catalog)) {
      final Duration firstRecordWaitTime = sourceConfig.has("initial_waiting_seconds")
          ? Duration.ofSeconds(sourceConfig.get("initial_waiting_seconds").asInt())
          : PostgresUtils.DEFAULT_FIRST_RECORD_WAIT_TIME;
      LOGGER.info("First record waiting time: {} seconds", firstRecordWaitTime.getSeconds());

=======
    if (PostgresUtils.isCdc(sourceConfig) && shouldUseCDC(catalog)) {
>>>>>>> b4063172
      final AirbyteDebeziumHandler handler = new AirbyteDebeziumHandler(sourceConfig,
          PostgresCdcTargetPosition.targetPosition(database), false, firstRecordWaitTime);
      final PostgresCdcStateHandler postgresCdcStateHandler = new PostgresCdcStateHandler(stateManager);
      final List<ConfiguredAirbyteStream> streamsToSnapshot = identifyStreamsToSnapshot(catalog, stateManager);
      final Supplier<AutoCloseableIterator<AirbyteMessage>> incrementalIteratorSupplier = () -> handler.getIncrementalIterators(catalog,
          new PostgresCdcSavedInfoFetcher(stateManager.getCdcStateManager().getCdcState()),
          postgresCdcStateHandler,
          new PostgresCdcConnectorMetadataInjector(),
          PostgresCdcProperties.getDebeziumDefaultProperties(sourceConfig),
          emittedAt);
      if (streamsToSnapshot.isEmpty()) {
        return Collections.singletonList(incrementalIteratorSupplier.get());
      }

      final AutoCloseableIterator<AirbyteMessage> snapshotIterator = handler.getSnapshotIterators(
          new ConfiguredAirbyteCatalog().withStreams(streamsToSnapshot), new PostgresCdcConnectorMetadataInjector(),
          PostgresCdcProperties.getSnapshotProperties(), postgresCdcStateHandler, emittedAt);
      return Collections.singletonList(
          AutoCloseableIterators.concatWithEagerClose(snapshotIterator, AutoCloseableIterators.lazyIterator(incrementalIteratorSupplier)));

    } else {
      return super.getIncrementalIterators(database, catalog, tableNameToTable, stateManager, emittedAt);
    }
  }

  protected List<ConfiguredAirbyteStream> identifyStreamsToSnapshot(final ConfiguredAirbyteCatalog catalog, final StateManager stateManager) {
    final Set<AirbyteStreamNameNamespacePair> alreadySyncedStreams = stateManager.getCdcStateManager().getInitialStreamsSynced();
    if (alreadySyncedStreams.isEmpty() && (stateManager.getCdcStateManager().getCdcState() == null
        || stateManager.getCdcStateManager().getCdcState().getState() == null)) {
      return Collections.emptyList();
    }

    final Set<AirbyteStreamNameNamespacePair> allStreams = AirbyteStreamNameNamespacePair.fromConfiguredCatalog(catalog);

    final Set<AirbyteStreamNameNamespacePair> newlyAddedStreams = new HashSet<>(Sets.difference(allStreams, alreadySyncedStreams));

    return catalog.getStreams().stream()
        .filter(stream -> newlyAddedStreams.contains(AirbyteStreamNameNamespacePair.fromAirbyteSteam(stream.getStream())))
        .map(Jsons::clone)
        .collect(Collectors.toList());
  }

  @Override
  public Set<JdbcPrivilegeDto> getPrivilegesTableForCurrentUser(final JdbcDatabase database,
                                                                final String schema)
      throws SQLException {
    final CheckedFunction<Connection, PreparedStatement, SQLException> statementCreator = connection -> {
      final PreparedStatement ps = connection.prepareStatement(
          """
                 SELECT nspname as table_schema,
                        relname as table_name
                 FROM   pg_class c
                 JOIN   pg_namespace n on c.relnamespace = n.oid
                 WHERE  has_table_privilege(c.oid, 'SELECT')
                 -- r = ordinary table, i = index, S = sequence, t = TOAST table, v = view, m = materialized view, c = composite type, f = foreign table, p = partitioned table, I = partitioned index
                 AND    relkind in ('r', 'm', 'v', 't', 'f', 'p')
                 and    ((? is null) OR nspname = ?)
          """);
      ps.setString(1, schema);
      ps.setString(2, schema);
      return ps;
    };

    return database.queryJsons(statementCreator, sourceOperations::rowToJson)
        .stream()
        .map(e -> JdbcPrivilegeDto.builder()
            .schemaName(e.get("table_schema").asText())
            .tableName(e.get("table_name").asText())
            .build())
        .collect(toSet());
  }

  @VisibleForTesting
  static String getUsername(final JsonNode databaseConfig) {
    final String jdbcUrl = databaseConfig.get("jdbc_url").asText();
    final String username = databaseConfig.get("username").asText();

    // Azure Postgres server has this username pattern: <username>@<host>.
    // Inside Postgres, the true username is just <username>.
    // The jdbc_url is constructed in the toDatabaseConfig method.
    if (username.contains("@") && jdbcUrl.contains("azure.com:")) {
      final String[] tokens = username.split("@");
      final String postgresUsername = tokens[0];
      LOGGER.info("Azure username \"{}\" is detected; use \"{}\" to check permission", username, postgresUsername);
      return postgresUsername;
    }

    return username;
  }

  @Override
  protected boolean isNotInternalSchema(final JsonNode jsonNode, final Set<String> internalSchemas) {
    return false;
  }

  // TODO This is a temporary override so that the Postgres source can take advantage of per-stream
  // state
  @Override
  protected List<AirbyteStateMessage> generateEmptyInitialState(final JsonNode config) {
    if (!featureFlags.useStreamCapableState()) {
      return List.of(new AirbyteStateMessage()
          .withType(AirbyteStateType.LEGACY)
          .withData(Jsons.jsonNode(new DbState())));
    }
    if (getSupportedStateType(config) == AirbyteStateType.GLOBAL) {
      final AirbyteGlobalState globalState = new AirbyteGlobalState()
          .withSharedState(Jsons.jsonNode(new CdcState()))
          .withStreamStates(List.of());
      return List.of(new AirbyteStateMessage().withType(AirbyteStateType.GLOBAL).withGlobal(globalState));
    } else {
      return List.of(new AirbyteStateMessage()
          .withType(AirbyteStateType.STREAM)
          .withStream(new AirbyteStreamState()));
    }
  }

  @Override
  protected AirbyteStateType getSupportedStateType(final JsonNode config) {
    if (!featureFlags.useStreamCapableState()) {
      return AirbyteStateType.LEGACY;
    }
    return PostgresUtils.isCdc(config) ? AirbyteStateType.GLOBAL : AirbyteStateType.STREAM;
  }

  public static void main(final String[] args) throws Exception {
    final Source source = PostgresSource.sshWrappedSource();
    LOGGER.info("starting source: {}", PostgresSource.class);
    new IntegrationRunner(source).run(args);
    LOGGER.info("completed source: {}", PostgresSource.class);
  }

}<|MERGE_RESOLUTION|>--- conflicted
+++ resolved
@@ -128,7 +128,7 @@
         if (DISABLE.equals(config.get(PARAM_SSL_MODE).get(PARAM_MODE).asText())) {
           additionalParameters.add("sslmode=disable");
         } else {
-          var parametersList = obtainConnectionOptions(config.get(PARAM_SSL_MODE))
+          final var parametersList = obtainConnectionOptions(config.get(PARAM_SSL_MODE))
               .entrySet()
               .stream()
               .map(e -> e.getKey() + "=" + e.getValue())
@@ -291,16 +291,12 @@
                                                                              final StateManager stateManager,
                                                                              final Instant emittedAt) {
     final JsonNode sourceConfig = database.getSourceConfig();
-<<<<<<< HEAD
-    if (isCdc(sourceConfig) && shouldUseCDC(catalog)) {
+    if (PostgresUtils.isCdc(sourceConfig) && shouldUseCDC(catalog)) {
       final Duration firstRecordWaitTime = sourceConfig.has("initial_waiting_seconds")
           ? Duration.ofSeconds(sourceConfig.get("initial_waiting_seconds").asInt())
           : PostgresUtils.DEFAULT_FIRST_RECORD_WAIT_TIME;
       LOGGER.info("First record waiting time: {} seconds", firstRecordWaitTime.getSeconds());
 
-=======
-    if (PostgresUtils.isCdc(sourceConfig) && shouldUseCDC(catalog)) {
->>>>>>> b4063172
       final AirbyteDebeziumHandler handler = new AirbyteDebeziumHandler(sourceConfig,
           PostgresCdcTargetPosition.targetPosition(database), false, firstRecordWaitTime);
       final PostgresCdcStateHandler postgresCdcStateHandler = new PostgresCdcStateHandler(stateManager);
