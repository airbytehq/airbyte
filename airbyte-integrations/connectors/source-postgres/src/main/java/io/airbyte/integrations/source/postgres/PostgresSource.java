--- conflicted
+++ resolved
@@ -265,20 +265,11 @@
     }
   }
 
-<<<<<<< HEAD
-  private static boolean shouldUseCDC(final ConfiguredAirbyteCatalog catalog) {
-    final Optional<SyncMode> any = catalog.getStreams().stream().map(ConfiguredAirbyteStream::getSyncMode)
-        .filter(syncMode -> syncMode == SyncMode.INCREMENTAL).findAny();
-    return any.isPresent();
-  }
-
   //TODO(Subodh) : add logic of identifying new streams after PR https://github.com/airbytehq/airbyte/pull/13609 is merged
   protected List<ConfiguredAirbyteStream> identifyStreamsToSnapshot(final ConfiguredAirbyteCatalog catalog, final StateManager stateManager) {
     return Collections.emptyList();
   }
 
-=======
->>>>>>> 62cf4418
   @VisibleForTesting
   static boolean isCdc(final JsonNode config) {
     final boolean isCdc = config.hasNonNull("replication_method")
