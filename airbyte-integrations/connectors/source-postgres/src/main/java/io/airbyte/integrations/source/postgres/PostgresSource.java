/*
 * Copyright (c) 2022 Airbyte, Inc., all rights reserved.
 */

package io.airbyte.integrations.source.postgres;

import static io.airbyte.db.jdbc.JdbcUtils.AMPERSAND;
import static io.airbyte.db.jdbc.JdbcUtils.EQUALS;
import static io.airbyte.integrations.debezium.AirbyteDebeziumHandler.shouldUseCDC;
import static io.airbyte.integrations.source.jdbc.JdbcSSLConnectionUtils.PARAM_CA_CERTIFICATE;
import static io.airbyte.integrations.util.PostgresSslConnectionUtils.DISABLE;
import static io.airbyte.integrations.util.PostgresSslConnectionUtils.PARAM_SSL_MODE;
import static java.util.stream.Collectors.toList;
import static java.util.stream.Collectors.toSet;

import com.fasterxml.jackson.databind.JsonNode;
import com.google.common.annotations.VisibleForTesting;
import com.google.common.collect.ImmutableMap;
import io.airbyte.commons.features.EnvVariableFeatureFlags;
import io.airbyte.commons.features.FeatureFlags;
import io.airbyte.commons.functional.CheckedConsumer;
import io.airbyte.commons.functional.CheckedFunction;
import io.airbyte.commons.json.Jsons;
import io.airbyte.commons.util.AutoCloseableIterator;
import io.airbyte.commons.util.AutoCloseableIterators;
import io.airbyte.db.factory.DatabaseDriver;
import io.airbyte.db.jdbc.JdbcDatabase;
import io.airbyte.db.jdbc.JdbcUtils;
import io.airbyte.db.jdbc.streaming.AdaptiveStreamingQueryConfig;
import io.airbyte.integrations.base.AirbyteStreamNameNamespacePair;
import io.airbyte.integrations.base.IntegrationRunner;
import io.airbyte.integrations.base.Source;
import io.airbyte.integrations.base.ssh.SshWrappedSource;
import io.airbyte.integrations.debezium.AirbyteDebeziumHandler;
import io.airbyte.integrations.debezium.internals.PostgresDebeziumStateUtil;
import io.airbyte.integrations.source.jdbc.AbstractJdbcSource;
import io.airbyte.integrations.source.jdbc.JdbcSSLConnectionUtils;
import io.airbyte.integrations.source.jdbc.dto.JdbcPrivilegeDto;
import io.airbyte.integrations.source.relationaldb.TableInfo;
import io.airbyte.integrations.source.relationaldb.models.CdcState;
import io.airbyte.integrations.source.relationaldb.models.DbState;
import io.airbyte.integrations.source.relationaldb.state.StateManager;
import io.airbyte.protocol.models.AirbyteCatalog;
import io.airbyte.protocol.models.AirbyteConnectionStatus;
import io.airbyte.protocol.models.AirbyteConnectionStatus.Status;
import io.airbyte.protocol.models.AirbyteGlobalState;
import io.airbyte.protocol.models.AirbyteMessage;
import io.airbyte.protocol.models.AirbyteStateMessage;
import io.airbyte.protocol.models.AirbyteStateMessage.AirbyteStateType;
import io.airbyte.protocol.models.AirbyteStream;
import io.airbyte.protocol.models.AirbyteStreamState;
import io.airbyte.protocol.models.CommonField;
import io.airbyte.protocol.models.ConfiguredAirbyteCatalog;
import io.airbyte.protocol.models.ConfiguredAirbyteStream;
import java.net.URI;
import java.net.URISyntaxException;
import java.nio.file.Path;
import java.sql.Connection;
import java.sql.JDBCType;
import java.sql.PreparedStatement;
import java.sql.SQLException;
import java.time.Duration;
import java.time.Instant;
import java.util.ArrayList;
import java.util.Collections;
import java.util.List;
import java.util.Map;
import java.util.Objects;
import java.util.Set;
import java.util.function.Supplier;
import java.util.stream.Collectors;
import org.slf4j.Logger;
import org.slf4j.LoggerFactory;

public class PostgresSource extends AbstractJdbcSource<PostgresType> implements Source {

  private static final Logger LOGGER = LoggerFactory.getLogger(PostgresSource.class);
  private static final int INTERMEDIATE_STATE_EMISSION_FREQUENCY = 10_000;

  public static final String PARAM_SSLMODE = "sslmode";
  public static final String PARAM_SSL = "ssl";
  public static final String PARAM_SSL_TRUE = "true";
  public static final String PARAM_SSL_FALSE = "false";
  public static final String SSL_ROOT_CERT = "sslrootcert";

  static final String DRIVER_CLASS = DatabaseDriver.POSTGRESQL.getDriverClassName();
  public static final String CA_CERTIFICATE_PATH = "ca_certificate_path";
  public static final String SSL_KEY = "sslkey";
  public static final String SSL_PASSWORD = "sslpassword";
  static final Map<String, String> SSL_JDBC_PARAMETERS = ImmutableMap.of(
      "ssl", "true",
      "sslmode", "require");
  private List<String> schemas;
  private final FeatureFlags featureFlags;

  public static Source sshWrappedSource() {
    return new SshWrappedSource(new PostgresSource(), JdbcUtils.HOST_LIST_KEY, JdbcUtils.PORT_LIST_KEY);
  }

  PostgresSource() {
    super(DRIVER_CLASS, AdaptiveStreamingQueryConfig::new, new PostgresSourceOperations());
    this.featureFlags = new EnvVariableFeatureFlags();
  }

  @Override
  protected Map<String, String> getDefaultConnectionProperties(final JsonNode config) {
    if (JdbcUtils.useSsl(config)) {
      return SSL_JDBC_PARAMETERS;
    } else {
      return Collections.emptyMap();
    }
  }

  @Override
  public JsonNode toDatabaseConfig(final JsonNode config) {
    final List<String> additionalParameters = new ArrayList<>();

    final StringBuilder jdbcUrl = new StringBuilder(String.format("jdbc:postgresql://%s:%s/%s?",
        config.get(JdbcUtils.HOST_KEY).asText(),
        config.get(JdbcUtils.PORT_KEY).asText(),
        config.get(JdbcUtils.DATABASE_KEY).asText()));

    if (config.get(JdbcUtils.JDBC_URL_PARAMS_KEY) != null && !config.get(JdbcUtils.JDBC_URL_PARAMS_KEY).asText().isEmpty()) {
      jdbcUrl.append(config.get(JdbcUtils.JDBC_URL_PARAMS_KEY).asText()).append(AMPERSAND);
    }

    final Map<String, String> sslParameters = parseSSLConfig(config);
    if (config.has(PARAM_SSL_MODE) && config.get(PARAM_SSL_MODE).has(PARAM_CA_CERTIFICATE)) {
      sslParameters.put(CA_CERTIFICATE_PATH,
          JdbcSSLConnectionUtils.fileFromCertPem(config.get(PARAM_SSL_MODE).get(PARAM_CA_CERTIFICATE).asText()).toString());
      LOGGER.debug("root ssl ca crt file: {}", sslParameters.get(CA_CERTIFICATE_PATH));
    }

    if (config.has(JdbcUtils.SCHEMAS_KEY) && config.get(JdbcUtils.SCHEMAS_KEY).isArray()) {
      schemas = new ArrayList<>();
      for (final JsonNode schema : config.get(JdbcUtils.SCHEMAS_KEY)) {
        schemas.add(schema.asText());
      }
    }

    if (schemas != null && !schemas.isEmpty()) {
      additionalParameters.add("currentSchema=" + String.join(",", schemas));
    }

    additionalParameters.forEach(x -> jdbcUrl.append(x).append("&"));

    jdbcUrl.append(toJDBCQueryParams(sslParameters));
    LOGGER.debug("jdbc url: {}", jdbcUrl.toString());
    final ImmutableMap.Builder<Object, Object> configBuilder = ImmutableMap.builder()
        .put(JdbcUtils.USERNAME_KEY, config.get(JdbcUtils.USERNAME_KEY).asText())
        .put(JdbcUtils.JDBC_URL_KEY, jdbcUrl.toString());

    if (config.has(JdbcUtils.PASSWORD_KEY)) {
      configBuilder.put(JdbcUtils.PASSWORD_KEY, config.get(JdbcUtils.PASSWORD_KEY).asText());
    }

    configBuilder.putAll(sslParameters);

    return Jsons.jsonNode(configBuilder.build());
  }

  @Override
  public String toJDBCQueryParams(final Map<String, String> sslParams) {
    return Objects.isNull(sslParams) ? ""
        : sslParams.entrySet()
            .stream()
            .map((entry) -> {
              try {
                final String result = switch (entry.getKey()) {
                  case SSL_MODE -> PARAM_SSLMODE + EQUALS + toSslJdbcParam(SslMode.valueOf(entry.getValue()))
                      + JdbcUtils.AMPERSAND + PARAM_SSL + EQUALS + (entry.getValue() == DISABLE ? PARAM_SSL_FALSE : PARAM_SSL_TRUE);
                  case CA_CERTIFICATE_PATH -> SSL_ROOT_CERT + EQUALS + entry.getValue();
                  case CLIENT_KEY_STORE_URL -> SSL_KEY + EQUALS + Path.of(new URI(entry.getValue()));
                  case CLIENT_KEY_STORE_PASS -> SSL_PASSWORD + EQUALS + entry.getValue();
                  default -> "";
                };
                return result;
              } catch (final URISyntaxException e) {
                throw new IllegalArgumentException("unable to convert to URI", e);
              }
            })
            .filter(s -> Objects.nonNull(s) && !s.isEmpty())
            .collect(Collectors.joining(JdbcUtils.AMPERSAND));
  }

  @Override
  public Set<String> getExcludedInternalNameSpaces() {
    return Set.of("information_schema", "pg_catalog", "pg_internal", "catalog_history");
  }

  @Override
  public AirbyteCatalog discover(final JsonNode config) throws Exception {
    final AirbyteCatalog catalog = super.discover(config);

    if (PostgresUtils.isCdc(config)) {
      final List<AirbyteStream> streams = catalog.getStreams().stream()
          .map(PostgresCdcCatalogHelper::overrideSyncModes)
          .map(PostgresCdcCatalogHelper::removeIncrementalWithoutPk)
          .map(PostgresCdcCatalogHelper::setIncrementalToSourceDefined)
          .map(PostgresCdcCatalogHelper::addCdcMetadataColumns)
          .collect(toList());

      catalog.setStreams(streams);
    }

    return catalog;
  }

  @Override
  public List<TableInfo<CommonField<PostgresType>>> discoverInternal(final JdbcDatabase database) throws Exception {
    final List<TableInfo<CommonField<PostgresType>>> rawTables = discoverRawTables(database);
    final Set<AirbyteStreamNameNamespacePair> publicizedTablesInCdc = PostgresCdcCatalogHelper.getPublicizedTables(database);

    if (publicizedTablesInCdc.isEmpty()) {
      return rawTables;
    }
    // under cdc mode, only return tables that are in the publication
    return rawTables.stream()
        .filter(table -> publicizedTablesInCdc.contains(new AirbyteStreamNameNamespacePair(table.getName(), table.getNameSpace())))
        .collect(toList());
  }

  public List<TableInfo<CommonField<PostgresType>>> discoverRawTables(final JdbcDatabase database) throws Exception {
    if (schemas != null && !schemas.isEmpty()) {
      // process explicitly selected (from UI) schemas
      final List<TableInfo<CommonField<PostgresType>>> internals = new ArrayList<>();
      for (final String schema : schemas) {
        LOGGER.info("Checking schema: {}", schema);
        final List<TableInfo<CommonField<PostgresType>>> tables = super.discoverInternal(database, schema);
        internals.addAll(tables);
        for (final TableInfo<CommonField<PostgresType>> table : tables) {
          LOGGER.info("Found table: {}.{}", table.getNameSpace(), table.getName());
        }
      }
      return internals;
    } else {
      LOGGER.info("No schemas explicitly set on UI to process, so will process all of existing schemas in DB");
      return super.discoverInternal(database);
    }
  }

  private List<JsonNode> getReplicationSlot(final JdbcDatabase database, final JsonNode config) {
    try {
      return database.queryJsons(connection -> {
        final String sql = "SELECT * FROM pg_replication_slots WHERE slot_name = ? AND plugin = ? AND database = ?";
        final PreparedStatement ps = connection.prepareStatement(sql);
        ps.setString(1, config.get("replication_method").get("replication_slot").asText());
        ps.setString(2, PostgresUtils.getPluginValue(config.get("replication_method")));
        ps.setString(3, config.get(JdbcUtils.DATABASE_KEY).asText());

        LOGGER.info("Attempting to find the named replication slot using the query: {}", ps);

        return ps;
      }, sourceOperations::rowToJson);
    } catch (final SQLException e) {
      throw new RuntimeException(e);
    }
  }

  @Override
  public List<CheckedConsumer<JdbcDatabase, Exception>> getCheckOperations(final JsonNode config)
      throws Exception {
    final List<CheckedConsumer<JdbcDatabase, Exception>> checkOperations = new ArrayList<>(
        super.getCheckOperations(config));

    if (PostgresUtils.isCdc(config)) {
      checkOperations.add(database -> {
        final List<JsonNode> matchingSlots = getReplicationSlot(database, config);

        if (matchingSlots.size() != 1) {
          throw new RuntimeException(
              "Expected exactly one replication slot but found " + matchingSlots.size()
                  + ". Please read the docs and add a replication slot to your database.");
        }

      });

      checkOperations.add(database -> {
        final List<JsonNode> matchingPublications = database.queryJsons(connection -> {
          final PreparedStatement ps = connection.prepareStatement("SELECT * FROM pg_publication WHERE pubname = ?");
          ps.setString(1, config.get("replication_method").get("publication").asText());
          LOGGER.info("Attempting to find the publication using the query: " + ps);
          return ps;
        }, sourceOperations::rowToJson);

        if (matchingPublications.size() != 1) {
          throw new RuntimeException(
              "Expected exactly one publication but found " + matchingPublications.size()
                  + ". Please read the docs and add a publication to your database.");
        }

      });

      checkOperations.add(database -> {
        PostgresUtils.checkFirstRecordWaitTime(config);
      });
    }

    return checkOperations;
  }

  @Override
  public AutoCloseableIterator<AirbyteMessage> read(final JsonNode config,
                                                    final ConfiguredAirbyteCatalog catalog,
                                                    final JsonNode state)
      throws Exception {
    // this check is used to ensure that have the pgoutput slot available so Debezium won't attempt to
    // create it.
    final AirbyteConnectionStatus check = check(config);

    if (check.getStatus().equals(Status.FAILED)) {
      throw new RuntimeException("Unable establish a connection: " + check.getMessage());
    }

    return super.read(config, catalog, state);
  }

  @Override
  public List<AutoCloseableIterator<AirbyteMessage>> getIncrementalIterators(final JdbcDatabase database,
<<<<<<< HEAD
      final ConfiguredAirbyteCatalog catalog,
      final Map<String, TableInfo<CommonField<PostgresType>>> tableNameToTable,
      final StateManager stateManager,
      final Instant emittedAt) {
=======
                                                                             final ConfiguredAirbyteCatalog catalog,
                                                                             final Map<String, TableInfo<CommonField<JDBCType>>> tableNameToTable,
                                                                             final StateManager stateManager,
                                                                             final Instant emittedAt) {
>>>>>>> 8c50395e
    final JsonNode sourceConfig = database.getSourceConfig();
    if (PostgresUtils.isCdc(sourceConfig) && shouldUseCDC(catalog)) {
      final Duration firstRecordWaitTime = PostgresUtils.getFirstRecordWaitTime(sourceConfig);
      LOGGER.info("First record waiting time: {} seconds", firstRecordWaitTime.getSeconds());

      final PostgresDebeziumStateUtil postgresDebeziumStateUtil = new PostgresDebeziumStateUtil();
      final JsonNode state =
          (stateManager.getCdcStateManager().getCdcState() == null || stateManager.getCdcStateManager().getCdcState().getState() == null) ? null
              : Jsons.clone(stateManager.getCdcStateManager().getCdcState().getState());
      final boolean savedOffsetAfterReplicationSlotLSN = postgresDebeziumStateUtil.isSavedOffsetAfterReplicationSlotLSN(
          Jsons.clone(PostgresCdcProperties.getDebeziumDefaultProperties(database)),
          catalog,
          state,
          // We can assume that there will be only 1 replication slot cause before the sync starts for
          // Postgres CDC,
          // we run all the check operations and one of the check validates that the replication slot exists
          // and has only 1 entry
          getReplicationSlot(database, sourceConfig).get(0),
          sourceConfig);

      if (!savedOffsetAfterReplicationSlotLSN) {
        LOGGER.warn("Saved offset is before Replication slot's confirmed_flush_lsn, Airbyte will trigger sync from scratch");
      }

      final AirbyteDebeziumHandler handler = new AirbyteDebeziumHandler(sourceConfig,
          PostgresCdcTargetPosition.targetPosition(database), false, firstRecordWaitTime);
      final PostgresCdcStateHandler postgresCdcStateHandler = new PostgresCdcStateHandler(stateManager);
      final List<ConfiguredAirbyteStream> streamsToSnapshot = identifyStreamsToSnapshot(catalog, stateManager);
      final Supplier<AutoCloseableIterator<AirbyteMessage>> incrementalIteratorSupplier = () -> handler.getIncrementalIterators(catalog,
          new PostgresCdcSavedInfoFetcher(savedOffsetAfterReplicationSlotLSN ? stateManager.getCdcStateManager().getCdcState() : null),
          postgresCdcStateHandler,
          new PostgresCdcConnectorMetadataInjector(),
          PostgresCdcProperties.getDebeziumDefaultProperties(database),
          emittedAt);
      if (!savedOffsetAfterReplicationSlotLSN || streamsToSnapshot.isEmpty()) {
        return Collections.singletonList(incrementalIteratorSupplier.get());
      }

      final AutoCloseableIterator<AirbyteMessage> snapshotIterator = handler.getSnapshotIterators(
          new ConfiguredAirbyteCatalog().withStreams(streamsToSnapshot), new PostgresCdcConnectorMetadataInjector(),
          PostgresCdcProperties.getSnapshotProperties(database), postgresCdcStateHandler, emittedAt);
      return Collections.singletonList(
          AutoCloseableIterators.concatWithEagerClose(snapshotIterator, AutoCloseableIterators.lazyIterator(incrementalIteratorSupplier)));

    } else {
      return super.getIncrementalIterators(database, catalog, tableNameToTable, stateManager, emittedAt);
    }
  }

  @Override
  public Set<JdbcPrivilegeDto> getPrivilegesTableForCurrentUser(final JdbcDatabase database,
                                                                final String schema)
      throws SQLException {
    final CheckedFunction<Connection, PreparedStatement, SQLException> statementCreator = connection -> {
      final PreparedStatement ps = connection.prepareStatement(
          """
                 SELECT nspname as table_schema,
                        relname as table_name
                 FROM   pg_class c
                 JOIN   pg_namespace n on c.relnamespace = n.oid
                 WHERE  has_table_privilege(c.oid, 'SELECT')
                 -- r = ordinary table, i = index, S = sequence, t = TOAST table, v = view, m = materialized view, c = composite type, f = foreign table, p = partitioned table, I = partitioned index
                 AND    relkind in ('r', 'm', 'v', 't', 'f', 'p')
                 and    ((? is null) OR nspname = ?)
          """);
      ps.setString(1, schema);
      ps.setString(2, schema);
      return ps;
    };

    return database.queryJsons(statementCreator, sourceOperations::rowToJson)
        .stream()
        .map(e -> JdbcPrivilegeDto.builder()
            .schemaName(e.get("table_schema").asText())
            .tableName(e.get("table_name").asText())
            .build())
        .collect(toSet());
  }

  @VisibleForTesting
  static String getUsername(final JsonNode databaseConfig) {
    final String jdbcUrl = databaseConfig.get(JdbcUtils.JDBC_URL_KEY).asText();
    final String username = databaseConfig.get(JdbcUtils.USERNAME_KEY).asText();

    // Azure Postgres server has this username pattern: <username>@<host>.
    // Inside Postgres, the true username is just <username>.
    // The jdbc_url is constructed in the toDatabaseConfig method.
    if (username.contains("@") && jdbcUrl.contains("azure.com:")) {
      final String[] tokens = username.split("@");
      final String postgresUsername = tokens[0];
      LOGGER.info("Azure username \"{}\" is detected; use \"{}\" to check permission", username, postgresUsername);
      return postgresUsername;
    }

    return username;
  }

  @Override
  protected boolean isNotInternalSchema(final JsonNode jsonNode, final Set<String> internalSchemas) {
    return false;
  }

  // TODO This is a temporary override so that the Postgres source can take advantage of per-stream
  // state
  @Override
  protected List<AirbyteStateMessage> generateEmptyInitialState(final JsonNode config) {
    if (!featureFlags.useStreamCapableState()) {
      return List.of(new AirbyteStateMessage()
          .withType(AirbyteStateType.LEGACY)
          .withData(Jsons.jsonNode(new DbState())));
    }
    if (getSupportedStateType(config) == AirbyteStateType.GLOBAL) {
      final AirbyteGlobalState globalState = new AirbyteGlobalState()
          .withSharedState(Jsons.jsonNode(new CdcState()))
          .withStreamStates(List.of());
      return List.of(new AirbyteStateMessage().withType(AirbyteStateType.GLOBAL).withGlobal(globalState));
    } else {
      return List.of(new AirbyteStateMessage()
          .withType(AirbyteStateType.STREAM)
          .withStream(new AirbyteStreamState()));
    }
  }

  @Override
  protected AirbyteStateType getSupportedStateType(final JsonNode config) {
    if (!featureFlags.useStreamCapableState()) {
      return AirbyteStateType.LEGACY;
    }
    return PostgresUtils.isCdc(config) ? AirbyteStateType.GLOBAL : AirbyteStateType.STREAM;
  }

  @Override
  protected int getStateEmissionFrequency() {
    return INTERMEDIATE_STATE_EMISSION_FREQUENCY;
  }

  public static void main(final String[] args) throws Exception {
    final Source source = PostgresSource.sshWrappedSource();
    LOGGER.info("starting source: {}", PostgresSource.class);
    new IntegrationRunner(source).run(args);
    LOGGER.info("completed source: {}", PostgresSource.class);
  }

  @Override
  protected String toSslJdbcParam(final SslMode sslMode) {
    return toSslJdbcParamInternal(sslMode);
  }

  protected static String toSslJdbcParamInternal(final SslMode sslMode) {
    final var result = switch (sslMode) {
      case DISABLED -> org.postgresql.jdbc.SslMode.DISABLE.value;
      case ALLOWED -> org.postgresql.jdbc.SslMode.ALLOW.value;
      case PREFERRED -> org.postgresql.jdbc.SslMode.PREFER.value;
      case REQUIRED -> org.postgresql.jdbc.SslMode.REQUIRE.value;
      case VERIFY_CA -> org.postgresql.jdbc.SslMode.VERIFY_CA.value;
      case VERIFY_IDENTITY -> org.postgresql.jdbc.SslMode.VERIFY_FULL.value;
      default -> throw new IllegalArgumentException("unexpected ssl mode");
    };
    LOGGER.info("{} toSslJdbcParam {}", sslMode.name(), result);
    return result;
  }

}<|MERGE_RESOLUTION|>--- conflicted
+++ resolved
@@ -317,17 +317,10 @@
 
   @Override
   public List<AutoCloseableIterator<AirbyteMessage>> getIncrementalIterators(final JdbcDatabase database,
-<<<<<<< HEAD
       final ConfiguredAirbyteCatalog catalog,
       final Map<String, TableInfo<CommonField<PostgresType>>> tableNameToTable,
       final StateManager stateManager,
       final Instant emittedAt) {
-=======
-                                                                             final ConfiguredAirbyteCatalog catalog,
-                                                                             final Map<String, TableInfo<CommonField<JDBCType>>> tableNameToTable,
-                                                                             final StateManager stateManager,
-                                                                             final Instant emittedAt) {
->>>>>>> 8c50395e
     final JsonNode sourceConfig = database.getSourceConfig();
     if (PostgresUtils.isCdc(sourceConfig) && shouldUseCDC(catalog)) {
       final Duration firstRecordWaitTime = PostgresUtils.getFirstRecordWaitTime(sourceConfig);
