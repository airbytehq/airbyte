--- conflicted
+++ resolved
@@ -51,14 +51,7 @@
 import io.airbyte.protocol.models.CommonField;
 import io.airbyte.protocol.models.ConfiguredAirbyteCatalog;
 import io.airbyte.protocol.models.SyncMode;
-<<<<<<< HEAD
-=======
-import io.debezium.engine.ChangeEvent;
-import java.io.IOException;
-import java.nio.file.Files;
-import java.nio.file.Path;
 import java.sql.JDBCType;
->>>>>>> deeee6de
 import java.sql.PreparedStatement;
 import java.time.Instant;
 import java.util.ArrayList;
@@ -187,31 +180,6 @@
     return super.read(config, catalog, state);
   }
 
-<<<<<<< HEAD
-=======
-  private static PgLsn getLsn(JdbcDatabase database) {
-    try {
-      return PostgresUtils.getLsn(database);
-    } catch (SQLException e) {
-      throw new RuntimeException(e);
-    }
-  }
-
-  private AirbyteFileOffsetBackingStore initializeState(StateManager stateManager) {
-    final Path cdcWorkingDir;
-    try {
-      cdcWorkingDir = Files.createTempDirectory(Path.of("/tmp"), "cdc");
-    } catch (IOException e) {
-      throw new RuntimeException(e);
-    }
-    final Path cdcOffsetFilePath = cdcWorkingDir.resolve("offset.dat");
-
-    final AirbyteFileOffsetBackingStore offsetManager = new AirbyteFileOffsetBackingStore(cdcOffsetFilePath);
-    offsetManager.persist(stateManager.getCdcStateManager().getCdcState());
-    return offsetManager;
-  }
-
->>>>>>> deeee6de
   @Override
   public List<AutoCloseableIterator<AirbyteMessage>> getIncrementalIterators(JdbcDatabase database,
                                                                              ConfiguredAirbyteCatalog catalog,
@@ -226,60 +194,13 @@
      * have a check here as well to make sure that if no table is in INCREMENTAL mode then skip this
      * part
      */
-<<<<<<< HEAD
-    if (isCdc(config)) {
-      final DebeziumInit init = new DebeziumInit(config, PostgresCdcTargetPosition.targetPosition(database),
-          PostgresCdcProperties.getDebeziumProperties(config), catalog, false);
+    JsonNode sourceConfig = database.getSourceConfig();
+    if (isCdc(sourceConfig)) {
+      final DebeziumInit init = new DebeziumInit(sourceConfig, PostgresCdcTargetPosition.targetPosition(database),
+          PostgresCdcProperties.getDebeziumProperties(sourceConfig), catalog, false);
       return init.getIncrementalIterators(new PostgresCdcSavedInfo(stateManager.getCdcStateManager().getCdcState()),
           new PostgresCdcStateHandler(stateManager), new PostgresCdcConnectorMetadata(), emittedAt);
 
-=======
-    if (isCdc(database.getSourceConfig())) {
-      // State works differently in CDC than it does in convention incremental. The state is written to an
-      // offset file that debezium reads from. Then once all records are replicated, we read back that
-      // offset file (which will have been updated by debezium) and set it in the state. There is no
-      // incremental updating of the state structs in the CDC impl.
-      final AirbyteFileOffsetBackingStore offsetManager = initializeState(stateManager);
-
-      final PgLsn targetLsn = getLsn(database);
-      LOGGER.info("identified target lsn: " + targetLsn);
-
-      final LinkedBlockingQueue<ChangeEvent<String, String>> queue = new LinkedBlockingQueue<>();
-
-      final DebeziumRecordPublisher publisher = new DebeziumRecordPublisher(database.getSourceConfig(), catalog, offsetManager);
-      publisher.start(queue);
-
-      // handle state machine around pub/sub logic.
-      final AutoCloseableIterator<ChangeEvent<String, String>> eventIterator = new DebeziumRecordIterator(
-          queue,
-          targetLsn,
-          publisher::hasClosed,
-          publisher::close);
-
-      // convert to airbyte message.
-      final AutoCloseableIterator<AirbyteMessage> messageIterator = AutoCloseableIterators.transform(
-          eventIterator,
-          (event) -> DebeziumEventUtils.toAirbyteMessage(event, emittedAt));
-
-      // our goal is to get the state at the time this supplier is called (i.e. after all message records
-      // have been produced)
-      final Supplier<AirbyteMessage> stateMessageSupplier = () -> {
-        stateManager.getCdcStateManager().setCdcState(offsetManager.read());
-        final AirbyteStateMessage stateMessage = stateManager.emit();
-        return new AirbyteMessage().withType(Type.STATE).withState(stateMessage);
-      };
-
-      // wrap the supplier in an iterator so that we can concat it to the message iterator.
-      final Iterator<AirbyteMessage> stateMessageIterator = MoreIterators.singletonIteratorFromSupplier(stateMessageSupplier);
-
-      // this structure guarantees that the debezium engine will be closed, before we attempt to emit the
-      // state file. we want this so that we have a guarantee that the debezium offset file (which we use
-      // to produce the state file) is up-to-date.
-      final CompositeIterator<AirbyteMessage> messageIteratorWithStateDecorator = AutoCloseableIterators
-          .concatWithEagerClose(messageIterator, AutoCloseableIterators.fromIterator(stateMessageIterator));
-
-      return Collections.singletonList(messageIteratorWithStateDecorator);
->>>>>>> deeee6de
     } else {
       return super.getIncrementalIterators(database, catalog, tableNameToTable, stateManager, emittedAt);
     }
