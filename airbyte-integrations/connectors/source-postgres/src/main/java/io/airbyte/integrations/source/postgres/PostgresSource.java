--- conflicted
+++ resolved
@@ -268,25 +268,14 @@
 
       final AutoCloseableIterator<AirbyteMessage> snapshotIterator = handler.getSnapshotIterators(
           new ConfiguredAirbyteCatalog().withStreams(streamsToSnapshot), new PostgresCdcConnectorMetadataInjector(),
-<<<<<<< HEAD
-          PostgresCdcProperties.getSnapshotProperties(), emittedAt);
-      return Collections.singletonList(
-          AutoCloseableIterators.concatWithEagerClose(snapshotIterator, AutoCloseableIterators.lazyIterator(incrementalIteratorSupplier)));
-=======
           PostgresCdcProperties.getSnapshotProperties(), postgresCdcStateHandler, emittedAt);
       return Collections.singletonList(AutoCloseableIterators.concatWithEagerClose(snapshotIterator, AutoCloseableIterators.lazyIterator(incrementalIteratorSupplier)));
->>>>>>> cae55cc1
 
     } else {
       return super.getIncrementalIterators(database, catalog, tableNameToTable, stateManager, emittedAt);
     }
   }
 
-<<<<<<< HEAD
-  // TODO(Subodh) : add logic of identifying new streams after PR
-  // https://github.com/airbytehq/airbyte/pull/13609 is merged
-=======
->>>>>>> cae55cc1
   protected List<ConfiguredAirbyteStream> identifyStreamsToSnapshot(final ConfiguredAirbyteCatalog catalog, final StateManager stateManager) {
     final Set<AirbyteStreamNameNamespacePair> alreadySyncedStreams = stateManager.getCdcStateManager().getInitialStreamsSynced();
     if (alreadySyncedStreams.isEmpty() && (stateManager.getCdcStateManager().getCdcState() == null
