/*
 * Copyright (c) 2023 Airbyte, Inc., all rights reserved.
 */

package io.airbyte.integrations.source.postgres;

import static io.airbyte.db.jdbc.JdbcConstants.JDBC_COLUMN_COLUMN_NAME;
import static io.airbyte.db.jdbc.JdbcConstants.JDBC_INDEX_NAME;
import static io.airbyte.db.jdbc.JdbcConstants.JDBC_INDEX_NON_UNIQUE;
import static io.airbyte.db.jdbc.JdbcUtils.AMPERSAND;
import static io.airbyte.db.jdbc.JdbcUtils.EQUALS;
import static io.airbyte.db.jdbc.JdbcUtils.PLATFORM_DATA_INCREASE_FACTOR;
import static io.airbyte.integrations.debezium.AirbyteDebeziumHandler.shouldUseCDC;
import static io.airbyte.integrations.source.jdbc.JdbcSSLConnectionUtils.CLIENT_KEY_STORE_PASS;
import static io.airbyte.integrations.source.jdbc.JdbcSSLConnectionUtils.CLIENT_KEY_STORE_URL;
import static io.airbyte.integrations.source.jdbc.JdbcSSLConnectionUtils.PARAM_CA_CERTIFICATE;
import static io.airbyte.integrations.source.jdbc.JdbcSSLConnectionUtils.parseSSLConfig;
import static io.airbyte.integrations.source.postgres.PostgresQueryUtils.NULL_CURSOR_VALUE_NO_SCHEMA_QUERY;
import static io.airbyte.integrations.source.postgres.PostgresQueryUtils.NULL_CURSOR_VALUE_WITH_SCHEMA_QUERY;
import static io.airbyte.integrations.source.postgres.PostgresQueryUtils.ROW_COUNT_RESULT_COL;
import static io.airbyte.integrations.source.postgres.PostgresQueryUtils.TABLE_ESTIMATE_QUERY;
import static io.airbyte.integrations.source.postgres.PostgresQueryUtils.TOTAL_BYTES_RESULT_COL;
import static io.airbyte.integrations.source.postgres.PostgresQueryUtils.streamsUnderVacuum;
import static io.airbyte.integrations.source.postgres.PostgresUtils.isIncrementalSyncMode;
import static io.airbyte.integrations.source.postgres.xmin.XminCtidUtils.categoriseStreams;
import static io.airbyte.integrations.source.relationaldb.RelationalDbQueryUtils.getFullyQualifiedTableNameWithQuoting;
import static io.airbyte.integrations.util.PostgresSslConnectionUtils.PARAM_SSL_MODE;
import static java.util.stream.Collectors.toList;
import static java.util.stream.Collectors.toSet;

import com.fasterxml.jackson.databind.JsonNode;
import com.google.common.annotations.VisibleForTesting;
import com.google.common.base.Preconditions;
import com.google.common.collect.ImmutableMap;
import com.google.common.collect.ImmutableSet;
import datadog.trace.api.Trace;
import io.airbyte.commons.exceptions.ConfigErrorException;
import io.airbyte.commons.features.EnvVariableFeatureFlags;
import io.airbyte.commons.features.FeatureFlags;
import io.airbyte.commons.functional.CheckedConsumer;
import io.airbyte.commons.functional.CheckedFunction;
import io.airbyte.commons.json.Jsons;
import io.airbyte.commons.util.AutoCloseableIterator;
import io.airbyte.commons.util.AutoCloseableIterators;
import io.airbyte.db.factory.DatabaseDriver;
import io.airbyte.db.jdbc.JdbcDatabase;
import io.airbyte.db.jdbc.JdbcUtils;
import io.airbyte.db.jdbc.streaming.AdaptiveStreamingQueryConfig;
import io.airbyte.integrations.base.AirbyteTraceMessageUtility;
import io.airbyte.integrations.base.IntegrationRunner;
import io.airbyte.integrations.base.Source;
import io.airbyte.integrations.base.ssh.SshWrappedSource;
import io.airbyte.integrations.debezium.AirbyteDebeziumHandler;
import io.airbyte.integrations.debezium.internals.postgres.PostgresCdcTargetPosition;
import io.airbyte.integrations.debezium.internals.postgres.PostgresDebeziumStateUtil;
import io.airbyte.integrations.debezium.internals.postgres.PostgresReplicationConnection;
import io.airbyte.integrations.source.jdbc.AbstractJdbcSource;
import io.airbyte.integrations.source.jdbc.JdbcSSLConnectionUtils;
import io.airbyte.integrations.source.jdbc.JdbcSSLConnectionUtils.SslMode;
import io.airbyte.integrations.source.jdbc.dto.JdbcPrivilegeDto;
import io.airbyte.integrations.source.postgres.ctid.CtidPostgresSourceOperations;
import io.airbyte.integrations.source.postgres.ctid.CtidStateManager;
import io.airbyte.integrations.source.postgres.ctid.PostgresCtidHandler;
import io.airbyte.integrations.source.postgres.internal.models.XminStatus;
import io.airbyte.integrations.source.postgres.xmin.PostgresXminHandler;
import io.airbyte.integrations.source.postgres.xmin.XminCtidUtils.StreamsCategorised;
import io.airbyte.integrations.source.postgres.xmin.XminStateManager;
import io.airbyte.integrations.source.relationaldb.TableInfo;
import io.airbyte.integrations.source.relationaldb.state.StateManager;
import io.airbyte.integrations.util.HostPortResolver;
import io.airbyte.protocol.models.CommonField;
import io.airbyte.protocol.models.v0.AirbyteCatalog;
import io.airbyte.protocol.models.v0.AirbyteConnectionStatus;
import io.airbyte.protocol.models.v0.AirbyteConnectionStatus.Status;
import io.airbyte.protocol.models.v0.AirbyteEstimateTraceMessage.Type;
import io.airbyte.protocol.models.v0.AirbyteMessage;
import io.airbyte.protocol.models.v0.AirbyteStateMessage.AirbyteStateType;
import io.airbyte.protocol.models.v0.AirbyteStream;
import io.airbyte.protocol.models.v0.AirbyteStreamNameNamespacePair;
import io.airbyte.protocol.models.v0.ConfiguredAirbyteCatalog;
import io.airbyte.protocol.models.v0.ConfiguredAirbyteStream;
import java.net.URI;
import java.net.URISyntaxException;
import java.nio.file.Path;
import java.sql.Connection;
import java.sql.PreparedStatement;
import java.sql.ResultSet;
import java.sql.SQLException;
import java.time.Duration;
import java.time.Instant;
import java.util.ArrayList;
import java.util.Collection;
import java.util.Collections;
import java.util.List;
import java.util.Map;
import java.util.Objects;
import java.util.OptionalInt;
import java.util.OptionalLong;
import java.util.Set;
import java.util.function.Supplier;
import java.util.stream.Collectors;
import java.util.stream.Stream;
import org.apache.commons.lang3.StringUtils;
import org.slf4j.Logger;
import org.slf4j.LoggerFactory;

public class PostgresSource extends AbstractJdbcSource<PostgresType> implements Source {

  private static final Logger LOGGER = LoggerFactory.getLogger(PostgresSource.class);
  private static final int INTERMEDIATE_STATE_EMISSION_FREQUENCY = 10_000;
  public static final String PARAM_SSLMODE = "sslmode";
  public static final String SSL_MODE = "ssl_mode";
  public static final String SSL_ROOT_CERT = "sslrootcert";

  static final String DRIVER_CLASS = DatabaseDriver.POSTGRESQL.getDriverClassName();
  public static final String CA_CERTIFICATE_PATH = "ca_certificate_path";
  public static final String SSL_KEY = "sslkey";
  public static final String SSL_PASSWORD = "sslpassword";
  public static final String MODE = "mode";

  private List<String> schemas;

  private Set<AirbyteStreamNameNamespacePair> publicizedTablesInCdc;
  private final FeatureFlags featureFlags;
  private static final Set<String> INVALID_CDC_SSL_MODES = ImmutableSet.of("allow", "prefer");
  private int stateEmissionFrequency;
  private XminStatus xminStatus;

  public static Source sshWrappedSource() {
    return new SshWrappedSource(new PostgresSource(), JdbcUtils.HOST_LIST_KEY, JdbcUtils.PORT_LIST_KEY, "security");
  }

  PostgresSource() {
    super(DRIVER_CLASS, AdaptiveStreamingQueryConfig::new, new PostgresSourceOperations());
    this.featureFlags = new EnvVariableFeatureFlags();
    this.stateEmissionFrequency = INTERMEDIATE_STATE_EMISSION_FREQUENCY;
  }

  @Override
  public JsonNode toDatabaseConfig(final JsonNode config) {
    final List<String> additionalParameters = new ArrayList<>();
    // Initialize parameters with prepareThreshold=0 to mitigate pgbouncer errors
    // https://github.com/airbytehq/airbyte/issues/24796
    additionalParameters.add("prepareThreshold=0");

    final String encodedDatabaseName = HostPortResolver.encodeValue(config.get(JdbcUtils.DATABASE_KEY).asText());

    final StringBuilder jdbcUrl = new StringBuilder(String.format("jdbc:postgresql://%s:%s/%s?",
        config.get(JdbcUtils.HOST_KEY).asText(),
        config.get(JdbcUtils.PORT_KEY).asText(),
        encodedDatabaseName));

    if (config.get(JdbcUtils.JDBC_URL_PARAMS_KEY) != null && !config.get(JdbcUtils.JDBC_URL_PARAMS_KEY).asText().isEmpty()) {
      jdbcUrl.append(config.get(JdbcUtils.JDBC_URL_PARAMS_KEY).asText()).append(AMPERSAND);
    }

    final Map<String, String> sslParameters = parseSSLConfig(config);
    if (config.has(PARAM_SSL_MODE) && config.get(PARAM_SSL_MODE).has(PARAM_CA_CERTIFICATE)) {
      sslParameters.put(CA_CERTIFICATE_PATH,
          JdbcSSLConnectionUtils.fileFromCertPem(config.get(PARAM_SSL_MODE).get(PARAM_CA_CERTIFICATE).asText()).toString());
      LOGGER.debug("root ssl ca crt file: {}", sslParameters.get(CA_CERTIFICATE_PATH));
    }

    if (config.has(JdbcUtils.SCHEMAS_KEY) && config.get(JdbcUtils.SCHEMAS_KEY).isArray()) {
      schemas = new ArrayList<>();
      for (final JsonNode schema : config.get(JdbcUtils.SCHEMAS_KEY)) {
        schemas.add(schema.asText());
      }
    }

    if (schemas != null && !schemas.isEmpty()) {
      additionalParameters.add("currentSchema=" + String.join(",", schemas));
    }

    additionalParameters.forEach(x -> jdbcUrl.append(x).append("&"));

    jdbcUrl.append(toJDBCQueryParams(sslParameters));
    LOGGER.debug("jdbc url: {}", jdbcUrl.toString());
    final ImmutableMap.Builder<Object, Object> configBuilder = ImmutableMap.builder()
        .put(JdbcUtils.USERNAME_KEY, config.get(JdbcUtils.USERNAME_KEY).asText())
        .put(JdbcUtils.JDBC_URL_KEY, jdbcUrl.toString());

    if (config.has(JdbcUtils.PASSWORD_KEY)) {
      configBuilder.put(JdbcUtils.PASSWORD_KEY, config.get(JdbcUtils.PASSWORD_KEY).asText());
    }

    configBuilder.putAll(sslParameters);
    return Jsons.jsonNode(configBuilder.build());
  }

  public String toJDBCQueryParams(final Map<String, String> sslParams) {
    return Objects.isNull(sslParams) ? ""
        : sslParams.entrySet()
            .stream()
            .map((entry) -> {
              try {
                final String result = switch (entry.getKey()) {
                  case JdbcSSLConnectionUtils.SSL_MODE -> PARAM_SSLMODE + EQUALS + toSslJdbcParam(SslMode.valueOf(entry.getValue()));
                  case CA_CERTIFICATE_PATH -> SSL_ROOT_CERT + EQUALS + entry.getValue();
                  case CLIENT_KEY_STORE_URL -> SSL_KEY + EQUALS + Path.of(new URI(entry.getValue()));
                  case CLIENT_KEY_STORE_PASS -> SSL_PASSWORD + EQUALS + entry.getValue();
                  default -> "";
                };
                return result;
              } catch (final URISyntaxException e) {
                throw new IllegalArgumentException("unable to convert to URI", e);
              }
            })
            .filter(s -> Objects.nonNull(s) && !s.isEmpty())
            .collect(Collectors.joining(JdbcUtils.AMPERSAND));
  }

  @Override
  public Set<String> getExcludedInternalNameSpaces() {
    return Set.of("information_schema", "pg_catalog", "pg_internal", "catalog_history");
  }

  @Override
  protected Set<String> getExcludedViews() {
    return Set.of("pg_stat_statements", "pg_stat_statements_info");
  }

  @Override
  protected void logPreSyncDebugData(final JdbcDatabase database, final ConfiguredAirbyteCatalog catalog)
      throws SQLException {
    super.logPreSyncDebugData(database, catalog);
    for (final ConfiguredAirbyteStream stream : catalog.getStreams()) {
      final String streamName = stream.getStream().getName();
      final String schemaName = stream.getStream().getNamespace();
      final ResultSet indexInfo = database.getMetaData().getIndexInfo(null,
          schemaName,
          streamName,
          false,
          false);
      LOGGER.info("Discovering indexes for schema \"{}\", table \"{}\"", schemaName, streamName);
      while (indexInfo.next()) {
        LOGGER.info("Index name: {}, Column: {}, Unique: {}",
            indexInfo.getString(JDBC_INDEX_NAME),
            indexInfo.getString(JDBC_COLUMN_COLUMN_NAME),
            !indexInfo.getBoolean(JDBC_INDEX_NON_UNIQUE));
      }
      indexInfo.close();
    }

    // Log and save the xmin status
    this.xminStatus = PostgresQueryUtils.getXminStatus(database);
    LOGGER.info(String.format("Xmin Status : {Number of wraparounds: %s, Xmin Transaction Value: %s, Xmin Raw Value: %s",
        xminStatus.getNumWraparound(), xminStatus.getXminXidValue(), xminStatus.getXminRawValue()));

  }

  @Override
  @Trace(operationName = DISCOVER_TRACE_OPERATION_NAME)
  public AirbyteCatalog discover(final JsonNode config) throws Exception {
    final AirbyteCatalog catalog = super.discover(config);

    if (PostgresUtils.isCdc(config)) {
      final List<AirbyteStream> streams = catalog.getStreams().stream()
          .map(PostgresCatalogHelper::overrideSyncModes)
          .map(PostgresCatalogHelper::removeIncrementalWithoutPk)
          .map(PostgresCatalogHelper::setIncrementalToSourceDefined)
          .map(PostgresCatalogHelper::addCdcMetadataColumns)
          // If we're in CDC mode and a stream is not in the publication, the user should only be able to sync
          // this in FULL_REFRESH mode
          .map(stream -> PostgresCatalogHelper.setFullRefreshForNonPublicationStreams(stream, publicizedTablesInCdc))
          .collect(toList());

      catalog.setStreams(streams);
    } else if (PostgresUtils.isXmin(config)) {
      // Xmin replication has a source-defined cursor (the xmin column). This is done to prevent the user
      // from being able to pick their own cursor.
      final List<AirbyteStream> streams = catalog.getStreams().stream()
          .map(PostgresCatalogHelper::setIncrementalToSourceDefined)
          .collect(toList());

      catalog.setStreams(streams);
    }

    return catalog;
  }

  @Override
  public JdbcDatabase createDatabase(final JsonNode config) throws SQLException {
    final JdbcDatabase database = super.createDatabase(config);
    this.publicizedTablesInCdc = PostgresCatalogHelper.getPublicizedTables(database);
    return database;
  }

  @Override
  public List<TableInfo<CommonField<PostgresType>>> discoverInternal(final JdbcDatabase database) throws Exception {
    return discoverRawTables(database);
  }

  public List<TableInfo<CommonField<PostgresType>>> discoverRawTables(final JdbcDatabase database) throws Exception {
    if (schemas != null && !schemas.isEmpty()) {
      // process explicitly selected (from UI) schemas
      final List<TableInfo<CommonField<PostgresType>>> internals = new ArrayList<>();
      for (final String schema : schemas) {
        LOGGER.debug("Checking schema: {}", schema);
        final List<TableInfo<CommonField<PostgresType>>> tables = super.discoverInternal(database, schema);
        internals.addAll(tables);
        for (final TableInfo<CommonField<PostgresType>> table : tables) {
          LOGGER.debug("Found table: {}.{}", table.getNameSpace(), table.getName());
        }
      }
      return internals;
    } else {
      LOGGER.info("No schemas explicitly set on UI to process, so will process all of existing schemas in DB");
      return super.discoverInternal(database);
    }
  }

  @VisibleForTesting
  List<JsonNode> getReplicationSlot(final JdbcDatabase database, final JsonNode config) {
    try {
      return database.queryJsons(connection -> {
        final String sql = "SELECT * FROM pg_replication_slots WHERE slot_name = ? AND plugin = ? AND database = ?";
        final PreparedStatement ps = connection.prepareStatement(sql);
        ps.setString(1, config.get("replication_method").get("replication_slot").asText());
        ps.setString(2, PostgresUtils.getPluginValue(config.get("replication_method")));
        ps.setString(3, config.get(JdbcUtils.DATABASE_KEY).asText());

        LOGGER.info("Attempting to find the named replication slot using the query: {}", ps);

        return ps;
      }, sourceOperations::rowToJson);
    } catch (final SQLException e) {
      throw new RuntimeException(e);
    }
  }

  @Trace(operationName = CHECK_TRACE_OPERATION_NAME)
  @Override
  public List<CheckedConsumer<JdbcDatabase, Exception>> getCheckOperations(final JsonNode config)
      throws Exception {
    final List<CheckedConsumer<JdbcDatabase, Exception>> checkOperations = new ArrayList<>(
        super.getCheckOperations(config));

    if (PostgresUtils.isCdc(config)) {
      checkOperations.add(database -> {
        final List<JsonNode> matchingSlots = getReplicationSlot(database, config);

        if (matchingSlots.size() != 1) {
          throw new ConfigErrorException(
              "Expected exactly one replication slot but found " + matchingSlots.size()
                  + ". Please read the docs and add a replication slot to your database.");
        }

      });

      checkOperations.add(database -> {
        final List<JsonNode> matchingPublications = database.queryJsons(connection -> {
          final PreparedStatement ps = connection.prepareStatement("SELECT * FROM pg_publication WHERE pubname = ?");
          ps.setString(1, config.get("replication_method").get("publication").asText());
          LOGGER.info("Attempting to find the publication using the query: " + ps);
          return ps;
        }, sourceOperations::rowToJson);

        if (matchingPublications.size() != 1) {
          throw new ConfigErrorException(
              "Expected exactly one publication but found " + matchingPublications.size()
                  + ". Please read the docs and add a publication to your database.");
        }

      });

      checkOperations.add(database -> {
        PostgresUtils.checkFirstRecordWaitTime(config);
      });

      checkOperations.add(database -> {
        PostgresUtils.checkQueueSize(config);
      });

      // Verify that a CDC connection can be created
      checkOperations.add(database -> {
        /**
         * TODO: Next line is required for SSL connections so the JDBC_URL is set with all required
         * parameters. This needs to be handle by createConnection function instead. Created issue
         * https://github.com/airbytehq/airbyte/issues/23380.
         */
        final JsonNode databaseConfig = database.getDatabaseConfig();
        // Empty try statement as we only need to verify that the connection can be created.
        try (final Connection connection = PostgresReplicationConnection.createConnection(databaseConfig)) {}
      });
    }

    return checkOperations;
  }

  @Override
  public List<AutoCloseableIterator<AirbyteMessage>> getIncrementalIterators(final JdbcDatabase database,
                                                                             final ConfiguredAirbyteCatalog catalog,
                                                                             final Map<String, TableInfo<CommonField<PostgresType>>> tableNameToTable,
                                                                             final StateManager stateManager,
                                                                             final Instant emittedAt) {
    final JsonNode sourceConfig = database.getSourceConfig();
    if (PostgresUtils.isCdc(sourceConfig) && shouldUseCDC(catalog)) {
      final Duration firstRecordWaitTime = PostgresUtils.getFirstRecordWaitTime(sourceConfig);
      final OptionalInt queueSize = OptionalInt.of(PostgresUtils.getQueueSize(sourceConfig));
      LOGGER.info("First record waiting time: {} seconds", firstRecordWaitTime.getSeconds());
      LOGGER.info("Queue size: {}", queueSize.getAsInt());

      final PostgresDebeziumStateUtil postgresDebeziumStateUtil = new PostgresDebeziumStateUtil();
      final JsonNode state =
          (stateManager.getCdcStateManager().getCdcState() == null || stateManager.getCdcStateManager().getCdcState().getState() == null) ? null
              : Jsons.clone(stateManager.getCdcStateManager().getCdcState().getState());

      final OptionalLong savedOffset = postgresDebeziumStateUtil.savedOffset(
          Jsons.clone(PostgresCdcProperties.getDebeziumDefaultProperties(database)),
          catalog,
          state,
          sourceConfig);

      // We should always be able to extract offset out of state if it's not null
      if (state != null && savedOffset.isEmpty()) {
        throw new RuntimeException(
            "Unable extract the offset out of state, State mutation might not be working. " + state.asText());
      }

      final boolean savedOffsetAfterReplicationSlotLSN = postgresDebeziumStateUtil.isSavedOffsetAfterReplicationSlotLSN(
          // We can assume that there will be only 1 replication slot cause before the sync starts for
          // Postgres CDC,
          // we run all the check operations and one of the check validates that the replication slot exists
          // and has only 1 entry
          getReplicationSlot(database, sourceConfig).get(0),
          savedOffset);

      if (!savedOffsetAfterReplicationSlotLSN) {
        LOGGER.warn("Saved offset is before Replication slot's confirmed_flush_lsn, Airbyte will trigger sync from scratch");
      } else if (PostgresUtils.shouldFlushAfterSync(sourceConfig)) {
        postgresDebeziumStateUtil.commitLSNToPostgresDatabase(database.getDatabaseConfig(),
            savedOffset,
            sourceConfig.get("replication_method").get("replication_slot").asText(),
            sourceConfig.get("replication_method").get("publication").asText(),
            PostgresUtils.getPluginValue(sourceConfig.get("replication_method")));
      }

      final AirbyteDebeziumHandler<Long> handler = new AirbyteDebeziumHandler<>(sourceConfig,
          PostgresCdcTargetPosition.targetPosition(database), false, firstRecordWaitTime, queueSize);
      final PostgresCdcStateHandler postgresCdcStateHandler = new PostgresCdcStateHandler(stateManager);
      final List<ConfiguredAirbyteStream> streamsToSnapshot = identifyStreamsToSnapshot(catalog, stateManager);
      final Supplier<AutoCloseableIterator<AirbyteMessage>> incrementalIteratorSupplier = () -> handler.getIncrementalIterators(catalog,
          new PostgresCdcSavedInfoFetcher(savedOffsetAfterReplicationSlotLSN ? stateManager.getCdcStateManager().getCdcState() : null),
          postgresCdcStateHandler,
          new PostgresCdcConnectorMetadataInjector(),
          PostgresCdcProperties.getDebeziumDefaultProperties(database),
          emittedAt,
          false);
      if (!savedOffsetAfterReplicationSlotLSN || streamsToSnapshot.isEmpty()) {
        return Collections.singletonList(incrementalIteratorSupplier.get());
      }

      final AutoCloseableIterator<AirbyteMessage> snapshotIterator = handler.getSnapshotIterators(
          new ConfiguredAirbyteCatalog().withStreams(streamsToSnapshot), new PostgresCdcConnectorMetadataInjector(),
          PostgresCdcProperties.getSnapshotProperties(database), postgresCdcStateHandler, emittedAt);
      return Collections.singletonList(
          AutoCloseableIterators.concatWithEagerClose(AirbyteTraceMessageUtility::emitStreamStatusTrace, snapshotIterator,
              AutoCloseableIterators.lazyIterator(incrementalIteratorSupplier, null)));

    } else if (PostgresUtils.isXmin(sourceConfig) && isIncrementalSyncMode(catalog)) {
<<<<<<< HEAD
      final StreamsCategorised streamsCategorised = categoriseStreams(stateManager, catalog, xminStatus);
      LOGGER.info("Streams to be synced via ctid : {}", streamsCategorised.ctidStreams.streamsForCtidSync.size());
      LOGGER.info("Streams to be synced via xmin : {}", streamsCategorised.xminStreams.streamsForXminSync.size());
=======
      final StreamsCategorised streamsCategorised = categoriseStreams(stateManager, catalog);
>>>>>>> 52eb61de

      final List<AutoCloseableIterator<AirbyteMessage>> ctidIterator = new ArrayList<>();
      final List<AutoCloseableIterator<AirbyteMessage>> xminIterator = new ArrayList<>();

      if (!streamsCategorised.ctidStreams().streamsForCtidSync().isEmpty()) {
        final List<AirbyteStreamNameNamespacePair> streamsUnderVacuum = streamsUnderVacuum(database,
            streamsCategorised.ctidStreams().streamsForCtidSync(), getQuoteString());

        final List<ConfiguredAirbyteStream> finalListOfStreamsToBeSyncedViaCtid =
            streamsUnderVacuum.isEmpty() ? streamsCategorised.ctidStreams().streamsForCtidSync()
                : streamsCategorised.ctidStreams().streamsForCtidSync().stream()
                    .filter(c -> !streamsUnderVacuum.contains(AirbyteStreamNameNamespacePair.fromConfiguredAirbyteSteam(c)))
                    .toList();
        LOGGER.info("Streams to be synced via ctid : {}", finalListOfStreamsToBeSyncedViaCtid.size());
        final Map<io.airbyte.protocol.models.AirbyteStreamNameNamespacePair, Long> fileNodes = PostgresQueryUtils.fileNodeForStreams(database,
            finalListOfStreamsToBeSyncedViaCtid,
            getQuoteString());
        final CtidStateManager ctidStateManager = new CtidStateManager(streamsCategorised.ctidStreams().statesFromCtidSync(), fileNodes);
        final PostgresCtidHandler ctidHandler = new PostgresCtidHandler(sourceConfig, database, new CtidPostgresSourceOperations(), getQuoteString(),
            fileNodes, ctidStateManager,
            namespacePair -> Jsons.jsonNode(xminStatus),
            (namespacePair, jsonState) -> XminStateManager.getAirbyteStateMessage(namespacePair, Jsons.object(jsonState, XminStatus.class)));
        ctidIterator.addAll(ctidHandler.getIncrementalIterators(
            new ConfiguredAirbyteCatalog().withStreams(finalListOfStreamsToBeSyncedViaCtid), tableNameToTable, emittedAt));
      } else {
        LOGGER.info("No Streams will be synced via ctid.");
      }

      if (!streamsCategorised.xminStreams().streamsForXminSync().isEmpty()) {
        LOGGER.info("Streams to be synced via xmin : {}", streamsCategorised.xminStreams().streamsForXminSync().size());
        final XminStateManager xminStateManager = new XminStateManager(streamsCategorised.xminStreams().statesFromXminSync());
        final PostgresXminHandler xminHandler = new PostgresXminHandler(database, sourceOperations, getQuoteString(), xminStatus, xminStateManager);

        xminIterator.addAll(xminHandler.getIncrementalIterators(
            new ConfiguredAirbyteCatalog().withStreams(streamsCategorised.xminStreams().streamsForXminSync()), tableNameToTable, emittedAt));
      } else {
        LOGGER.info("No Streams will be synced via xmin.");
      }

      return Stream
          .of(ctidIterator, xminIterator)
          .flatMap(Collection::stream)
          .collect(Collectors.toList());
    } else {
      return super.getIncrementalIterators(database, catalog, tableNameToTable, stateManager, emittedAt);
    }
  }

  @Override
  public Set<JdbcPrivilegeDto> getPrivilegesTableForCurrentUser(final JdbcDatabase database,
                                                                final String schema)
      throws SQLException {
    final CheckedFunction<Connection, PreparedStatement, SQLException> statementCreator = connection -> {
      final PreparedStatement ps = connection.prepareStatement(
          """
                 SELECT nspname as table_schema,
                        relname as table_name
                 FROM   pg_class c
                 JOIN   pg_namespace n on c.relnamespace = n.oid
                 WHERE  has_table_privilege(c.oid, 'SELECT')
                 AND    has_schema_privilege(current_user, nspname, 'USAGE')
                 -- r = ordinary table, i = index, S = sequence, t = TOAST table, v = view, m = materialized view, c = composite type, f = foreign table, p = partitioned table, I = partitioned index
                 AND    relkind in ('r', 'm', 'v', 't', 'f', 'p')
                 and    ((? is null) OR nspname = ?)
          """);
      ps.setString(1, schema);
      ps.setString(2, schema);
      return ps;
    };

    return database.queryJsons(statementCreator, sourceOperations::rowToJson)
        .stream()
        .map(e -> JdbcPrivilegeDto.builder()
            .schemaName(e.get("table_schema").asText())
            .tableName(e.get("table_name").asText())
            .build())
        .collect(toSet());
  }

  @VisibleForTesting
  static String getUsername(final JsonNode databaseConfig) {
    final String jdbcUrl = databaseConfig.get(JdbcUtils.JDBC_URL_KEY).asText();
    final String username = databaseConfig.get(JdbcUtils.USERNAME_KEY).asText();

    // Azure Postgres server has this username pattern: <username>@<host>.
    // Inside Postgres, the true username is just <username>.
    // The jdbc_url is constructed in the toDatabaseConfig method.
    if (username.contains("@") && jdbcUrl.contains("azure.com:")) {
      final String[] tokens = username.split("@");
      final String postgresUsername = tokens[0];
      LOGGER.info("Azure username \"{}\" is detected; use \"{}\" to check permission", username, postgresUsername);
      return postgresUsername;
    }

    return username;
  }

  @Override
  protected boolean isNotInternalSchema(final JsonNode jsonNode, final Set<String> internalSchemas) {
    return false;
  }

  @Override
  protected AirbyteStateType getSupportedStateType(final JsonNode config) {
    if (!featureFlags.useStreamCapableState()) {
      return AirbyteStateType.LEGACY;
    }
    return PostgresUtils.isCdc(config) ? AirbyteStateType.GLOBAL : AirbyteStateType.STREAM;
  }

  @Override
  protected int getStateEmissionFrequency() {
    return this.stateEmissionFrequency;
  }

  @VisibleForTesting
  protected void setStateEmissionFrequencyForDebug(final int stateEmissionFrequency) {
    this.stateEmissionFrequency = stateEmissionFrequency;
  }

  public static void main(final String[] args) throws Exception {
    final Source source = PostgresSource.sshWrappedSource();
    LOGGER.info("starting source: {}", PostgresSource.class);
    new IntegrationRunner(source).run(args);
    LOGGER.info("completed source: {}", PostgresSource.class);
  }

  @Override
  @Trace(operationName = CHECK_TRACE_OPERATION_NAME)
  public AirbyteConnectionStatus check(final JsonNode config) throws Exception {
    if (PostgresUtils.isCdc(config)) {
      if (config.has(SSL_MODE) && config.get(SSL_MODE).has(MODE)) {
        final String sslModeValue = config.get(SSL_MODE).get(MODE).asText();
        if (INVALID_CDC_SSL_MODES.contains(sslModeValue)) {
          return new AirbyteConnectionStatus()
              .withStatus(Status.FAILED)
              .withMessage(String.format(
                  "In CDC replication mode ssl value '%s' is invalid. Please use one of the following SSL modes: disable, require, verify-ca, verify-full",
                  sslModeValue));
        }
      }
    }
    return super.check(config);
  }

  protected String toSslJdbcParam(final SslMode sslMode) {
    return toSslJdbcParamInternal(sslMode);
  }

  protected static String toSslJdbcParamInternal(final SslMode sslMode) {
    final var result = switch (sslMode) {
      case DISABLED -> org.postgresql.jdbc.SslMode.DISABLE.value;
      case ALLOWED -> org.postgresql.jdbc.SslMode.ALLOW.value;
      case PREFERRED -> org.postgresql.jdbc.SslMode.PREFER.value;
      case REQUIRED -> org.postgresql.jdbc.SslMode.REQUIRE.value;
      case VERIFY_CA -> org.postgresql.jdbc.SslMode.VERIFY_CA.value;
      case VERIFY_IDENTITY -> org.postgresql.jdbc.SslMode.VERIFY_FULL.value;
      default -> throw new IllegalArgumentException("unexpected ssl mode");
    };
    LOGGER.info("{} toSslJdbcParam {}", sslMode.name(), result);
    return result;
  }

  @Override
  protected boolean verifyCursorColumnValues(final JdbcDatabase database, final String schema, final String tableName, final String columnName)
      throws SQLException {
    final String query;
    final String resultColName = "nullValue";
    // Query: Only if cursor column allows null values, query whether it contains one
    if (StringUtils.isNotBlank(schema)) {
      query = String.format(NULL_CURSOR_VALUE_WITH_SCHEMA_QUERY,
          schema, tableName, columnName, schema, tableName, columnName, resultColName);
    } else {
      query = String.format(NULL_CURSOR_VALUE_NO_SCHEMA_QUERY,
          tableName, columnName, tableName, columnName, resultColName);
    }
    LOGGER.debug("null value query: {}", query);
    final List<JsonNode> jsonNodes = database.bufferedResultSetQuery(conn -> conn.createStatement().executeQuery(query),
        resultSet -> JdbcUtils.getDefaultSourceOperations().rowToJson(resultSet));
    Preconditions.checkState(jsonNodes.size() == 1);
    final boolean nullValExist = jsonNodes.get(0).get(resultColName.toLowerCase()).booleanValue(); // For some reason value in node is lowercase
    LOGGER.debug("null value exist: {}", nullValExist);
    return !nullValExist;
  }

  @Override
  protected void estimateFullRefreshSyncSize(final JdbcDatabase database,
                                             final ConfiguredAirbyteStream configuredAirbyteStream) {
    try {
      final String schemaName = configuredAirbyteStream.getStream().getNamespace();
      final String tableName = configuredAirbyteStream.getStream().getName();
      final String fullTableName =
          getFullyQualifiedTableNameWithQuoting(schemaName, tableName, getQuoteString());

      final List<JsonNode> tableEstimateResult = getFullTableEstimate(database, fullTableName, schemaName, tableName);

      if (!tableEstimateResult.isEmpty() && tableEstimateResult.get(0).has(ROW_COUNT_RESULT_COL) &&
          tableEstimateResult.get(0).has(TOTAL_BYTES_RESULT_COL)) {
        final long syncRowCount = tableEstimateResult.get(0).get(ROW_COUNT_RESULT_COL).asLong();
        final long syncByteCount = tableEstimateResult.get(0).get(TOTAL_BYTES_RESULT_COL).asLong();

        // The fast count query can return negative or otherwise invalid results for small tables. In this
        // case, we can skip emitting an
        // estimate trace altogether since the sync will likely complete quickly.
        if (syncRowCount <= 0) {
          return;
        }

        // Here, we double the bytes estimate to account for serialization. Perhaps a better way to do this
        // is to
        // read a row and Stringify it to better understand the accurate volume of data sent over the wire.
        // However, this approach doesn't account for different row sizes.
        AirbyteTraceMessageUtility.emitEstimateTrace(PLATFORM_DATA_INCREASE_FACTOR * syncByteCount, Type.STREAM, syncRowCount, tableName, schemaName);
        LOGGER.info(String.format("Estimate for table: %s : {sync_row_count: %s, sync_bytes: %s, total_table_row_count: %s, total_table_bytes: %s}",
            fullTableName, syncRowCount, syncByteCount, syncRowCount, syncByteCount));
      }
    } catch (final SQLException e) {
      LOGGER.warn("Error occurred while attempting to estimate sync size", e);
    }
  }

  private List<JsonNode> getFullTableEstimate(final JdbcDatabase database,
                                              final String fullTableName,
                                              final String schemaName,
                                              final String tableName)
      throws SQLException {
    // Construct the table estimate query.
    final String tableEstimateQuery =
        String.format(TABLE_ESTIMATE_QUERY, schemaName, tableName, ROW_COUNT_RESULT_COL, fullTableName, TOTAL_BYTES_RESULT_COL);
    LOGGER.debug("table estimate query: {}", tableEstimateQuery);
    final List<JsonNode> jsonNodes = database.bufferedResultSetQuery(conn -> conn.createStatement().executeQuery(tableEstimateQuery),
        resultSet -> JdbcUtils.getDefaultSourceOperations().rowToJson(resultSet));
    Preconditions.checkState(jsonNodes.size() == 1);
    return jsonNodes;
  }

}<|MERGE_RESOLUTION|>--- conflicted
+++ resolved
@@ -459,13 +459,7 @@
               AutoCloseableIterators.lazyIterator(incrementalIteratorSupplier, null)));
 
     } else if (PostgresUtils.isXmin(sourceConfig) && isIncrementalSyncMode(catalog)) {
-<<<<<<< HEAD
       final StreamsCategorised streamsCategorised = categoriseStreams(stateManager, catalog, xminStatus);
-      LOGGER.info("Streams to be synced via ctid : {}", streamsCategorised.ctidStreams.streamsForCtidSync.size());
-      LOGGER.info("Streams to be synced via xmin : {}", streamsCategorised.xminStreams.streamsForXminSync.size());
-=======
-      final StreamsCategorised streamsCategorised = categoriseStreams(stateManager, catalog);
->>>>>>> 52eb61de
 
       final List<AutoCloseableIterator<AirbyteMessage>> ctidIterator = new ArrayList<>();
       final List<AutoCloseableIterator<AirbyteMessage>> xminIterator = new ArrayList<>();
