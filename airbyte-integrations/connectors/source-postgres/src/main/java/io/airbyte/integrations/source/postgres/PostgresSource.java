/*
 * Copyright (c) 2023 Airbyte, Inc., all rights reserved.
 */

package io.airbyte.integrations.source.postgres;

import static io.airbyte.db.jdbc.JdbcConstants.JDBC_COLUMN_COLUMN_NAME;
import static io.airbyte.db.jdbc.JdbcConstants.JDBC_INDEX_NAME;
import static io.airbyte.db.jdbc.JdbcConstants.JDBC_INDEX_NON_UNIQUE;
import static io.airbyte.db.jdbc.JdbcUtils.AMPERSAND;
import static io.airbyte.db.jdbc.JdbcUtils.EQUALS;
import static io.airbyte.db.jdbc.JdbcUtils.PLATFORM_DATA_INCREASE_FACTOR;
import static io.airbyte.integrations.debezium.AirbyteDebeziumHandler.shouldUseCDC;
import static io.airbyte.integrations.source.jdbc.JdbcSSLConnectionUtils.CLIENT_KEY_STORE_PASS;
import static io.airbyte.integrations.source.jdbc.JdbcSSLConnectionUtils.CLIENT_KEY_STORE_URL;
import static io.airbyte.integrations.source.jdbc.JdbcSSLConnectionUtils.PARAM_CA_CERTIFICATE;
import static io.airbyte.integrations.source.jdbc.JdbcSSLConnectionUtils.parseSSLConfig;
import static io.airbyte.integrations.source.postgres.PostgresQueryUtils.NULL_CURSOR_VALUE_NO_SCHEMA_QUERY;
import static io.airbyte.integrations.source.postgres.PostgresQueryUtils.NULL_CURSOR_VALUE_WITH_SCHEMA_QUERY;
import static io.airbyte.integrations.source.postgres.PostgresQueryUtils.ROW_COUNT_RESULT_COL;
import static io.airbyte.integrations.source.postgres.PostgresQueryUtils.TABLE_ESTIMATE_QUERY;
import static io.airbyte.integrations.source.postgres.PostgresQueryUtils.TOTAL_BYTES_RESULT_COL;
import static io.airbyte.integrations.source.postgres.PostgresQueryUtils.streamsUnderVacuum;
import static io.airbyte.integrations.source.postgres.PostgresUtils.isIncrementalSyncMode;
import static io.airbyte.integrations.source.postgres.cdc.PostgresCdcCtidInitializer.cdcCtidIteratorsCombined;
import static io.airbyte.integrations.source.postgres.xmin.XminCtidUtils.categoriseStreams;
import static io.airbyte.integrations.source.relationaldb.RelationalDbQueryUtils.getFullyQualifiedTableNameWithQuoting;
import static io.airbyte.integrations.util.PostgresSslConnectionUtils.PARAM_SSL_MODE;
import static java.util.stream.Collectors.toList;
import static java.util.stream.Collectors.toSet;

import com.fasterxml.jackson.databind.JsonNode;
import com.google.common.annotations.VisibleForTesting;
import com.google.common.base.Preconditions;
import com.google.common.collect.ImmutableMap;
import com.google.common.collect.ImmutableSet;
import datadog.trace.api.Trace;
import io.airbyte.commons.exceptions.ConfigErrorException;
import io.airbyte.commons.features.EnvVariableFeatureFlags;
import io.airbyte.commons.features.FeatureFlags;
import io.airbyte.commons.functional.CheckedConsumer;
import io.airbyte.commons.functional.CheckedFunction;
import io.airbyte.commons.json.Jsons;
import io.airbyte.commons.util.AutoCloseableIterator;
import io.airbyte.commons.util.AutoCloseableIterators;
import io.airbyte.db.factory.DatabaseDriver;
import io.airbyte.db.jdbc.JdbcDatabase;
import io.airbyte.db.jdbc.JdbcUtils;
import io.airbyte.db.jdbc.streaming.AdaptiveStreamingQueryConfig;
import io.airbyte.integrations.base.AirbyteTraceMessageUtility;
import io.airbyte.integrations.base.IntegrationRunner;
import io.airbyte.integrations.base.Source;
import io.airbyte.integrations.base.ssh.SshWrappedSource;
import io.airbyte.integrations.debezium.AirbyteDebeziumHandler;
import io.airbyte.integrations.debezium.internals.postgres.PostgresCdcTargetPosition;
import io.airbyte.integrations.debezium.internals.postgres.PostgresDebeziumStateUtil;
import io.airbyte.integrations.debezium.internals.postgres.PostgresReplicationConnection;
import io.airbyte.integrations.source.jdbc.AbstractJdbcSource;
import io.airbyte.integrations.source.jdbc.JdbcSSLConnectionUtils;
import io.airbyte.integrations.source.jdbc.JdbcSSLConnectionUtils.SslMode;
import io.airbyte.integrations.source.jdbc.dto.JdbcPrivilegeDto;
<<<<<<< HEAD
import io.airbyte.integrations.source.postgres.cdc.PostgresCdcConnectorMetadataInjector;
import io.airbyte.integrations.source.postgres.cdc.PostgresCdcProperties;
import io.airbyte.integrations.source.postgres.cdc.PostgresCdcSavedInfoFetcher;
import io.airbyte.integrations.source.postgres.cdc.PostgresCdcStateHandler;
=======
import io.airbyte.integrations.source.postgres.PostgresQueryUtils.TableBlockSize;
>>>>>>> 52b8cbe3
import io.airbyte.integrations.source.postgres.ctid.CtidPostgresSourceOperations;
import io.airbyte.integrations.source.postgres.ctid.CtidPerStreamStateManager;
import io.airbyte.integrations.source.postgres.ctid.CtidStateManager;
import io.airbyte.integrations.source.postgres.ctid.PostgresCtidHandler;
import io.airbyte.integrations.source.postgres.internal.models.XminStatus;
import io.airbyte.integrations.source.postgres.xmin.PostgresXminHandler;
import io.airbyte.integrations.source.postgres.xmin.XminCtidUtils.StreamsCategorised;
import io.airbyte.integrations.source.postgres.xmin.XminStateManager;
import io.airbyte.integrations.source.relationaldb.TableInfo;
import io.airbyte.integrations.source.relationaldb.state.StateManager;
import io.airbyte.integrations.util.HostPortResolver;
import io.airbyte.protocol.models.CommonField;
import io.airbyte.protocol.models.v0.AirbyteCatalog;
import io.airbyte.protocol.models.v0.AirbyteConnectionStatus;
import io.airbyte.protocol.models.v0.AirbyteConnectionStatus.Status;
import io.airbyte.protocol.models.v0.AirbyteEstimateTraceMessage.Type;
import io.airbyte.protocol.models.v0.AirbyteMessage;
import io.airbyte.protocol.models.v0.AirbyteStateMessage.AirbyteStateType;
import io.airbyte.protocol.models.v0.AirbyteStream;
import io.airbyte.protocol.models.v0.AirbyteStreamNameNamespacePair;
import io.airbyte.protocol.models.v0.ConfiguredAirbyteCatalog;
import io.airbyte.protocol.models.v0.ConfiguredAirbyteStream;
import java.net.URI;
import java.net.URISyntaxException;
import java.nio.file.Path;
import java.sql.Connection;
import java.sql.PreparedStatement;
import java.sql.ResultSet;
import java.sql.SQLException;
import java.time.Duration;
import java.time.Instant;
import java.util.ArrayList;
import java.util.Collection;
import java.util.Collections;
import java.util.List;
import java.util.Map;
import java.util.Objects;
import java.util.Optional;
import java.util.OptionalInt;
import java.util.OptionalLong;
import java.util.Set;
import java.util.function.Supplier;
import java.util.stream.Collectors;
import java.util.stream.Stream;
import org.apache.commons.lang3.StringUtils;
import org.slf4j.Logger;
import org.slf4j.LoggerFactory;

public class PostgresSource extends AbstractJdbcSource<PostgresType> implements Source {

  private static final Logger LOGGER = LoggerFactory.getLogger(PostgresSource.class);
  private static final int INTERMEDIATE_STATE_EMISSION_FREQUENCY = 10_000;
  public static final String PARAM_SSLMODE = "sslmode";
  public static final String SSL_MODE = "ssl_mode";
  public static final String SSL_ROOT_CERT = "sslrootcert";

  static final String DRIVER_CLASS = DatabaseDriver.POSTGRESQL.getDriverClassName();
  public static final String CA_CERTIFICATE_PATH = "ca_certificate_path";
  public static final String SSL_KEY = "sslkey";
  public static final String SSL_PASSWORD = "sslpassword";
  public static final String MODE = "mode";

  private List<String> schemas;

  private Set<AirbyteStreamNameNamespacePair> publicizedTablesInCdc;
  private final FeatureFlags featureFlags;
  private static final Set<String> INVALID_CDC_SSL_MODES = ImmutableSet.of("allow", "prefer");
  private int stateEmissionFrequency;
  private XminStatus xminStatus;

  public static Source sshWrappedSource() {
    return new SshWrappedSource(new PostgresSource(), JdbcUtils.HOST_LIST_KEY, JdbcUtils.PORT_LIST_KEY, "security");
  }

  PostgresSource() {
    super(DRIVER_CLASS, AdaptiveStreamingQueryConfig::new, new PostgresSourceOperations());
    this.featureFlags = new EnvVariableFeatureFlags();
    this.stateEmissionFrequency = INTERMEDIATE_STATE_EMISSION_FREQUENCY;
  }

  @Override
  public JsonNode toDatabaseConfig(final JsonNode config) {
    final List<String> additionalParameters = new ArrayList<>();
    // Initialize parameters with prepareThreshold=0 to mitigate pgbouncer errors
    // https://github.com/airbytehq/airbyte/issues/24796
    additionalParameters.add("prepareThreshold=0");

    final String encodedDatabaseName = HostPortResolver.encodeValue(config.get(JdbcUtils.DATABASE_KEY).asText());

    final StringBuilder jdbcUrl = new StringBuilder(String.format("jdbc:postgresql://%s:%s/%s?",
        config.get(JdbcUtils.HOST_KEY).asText(),
        config.get(JdbcUtils.PORT_KEY).asText(),
        encodedDatabaseName));

    if (config.get(JdbcUtils.JDBC_URL_PARAMS_KEY) != null && !config.get(JdbcUtils.JDBC_URL_PARAMS_KEY).asText().isEmpty()) {
      jdbcUrl.append(config.get(JdbcUtils.JDBC_URL_PARAMS_KEY).asText()).append(AMPERSAND);
    }

    final Map<String, String> sslParameters = parseSSLConfig(config);
    if (config.has(PARAM_SSL_MODE) && config.get(PARAM_SSL_MODE).has(PARAM_CA_CERTIFICATE)) {
      sslParameters.put(CA_CERTIFICATE_PATH,
          JdbcSSLConnectionUtils.fileFromCertPem(config.get(PARAM_SSL_MODE).get(PARAM_CA_CERTIFICATE).asText()).toString());
      LOGGER.debug("root ssl ca crt file: {}", sslParameters.get(CA_CERTIFICATE_PATH));
    }

    if (config.has(JdbcUtils.SCHEMAS_KEY) && config.get(JdbcUtils.SCHEMAS_KEY).isArray()) {
      schemas = new ArrayList<>();
      for (final JsonNode schema : config.get(JdbcUtils.SCHEMAS_KEY)) {
        schemas.add(schema.asText());
      }
    }

    if (schemas != null && !schemas.isEmpty()) {
      additionalParameters.add("currentSchema=" + String.join(",", schemas));
    }

    additionalParameters.forEach(x -> jdbcUrl.append(x).append("&"));

    jdbcUrl.append(toJDBCQueryParams(sslParameters));
    LOGGER.debug("jdbc url: {}", jdbcUrl.toString());
    final ImmutableMap.Builder<Object, Object> configBuilder = ImmutableMap.builder()
        .put(JdbcUtils.USERNAME_KEY, config.get(JdbcUtils.USERNAME_KEY).asText())
        .put(JdbcUtils.JDBC_URL_KEY, jdbcUrl.toString());

    if (config.has(JdbcUtils.PASSWORD_KEY)) {
      configBuilder.put(JdbcUtils.PASSWORD_KEY, config.get(JdbcUtils.PASSWORD_KEY).asText());
    }

    configBuilder.putAll(sslParameters);
    return Jsons.jsonNode(configBuilder.build());
  }

  public String toJDBCQueryParams(final Map<String, String> sslParams) {
    return Objects.isNull(sslParams) ? ""
        : sslParams.entrySet()
            .stream()
            .map((entry) -> {
              try {
                final String result = switch (entry.getKey()) {
                  case JdbcSSLConnectionUtils.SSL_MODE -> PARAM_SSLMODE + EQUALS + toSslJdbcParam(SslMode.valueOf(entry.getValue()));
                  case CA_CERTIFICATE_PATH -> SSL_ROOT_CERT + EQUALS + entry.getValue();
                  case CLIENT_KEY_STORE_URL -> SSL_KEY + EQUALS + Path.of(new URI(entry.getValue()));
                  case CLIENT_KEY_STORE_PASS -> SSL_PASSWORD + EQUALS + entry.getValue();
                  default -> "";
                };
                return result;
              } catch (final URISyntaxException e) {
                throw new IllegalArgumentException("unable to convert to URI", e);
              }
            })
            .filter(s -> Objects.nonNull(s) && !s.isEmpty())
            .collect(Collectors.joining(JdbcUtils.AMPERSAND));
  }

  @Override
  public Set<String> getExcludedInternalNameSpaces() {
    return Set.of("information_schema", "pg_catalog", "pg_internal", "catalog_history");
  }

  @Override
  protected Set<String> getExcludedViews() {
    return Set.of("pg_stat_statements", "pg_stat_statements_info");
  }

  @Override
  protected void logPreSyncDebugData(final JdbcDatabase database, final ConfiguredAirbyteCatalog catalog)
      throws SQLException {
    super.logPreSyncDebugData(database, catalog);
    for (final ConfiguredAirbyteStream stream : catalog.getStreams()) {
      final String streamName = stream.getStream().getName();
      final String schemaName = stream.getStream().getNamespace();
      final ResultSet indexInfo = database.getMetaData().getIndexInfo(null,
          schemaName,
          streamName,
          false,
          false);
      LOGGER.info("Discovering indexes for schema \"{}\", table \"{}\"", schemaName, streamName);
      while (indexInfo.next()) {
        LOGGER.info("Index name: {}, Column: {}, Unique: {}",
            indexInfo.getString(JDBC_INDEX_NAME),
            indexInfo.getString(JDBC_COLUMN_COLUMN_NAME),
            !indexInfo.getBoolean(JDBC_INDEX_NON_UNIQUE));
      }
      indexInfo.close();
    }

    // Log and save the xmin status
    this.xminStatus = PostgresQueryUtils.getXminStatus(database);
    LOGGER.info(String.format("Xmin Status : {Number of wraparounds: %s, Xmin Transaction Value: %s, Xmin Raw Value: %s",
        xminStatus.getNumWraparound(), xminStatus.getXminXidValue(), xminStatus.getXminRawValue()));

  }

  @Override
  @Trace(operationName = DISCOVER_TRACE_OPERATION_NAME)
  public AirbyteCatalog discover(final JsonNode config) throws Exception {
    final AirbyteCatalog catalog = super.discover(config);

    if (PostgresUtils.isCdc(config)) {
      final List<AirbyteStream> streams = catalog.getStreams().stream()
          .map(PostgresCatalogHelper::overrideSyncModes)
          .map(PostgresCatalogHelper::removeIncrementalWithoutPk)
          .map(PostgresCatalogHelper::setIncrementalToSourceDefined)
          .map(PostgresCatalogHelper::addCdcMetadataColumns)
          // If we're in CDC mode and a stream is not in the publication, the user should only be able to sync
          // this in FULL_REFRESH mode
          .map(stream -> PostgresCatalogHelper.setFullRefreshForNonPublicationStreams(stream, publicizedTablesInCdc))
          .collect(toList());

      catalog.setStreams(streams);
    } else if (PostgresUtils.isXmin(config)) {
      // Xmin replication has a source-defined cursor (the xmin column). This is done to prevent the user
      // from being able to pick their own cursor.
      final List<AirbyteStream> streams = catalog.getStreams().stream()
          // We want to make sure every stream can be synced in INCREMENTAL mode and never in FULL_REFRESH mode for xmin.
          .map(PostgresCatalogHelper::overrideSyncModesForXmin)
          .map(PostgresCatalogHelper::setIncrementalToSourceDefined)
          .collect(toList());

      catalog.setStreams(streams);
    }

    return catalog;
  }

  @Override
  public JdbcDatabase createDatabase(final JsonNode config) throws SQLException {
    final JdbcDatabase database = super.createDatabase(config);
    this.publicizedTablesInCdc = PostgresCatalogHelper.getPublicizedTables(database);
    return database;
  }

  @Override
  public List<TableInfo<CommonField<PostgresType>>> discoverInternal(final JdbcDatabase database) throws Exception {
    return discoverRawTables(database);
  }

  public List<TableInfo<CommonField<PostgresType>>> discoverRawTables(final JdbcDatabase database) throws Exception {
    if (schemas != null && !schemas.isEmpty()) {
      // process explicitly selected (from UI) schemas
      final List<TableInfo<CommonField<PostgresType>>> internals = new ArrayList<>();
      for (final String schema : schemas) {
        LOGGER.debug("Checking schema: {}", schema);
        final List<TableInfo<CommonField<PostgresType>>> tables = super.discoverInternal(database, schema);
        internals.addAll(tables);
        for (final TableInfo<CommonField<PostgresType>> table : tables) {
          LOGGER.debug("Found table: {}.{}", table.getNameSpace(), table.getName());
        }
      }
      return internals;
    } else {
      LOGGER.info("No schemas explicitly set on UI to process, so will process all of existing schemas in DB");
      return super.discoverInternal(database);
    }
  }

  @VisibleForTesting
  List<JsonNode> getReplicationSlot(final JdbcDatabase database, final JsonNode config) {
    try {
      return database.queryJsons(connection -> {
        final String sql = "SELECT * FROM pg_replication_slots WHERE slot_name = ? AND plugin = ? AND database = ?";
        final PreparedStatement ps = connection.prepareStatement(sql);
        ps.setString(1, config.get("replication_method").get("replication_slot").asText());
        ps.setString(2, PostgresUtils.getPluginValue(config.get("replication_method")));
        ps.setString(3, config.get(JdbcUtils.DATABASE_KEY).asText());

        LOGGER.info("Attempting to find the named replication slot using the query: {}", ps);

        return ps;
      }, sourceOperations::rowToJson);
    } catch (final SQLException e) {
      throw new RuntimeException(e);
    }
  }

  @Trace(operationName = CHECK_TRACE_OPERATION_NAME)
  @Override
  public List<CheckedConsumer<JdbcDatabase, Exception>> getCheckOperations(final JsonNode config)
      throws Exception {
    final List<CheckedConsumer<JdbcDatabase, Exception>> checkOperations = new ArrayList<>(
        super.getCheckOperations(config));

    if (PostgresUtils.isCdc(config)) {
      checkOperations.add(database -> {
        final List<JsonNode> matchingSlots = getReplicationSlot(database, config);

        if (matchingSlots.size() != 1) {
          throw new ConfigErrorException(
              "Expected exactly one replication slot but found " + matchingSlots.size()
                  + ". Please read the docs and add a replication slot to your database.");
        }

      });

      checkOperations.add(database -> {
        final List<JsonNode> matchingPublications = database.queryJsons(connection -> {
          final PreparedStatement ps = connection.prepareStatement("SELECT * FROM pg_publication WHERE pubname = ?");
          ps.setString(1, config.get("replication_method").get("publication").asText());
          LOGGER.info("Attempting to find the publication using the query: " + ps);
          return ps;
        }, sourceOperations::rowToJson);

        if (matchingPublications.size() != 1) {
          throw new ConfigErrorException(
              "Expected exactly one publication but found " + matchingPublications.size()
                  + ". Please read the docs and add a publication to your database.");
        }

      });

      checkOperations.add(database -> {
        PostgresUtils.checkFirstRecordWaitTime(config);
      });

      checkOperations.add(database -> {
        PostgresUtils.checkQueueSize(config);
      });

      // Verify that a CDC connection can be created
      checkOperations.add(database -> {
        /**
         * TODO: Next line is required for SSL connections so the JDBC_URL is set with all required
         * parameters. This needs to be handle by createConnection function instead. Created issue
         * https://github.com/airbytehq/airbyte/issues/23380.
         */
        final JsonNode databaseConfig = database.getDatabaseConfig();
        // Empty try statement as we only need to verify that the connection can be created.
        try (final Connection connection = PostgresReplicationConnection.createConnection(databaseConfig)) {}
      });
    }

    return checkOperations;
  }

  @Override
  public List<AutoCloseableIterator<AirbyteMessage>> getIncrementalIterators(final JdbcDatabase database,
                                                                             final ConfiguredAirbyteCatalog catalog,
                                                                             final Map<String, TableInfo<CommonField<PostgresType>>> tableNameToTable,
                                                                             final StateManager stateManager,
                                                                             final Instant emittedAt) {
    final JsonNode sourceConfig = database.getSourceConfig();
    if (PostgresUtils.isCdc(sourceConfig) && shouldUseCDC(catalog)) {
      if (sourceConfig.has("cdc_via_ctid") && sourceConfig.get("cdc_via_ctid").asBoolean()) {
        LOGGER.info("Using ctid + CDC");
        return cdcCtidIteratorsCombined(database, catalog, tableNameToTable, stateManager, emittedAt, getQuoteString(),
            getReplicationSlot(database, sourceConfig).get(0));
      } else {
        final Duration firstRecordWaitTime = PostgresUtils.getFirstRecordWaitTime(sourceConfig);
        final OptionalInt queueSize = OptionalInt.of(PostgresUtils.getQueueSize(sourceConfig));
        LOGGER.info("First record waiting time: {} seconds", firstRecordWaitTime.getSeconds());
        LOGGER.info("Queue size: {}", queueSize.getAsInt());

        final PostgresDebeziumStateUtil postgresDebeziumStateUtil = new PostgresDebeziumStateUtil();
        final JsonNode state =
            (stateManager.getCdcStateManager().getCdcState() == null || stateManager.getCdcStateManager().getCdcState().getState() == null) ? null
                : Jsons.clone(stateManager.getCdcStateManager().getCdcState().getState());

        final OptionalLong savedOffset = postgresDebeziumStateUtil.savedOffset(
            Jsons.clone(PostgresCdcProperties.getDebeziumDefaultProperties(database)),
            catalog,
            state,
            sourceConfig);

        // We should always be able to extract offset out of state if it's not null
        if (state != null && savedOffset.isEmpty()) {
          throw new RuntimeException(
              "Unable extract the offset out of state, State mutation might not be working. " + state.asText());
        }

        final boolean savedOffsetAfterReplicationSlotLSN = postgresDebeziumStateUtil.isSavedOffsetAfterReplicationSlotLSN(
            // We can assume that there will be only 1 replication slot cause before the sync starts for
            // Postgres CDC,
            // we run all the check operations and one of the check validates that the replication slot exists
            // and has only 1 entry
            getReplicationSlot(database, sourceConfig).get(0),
            savedOffset);

        if (!savedOffsetAfterReplicationSlotLSN) {
          LOGGER.warn("Saved offset is before Replication slot's confirmed_flush_lsn, Airbyte will trigger sync from scratch");
        } else if (PostgresUtils.shouldFlushAfterSync(sourceConfig)) {
          postgresDebeziumStateUtil.commitLSNToPostgresDatabase(database.getDatabaseConfig(),
              savedOffset,
              sourceConfig.get("replication_method").get("replication_slot").asText(),
              sourceConfig.get("replication_method").get("publication").asText(),
              PostgresUtils.getPluginValue(sourceConfig.get("replication_method")));
        }

        final AirbyteDebeziumHandler<Long> handler = new AirbyteDebeziumHandler<>(sourceConfig,
            PostgresCdcTargetPosition.targetPosition(database), false, firstRecordWaitTime, queueSize);
        final PostgresCdcStateHandler postgresCdcStateHandler = new PostgresCdcStateHandler(stateManager);
        final List<ConfiguredAirbyteStream> streamsToSnapshot = identifyStreamsToSnapshot(catalog, stateManager);
        final Supplier<AutoCloseableIterator<AirbyteMessage>> incrementalIteratorSupplier = () -> handler.getIncrementalIterators(catalog,
            new PostgresCdcSavedInfoFetcher(savedOffsetAfterReplicationSlotLSN ? stateManager.getCdcStateManager().getCdcState() : null),
            postgresCdcStateHandler,
            new PostgresCdcConnectorMetadataInjector(),
            PostgresCdcProperties.getDebeziumDefaultProperties(database),
            emittedAt,
            false);
        if (!savedOffsetAfterReplicationSlotLSN || streamsToSnapshot.isEmpty()) {
          return Collections.singletonList(incrementalIteratorSupplier.get());
        }

        final AutoCloseableIterator<AirbyteMessage> snapshotIterator = handler.getSnapshotIterators(
            new ConfiguredAirbyteCatalog().withStreams(streamsToSnapshot), new PostgresCdcConnectorMetadataInjector(),
            PostgresCdcProperties.getSnapshotProperties(database), postgresCdcStateHandler, emittedAt);

        return Collections.singletonList(
            AutoCloseableIterators.concatWithEagerClose(AirbyteTraceMessageUtility::emitStreamStatusTrace, snapshotIterator,
                AutoCloseableIterators.lazyIterator(incrementalIteratorSupplier, null)));
      }
    } else if (PostgresUtils.isXmin(sourceConfig) && isIncrementalSyncMode(catalog)) {
      final StreamsCategorised streamsCategorised = categoriseStreams(stateManager, catalog, xminStatus);

      final List<AutoCloseableIterator<AirbyteMessage>> ctidIterator = new ArrayList<>();
      final List<AutoCloseableIterator<AirbyteMessage>> xminIterator = new ArrayList<>();

      if (!streamsCategorised.ctidStreams().streamsForCtidSync().isEmpty()) {
        final List<AirbyteStreamNameNamespacePair> streamsUnderVacuum = streamsUnderVacuum(database,
            streamsCategorised.ctidStreams().streamsForCtidSync(), getQuoteString());

        final List<ConfiguredAirbyteStream> finalListOfStreamsToBeSyncedViaCtid =
            streamsUnderVacuum.isEmpty() ? streamsCategorised.ctidStreams().streamsForCtidSync()
                : streamsCategorised.ctidStreams().streamsForCtidSync().stream()
                    .filter(c -> !streamsUnderVacuum.contains(AirbyteStreamNameNamespacePair.fromConfiguredAirbyteSteam(c)))
                    .toList();
        LOGGER.info("Streams to be synced via ctid : {}", finalListOfStreamsToBeSyncedViaCtid.size());
        final Map<io.airbyte.protocol.models.AirbyteStreamNameNamespacePair, Long> fileNodes = PostgresQueryUtils.fileNodeForStreams(database,
            finalListOfStreamsToBeSyncedViaCtid,
            getQuoteString());
<<<<<<< HEAD
        final CtidStateManager ctidStateManager = new CtidPerStreamStateManager(streamsCategorised.ctidStreams().statesFromCtidSync(), fileNodes);
        final PostgresCtidHandler ctidHandler = new PostgresCtidHandler(sourceConfig, database, new CtidPostgresSourceOperations(Optional.empty()), getQuoteString(),
            fileNodes, ctidStateManager,
            namespacePair -> Jsons.jsonNode(xminStatus));
=======
        final CtidStateManager ctidStateManager = new CtidStateManager(streamsCategorised.ctidStreams().statesFromCtidSync(), fileNodes);
        final Map<io.airbyte.protocol.models.AirbyteStreamNameNamespacePair, TableBlockSize> tableBlockSizes =
            PostgresQueryUtils.getTableBlockSizeForStream(
                database,
                finalListOfStreamsToBeSyncedViaCtid,
                getQuoteString());

        final PostgresCtidHandler ctidHandler = new PostgresCtidHandler(sourceConfig, database, new CtidPostgresSourceOperations(), getQuoteString(),
            fileNodes, tableBlockSizes, ctidStateManager,
            namespacePair -> Jsons.jsonNode(xminStatus),
            (namespacePair, jsonState) -> XminStateManager.getAirbyteStateMessage(namespacePair, Jsons.object(jsonState, XminStatus.class)));
>>>>>>> 52b8cbe3
        ctidIterator.addAll(ctidHandler.getIncrementalIterators(
            new ConfiguredAirbyteCatalog().withStreams(finalListOfStreamsToBeSyncedViaCtid), tableNameToTable, emittedAt));
      } else {
        LOGGER.info("No Streams will be synced via ctid.");
      }

      if (!streamsCategorised.xminStreams().streamsForXminSync().isEmpty()) {
        LOGGER.info("Streams to be synced via xmin : {}", streamsCategorised.xminStreams().streamsForXminSync().size());
        final XminStateManager xminStateManager = new XminStateManager(streamsCategorised.xminStreams().statesFromXminSync());
        final PostgresXminHandler xminHandler = new PostgresXminHandler(database, sourceOperations, getQuoteString(), xminStatus, xminStateManager);

        xminIterator.addAll(xminHandler.getIncrementalIterators(
            new ConfiguredAirbyteCatalog().withStreams(streamsCategorised.xminStreams().streamsForXminSync()), tableNameToTable, emittedAt));
      } else {
        LOGGER.info("No Streams will be synced via xmin.");
      }

      return Stream
          .of(ctidIterator, xminIterator)
          .flatMap(Collection::stream)
          .collect(Collectors.toList());
    } else {
      return super.getIncrementalIterators(database, catalog, tableNameToTable, stateManager, emittedAt);
    }
  }

  @Override
  public Set<JdbcPrivilegeDto> getPrivilegesTableForCurrentUser(final JdbcDatabase database,
                                                                final String schema)
      throws SQLException {
    final CheckedFunction<Connection, PreparedStatement, SQLException> statementCreator = connection -> {
      final PreparedStatement ps = connection.prepareStatement(
          """
                 SELECT nspname as table_schema,
                        relname as table_name
                 FROM   pg_class c
                 JOIN   pg_namespace n on c.relnamespace = n.oid
                 WHERE  has_table_privilege(c.oid, 'SELECT')
                 AND    has_schema_privilege(current_user, nspname, 'USAGE')
                 -- r = ordinary table, i = index, S = sequence, t = TOAST table, v = view, m = materialized view, c = composite type, f = foreign table, p = partitioned table, I = partitioned index
                 AND    relkind in ('r', 'm', 'v', 't', 'f', 'p')
                 and    ((? is null) OR nspname = ?)
          """);
      ps.setString(1, schema);
      ps.setString(2, schema);
      return ps;
    };

    return database.queryJsons(statementCreator, sourceOperations::rowToJson)
        .stream()
        .map(e -> JdbcPrivilegeDto.builder()
            .schemaName(e.get("table_schema").asText())
            .tableName(e.get("table_name").asText())
            .build())
        .collect(toSet());
  }

  @VisibleForTesting
  static String getUsername(final JsonNode databaseConfig) {
    final String jdbcUrl = databaseConfig.get(JdbcUtils.JDBC_URL_KEY).asText();
    final String username = databaseConfig.get(JdbcUtils.USERNAME_KEY).asText();

    // Azure Postgres server has this username pattern: <username>@<host>.
    // Inside Postgres, the true username is just <username>.
    // The jdbc_url is constructed in the toDatabaseConfig method.
    if (username.contains("@") && jdbcUrl.contains("azure.com:")) {
      final String[] tokens = username.split("@");
      final String postgresUsername = tokens[0];
      LOGGER.info("Azure username \"{}\" is detected; use \"{}\" to check permission", username, postgresUsername);
      return postgresUsername;
    }

    return username;
  }

  @Override
  protected boolean isNotInternalSchema(final JsonNode jsonNode, final Set<String> internalSchemas) {
    return false;
  }

  @Override
  protected AirbyteStateType getSupportedStateType(final JsonNode config) {
    if (!featureFlags.useStreamCapableState()) {
      return AirbyteStateType.LEGACY;
    }
    return PostgresUtils.isCdc(config) ? AirbyteStateType.GLOBAL : AirbyteStateType.STREAM;
  }

  @Override
  protected int getStateEmissionFrequency() {
    return this.stateEmissionFrequency;
  }

  @VisibleForTesting
  protected void setStateEmissionFrequencyForDebug(final int stateEmissionFrequency) {
    this.stateEmissionFrequency = stateEmissionFrequency;
  }

  public static void main(final String[] args) throws Exception {
    final Source source = PostgresSource.sshWrappedSource();
    LOGGER.info("starting source: {}", PostgresSource.class);
    new IntegrationRunner(source).run(args);
    LOGGER.info("completed source: {}", PostgresSource.class);
  }

  @Override
  @Trace(operationName = CHECK_TRACE_OPERATION_NAME)
  public AirbyteConnectionStatus check(final JsonNode config) throws Exception {
    if (PostgresUtils.isCdc(config)) {
      if (config.has(SSL_MODE) && config.get(SSL_MODE).has(MODE)) {
        final String sslModeValue = config.get(SSL_MODE).get(MODE).asText();
        if (INVALID_CDC_SSL_MODES.contains(sslModeValue)) {
          return new AirbyteConnectionStatus()
              .withStatus(Status.FAILED)
              .withMessage(String.format(
                  "In CDC replication mode ssl value '%s' is invalid. Please use one of the following SSL modes: disable, require, verify-ca, verify-full",
                  sslModeValue));
        }
      }
    }
    return super.check(config);
  }

  protected String toSslJdbcParam(final SslMode sslMode) {
    return toSslJdbcParamInternal(sslMode);
  }

  public static String toSslJdbcParamInternal(final SslMode sslMode) {
    final var result = switch (sslMode) {
      case DISABLED -> org.postgresql.jdbc.SslMode.DISABLE.value;
      case ALLOWED -> org.postgresql.jdbc.SslMode.ALLOW.value;
      case PREFERRED -> org.postgresql.jdbc.SslMode.PREFER.value;
      case REQUIRED -> org.postgresql.jdbc.SslMode.REQUIRE.value;
      case VERIFY_CA -> org.postgresql.jdbc.SslMode.VERIFY_CA.value;
      case VERIFY_IDENTITY -> org.postgresql.jdbc.SslMode.VERIFY_FULL.value;
      default -> throw new IllegalArgumentException("unexpected ssl mode");
    };
    LOGGER.info("{} toSslJdbcParam {}", sslMode.name(), result);
    return result;
  }

  @Override
  protected boolean verifyCursorColumnValues(final JdbcDatabase database, final String schema, final String tableName, final String columnName)
      throws SQLException {
    final String query;
    final String resultColName = "nullValue";
    // Query: Only if cursor column allows null values, query whether it contains one
    if (StringUtils.isNotBlank(schema)) {
      query = String.format(NULL_CURSOR_VALUE_WITH_SCHEMA_QUERY,
          schema, tableName, columnName, schema, tableName, columnName, resultColName);
    } else {
      query = String.format(NULL_CURSOR_VALUE_NO_SCHEMA_QUERY,
          tableName, columnName, tableName, columnName, resultColName);
    }
    LOGGER.debug("null value query: {}", query);
    final List<JsonNode> jsonNodes = database.bufferedResultSetQuery(conn -> conn.createStatement().executeQuery(query),
        resultSet -> JdbcUtils.getDefaultSourceOperations().rowToJson(resultSet));
    Preconditions.checkState(jsonNodes.size() == 1);
    final boolean nullValExist = jsonNodes.get(0).get(resultColName.toLowerCase()).booleanValue(); // For some reason value in node is lowercase
    LOGGER.debug("null value exist: {}", nullValExist);
    return !nullValExist;
  }

  @Override
  protected void estimateFullRefreshSyncSize(final JdbcDatabase database,
                                             final ConfiguredAirbyteStream configuredAirbyteStream) {
    try {
      final String schemaName = configuredAirbyteStream.getStream().getNamespace();
      final String tableName = configuredAirbyteStream.getStream().getName();
      final String fullTableName =
          getFullyQualifiedTableNameWithQuoting(schemaName, tableName, getQuoteString());

      final List<JsonNode> tableEstimateResult = getFullTableEstimate(database, fullTableName, schemaName, tableName);

      if (!tableEstimateResult.isEmpty() && tableEstimateResult.get(0).has(ROW_COUNT_RESULT_COL) &&
          tableEstimateResult.get(0).has(TOTAL_BYTES_RESULT_COL)) {
        final long syncRowCount = tableEstimateResult.get(0).get(ROW_COUNT_RESULT_COL).asLong();
        final long syncByteCount = tableEstimateResult.get(0).get(TOTAL_BYTES_RESULT_COL).asLong();

        // The fast count query can return negative or otherwise invalid results for small tables. In this
        // case, we can skip emitting an
        // estimate trace altogether since the sync will likely complete quickly.
        if (syncRowCount <= 0) {
          return;
        }

        // Here, we double the bytes estimate to account for serialization. Perhaps a better way to do this
        // is to
        // read a row and Stringify it to better understand the accurate volume of data sent over the wire.
        // However, this approach doesn't account for different row sizes.
        AirbyteTraceMessageUtility.emitEstimateTrace(PLATFORM_DATA_INCREASE_FACTOR * syncByteCount, Type.STREAM, syncRowCount, tableName, schemaName);
        LOGGER.info(String.format("Estimate for table: %s : {sync_row_count: %s, sync_bytes: %s, total_table_row_count: %s, total_table_bytes: %s}",
            fullTableName, syncRowCount, syncByteCount, syncRowCount, syncByteCount));
      }
    } catch (final SQLException e) {
      LOGGER.warn("Error occurred while attempting to estimate sync size", e);
    }
  }

  private List<JsonNode> getFullTableEstimate(final JdbcDatabase database,
                                              final String fullTableName,
                                              final String schemaName,
                                              final String tableName)
      throws SQLException {
    // Construct the table estimate query.
    final String tableEstimateQuery =
        String.format(TABLE_ESTIMATE_QUERY, schemaName, tableName, ROW_COUNT_RESULT_COL, fullTableName, TOTAL_BYTES_RESULT_COL);
    LOGGER.debug("table estimate query: {}", tableEstimateQuery);
    final List<JsonNode> jsonNodes = database.bufferedResultSetQuery(conn -> conn.createStatement().executeQuery(tableEstimateQuery),
        resultSet -> JdbcUtils.getDefaultSourceOperations().rowToJson(resultSet));
    Preconditions.checkState(jsonNodes.size() == 1);
    return jsonNodes;
  }

}<|MERGE_RESOLUTION|>--- conflicted
+++ resolved
@@ -59,14 +59,11 @@
 import io.airbyte.integrations.source.jdbc.JdbcSSLConnectionUtils;
 import io.airbyte.integrations.source.jdbc.JdbcSSLConnectionUtils.SslMode;
 import io.airbyte.integrations.source.jdbc.dto.JdbcPrivilegeDto;
-<<<<<<< HEAD
 import io.airbyte.integrations.source.postgres.cdc.PostgresCdcConnectorMetadataInjector;
 import io.airbyte.integrations.source.postgres.cdc.PostgresCdcProperties;
 import io.airbyte.integrations.source.postgres.cdc.PostgresCdcSavedInfoFetcher;
 import io.airbyte.integrations.source.postgres.cdc.PostgresCdcStateHandler;
-=======
 import io.airbyte.integrations.source.postgres.PostgresQueryUtils.TableBlockSize;
->>>>>>> 52b8cbe3
 import io.airbyte.integrations.source.postgres.ctid.CtidPostgresSourceOperations;
 import io.airbyte.integrations.source.postgres.ctid.CtidPerStreamStateManager;
 import io.airbyte.integrations.source.postgres.ctid.CtidStateManager;
@@ -496,24 +493,16 @@
         final Map<io.airbyte.protocol.models.AirbyteStreamNameNamespacePair, Long> fileNodes = PostgresQueryUtils.fileNodeForStreams(database,
             finalListOfStreamsToBeSyncedViaCtid,
             getQuoteString());
-<<<<<<< HEAD
         final CtidStateManager ctidStateManager = new CtidPerStreamStateManager(streamsCategorised.ctidStreams().statesFromCtidSync(), fileNodes);
-        final PostgresCtidHandler ctidHandler = new PostgresCtidHandler(sourceConfig, database, new CtidPostgresSourceOperations(Optional.empty()), getQuoteString(),
-            fileNodes, ctidStateManager,
-            namespacePair -> Jsons.jsonNode(xminStatus));
-=======
-        final CtidStateManager ctidStateManager = new CtidStateManager(streamsCategorised.ctidStreams().statesFromCtidSync(), fileNodes);
         final Map<io.airbyte.protocol.models.AirbyteStreamNameNamespacePair, TableBlockSize> tableBlockSizes =
             PostgresQueryUtils.getTableBlockSizeForStream(
                 database,
                 finalListOfStreamsToBeSyncedViaCtid,
                 getQuoteString());
 
-        final PostgresCtidHandler ctidHandler = new PostgresCtidHandler(sourceConfig, database, new CtidPostgresSourceOperations(), getQuoteString(),
-            fileNodes, tableBlockSizes, ctidStateManager,
-            namespacePair -> Jsons.jsonNode(xminStatus),
-            (namespacePair, jsonState) -> XminStateManager.getAirbyteStateMessage(namespacePair, Jsons.object(jsonState, XminStatus.class)));
->>>>>>> 52b8cbe3
+        final PostgresCtidHandler ctidHandler = new PostgresCtidHandler(sourceConfig, database, new CtidPostgresSourceOperations(Optional.empty()), getQuoteString(),
+            fileNodes,tableBlockSizes, ctidStateManager,
+            namespacePair -> Jsons.jsonNode(xminStatus));
         ctidIterator.addAll(ctidHandler.getIncrementalIterators(
             new ConfiguredAirbyteCatalog().withStreams(finalListOfStreamsToBeSyncedViaCtid), tableNameToTable, emittedAt));
       } else {
