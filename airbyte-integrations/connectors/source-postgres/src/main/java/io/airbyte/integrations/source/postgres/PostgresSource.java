/*
 * MIT License
 *
 * Copyright (c) 2020 Airbyte
 *
 * Permission is hereby granted, free of charge, to any person obtaining a copy
 * of this software and associated documentation files (the "Software"), to deal
 * in the Software without restriction, including without limitation the rights
 * to use, copy, modify, merge, publish, distribute, sublicense, and/or sell
 * copies of the Software, and to permit persons to whom the Software is
 * furnished to do so, subject to the following conditions:
 *
 * The above copyright notice and this permission notice shall be included in all
 * copies or substantial portions of the Software.
 *
 * THE SOFTWARE IS PROVIDED "AS IS", WITHOUT WARRANTY OF ANY KIND, EXPRESS OR
 * IMPLIED, INCLUDING BUT NOT LIMITED TO THE WARRANTIES OF MERCHANTABILITY,
 * FITNESS FOR A PARTICULAR PURPOSE AND NONINFRINGEMENT. IN NO EVENT SHALL THE
 * AUTHORS OR COPYRIGHT HOLDERS BE LIABLE FOR ANY CLAIM, DAMAGES OR OTHER
 * LIABILITY, WHETHER IN AN ACTION OF CONTRACT, TORT OR OTHERWISE, ARISING FROM,
 * OUT OF OR IN CONNECTION WITH THE SOFTWARE OR THE USE OR OTHER DEALINGS IN THE
 * SOFTWARE.
 */

package io.airbyte.integrations.source.postgres;

import static java.lang.Thread.sleep;

import com.fasterxml.jackson.databind.JsonNode;
import com.fasterxml.jackson.databind.node.ObjectNode;
import com.google.common.collect.AbstractIterator;
import com.google.common.collect.ImmutableMap;
import io.airbyte.commons.concurrency.CloseableLinkedBlockingQueue;
import io.airbyte.commons.functional.CheckedConsumer;
import io.airbyte.commons.json.Jsons;
import io.airbyte.commons.lang.Queues;
import io.airbyte.commons.util.AutoCloseableIterator;
import io.airbyte.commons.util.AutoCloseableIterators;
import io.airbyte.db.PgLsn;
import io.airbyte.db.PostgresUtils;
import io.airbyte.db.jdbc.JdbcDatabase;
import io.airbyte.db.jdbc.JdbcUtils;
import io.airbyte.db.jdbc.PostgresJdbcStreamingQueryConfiguration;
import io.airbyte.integrations.base.IntegrationRunner;
import io.airbyte.integrations.base.Source;
import io.airbyte.integrations.source.jdbc.AbstractJdbcSource;
import io.airbyte.integrations.source.jdbc.JdbcStateManager;
import io.airbyte.protocol.models.AirbyteCatalog;
import io.airbyte.protocol.models.AirbyteMessage;
import io.airbyte.protocol.models.AirbyteRecordMessage;
import io.airbyte.protocol.models.AirbyteStream;
import io.airbyte.protocol.models.ConfiguredAirbyteCatalog;
<<<<<<< HEAD
import io.airbyte.protocol.models.ConfiguredAirbyteStream;
=======
import io.airbyte.protocol.models.SyncMode;
>>>>>>> 79094f14
import io.debezium.engine.ChangeEvent;
import io.debezium.engine.DebeziumEngine;
import io.debezium.engine.format.Json;
import java.lang.reflect.InvocationTargetException;
import java.lang.reflect.Method;
import java.sql.SQLException;
import java.time.Instant;
import java.util.ArrayList;
import java.util.Collections;
import java.util.Iterator;
import java.util.List;
import java.util.Map;
import java.util.Optional;
import java.util.Properties;
import java.util.Set;
import java.util.concurrent.ExecutorService;
import java.util.concurrent.Executors;
import java.util.concurrent.atomic.AtomicBoolean;
import java.util.concurrent.atomic.AtomicReference;
import java.util.function.Predicate;
import java.util.stream.Collectors;
import org.apache.commons.lang3.RandomStringUtils;
<<<<<<< HEAD
import org.codehaus.plexus.util.StringUtils;
=======
import org.apache.kafka.connect.data.Struct;
import org.apache.kafka.connect.source.SourceRecord;
>>>>>>> 79094f14
import org.slf4j.Logger;
import org.slf4j.LoggerFactory;

public class PostgresSource extends AbstractJdbcSource implements Source {

  private static final Logger LOGGER = LoggerFactory.getLogger(PostgresSource.class);

  static final String DRIVER_CLASS = "org.postgresql.Driver";

  public PostgresSource() {
    super(DRIVER_CLASS, new PostgresJdbcStreamingQueryConfiguration());
  }

  @Override
  public JsonNode toJdbcConfig(JsonNode config) {
    final ImmutableMap.Builder<Object, Object> configBuilder = ImmutableMap.builder()
        .put("username", config.get("username").asText())
        .put("jdbc_url", String.format("jdbc:postgresql://%s:%s/%s",
            config.get("host").asText(),
            config.get("port").asText(),
            config.get("database").asText()));

    if (config.has("password")) {
      configBuilder.put("password", config.get("password").asText());
    }

    return Jsons.jsonNode(configBuilder.build());
  }

  @Override
  public Set<String> getExcludedInternalSchemas() {
    return Set.of("information_schema", "pg_catalog", "pg_internal", "catalog_history");
  }

  @Override
  public AirbyteCatalog discover(JsonNode config) throws Exception {
    AirbyteCatalog catalog = super.discover(config);

    if (isCdc(config)) {
      final List<AirbyteStream> streams = catalog.getStreams().stream()
          .map(PostgresSource::removeIncrementalWithoutPk)
          .map(PostgresSource::addCdcMetadataColumns)
          .collect(Collectors.toList());

      catalog.setStreams(streams);
    }

    return catalog;
  }

  @Override
  public List<CheckedConsumer<JdbcDatabase, Exception>> getCheckOperations(JsonNode config) throws Exception {
    final List<CheckedConsumer<JdbcDatabase, Exception>> checkOperations = new ArrayList<>(super.getCheckOperations(config));

    if (isCdc(config)) {
      checkOperations.add(database -> database.query(connection -> {
        final String replicationSlot = config.get("replication_slot").asText();
        // todo: we can't use enquoteIdentifier since this isn't an identifier, it's a value. fix this to
        // prevent sql injection
        final String sql =
            String.format("SELECT slot_name, plugin, database FROM pg_replication_slots WHERE slot_name = '%s' AND plugin = '%s' AND database = '%s'",
                replicationSlot,
                "pgoutput",
                config.get("database").asText());

        LOGGER.info("Attempting to find the named replication slot using the query: " + sql);

        return connection.prepareStatement(sql);
      }, JdbcUtils::rowToJson));
    }

    return checkOperations;
  }

  private static PgLsn getLsn(JdbcDatabase database) {
    try {
      return PostgresUtils.getLsn(database);
    } catch (SQLException e) {
      throw new RuntimeException(e);
    }
  }

  enum SnapshotMetadata {
    TRUE,
    FALSE,
    LAST
  }

  private PgLsn extractLsn(ChangeEvent<String, String> event) {
    return Optional.ofNullable(event.value())
        .flatMap(value -> Optional.ofNullable(Jsons.deserialize(value).get("source")))
        .flatMap(source -> Optional.ofNullable(source.get("lsn").asText()))
        .map(Long::parseLong)
        .map(PgLsn::fromLong)
        .orElseThrow(() -> new IllegalStateException("Could not find LSN"));
  }

  private SnapshotMetadata getSnapshotMetadata(ChangeEvent<String, String> event) {
    try {
      final Method sourceRecordMethod = event.getClass().getMethod("sourceRecord");
      sourceRecordMethod.setAccessible(true);
      final SourceRecord sourceRecord = (SourceRecord) sourceRecordMethod.invoke(event);
      final String snapshot = ((Struct) sourceRecord.value()).getStruct("source").getString("snapshot");
      // the snapshot field is an enum of true, false, and last.
      return SnapshotMetadata.valueOf(snapshot.toUpperCase());
    } catch (NoSuchMethodException | IllegalAccessException | InvocationTargetException e) {
      throw new RuntimeException(e);
    }
  }

  private Predicate<ChangeEvent<String, String>> getTerminationPredicate(JdbcDatabase database) {
    final PgLsn targetLsn = getLsn(database);
    LOGGER.info("identified target lsn: " + targetLsn);

    return (event) -> {
      final PgLsn eventLsn = extractLsn(event);
      final SnapshotMetadata snapshotMetadata = getSnapshotMetadata(event);

      if (targetLsn.compareTo(eventLsn) > 0) {
        return false;
      } else {
        // if not snapshot or is snapshot but last record in snapshot.
        return SnapshotMetadata.TRUE != snapshotMetadata;
      }
    };
  }

  private static class DebeziumPayload {

    private final ChangeEvent<String, String> changeEvent;
    private final AirbyteMessage message;

    public DebeziumPayload(final ChangeEvent<String, String> changeEvent, final AirbyteMessage recordMessage) {
      this.changeEvent = changeEvent;
      this.message = recordMessage;
    }

    public ChangeEvent<String, String> getChangeEvent() {
      return changeEvent;
    }

    public AirbyteMessage getMessage() {
      return message;
    }

  }

  @Override
  public List<AutoCloseableIterator<AirbyteMessage>> getIncrementalIterators(JsonNode config,
                                                                             JdbcDatabase database,
                                                                             ConfiguredAirbyteCatalog catalog,
                                                                             Map<String, TableInfoInternal> tableNameToTable,
                                                                             JdbcStateManager stateManager,
                                                                             Instant emittedAt) {
    if (isCdc(config)) {
      final Predicate<ChangeEvent<String, String>> hasReachedLsnPredicate = getTerminationPredicate(database);
      AtomicReference<Throwable> thrownError = new AtomicReference<>();
      AtomicBoolean completed = new AtomicBoolean(false);
      ExecutorService executor = Executors.newSingleThreadExecutor();
      final CloseableLinkedBlockingQueue<DebeziumPayload> queue = new CloseableLinkedBlockingQueue<>(executor::shutdown);

      DebeziumEngine<ChangeEvent<String, String>> engine = DebeziumEngine.create(Json.class)
<<<<<<< HEAD
          .using(getDebeziumProperties(config, catalog))
          .notifying(record -> {
=======
          .using(getDebeziumProperties(config))
          .notifying(event -> {
>>>>>>> 79094f14
            try {
              final AirbyteMessage message = convertChangeEvent(event, emittedAt);
              queue.add(new DebeziumPayload(event, message));
            } catch (Exception e) {
              LOGGER.info("error: " + e);
              thrownError.set(e);
            }
          })
          .using((success, message, error) -> {
            LOGGER.info("completed!");
            completed.set(true);
            thrownError.set(error);
          })
          .build();

      // Run the engine asynchronously ...
      executor.execute(engine);

      final Iterator<DebeziumPayload> queueIterator = Queues.toStream(queue).iterator();
      final AbstractIterator<DebeziumPayload> iterator = new AbstractIterator<>() {

        private boolean hasReachedLsn = false;

        @Override
        protected DebeziumPayload computeNext() {
          // if we have reached the lsn we stop, otherwise we have the potential to wait indefinitely for the
          // next value.
          if (!hasReachedLsn) {
            while (!queueIterator.hasNext()) {
              LOGGER.info("sleeping.");
              try {
                sleep(5000);
              } catch (InterruptedException e) {
                throw new RuntimeException(e);
              }
            }

            final DebeziumPayload next = queueIterator.next();
            LOGGER.info("next {}", next);
            // todo fix this cast. the record passed to this iterator has to include the lsn somewhere. it can
            // either be the full change event or some smaller object that just includes the lsn.
            // we guarantee that this will always eventually return true, because we pick an LSN that already
            // exists when we start the sync.
            if (hasReachedLsnPredicate.test(next.getChangeEvent())) {
              hasReachedLsn = true;
            }
            return next;
          } else {
            return endOfData();
          }
        }

      };

      final AutoCloseableIterator<DebeziumPayload> payloadIterator = AutoCloseableIterators.fromIterator(iterator, () -> {
        engine.close();
        executor.shutdown();

        if (thrownError.get() != null) {
          throw new RuntimeException(thrownError.get());
        }
      });

      final AutoCloseableIterator<AirbyteMessage> messageIterator = AutoCloseableIterators.transform(payloadIterator, DebeziumPayload::getMessage);

      return Collections.singletonList(messageIterator);
    } else {
      return super.getIncrementalIterators(config, database, catalog, tableNameToTable, stateManager, emittedAt);
    }
  }

  // todo: make this use catalog as well
  // todo: make this use the state for the files as well
  protected static Properties getDebeziumProperties(JsonNode config, ConfiguredAirbyteCatalog catalog) {
    final Properties props = new Properties();
    props.setProperty("name", "engine");
    props.setProperty("plugin.name", "pgoutput");
    props.setProperty("connector.class", "io.debezium.connector.postgresql.PostgresConnector");
    props.setProperty("offset.storage", "org.apache.kafka.connect.storage.FileOffsetBackingStore");
    props.setProperty("offset.storage.file.filename", "/tmp/offsets-" + RandomStringUtils.randomAlphabetic(5) + ".dat");
    props.setProperty("offset.flush.interval.ms", "1000"); // todo: make this longer

    // https://debezium.io/documentation/reference/configuration/avro.html
    props.setProperty("key.converter.schemas.enable", "false");
    props.setProperty("value.converter.schemas.enable", "false");

    // https://debezium.io/documentation/reference/configuration/event-flattening.html
    props.setProperty("delete.handling.mode", "rewrite");
    props.setProperty("drop.tombstones", "false");
    props.setProperty("transforms.unwrap.type", "io.debezium.transforms.ExtractNewRecordState");

    final String tableWhitelist = getTableWhitelist(catalog);
    System.out.println("tableWhitelist = " + tableWhitelist);
    props.setProperty("table.include.list", tableWhitelist);
    props.setProperty("database.include.list", config.get("database").asText());
    props.setProperty("name", "orders-postgres-connector");
    props.setProperty("include_schema_changes", "true");
    props.setProperty("database.server.name", "orders"); // todo
    props.setProperty("database.hostname", config.get("host").asText());
    props.setProperty("database.port", config.get("port").asText());
    props.setProperty("database.user", config.get("username").asText());

    if (config.has("password")) {
      props.setProperty("database.password", config.get("password").asText());
    }

    props.setProperty("database.dbname", config.get("database").asText());
    props.setProperty("database.history", "io.debezium.relational.history.FileDatabaseHistory"); // todo: any reason not to use in memory version and
    // reload from
    props.setProperty("database.history.file.filename", "/tmp/debezium/dbhistory-" + RandomStringUtils.randomAlphabetic(5) + ".dat");

    props.setProperty("slot.name", config.get("replication_slot").asText());

    props.setProperty("snapshot.mode", "exported"); // can use never if we want to manage full refreshes ourselves

    return props;
  }

  protected static String getTableWhitelist(ConfiguredAirbyteCatalog catalog) {
    return catalog.getStreams().stream()
        .map(ConfiguredAirbyteStream::getStream)
        .map(AirbyteStream::getName)
        // debezium needs commas escaped to split properly
        .map(x -> StringUtils.escape(x, new char[] {','}, "\\,"))
        .collect(Collectors.joining(","));

  }

  private static boolean isCdc(JsonNode config) {
    LOGGER.info("isCdc config: " + config);
    return !(config.get("replication_slot") == null);
  }

  /*
   * It isn't possible to recreate the state of the original database unless we include extra
   * information (like an oid) when using logical replication. By limiting to Full Refresh when we
   * don't have a primary key we dodge the problem for now. As a work around a CDC and non-CDC source
   * could be configured if there's a need to replicate a large non-PK table.
   */
  private static AirbyteStream removeIncrementalWithoutPk(AirbyteStream stream) {
    if (stream.getSourceDefinedPrimaryKey().isEmpty()) {
      stream.getSupportedSyncModes().remove(SyncMode.INCREMENTAL);
    }

    return stream;
  }

  private static AirbyteStream addCdcMetadataColumns(AirbyteStream stream) {
    ObjectNode jsonSchema = (ObjectNode) stream.getJsonSchema();
    ObjectNode properties = (ObjectNode) jsonSchema.get("properties");

    final JsonNode numberType = Jsons.jsonNode(ImmutableMap.of("type", "number"));
    properties.set("_ab_cdc_lsn", numberType);
    properties.set("_ab_cdc_updated_at", numberType);
    properties.set("_ab_cdc_deleted_at", numberType);

    return stream;
  }

  public static AirbyteMessage convertChangeEvent(ChangeEvent<String, String> event, Instant emittedAt) {
    final JsonNode debeziumRecord = Jsons.deserialize(event.value());
    final JsonNode before = debeziumRecord.get("before");
    final JsonNode after = debeziumRecord.get("after");
    final JsonNode source = debeziumRecord.get("source");

    final JsonNode data = formatDebeziumData(before, after, source);

    final String streamName = source.get("table").asText();

    final AirbyteRecordMessage airbyteRecordMessage = new AirbyteRecordMessage()
        .withStream(streamName)
        .withEmittedAt(emittedAt.toEpochMilli())
        .withData(data);

    return new AirbyteMessage()
        .withType(AirbyteMessage.Type.RECORD)
        .withRecord(airbyteRecordMessage);
  }

  public static JsonNode formatDebeziumData(JsonNode before, JsonNode after, JsonNode source) {
    final ObjectNode base = (ObjectNode) (after.isNull() ? before : after);

    long transactionMillis = source.get("ts_ms").asLong();
    long lsn = source.get("lsn").asLong();

    base.put("_ab_cdc_updated_at", transactionMillis);
    base.put("_ab_cdc_lsn", lsn);

    if (after.isNull()) {
      base.put("_ab_cdc_deleted_at", transactionMillis);
    } else {
      base.put("_ab_cdc_deleted_at", (Long) null);
    }

    return base;
  }

  public static void main(String[] args) throws Exception {
    final Source source = new PostgresSource();
    LOGGER.info("starting source: {}", PostgresSource.class);
    new IntegrationRunner(source).run(args);
    LOGGER.info("completed source: {}", PostgresSource.class);
  }

}<|MERGE_RESOLUTION|>--- conflicted
+++ resolved
@@ -50,11 +50,8 @@
 import io.airbyte.protocol.models.AirbyteRecordMessage;
 import io.airbyte.protocol.models.AirbyteStream;
 import io.airbyte.protocol.models.ConfiguredAirbyteCatalog;
-<<<<<<< HEAD
 import io.airbyte.protocol.models.ConfiguredAirbyteStream;
-=======
 import io.airbyte.protocol.models.SyncMode;
->>>>>>> 79094f14
 import io.debezium.engine.ChangeEvent;
 import io.debezium.engine.DebeziumEngine;
 import io.debezium.engine.format.Json;
@@ -77,12 +74,9 @@
 import java.util.function.Predicate;
 import java.util.stream.Collectors;
 import org.apache.commons.lang3.RandomStringUtils;
-<<<<<<< HEAD
 import org.codehaus.plexus.util.StringUtils;
-=======
 import org.apache.kafka.connect.data.Struct;
 import org.apache.kafka.connect.source.SourceRecord;
->>>>>>> 79094f14
 import org.slf4j.Logger;
 import org.slf4j.LoggerFactory;
 
@@ -245,13 +239,8 @@
       final CloseableLinkedBlockingQueue<DebeziumPayload> queue = new CloseableLinkedBlockingQueue<>(executor::shutdown);
 
       DebeziumEngine<ChangeEvent<String, String>> engine = DebeziumEngine.create(Json.class)
-<<<<<<< HEAD
           .using(getDebeziumProperties(config, catalog))
-          .notifying(record -> {
-=======
-          .using(getDebeziumProperties(config))
           .notifying(event -> {
->>>>>>> 79094f14
             try {
               final AirbyteMessage message = convertChangeEvent(event, emittedAt);
               queue.add(new DebeziumPayload(event, message));
@@ -344,7 +333,6 @@
     props.setProperty("transforms.unwrap.type", "io.debezium.transforms.ExtractNewRecordState");
 
     final String tableWhitelist = getTableWhitelist(catalog);
-    System.out.println("tableWhitelist = " + tableWhitelist);
     props.setProperty("table.include.list", tableWhitelist);
     props.setProperty("database.include.list", config.get("database").asText());
     props.setProperty("name", "orders-postgres-connector");
