/*
 * Copyright (c) 2022 Airbyte, Inc., all rights reserved.
 */

package io.airbyte.integrations.source.postgres;

import static io.airbyte.integrations.debezium.AirbyteDebeziumHandler.shouldUseCDC;
<<<<<<< HEAD
import static io.airbyte.integrations.debezium.internals.DebeziumEventUtils.CDC_DELETED_AT;
import static io.airbyte.integrations.debezium.internals.DebeziumEventUtils.CDC_UPDATED_AT;
import static io.airbyte.integrations.util.PostgresSslConnectionUtils.DISABLE;
import static io.airbyte.integrations.util.PostgresSslConnectionUtils.PARAM_MODE;
import static io.airbyte.integrations.util.PostgresSslConnectionUtils.PARAM_SSL;
import static io.airbyte.integrations.util.PostgresSslConnectionUtils.PARAM_SSL_MODE;
import static io.airbyte.integrations.util.PostgresSslConnectionUtils.obtainConnectionOptions;
=======
>>>>>>> 638db80a
import static java.util.stream.Collectors.toList;
import static java.util.stream.Collectors.toSet;

import com.fasterxml.jackson.databind.JsonNode;
import com.google.common.annotations.VisibleForTesting;
import com.google.common.collect.ImmutableMap;
import com.google.common.collect.ImmutableMap.Builder;
import com.google.common.collect.Sets;
import io.airbyte.commons.features.EnvVariableFeatureFlags;
import io.airbyte.commons.features.FeatureFlags;
import io.airbyte.commons.functional.CheckedConsumer;
import io.airbyte.commons.functional.CheckedFunction;
import io.airbyte.commons.json.Jsons;
import io.airbyte.commons.util.AutoCloseableIterator;
import io.airbyte.commons.util.AutoCloseableIterators;
import io.airbyte.db.factory.DatabaseDriver;
import io.airbyte.db.jdbc.JdbcDatabase;
import io.airbyte.db.jdbc.JdbcUtils;
import io.airbyte.db.jdbc.streaming.AdaptiveStreamingQueryConfig;
import io.airbyte.integrations.base.AirbyteStreamNameNamespacePair;
import io.airbyte.integrations.base.IntegrationRunner;
import io.airbyte.integrations.base.Source;
import io.airbyte.integrations.base.ssh.SshWrappedSource;
import io.airbyte.integrations.debezium.AirbyteDebeziumHandler;
import io.airbyte.integrations.source.jdbc.AbstractJdbcSource;
import io.airbyte.integrations.source.jdbc.dto.JdbcPrivilegeDto;
import io.airbyte.integrations.source.relationaldb.TableInfo;
import io.airbyte.integrations.source.relationaldb.models.CdcState;
import io.airbyte.integrations.source.relationaldb.models.DbState;
import io.airbyte.integrations.source.relationaldb.state.StateManager;
import io.airbyte.protocol.models.AirbyteCatalog;
import io.airbyte.protocol.models.AirbyteConnectionStatus;
import io.airbyte.protocol.models.AirbyteConnectionStatus.Status;
import io.airbyte.protocol.models.AirbyteGlobalState;
import io.airbyte.protocol.models.AirbyteMessage;
import io.airbyte.protocol.models.AirbyteStateMessage;
import io.airbyte.protocol.models.AirbyteStateMessage.AirbyteStateType;
import io.airbyte.protocol.models.AirbyteStream;
import io.airbyte.protocol.models.AirbyteStreamState;
import io.airbyte.protocol.models.CommonField;
import io.airbyte.protocol.models.ConfiguredAirbyteCatalog;
import io.airbyte.protocol.models.ConfiguredAirbyteStream;
import java.sql.Connection;
import java.sql.JDBCType;
import java.sql.PreparedStatement;
import java.sql.SQLException;
import java.time.Instant;
import java.util.ArrayList;
import java.util.Collections;
import java.util.HashSet;
import java.util.List;
import java.util.Map;
import java.util.Set;
import java.util.function.Supplier;
import java.util.stream.Collectors;
import org.slf4j.Logger;
import org.slf4j.LoggerFactory;

public class PostgresSource extends AbstractJdbcSource<JDBCType> implements Source {

  private static final Logger LOGGER = LoggerFactory.getLogger(PostgresSource.class);

  public static final String CDC_LSN = "_ab_cdc_lsn";
  public static final String DATABASE_KEY = "database";
  public static final String HOST_KEY = "host";
  public static final String JDBC_URL_KEY = "jdbc_url";
  public static final String PASSWORD_KEY = "password";
  public static final String PORT_KEY = "port";
  public static final String SCHEMAS_KEY = "schemas";
  public static final String USERNAME_KEY = "username";
  static final String DRIVER_CLASS = DatabaseDriver.POSTGRESQL.getDriverClassName();
  static final Map<String, String> SSL_JDBC_PARAMETERS = ImmutableMap.of(
      "ssl", "true",
      "sslmode", "require");
  private List<String> schemas;
  private final FeatureFlags featureFlags;

  public static Source sshWrappedSource() {
    return new SshWrappedSource(new PostgresSource(), List.of("host"), List.of("port"));
  }

  PostgresSource() {

    super(DRIVER_CLASS, AdaptiveStreamingQueryConfig::new, new PostgresSourceOperations());
    this.featureFlags = new EnvVariableFeatureFlags();
  }

  @Override
  protected Map<String, String> getDefaultConnectionProperties(final JsonNode config) {
    if (JdbcUtils.useSsl(config)) {
      return SSL_JDBC_PARAMETERS;
    } else {
      return Collections.emptyMap();
    }
  }

  @Override
  public JsonNode toDatabaseConfig(final JsonNode config) {
    final List<String> additionalParameters = new ArrayList<>();

    final StringBuilder jdbcUrl = new StringBuilder(String.format("jdbc:postgresql://%s:%s/%s?",
        config.get(HOST_KEY).asText(),
        config.get(PORT_KEY).asText(),
        config.get(DATABASE_KEY).asText()));

    if (config.get(JdbcUtils.JDBC_URL_PARAMS_KEY) != null && !config.get(JdbcUtils.JDBC_URL_PARAMS_KEY).asText().isEmpty()) {
      jdbcUrl.append(config.get(JdbcUtils.JDBC_URL_PARAMS_KEY).asText()).append("&");
    }

    // assume ssl if not explicitly mentioned.
<<<<<<< HEAD
    if (!config.has(PARAM_SSL) || config.get(PARAM_SSL).asBoolean()) {
      if (config.has(PARAM_SSL_MODE)) {
        if (DISABLE.equals(config.get(PARAM_SSL_MODE).get(PARAM_MODE).asText())) {
          additionalParameters.add("sslmode=disable");
        } else {
          var parametersList = obtainConnectionOptions(config.get(PARAM_SSL_MODE))
              .entrySet()
              .stream()
              .map(e -> e.getKey() + "=" + e.getValue())
              .toList();
          additionalParameters.addAll(parametersList);
        }
      } else {
        additionalParameters.add("ssl=true");
        additionalParameters.add("sslmode=require");
      }
=======
    if (!config.has(JdbcUtils.SSL_KEY) || config.get(JdbcUtils.SSL_KEY).asBoolean()) {
      additionalParameters.add("ssl=true");
      additionalParameters.add("sslmode=require");
>>>>>>> 638db80a
    }

    if (config.has(SCHEMAS_KEY) && config.get(SCHEMAS_KEY).isArray()) {
      schemas = new ArrayList<>();
      for (final JsonNode schema : config.get(SCHEMAS_KEY)) {
        schemas.add(schema.asText());
      }
    }

    if (schemas != null && !schemas.isEmpty()) {
      additionalParameters.add("currentSchema=" + String.join(",", schemas));
    }

    additionalParameters.forEach(x -> jdbcUrl.append(x).append("&"));

    final ImmutableMap.Builder<Object, Object> configBuilder = ImmutableMap.builder()
        .put(USERNAME_KEY, config.get(USERNAME_KEY).asText())
        .put(JDBC_URL_KEY, jdbcUrl.toString());

    if (config.has(PASSWORD_KEY)) {
      configBuilder.put(PASSWORD_KEY, config.get(PASSWORD_KEY).asText());
    }

    return Jsons.jsonNode(configBuilder.build());
  }

  @Override
  public Set<String> getExcludedInternalNameSpaces() {
    return Set.of("information_schema", "pg_catalog", "pg_internal", "catalog_history");
  }

  @Override
  public AirbyteCatalog discover(final JsonNode config) throws Exception {
    final AirbyteCatalog catalog = super.discover(config);

    if (PostgresUtils.isCdc(config)) {
      final List<AirbyteStream> streams = catalog.getStreams().stream()
          .map(PostgresCdcCatalogHelper::removeIncrementalWithoutPk)
          .map(PostgresCdcCatalogHelper::setIncrementalToSourceDefined)
          .map(PostgresCdcCatalogHelper::addCdcMetadataColumns)
          .collect(toList());

      catalog.setStreams(streams);
    }

    return catalog;
  }

  @Override
  public List<TableInfo<CommonField<JDBCType>>> discoverInternal(final JdbcDatabase database) throws Exception {
    final List<TableInfo<CommonField<JDBCType>>> rawTables = discoverRawTables(database);
    final Set<AirbyteStreamNameNamespacePair> publicizedTablesInCdc = PostgresCdcCatalogHelper.getPublicizedTables(database);

    if (publicizedTablesInCdc.isEmpty()) {
      return rawTables;
    }
    // under cdc mode, only return tables that are in the publication
    return rawTables.stream()
        .filter(table -> publicizedTablesInCdc.contains(new AirbyteStreamNameNamespacePair(table.getName(), table.getNameSpace())))
        .collect(toList());
  }

  public List<TableInfo<CommonField<JDBCType>>> discoverRawTables(final JdbcDatabase database) throws Exception {
    if (schemas != null && !schemas.isEmpty()) {
      // process explicitly selected (from UI) schemas
      final List<TableInfo<CommonField<JDBCType>>> internals = new ArrayList<>();
      for (final String schema : schemas) {
        LOGGER.info("Checking schema: {}", schema);
        final List<TableInfo<CommonField<JDBCType>>> tables = super.discoverInternal(database, schema);
        internals.addAll(tables);
        for (final TableInfo<CommonField<JDBCType>> table : tables) {
          LOGGER.info("Found table: {}.{}", table.getNameSpace(), table.getName());
        }
      }
      return internals;
    } else {
      LOGGER.info("No schemas explicitly set on UI to process, so will process all of existing schemas in DB");
      return super.discoverInternal(database);
    }
  }

  @Override
  public List<CheckedConsumer<JdbcDatabase, Exception>> getCheckOperations(final JsonNode config)
      throws Exception {
    final List<CheckedConsumer<JdbcDatabase, Exception>> checkOperations = new ArrayList<>(
        super.getCheckOperations(config));

    if (PostgresUtils.isCdc(config)) {
      checkOperations.add(database -> {
        final List<JsonNode> matchingSlots = database.queryJsons(connection -> {
          final String sql = "SELECT * FROM pg_replication_slots WHERE slot_name = ? AND plugin = ? AND database = ?";
          final PreparedStatement ps = connection.prepareStatement(sql);
          ps.setString(1, config.get("replication_method").get("replication_slot").asText());
          ps.setString(2, PostgresUtils.getPluginValue(config.get("replication_method")));
          ps.setString(3, config.get("database").asText());

          LOGGER.info("Attempting to find the named replication slot using the query: {}", ps);

          return ps;
        }, sourceOperations::rowToJson);

        if (matchingSlots.size() != 1) {
          throw new RuntimeException(
              "Expected exactly one replication slot but found " + matchingSlots.size()
                  + ". Please read the docs and add a replication slot to your database.");
        }

      });

      checkOperations.add(database -> {
        final List<JsonNode> matchingPublications = database.queryJsons(connection -> {
          final PreparedStatement ps = connection.prepareStatement("SELECT * FROM pg_publication WHERE pubname = ?");
          ps.setString(1, config.get("replication_method").get("publication").asText());
          LOGGER.info("Attempting to find the publication using the query: " + ps);
          return ps;
        }, sourceOperations::rowToJson);

        if (matchingPublications.size() != 1) {
          throw new RuntimeException(
              "Expected exactly one publication but found " + matchingPublications.size()
                  + ". Please read the docs and add a publication to your database.");
        }

      });
    }

    return checkOperations;
  }

  @Override
  public AutoCloseableIterator<AirbyteMessage> read(final JsonNode config,
                                                    final ConfiguredAirbyteCatalog catalog,
                                                    final JsonNode state)
      throws Exception {
    // this check is used to ensure that have the pgoutput slot available so Debezium won't attempt to
    // create it.
    final AirbyteConnectionStatus check = check(config);

    if (check.getStatus().equals(Status.FAILED)) {
      throw new RuntimeException("Unable establish a connection: " + check.getMessage());
    }

    return super.read(config, catalog, state);
  }

  @Override
  public List<AutoCloseableIterator<AirbyteMessage>> getIncrementalIterators(
                                                                             final JdbcDatabase database,
                                                                             final ConfiguredAirbyteCatalog catalog,
                                                                             final Map<String, TableInfo<CommonField<JDBCType>>> tableNameToTable,
                                                                             final StateManager stateManager,
                                                                             final Instant emittedAt) {
    final JsonNode sourceConfig = database.getSourceConfig();
    if (PostgresUtils.isCdc(sourceConfig) && shouldUseCDC(catalog)) {
      final AirbyteDebeziumHandler handler = new AirbyteDebeziumHandler(sourceConfig,
          PostgresCdcTargetPosition.targetPosition(database), false);
      final PostgresCdcStateHandler postgresCdcStateHandler = new PostgresCdcStateHandler(stateManager);
      final List<ConfiguredAirbyteStream> streamsToSnapshot = identifyStreamsToSnapshot(catalog, stateManager);
      final Supplier<AutoCloseableIterator<AirbyteMessage>> incrementalIteratorSupplier = () -> handler.getIncrementalIterators(catalog,
          new PostgresCdcSavedInfoFetcher(stateManager.getCdcStateManager().getCdcState()),
          postgresCdcStateHandler,
          new PostgresCdcConnectorMetadataInjector(),
          PostgresCdcProperties.getDebeziumDefaultProperties(sourceConfig),
          emittedAt);
      if (streamsToSnapshot.isEmpty()) {
        return Collections.singletonList(incrementalIteratorSupplier.get());
      }

      final AutoCloseableIterator<AirbyteMessage> snapshotIterator = handler.getSnapshotIterators(
          new ConfiguredAirbyteCatalog().withStreams(streamsToSnapshot), new PostgresCdcConnectorMetadataInjector(),
          PostgresCdcProperties.getSnapshotProperties(), postgresCdcStateHandler, emittedAt);
      return Collections.singletonList(
          AutoCloseableIterators.concatWithEagerClose(snapshotIterator, AutoCloseableIterators.lazyIterator(incrementalIteratorSupplier)));

    } else {
      return super.getIncrementalIterators(database, catalog, tableNameToTable, stateManager, emittedAt);
    }
  }

  protected List<ConfiguredAirbyteStream> identifyStreamsToSnapshot(final ConfiguredAirbyteCatalog catalog, final StateManager stateManager) {
    final Set<AirbyteStreamNameNamespacePair> alreadySyncedStreams = stateManager.getCdcStateManager().getInitialStreamsSynced();
    if (alreadySyncedStreams.isEmpty() && (stateManager.getCdcStateManager().getCdcState() == null
        || stateManager.getCdcStateManager().getCdcState().getState() == null)) {
      return Collections.emptyList();
    }

    final Set<AirbyteStreamNameNamespacePair> allStreams = AirbyteStreamNameNamespacePair.fromConfiguredCatalog(catalog);

    final Set<AirbyteStreamNameNamespacePair> newlyAddedStreams = new HashSet<>(Sets.difference(allStreams, alreadySyncedStreams));

    return catalog.getStreams().stream()
        .filter(stream -> newlyAddedStreams.contains(AirbyteStreamNameNamespacePair.fromAirbyteSteam(stream.getStream())))
        .map(Jsons::clone)
        .collect(Collectors.toList());
  }

  @Override
  public Set<JdbcPrivilegeDto> getPrivilegesTableForCurrentUser(final JdbcDatabase database,
                                                                final String schema)
      throws SQLException {
    final CheckedFunction<Connection, PreparedStatement, SQLException> statementCreator = connection -> {
      final PreparedStatement ps = connection.prepareStatement(
          """
                 SELECT nspname as table_schema,
                        relname as table_name
                 FROM   pg_class c
                 JOIN   pg_namespace n on c.relnamespace = n.oid
                 WHERE  has_table_privilege(c.oid, 'SELECT')
                 -- r = ordinary table, i = index, S = sequence, t = TOAST table, v = view, m = materialized view, c = composite type, f = foreign table, p = partitioned table, I = partitioned index
                 AND    relkind in ('r', 'm', 'v', 't', 'f', 'p')
                 and    ((? is null) OR nspname = ?)
          """);
      ps.setString(1, schema);
      ps.setString(2, schema);
      return ps;
    };

    return database.queryJsons(statementCreator, sourceOperations::rowToJson)
        .stream()
        .map(e -> JdbcPrivilegeDto.builder()
            .schemaName(e.get("table_schema").asText())
            .tableName(e.get("table_name").asText())
            .build())
        .collect(toSet());
  }

  @VisibleForTesting
  static String getUsername(final JsonNode databaseConfig) {
    final String jdbcUrl = databaseConfig.get("jdbc_url").asText();
    final String username = databaseConfig.get("username").asText();

    // Azure Postgres server has this username pattern: <username>@<host>.
    // Inside Postgres, the true username is just <username>.
    // The jdbc_url is constructed in the toDatabaseConfig method.
    if (username.contains("@") && jdbcUrl.contains("azure.com:")) {
      final String[] tokens = username.split("@");
      final String postgresUsername = tokens[0];
      LOGGER.info("Azure username \"{}\" is detected; use \"{}\" to check permission", username, postgresUsername);
      return postgresUsername;
    }

    return username;
  }

  @Override
  protected boolean isNotInternalSchema(final JsonNode jsonNode, final Set<String> internalSchemas) {
    return false;
  }

  // TODO This is a temporary override so that the Postgres source can take advantage of per-stream
  // state
  @Override
  protected List<AirbyteStateMessage> generateEmptyInitialState(final JsonNode config) {
    if (!featureFlags.useStreamCapableState()) {
      return List.of(new AirbyteStateMessage()
          .withType(AirbyteStateType.LEGACY)
          .withData(Jsons.jsonNode(new DbState())));
    }
    if (getSupportedStateType(config) == AirbyteStateType.GLOBAL) {
      final AirbyteGlobalState globalState = new AirbyteGlobalState()
          .withSharedState(Jsons.jsonNode(new CdcState()))
          .withStreamStates(List.of());
      return List.of(new AirbyteStateMessage().withType(AirbyteStateType.GLOBAL).withGlobal(globalState));
    } else {
      return List.of(new AirbyteStateMessage()
          .withType(AirbyteStateType.STREAM)
          .withStream(new AirbyteStreamState()));
    }
  }

  @Override
  protected AirbyteStateType getSupportedStateType(final JsonNode config) {
    if (!featureFlags.useStreamCapableState()) {
      return AirbyteStateType.LEGACY;
    }
    return PostgresUtils.isCdc(config) ? AirbyteStateType.GLOBAL : AirbyteStateType.STREAM;
  }

  public static void main(final String[] args) throws Exception {
    final Source source = PostgresSource.sshWrappedSource();
    LOGGER.info("starting source: {}", PostgresSource.class);
    new IntegrationRunner(source).run(args);
    LOGGER.info("completed source: {}", PostgresSource.class);
  }

}<|MERGE_RESOLUTION|>--- conflicted
+++ resolved
@@ -5,7 +5,6 @@
 package io.airbyte.integrations.source.postgres;
 
 import static io.airbyte.integrations.debezium.AirbyteDebeziumHandler.shouldUseCDC;
-<<<<<<< HEAD
 import static io.airbyte.integrations.debezium.internals.DebeziumEventUtils.CDC_DELETED_AT;
 import static io.airbyte.integrations.debezium.internals.DebeziumEventUtils.CDC_UPDATED_AT;
 import static io.airbyte.integrations.util.PostgresSslConnectionUtils.DISABLE;
@@ -13,8 +12,6 @@
 import static io.airbyte.integrations.util.PostgresSslConnectionUtils.PARAM_SSL;
 import static io.airbyte.integrations.util.PostgresSslConnectionUtils.PARAM_SSL_MODE;
 import static io.airbyte.integrations.util.PostgresSslConnectionUtils.obtainConnectionOptions;
-=======
->>>>>>> 638db80a
 import static java.util.stream.Collectors.toList;
 import static java.util.stream.Collectors.toSet;
 
@@ -125,7 +122,6 @@
     }
 
     // assume ssl if not explicitly mentioned.
-<<<<<<< HEAD
     if (!config.has(PARAM_SSL) || config.get(PARAM_SSL).asBoolean()) {
       if (config.has(PARAM_SSL_MODE)) {
         if (DISABLE.equals(config.get(PARAM_SSL_MODE).get(PARAM_MODE).asText())) {
@@ -142,11 +138,6 @@
         additionalParameters.add("ssl=true");
         additionalParameters.add("sslmode=require");
       }
-=======
-    if (!config.has(JdbcUtils.SSL_KEY) || config.get(JdbcUtils.SSL_KEY).asBoolean()) {
-      additionalParameters.add("ssl=true");
-      additionalParameters.add("sslmode=require");
->>>>>>> 638db80a
     }
 
     if (config.has(SCHEMAS_KEY) && config.get(SCHEMAS_KEY).isArray()) {
