--- conflicted
+++ resolved
@@ -340,26 +340,6 @@
   }
 
   @Override
-<<<<<<< HEAD
-  @Trace(operationName = READ_TRACE_OPERATION_NAME)
-  public AutoCloseableIterator<AirbyteMessage> read(final JsonNode config,
-                                                    final ConfiguredAirbyteCatalog catalog,
-                                                    final JsonNode state)
-      throws Exception {
-    // this check is used to ensure that have the pgoutput slot available so Debezium won't attempt to
-    // create it.
-    final AirbyteConnectionStatus check = check(config);
-
-    if (check.getStatus().equals(Status.FAILED)) {
-      throw new RuntimeException("Unable establish a connection: " + check.getMessage());
-    }
-
-    return super.read(config, catalog, state);
-  }
-
-  @Override
-=======
->>>>>>> 62757c9d
   public List<AutoCloseableIterator<AirbyteMessage>> getIncrementalIterators(final JdbcDatabase database,
                                                                              final ConfiguredAirbyteCatalog catalog,
                                                                              final Map<String, TableInfo<CommonField<PostgresType>>> tableNameToTable,
