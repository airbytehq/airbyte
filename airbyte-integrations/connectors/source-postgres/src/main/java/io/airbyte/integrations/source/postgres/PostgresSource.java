/*
 * Copyright (c) 2021 Airbyte, Inc., all rights reserved.
 */

package io.airbyte.integrations.source.postgres;

import static io.airbyte.integrations.debezium.internals.DebeziumEventUtils.CDC_DELETED_AT;
import static io.airbyte.integrations.debezium.internals.DebeziumEventUtils.CDC_UPDATED_AT;
import static java.util.stream.Collectors.toList;
import static java.util.stream.Collectors.toSet;

import com.fasterxml.jackson.databind.JsonNode;
import com.fasterxml.jackson.databind.node.ObjectNode;
import com.google.common.annotations.VisibleForTesting;
import com.google.common.collect.ImmutableMap;
import io.airbyte.commons.functional.CheckedConsumer;
import io.airbyte.commons.json.Jsons;
import io.airbyte.commons.util.AutoCloseableIterator;
import io.airbyte.db.jdbc.JdbcDatabase;
import io.airbyte.db.jdbc.PostgresJdbcStreamingQueryConfiguration;
import io.airbyte.integrations.base.IntegrationRunner;
import io.airbyte.integrations.base.Source;
import io.airbyte.integrations.base.ssh.SshWrappedSource;
import io.airbyte.integrations.debezium.AirbyteDebeziumHandler;
import io.airbyte.integrations.source.jdbc.AbstractJdbcSource;
import io.airbyte.integrations.source.jdbc.dto.JdbcPrivilegeDto;
import io.airbyte.integrations.source.relationaldb.StateManager;
import io.airbyte.integrations.source.relationaldb.TableInfo;
import io.airbyte.protocol.models.AirbyteCatalog;
import io.airbyte.protocol.models.AirbyteConnectionStatus;
import io.airbyte.protocol.models.AirbyteMessage;
import io.airbyte.protocol.models.AirbyteStream;
import io.airbyte.protocol.models.CommonField;
import io.airbyte.protocol.models.ConfiguredAirbyteCatalog;
import io.airbyte.protocol.models.SyncMode;
import java.sql.JDBCType;
import java.sql.PreparedStatement;
import java.sql.SQLException;
import java.time.Instant;
import java.util.ArrayList;
import java.util.List;
import java.util.Map;
import java.util.Set;
import org.slf4j.Logger;
import org.slf4j.LoggerFactory;

public class PostgresSource extends AbstractJdbcSource<JDBCType> implements Source {

  private static final Logger LOGGER = LoggerFactory.getLogger(PostgresSource.class);
  public static final String CDC_LSN = "_ab_cdc_lsn";

  static final String DRIVER_CLASS = "org.postgresql.Driver";
  private List<String> schemas;

  public static Source sshWrappedSource() {
    return new SshWrappedSource(new PostgresSource(), List.of("host"), List.of("port"));
  }

  PostgresSource() {
    super(DRIVER_CLASS, new PostgresJdbcStreamingQueryConfiguration(), new PostgresSourceOperations());
  }

  @Override
  public JsonNode toDatabaseConfig(final JsonNode config) {
    return toDatabaseConfigStatic(config);
  }

  // todo (cgardens) - restructure AbstractJdbcSource so to take this function in the constructor. the
  // current structure forces us to declarehave a bunch of pure function methods as instance members
  // when they could be static.
  public JsonNode toDatabaseConfigStatic(final JsonNode config) {
    final List<String> additionalParameters = new ArrayList<>();

    final StringBuilder jdbcUrl = new StringBuilder(String.format("jdbc:postgresql://%s:%s/%s?",
        config.get("host").asText(),
        config.get("port").asText(),
        config.get("database").asText()));

    // assume ssl if not explicitly mentioned.
    if (!config.has("ssl") || config.get("ssl").asBoolean()) {
      additionalParameters.add("ssl=true");
      additionalParameters.add("sslmode=require");
    }

    if (config.has("schemas") && config.get("schemas").isArray()) {
      schemas = new ArrayList<>();
      for (final JsonNode schema : config.get("schemas")) {
        schemas.add(schema.asText());
      }
    }

    if (schemas != null && !schemas.isEmpty()) {
      additionalParameters.add("currentSchema=" + String.join(",", schemas));
    }

    additionalParameters.forEach(x -> jdbcUrl.append(x).append("&"));

    final ImmutableMap.Builder<Object, Object> configBuilder = ImmutableMap.builder()
        .put("username", config.get("username").asText())
        .put("jdbc_url", jdbcUrl.toString());

    if (config.has("password")) {
      configBuilder.put("password", config.get("password").asText());
    }

    return Jsons.jsonNode(configBuilder.build());
  }

  @Override
  public Set<String> getExcludedInternalNameSpaces() {
    return Set.of("information_schema", "pg_catalog", "pg_internal", "catalog_history");
  }

  @Override
  public AirbyteCatalog discover(final JsonNode config) throws Exception {
    final AirbyteCatalog catalog = super.discover(config);

    if (isCdc(config)) {
      final List<AirbyteStream> streams = catalog.getStreams().stream()
          .map(PostgresSource::removeIncrementalWithoutPk)
          .map(PostgresSource::setIncrementalToSourceDefined)
          .map(PostgresSource::addCdcMetadataColumns)
          .collect(toList());

      catalog.setStreams(streams);
    }

    return catalog;
  }

  @Override
<<<<<<< HEAD
  public List<TableInfo<CommonField<JDBCType>>> discoverInternal(JdbcDatabase database) throws Exception {
    List<TableInfo<CommonField<JDBCType>>> internals = new ArrayList<>();
    for (String schema : schemas) {
      LOGGER.debug("Discovering schema: {}", schema);
      internals.addAll(super.discoverInternal(database, schema));
    }

    for (TableInfo<CommonField<JDBCType>> info : internals) {
      LOGGER.debug("Found table: {}", info.getName());
    }

    return internals;
  }

  @Override
  public List<CheckedConsumer<JdbcDatabase, Exception>> getCheckOperations(final JsonNode config) throws Exception {
    final List<CheckedConsumer<JdbcDatabase, Exception>> checkOperations = new ArrayList<>(super.getCheckOperations(config));
=======
  public List<CheckedConsumer<JdbcDatabase, Exception>> getCheckOperations(final JsonNode config)
      throws Exception {
    final List<CheckedConsumer<JdbcDatabase, Exception>> checkOperations = new ArrayList<>(
        super.getCheckOperations(config));
>>>>>>> 1877e2ab

    if (isCdc(config)) {
      checkOperations.add(database -> {
        final List<JsonNode> matchingSlots = database.query(connection -> {
          final String sql = "SELECT * FROM pg_replication_slots WHERE slot_name = ? AND plugin = ? AND database = ?";
          final PreparedStatement ps = connection.prepareStatement(sql);
          ps.setString(1, config.get("replication_method").get("replication_slot").asText());
          ps.setString(2, PostgresUtils.getPluginValue(config.get("replication_method")));
          ps.setString(3, config.get("database").asText());

          LOGGER.info(
              "Attempting to find the named replication slot using the query: " + ps.toString());

          return ps;
        }, sourceOperations::rowToJson).collect(toList());

        if (matchingSlots.size() != 1) {
          throw new RuntimeException(
              "Expected exactly one replication slot but found " + matchingSlots.size()
                  + ". Please read the docs and add a replication slot to your database.");
        }

      });

      checkOperations.add(database -> {
        final List<JsonNode> matchingPublications = database.query(connection -> {
          final PreparedStatement ps = connection
              .prepareStatement("SELECT * FROM pg_publication WHERE pubname = ?");
          ps.setString(1, config.get("replication_method").get("publication").asText());

          LOGGER.info("Attempting to find the publication using the query: " + ps.toString());

          return ps;
        }, sourceOperations::rowToJson).collect(toList());

        if (matchingPublications.size() != 1) {
          throw new RuntimeException(
              "Expected exactly one publication but found " + matchingPublications.size()
                  + ". Please read the docs and add a publication to your database.");
        }

      });
    }

    return checkOperations;
  }

  @Override
  public AutoCloseableIterator<AirbyteMessage> read(final JsonNode config,
                                                    final ConfiguredAirbyteCatalog catalog,
                                                    final JsonNode state)
      throws Exception {
    // this check is used to ensure that have the pgoutput slot available so Debezium won't attempt to
    // create it.
    final AirbyteConnectionStatus check = check(config);

    if (check.getStatus().equals(AirbyteConnectionStatus.Status.FAILED)) {
      throw new RuntimeException("Unable establish a connection: " + check.getMessage());
    }

    return super.read(config, catalog, state);
  }

  @Override
  public List<AutoCloseableIterator<AirbyteMessage>> getIncrementalIterators(
                                                                             final JdbcDatabase database,
                                                                             final ConfiguredAirbyteCatalog catalog,
                                                                             final Map<String, TableInfo<CommonField<JDBCType>>> tableNameToTable,
                                                                             final StateManager stateManager,
                                                                             final Instant emittedAt) {
    /**
     * If a customer sets up a postgres source with cdc parameters (replication_slot and publication)
     * but selects all the tables in FULL_REFRESH mode then we would still end up going through this
     * path. We do have a check in place for debezium to make sure only tales in INCREMENTAL mode are
     * synced {@link DebeziumRecordPublisher#getTableWhitelist(ConfiguredAirbyteCatalog)} but we should
     * have a check here as well to make sure that if no table is in INCREMENTAL mode then skip this
     * part
     */
    final JsonNode sourceConfig = database.getSourceConfig();
    if (isCdc(sourceConfig)) {
      final AirbyteDebeziumHandler handler = new AirbyteDebeziumHandler(sourceConfig,
          PostgresCdcTargetPosition.targetPosition(database),
          PostgresCdcProperties.getDebeziumProperties(sourceConfig), catalog, false);
      return handler.getIncrementalIterators(
          new PostgresCdcSavedInfoFetcher(stateManager.getCdcStateManager().getCdcState()),
          new PostgresCdcStateHandler(stateManager), new PostgresCdcConnectorMetadataInjector(),
          emittedAt);

    } else {
      return super.getIncrementalIterators(database, catalog, tableNameToTable, stateManager, emittedAt);
    }
  }

  @VisibleForTesting
  static boolean isCdc(final JsonNode config) {
    final boolean isCdc = config.hasNonNull("replication_method")
        && config.get("replication_method").hasNonNull("replication_slot")
        && config.get("replication_method").hasNonNull("publication");
    LOGGER.info("using CDC: {}", isCdc);
    return isCdc;
  }

  /*
   * It isn't possible to recreate the state of the original database unless we include extra
   * information (like an oid) when using logical replication. By limiting to Full Refresh when we
   * don't have a primary key we dodge the problem for now. As a work around a CDC and non-CDC source
   * could be configured if there's a need to replicate a large non-PK table.
   *
   * Note: in place mutation.
   */
  private static AirbyteStream removeIncrementalWithoutPk(final AirbyteStream stream) {
    if (stream.getSourceDefinedPrimaryKey().isEmpty()) {
      stream.getSupportedSyncModes().remove(SyncMode.INCREMENTAL);
    }

    return stream;
  }

  @Override
  public Set<JdbcPrivilegeDto> getPrivilegesTableForCurrentUser(final JdbcDatabase database,
                                                                final String schema)
      throws SQLException {
    return database.query(connection -> {
      final PreparedStatement ps = connection.prepareStatement(
          """
                 SELECT DISTINCT table_catalog,
                                 table_schema,
                                 table_name,
                                 privilege_type
                 FROM            information_schema.table_privileges
                 WHERE           grantee = ?
                 AND             privilege_type = 'SELECT'
                 UNION ALL
                 SELECT r.rolname           AS table_catalog,
                        n.nspname           AS table_schema,
                        c.relname           AS table_name,
                        -- the initial query is supposed to get a SELECT type. Since we use a UNION query
                        -- to get Views that we can read (i.e. select) - then lets fill this columns with SELECT
                        -- value to keep the backward-compatibility
                        COALESCE ('SELECT') AS privilege_type
                 FROM   pg_class c
                 JOIN   pg_namespace n
                 ON     n.oid = relnamespace
                 JOIN   pg_roles r
                 ON     r.oid = relowner,
                 Unnest(COALESCE(relacl::text[], Format('{%s=arwdDxt/%s}', rolname, rolname)::text[])) acl,
                        Regexp_split_to_array(acl, '=|/') s
                 WHERE  r.rolname = ?
                 AND    nspname = 'public'
                        -- 'm' means Materialized View
                 AND    c.relkind = 'm'
                 AND    (
                               -- all grants
                               c.relacl IS NULL
                               -- read grant
                        OR     s[2] = 'r');
          """);
      final String username = database.getDatabaseConfig().get("username").asText();
      ps.setString(1, username);
      ps.setString(2, username);
      return ps;
    }, sourceOperations::rowToJson)
        .collect(toSet())
        .stream()
        .map(e -> JdbcPrivilegeDto.builder()
            .schemaName(e.get("table_schema").asText())
            .tableName(e.get("table_name").asText())
            .build())
        .collect(toSet());
  }

  /*
   * Set all streams that do have incremental to sourceDefined, so that the user cannot set or
   * override a cursor field.
   *
   * Note: in place mutation.
   */
  private static AirbyteStream setIncrementalToSourceDefined(final AirbyteStream stream) {
    if (stream.getSupportedSyncModes().contains(SyncMode.INCREMENTAL)) {
      stream.setSourceDefinedCursor(true);
    }

    return stream;
  }

  // Note: in place mutation.
  private static AirbyteStream addCdcMetadataColumns(final AirbyteStream stream) {
    final ObjectNode jsonSchema = (ObjectNode) stream.getJsonSchema();
    final ObjectNode properties = (ObjectNode) jsonSchema.get("properties");

    final JsonNode stringType = Jsons.jsonNode(ImmutableMap.of("type", "string"));
    final JsonNode numberType = Jsons.jsonNode(ImmutableMap.of("type", "number"));
    properties.set(CDC_LSN, numberType);
    properties.set(CDC_UPDATED_AT, stringType);
    properties.set(CDC_DELETED_AT, stringType);

    return stream;
  }

  public static void main(final String[] args) throws Exception {
    final Source source = PostgresSource.sshWrappedSource();
    LOGGER.info("starting source: {}", PostgresSource.class);
    new IntegrationRunner(source).run(args);
    LOGGER.info("completed source: {}", PostgresSource.class);
  }

}<|MERGE_RESOLUTION|>--- conflicted
+++ resolved
@@ -129,7 +129,6 @@
   }
 
   @Override
-<<<<<<< HEAD
   public List<TableInfo<CommonField<JDBCType>>> discoverInternal(JdbcDatabase database) throws Exception {
     List<TableInfo<CommonField<JDBCType>>> internals = new ArrayList<>();
     for (String schema : schemas) {
@@ -145,14 +144,10 @@
   }
 
   @Override
-  public List<CheckedConsumer<JdbcDatabase, Exception>> getCheckOperations(final JsonNode config) throws Exception {
-    final List<CheckedConsumer<JdbcDatabase, Exception>> checkOperations = new ArrayList<>(super.getCheckOperations(config));
-=======
   public List<CheckedConsumer<JdbcDatabase, Exception>> getCheckOperations(final JsonNode config)
       throws Exception {
     final List<CheckedConsumer<JdbcDatabase, Exception>> checkOperations = new ArrayList<>(
         super.getCheckOperations(config));
->>>>>>> 1877e2ab
 
     if (isCdc(config)) {
       checkOperations.add(database -> {
