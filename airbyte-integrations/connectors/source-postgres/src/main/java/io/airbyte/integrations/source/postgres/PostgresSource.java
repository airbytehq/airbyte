--- conflicted
+++ resolved
@@ -5,7 +5,6 @@
 package io.airbyte.integrations.source.postgres;
 
 import static io.airbyte.integrations.debezium.AirbyteDebeziumHandler.shouldUseCDC;
-<<<<<<< HEAD
 import static io.airbyte.integrations.debezium.internals.DebeziumEventUtils.CDC_DELETED_AT;
 import static io.airbyte.integrations.debezium.internals.DebeziumEventUtils.CDC_UPDATED_AT;
 import static io.airbyte.integrations.source.postgres.PostgresUtils.ALLOWED_CURSOR_TYPES;
@@ -28,8 +27,6 @@
 import static java.sql.JDBCType.TIME_WITH_TIMEZONE;
 import static java.sql.JDBCType.TINYINT;
 import static java.sql.JDBCType.VARCHAR;
-=======
->>>>>>> 00c3ec7a
 import static java.util.stream.Collectors.toList;
 import static java.util.stream.Collectors.toSet;
 
@@ -85,6 +82,8 @@
 import java.util.Set;
 import java.util.function.Supplier;
 import java.util.stream.Collectors;
+
+import io.airbyte.protocol.models.SyncMode;
 import org.slf4j.Logger;
 import org.slf4j.LoggerFactory;
 
@@ -168,16 +167,10 @@
 
     if (PostgresUtils.isCdc(config)) {
       final List<AirbyteStream> streams = catalog.getStreams().stream()
-<<<<<<< HEAD
           .map(PostgresSource::overrideSyncModes)
-          .map(PostgresSource::removeIncrementalWithoutPk)
-          .map(PostgresSource::setIncrementalToSourceDefined)
-          .map(PostgresSource::addCdcMetadataColumns)
-=======
           .map(PostgresCdcCatalogHelper::removeIncrementalWithoutPk)
           .map(PostgresCdcCatalogHelper::setIncrementalToSourceDefined)
           .map(PostgresCdcCatalogHelper::addCdcMetadataColumns)
->>>>>>> 00c3ec7a
           .collect(toList());
 
       catalog.setStreams(streams);
@@ -334,38 +327,6 @@
         .collect(Collectors.toList());
   }
 
-<<<<<<< HEAD
-  @VisibleForTesting
-  static boolean isCdc(final JsonNode config) {
-    final boolean isCdc = config.hasNonNull("replication_method")
-        && config.get("replication_method").hasNonNull("replication_slot")
-        && config.get("replication_method").hasNonNull("publication");
-    LOGGER.info("using CDC: {}", isCdc);
-    return isCdc;
-  }
-
-  private static AirbyteStream overrideSyncModes(final AirbyteStream stream) {
-    return stream.withSupportedSyncModes(Lists.newArrayList(SyncMode.FULL_REFRESH, SyncMode.INCREMENTAL));
-  }
-
-  /*
-   * It isn't possible to recreate the state of the original database unless we include extra
-   * information (like an oid) when using logical replication. By limiting to Full Refresh when we
-   * don't have a primary key we dodge the problem for now. As a work around a CDC and non-CDC source
-   * could be configured if there's a need to replicate a large non-PK table.
-   *
-   * Note: in place mutation.
-   */
-  private static AirbyteStream removeIncrementalWithoutPk(final AirbyteStream stream) {
-    if (stream.getSourceDefinedPrimaryKey().isEmpty()) {
-      stream.getSupportedSyncModes().remove(SyncMode.INCREMENTAL);
-    }
-
-    return stream;
-  }
-
-=======
->>>>>>> 00c3ec7a
   @Override
   public Set<JdbcPrivilegeDto> getPrivilegesTableForCurrentUser(final JdbcDatabase database,
                                                                 final String schema)
@@ -396,6 +357,10 @@
         .collect(toSet());
   }
 
+  private static AirbyteStream overrideSyncModes(final AirbyteStream stream) {
+    return stream.withSupportedSyncModes(Lists.newArrayList(SyncMode.FULL_REFRESH, SyncMode.INCREMENTAL));
+  }
+
   @VisibleForTesting
   static String getUsername(final JsonNode databaseConfig) {
     final String jdbcUrl = databaseConfig.get("jdbc_url").asText();
