/*
 * MIT License
 *
 * Copyright (c) 2020 Airbyte
 *
 * Permission is hereby granted, free of charge, to any person obtaining a copy
 * of this software and associated documentation files (the "Software"), to deal
 * in the Software without restriction, including without limitation the rights
 * to use, copy, modify, merge, publish, distribute, sublicense, and/or sell
 * copies of the Software, and to permit persons to whom the Software is
 * furnished to do so, subject to the following conditions:
 *
 * The above copyright notice and this permission notice shall be included in all
 * copies or substantial portions of the Software.
 *
 * THE SOFTWARE IS PROVIDED "AS IS", WITHOUT WARRANTY OF ANY KIND, EXPRESS OR
 * IMPLIED, INCLUDING BUT NOT LIMITED TO THE WARRANTIES OF MERCHANTABILITY,
 * FITNESS FOR A PARTICULAR PURPOSE AND NONINFRINGEMENT. IN NO EVENT SHALL THE
 * AUTHORS OR COPYRIGHT HOLDERS BE LIABLE FOR ANY CLAIM, DAMAGES OR OTHER
 * LIABILITY, WHETHER IN AN ACTION OF CONTRACT, TORT OR OTHERWISE, ARISING FROM,
 * OUT OF OR IN CONNECTION WITH THE SOFTWARE OR THE USE OR OTHER DEALINGS IN THE
 * SOFTWARE.
 */

package io.airbyte.integrations.source.postgres;

import static org.junit.jupiter.api.Assertions.assertEquals;

import com.fasterxml.jackson.databind.JsonNode;
import com.google.common.collect.ImmutableMap;
import com.google.common.collect.Sets;
import io.airbyte.commons.json.Jsons;
import io.airbyte.commons.resources.MoreResources;
import io.airbyte.db.Database;
import io.airbyte.db.Databases;
import io.airbyte.protocol.models.AirbyteMessage;
import io.airbyte.protocol.models.AirbyteMessage.Type;
import io.airbyte.protocol.models.AirbyteRecordMessage;
import io.airbyte.protocol.models.CatalogHelpers;
import io.airbyte.protocol.models.ConfiguredAirbyteCatalog;
import io.airbyte.protocol.models.Field;
import io.airbyte.protocol.models.Field.JsonSchemaPrimitive;
import io.airbyte.test.utils.PostgreSQLContainerHelper;
<<<<<<< HEAD

import java.util.HashMap;
import java.util.List;
import java.util.Map;
=======
>>>>>>> 1e35e629
import java.util.Set;
import java.util.stream.Collectors;

import org.apache.commons.lang3.RandomStringUtils;
import org.jooq.SQLDialect;
import org.junit.jupiter.api.AfterAll;
import org.junit.jupiter.api.BeforeAll;
import org.junit.jupiter.api.BeforeEach;
import org.junit.jupiter.api.Test;
import org.testcontainers.containers.PostgreSQLContainer;
import org.testcontainers.utility.MountableFile;

class PostgresSourceTest {

  private static final String STREAM_NAME = "public.id_and_name";
<<<<<<< HEAD
  private static final AirbyteCatalog CATALOG = new AirbyteCatalog().withStreams(List.of(
      CatalogHelpers.createAirbyteStream(
          STREAM_NAME,
          Field.of("id", JsonSchemaPrimitive.NUMBER),
          Field.of("name", JsonSchemaPrimitive.STRING),
          Field.of("power", JsonSchemaPrimitive.NUMBER)
      )
          .withSupportedSyncModes(Lists.newArrayList(SyncMode.FULL_REFRESH, SyncMode.INCREMENTAL)),
      CatalogHelpers.createAirbyteStream(
          "test_another_schema.id_and_name",
          Field.of("id", JsonSchemaPrimitive.NUMBER),
          Field.of("name", JsonSchemaPrimitive.STRING))
          .withSupportedSyncModes(Lists.newArrayList(SyncMode.FULL_REFRESH, SyncMode.INCREMENTAL))));
  private static final ConfiguredAirbyteCatalog CONFIGURED_CATALOG = CatalogHelpers.toDefaultConfiguredCatalog(CATALOG);
  private static final Set<AirbyteMessage> ASCII_MESSAGES = Sets.newHashSet(
      new AirbyteMessage().withType(Type.RECORD)
          .withRecord(new AirbyteRecordMessage().withStream(STREAM_NAME).withData(Jsons.jsonNode(map("id", 1.0, "name", "goku", "power", null)))),
      new AirbyteMessage().withType(Type.RECORD)
          .withRecord(new AirbyteRecordMessage().withStream(STREAM_NAME).withData(Jsons.jsonNode(map("id", 2.0, "name", "vegeta", "power", 9000.1)))),
      new AirbyteMessage().withType(Type.RECORD)
          .withRecord(
              new AirbyteRecordMessage().withStream(STREAM_NAME).withData(Jsons.jsonNode(map("id", null, "name", "piccolo", "power", null)))));
=======
  private static final ConfiguredAirbyteCatalog CONFIGURED_CATALOG = CatalogHelpers.createConfiguredAirbyteCatalog(
      STREAM_NAME,
      Field.of("id", JsonSchemaPrimitive.NUMBER),
      Field.of("name", JsonSchemaPrimitive.STRING));
>>>>>>> 1e35e629

  private static final Set<AirbyteMessage> UTF8_MESSAGES = Sets.newHashSet(
      new AirbyteMessage().withType(Type.RECORD)
          .withRecord(
              new AirbyteRecordMessage().withStream(STREAM_NAME).withData(Jsons.jsonNode(ImmutableMap.of("id", 1, "name", "\u2013 someutfstring")))),
      new AirbyteMessage().withType(Type.RECORD)
          .withRecord(new AirbyteRecordMessage().withStream(STREAM_NAME).withData(Jsons.jsonNode(ImmutableMap.of("id", 2, "name", "\u2215")))));

  private static PostgreSQLContainer<?> PSQL_DB;

  @BeforeAll
  static void init() {
    PSQL_DB = new PostgreSQLContainer<>("postgres:13-alpine");
    PSQL_DB.start();

  }

  @BeforeEach
  void setup() throws Exception {
    final String dbName = "db_" + RandomStringUtils.randomAlphabetic(10).toLowerCase();
    final JsonNode config = getConfig(PSQL_DB, dbName);

    final String initScriptName = "init_" + dbName.concat(".sql");
    MoreResources.writeResource(initScriptName, "CREATE DATABASE " + dbName + ";");
    PostgreSQLContainerHelper.runSqlScript(MountableFile.forClasspathResource(initScriptName), PSQL_DB);

    final Database database = getDatabaseFromConfig(config);
    database.query(ctx -> {
      ctx.fetch("CREATE TABLE id_and_name(id NUMERIC(20, 10), name VARCHAR(200), power double precision);");
      ctx.fetch("INSERT INTO id_and_name (id, name, power) VALUES (1,'goku', 'Infinity'),  (2, 'vegeta', 9000.1), ('NaN', 'piccolo', '-Infinity');");
      ctx.fetch("CREATE SCHEMA test_another_schema;");
      ctx.fetch("CREATE TABLE test_another_schema.id_and_name(id INTEGER, name VARCHAR(200));");
      ctx.fetch("INSERT INTO test_another_schema.id_and_name (id, name) VALUES (1,'tom'),  (2, 'jerry');");
      return null;
    });
    database.close();
  }

  private Database getDatabaseFromConfig(JsonNode config) {
    return Databases.createDatabase(
        config.get("username").asText(),
        config.get("password").asText(),
        String.format("jdbc:postgresql://%s:%s/%s",
            config.get("host").asText(),
            config.get("port").asText(),
            config.get("database").asText()),
        "org.postgresql.Driver",
        SQLDialect.POSTGRES);
  }

  private JsonNode getConfig(PostgreSQLContainer<?> psqlDb, String dbName) {
    return Jsons.jsonNode(ImmutableMap.builder()
        .put("host", psqlDb.getHost())
        .put("port", psqlDb.getFirstMappedPort())
        .put("database", dbName)
        .put("username", psqlDb.getUsername())
        .put("password", psqlDb.getPassword())
        .build());
  }

  private JsonNode getConfig(PostgreSQLContainer<?> psqlDb) {
    return getConfig(psqlDb, psqlDb.getDatabaseName());
  }

  @AfterAll
  static void cleanUp() {
    PSQL_DB.close();
  }

  @Test
  public void testCanReadUtf8() throws Exception {
    // force the db server to start with sql_ascii encoding to verify the tap can read UTF8 even when
    // default settings are in another encoding
    try (PostgreSQLContainer<?> db = new PostgreSQLContainer<>("postgres:13-alpine").withCommand("postgres -c client_encoding=sql_ascii")) {
      db.start();
      final JsonNode config = getConfig(db);
      try (final Database database = getDatabaseFromConfig(config)) {
        database.query(ctx -> {
          ctx.fetch("CREATE TABLE id_and_name(id INTEGER, name VARCHAR(200));");
          ctx.fetch("INSERT INTO id_and_name (id, name) VALUES (1,E'\\u2013 someutfstring'),  (2, E'\\u2215');");
          return null;
        });
      }

      Set<AirbyteMessage> actualMessages = new PostgresSource().read(config, CONFIGURED_CATALOG, null).collect(Collectors.toSet());

      for (AirbyteMessage actualMessage : actualMessages) {
        if (actualMessage.getRecord() != null) {
          actualMessage.getRecord().setEmittedAt(null);
        }
      }

      assertEquals(UTF8_MESSAGES, actualMessages);
    }
  }

<<<<<<< HEAD
  @SuppressWarnings("ResultOfMethodCallIgnored")
  @Test
  void testReadFailure() {
    final ConfiguredAirbyteStream spiedAbStream = spy(CONFIGURED_CATALOG.getStreams().get(0));
    final ConfiguredAirbyteCatalog catalog = new ConfiguredAirbyteCatalog().withStreams(Lists.newArrayList(spiedAbStream));
    doCallRealMethod().doThrow(new RuntimeException()).when(spiedAbStream).getStream();

    final PostgresSource source = new PostgresSource();

    assertThrows(RuntimeException.class, () -> source.read(config, catalog, null));
  }

  private static Map map(Object... entries) {
    if (entries.length % 2 != 0) {
      throw new IllegalArgumentException("Entries must have even length");
    }

    return new HashMap<>() {

      {
        for (int i = 0; i < entries.length; i++) {
          put(entries[i++], entries[i]);
        }
      }

    };
  }

=======
>>>>>>> 1e35e629
}<|MERGE_RESOLUTION|>--- conflicted
+++ resolved
@@ -25,29 +25,34 @@
 package io.airbyte.integrations.source.postgres;
 
 import static org.junit.jupiter.api.Assertions.assertEquals;
+import static org.junit.jupiter.api.Assertions.assertThrows;
+import static org.mockito.Mockito.doCallRealMethod;
+import static org.mockito.Mockito.spy;
 
 import com.fasterxml.jackson.databind.JsonNode;
 import com.google.common.collect.ImmutableMap;
+import com.google.common.collect.Lists;
 import com.google.common.collect.Sets;
 import io.airbyte.commons.json.Jsons;
 import io.airbyte.commons.resources.MoreResources;
 import io.airbyte.db.Database;
 import io.airbyte.db.Databases;
+import io.airbyte.protocol.models.AirbyteCatalog;
 import io.airbyte.protocol.models.AirbyteMessage;
 import io.airbyte.protocol.models.AirbyteMessage.Type;
 import io.airbyte.protocol.models.AirbyteRecordMessage;
 import io.airbyte.protocol.models.CatalogHelpers;
 import io.airbyte.protocol.models.ConfiguredAirbyteCatalog;
+import io.airbyte.protocol.models.ConfiguredAirbyteStream;
 import io.airbyte.protocol.models.Field;
 import io.airbyte.protocol.models.Field.JsonSchemaPrimitive;
+import io.airbyte.protocol.models.SyncMode;
 import io.airbyte.test.utils.PostgreSQLContainerHelper;
-<<<<<<< HEAD
-
+
+import java.math.BigDecimal;
 import java.util.HashMap;
 import java.util.List;
 import java.util.Map;
-=======
->>>>>>> 1e35e629
 import java.util.Set;
 import java.util.stream.Collectors;
 
@@ -58,12 +63,12 @@
 import org.junit.jupiter.api.BeforeEach;
 import org.junit.jupiter.api.Test;
 import org.testcontainers.containers.PostgreSQLContainer;
+import org.testcontainers.shaded.com.fasterxml.jackson.databind.util.ObjectBuffer;
 import org.testcontainers.utility.MountableFile;
 
 class PostgresSourceTest {
 
   private static final String STREAM_NAME = "public.id_and_name";
-<<<<<<< HEAD
   private static final AirbyteCatalog CATALOG = new AirbyteCatalog().withStreams(List.of(
       CatalogHelpers.createAirbyteStream(
           STREAM_NAME,
@@ -71,60 +76,44 @@
           Field.of("name", JsonSchemaPrimitive.STRING),
           Field.of("power", JsonSchemaPrimitive.NUMBER)
       )
-          .withSupportedSyncModes(Lists.newArrayList(SyncMode.FULL_REFRESH, SyncMode.INCREMENTAL)),
-      CatalogHelpers.createAirbyteStream(
-          "test_another_schema.id_and_name",
-          Field.of("id", JsonSchemaPrimitive.NUMBER),
-          Field.of("name", JsonSchemaPrimitive.STRING))
           .withSupportedSyncModes(Lists.newArrayList(SyncMode.FULL_REFRESH, SyncMode.INCREMENTAL))));
   private static final ConfiguredAirbyteCatalog CONFIGURED_CATALOG = CatalogHelpers.toDefaultConfiguredCatalog(CATALOG);
   private static final Set<AirbyteMessage> ASCII_MESSAGES = Sets.newHashSet(
-      new AirbyteMessage().withType(Type.RECORD)
-          .withRecord(new AirbyteRecordMessage().withStream(STREAM_NAME).withData(Jsons.jsonNode(map("id", 1.0, "name", "goku", "power", null)))),
-      new AirbyteMessage().withType(Type.RECORD)
-          .withRecord(new AirbyteRecordMessage().withStream(STREAM_NAME).withData(Jsons.jsonNode(map("id", 2.0, "name", "vegeta", "power", 9000.1)))),
-      new AirbyteMessage().withType(Type.RECORD)
-          .withRecord(
-              new AirbyteRecordMessage().withStream(STREAM_NAME).withData(Jsons.jsonNode(map("id", null, "name", "piccolo", "power", null)))));
-=======
-  private static final ConfiguredAirbyteCatalog CONFIGURED_CATALOG = CatalogHelpers.createConfiguredAirbyteCatalog(
-      STREAM_NAME,
-      Field.of("id", JsonSchemaPrimitive.NUMBER),
-      Field.of("name", JsonSchemaPrimitive.STRING));
->>>>>>> 1e35e629
+      createRecord(STREAM_NAME, map("id", new BigDecimal("1.0"), "name", "goku", "power", null)),
+      createRecord(STREAM_NAME, map("id", new BigDecimal("2.0"), "name", "vegeta", "power", 9000.1)),
+      createRecord(STREAM_NAME, map("id", null, "name", "piccolo", "power", null))
+  );
 
   private static final Set<AirbyteMessage> UTF8_MESSAGES = Sets.newHashSet(
-      new AirbyteMessage().withType(Type.RECORD)
-          .withRecord(
-              new AirbyteRecordMessage().withStream(STREAM_NAME).withData(Jsons.jsonNode(ImmutableMap.of("id", 1, "name", "\u2013 someutfstring")))),
-      new AirbyteMessage().withType(Type.RECORD)
-          .withRecord(new AirbyteRecordMessage().withStream(STREAM_NAME).withData(Jsons.jsonNode(ImmutableMap.of("id", 2, "name", "\u2215")))));
+      createRecord(STREAM_NAME, ImmutableMap.of("id", 1, "name", "\u2013 someutfstring")),
+      createRecord(STREAM_NAME, ImmutableMap.of("id", 2, "name", "\u2215"))
+  );
 
   private static PostgreSQLContainer<?> PSQL_DB;
+
+  private String dbName;
 
   @BeforeAll
   static void init() {
     PSQL_DB = new PostgreSQLContainer<>("postgres:13-alpine");
     PSQL_DB.start();
-
-  }
+  }
+
+
 
   @BeforeEach
   void setup() throws Exception {
-    final String dbName = "db_" + RandomStringUtils.randomAlphabetic(10).toLowerCase();
-    final JsonNode config = getConfig(PSQL_DB, dbName);
+    dbName = "db_" + RandomStringUtils.randomAlphabetic(10).toLowerCase();
 
     final String initScriptName = "init_" + dbName.concat(".sql");
     MoreResources.writeResource(initScriptName, "CREATE DATABASE " + dbName + ";");
     PostgreSQLContainerHelper.runSqlScript(MountableFile.forClasspathResource(initScriptName), PSQL_DB);
 
+    final JsonNode config = getConfig(PSQL_DB, dbName);
     final Database database = getDatabaseFromConfig(config);
     database.query(ctx -> {
       ctx.fetch("CREATE TABLE id_and_name(id NUMERIC(20, 10), name VARCHAR(200), power double precision);");
       ctx.fetch("INSERT INTO id_and_name (id, name, power) VALUES (1,'goku', 'Infinity'),  (2, 'vegeta', 9000.1), ('NaN', 'piccolo', '-Infinity');");
-      ctx.fetch("CREATE SCHEMA test_another_schema;");
-      ctx.fetch("CREATE TABLE test_another_schema.id_and_name(id INTEGER, name VARCHAR(200));");
-      ctx.fetch("INSERT INTO test_another_schema.id_and_name (id, name) VALUES (1,'tom'),  (2, 'jerry');");
       return null;
     });
     database.close();
@@ -132,6 +121,7 @@
 
   private Database getDatabaseFromConfig(JsonNode config) {
     return Databases.createDatabase(
+        new PostgresSource().toJdbcConfig(config)
         config.get("username").asText(),
         config.get("password").asText(),
         String.format("jdbc:postgresql://%s:%s/%s",
@@ -188,20 +178,25 @@
     }
   }
 
-<<<<<<< HEAD
-  @SuppressWarnings("ResultOfMethodCallIgnored")
   @Test
-  void testReadFailure() {
-    final ConfiguredAirbyteStream spiedAbStream = spy(CONFIGURED_CATALOG.getStreams().get(0));
-    final ConfiguredAirbyteCatalog catalog = new ConfiguredAirbyteCatalog().withStreams(Lists.newArrayList(spiedAbStream));
-    doCallRealMethod().doThrow(new RuntimeException()).when(spiedAbStream).getStream();
-
-    final PostgresSource source = new PostgresSource();
-
-    assertThrows(RuntimeException.class, () -> source.read(config, catalog, null));
-  }
-
-  private static Map map(Object... entries) {
+  void testReadSuccess() throws Exception {
+    final Set<AirbyteMessage> actualMessages =
+        new PostgresSource().read(getConfig(PSQL_DB, dbName), CONFIGURED_CATALOG, null).collect(Collectors.toSet());
+
+    actualMessages.forEach(r -> {
+      if (r.getRecord() != null) {
+        r.getRecord().setEmittedAt(null);
+      }
+    });
+
+    assertEquals(ASCII_MESSAGES, actualMessages);
+  }
+
+  private static AirbyteMessage createRecord(String stream, Map<Object, Object> data) {
+    return new AirbyteMessage().withType(Type.RECORD).withRecord(new AirbyteRecordMessage().withData(Jsons.jsonNode(data)).withStream(stream));
+  }
+
+  private static Map<Object, Object> map(Object... entries) {
     if (entries.length % 2 != 0) {
       throw new IllegalArgumentException("Entries must have even length");
     }
@@ -217,6 +212,4 @@
     };
   }
 
-=======
->>>>>>> 1e35e629
 }