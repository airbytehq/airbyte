--- conflicted
+++ resolved
@@ -948,16 +948,6 @@
     assertEquals(stateMessagesCDC.size(), stateMessagesCDC.stream().distinct().count(), "There are duplicated states.");
   }
 
-<<<<<<< HEAD
-  @Override
-  protected void compareTargetPositionFromTheRecordsWithTargetPostionGeneratedBeforeSync(CdcTargetPosition targetPosition, AirbyteRecordMessage record) {
-    // The LSN from records should be either equal or grater than the position value before the sync started.
-    // The current Write-Ahead Log (WAL) position can move ahead even without any data modifications (INSERT, UPDATE, DELETE)
-    // The start and end of transactions, even read-only ones, are recorded in the WAL. So, simply starting and committing a transaction can cause the WAL location to move forward.
-    // Periodic checkpoints, which write dirty pages from memory to disk to ensure database consistency, generate WAL records. Checkpoints happen even if there are no active data modifications
-    assert targetPosition instanceof PostgresCdcTargetPosition;
-    assertTrue(extractPosition(record.getData()).targetLsn.compareTo(((PostgresCdcTargetPosition) targetPosition).targetLsn) >= 0);
-=======
   /**
    * This test is setup to force
    * {@link io.airbyte.integrations.source.postgres.ctid.InitialSyncCtidIterator} create multiple
@@ -999,7 +989,16 @@
       assertTrue(expectedIds.contains(c.getData().get(COL_ID).asInt()));
       expectedIds.remove(c.getData().get(COL_ID).asInt());
     });
->>>>>>> 47e01208
+  }
+
+  @Override
+  protected void compareTargetPositionFromTheRecordsWithTargetPostionGeneratedBeforeSync(CdcTargetPosition targetPosition, AirbyteRecordMessage record) {
+    // The LSN from records should be either equal or grater than the position value before the sync started.
+    // The current Write-Ahead Log (WAL) position can move ahead even without any data modifications (INSERT, UPDATE, DELETE)
+    // The start and end of transactions, even read-only ones, are recorded in the WAL. So, simply starting and committing a transaction can cause the WAL location to move forward.
+    // Periodic checkpoints, which write dirty pages from memory to disk to ensure database consistency, generate WAL records. Checkpoints happen even if there are no active data modifications
+    assert targetPosition instanceof PostgresCdcTargetPosition;
+    assertTrue(extractPosition(record.getData()).targetLsn.compareTo(((PostgresCdcTargetPosition) targetPosition).targetLsn) >= 0);
   }
 
 }