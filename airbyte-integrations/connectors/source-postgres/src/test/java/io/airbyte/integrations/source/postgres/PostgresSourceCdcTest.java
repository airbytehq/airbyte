--- conflicted
+++ resolved
@@ -25,14 +25,12 @@
 package io.airbyte.integrations.source.postgres;
 
 import static org.junit.jupiter.api.Assertions.assertEquals;
-<<<<<<< HEAD
-
-=======
+
 import static org.mockito.Mockito.mock;
 import static org.mockito.Mockito.when;
 
 import com.fasterxml.jackson.core.JsonProcessingException;
->>>>>>> 79094f14
+
 import com.fasterxml.jackson.databind.JsonNode;
 import com.fasterxml.jackson.databind.ObjectMapper;
 import com.google.common.collect.ImmutableMap;
@@ -55,11 +53,10 @@
 import java.io.IOException;
 import java.time.Instant;
 import java.util.List;
-<<<<<<< HEAD
-=======
+
 import java.util.concurrent.atomic.AtomicInteger;
 import java.util.stream.Collectors;
->>>>>>> 79094f14
+
 import org.apache.commons.lang3.RandomStringUtils;
 import org.jooq.SQLDialect;
 import org.junit.jupiter.api.BeforeAll;
@@ -128,7 +125,7 @@
       // ctx.execute("SELECT pg_create_logical_replication_slot('" + SLOT_NAME + "', 'pgoutput');");
 
       // need to re-add record that has -infinity.
-<<<<<<< HEAD
+
       ctx.fetch("CREATE TABLE id_and_name(id NUMERIC(20, 10), name VARCHAR(200), power double precision, PRIMARY KEY (id));");
       ctx.fetch("CREATE INDEX i1 ON id_and_name (id);");
       ctx.fetch("INSERT INTO id_and_name (id, name, power) VALUES (1,'goku', 'Infinity'),  (2, 'vegeta', 9000.1);");
@@ -139,7 +136,6 @@
           "CREATE TABLE \"naMéS\"(first_name VARCHAR(200), last_name VARCHAR(200), power double precision, PRIMARY KEY (first_name, last_name));");
       ctx.fetch(
           "INSERT INTO \"naMéS\" (first_name, last_name, power) VALUES ('san', 'goku', 'Infinity'),  ('prince', 'vegeta', 9000.1);");
-=======
       ctx.execute("CREATE TABLE id_and_name(id NUMERIC(20, 10), name VARCHAR(200), power double precision, PRIMARY KEY (id));");
       ctx.execute("CREATE INDEX i1 ON id_and_name (id);");
       ctx.execute("begin; INSERT INTO id_and_name (id, name, power) VALUES (1,'goku', 'Infinity'),  (2, 'vegeta', 9000.1); commit;");
@@ -148,13 +144,10 @@
     });
     database.query(ctx -> {
       ctx.execute("begin; INSERT INTO id_and_name (id, name, power) VALUES (4,'picard', '10'); commit;");
-
       return null;
     });
     database.query(ctx -> {
       ctx.execute("begin; UPDATE id_and_name SET name='picard2' WHERE id=4; commit;");
-
->>>>>>> 79094f14
       return null;
     });
     // database.close();
@@ -232,13 +225,14 @@
   }
 
   @Test
-<<<<<<< HEAD
   public void testWhitelistCreation() {
     final String expectedWhitelist = "public.id_and_name,public.id_\\,something,public.naMéS";
     final String actualWhitelist = PostgresSource.getTableWhitelist(CONFIGURED_CATALOG);
 
     assertEquals(expectedWhitelist, actualWhitelist);
-=======
+  }
+
+  @Test
   public void testConvertChangeEvent() throws IOException {
     final String stream = "names";
     final Instant emittedAt = Instant.now();
@@ -283,7 +277,6 @@
   private static void deepCompare(Object expected, Object actual) throws JsonProcessingException {
     ObjectMapper objectMapper = new ObjectMapper();
     assertEquals(objectMapper.readTree(Jsons.serialize(expected)), objectMapper.readTree(Jsons.serialize(actual)));
->>>>>>> 79094f14
   }
 
 }