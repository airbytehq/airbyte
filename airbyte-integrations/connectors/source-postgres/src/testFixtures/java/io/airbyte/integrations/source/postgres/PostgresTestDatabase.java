--- conflicted
+++ resolved
@@ -24,18 +24,10 @@
 
   public static enum BaseImage {
 
-<<<<<<< HEAD
-    POSTGRES_16("postgres:16-bullseye"),
-    POSTGRES_13("debezium/postgres:13-alpine"),
-    POSTGRES_12("postgres:12-bullseye"),
-    POSTGRES_9("postgres:9-alpine"),
-    POSTGRES_SSL_DEV("marcosmarxm/postgres-ssl:dev");
-=======
     POSTGRES_16("postgres:16-bullseye", 16),
     POSTGRES_12("postgres:12-bullseye", 12),
     POSTGRES_9("postgres:9-alpine", 9),
     POSTGRES_SSL_DEV("marcosmarxm/postgres-ssl:dev", 16);
->>>>>>> c9ba9df7
 
     public final String reference;
     public final int majorVersion;
