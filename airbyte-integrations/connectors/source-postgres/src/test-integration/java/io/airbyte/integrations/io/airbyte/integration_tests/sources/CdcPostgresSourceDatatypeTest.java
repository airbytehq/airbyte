/*
 * Copyright (c) 2021 Airbyte, Inc., all rights reserved.
 */

package io.airbyte.integrations.io.airbyte.integration_tests.sources;

import com.fasterxml.jackson.databind.JsonNode;
import com.google.common.collect.ImmutableMap;
import io.airbyte.commons.json.Jsons;
import io.airbyte.db.Database;
import io.airbyte.db.Databases;
import io.airbyte.integrations.standardtest.source.AbstractSourceDatabaseTypeTest;
import io.airbyte.integrations.standardtest.source.TestDataHolder;
import io.airbyte.integrations.standardtest.source.TestDestinationEnv;
import io.airbyte.protocol.models.JsonSchemaType;
import java.util.List;
import org.jooq.SQLDialect;
import org.testcontainers.containers.PostgreSQLContainer;
import org.testcontainers.utility.MountableFile;

public class CdcPostgresSourceDatatypeTest extends AbstractSourceDatabaseTypeTest {

  private static final String SCHEMA_NAME = "test";
  private static final String SLOT_NAME_BASE = "debezium_slot";
  private static final String PUBLICATION = "publication";
  private PostgreSQLContainer<?> container;
  private JsonNode config;

  @Override
  protected Database setupDatabase() throws Exception {

    container = new PostgreSQLContainer<>("postgres:13-alpine")
        .withCopyFileToContainer(MountableFile.forClasspathResource("postgresql.conf"),
            "/etc/postgresql/postgresql.conf")
        .withCommand("postgres -c config_file=/etc/postgresql/postgresql.conf");
    container.start();

    /**
     * The publication is not being set as part of the config and because of it
     * {@link io.airbyte.integrations.source.postgres.PostgresSource#isCdc(JsonNode)} returns false, as
     * a result no test in this class runs through the cdc path.
     */
    final JsonNode replicationMethod = Jsons.jsonNode(ImmutableMap.builder()
        .put("method", "CDC")
        .put("replication_slot", SLOT_NAME_BASE)
        .put("publication", PUBLICATION)
        .build());
    config = Jsons.jsonNode(ImmutableMap.builder()
        .put("host", container.getHost())
        .put("port", container.getFirstMappedPort())
        .put("database", container.getDatabaseName())
        .put("schemas", List.of(SCHEMA_NAME))
        .put("username", container.getUsername())
        .put("password", container.getPassword())
        .put("replication_method", replicationMethod)
        .put("ssl", false)
        .build());

    final Database database = Databases.createDatabase(
        config.get("username").asText(),
        config.get("password").asText(),
        String.format("jdbc:postgresql://%s:%s/%s",
            config.get("host").asText(),
            config.get("port").asText(),
            config.get("database").asText()),
        "org.postgresql.Driver",
        SQLDialect.POSTGRES);

    database.query(ctx -> {
      ctx.execute("SELECT pg_create_logical_replication_slot('" + SLOT_NAME_BASE + "', 'pgoutput');");
      ctx.execute("CREATE PUBLICATION " + PUBLICATION + " FOR ALL TABLES;");

      return null;
    });

    database.query(ctx -> ctx.fetch("CREATE SCHEMA TEST;"));
    database.query(ctx -> ctx.fetch("CREATE TYPE mood AS ENUM ('sad', 'ok', 'happy');"));
    database.query(ctx -> ctx.fetch("CREATE TYPE inventory_item AS (\n"
        + "    name            text,\n"
        + "    supplier_id     integer,\n"
        + "    price           numeric\n"
        + ");"));

    return database;
  }

  @Override
  protected String getNameSpace() {
    return SCHEMA_NAME;
  }

  @Override
  protected String getImageName() {
    return "airbyte/source-postgres:dev";
  }

  @Override
  protected JsonNode getConfig() {
    return config;
  }

  @Override
  protected void tearDown(final TestDestinationEnv testEnv) {
    container.close();
  }

  @Override
  protected void initTests() {
    addDataTypeTestData(
        TestDataHolder.builder()
            .sourceType("bigint")
            .airbyteType(JsonSchemaType.NUMBER)
            .addInsertValues("-9223372036854775808", "9223372036854775807", "0", "null")
            .addExpectedValues("-9223372036854775808", "9223372036854775807", "0", null)
            .build());

    addDataTypeTestData(
        TestDataHolder.builder()
            .sourceType("bigserial")
            .airbyteType(JsonSchemaType.NUMBER)
            .addInsertValues("1", "9223372036854775807", "0", "-9223372036854775808")
            .addExpectedValues("1", "9223372036854775807", "0", "-9223372036854775808")
            .build());

    addDataTypeTestData(
        TestDataHolder.builder()
            .sourceType("serial")
            .airbyteType(JsonSchemaType.NUMBER)
            .addInsertValues("1", "2147483647", "0", "-2147483647")
            .addExpectedValues("1", "2147483647", "0", "-2147483647")
            .build());

    addDataTypeTestData(
        TestDataHolder.builder()
            .sourceType("smallserial")
            .airbyteType(JsonSchemaType.NUMBER)
            .addInsertValues("1", "32767", "0", "-32767")
            .addExpectedValues("1", "32767", "0", "-32767")
            .build());

    addDataTypeTestData(
        TestDataHolder.builder()
            .sourceType("bit")
            .fullSourceDataType("BIT(3)")
            .airbyteType(JsonSchemaType.NUMBER)
            .addInsertValues("B'101'", "B'111'", "null")
            .addExpectedValues("101", "111", null)
            .build());

    addDataTypeTestData(
        TestDataHolder.builder()
            .sourceType("bit_varying")
            .fullSourceDataType("BIT VARYING(5)")
            .airbyteType(JsonSchemaType.NUMBER)
            .addInsertValues("B'101'", "null")
            .addExpectedValues("101", null)
            .build());

    addDataTypeTestData(
        TestDataHolder.builder()
            .sourceType("boolean")
            .airbyteType(JsonSchemaType.BOOLEAN)
            .addInsertValues("true", "'yes'", "'1'", "false", "'no'", "'0'", "null")
            .addExpectedValues("true", "true", "true", "false", "false", "false", null)
            .build());

    addDataTypeTestData(
        TestDataHolder.builder()
            .sourceType("bytea")
            .airbyteType(JsonSchemaType.OBJECT)
            .addInsertValues("decode('1234', 'hex')")
            .addExpectedValues("EjQ=")
            .build());

    addDataTypeTestData(
        TestDataHolder.builder()
            .sourceType("character")
            .airbyteType(JsonSchemaType.STRING)
            .addInsertValues("'a'", "'*'", "null")
            .addExpectedValues("a", "*", null)
            .build());

    addDataTypeTestData(
        TestDataHolder.builder()
            .sourceType("character")
            .fullSourceDataType("character(8)")
            .airbyteType(JsonSchemaType.STRING)
            .addInsertValues("'{asb123}'", "'{asb12}'")
            .addExpectedValues("{asb123}", "{asb12} ")
            .build());

    addDataTypeTestData(
        TestDataHolder.builder()
            .sourceType("varchar")
            .airbyteType(JsonSchemaType.STRING)
            .addInsertValues("'a'", "'abc'", "'Миші йдуть на південь, не питай чому;'", "'櫻花分店'",
                "''", "null", "'\\xF0\\x9F\\x9A\\x80'")
            .addExpectedValues("a", "abc", "Миші йдуть на південь, не питай чому;", "櫻花分店", "",
                null, "\\xF0\\x9F\\x9A\\x80")
            .build());

    addDataTypeTestData(
        TestDataHolder.builder()
            .sourceType("varchar")
            .fullSourceDataType("character(12)")
            .airbyteType(JsonSchemaType.STRING)
            .addInsertValues("'a'", "'abc'", "'Миші йдуть;'", "'櫻花分店'",
                "''", "null")
            .addExpectedValues("a           ", "abc         ", "Миші йдуть; ", "櫻花分店        ",
                "            ", null)
            .build());

    addDataTypeTestData(
        TestDataHolder.builder()
            .sourceType("cidr")
            .airbyteType(JsonSchemaType.STRING)
            .addInsertValues("null", "'192.168.100.128/25'", "'192.168/24'", "'192.168.1'",
                "'128.1'", "'2001:4f8:3:ba::/64'")
            .addExpectedValues(null, "192.168.100.128/25", "192.168.0.0/24", "192.168.1.0/24",
                "128.1.0.0/16", "2001:4f8:3:ba::/64")
            .build());

    addDataTypeTestData(
        TestDataHolder.builder()
            .sourceType("date")
            .airbyteType(JsonSchemaType.STRING)
            .addInsertValues("'January 7, 1999'", "'1999-01-08'", "'1/9/1999'", "'January 10, 99 BC'", "'January 11, 99 AD'", "null")
            .addExpectedValues("1999-01-07T00:00:00Z", "1999-01-08T00:00:00Z", "1999-01-09T00:00:00Z", "0099-01-10T00:00:00Z", "1999-01-11T00:00:00Z",
                null)
            .build());

    addDataTypeTestData(
        TestDataHolder.builder()
            .sourceType("float8")
            .airbyteType(JsonSchemaType.NUMBER)
            .addInsertValues("'123'", "'1234567890.1234567'", "'-Infinity'", "'Infinity'", "'NaN'", "null")
            .addExpectedValues("123.0", "1.2345678901234567E9", "-Infinity", "Infinity", "NaN", null)
            .build());

    addDataTypeTestData(
        TestDataHolder.builder()
            .sourceType("float")
            .airbyteType(JsonSchemaType.NUMBER)
            .addInsertValues("'123'", "'1234567890.1234567'", "'-Infinity'", "'Infinity'", "'NaN'", "null")
            .addExpectedValues("123.0", "1.2345678901234567E9", "-Infinity", "Infinity", "NaN", null)
            .build());

    addDataTypeTestData(
        TestDataHolder.builder()
            .sourceType("inet")
            .airbyteType(JsonSchemaType.STRING)
            .addInsertValues("'198.24.10.0/24'", "'198.24.10.0'", "'198.10/8'", "null")
            .addExpectedValues("198.24.10.0/24", "198.24.10.0", "198.10.0.0/8", null)
            .build());

    addDataTypeTestData(
        TestDataHolder.builder()
            .sourceType("int")
            .airbyteType(JsonSchemaType.NUMBER)
            .addInsertValues("null", "-2147483648", "2147483647")
            .addExpectedValues(null, "-2147483648", "2147483647")
            .build());

    addDataTypeTestData(
        TestDataHolder.builder()
            .sourceType("interval")
            .airbyteType(JsonSchemaType.STRING)
            .addInsertValues("null", "'P1Y2M3DT4H5M6S'", "'PT4H5M6S'", "'-300'", "'-178000000'",
                "'178000000'", "'1-2'", "'3 4:05:06'", "'P0002-02-03T04:05:06'")
            .addExpectedValues(null, "1 year 2 mons 3 days 04:05:06", "04:05:06", "-00:05:00", "-49444:26:40",
                "49444:26:40", "1 year 2 mons 00:00:00", "3 days 04:05:06", "2 year 2 mons 3 days 04:05:06")
            .build());

    addDataTypeTestData(
        TestDataHolder.builder()
            .sourceType("json")
            .airbyteType(JsonSchemaType.STRING)
            .addInsertValues("null", "'{\"a\": 10, \"b\": 15}'")
            .addExpectedValues(null, "{\"a\": 10, \"b\": 15}")
            .build());

    addDataTypeTestData(
        TestDataHolder.builder()
            .sourceType("jsonb")
            .airbyteType(JsonSchemaType.STRING)
            .addInsertValues("null", "'[1, 2, 3]'::jsonb")
            .addExpectedValues(null, "[1, 2, 3]")
            .build());

    addDataTypeTestData(
        TestDataHolder.builder()
            .sourceType("macaddr")
            .airbyteType(JsonSchemaType.STRING)
            .addInsertValues("null", "'08:00:2b:01:02:03'", "'08-00-2b-01-02-04'",
                "'08002b:010205'")
            .addExpectedValues(null, "08:00:2b:01:02:03", "08:00:2b:01:02:04", "08:00:2b:01:02:05")
            .build());

    addDataTypeTestData(
        TestDataHolder.builder()
            .sourceType("macaddr8")
            .airbyteType(JsonSchemaType.STRING)
            .addInsertValues("null", "'08:00:2b:01:02:03:04:05'", "'08-00-2b-01-02-03-04-06'",
                "'08002b:0102030407'")
            .addExpectedValues(null, "08:00:2b:01:02:03:04:05", "08:00:2b:01:02:03:04:06",
                "08:00:2b:01:02:03:04:07")
            .build());

    // Max values for Money type should be: "-92233720368547758.08", "92233720368547758.07",
    // debezium return rounded value for values more than 999999999999999 and less than
    // -999999999999999,
    // we map these value as null;
    // opened issue https://github.com/airbytehq/airbyte/issues/7338
    addDataTypeTestData(
        TestDataHolder.builder()
            .sourceType("money")
            .airbyteType(JsonSchemaType.STRING)
            .addInsertValues("null", "'999.99'", "'1,000.01'", "'-999999999999.99'", "'-999999999999999'", "'999999999999.99'", "'999999999999999'",
                "'-92233720368547758.08'", "'92233720368547758.07'")
            .addExpectedValues(null, "999.99", "1000.01", "-999999999999.99", "-999999999999999", "999999999999.99", "999999999999999",
                null, null)
            .build());

    addDataTypeTestData(
        TestDataHolder.builder()
            .sourceType("numeric")
            .airbyteType(JsonSchemaType.NUMBER)
            .addInsertValues("'99999'", "'NAN'", "10000000000000000000000000000000000000", null)
            .addExpectedValues("99999", "NAN", "10000000000000000000000000000000000000", null)
            .build());

    addDataTypeTestData(
        TestDataHolder.builder()
            .sourceType("decimal")
            .airbyteType(JsonSchemaType.NUMBER)
            .addInsertValues("99999", "5.1", "0", "'NAN'", "null")
            .addExpectedValues("99999", "5.1", "0", "NAN", null)
            .build());

    addDataTypeTestData(
        TestDataHolder.builder()
            .sourceType("numeric")
            .fullSourceDataType("numeric(13,4)")
            .airbyteType(JsonSchemaType.NUMBER)
            .addInsertValues("0.1880", "10.0000", "5213.3468", "'NAN'", "null")
            .addExpectedValues("0.1880", "10.0000", "5213.3468", "NAN", null)
            .build());

    addDataTypeTestData(
        TestDataHolder.builder()
            .sourceType("smallint")
            .airbyteType(JsonSchemaType.NUMBER)
            .addInsertValues("null", "-32768", "32767")
            .addExpectedValues(null, "-32768", "32767")
            .build());

    addDataTypeTestData(
        TestDataHolder.builder()
            .sourceType("text")
            .airbyteType(JsonSchemaType.STRING)
            .addInsertValues("'a'", "'abc'", "'Миші йдуть;'", "'櫻花分店'",
                "''", "null", "'\\xF0\\x9F\\x9A\\x80'")
            .addExpectedValues("a", "abc", "Миші йдуть;", "櫻花分店", "", null, "\\xF0\\x9F\\x9A\\x80")
            .build());

    addDataTypeTestData(
        TestDataHolder.builder()
            .sourceType("time")
            .airbyteType(JsonSchemaType.STRING)
            .addInsertValues("null", "'04:05:06'", "'2021-04-12 05:06:07'", "'04:05 PM'")
            .addExpectedValues(null, "04:05:06", "05:06:07", "16:05:00")
            .build());

    addDataTypeTestData(
        TestDataHolder.builder()
            .sourceType("timetz")
            .airbyteType(JsonSchemaType.STRING)
            .addInsertValues("null", "'04:05:06+03'", "'2021-04-12 05:06:07+00'", "'060708-03'")
            .addExpectedValues(null, "04:05:06+03", "05:06:07+00", "06:07:08-03")
            .build());

    addDataTypeTestData(
        TestDataHolder.builder()
            .sourceType("timestamp")
<<<<<<< HEAD
            .airbyteType(JsonSchemaPrimitive.STRING)
            .addInsertValues("TIMESTAMP '2004-10-19 10:23:54'", "TIMESTAMP '2004-10-19 10:23:54.123456'", "null")
            .addExpectedValues("2004-10-19T10:23:54.0000Z", "2004-10-19T10:23:54.123456Z", null)
=======
            .airbyteType(JsonSchemaType.STRING)
            .addInsertValues("TIMESTAMP '2004-10-19 10:23:54'", "null")
            .addExpectedValues("2004-10-19T10:23:54Z", null)
>>>>>>> b742a451
            .build());

    addDataTypeTestData(
        TestDataHolder.builder()
            .sourceType("timestamptz")
<<<<<<< HEAD
            .airbyteType(JsonSchemaPrimitive.STRING)
            .addInsertValues("TIMESTAMP WITH TIME ZONE '2004-10-19 10:23:54+03'", "TIMESTAMP WITH TIME ZONE '2004-10-19 10:23:54.123456+03'", "null")
            .addExpectedValues("2004-10-19T07:23:54Z", "2004-10-19T07:23:54.123456Z", null)
=======
            .airbyteType(JsonSchemaType.STRING)
            .addInsertValues("TIMESTAMP WITH TIME ZONE '2004-10-19 10:23:54+03'", "null")
            .addExpectedValues("2004-10-19T07:23:54Z", null)
>>>>>>> b742a451
            .build());

    addDataTypeTestData(
        TestDataHolder.builder()
            .sourceType("tsvector")
            .airbyteType(JsonSchemaType.STRING)
            .addInsertValues("to_tsvector('The quick brown fox jumped over the lazy dog.')")
            .addExpectedValues("'brown':3 'dog':9 'fox':4 'jumped':5 'lazy':8 'over':6 'quick':2 'the':1,7")
            .build());

    addDataTypeTestData(
        TestDataHolder.builder()
            .sourceType("uuid")
            .airbyteType(JsonSchemaType.STRING)
            .addInsertValues("'a0eebc99-9c0b-4ef8-bb6d-6bb9bd380a11'", "null")
            .addExpectedValues("a0eebc99-9c0b-4ef8-bb6d-6bb9bd380a11", null)
            .build());

    addDataTypeTestData(
        TestDataHolder.builder()
            .sourceType("xml")
            .airbyteType(JsonSchemaType.STRING)
            .addInsertValues(
                "XMLPARSE (DOCUMENT '<?xml version=\"1.0\"?><book><title>Manual</title><chapter>...</chapter></book>')",
                "null", "''")
            .addExpectedValues("<book><title>Manual</title><chapter>...</chapter></book>", null, "")
            .build());

    // preconditions for this test are set at the time of database creation (setupDatabase method)
    addDataTypeTestData(
        TestDataHolder.builder()
            .sourceType("mood")
            .airbyteType(JsonSchemaType.STRING)
            .addInsertValues("'happy'", "null")
            .addExpectedValues("happy", null)
            .build());

    addDataTypeTestData(
        TestDataHolder.builder()
            .sourceType("text")
            .fullSourceDataType("text[]")
            .airbyteType(JsonSchemaType.ARRAY)
            .addInsertValues("'{10000, 10000, 10000, 10000}'", "null")
            .addExpectedValues("[\"10000\",\"10000\",\"10000\",\"10000\"]", null)
            .build());

    addDataTypeTestData(
        TestDataHolder.builder()
            .sourceType("inventory_item")
            .airbyteType(JsonSchemaType.STRING)
            .addInsertValues("ROW('fuzzy dice', 42, 1.99)", "null")
            .addExpectedValues("(\"fuzzy dice\",42,1.99)", null)
            .build());

    addDataTypeTestData(
        TestDataHolder.builder()
            .sourceType("tsrange")
            .airbyteType(JsonSchemaType.STRING)
            .addInsertValues("'(2010-01-01 14:30, 2010-01-01 15:30)'", "null")
            .addExpectedValues("(\"2010-01-01 14:30:00\",\"2010-01-01 15:30:00\")", null)
            .build());

    addDataTypeTestData(
        TestDataHolder.builder()
            .sourceType("box")
            .airbyteType(JsonSchemaType.STRING)
            .addInsertValues("'((3,7),(15,18))'", "'((0,0),(0,0))'", "null")
            .addExpectedValues("(15.0,18.0),(3.0,7.0)", "(0.0,0.0),(0.0,0.0)", null)
            .build());

    addDataTypeTestData(
        TestDataHolder.builder()
            .sourceType("circle")
            .airbyteType(JsonSchemaType.STRING)
            .addInsertValues("'(5,7),10'", "'(0,0),0'", "'(-10,-4),10'", "null")
            .addExpectedValues("<(5.0,7.0),10.0>", "<(0.0,0.0),0.0>", "<(-10.0,-4.0),10.0>", null)
            .build());

    addDataTypeTestData(
        TestDataHolder.builder()
            .sourceType("line")
            .airbyteType(JsonSchemaType.STRING)
            .addInsertValues("'{4,5,6}'", "'{0,1,0}'", "null")
            .addExpectedValues("{4.0,5.0,6.0}", "{0.0,1.0,0.0}", null)
            .build());

    addDataTypeTestData(
        TestDataHolder.builder()
            .sourceType("lseg")
            .airbyteType(JsonSchemaType.STRING)
            .addInsertValues("'((3,7),(15,18))'", "'((0,0),(0,0))'", "null")
            .addExpectedValues("[(3.0,7.0),(15.0,18.0)]", "[(0.0,0.0),(0.0,0.0)]", null)
            .build());

    addDataTypeTestData(
        TestDataHolder.builder()
            .sourceType("path")
            .airbyteType(JsonSchemaType.STRING)
            .addInsertValues("'((3,7),(15.5,18.2))'", "'((0,0),(0,0))'", "null")
            .addExpectedValues("((3.0,7.0),(15.5,18.2))", "((0.0,0.0),(0.0,0.0))", null)
            .build());

    addDataTypeTestData(
        TestDataHolder.builder()
            .sourceType("point")
            .airbyteType(JsonSchemaType.NUMBER)
            .addInsertValues("'(3,7)'", "'(0,0)'", "'(999999999999999999999999,0)'", "null")
            .addExpectedValues("(3.0,7.0)", "(0.0,0.0)", "(1.0E24,0.0)", null)
            .build());

    addDataTypeTestData(
        TestDataHolder.builder()
            .sourceType("polygon")
            .airbyteType(JsonSchemaType.STRING)
            .addInsertValues("'((3,7),(15,18))'", "'((0,0),(0,0))'",
                "'((0,0),(999999999999999999999999,0))'", "null")
            .addExpectedValues("((3.0,7.0),(15.0,18.0))", "((0.0,0.0),(0.0,0.0))", "((0.0,0.0),(1.0E24,0.0))", null)
            .build());

    addDataTypeTestData(
        TestDataHolder.builder()
            .sourceType("real")
            .airbyteType(JsonSchemaType.STRING)
            .addInsertValues("'123'", "'1234567890.1234567'", "null")
            .addExpectedValues("123.0", "1.23456794E9", null)
            .build());

    addDataTypeTestData(
        TestDataHolder.builder()
            .sourceType("tsvector")
            .airbyteType(JsonSchemaType.STRING)
            .addInsertValues("to_tsvector('The quick brown fox jumped over the lazy dog.')")
            .addExpectedValues("'brown':3 'dog':9 'fox':4 'jumped':5 'lazy':8 'over':6 'quick':2 'the':1,7")
            .build());

  }

}<|MERGE_RESOLUTION|>--- conflicted
+++ resolved
@@ -382,29 +382,17 @@
     addDataTypeTestData(
         TestDataHolder.builder()
             .sourceType("timestamp")
-<<<<<<< HEAD
-            .airbyteType(JsonSchemaPrimitive.STRING)
+            .airbyteType(JsonSchemaType.STRING)
             .addInsertValues("TIMESTAMP '2004-10-19 10:23:54'", "TIMESTAMP '2004-10-19 10:23:54.123456'", "null")
             .addExpectedValues("2004-10-19T10:23:54.0000Z", "2004-10-19T10:23:54.123456Z", null)
-=======
-            .airbyteType(JsonSchemaType.STRING)
-            .addInsertValues("TIMESTAMP '2004-10-19 10:23:54'", "null")
-            .addExpectedValues("2004-10-19T10:23:54Z", null)
->>>>>>> b742a451
             .build());
 
     addDataTypeTestData(
         TestDataHolder.builder()
             .sourceType("timestamptz")
-<<<<<<< HEAD
-            .airbyteType(JsonSchemaPrimitive.STRING)
+            .airbyteType(JsonSchemaType.STRING)
             .addInsertValues("TIMESTAMP WITH TIME ZONE '2004-10-19 10:23:54+03'", "TIMESTAMP WITH TIME ZONE '2004-10-19 10:23:54.123456+03'", "null")
             .addExpectedValues("2004-10-19T07:23:54Z", "2004-10-19T07:23:54.123456Z", null)
-=======
-            .airbyteType(JsonSchemaType.STRING)
-            .addInsertValues("TIMESTAMP WITH TIME ZONE '2004-10-19 10:23:54+03'", "null")
-            .addExpectedValues("2004-10-19T07:23:54Z", null)
->>>>>>> b742a451
             .build());
 
     addDataTypeTestData(
