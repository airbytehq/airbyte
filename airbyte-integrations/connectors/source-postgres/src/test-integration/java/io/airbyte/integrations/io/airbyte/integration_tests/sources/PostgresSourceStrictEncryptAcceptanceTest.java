--- conflicted
+++ resolved
@@ -46,18 +46,11 @@
 @ExtendWith(SystemStubsExtension.class)
 public class PostgresSourceStrictEncryptAcceptanceTest extends SourceAcceptanceTest {
 
-<<<<<<< HEAD
   private static final String STREAM_NAME = "id_and_name";
   private static final String STREAM_NAME2 = "starships";
   private static final String SCHEMA_NAME = "public";
-=======
   @SystemStub
   private EnvironmentVariables environmentVariables;
-
-  private static final String STREAM_NAME = "public.id_and_name";
-  private static final String STREAM_NAME2 = "public.starships";
-
->>>>>>> da0d9a79
   private PostgreSQLContainer<?> container;
   private JsonNode config;
 
