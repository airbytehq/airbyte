/*
 * Copyright (c) 2022 Airbyte, Inc., all rights reserved.
 */

package io.airbyte.integrations.io.airbyte.integration_tests.sources;

import static org.junit.jupiter.api.Assertions.assertFalse;
import static org.junit.jupiter.api.Assertions.assertTrue;

import com.fasterxml.jackson.databind.JsonNode;
import com.google.common.collect.ImmutableMap;
import com.google.common.collect.Lists;
import io.airbyte.commons.features.EnvVariableFeatureFlags;
import io.airbyte.commons.json.Jsons;
import io.airbyte.db.Database;
import io.airbyte.db.factory.DSLContextFactory;
import io.airbyte.db.factory.DatabaseDriver;
import io.airbyte.db.jdbc.JdbcUtils;
import io.airbyte.integrations.base.ssh.SshHelpers;
import io.airbyte.integrations.standardtest.source.SourceAcceptanceTest;
import io.airbyte.integrations.standardtest.source.TestDestinationEnv;
import io.airbyte.integrations.util.HostPortResolver;
import io.airbyte.protocol.models.AirbyteCatalog;
import io.airbyte.protocol.models.AirbyteRecordMessage;
import io.airbyte.protocol.models.CatalogHelpers;
import io.airbyte.protocol.models.ConfiguredAirbyteCatalog;
import io.airbyte.protocol.models.ConfiguredAirbyteStream;
import io.airbyte.protocol.models.ConnectorSpecification;
import io.airbyte.protocol.models.DestinationSyncMode;
import io.airbyte.protocol.models.Field;
import io.airbyte.protocol.models.JsonSchemaType;
import io.airbyte.protocol.models.SyncMode;
import java.sql.SQLException;
import java.util.HashMap;
import java.util.List;
import org.jooq.DSLContext;
import org.jooq.SQLDialect;
import org.junit.jupiter.api.Test;
import org.junit.jupiter.api.extension.ExtendWith;
import org.testcontainers.containers.PostgreSQLContainer;
import uk.org.webcompere.systemstubs.environment.EnvironmentVariables;
import uk.org.webcompere.systemstubs.jupiter.SystemStub;
import uk.org.webcompere.systemstubs.jupiter.SystemStubsExtension;

@ExtendWith(SystemStubsExtension.class)
public class PostgresSourceAcceptanceTest extends SourceAcceptanceTest {
<<<<<<< HEAD
  private static final String STREAM_NAME = "id_and_name";
  private static final String STREAM_NAME2 = "starships";
  private static final String STREAM_NAME_MATERIALIZED_VIEW = "testview";
  private static final String SCHEMA_NAME = "public";
=======

  @SystemStub
  private EnvironmentVariables environmentVariables;

  private static final String STREAM_NAME = "public.id_and_name";
  private static final String STREAM_NAME2 = "public.starships";
  private static final String STREAM_NAME_MATERIALIZED_VIEW = "public.testview";
>>>>>>> da0d9a79
  public static final String LIMIT_PERMISSION_SCHEMA = "limit_perm_schema";
  public static final String LIMIT_PERMISSION_ROLE = "limit_perm_role";
  public static final String LIMIT_PERMISSION_ROLE_PASSWORD = "test";

  private PostgreSQLContainer<?> container;
  private JsonNode config;
  private Database database;
  private ConfiguredAirbyteCatalog configCatalog;

  @Override
  protected void setupEnvironment(final TestDestinationEnv environment) throws Exception {
    environmentVariables.set(EnvVariableFeatureFlags.USE_STREAM_CAPABLE_STATE, "true");

    container = new PostgreSQLContainer<>("postgres:13-alpine");
    container.start();
    String username = container.getUsername();
    String password = container.getPassword();
    List<String> schemas = List.of("public");
    config = getConfig(username, password, schemas);
    try (final DSLContext dslContext = DSLContextFactory.create(
        config.get(JdbcUtils.USERNAME_KEY).asText(),
        config.get(JdbcUtils.PASSWORD_KEY).asText(),
        DatabaseDriver.POSTGRESQL.getDriverClassName(),
        String.format(DatabaseDriver.POSTGRESQL.getUrlFormatString(),
            container.getHost(),
            container.getFirstMappedPort(),
            config.get(JdbcUtils.DATABASE_KEY).asText()),
        SQLDialect.POSTGRES)) {
      database = new Database(dslContext);

      database.query(ctx -> {
        ctx.fetch("CREATE TABLE id_and_name(id INTEGER, name VARCHAR(200));");
        ctx.fetch("INSERT INTO id_and_name (id, name) VALUES (1,'picard'),  (2, 'crusher'), (3, 'vash');");
        ctx.fetch("CREATE TABLE starships(id INTEGER, name VARCHAR(200));");
        ctx.fetch("INSERT INTO starships (id, name) VALUES (1,'enterprise-d'),  (2, 'defiant'), (3, 'yamato');");
        ctx.fetch("CREATE MATERIALIZED VIEW testview AS select * from id_and_name where id = '2';");
        return null;
      });
      configCatalog = getCommonConfigCatalog();
    }
  }

  private JsonNode getConfig(String username, String password, List<String> schemas) {
    final JsonNode replicationMethod = Jsons.jsonNode(ImmutableMap.builder()
        .put("method", "Standard")
        .build());
    return Jsons.jsonNode(ImmutableMap.builder()
        .put(JdbcUtils.HOST_KEY, HostPortResolver.resolveHost(container))
        .put(JdbcUtils.PORT_KEY, HostPortResolver.resolvePort(container))
        .put(JdbcUtils.DATABASE_KEY, container.getDatabaseName())
        .put(JdbcUtils.SCHEMAS_KEY, Jsons.jsonNode(schemas))
        .put(JdbcUtils.USERNAME_KEY, username)
        .put(JdbcUtils.PASSWORD_KEY, password)
        .put(JdbcUtils.SSL_KEY, false)
        .put("replication_method", replicationMethod)
        .build());
  }

  @Override
  protected void tearDown(final TestDestinationEnv testEnv) {
    container.close();
  }

  @Override
  protected String getImageName() {
    return "airbyte/source-postgres:dev";
  }

  @Override
  protected ConnectorSpecification getSpec() throws Exception {
    return SshHelpers.getSpecAndInjectSsh();
  }

  @Override
  protected JsonNode getConfig() {
    return config;
  }

  @Override
  protected ConfiguredAirbyteCatalog getConfiguredCatalog() {
    return configCatalog;
  }

  @Override
  protected JsonNode getState() {
    return Jsons.jsonNode(new HashMap<>());
  }

  @Override
  protected boolean supportsPerStream() {
    return true;
  }

  @Test
  public void testFullRefreshWithRevokingSchemaPermissions() throws Exception {
    prepareEnvForUserWithoutPermissions(database);

    config = getConfig(LIMIT_PERMISSION_ROLE, LIMIT_PERMISSION_ROLE_PASSWORD, List.of(LIMIT_PERMISSION_SCHEMA));
    final ConfiguredAirbyteCatalog configuredCatalog = getLimitPermissionConfiguredCatalog();

    final List<AirbyteRecordMessage> fullRefreshRecords = filterRecords(runRead(configuredCatalog));
    final String assertionMessage = "Expected records after full refresh sync for user with schema permission";
    assertFalse(fullRefreshRecords.isEmpty(), assertionMessage);

    revokeSchemaPermissions(database);

    final List<AirbyteRecordMessage> lessPermFullRefreshRecords = filterRecords(runRead(configuredCatalog));
    final String assertionMessageWithoutPermission = "Expected no records after full refresh sync for user without schema permission";
    assertTrue(lessPermFullRefreshRecords.isEmpty(), assertionMessageWithoutPermission);

  }

  @Test
  public void testDiscoverWithRevokingSchemaPermissions() throws Exception {
    prepareEnvForUserWithoutPermissions(database);
    revokeSchemaPermissions(database);
    config = getConfig(LIMIT_PERMISSION_ROLE, LIMIT_PERMISSION_ROLE_PASSWORD, List.of(LIMIT_PERMISSION_SCHEMA));

    runDiscover();
    AirbyteCatalog lastPersistedCatalogSecond = getLastPersistedCatalog();
    final String assertionMessageWithoutPermission = "Expected no streams after discover for user without schema permissions";
    assertTrue(lastPersistedCatalogSecond.getStreams().isEmpty(), assertionMessageWithoutPermission);
  }

  private void revokeSchemaPermissions(Database database) throws SQLException {
    database.query(ctx -> {
      ctx.fetch(String.format("REVOKE USAGE ON schema %s FROM %s;", LIMIT_PERMISSION_SCHEMA, LIMIT_PERMISSION_ROLE));
      return null;
    });
  }

  private void prepareEnvForUserWithoutPermissions(Database database) throws SQLException {
    database.query(ctx -> {
      ctx.fetch(String.format("CREATE ROLE %s WITH LOGIN PASSWORD '%s';", LIMIT_PERMISSION_ROLE, LIMIT_PERMISSION_ROLE_PASSWORD));
      ctx.fetch(String.format("CREATE SCHEMA %s;", LIMIT_PERMISSION_SCHEMA));
      ctx.fetch(String.format("GRANT CONNECT ON DATABASE test TO %s;", LIMIT_PERMISSION_ROLE));
      ctx.fetch(String.format("GRANT USAGE ON schema %s TO %s;", LIMIT_PERMISSION_SCHEMA, LIMIT_PERMISSION_ROLE));
      ctx.fetch(String.format("CREATE TABLE %s.id_and_name(id INTEGER, name VARCHAR(200));", LIMIT_PERMISSION_SCHEMA));
      ctx.fetch(String.format("INSERT INTO %s.id_and_name (id, name) VALUES (1,'picard'),  (2, 'crusher'), (3, 'vash');", LIMIT_PERMISSION_SCHEMA));
      ctx.fetch(String.format("GRANT SELECT ON table %s.id_and_name TO %s;", LIMIT_PERMISSION_SCHEMA, LIMIT_PERMISSION_ROLE));
      return null;
    });
  }

  private ConfiguredAirbyteCatalog getCommonConfigCatalog() {
    return new ConfiguredAirbyteCatalog().withStreams(Lists.newArrayList(
        new ConfiguredAirbyteStream()
            .withSyncMode(SyncMode.INCREMENTAL)
            .withCursorField(Lists.newArrayList("id"))
            .withDestinationSyncMode(DestinationSyncMode.APPEND)
            .withStream(CatalogHelpers.createAirbyteStream(
                STREAM_NAME, SCHEMA_NAME,
                Field.of("id", JsonSchemaType.NUMBER),
                Field.of("name", JsonSchemaType.STRING))
                .withSupportedSyncModes(Lists.newArrayList(SyncMode.FULL_REFRESH, SyncMode.INCREMENTAL))
                .withSourceDefinedPrimaryKey(List.of(List.of("id")))),
        new ConfiguredAirbyteStream()
            .withSyncMode(SyncMode.INCREMENTAL)
            .withCursorField(Lists.newArrayList("id"))
            .withDestinationSyncMode(DestinationSyncMode.APPEND)
            .withStream(CatalogHelpers.createAirbyteStream(
                STREAM_NAME2, SCHEMA_NAME,
                Field.of("id", JsonSchemaType.NUMBER),
                Field.of("name", JsonSchemaType.STRING))
                .withSupportedSyncModes(Lists.newArrayList(SyncMode.FULL_REFRESH, SyncMode.INCREMENTAL))
                .withSourceDefinedPrimaryKey(List.of(List.of("id")))),
        new ConfiguredAirbyteStream()
            .withSyncMode(SyncMode.INCREMENTAL)
            .withCursorField(Lists.newArrayList("id"))
            .withDestinationSyncMode(DestinationSyncMode.APPEND)
            .withStream(CatalogHelpers.createAirbyteStream(
                STREAM_NAME_MATERIALIZED_VIEW, SCHEMA_NAME,
                Field.of("id", JsonSchemaType.NUMBER),
                Field.of("name", JsonSchemaType.STRING))
                .withSupportedSyncModes(Lists.newArrayList(SyncMode.FULL_REFRESH, SyncMode.INCREMENTAL))
                .withSourceDefinedPrimaryKey(List.of(List.of("id"))))));
  }

  private ConfiguredAirbyteCatalog getLimitPermissionConfiguredCatalog() {
    return new ConfiguredAirbyteCatalog().withStreams(Lists.newArrayList(
        new ConfiguredAirbyteStream()
            .withSyncMode(SyncMode.INCREMENTAL)
            .withCursorField(Lists.newArrayList("id"))
            .withDestinationSyncMode(DestinationSyncMode.APPEND)
            .withStream(CatalogHelpers.createAirbyteStream(
                LIMIT_PERMISSION_SCHEMA + "." + "id_and_name",
                Field.of("id", JsonSchemaType.NUMBER),
                Field.of("name", JsonSchemaType.STRING))
                .withSupportedSyncModes(Lists.newArrayList(SyncMode.FULL_REFRESH, SyncMode.INCREMENTAL)))));
  }

}<|MERGE_RESOLUTION|>--- conflicted
+++ resolved
@@ -44,20 +44,12 @@
 
 @ExtendWith(SystemStubsExtension.class)
 public class PostgresSourceAcceptanceTest extends SourceAcceptanceTest {
-<<<<<<< HEAD
   private static final String STREAM_NAME = "id_and_name";
   private static final String STREAM_NAME2 = "starships";
   private static final String STREAM_NAME_MATERIALIZED_VIEW = "testview";
   private static final String SCHEMA_NAME = "public";
-=======
-
   @SystemStub
   private EnvironmentVariables environmentVariables;
-
-  private static final String STREAM_NAME = "public.id_and_name";
-  private static final String STREAM_NAME2 = "public.starships";
-  private static final String STREAM_NAME_MATERIALIZED_VIEW = "public.testview";
->>>>>>> da0d9a79
   public static final String LIMIT_PERMISSION_SCHEMA = "limit_perm_schema";
   public static final String LIMIT_PERMISSION_ROLE = "limit_perm_role";
   public static final String LIMIT_PERMISSION_ROLE_PASSWORD = "test";
