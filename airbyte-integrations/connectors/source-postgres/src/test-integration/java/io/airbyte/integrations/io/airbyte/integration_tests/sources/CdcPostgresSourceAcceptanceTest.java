--- conflicted
+++ resolved
@@ -74,7 +74,7 @@
     container.start();
 
     /**
-     * The replication method is not being set to CDC and because of it
+     * The publication is not being set as part of the config and because of it
      * {@link io.airbyte.integrations.source.postgres.PostgresSource#isCdc(JsonNode)} returns false, as
      * a result no test in this class runs through the cdc path.
      */
@@ -89,11 +89,7 @@
         .put("database", container.getDatabaseName())
         .put("username", container.getUsername())
         .put("password", container.getPassword())
-<<<<<<< HEAD
-        .put("replication_method", ImmutableMap.of("method", "Standard"))
-=======
         .put("replication_method", replicationMethod)
->>>>>>> 65ef587c
         .build());
 
     final Database database = Databases.createDatabase(
