data:
  ab_internal:
    ql: 400
    sl: 300
  allowedHosts:
    hosts:
      - ${host}
      - ${tunnel_method.tunnel_host}
  connectorSubtype: database
  connectorType: source
  definitionId: decd338e-5647-4c0b-adf4-da0e75f5a750
<<<<<<< HEAD
  dockerImageTag: 3.4.10
=======
  dockerImageTag: 3.4.14
>>>>>>> 677b0104
  dockerRepository: airbyte/source-postgres
  documentationUrl: https://docs.airbyte.com/integrations/sources/postgres
  githubIssueLabel: source-postgres
  icon: postgresql.svg
  license: ELv2
  maxSecondsBetweenMessages: 7200
  name: Postgres
  registries:
    cloud:
      enabled: true
    oss:
      enabled: true
  releaseStage: generally_available
  supportLevel: certified
  tags:
    - language:java
  connectorTestSuitesOptions:
    - suite: unitTests
    - suite: integrationTests
      testSecrets:
        - name: SECRET_SOURCE-POSTGRES_CDC__CREDS
          fileName: config_cdc.json
          secretStore:
            type: GSM
            alias: airbyte-connector-testing-secret-store
        - name: SECRET_SOURCE-POSTGRES__CREDS
          fileName: config.json
          secretStore:
            type: GSM
            alias: airbyte-connector-testing-secret-store
        - name: SECRET_SOURCE_POSTGRES_PERFORMANCE_TEST_CREDS
          fileName: performance-config.json
          secretStore:
            type: GSM
            alias: airbyte-connector-testing-secret-store
    - suite: acceptanceTests
      testSecrets:
        - name: SECRET_SOURCE-POSTGRES_CDC__CREDS
          fileName: config_cdc.json
          secretStore:
            type: GSM
            alias: airbyte-connector-testing-secret-store
        - name: SECRET_SOURCE-POSTGRES__CREDS
          fileName: config.json
          secretStore:
            type: GSM
            alias: airbyte-connector-testing-secret-store
        - name: SECRET_SOURCE_POSTGRES_PERFORMANCE_TEST_CREDS
          fileName: performance-config.json
          secretStore:
            type: GSM
            alias: airbyte-connector-testing-secret-store
metadataSpecVersion: "1.0"<|MERGE_RESOLUTION|>--- conflicted
+++ resolved
@@ -9,11 +9,7 @@
   connectorSubtype: database
   connectorType: source
   definitionId: decd338e-5647-4c0b-adf4-da0e75f5a750
-<<<<<<< HEAD
-  dockerImageTag: 3.4.10
-=======
-  dockerImageTag: 3.4.14
->>>>>>> 677b0104
+  dockerImageTag: 3.4.15
   dockerRepository: airbyte/source-postgres
   documentationUrl: https://docs.airbyte.com/integrations/sources/postgres
   githubIssueLabel: source-postgres
