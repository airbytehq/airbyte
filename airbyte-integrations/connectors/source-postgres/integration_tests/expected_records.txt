--- conflicted
+++ resolved
@@ -1,9 +1,3 @@
-<<<<<<< HEAD
-{"stream": "id_and_name_hook", "data": {"id": "1", "name": "one"}, "emitted_at": 999999}
-{"stream": "id_and_name_hook", "data": {"id": "2", "name": "two"}, "emitted_at": 999999}
-{"stream": "id_and_name_hook", "data": {"id": "3", "name": "three"}, "emitted_at": 999999}
-=======
 {"stream": "id_and_name_cat", "data": {"id": "1", "name": "one"}, "emitted_at": 999999}
 {"stream": "id_and_name_cat", "data": {"id": "2", "name": "two"}, "emitted_at": 999999}
-{"stream": "id_and_name_cat", "data": {"id": "3", "name": "three"}, "emitted_at": 999999}
->>>>>>> 8bf87e80
+{"stream": "id_and_name_cat", "data": {"id": "3", "name": "three"}, "emitted_at": 999999}