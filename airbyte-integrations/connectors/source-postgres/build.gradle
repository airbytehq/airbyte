import org.jsonschema2pojo.SourceType

plugins {
    id 'airbyte-java-connector'
    id "org.jsonschema2pojo" version "1.2.1"
}

java {
    compileJava {
        options.compilerArgs += "-Xlint:-try,-rawtypes,-unchecked"
    }
}

airbyteJavaConnector {
<<<<<<< HEAD
    cdkVersionRequired = '0.19.0'
=======
    cdkVersionRequired = '0.20.4'
>>>>>>> edcd5ed8
    features = ['db-sources', 'datastore-postgres']
    useLocalCdk = false
}

application {
    mainClass = 'io.airbyte.integrations.source.postgres.PostgresSource'
    applicationDefaultJvmArgs = ['-XX:+ExitOnOutOfMemoryError', '-XX:MaxRAMPercentage=75.0']
}

dependencies {
    implementation 'commons-codec:commons-codec:1.16.0'
    implementation 'io.debezium:debezium-embedded:2.4.0.Final'
    implementation 'io.debezium:debezium-connector-postgres:2.4.0.Final'

    testFixturesApi 'org.testcontainers:postgresql:1.19.0'

    testImplementation 'org.hamcrest:hamcrest-all:1.3'
}

jsonSchema2Pojo {
    sourceType = SourceType.YAMLSCHEMA
    source = files("${sourceSets.main.output.resourcesDir}/internal_models")
    targetDirectory = new File(project.buildDir, 'generated/src/gen/java/')
    removeOldOutput = true

    targetPackage = 'io.airbyte.integrations.source.postgres.internal.models'

    useLongIntegers = true
    generateBuilders = true
    includeConstructors = false
    includeSetters = true
}<|MERGE_RESOLUTION|>--- conflicted
+++ resolved
@@ -12,11 +12,7 @@
 }
 
 airbyteJavaConnector {
-<<<<<<< HEAD
-    cdkVersionRequired = '0.19.0'
-=======
     cdkVersionRequired = '0.20.4'
->>>>>>> edcd5ed8
     features = ['db-sources', 'datastore-postgres']
     useLocalCdk = false
 }
