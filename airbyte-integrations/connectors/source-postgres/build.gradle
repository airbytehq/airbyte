import org.jsonschema2pojo.SourceType

plugins {
    id 'airbyte-java-connector'
    id "org.jsonschema2pojo" version "1.2.1"
}

java {
    compileJava {
        options.compilerArgs += "-Xlint:-try,-rawtypes,-unchecked"
    }
}

airbyteJavaConnector {
<<<<<<< HEAD
    cdkVersionRequired = '0.42.3'
=======
    cdkVersionRequired = '0.42.4'
>>>>>>> 9953cf3b
    features = ['db-sources', 'datastore-postgres']
    useLocalCdk = false
}

application {
    mainClass = 'io.airbyte.integrations.source.postgres.PostgresSource'
    applicationDefaultJvmArgs = ['-XX:+ExitOnOutOfMemoryError', '-XX:MaxRAMPercentage=75.0']
}

dependencies {
    implementation 'commons-codec:commons-codec:1.16.0'
    implementation 'io.debezium:debezium-embedded:2.6.2.Final'
    implementation 'io.debezium:debezium-connector-postgres:2.6.2.Final'

    testFixturesApi 'org.testcontainers:postgresql:1.19.0'

    testImplementation 'org.hamcrest:hamcrest-all:1.3'
}

jsonSchema2Pojo {
    sourceType = SourceType.YAMLSCHEMA
    source = files("${sourceSets.main.output.resourcesDir}/internal_models")
    targetDirectory = new File(project.buildDir, 'generated/src/gen/java/')
    removeOldOutput = true

    targetPackage = 'io.airbyte.integrations.source.postgres.internal.models'

    useLongIntegers = true
    generateBuilders = true
    includeConstructors = false
    includeSetters = true
}

compileKotlin {
    dependsOn {
        generateJsonSchema2Pojo
    }
}<|MERGE_RESOLUTION|>--- conflicted
+++ resolved
@@ -12,11 +12,7 @@
 }
 
 airbyteJavaConnector {
-<<<<<<< HEAD
-    cdkVersionRequired = '0.42.3'
-=======
-    cdkVersionRequired = '0.42.4'
->>>>>>> 9953cf3b
+    cdkVersionRequired = '0.42.4' 
     features = ['db-sources', 'datastore-postgres']
     useLocalCdk = false
 }
