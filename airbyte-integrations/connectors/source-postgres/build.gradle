import org.jsonschema2pojo.SourceType

plugins {
    id 'airbyte-java-connector'
    id "org.jsonschema2pojo" version "1.2.1"
}

java {
    compileJava {
        options.compilerArgs += "-Xlint:-try,-rawtypes,-unchecked"
    }
}

airbyteJavaConnector {
<<<<<<< HEAD
    cdkVersionRequired = '0.42.4'
=======
    cdkVersionRequired = '0.43.2'
>>>>>>> 65ebd46b
    features = ['db-sources', 'datastore-postgres']
    useLocalCdk = false
}

application {
    mainClass = 'io.airbyte.integrations.source.postgres.PostgresSource'
    applicationDefaultJvmArgs = ['-XX:+ExitOnOutOfMemoryError', '-XX:MaxRAMPercentage=75.0']
}

dependencies {
    implementation 'commons-codec:commons-codec:1.16.0'
    implementation 'io.debezium:debezium-embedded:2.6.2.Final'
    implementation 'io.debezium:debezium-connector-postgres:2.6.2.Final'

    testFixturesApi 'org.testcontainers:postgresql:1.19.0'

    testImplementation 'org.hamcrest:hamcrest-all:1.3'
}

jsonSchema2Pojo {
    sourceType = SourceType.YAMLSCHEMA
    source = files("${sourceSets.main.output.resourcesDir}/internal_models")
    targetDirectory = new File(project.buildDir, 'generated/src/gen/java/')
    removeOldOutput = true

    targetPackage = 'io.airbyte.integrations.source.postgres.internal.models'

    useLongIntegers = true
    generateBuilders = true
    includeConstructors = false
    includeSetters = true
}

compileKotlin {
    dependsOn {
        generateJsonSchema2Pojo
    }
}<|MERGE_RESOLUTION|>--- conflicted
+++ resolved
@@ -12,11 +12,7 @@
 }
 
 airbyteJavaConnector {
-<<<<<<< HEAD
-    cdkVersionRequired = '0.42.4'
-=======
     cdkVersionRequired = '0.43.2'
->>>>>>> 65ebd46b
     features = ['db-sources', 'datastore-postgres']
     useLocalCdk = false
 }
