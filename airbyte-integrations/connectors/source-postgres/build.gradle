--- conflicted
+++ resolved
@@ -12,13 +12,9 @@
 }
 
 airbyteJavaConnector {
-<<<<<<< HEAD
-    cdkVersionRequired = '0.20.8'
-=======
     cdkVersionRequired = '0.23.16'
->>>>>>> be6849f5
     features = ['db-sources', 'datastore-postgres']
-    useLocalCdk = true
+    useLocalCdk = false
 }
 
 application {
