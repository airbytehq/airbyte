import org.jsonschema2pojo.SourceType

plugins {
    id 'airbyte-java-connector'
    id "org.jsonschema2pojo" version "1.2.1"
}

java {
    compileJava {
        options.compilerArgs += "-Xlint:-try,-rawtypes,-unchecked"
    }
}

airbyteJavaConnector {
<<<<<<< HEAD
    cdkVersionRequired = '0.23.16'
=======
    cdkVersionRequired = '0.23.17'
>>>>>>> 6b8cc39d
    features = ['db-sources', 'datastore-postgres']
    useLocalCdk = true
}

application {
    mainClass = 'io.airbyte.integrations.source.postgres.PostgresSource'
    applicationDefaultJvmArgs = ['-XX:+ExitOnOutOfMemoryError', '-XX:MaxRAMPercentage=75.0']
}

dependencies {
    implementation 'commons-codec:commons-codec:1.16.0'
    implementation 'io.debezium:debezium-embedded:2.4.0.Final'
    implementation 'io.debezium:debezium-connector-postgres:2.4.0.Final'

    testFixturesApi 'org.testcontainers:postgresql:1.19.0'

    testImplementation 'org.hamcrest:hamcrest-all:1.3'
}

jsonSchema2Pojo {
    sourceType = SourceType.YAMLSCHEMA
    source = files("${sourceSets.main.output.resourcesDir}/internal_models")
    targetDirectory = new File(project.buildDir, 'generated/src/gen/java/')
    removeOldOutput = true

    targetPackage = 'io.airbyte.integrations.source.postgres.internal.models'

    useLongIntegers = true
    generateBuilders = true
    includeConstructors = false
    includeSetters = true
}<|MERGE_RESOLUTION|>--- conflicted
+++ resolved
@@ -12,11 +12,7 @@
 }
 
 airbyteJavaConnector {
-<<<<<<< HEAD
-    cdkVersionRequired = '0.23.16'
-=======
     cdkVersionRequired = '0.23.17'
->>>>>>> 6b8cc39d
     features = ['db-sources', 'datastore-postgres']
     useLocalCdk = true
 }
