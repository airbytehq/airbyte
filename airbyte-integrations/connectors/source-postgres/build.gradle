--- conflicted
+++ resolved
@@ -12,11 +12,7 @@
 }
 
 airbyteJavaConnector {
-<<<<<<< HEAD
-    cdkVersionRequired = '0.42.2'
-=======
     cdkVersionRequired = '0.42.3'
->>>>>>> 000dc477
     features = ['db-sources', 'datastore-postgres']
     useLocalCdk = false
 }
