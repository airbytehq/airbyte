--- conflicted
+++ resolved
@@ -12,11 +12,7 @@
 }
 
 airbyteJavaConnector {
-<<<<<<< HEAD
-    cdkVersionRequired = '0.41.1'
-=======
-    cdkVersionRequired = '0.42.4'
->>>>>>> 14bfd145
+    cdkVersionRequired = '0.42.1'
     features = ['db-sources', 'datastore-postgres']
     useLocalCdk = true
 }
