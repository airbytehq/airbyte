data:
  ab_internal:
    ql: 300
    sl: 200
  allowedHosts:
    hosts:
      - "*.${indexing.pinecone_environment}.pinecone.io"
      - api.openai.com
      - api.cohere.ai
      - ${embedding.api_base}
  connectorBuildOptions:
    baseImage: docker.io/airbyte/python-connector-base:1.1.0@sha256:bd98f6505c6764b1b5f99d3aedc23dfc9e9af631a62533f60eb32b1d3dbab20c
  connectorSubtype: database
  connectorType: destination
  definitionId: 3d2b6f84-7f0d-4e3f-a5e5-7c7d4b50eabd
  dockerImageTag: 0.0.16
  dockerRepository: airbyte/destination-pinecone
  documentationUrl: https://docs.airbyte.com/integrations/destinations/pinecone
  githubIssueLabel: destination-pinecone
  icon: pinecone.svg
  license: MIT
  name: Pinecone
  registries:
    cloud:
      enabled: true
    oss:
      enabled: true
  releaseDate: 2023-08-15
  releaseStage: beta
  resourceRequirements:
    jobSpecific:
      - jobType: sync
        resourceRequirements:
          memory_limit: 2Gi
          memory_request: 2Gi
<<<<<<< HEAD
  supportLevel: certified
=======
  connectorSubtype: database
  connectorType: destination
  definitionId: 3d2b6f84-7f0d-4e3f-a5e5-7c7d4b50eabd
  dockerImageTag: 0.0.16
  dockerRepository: airbyte/destination-pinecone
  githubIssueLabel: destination-pinecone
  icon: pinecone.svg
  license: MIT
  name: Pinecone
  releaseDate: 2023-08-15
  releaseStage: beta
  documentationUrl: https://docs.airbyte.com/integrations/destinations/pinecone
>>>>>>> 03d7a904
  tags:
    - language:python
metadataSpecVersion: "1.0"<|MERGE_RESOLUTION|>--- conflicted
+++ resolved
@@ -13,7 +13,7 @@
   connectorSubtype: database
   connectorType: destination
   definitionId: 3d2b6f84-7f0d-4e3f-a5e5-7c7d4b50eabd
-  dockerImageTag: 0.0.16
+  dockerImageTag: 0.0.17
   dockerRepository: airbyte/destination-pinecone
   documentationUrl: https://docs.airbyte.com/integrations/destinations/pinecone
   githubIssueLabel: destination-pinecone
@@ -33,22 +33,7 @@
         resourceRequirements:
           memory_limit: 2Gi
           memory_request: 2Gi
-<<<<<<< HEAD
   supportLevel: certified
-=======
-  connectorSubtype: database
-  connectorType: destination
-  definitionId: 3d2b6f84-7f0d-4e3f-a5e5-7c7d4b50eabd
-  dockerImageTag: 0.0.16
-  dockerRepository: airbyte/destination-pinecone
-  githubIssueLabel: destination-pinecone
-  icon: pinecone.svg
-  license: MIT
-  name: Pinecone
-  releaseDate: 2023-08-15
-  releaseStage: beta
-  documentationUrl: https://docs.airbyte.com/integrations/destinations/pinecone
->>>>>>> 03d7a904
   tags:
     - language:python
 metadataSpecVersion: "1.0"