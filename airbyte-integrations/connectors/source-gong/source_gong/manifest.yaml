version: 0.79.1

type: DeclarativeSource

check:
  type: CheckStream
  stream_names:
    - users

definitions:
  streams:
    users:
      type: DeclarativeStream
      name: users
      primary_key:
        - id
      retriever:
        type: SimpleRetriever
        requester:
          $ref: "#/definitions/base_requester"
          path: /users
          http_method: GET
          request_parameters:
            fromDateTime: "{{ config['start_date'] }}"
        record_selector:
          type: RecordSelector
          extractor:
            type: DpathExtractor
            field_path:
              - users
        paginator:
          type: DefaultPaginator
          page_token_option:
            type: RequestOption
            inject_into: request_parameter
            field_name: cursor
          page_size_option:
            type: RequestOption
            field_name: limit
            inject_into: request_parameter
          pagination_strategy:
            type: CursorPagination
            page_size: 100
            cursor_value: "{{ response.records.cursor }}"
            stop_condition: "{{ 'records' not in response }}"
      schema_loader:
        type: InlineSchemaLoader
        schema:
          $ref: "#/schemas/users"
    calls:
      type: DeclarativeStream
      name: calls
      primary_key:
        - id
      retriever:
        type: SimpleRetriever
        requester:
          $ref: "#/definitions/base_requester"
          path: /calls
          http_method: GET
          request_parameters:
            fromDateTime: "{{ config['start_date'] }}"
        record_selector:
          type: RecordSelector
          extractor:
            type: DpathExtractor
            field_path:
              - calls
        paginator:
          type: DefaultPaginator
          page_token_option:
            type: RequestOption
            inject_into: request_parameter
            field_name: cursor
          pagination_strategy:
            type: CursorPagination
            cursor_value: "{{ response.records.cursor }}"
            stop_condition: "{{ 'records' not in response }}"
      schema_loader:
        type: InlineSchemaLoader
        schema:
          $ref: "#/schemas/calls"
    scorecards:
      type: DeclarativeStream
      name: scorecards
      primary_key:
        - scorecardId
      retriever:
        type: SimpleRetriever
        requester:
          $ref: "#/definitions/base_requester"
          path: /settings/scorecards
          http_method: GET
          request_parameters:
            fromDateTime: "{{ config['start_date'] }}"
        record_selector:
          type: RecordSelector
          extractor:
            type: DpathExtractor
            field_path:
              - scorecards
        paginator:
          type: DefaultPaginator
          page_token_option:
            type: RequestOption
            inject_into: request_parameter
            field_name: cursor
          page_size_option:
            type: RequestOption
            field_name: limit
            inject_into: request_parameter
          pagination_strategy:
            type: CursorPagination
            page_size: 100
            cursor_value: "{{ response.records.cursor }}"
            stop_condition: "{{ 'records' not in response }}"
      schema_loader:
        type: InlineSchemaLoader
        schema:
          $ref: "#/schemas/scorecards"
    answeredScorecards:
      type: DeclarativeStream
      name: answeredScorecards
      primary_key:
        - answeredScorecardId
      retriever:
        type: SimpleRetriever
        requester:
          $ref: "#/definitions/base_requester"
          path: /stats/activity/scorecards
          http_method: POST
          request_parameters:
            fromDateTime: "{{ config['start_date'] }}"
          request_body_json:
            filter: '{"callFromDate": "{{ config["start_date"] }}"}'
        record_selector:
          type: RecordSelector
          extractor:
            type: DpathExtractor
            field_path:
              - answeredScorecards
        paginator:
          type: DefaultPaginator
          page_token_option:
            type: RequestOption
            inject_into: body_json
            field_name: cursor
          page_size_option:
            type: RequestOption
            field_name: limit
            inject_into: body_json
          pagination_strategy:
            type: CursorPagination
            page_size: 100
            cursor_value: "{{ response.records.cursor }}"
            stop_condition: "{{ 'records' not in response }}"
      schema_loader:
        type: InlineSchemaLoader
        schema:
          $ref: "#/schemas/answeredScorecards"
  base_requester:
    type: HttpRequester
    url_base: https://api.gong.io/v2/
    authenticator:
      type: BasicHttpAuthenticator
      username: "{{ config['access_key'] }}"
      password: "{{ config['access_key_secret'] }}"

streams:
  - $ref: "#/definitions/streams/users"
  - $ref: "#/definitions/streams/calls"
  - $ref: "#/definitions/streams/scorecards"
  - $ref: "#/definitions/streams/answeredScorecards"

spec:
  type: Spec
  connection_specification:
    type: object
    $schema: http://json-schema.org/draft-07/schema#
    required:
      - access_key
      - access_key_secret
    properties:
      access_key:
        type: string
        title: Gong Access Key
        description: Gong Access Key
        airbyte_secret: true
        order: 0
      access_key_secret:
        type: string
        title: Gong Access Key Secret
        description: Gong Access Key Secret
        airbyte_secret: true
        order: 1
      start_date:
        type: string
        title: Start date
        pattern: ^[0-9]{4}-[0-9]{2}-[0-9]{2}T[0-9]{2}:[0-9]{2}:[0-9]{2}Z$
        description: >-
          The date from which to list calls, in the ISO-8601 format; if not
          specified, the calls start with the earliest recorded call. For
          web-conference calls recorded by Gong, the date denotes its scheduled
          time, otherwise, it denotes its actual start time.
        examples:
          - "2018-02-18T08:00:00Z"
        order: 2
    additionalProperties: true

<<<<<<< HEAD
    schema_loader:
      type: InlineSchemaLoader
      schema:
        $schema: http://json-schema.org/draft-07/schema#
        type: object
        properties:
          id:
            description: Unique identifier for the call.
            type:
              - "null"
              - string
          url:
            description: URL associated with the call.
            type:
              - "null"
              - string
          title:
            description: Title or headline of the call.
            type:
              - "null"
              - string
          scheduled:
            description: Scheduled date and time of the call.
            type:
              - "null"
              - string
            format: date-time
          started:
            description: Start date and time of the call.
            type:
              - "null"
              - string
            format: date-time
          duration:
            description: Duration of the call in seconds.
            type:
              - "null"
              - integer
          primaryUserId:
            description: Unique identifier for the primary user involved in the call.
            type:
              - "null"
              - string
          direction:
            description: Direction of the call (inbound/outbound).
            type:
              - "null"
              - string
          system:
            description: System information related to the call.
            type:
              - "null"
              - string
          scope:
            description: Scope or extent of the call.
            type:
              - "null"
              - string
          media:
            description: Media type used for communication (voice, video, etc.).
            type:
              - "null"
              - string
          language:
            description: Language used in the call.
            type:
              - "null"
              - string
          workspaceId:
            description: Identifier for the workspace to which the call belongs.
            type:
              - "null"
              - string
          sdrDisposition:
            description: Disposition set by the sales development representative.
            type:
              - "null"
              - string
          clientUniqueId:
            description: Unique identifier for the client related to the call.
            type:
              - "null"
              - string
          customData:
            description: Custom data associated with the call.
            type:
              - "null"
              - string
          purpose:
            description: Purpose or topic of the call.
            type:
              - "null"
              - string
          meetingUrl:
            description: URL for accessing the meeting associated with the call.
            type:
              - "null"
              - string
          isPrivate:
            description: Indicates if the call is private or not.
            type:
              - "null"
              - boolean
          calendarEventId:
            description:
              Unique identifier for the calendar event associated with
              the call.
            type:
              - "null"
              - string
  extensive_calls_stream:
    $ref: "#/definitions/base_stream"
    $parameters:
      name: "extensive_calls"
      primary_key: [["metaData", "id"]]
      path: "/calls/extensive"
    retriever:
      $ref: "#/definitions/base_stream/retriever"
      record_selector:
        extractor:
          field_path: ["calls"]
      paginator:
        $ref: "#/definitions/retriever/paginator"
        page_size_option:
          field_name: "limit"
          inject_into: "body_json"
        page_token_option:
          type: RequestOption
          field_name: "cursor"
          inject_into: "body_json"
      requester:
        $ref: "#/definitions/requester"
        http_method: "POST"
        request_body_json:
          filter:
            fromDateTime: "{{ config['start_date'] }}"
          contentSelector:
            exposedFields:
              parties: true
              content:
                structure: true
                topics: true
                trackers: true
                trackerOccurrences: true
                pointsOfInterest: true
                brief: true
                outline: true
                highlights: true
                callOutcome: true
                keyPoints: true
              interaction:
                speakers: true
                video: true
                personInteractionStats: true
                questions: true
              collaboration:
                publicComments: true
              media: true
    schema_loader:
      type: InlineSchemaLoader
      schema:
        $schema: http://json-schema.org/draft-07/schema#
        type: object
        properties:
          metaData:
            description: "call's metadata."
            type:
              - object
              - "null"
            properties:
              id:
                description: "Unique identifier for the call."
                type:
                  - "null"
                  - string
              url:
                description: "URL associated with the call."
                type:
                  - "null"
                  - string
              title:
                description: "Title or headline of the call."
                type:
                  - "null"
                  - string
              scheduled:
                description: "Scheduled date and time of the call."
                type:
                  - "null"
                  - string
                format: date-time
              started:
                description: "Start date and time of the call."
                type:
                  - "null"
                  - string
                format: date-time
              duration:
                description: "Duration of the call in seconds."
                type:
                  - "null"
                  - integer
              primaryUserId:
                description: "Unique identifier for the primary user involved in the call."
                type:
                  - "null"
                  - string
              direction:
                description: "Direction of the call (inbound/outbound)."
                type:
                  - "null"
                  - string
              system:
                description: "System information related to the call."
                type:
                  - "null"
                  - string
              scope:
                description: "Scope or extent of the call."
                type:
                  - "null"
                  - string
              media:
                description: "Media type used for communication (voice, video, etc.)."
                type:
                  - "null"
                  - string
              language:
                description: "Language used in the call."
                type:
                  - "null"
                  - string
              workspaceId:
                description: "Identifier for the workspace to which the call belongs."
                type:
                  - "null"
                  - string
              sdrDisposition:
                description: "Disposition set by the sales development representative."
                type:
                  - "null"
                  - string
              clientUniqueId:
                description: "Unique identifier for the client related to the call."
                type:
                  - "null"
                  - string
              customData:
                description: "Custom data associated with the call."
                type:
                  - "null"
                  - string
              purpose:
                description: "Purpose or topic of the call."
                type:
                  - "null"
                  - string
              meetingUrl:
                description: "URL for accessing the meeting associated with the call."
                type:
                  - "null"
                  - string
              isPrivate:
                description: "Indicates if the call is private or not."
                type:
                  - "null"
                  - boolean
              calendarEventId:
                description: "Unique identifier for the calendar event associated with the call."
                type:
                  - "null"
                  - string
          context:
            description: "A list of the agenda of each part of the call."
            properties:
              system:
                description: "External system name. Allowed: Salesforce, HubSpot, MicrosoftDynamic, Generic."
                type:
                  - "null"
                  - string
              objects:
                description: "List of objects within the external system."
                type: array
                items:
                  type: object
                  properties:
                    objectType:
                      description: "Object Type. Allowed: Opportunity, Account"
                      type:
                        - "null"
                        - string
                    objectId:
                      description: "Object ID."
                      type:
                        - "null"
                        - string
                    fields:
                      description: "array<External object data>."
                      type: array
                      items:
                        type: object
                        properties:
                          name:
                            description: "Field name. For Account supported fields are: Name, Website, Industry and all the custom fields. For Opportunity supported fields are Name, LeadSource, Type, StageName, Probability, Amount, CloseDate and all the custom fields."
                            type:
                              - "null"
                              - string
                          value:
                            description: "Field value."
                            type:
                              - "null"
                              - object
                    timing:
                      description: "Timing of object. Allowed: Now, TimeOfCall."
                      type:
                        - "null"
                        - string
          parties:
            description: "A list of the call's participants"
            type:
              - array
              - "null"
            items:
              type:
                - object
                - "null"
              properties:
                affiliation:
                  description: "Whether the participant is from the company or not. Allowed: Internal, External, Unknown"
                  type:
                    - string
                    - "null"
                emailAddress:
                  description: "Email address."
                  type:
                    - string
                    - "null"
                id:
                  description: "Unique ID of the participant in the call."
                  type:
                    - string
                    - "null"
                methods:
                  description: "Whether the participant was invited to the meeting or only attended the call. Allowed: Invitee, Attendee."
                  type:
                    - array
                    - "null"
                  items:
                    type:
                      - string
                      - "null"
                name:
                  description: "The name of the participant."
                  type:
                    - string
                    - "null"
                phoneNumber:
                  description: "The phone number of the participant."
                  type:
                    - string
                    - "null"
                speakerId:
                  description: "Unique ID of a participant that spoke in the call. References to this id will appear in the '/v2/calls/transcript' endpoint response."
                  type:
                    - string
                    - "null"
                title:
                  description: "The job title of the participant."
                  type:
                    - string
                    - "null"
                userId:
                  description: "The user ID of the participant within the Gong system, if the participant exists in the system."
                  type:
                    - string
                    - "null"
                context:
                  description: "A list of links to external systems such as CRM, Dialer, Case Management, etc."
                  type:
                    - object
                    - "null"
          content:
            description: "Analysis of the interaction content."
            type:
              - object
              - "null"
            properties:
              brief:
                type:
                  - string
                  - "null"
              highlights:
                type:
                  - array
                  - "null"
                items:
                  type:
                    - object
                    - "null"
                  properties:
                    items:
                      type:
                        - array
                        - "null"
                      items:
                        type:
                          - object
                          - "null"
                        properties:
                          startTimes:
                            type:
                              - array
                              - "null"
                            items:
                              type:
                                - number
                                - "null"
                          text:
                            type:
                              - string
                              - "null"
                    title:
                      type:
                        - string
                        - "null"
              keyPoints:
                type:
                  - array
                  - "null"
                items:
                  type:
                    - object
                    - "null"
                  properties:
                    text:
                      type:
                        - string
                        - "null"
              outline:
                type:
                  - array
                  - "null"
                items:
                  type:
                    - object
                    - "null"
                  properties:
                    duration:
                      type:
                        - number
                        - "null"
                    items:
                      type:
                        - array
                        - "null"
                      items:
                        type:
                          - object
                          - "null"
                        properties:
                          startTime:
                            type:
                              - number
                              - "null"
                          text:
                            type:
                              - string
                              - "null"
                    section:
                      type:
                        - string
                        - "null"
                    startTime:
                      type:
                        - number
                        - "null"
              pointsOfInterest:
                type:
                  - object
                  - "null"
                properties:
                  actionItems:
                    type:
                      - array
                      - "null"
                    items:
                      type:
                        - object
                        - "null"
                      properties:
                        snippet:
                          type:
                            - string
                            - "null"
                        snippetEndTime:
                          type:
                            - number
                            - "null"
                        snippetStartTime:
                          type:
                            - number
                            - "null"
                        speakerID:
                          type:
                            - string
                            - "null"
              topics:
                type:
                  - array
                  - "null"
                items:
                  type:
                    - object
                    - "null"
                  properties:
                    duration:
                      type:
                        - number
                        - "null"
                    name:
                      type:
                        - string
                        - "null"
              trackers:
                type:
                  - array
                  - "null"
                items:
                  type:
                    - object
                    - "null"
                  properties:
                    type:
                      type:
                        - string
                        - "null"
                    count:
                      type:
                        - number
                        - "null"
                    id:
                      type:
                        - string
                        - "null"
                    name:
                      type:
                        - string
                        - "null"
                    occurrences:
                      type:
                        - array
                        - "null"
                      items:
                        type:
                          - object
                          - "null"
                        properties:
                          speakerId:
                            type:
                              - string
                              - "null"
                          startTime:
                            type:
                              - number
                              - "null"
                    phrases:
                      type:
                        - array
                        - "null"
                      items:
                        type:
                          - object
                          - "null"
                        properties:
                          count:
                            type:
                              - number
                              - "null"
                          occurrences:
                            type:
                              - array
                              - "null"
                            items:
                              type:
                                - object
                                - "null"
                              properties:
                                speakerId:
                                  type:
                                    - string
                                    - "null"
                                startTime:
                                  type:
                                    - number
                                    - "null"
                          phrase:
                            type:
                              - string
                              - "null"
          interaction:
            description: "Metrics collected around the interaction during the call."
            type:
              - object
              - "null"
            properties:
              interactionStats:
                type:
                  - array
                  - "null"
                items:
                  type:
                    - object
                    - "null"
                  properties:
                    name:
                      type:
                        - string
                        - "null"
                    value:
                      type:
                        - number
                        - "null"
              questions:
                type:
                  - object
                  - "null"
                properties:
                  companyCount:
                    type:
                      - number
                      - "null"
                  nonCompanyCount:
                    type:
                      - number
                      - "null"
              speakers:
                type:
                  - array
                  - "null"
                items:
                  type:
                    - object
                    - "null"
                  properties:
                    id:
                      type:
                        - string
                        - "null"
                    talkTime:
                      type:
                        - number
                        - "null"
                    userId:
                      type:
                        - string
                        - "null"
              video:
                type:
                  - array
                  - "null"
                items:
                  type:
                    - object
                    - "null"
                  properties:
                    duration:
                      type:
                        - number
                        - "null"
                    name:
                      type:
                        - string
                        - "null"
          collaboration:
            description: "Collaboration information added to the call"
            type:
              - object
              - "null"
            properties:
          media:
            description: "The media urls of the call."
            properties:
              audioUrl:
                description: "If true and exist, add audio url of the call. The url will be available for 8 hours."
                type:
                  - "null"
                  - string
              videoUrl:
                description: "If true and exist, add video url of the call. The url will be available for 8 hours."
                type:
                  - "null"
                  - string

  scorecards_stream:
    $ref: "#/definitions/base_stream"
    $parameters:
      name: "scorecards"
      primary_key: "scorecardId"
      path: "/settings/scorecards"
=======
metadata:
  autoImportSchema:
    users: false
    calls: false
    scorecards: false
    answeredScorecards: false
>>>>>>> 2da71a37

schemas:
  users:
    type: object
    $schema: http://json-schema.org/draft-07/schema#
    additionalProperties: true
    properties:
      active:
        type:
          - "null"
          - boolean
        description: Indicates if the user is currently active or not
      created:
        type:
          - "null"
          - string
        description: The timestamp denoting when the user account was created
        format: date-time
      emailAddress:
        type:
          - "null"
          - string
        description: The primary email address associated with the user
      emailAliases:
        type:
          - "null"
          - array
        description: Additional email addresses that can be used to reach the user
      extension:
        type:
          - "null"
          - string
        description: The phone extension number for the user
      firstName:
        type:
          - "null"
          - string
        description: The first name of the user
      id:
        type:
          - "null"
          - string
        description: Unique identifier for the user
      lastName:
        type:
          - "null"
          - string
        description: The last name of the user
      managerId:
        type:
          - "null"
          - string
        description: The ID of the user's manager
      meetingConsentPageUrl:
        type:
          - "null"
          - string
        description: URL for the consent page related to meetings
      personalMeetingUrls:
        type:
          - "null"
          - array
        description: URLs for personal meeting rooms assigned to the user
      phoneNumber:
        type:
          - "null"
          - string
        description: The phone number associated with the user
      settings:
        type:
          - "null"
          - object
        description: User-specific settings and configurations
      spokenLanguages:
        type:
          - "null"
          - array
        description: Languages spoken by the user
      title:
        type:
          - "null"
          - string
        description: The job title or position of the user
      trustedEmailAddress:
        type:
          - "null"
          - string
        description: An email address that is considered trusted for the user
  calls:
    type: object
    $schema: http://json-schema.org/draft-07/schema#
    additionalProperties: true
    properties:
      calendarEventId:
        type:
          - "null"
          - string
        description: Unique identifier for the calendar event associated with the call.
      clientUniqueId:
        type:
          - "null"
          - string
        description: Unique identifier for the client related to the call.
      customData:
        type:
          - "null"
          - string
        description: Custom data associated with the call.
      direction:
        type:
          - "null"
          - string
        description: Direction of the call (inbound/outbound).
      duration:
        type:
          - "null"
          - integer
        description: Duration of the call in seconds.
      id:
        type:
          - "null"
          - string
        description: Unique identifier for the call.
      isPrivate:
        type:
          - "null"
          - boolean
        description: Indicates if the call is private or not.
      language:
        type:
          - "null"
          - string
        description: Language used in the call.
      media:
        type:
          - "null"
          - string
        description: Media type used for communication (voice, video, etc.).
      meetingUrl:
        type:
          - "null"
          - string
        description: URL for accessing the meeting associated with the call.
      primaryUserId:
        type:
          - "null"
          - string
        description: Unique identifier for the primary user involved in the call.
      purpose:
        type:
          - "null"
          - string
        description: Purpose or topic of the call.
      scheduled:
        type:
          - "null"
          - string
        description: Scheduled date and time of the call.
        format: date-time
      scope:
        type:
          - "null"
          - string
        description: Scope or extent of the call.
      sdrDisposition:
        type:
          - "null"
          - string
        description: Disposition set by the sales development representative.
      started:
        type:
          - "null"
          - string
        description: Start date and time of the call.
        format: date-time
      system:
        type:
          - "null"
          - string
        description: System information related to the call.
      title:
        type:
          - "null"
          - string
        description: Title or headline of the call.
      url:
        type:
          - "null"
          - string
        description: URL associated with the call.
      workspaceId:
        type:
          - "null"
          - string
        description: Identifier for the workspace to which the call belongs.
  scorecards:
    type: object
    $schema: http://json-schema.org/draft-07/schema#
    additionalProperties: true
    properties:
      created:
        type:
          - "null"
          - string
        description: The timestamp when the scorecard was created
        format: date-time
      enabled:
        type:
          - "null"
          - boolean
        description: Indicates if the scorecard is enabled or disabled
      questions:
        type:
          - "null"
          - array
        description: An array of questions related to the scorecard
        items:
          type:
            - "null"
            - object
          properties:
            created:
              type:
                - "null"
                - string
              description: The timestamp when the question was created
              format: date-time
            isOverall:
              type:
                - "null"
<<<<<<< HEAD
                - object
              properties:
                questionId:
                  description: Unique identifier for the question answered.
                  type:
                    - "null"
                    - string
                questionRevisionId:
                  description:
                    Unique identifier for the revision of the question
                    answered.
                  type:
                    - "null"
                    - string
                isOverall:
                  description:
                    Boolean flag indicating if the answer is for an overall
                    evaluation.
                  type:
                    - "null"
                    - boolean
                score:
                  description: Numeric score assigned to the answer.
                  type:
                    - "null"
                    - integer
                answerText:
                  description: Text containing the answer given.
                  type:
                    - "null"
                    - string
                notApplicable:
                  description:
                    Boolean flag indicating if the question is marked as
                    not applicable.
                  type:
                    - "null"
                    - boolean
streams:
  - "#/definitions/users_stream"
  - "#/definitions/calls_stream"
  - "#/definitions/extensive_calls_stream"
  - "#/definitions/scorecards_stream"
  - "#/definitions/answered_scorecards_stream"

check:
  stream_names:
    - "users"
=======
                - boolean
              description: Indicates if the question is an overall score or not
            questionId:
              type:
                - "null"
                - string
              description: The unique identifier of the question
            questionRevisionId:
              type:
                - "null"
                - string
              description: The revision identifier of the question
            questionText:
              type:
                - "null"
                - string
              description: The text of the question
            updated:
              type:
                - "null"
                - string
              description: The timestamp when the question was last updated
              format: date-time
            updaterUserId:
              type:
                - "null"
                - string
              description: The user ID of the person who last updated the question
      scorecardId:
        type:
          - "null"
          - string
        description: The unique identifier of the scorecard
      scorecardName:
        type:
          - "null"
          - string
        description: The name of the scorecard
      updated:
        type:
          - "null"
          - string
        description: The timestamp when the scorecard was last updated
        format: date-time
      updaterUserId:
        type:
          - "null"
          - string
        description: The user ID of the person who last updated the scorecard
      workspaceId:
        type:
          - "null"
          - string
        description: The unique identifier of the workspace associated with the scorecard
  answeredScorecards:
    type: object
    $schema: http://json-schema.org/draft-07/schema#
    additionalProperties: true
    properties:
      answeredScorecardId:
        type:
          - "null"
          - string
        description: Unique identifier for the answered scorecard instance.
      answers:
        type:
          - "null"
          - array
        description: Contains the answered questions in the scorecards
        items:
          type:
            - "null"
            - object
          properties:
            answerText:
              type:
                - "null"
                - string
              description: Text containing the answer given.
            isOverall:
              type:
                - "null"
                - boolean
              description: >-
                Boolean flag indicating if the answer is for an overall
                evaluation.
            notApplicable:
              type:
                - "null"
                - boolean
              description: >-
                Boolean flag indicating if the question is marked as not
                applicable.
            questionId:
              type:
                - "null"
                - string
              description: Unique identifier for the question answered.
            questionRevisionId:
              type:
                - "null"
                - string
              description: Unique identifier for the revision of the question answered.
            score:
              type:
                - "null"
                - integer
              description: Numeric score assigned to the answer.
      callId:
        type:
          - "null"
          - string
        description: Unique identifier for the call associated with the answered scorecard.
      callStartTime:
        type:
          - "null"
          - string
        description: Timestamp indicating the start time of the call.
        format: date-time
      reviewTime:
        type:
          - "null"
          - string
        description: >-
          Timestamp indicating when the review of the answered scorecard was
          completed.
        format: date-time
      reviewedUserId:
        type:
          - "null"
          - string
        description: Unique identifier for the user whose performance was reviewed.
      reviewerUserId:
        type:
          - "null"
          - string
        description: Unique identifier for the user who performed the review.
      scorecardId:
        type:
          - "null"
          - string
        description: Unique identifier for the scorecard template used.
      scorecardName:
        type:
          - "null"
          - string
        description: Name or title of the scorecard template used.
      visibilityType:
        type:
          - "null"
          - string
        description: Type indicating the visibility permissions for the answered scorecard.
>>>>>>> 2da71a37
<|MERGE_RESOLUTION|>--- conflicted
+++ resolved
@@ -80,6 +80,588 @@
         type: InlineSchemaLoader
         schema:
           $ref: "#/schemas/calls"
+    extensive_calls_stream:
+    $ref: "#/definitions/base_stream"
+    $parameters:
+      name: "extensive_calls"
+      primary_key: [["metaData", "id"]]
+      path: "/calls/extensive"
+    retriever:
+      $ref: "#/definitions/base_stream/retriever"
+      record_selector:
+        extractor:
+          field_path: ["calls"]
+      paginator:
+        $ref: "#/definitions/retriever/paginator"
+        page_size_option:
+          field_name: "limit"
+          inject_into: "body_json"
+        page_token_option:
+          type: RequestOption
+          field_name: "cursor"
+          inject_into: "body_json"
+      requester:
+        $ref: "#/definitions/requester"
+        http_method: "POST"
+        request_body_json:
+          filter:
+            fromDateTime: "{{ config['start_date'] }}"
+          contentSelector:
+            exposedFields:
+              parties: true
+              content:
+                structure: true
+                topics: true
+                trackers: true
+                trackerOccurrences: true
+                pointsOfInterest: true
+                brief: true
+                outline: true
+                highlights: true
+                callOutcome: true
+                keyPoints: true
+              interaction:
+                speakers: true
+                video: true
+                personInteractionStats: true
+                questions: true
+              collaboration:
+                publicComments: true
+              media: true
+    schema_loader:
+      type: InlineSchemaLoader
+      schema:
+        $schema: http://json-schema.org/draft-07/schema#
+        type: object
+        properties:
+          metaData:
+            description: "call's metadata."
+            type:
+              - object
+              - "null"
+            properties:
+              id:
+                description: "Unique identifier for the call."
+                type:
+                  - "null"
+                  - string
+              url:
+                description: "URL associated with the call."
+                type:
+                  - "null"
+                  - string
+              title:
+                description: "Title or headline of the call."
+                type:
+                  - "null"
+                  - string
+              scheduled:
+                description: "Scheduled date and time of the call."
+                type:
+                  - "null"
+                  - string
+                format: date-time
+              started:
+                description: "Start date and time of the call."
+                type:
+                  - "null"
+                  - string
+                format: date-time
+              duration:
+                description: "Duration of the call in seconds."
+                type:
+                  - "null"
+                  - integer
+              primaryUserId:
+                description: "Unique identifier for the primary user involved in the call."
+                type:
+                  - "null"
+                  - string
+              direction:
+                description: "Direction of the call (inbound/outbound)."
+                type:
+                  - "null"
+                  - string
+              system:
+                description: "System information related to the call."
+                type:
+                  - "null"
+                  - string
+              scope:
+                description: "Scope or extent of the call."
+                type:
+                  - "null"
+                  - string
+              media:
+                description: "Media type used for communication (voice, video, etc.)."
+                type:
+                  - "null"
+                  - string
+              language:
+                description: "Language used in the call."
+                type:
+                  - "null"
+                  - string
+              workspaceId:
+                description: "Identifier for the workspace to which the call belongs."
+                type:
+                  - "null"
+                  - string
+              sdrDisposition:
+                description: "Disposition set by the sales development representative."
+                type:
+                  - "null"
+                  - string
+              clientUniqueId:
+                description: "Unique identifier for the client related to the call."
+                type:
+                  - "null"
+                  - string
+              customData:
+                description: "Custom data associated with the call."
+                type:
+                  - "null"
+                  - string
+              purpose:
+                description: "Purpose or topic of the call."
+                type:
+                  - "null"
+                  - string
+              meetingUrl:
+                description: "URL for accessing the meeting associated with the call."
+                type:
+                  - "null"
+                  - string
+              isPrivate:
+                description: "Indicates if the call is private or not."
+                type:
+                  - "null"
+                  - boolean
+              calendarEventId:
+                description: "Unique identifier for the calendar event associated with the call."
+                type:
+                  - "null"
+                  - string
+          context:
+            description: "A list of the agenda of each part of the call."
+            properties:
+              system:
+                description: "External system name. Allowed: Salesforce, HubSpot, MicrosoftDynamic, Generic."
+                type:
+                  - "null"
+                  - string
+              objects:
+                description: "List of objects within the external system."
+                type: array
+                items:
+                  type: object
+                  properties:
+                    objectType:
+                      description: "Object Type. Allowed: Opportunity, Account"
+                      type:
+                        - "null"
+                        - string
+                    objectId:
+                      description: "Object ID."
+                      type:
+                        - "null"
+                        - string
+                    fields:
+                      description: "array<External object data>."
+                      type: array
+                      items:
+                        type: object
+                        properties:
+                          name:
+                            description: "Field name. For Account supported fields are: Name, Website, Industry and all the custom fields. For Opportunity supported fields are Name, LeadSource, Type, StageName, Probability, Amount, CloseDate and all the custom fields."
+                            type:
+                              - "null"
+                              - string
+                          value:
+                            description: "Field value."
+                            type:
+                              - "null"
+                              - object
+                    timing:
+                      description: "Timing of object. Allowed: Now, TimeOfCall."
+                      type:
+                        - "null"
+                        - string
+          parties:
+            description: "A list of the call's participants"
+            type:
+              - array
+              - "null"
+            items:
+              type:
+                - object
+                - "null"
+              properties:
+                affiliation:
+                  description: "Whether the participant is from the company or not. Allowed: Internal, External, Unknown"
+                  type:
+                    - string
+                    - "null"
+                emailAddress:
+                  description: "Email address."
+                  type:
+                    - string
+                    - "null"
+                id:
+                  description: "Unique ID of the participant in the call."
+                  type:
+                    - string
+                    - "null"
+                methods:
+                  description: "Whether the participant was invited to the meeting or only attended the call. Allowed: Invitee, Attendee."
+                  type:
+                    - array
+                    - "null"
+                  items:
+                    type:
+                      - string
+                      - "null"
+                name:
+                  description: "The name of the participant."
+                  type:
+                    - string
+                    - "null"
+                phoneNumber:
+                  description: "The phone number of the participant."
+                  type:
+                    - string
+                    - "null"
+                speakerId:
+                  description: "Unique ID of a participant that spoke in the call. References to this id will appear in the '/v2/calls/transcript' endpoint response."
+                  type:
+                    - string
+                    - "null"
+                title:
+                  description: "The job title of the participant."
+                  type:
+                    - string
+                    - "null"
+                userId:
+                  description: "The user ID of the participant within the Gong system, if the participant exists in the system."
+                  type:
+                    - string
+                    - "null"
+                context:
+                  description: "A list of links to external systems such as CRM, Dialer, Case Management, etc."
+                  type:
+                    - object
+                    - "null"
+          content:
+            description: "Analysis of the interaction content."
+            type:
+              - object
+              - "null"
+            properties:
+              brief:
+                type:
+                  - string
+                  - "null"
+              highlights:
+                type:
+                  - array
+                  - "null"
+                items:
+                  type:
+                    - object
+                    - "null"
+                  properties:
+                    items:
+                      type:
+                        - array
+                        - "null"
+                      items:
+                        type:
+                          - object
+                          - "null"
+                        properties:
+                          startTimes:
+                            type:
+                              - array
+                              - "null"
+                            items:
+                              type:
+                                - number
+                                - "null"
+                          text:
+                            type:
+                              - string
+                              - "null"
+                    title:
+                      type:
+                        - string
+                        - "null"
+              keyPoints:
+                type:
+                  - array
+                  - "null"
+                items:
+                  type:
+                    - object
+                    - "null"
+                  properties:
+                    text:
+                      type:
+                        - string
+                        - "null"
+              outline:
+                type:
+                  - array
+                  - "null"
+                items:
+                  type:
+                    - object
+                    - "null"
+                  properties:
+                    duration:
+                      type:
+                        - number
+                        - "null"
+                    items:
+                      type:
+                        - array
+                        - "null"
+                      items:
+                        type:
+                          - object
+                          - "null"
+                        properties:
+                          startTime:
+                            type:
+                              - number
+                              - "null"
+                          text:
+                            type:
+                              - string
+                              - "null"
+                    section:
+                      type:
+                        - string
+                        - "null"
+                    startTime:
+                      type:
+                        - number
+                        - "null"
+              pointsOfInterest:
+                type:
+                  - object
+                  - "null"
+                properties:
+                  actionItems:
+                    type:
+                      - array
+                      - "null"
+                    items:
+                      type:
+                        - object
+                        - "null"
+                      properties:
+                        snippet:
+                          type:
+                            - string
+                            - "null"
+                        snippetEndTime:
+                          type:
+                            - number
+                            - "null"
+                        snippetStartTime:
+                          type:
+                            - number
+                            - "null"
+                        speakerID:
+                          type:
+                            - string
+                            - "null"
+              topics:
+                type:
+                  - array
+                  - "null"
+                items:
+                  type:
+                    - object
+                    - "null"
+                  properties:
+                    duration:
+                      type:
+                        - number
+                        - "null"
+                    name:
+                      type:
+                        - string
+                        - "null"
+              trackers:
+                type:
+                  - array
+                  - "null"
+                items:
+                  type:
+                    - object
+                    - "null"
+                  properties:
+                    type:
+                      type:
+                        - string
+                        - "null"
+                    count:
+                      type:
+                        - number
+                        - "null"
+                    id:
+                      type:
+                        - string
+                        - "null"
+                    name:
+                      type:
+                        - string
+                        - "null"
+                    occurrences:
+                      type:
+                        - array
+                        - "null"
+                      items:
+                        type:
+                          - object
+                          - "null"
+                        properties:
+                          speakerId:
+                            type:
+                              - string
+                              - "null"
+                          startTime:
+                            type:
+                              - number
+                              - "null"
+                    phrases:
+                      type:
+                        - array
+                        - "null"
+                      items:
+                        type:
+                          - object
+                          - "null"
+                        properties:
+                          count:
+                            type:
+                              - number
+                              - "null"
+                          occurrences:
+                            type:
+                              - array
+                              - "null"
+                            items:
+                              type:
+                                - object
+                                - "null"
+                              properties:
+                                speakerId:
+                                  type:
+                                    - string
+                                    - "null"
+                                startTime:
+                                  type:
+                                    - number
+                                    - "null"
+                          phrase:
+                            type:
+                              - string
+                              - "null"
+          interaction:
+            description: "Metrics collected around the interaction during the call."
+            type:
+              - object
+              - "null"
+            properties:
+              interactionStats:
+                type:
+                  - array
+                  - "null"
+                items:
+                  type:
+                    - object
+                    - "null"
+                  properties:
+                    name:
+                      type:
+                        - string
+                        - "null"
+                    value:
+                      type:
+                        - number
+                        - "null"
+              questions:
+                type:
+                  - object
+                  - "null"
+                properties:
+                  companyCount:
+                    type:
+                      - number
+                      - "null"
+                  nonCompanyCount:
+                    type:
+                      - number
+                      - "null"
+              speakers:
+                type:
+                  - array
+                  - "null"
+                items:
+                  type:
+                    - object
+                    - "null"
+                  properties:
+                    id:
+                      type:
+                        - string
+                        - "null"
+                    talkTime:
+                      type:
+                        - number
+                        - "null"
+                    userId:
+                      type:
+                        - string
+                        - "null"
+              video:
+                type:
+                  - array
+                  - "null"
+                items:
+                  type:
+                    - object
+                    - "null"
+                  properties:
+                    duration:
+                      type:
+                        - number
+                        - "null"
+                    name:
+                      type:
+                        - string
+                        - "null"
+          collaboration:
+            description: "Collaboration information added to the call"
+            type:
+              - object
+              - "null"
+            properties:
+          media:
+            description: "The media urls of the call."
+            properties:
+              audioUrl:
+                description: "If true and exist, add audio url of the call. The url will be available for 8 hours."
+                type:
+                  - "null"
+                  - string
+              videoUrl:
+                description: "If true and exist, add video url of the call. The url will be available for 8 hours."
+                type:
+                  - "null"
+                  - string
     scorecards:
       type: DeclarativeStream
       name: scorecards
@@ -169,6 +751,7 @@
 streams:
   - $ref: "#/definitions/streams/users"
   - $ref: "#/definitions/streams/calls"
+  - $ref: "#/definitions/streams/extensiveCalls"
   - $ref: "#/definitions/streams/scorecards"
   - $ref: "#/definitions/streams/answeredScorecards"
 
@@ -207,714 +790,12 @@
         order: 2
     additionalProperties: true
 
-<<<<<<< HEAD
-    schema_loader:
-      type: InlineSchemaLoader
-      schema:
-        $schema: http://json-schema.org/draft-07/schema#
-        type: object
-        properties:
-          id:
-            description: Unique identifier for the call.
-            type:
-              - "null"
-              - string
-          url:
-            description: URL associated with the call.
-            type:
-              - "null"
-              - string
-          title:
-            description: Title or headline of the call.
-            type:
-              - "null"
-              - string
-          scheduled:
-            description: Scheduled date and time of the call.
-            type:
-              - "null"
-              - string
-            format: date-time
-          started:
-            description: Start date and time of the call.
-            type:
-              - "null"
-              - string
-            format: date-time
-          duration:
-            description: Duration of the call in seconds.
-            type:
-              - "null"
-              - integer
-          primaryUserId:
-            description: Unique identifier for the primary user involved in the call.
-            type:
-              - "null"
-              - string
-          direction:
-            description: Direction of the call (inbound/outbound).
-            type:
-              - "null"
-              - string
-          system:
-            description: System information related to the call.
-            type:
-              - "null"
-              - string
-          scope:
-            description: Scope or extent of the call.
-            type:
-              - "null"
-              - string
-          media:
-            description: Media type used for communication (voice, video, etc.).
-            type:
-              - "null"
-              - string
-          language:
-            description: Language used in the call.
-            type:
-              - "null"
-              - string
-          workspaceId:
-            description: Identifier for the workspace to which the call belongs.
-            type:
-              - "null"
-              - string
-          sdrDisposition:
-            description: Disposition set by the sales development representative.
-            type:
-              - "null"
-              - string
-          clientUniqueId:
-            description: Unique identifier for the client related to the call.
-            type:
-              - "null"
-              - string
-          customData:
-            description: Custom data associated with the call.
-            type:
-              - "null"
-              - string
-          purpose:
-            description: Purpose or topic of the call.
-            type:
-              - "null"
-              - string
-          meetingUrl:
-            description: URL for accessing the meeting associated with the call.
-            type:
-              - "null"
-              - string
-          isPrivate:
-            description: Indicates if the call is private or not.
-            type:
-              - "null"
-              - boolean
-          calendarEventId:
-            description:
-              Unique identifier for the calendar event associated with
-              the call.
-            type:
-              - "null"
-              - string
-  extensive_calls_stream:
-    $ref: "#/definitions/base_stream"
-    $parameters:
-      name: "extensive_calls"
-      primary_key: [["metaData", "id"]]
-      path: "/calls/extensive"
-    retriever:
-      $ref: "#/definitions/base_stream/retriever"
-      record_selector:
-        extractor:
-          field_path: ["calls"]
-      paginator:
-        $ref: "#/definitions/retriever/paginator"
-        page_size_option:
-          field_name: "limit"
-          inject_into: "body_json"
-        page_token_option:
-          type: RequestOption
-          field_name: "cursor"
-          inject_into: "body_json"
-      requester:
-        $ref: "#/definitions/requester"
-        http_method: "POST"
-        request_body_json:
-          filter:
-            fromDateTime: "{{ config['start_date'] }}"
-          contentSelector:
-            exposedFields:
-              parties: true
-              content:
-                structure: true
-                topics: true
-                trackers: true
-                trackerOccurrences: true
-                pointsOfInterest: true
-                brief: true
-                outline: true
-                highlights: true
-                callOutcome: true
-                keyPoints: true
-              interaction:
-                speakers: true
-                video: true
-                personInteractionStats: true
-                questions: true
-              collaboration:
-                publicComments: true
-              media: true
-    schema_loader:
-      type: InlineSchemaLoader
-      schema:
-        $schema: http://json-schema.org/draft-07/schema#
-        type: object
-        properties:
-          metaData:
-            description: "call's metadata."
-            type:
-              - object
-              - "null"
-            properties:
-              id:
-                description: "Unique identifier for the call."
-                type:
-                  - "null"
-                  - string
-              url:
-                description: "URL associated with the call."
-                type:
-                  - "null"
-                  - string
-              title:
-                description: "Title or headline of the call."
-                type:
-                  - "null"
-                  - string
-              scheduled:
-                description: "Scheduled date and time of the call."
-                type:
-                  - "null"
-                  - string
-                format: date-time
-              started:
-                description: "Start date and time of the call."
-                type:
-                  - "null"
-                  - string
-                format: date-time
-              duration:
-                description: "Duration of the call in seconds."
-                type:
-                  - "null"
-                  - integer
-              primaryUserId:
-                description: "Unique identifier for the primary user involved in the call."
-                type:
-                  - "null"
-                  - string
-              direction:
-                description: "Direction of the call (inbound/outbound)."
-                type:
-                  - "null"
-                  - string
-              system:
-                description: "System information related to the call."
-                type:
-                  - "null"
-                  - string
-              scope:
-                description: "Scope or extent of the call."
-                type:
-                  - "null"
-                  - string
-              media:
-                description: "Media type used for communication (voice, video, etc.)."
-                type:
-                  - "null"
-                  - string
-              language:
-                description: "Language used in the call."
-                type:
-                  - "null"
-                  - string
-              workspaceId:
-                description: "Identifier for the workspace to which the call belongs."
-                type:
-                  - "null"
-                  - string
-              sdrDisposition:
-                description: "Disposition set by the sales development representative."
-                type:
-                  - "null"
-                  - string
-              clientUniqueId:
-                description: "Unique identifier for the client related to the call."
-                type:
-                  - "null"
-                  - string
-              customData:
-                description: "Custom data associated with the call."
-                type:
-                  - "null"
-                  - string
-              purpose:
-                description: "Purpose or topic of the call."
-                type:
-                  - "null"
-                  - string
-              meetingUrl:
-                description: "URL for accessing the meeting associated with the call."
-                type:
-                  - "null"
-                  - string
-              isPrivate:
-                description: "Indicates if the call is private or not."
-                type:
-                  - "null"
-                  - boolean
-              calendarEventId:
-                description: "Unique identifier for the calendar event associated with the call."
-                type:
-                  - "null"
-                  - string
-          context:
-            description: "A list of the agenda of each part of the call."
-            properties:
-              system:
-                description: "External system name. Allowed: Salesforce, HubSpot, MicrosoftDynamic, Generic."
-                type:
-                  - "null"
-                  - string
-              objects:
-                description: "List of objects within the external system."
-                type: array
-                items:
-                  type: object
-                  properties:
-                    objectType:
-                      description: "Object Type. Allowed: Opportunity, Account"
-                      type:
-                        - "null"
-                        - string
-                    objectId:
-                      description: "Object ID."
-                      type:
-                        - "null"
-                        - string
-                    fields:
-                      description: "array<External object data>."
-                      type: array
-                      items:
-                        type: object
-                        properties:
-                          name:
-                            description: "Field name. For Account supported fields are: Name, Website, Industry and all the custom fields. For Opportunity supported fields are Name, LeadSource, Type, StageName, Probability, Amount, CloseDate and all the custom fields."
-                            type:
-                              - "null"
-                              - string
-                          value:
-                            description: "Field value."
-                            type:
-                              - "null"
-                              - object
-                    timing:
-                      description: "Timing of object. Allowed: Now, TimeOfCall."
-                      type:
-                        - "null"
-                        - string
-          parties:
-            description: "A list of the call's participants"
-            type:
-              - array
-              - "null"
-            items:
-              type:
-                - object
-                - "null"
-              properties:
-                affiliation:
-                  description: "Whether the participant is from the company or not. Allowed: Internal, External, Unknown"
-                  type:
-                    - string
-                    - "null"
-                emailAddress:
-                  description: "Email address."
-                  type:
-                    - string
-                    - "null"
-                id:
-                  description: "Unique ID of the participant in the call."
-                  type:
-                    - string
-                    - "null"
-                methods:
-                  description: "Whether the participant was invited to the meeting or only attended the call. Allowed: Invitee, Attendee."
-                  type:
-                    - array
-                    - "null"
-                  items:
-                    type:
-                      - string
-                      - "null"
-                name:
-                  description: "The name of the participant."
-                  type:
-                    - string
-                    - "null"
-                phoneNumber:
-                  description: "The phone number of the participant."
-                  type:
-                    - string
-                    - "null"
-                speakerId:
-                  description: "Unique ID of a participant that spoke in the call. References to this id will appear in the '/v2/calls/transcript' endpoint response."
-                  type:
-                    - string
-                    - "null"
-                title:
-                  description: "The job title of the participant."
-                  type:
-                    - string
-                    - "null"
-                userId:
-                  description: "The user ID of the participant within the Gong system, if the participant exists in the system."
-                  type:
-                    - string
-                    - "null"
-                context:
-                  description: "A list of links to external systems such as CRM, Dialer, Case Management, etc."
-                  type:
-                    - object
-                    - "null"
-          content:
-            description: "Analysis of the interaction content."
-            type:
-              - object
-              - "null"
-            properties:
-              brief:
-                type:
-                  - string
-                  - "null"
-              highlights:
-                type:
-                  - array
-                  - "null"
-                items:
-                  type:
-                    - object
-                    - "null"
-                  properties:
-                    items:
-                      type:
-                        - array
-                        - "null"
-                      items:
-                        type:
-                          - object
-                          - "null"
-                        properties:
-                          startTimes:
-                            type:
-                              - array
-                              - "null"
-                            items:
-                              type:
-                                - number
-                                - "null"
-                          text:
-                            type:
-                              - string
-                              - "null"
-                    title:
-                      type:
-                        - string
-                        - "null"
-              keyPoints:
-                type:
-                  - array
-                  - "null"
-                items:
-                  type:
-                    - object
-                    - "null"
-                  properties:
-                    text:
-                      type:
-                        - string
-                        - "null"
-              outline:
-                type:
-                  - array
-                  - "null"
-                items:
-                  type:
-                    - object
-                    - "null"
-                  properties:
-                    duration:
-                      type:
-                        - number
-                        - "null"
-                    items:
-                      type:
-                        - array
-                        - "null"
-                      items:
-                        type:
-                          - object
-                          - "null"
-                        properties:
-                          startTime:
-                            type:
-                              - number
-                              - "null"
-                          text:
-                            type:
-                              - string
-                              - "null"
-                    section:
-                      type:
-                        - string
-                        - "null"
-                    startTime:
-                      type:
-                        - number
-                        - "null"
-              pointsOfInterest:
-                type:
-                  - object
-                  - "null"
-                properties:
-                  actionItems:
-                    type:
-                      - array
-                      - "null"
-                    items:
-                      type:
-                        - object
-                        - "null"
-                      properties:
-                        snippet:
-                          type:
-                            - string
-                            - "null"
-                        snippetEndTime:
-                          type:
-                            - number
-                            - "null"
-                        snippetStartTime:
-                          type:
-                            - number
-                            - "null"
-                        speakerID:
-                          type:
-                            - string
-                            - "null"
-              topics:
-                type:
-                  - array
-                  - "null"
-                items:
-                  type:
-                    - object
-                    - "null"
-                  properties:
-                    duration:
-                      type:
-                        - number
-                        - "null"
-                    name:
-                      type:
-                        - string
-                        - "null"
-              trackers:
-                type:
-                  - array
-                  - "null"
-                items:
-                  type:
-                    - object
-                    - "null"
-                  properties:
-                    type:
-                      type:
-                        - string
-                        - "null"
-                    count:
-                      type:
-                        - number
-                        - "null"
-                    id:
-                      type:
-                        - string
-                        - "null"
-                    name:
-                      type:
-                        - string
-                        - "null"
-                    occurrences:
-                      type:
-                        - array
-                        - "null"
-                      items:
-                        type:
-                          - object
-                          - "null"
-                        properties:
-                          speakerId:
-                            type:
-                              - string
-                              - "null"
-                          startTime:
-                            type:
-                              - number
-                              - "null"
-                    phrases:
-                      type:
-                        - array
-                        - "null"
-                      items:
-                        type:
-                          - object
-                          - "null"
-                        properties:
-                          count:
-                            type:
-                              - number
-                              - "null"
-                          occurrences:
-                            type:
-                              - array
-                              - "null"
-                            items:
-                              type:
-                                - object
-                                - "null"
-                              properties:
-                                speakerId:
-                                  type:
-                                    - string
-                                    - "null"
-                                startTime:
-                                  type:
-                                    - number
-                                    - "null"
-                          phrase:
-                            type:
-                              - string
-                              - "null"
-          interaction:
-            description: "Metrics collected around the interaction during the call."
-            type:
-              - object
-              - "null"
-            properties:
-              interactionStats:
-                type:
-                  - array
-                  - "null"
-                items:
-                  type:
-                    - object
-                    - "null"
-                  properties:
-                    name:
-                      type:
-                        - string
-                        - "null"
-                    value:
-                      type:
-                        - number
-                        - "null"
-              questions:
-                type:
-                  - object
-                  - "null"
-                properties:
-                  companyCount:
-                    type:
-                      - number
-                      - "null"
-                  nonCompanyCount:
-                    type:
-                      - number
-                      - "null"
-              speakers:
-                type:
-                  - array
-                  - "null"
-                items:
-                  type:
-                    - object
-                    - "null"
-                  properties:
-                    id:
-                      type:
-                        - string
-                        - "null"
-                    talkTime:
-                      type:
-                        - number
-                        - "null"
-                    userId:
-                      type:
-                        - string
-                        - "null"
-              video:
-                type:
-                  - array
-                  - "null"
-                items:
-                  type:
-                    - object
-                    - "null"
-                  properties:
-                    duration:
-                      type:
-                        - number
-                        - "null"
-                    name:
-                      type:
-                        - string
-                        - "null"
-          collaboration:
-            description: "Collaboration information added to the call"
-            type:
-              - object
-              - "null"
-            properties:
-          media:
-            description: "The media urls of the call."
-            properties:
-              audioUrl:
-                description: "If true and exist, add audio url of the call. The url will be available for 8 hours."
-                type:
-                  - "null"
-                  - string
-              videoUrl:
-                description: "If true and exist, add video url of the call. The url will be available for 8 hours."
-                type:
-                  - "null"
-                  - string
-
-  scorecards_stream:
-    $ref: "#/definitions/base_stream"
-    $parameters:
-      name: "scorecards"
-      primary_key: "scorecardId"
-      path: "/settings/scorecards"
-=======
 metadata:
   autoImportSchema:
     users: false
     calls: false
     scorecards: false
     answeredScorecards: false
->>>>>>> 2da71a37
 
 schemas:
   users:
@@ -1145,56 +1026,6 @@
             isOverall:
               type:
                 - "null"
-<<<<<<< HEAD
-                - object
-              properties:
-                questionId:
-                  description: Unique identifier for the question answered.
-                  type:
-                    - "null"
-                    - string
-                questionRevisionId:
-                  description:
-                    Unique identifier for the revision of the question
-                    answered.
-                  type:
-                    - "null"
-                    - string
-                isOverall:
-                  description:
-                    Boolean flag indicating if the answer is for an overall
-                    evaluation.
-                  type:
-                    - "null"
-                    - boolean
-                score:
-                  description: Numeric score assigned to the answer.
-                  type:
-                    - "null"
-                    - integer
-                answerText:
-                  description: Text containing the answer given.
-                  type:
-                    - "null"
-                    - string
-                notApplicable:
-                  description:
-                    Boolean flag indicating if the question is marked as
-                    not applicable.
-                  type:
-                    - "null"
-                    - boolean
-streams:
-  - "#/definitions/users_stream"
-  - "#/definitions/calls_stream"
-  - "#/definitions/extensive_calls_stream"
-  - "#/definitions/scorecards_stream"
-  - "#/definitions/answered_scorecards_stream"
-
-check:
-  stream_names:
-    - "users"
-=======
                 - boolean
               description: Indicates if the question is an overall score or not
             questionId:
@@ -1346,5 +1177,4 @@
         type:
           - "null"
           - string
-        description: Type indicating the visibility permissions for the answered scorecard.
->>>>>>> 2da71a37
+        description: Type indicating the visibility permissions for the answered scorecard.