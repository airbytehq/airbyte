{
  "documentationUrl": "https://docs.airbyte.io/integrations/sources/mysql",
  "connectionSpecification": {
    "$schema": "http://json-schema.org/draft-07/schema#",
    "title": "MySql Source Spec",
    "type": "object",
    "required": ["host", "port", "database", "username", "replication_method"],
    "additionalProperties": false,
    "properties": {
      "host": {
        "description": "The host name of the database.",
        "title": "Host",
        "type": "string",
        "order": 0
      },
      "port": {
        "description": "The port to connect to.",
        "title": "Port",
        "type": "integer",
        "minimum": 0,
        "maximum": 65536,
        "default": 3306,
        "examples": ["3306"],
        "order": 1
      },
      "database": {
        "description": "The database name.",
        "title": "Database",
        "type": "string",
        "order": 2
      },
      "username": {
        "description": "The username which is used to access the database.",
        "title": "Username",
        "type": "string",
        "order": 3
      },
      "password": {
        "description": "The password associated with the username.",
        "title": "Password",
        "type": "string",
        "airbyte_secret": true,
        "order": 4
      },
      "jdbc_url_params": {
<<<<<<< HEAD
        "description": "Additional properties to pass to the jdbc url string when connecting to the database formatted as 'key=value' pairs separated by the symbol '&'. (example: key1=value1&key2=value2&key3=value3).",
=======
        "description": "Additional properties to pass to the JDBC URL string when connecting to the database formatted as 'key=value' pairs separated by the symbol '&'. (example: key1=value1&key2=value2&key3=value3).",
>>>>>>> fcd06147
        "title": "JDBC URL Params",
        "type": "string",
        "order": 5
      },
      "replication_method": {
        "type": "string",
        "title": "Replication Method",
        "description": "Replication method which is used for data extraction from the database. STANDARD replication requires no setup on the DB side but will not be able to represent deletions incrementally. CDC uses the Binlog to detect inserts, updates, and deletes. This needs to be configured on the source database itself.",
        "order": 7,
        "default": "STANDARD",
        "enum": ["STANDARD", "CDC"]
      }
    }
  }
}<|MERGE_RESOLUTION|>--- conflicted
+++ resolved
@@ -43,11 +43,7 @@
         "order": 4
       },
       "jdbc_url_params": {
-<<<<<<< HEAD
-        "description": "Additional properties to pass to the jdbc url string when connecting to the database formatted as 'key=value' pairs separated by the symbol '&'. (example: key1=value1&key2=value2&key3=value3).",
-=======
         "description": "Additional properties to pass to the JDBC URL string when connecting to the database formatted as 'key=value' pairs separated by the symbol '&'. (example: key1=value1&key2=value2&key3=value3).",
->>>>>>> fcd06147
         "title": "JDBC URL Params",
         "type": "string",
         "order": 5
