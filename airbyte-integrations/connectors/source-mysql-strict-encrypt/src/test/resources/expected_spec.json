--- conflicted
+++ resolved
@@ -168,9 +168,8 @@
       "replication_method": {
         "type": "object",
         "title": "Replication Method",
-<<<<<<< HEAD
         "description": "Replication method to use for extracting data from the database.",
-        "order": 7,
+        "order": 8,
         "oneOf": [
           {
             "title": "STANDARD",
@@ -201,12 +200,6 @@
             }
           }
         ]
-=======
-        "description": "Replication method which is used for data extraction from the database. STANDARD replication requires no setup on the DB side but will not be able to represent deletions incrementally. CDC uses the Binlog to detect inserts, updates, and deletes. This needs to be configured on the source database itself.",
-        "order": 8,
-        "default": "STANDARD",
-        "enum": ["STANDARD", "CDC"]
->>>>>>> b9a4c3d6
       }
     }
   }
