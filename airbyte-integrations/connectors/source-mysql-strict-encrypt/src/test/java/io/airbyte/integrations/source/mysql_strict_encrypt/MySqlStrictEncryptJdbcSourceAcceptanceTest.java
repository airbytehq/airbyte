/*
 * Copyright (c) 2022 Airbyte, Inc., all rights reserved.
 */

package io.airbyte.integrations.source.mysql_strict_encrypt;

import static io.airbyte.integrations.source.mysql.MySqlSource.SSL_PARAMETERS;
import static org.junit.jupiter.api.Assertions.assertEquals;
import static org.junit.jupiter.api.Assertions.assertNotEquals;
import static org.junit.jupiter.api.Assertions.assertThrows;

import com.fasterxml.jackson.databind.JsonNode;
import com.fasterxml.jackson.databind.node.ObjectNode;
import com.google.common.collect.ImmutableMap;
import io.airbyte.commons.features.EnvVariableFeatureFlags;
import io.airbyte.commons.json.Jsons;
import io.airbyte.commons.resources.MoreResources;
import io.airbyte.commons.string.Strings;
import io.airbyte.db.Database;
import io.airbyte.db.MySqlUtils;
import io.airbyte.db.factory.DSLContextFactory;
import io.airbyte.db.factory.DatabaseDriver;
import io.airbyte.db.jdbc.JdbcUtils;
import io.airbyte.integrations.base.Source;
import io.airbyte.integrations.base.ssh.SshHelpers;
import io.airbyte.integrations.source.jdbc.test.JdbcSourceAcceptanceTest;
import io.airbyte.integrations.source.mysql.MySqlSource;
import io.airbyte.integrations.source.relationaldb.models.DbStreamState;
import io.airbyte.protocol.models.AirbyteCatalog;
import io.airbyte.protocol.models.AirbyteConnectionStatus;
import io.airbyte.protocol.models.AirbyteConnectionStatus.Status;
import io.airbyte.protocol.models.AirbyteMessage;
import io.airbyte.protocol.models.AirbyteRecordMessage;
import io.airbyte.protocol.models.CatalogHelpers;
import io.airbyte.protocol.models.ConnectorSpecification;
import io.airbyte.protocol.models.Field;
import io.airbyte.protocol.models.JsonSchemaType;
import io.airbyte.protocol.models.SyncMode;
import java.sql.Connection;
import java.sql.DriverManager;
import java.sql.SQLException;
import java.util.ArrayList;
import java.util.Collections;
import java.util.List;
import java.util.Map;
import org.jooq.DSLContext;
import org.jooq.SQLDialect;
import org.junit.jupiter.api.AfterAll;
import org.junit.jupiter.api.AfterEach;
import org.junit.jupiter.api.BeforeAll;
import org.junit.jupiter.api.BeforeEach;
import org.junit.jupiter.api.Test;
import org.testcontainers.containers.MySQLContainer;

class MySqlStrictEncryptJdbcSourceAcceptanceTest extends JdbcSourceAcceptanceTest {

  protected static final String TEST_USER = "test";
  protected static final String TEST_PASSWORD = "test";
  protected static MySQLContainer<?> container;

  protected Database database;
  protected DSLContext dslContext;

  @BeforeAll
  static void init() throws SQLException {
    container = new MySQLContainer<>("mysql:8.0")
        .withUsername(TEST_USER)
        .withPassword(TEST_PASSWORD)
        .withEnv("MYSQL_ROOT_HOST", "%")
        .withEnv("MYSQL_ROOT_PASSWORD", TEST_PASSWORD);
    container.start();
    setEnv(EnvVariableFeatureFlags.USE_STREAM_CAPABLE_STATE, "true");
    final Connection connection = DriverManager.getConnection(container.getJdbcUrl(), "root", container.getPassword());
    connection.createStatement().execute("GRANT ALL PRIVILEGES ON *.* TO '" + TEST_USER + "'@'%';\n");
  }

  @BeforeEach
  public void setup() throws Exception {
    config = Jsons.jsonNode(ImmutableMap.builder()
        .put(JdbcUtils.HOST_KEY, container.getHost())
        .put(JdbcUtils.PORT_KEY, container.getFirstMappedPort())
        .put(JdbcUtils.DATABASE_KEY, Strings.addRandomSuffix("db", "_", 10))
        .put(JdbcUtils.USERNAME_KEY, container.getUsername())
        .put(JdbcUtils.PASSWORD_KEY, container.getPassword())
        .build());

    dslContext = DSLContextFactory.create(
        config.get(JdbcUtils.USERNAME_KEY).asText(),
        config.get(JdbcUtils.PASSWORD_KEY).asText(),
        DatabaseDriver.MYSQL.getDriverClassName(),
        String.format("jdbc:mysql://%s:%s?%s",
            config.get(JdbcUtils.HOST_KEY).asText(),
            config.get(JdbcUtils.PORT_KEY).asText(),
            String.join("&", SSL_PARAMETERS)),
        SQLDialect.MYSQL);
    database = new Database(dslContext);

    database.query(ctx -> {
      ctx.fetch("CREATE DATABASE " + config.get(JdbcUtils.DATABASE_KEY).asText());
      return null;
    });

    super.setup();
  }

  @AfterEach
  void tearDownMySql() throws Exception {
    dslContext.close();
    super.tearDown();
  }

  @AfterAll
  static void cleanUp() {
    container.close();
  }

  // MySql does not support schemas in the way most dbs do. Instead we namespace by db name.
  @Override
  public boolean supportsSchemas() {
    return false;
  }

  @Override
  public MySqlSource getJdbcSource() {
    return new MySqlSource();
  }

  @Override
  public Source getSource() {
    return new MySqlStrictEncryptSource();
  }

  @Override
  public String getDriverClass() {
    return MySqlSource.DRIVER_CLASS;
  }

  @Override
  public JsonNode getConfig() {
    return Jsons.clone(config);
  }

  @Test
  void testSpec() throws Exception {
    final ConnectorSpecification actual = source.spec();
    final ConnectorSpecification expected =
        SshHelpers.injectSshIntoSpec(Jsons.deserialize(MoreResources.readResource("expected_spec.json"), ConnectorSpecification.class));
    assertEquals(expected, actual);
  }

  @Override
  protected AirbyteCatalog getCatalog(final String defaultNamespace) {
    return new AirbyteCatalog().withStreams(List.of(
        CatalogHelpers.createAirbyteStream(
            TABLE_NAME,
            defaultNamespace,
            Field.of(COL_ID, JsonSchemaType.INTEGER),
            Field.of(COL_NAME, JsonSchemaType.STRING),
            Field.of(COL_UPDATED_AT, JsonSchemaType.STRING_DATE))
            .withSupportedSyncModes(List.of(SyncMode.FULL_REFRESH, SyncMode.INCREMENTAL))
            .withSourceDefinedPrimaryKey(List.of(List.of(COL_ID))),
        CatalogHelpers.createAirbyteStream(
            TABLE_NAME_WITHOUT_PK,
            defaultNamespace,
            Field.of(COL_ID, JsonSchemaType.INTEGER),
            Field.of(COL_NAME, JsonSchemaType.STRING),
            Field.of(COL_UPDATED_AT, JsonSchemaType.STRING_DATE))
            .withSupportedSyncModes(List.of(SyncMode.FULL_REFRESH, SyncMode.INCREMENTAL))
            .withSourceDefinedPrimaryKey(Collections.emptyList()),
        CatalogHelpers.createAirbyteStream(
            TABLE_NAME_COMPOSITE_PK,
            defaultNamespace,
            Field.of(COL_FIRST_NAME, JsonSchemaType.STRING),
            Field.of(COL_LAST_NAME, JsonSchemaType.STRING),
            Field.of(COL_UPDATED_AT, JsonSchemaType.STRING_DATE))
            .withSupportedSyncModes(List.of(SyncMode.FULL_REFRESH, SyncMode.INCREMENTAL))
            .withSourceDefinedPrimaryKey(
                List.of(List.of(COL_FIRST_NAME), List.of(COL_LAST_NAME)))));
  }

  @Override
  protected void incrementalDateCheck() throws Exception {
    incrementalCursorCheck(
        COL_UPDATED_AT,
        "2005-10-18",
        "2006-10-19",
        List.of(getTestMessages().get(1), getTestMessages().get(2)));
  }

  @Override
  protected List<AirbyteMessage> getTestMessages() {
    return List.of(
        new AirbyteMessage().withType(AirbyteMessage.Type.RECORD)
            .withRecord(new AirbyteRecordMessage().withStream(streamName).withNamespace(getDefaultNamespace())
                .withData(Jsons.jsonNode(Map
                    .of(COL_ID, ID_VALUE_1,
                        COL_NAME, "picard",
                        COL_UPDATED_AT, "2004-10-19")))),
        new AirbyteMessage().withType(AirbyteMessage.Type.RECORD)
            .withRecord(new AirbyteRecordMessage().withStream(streamName).withNamespace(getDefaultNamespace())
                .withData(Jsons.jsonNode(Map
                    .of(COL_ID, ID_VALUE_2,
                        COL_NAME, "crusher",
                        COL_UPDATED_AT,
                        "2005-10-19")))),
        new AirbyteMessage().withType(AirbyteMessage.Type.RECORD)
            .withRecord(new AirbyteRecordMessage().withStream(streamName).withNamespace(getDefaultNamespace())
                .withData(Jsons.jsonNode(Map
                    .of(COL_ID, ID_VALUE_3,
                        COL_NAME, "vash",
                        COL_UPDATED_AT, "2006-10-19")))));
  }

  @Override
  protected List<AirbyteMessage> getExpectedAirbyteMessagesSecondSync(final String namespace) {
    final List<AirbyteMessage> expectedMessages = new ArrayList<>();
    expectedMessages.add(new AirbyteMessage().withType(AirbyteMessage.Type.RECORD)
        .withRecord(new AirbyteRecordMessage().withStream(streamName).withNamespace(namespace)
            .withData(Jsons.jsonNode(Map
                .of(COL_ID, ID_VALUE_4,
                    COL_NAME, "riker",
                    COL_UPDATED_AT, "2006-10-19")))));
    expectedMessages.add(new AirbyteMessage().withType(AirbyteMessage.Type.RECORD)
        .withRecord(new AirbyteRecordMessage().withStream(streamName).withNamespace(namespace)
            .withData(Jsons.jsonNode(Map
                .of(COL_ID, ID_VALUE_5,
                    COL_NAME, "data",
                    COL_UPDATED_AT, "2006-10-19")))));
    final DbStreamState state = new DbStreamState()
        .withStreamName(streamName)
        .withStreamNamespace(namespace)
        .withCursorField(List.of(COL_ID))
        .withCursor("5");
    expectedMessages.addAll(createExpectedTestMessages(List.of(state)));
    return expectedMessages;
  }

<<<<<<< HEAD
  @Override
  protected boolean supportsPerStream() {
    return true;
=======
  @Test
  void testStrictSSLUnsecuredNoTunnel() throws Exception {
    final String PASSWORD = "Passw0rd";
    final var certs = MySqlUtils.getCertificate(container, true);
    final var sslMode = ImmutableMap.builder()
        .put(JdbcUtils.MODE_KEY, "preferred")
        .build();

    final var tunnelMode = ImmutableMap.builder()
        .put("tunnel_method", "NO_TUNNEL")
        .build();
    ((ObjectNode) config).put(JdbcUtils.PASSWORD_KEY, "fake")
        .put(JdbcUtils.SSL_KEY, true)
        .putIfAbsent(JdbcUtils.SSL_MODE_KEY, Jsons.jsonNode(sslMode));
    ((ObjectNode) config).putIfAbsent("tunnel_method", Jsons.jsonNode(tunnelMode));

    final AirbyteConnectionStatus actual = source.check(config);
    assertEquals(Status.FAILED, actual.getStatus());
    assertEquals("Unsecured connection not allowed", actual.getMessage());
  }

  @Test
  void testStrictSSLSecuredNoTunnel() throws Exception {
    final String PASSWORD = "Passw0rd";
    final var certs = MySqlUtils.getCertificate(container, true);
    final var sslMode = ImmutableMap.builder()
        .put(JdbcUtils.MODE_KEY, "verify_ca")
        .put("ca_certificate", certs.getCaCertificate())
        .put("client_certificate", certs.getClientCertificate())
        .put("client_key", certs.getClientKey())
        .put("client_key_password", PASSWORD)
        .build();

    final var tunnelMode = ImmutableMap.builder()
        .put("tunnel_method", "NO_TUNNEL")
        .build();
    ((ObjectNode) config).put(JdbcUtils.PASSWORD_KEY, "fake")
        .put(JdbcUtils.SSL_KEY, true)
        .putIfAbsent(JdbcUtils.SSL_MODE_KEY, Jsons.jsonNode(sslMode));
    ((ObjectNode) config).putIfAbsent("tunnel_method", Jsons.jsonNode(tunnelMode));

    final AirbyteConnectionStatus actual = source.check(config);
    assertEquals(Status.FAILED, actual.getStatus());
    assertNotEquals("Unsecured connection not allowed", actual.getMessage());
  }

  @Test
  void testStrictSSLSecuredWithTunnel() throws Exception {
    final String PASSWORD = "Passw0rd";
    final var certs = MySqlUtils.getCertificate(container, true);
    final var sslMode = ImmutableMap.builder()
        .put(JdbcUtils.MODE_KEY, "verify_ca")
        .put("ca_certificate", certs.getCaCertificate())
        .put("client_certificate", certs.getClientCertificate())
        .put("client_key", certs.getClientKey())
        .put("client_key_password", PASSWORD)
        .build();

    final var tunnelMode = ImmutableMap.builder()
        .put("tunnel_method", "SSH_KEY_AUTH")
        .build();
    ((ObjectNode) config).put(JdbcUtils.PASSWORD_KEY, "fake")
        .put(JdbcUtils.SSL_KEY, true)
        .putIfAbsent(JdbcUtils.SSL_MODE_KEY, Jsons.jsonNode(sslMode));
    ((ObjectNode) config).putIfAbsent("tunnel_method", Jsons.jsonNode(tunnelMode));

    final Exception exception = assertThrows(NullPointerException.class, () -> source.check(config));
  }

  @Test
  void testStrictSSLUnsecuredWithTunnel() throws Exception {
    final String PASSWORD = "Passw0rd";
    final var certs = MySqlUtils.getCertificate(container, true);
    final var sslMode = ImmutableMap.builder()
        .put(JdbcUtils.MODE_KEY, "preferred")
        .build();

    final var tunnelMode = ImmutableMap.builder()
        .put("tunnel_method", "SSH_KEY_AUTH")
        .build();
    ((ObjectNode) config).put(JdbcUtils.PASSWORD_KEY, "fake")
        .put(JdbcUtils.SSL_KEY, true)
        .putIfAbsent(JdbcUtils.SSL_MODE_KEY, Jsons.jsonNode(sslMode));
    ((ObjectNode) config).putIfAbsent("tunnel_method", Jsons.jsonNode(tunnelMode));

    final Exception exception = assertThrows(NullPointerException.class, () -> source.check(config));
>>>>>>> 086d33ef
  }
}<|MERGE_RESOLUTION|>--- conflicted
+++ resolved
@@ -235,11 +235,6 @@
     return expectedMessages;
   }
 
-<<<<<<< HEAD
-  @Override
-  protected boolean supportsPerStream() {
-    return true;
-=======
   @Test
   void testStrictSSLUnsecuredNoTunnel() throws Exception {
     final String PASSWORD = "Passw0rd";
@@ -326,6 +321,10 @@
     ((ObjectNode) config).putIfAbsent("tunnel_method", Jsons.jsonNode(tunnelMode));
 
     final Exception exception = assertThrows(NullPointerException.class, () -> source.check(config));
->>>>>>> 086d33ef
+  }
+
+  @Override
+  protected boolean supportsPerStream() {
+    return true;
   }
 }