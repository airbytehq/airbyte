plugins {
    id 'application'
    id 'airbyte-java-connector'
}

airbyteJavaConnector {
<<<<<<< HEAD
    cdkVersionRequired = '0.4.12'
=======
    cdkVersionRequired = '0.5.0'
>>>>>>> d97a399a
    features = ['db-sources']
    useLocalCdk = true
}



configurations.all {
    resolutionStrategy {
        force libs.jooq
    }
}

application {
    mainClass = 'io.airbyte.integrations.source.mysql_strict_encrypt.MySqlStrictEncryptSource'
    applicationDefaultJvmArgs = ['-XX:+ExitOnOutOfMemoryError', '-XX:MaxRAMPercentage=75.0']
}

dependencies {
    implementation project(':airbyte-integrations:connectors:source-mysql')
    implementation libs.jooq

    testImplementation testFixtures(project(':airbyte-integrations:connectors:source-mysql'))
    testImplementation libs.junit.jupiter.system.stubs
    testImplementation 'org.hamcrest:hamcrest-all:1.3'
    testImplementation libs.testcontainers.mysql
}<|MERGE_RESOLUTION|>--- conflicted
+++ resolved
@@ -4,16 +4,10 @@
 }
 
 airbyteJavaConnector {
-<<<<<<< HEAD
-    cdkVersionRequired = '0.4.12'
-=======
-    cdkVersionRequired = '0.5.0'
->>>>>>> d97a399a
+    cdkVersionRequired = '0.5.1'
     features = ['db-sources']
     useLocalCdk = true
 }
-
-
 
 configurations.all {
     resolutionStrategy {
@@ -30,7 +24,6 @@
     implementation project(':airbyte-integrations:connectors:source-mysql')
     implementation libs.jooq
 
-    testImplementation testFixtures(project(':airbyte-integrations:connectors:source-mysql'))
     testImplementation libs.junit.jupiter.system.stubs
     testImplementation 'org.hamcrest:hamcrest-all:1.3'
     testImplementation libs.testcontainers.mysql
