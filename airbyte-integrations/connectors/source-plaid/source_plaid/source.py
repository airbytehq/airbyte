#
# Copyright (c) 2021 Airbyte, Inc., all rights reserved.
#

import datetime
import json
from typing import Any, Iterable, List, Mapping, MutableMapping, Optional, Tuple, Union

import plaid
from airbyte_cdk.logger import AirbyteLogger
from airbyte_cdk.models import SyncMode
from airbyte_cdk.sources import AbstractSource
from airbyte_cdk.sources.streams import Stream
from plaid.api import plaid_api
from plaid.model.accounts_balance_get_request import AccountsBalanceGetRequest
from plaid.model.accounts_balance_get_request_options import AccountsBalanceGetRequestOptions
from plaid.model.transactions_get_request import TransactionsGetRequest
from plaid.model.transactions_get_request_options import TransactionsGetRequestOptions

SPEC_ENV_TO_PLAID_ENV = {
    "production": plaid.Environment.Production,
    "development": plaid.Environment.Development,
    "sandbox": plaid.Environment.Sandbox,
}


class PlaidStream(Stream):
    def __init__(self, config: Mapping[str, Any]):
        plaid_config = plaid.Configuration(
            host=SPEC_ENV_TO_PLAID_ENV[config["plaid_env"]], api_key={"clientId": config["client_id"], "secret": config["api_key"]}
        )
        api_client = plaid.ApiClient(plaid_config)
        self.client = plaid_api.PlaidApi(api_client)
        self.access_token = config["access_token"]
<<<<<<< HEAD
        self.min_last_updated_datetime = datetime.datetime.strptime(
            config.get(
                "min_last_updated_datetime",
                datetime.datetime.combine(
                    datetime.date.fromtimestamp(0),
                    datetime.datetime.min.time()
                ).strftime("%Y-%m-%dT%H:%M:%SZ")
            ),
            "%Y-%m-%dT%H:%M:%S%z"
        )
=======
        self.start_date = datetime.datetime.strptime(config.get("start_date"), "%Y-%m-%d").date() if config.get("start_date") else None

>>>>>>> 02dec04b

class BalanceStream(PlaidStream):
    @property
    def name(self):
        return "balance"

    @property
    def primary_key(self) -> Optional[Union[str, List[str], List[List[str]]]]:
        return "account_id"

    def read_records(
        self,
        sync_mode: SyncMode,
        cursor_field: List[str] = None,
        stream_slice: Mapping[str, Any] = None,
        stream_state: Mapping[str, Any] = None,
    ) -> Iterable[Mapping[str, Any]]:
        options = AccountsBalanceGetRequestOptions()
        options.min_last_updated_datetime = self.min_last_updated_datetime
        balance_response = self.client.accounts_balance_get(AccountsBalanceGetRequest(access_token=self.access_token, options=options))
        for balance in balance_response["accounts"]:
            message_dict = balance["balances"].to_dict()
            message_dict["account_id"] = balance["account_id"]
            yield message_dict


class IncrementalTransactionStream(PlaidStream):
    @property
    def primary_key(self) -> Optional[Union[str, List[str], List[List[str]]]]:
        return "transaction_id"

    @property
    def name(self):
        return "transaction"

    @property
    def source_defined_cursor(self) -> bool:
        return True

    @property
    def cursor_field(self) -> Union[str, List[str]]:
        return "date"

    def get_updated_state(self, current_stream_state: MutableMapping[str, Any], latest_record: Mapping[str, Any]):
        return {"date": latest_record.get("date")}

    def _get_transactions_response(self, start_date, end_date=datetime.datetime.utcnow().date(), offset=0):
        options = TransactionsGetRequestOptions()
        options.offset = offset

        return self.client.transactions_get(
            TransactionsGetRequest(access_token=self.access_token, start_date=start_date, end_date=end_date, options=options)
        )

    def read_records(
        self,
        sync_mode: SyncMode,
        cursor_field: List[str] = None,
        stream_slice: Mapping[str, Any] = None,
        stream_state: Mapping[str, Any] = None,
    ) -> Iterable[Mapping[str, Any]]:
        stream_state = stream_state or {}
        date = stream_state.get("date")
        all_transactions = []

        if not date:
            date = datetime.date.fromtimestamp(0)
        else:
            date = datetime.date.fromisoformat(date)
        if date >= datetime.datetime.utcnow().date():
            return

        if self.start_date:
            date = max(self.start_date, date)

        response = self._get_transactions_response(date)
        all_transactions.extend(response.transactions)
        num_total_transactions = response.total_transactions

        while len(all_transactions) < num_total_transactions:
            response = self._get_transactions_response(date, offset=len(all_transactions))
            all_transactions.extend(response.transactions)

        yield from map(lambda x: x.to_dict(), sorted(all_transactions, key=lambda t: t["date"]))


class SourcePlaid(AbstractSource):
    def check_connection(self, logger: AirbyteLogger, config: Mapping[str, Any]) -> Tuple[bool, Optional[Any]]:
        try:
            plaid_config = plaid.Configuration(
                host=SPEC_ENV_TO_PLAID_ENV[config["plaid_env"]], api_key={"clientId": config["client_id"], "secret": config["api_key"]}
            )
            api_client = plaid.ApiClient(plaid_config)
            client = plaid_api.PlaidApi(api_client)
            try:
                request = AccountsBalanceGetRequest(access_token=config["access_token"])
                client.accounts_balance_get(request)
                return True, None
            except plaid.ApiException as e:
                response = json.loads(e.body)
                return False, response
        except Exception as error:
            return False, error

    def streams(self, config: Mapping[str, Any]) -> List[Stream]:
        return [BalanceStream(config), IncrementalTransactionStream(config)]<|MERGE_RESOLUTION|>--- conflicted
+++ resolved
@@ -32,7 +32,7 @@
         api_client = plaid.ApiClient(plaid_config)
         self.client = plaid_api.PlaidApi(api_client)
         self.access_token = config["access_token"]
-<<<<<<< HEAD
+        self.start_date = datetime.datetime.strptime(config.get("start_date"), "%Y-%m-%d").date() if config.get("start_date") else None
         self.min_last_updated_datetime = datetime.datetime.strptime(
             config.get(
                 "min_last_updated_datetime",
@@ -43,10 +43,6 @@
             ),
             "%Y-%m-%dT%H:%M:%S%z"
         )
-=======
-        self.start_date = datetime.datetime.strptime(config.get("start_date"), "%Y-%m-%d").date() if config.get("start_date") else None
-
->>>>>>> 02dec04b
 
 class BalanceStream(PlaidStream):
     @property
