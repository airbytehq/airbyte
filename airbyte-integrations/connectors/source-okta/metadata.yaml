--- conflicted
+++ resolved
@@ -30,10 +30,7 @@
   documentationUrl: https://docs.airbyte.com/integrations/sources/okta
   tags:
     - language:python
-<<<<<<< HEAD
     - cdk:low-code
-=======
-    - cdk:python
   connectorTestSuitesOptions:
     - suite: unitTests
     - suite: acceptanceTests
@@ -43,5 +40,4 @@
           secretStore:
             type: GSM
             alias: airbyte-connector-testing-secret-store
->>>>>>> 31c95da4
 metadataSpecVersion: "1.0"