# Okta Source

This is the repository for the Okta configuration based source connector.
For information about how to use this connector within Airbyte, see [the documentation](https://docs.airbyte.com/integrations/sources/okta).

## Local development

### Prerequisites

* Python (`^3.9`)
* Poetry (`^1.7`) - installation instructions [here](https://python-poetry.org/docs/#installation)



### Installing the connector

From this connector directory, run:
```bash
poetry install --with dev
```


### Create credentials

**If you are a community contributor**, follow the instructions in the [documentation](https://docs.airbyte.com/integrations/sources/okta)
to generate the necessary credentials. Then create a file `secrets/config.json` conforming to the `src/source_okta/spec.yaml` file.
Note that any directory named `secrets` is gitignored across the entire Airbyte repo, so there is no danger of accidentally checking in sensitive information.
See `sample_files/config.json` for a sample config file.


### Locally running the connector

```
poetry run source-okta spec
poetry run source-okta check --config secrets/config.json
poetry run source-okta discover --config secrets/config.json
poetry run source-okta read --config secrets/config.json --catalog integration_tests/configured_catalog.json
```

### Running tests

<<<<<<< HEAD
To run tests locally, from the connector directory run:

```
poetry run pytest tests
=======
#### Build

**Via [`airbyte-ci`](https://github.com/airbytehq/airbyte/blob/master/airbyte-ci/connectors/pipelines/README.md) (recommended):**

```bash
airbyte-ci connectors --name=source-okta build
>>>>>>> 985c8396
```

### Building the docker image

<<<<<<< HEAD
1. Install [`airbyte-ci`](https://github.com/airbytehq/airbyte/blob/master/airbyte-ci/connectors/pipelines/README.md)
2. Run the following command to build the docker image:
=======
**Via `docker build`:**

>>>>>>> 985c8396
```bash
airbyte-ci connectors --name=source-okta build
```

An image will be available on your host with the tag `airbyte/source-okta:dev`.


### Running as a docker container

Then run any of the connector commands as follows:
```
docker run --rm airbyte/source-okta:dev spec
docker run --rm -v $(pwd)/secrets:/secrets airbyte/source-okta:dev check --config /secrets/config.json
docker run --rm -v $(pwd)/secrets:/secrets airbyte/source-okta:dev discover --config /secrets/config.json
docker run --rm -v $(pwd)/secrets:/secrets -v $(pwd)/integration_tests:/integration_tests airbyte/source-okta:dev read --config /secrets/config.json --catalog /integration_tests/configured_catalog.json
```

<<<<<<< HEAD
### Running our CI test suite
=======
## Testing
>>>>>>> 985c8396

You can run our full test suite locally using [`airbyte-ci`](https://github.com/airbytehq/airbyte/blob/master/airbyte-ci/connectors/pipelines/README.md):

```bash
airbyte-ci connectors --name=source-okta test
```

### Customizing acceptance Tests

<<<<<<< HEAD
Customize `acceptance-test-config.yml` file to configure acceptance tests. See [Connector Acceptance Tests](https://docs.airbyte.com/connector-development/testing-connectors/connector-acceptance-tests-reference) for more information.
=======
Customize `acceptance-test-config.yml` file to configure tests. See [Connector Acceptance Tests](https://docs.airbyte.com/connector-development/testing-connectors/connector-acceptance-tests-reference) for more information.
>>>>>>> 985c8396
If your connector requires to create or destroy resources for use during acceptance tests create fixtures for it and place them inside integration_tests/acceptance.py.

### Dependency Management

All of your dependencies should be managed via Poetry. 
To add a new dependency, run:
```bash
poetry add <package-name>
```

Please commit the changes to `pyproject.toml` and `poetry.lock` files.

<<<<<<< HEAD
## Publishing a new version of the connector

=======
- required for your connector to work need to go to `MAIN_REQUIREMENTS` list.
- required for the testing need to go to `TEST_REQUIREMENTS` list

### Publishing a new version of the connector

>>>>>>> 985c8396
You've checked out the repo, implemented a million dollar feature, and you're ready to share your changes with the world. Now what?

1. Make sure your changes are passing our test suite: `airbyte-ci connectors --name=source-okta test`
2. Bump the connector version (please follow [semantic versioning for connectors](https://docs.airbyte.com/contributing-to-airbyte/resources/pull-requests-handbook/#semantic-versioning-for-connectors)): 
    - bump the `dockerImageTag` value in in `metadata.yaml`
    - bump the `version` value in `pyproject.toml`
3. Make sure the `metadata.yaml` content is up to date.
4. Make sure the connector documentation and its changelog is up to date (`docs/integrations/sources/okta.md`).
5. Create a Pull Request: use [our PR naming conventions](https://docs.airbyte.com/contributing-to-airbyte/resources/pull-requests-handbook/#pull-request-title-convention).
6. Pat yourself on the back for being an awesome contributor.
<<<<<<< HEAD
7. Someone from Airbyte will take a look at your PR and iterate with you to merge it into master.
8. Once your PR is merged, the new version of the connector will be automatically published to Docker Hub and our connector registry.
=======
7. Someone from Airbyte will take a look at your PR and iterate with you to merge it into master.
>>>>>>> 985c8396
<|MERGE_RESOLUTION|>--- conflicted
+++ resolved
@@ -39,30 +39,16 @@
 
 ### Running tests
 
-<<<<<<< HEAD
 To run tests locally, from the connector directory run:
 
 ```
 poetry run pytest tests
-=======
-#### Build
-
-**Via [`airbyte-ci`](https://github.com/airbytehq/airbyte/blob/master/airbyte-ci/connectors/pipelines/README.md) (recommended):**
-
-```bash
-airbyte-ci connectors --name=source-okta build
->>>>>>> 985c8396
 ```
 
 ### Building the docker image
 
-<<<<<<< HEAD
 1. Install [`airbyte-ci`](https://github.com/airbytehq/airbyte/blob/master/airbyte-ci/connectors/pipelines/README.md)
 2. Run the following command to build the docker image:
-=======
-**Via `docker build`:**
-
->>>>>>> 985c8396
 ```bash
 airbyte-ci connectors --name=source-okta build
 ```
@@ -80,11 +66,7 @@
 docker run --rm -v $(pwd)/secrets:/secrets -v $(pwd)/integration_tests:/integration_tests airbyte/source-okta:dev read --config /secrets/config.json --catalog /integration_tests/configured_catalog.json
 ```
 
-<<<<<<< HEAD
 ### Running our CI test suite
-=======
-## Testing
->>>>>>> 985c8396
 
 You can run our full test suite locally using [`airbyte-ci`](https://github.com/airbytehq/airbyte/blob/master/airbyte-ci/connectors/pipelines/README.md):
 
@@ -94,11 +76,7 @@
 
 ### Customizing acceptance Tests
 
-<<<<<<< HEAD
 Customize `acceptance-test-config.yml` file to configure acceptance tests. See [Connector Acceptance Tests](https://docs.airbyte.com/connector-development/testing-connectors/connector-acceptance-tests-reference) for more information.
-=======
-Customize `acceptance-test-config.yml` file to configure tests. See [Connector Acceptance Tests](https://docs.airbyte.com/connector-development/testing-connectors/connector-acceptance-tests-reference) for more information.
->>>>>>> 985c8396
 If your connector requires to create or destroy resources for use during acceptance tests create fixtures for it and place them inside integration_tests/acceptance.py.
 
 ### Dependency Management
@@ -111,16 +89,8 @@
 
 Please commit the changes to `pyproject.toml` and `poetry.lock` files.
 
-<<<<<<< HEAD
 ## Publishing a new version of the connector
 
-=======
-- required for your connector to work need to go to `MAIN_REQUIREMENTS` list.
-- required for the testing need to go to `TEST_REQUIREMENTS` list
-
-### Publishing a new version of the connector
-
->>>>>>> 985c8396
 You've checked out the repo, implemented a million dollar feature, and you're ready to share your changes with the world. Now what?
 
 1. Make sure your changes are passing our test suite: `airbyte-ci connectors --name=source-okta test`
@@ -131,9 +101,5 @@
 4. Make sure the connector documentation and its changelog is up to date (`docs/integrations/sources/okta.md`).
 5. Create a Pull Request: use [our PR naming conventions](https://docs.airbyte.com/contributing-to-airbyte/resources/pull-requests-handbook/#pull-request-title-convention).
 6. Pat yourself on the back for being an awesome contributor.
-<<<<<<< HEAD
 7. Someone from Airbyte will take a look at your PR and iterate with you to merge it into master.
-8. Once your PR is merged, the new version of the connector will be automatically published to Docker Hub and our connector registry.
-=======
-7. Someone from Airbyte will take a look at your PR and iterate with you to merge it into master.
->>>>>>> 985c8396
+8. Once your PR is merged, the new version of the connector will be automatically published to Docker Hub and our connector registry.