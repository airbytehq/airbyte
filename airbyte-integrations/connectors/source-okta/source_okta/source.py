#
# Copyright (c) 2021 Airbyte, Inc., all rights reserved.
#


from abc import ABC, abstractmethod
from datetime import datetime
from typing import Any, Iterable, List, Mapping, MutableMapping, Optional, Tuple
from urllib import parse

import pendulum
import requests
from airbyte_cdk.sources import AbstractSource
from airbyte_cdk.sources.streams import Stream
from airbyte_cdk.sources.streams.http import HttpStream
from airbyte_cdk.sources.streams.http.auth import TokenAuthenticator


class OktaStream(HttpStream, ABC):
    page_size = 200

    def __init__(self, url_base: str, *args, **kwargs):
        super().__init__(*args, **kwargs)
        # Inject custom url base to the stream
        self._url_base = url_base

    @property
    def url_base(self) -> str:
        return self._url_base

    def next_page_token(self, response: requests.Response) -> Optional[Mapping[str, Any]]:
        # Follow the next page cursor
        # https://developer.okta.com/docs/reference/api-overview/#pagination
        links = response.links
        if "next" in links:
            next_url = links["next"]["url"]
            parsed_link = parse.urlparse(next_url)
            query_params = dict(parse.parse_qsl(parsed_link.query))

            # Typically, the absence of the "next" link header indicates there are more pages to read
            # However, some streams contain the "next" link header even when there are no more pages to read
            # See https://developer.okta.com/docs/reference/api-overview/#link-header
            if "self" in links:
                if links["self"]["url"] == next_url:
                    return None

            return query_params

        return None

    def request_params(
        self,
        stream_state: Mapping[str, Any],
        stream_slice: Mapping[str, any] = None,
        next_page_token: Mapping[str, Any] = None,
    ) -> MutableMapping[str, Any]:
        return {
            "limit": self.page_size,
            **(next_page_token or {}),
        }

    def parse_response(
        self,
        response: requests.Response,
        **kwargs,
    ) -> Iterable[Mapping]:
        yield from response.json()

    def backoff_time(self, response: requests.Response) -> Optional[float]:
        # The rate limit resets on the timestamp indicated
        # https://developer.okta.com/docs/reference/rate-limits
        if response.status_code == requests.codes.TOO_MANY_REQUESTS:
            next_reset_epoch = int(response.headers["x-rate-limit-reset"])
            next_reset = pendulum.from_timestamp(next_reset_epoch)
            next_reset_duration = pendulum.utcnow().diff(next_reset)
            return next_reset_duration.seconds


class IncrementalOktaStream(OktaStream, ABC):
    @property
    @abstractmethod
    def cursor_field(self) -> str:
        pass

    def get_updated_state(self, current_stream_state: MutableMapping[str, Any], latest_record: Mapping[str, Any]) -> Mapping[str, Any]:
        lowest_date = str(pendulum.datetime.min)
        return {
            self.cursor_field: max(
                latest_record.get(self.cursor_field, lowest_date),
                current_stream_state.get(self.cursor_field, lowest_date),
            )
        }

    def request_params(
        self,
        stream_state: Mapping[str, Any],
        stream_slice: Mapping[str, any] = None,
        next_page_token: Mapping[str, Any] = None,
    ) -> MutableMapping[str, Any]:
        stream_state = stream_state or {}
        params = super().request_params(stream_state, stream_slice, next_page_token)
        latest_entry = stream_state.get(self.cursor_field)
        if latest_entry:
            params["filter"] = f'{self.cursor_field} gt "{latest_entry}"'
        return params


class Groups(IncrementalOktaStream):
    cursor_field = "lastUpdated"
    primary_key = "id"

    def path(self, **kwargs) -> str:
        return "groups"


class Logs(IncrementalOktaStream):
    
    cursor_field = "published"
    primary_key = "uuid"

    def path(self, **kwargs) -> str:
        return "logs"

    def request_params(
        self,
        stream_state: Mapping[str, Any],
        stream_slice: Mapping[str, any] = None,
        next_page_token: Mapping[str, Any] = None,
    ) -> MutableMapping[str, Any]:
<<<<<<< HEAD
        # The log stream use a different params to get data
        # https://developer.okta.com/docs/reference/api/system-log/#datetime-filter
=======
>>>>>>> c9c38e40
        stream_state = stream_state or {}
        params = {
            "limit": self.page_size,
            **(next_page_token or {}),
        }
        latest_entry = stream_state.get(self.cursor_field)
        if latest_entry:
            params["since"] = latest_entry
        return params


class Users(IncrementalOktaStream):
    cursor_field = "lastUpdated"
    primary_key = "id"

    def path(self, **kwargs) -> str:
        return "users"


class SourceOkta(AbstractSource):
    def initialize_authenticator(self, config: Mapping[str, Any]) -> TokenAuthenticator:
        return TokenAuthenticator(config["token"], auth_method="SSWS")

    def get_url_base(self, config: Mapping[str, Any]) -> str:
        return parse.urljoin(config["base_url"], "/api/v1/")

    def check_connection(self, logger, config) -> Tuple[bool, any]:
        try:
            auth = self.initialize_authenticator(config)
            base_url = self.get_url_base(config)
            url = parse.urljoin(base_url, "users")

            response = requests.get(
                url,
                params={"limit": 1},
                headers=auth.get_auth_header(),
            )

            if response.status_code == requests.codes.ok:
                return True, None

            return False, response.json()
        except Exception:
            return False, "Failed to authenticate with the provided credentials"

    def streams(self, config: Mapping[str, Any]) -> List[Stream]:
        auth = self.initialize_authenticator(config)
        url_base = self.get_url_base(config)

        initialization_params = {
            "authenticator": auth,
            "url_base": url_base,
        }

        return [
            Groups(**initialization_params),
            Logs(**initialization_params),
            Users(**initialization_params),
        ]<|MERGE_RESOLUTION|>--- conflicted
+++ resolved
@@ -127,11 +127,8 @@
         stream_slice: Mapping[str, any] = None,
         next_page_token: Mapping[str, Any] = None,
     ) -> MutableMapping[str, Any]:
-<<<<<<< HEAD
         # The log stream use a different params to get data
         # https://developer.okta.com/docs/reference/api/system-log/#datetime-filter
-=======
->>>>>>> c9c38e40
         stream_state = stream_state or {}
         params = {
             "limit": self.page_size,
