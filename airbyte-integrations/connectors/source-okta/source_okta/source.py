#
# Copyright (c) 2022 Airbyte, Inc., all rights reserved.
#


from abc import ABC, abstractmethod
from typing import Any, Iterable, List, Mapping, MutableMapping, Optional, Tuple
from urllib import parse

import pendulum
import requests
from airbyte_cdk.models import SyncMode
from airbyte_cdk.sources import AbstractSource
from airbyte_cdk.sources.streams import Stream
from airbyte_cdk.sources.streams.http import HttpStream
from airbyte_cdk.sources.streams.http.auth import TokenAuthenticator, Oauth2Authenticator


class OktaStream(HttpStream, ABC):
    page_size = 200

    def __init__(self, url_base: str, *args, **kwargs):
        super().__init__(*args, **kwargs)
        # Inject custom url base to the stream
        self._url_base = url_base.rstrip("/") + "/"

    @property
    def url_base(self) -> str:
        return self._url_base

    def next_page_token(self, response: requests.Response) -> Optional[Mapping[str, Any]]:
        # Follow the next page cursor
        # https://developer.okta.com/docs/reference/api-overview/#pagination
        links = response.links
        if "next" in links:
            next_url = links["next"]["url"]
            parsed_link = parse.urlparse(next_url)
            query_params = dict(parse.parse_qsl(parsed_link.query))

            # Typically, the absence of the "next" link header indicates there are more pages to read
            # However, some streams contain the "next" link header even when there are no more pages to read
            # See https://developer.okta.com/docs/reference/api-overview/#link-header
            if "self" in links:
                if links["self"]["url"] == next_url:
                    return None

            return query_params

        return None

    def request_params(
        self,
        stream_state: Mapping[str, Any],
        stream_slice: Mapping[str, any] = None,
        next_page_token: Mapping[str, Any] = None,
    ) -> MutableMapping[str, Any]:
        return {
            "limit": self.page_size,
            **(next_page_token or {}),
        }

    def parse_response(
        self,
        response: requests.Response,
        **kwargs,
    ) -> Iterable[Mapping]:
        yield from response.json()

    def backoff_time(self, response: requests.Response) -> Optional[float]:
        # The rate limit resets on the timestamp indicated
        # https://developer.okta.com/docs/reference/rate-limits
        if response.status_code == requests.codes.TOO_MANY_REQUESTS:
            next_reset_epoch = int(response.headers["x-rate-limit-reset"])
            next_reset = pendulum.from_timestamp(next_reset_epoch)
            next_reset_duration = pendulum.utcnow().diff(next_reset)
            return next_reset_duration.seconds


class IncrementalOktaStream(OktaStream, ABC):
    @property
    @abstractmethod
    def cursor_field(self) -> str:
        pass

    def get_updated_state(self, current_stream_state: MutableMapping[str, Any], latest_record: Mapping[str, Any]) -> Mapping[str, Any]:
        lowest_date = str(pendulum.datetime.min)
        return {
            self.cursor_field: max(
                latest_record.get(self.cursor_field, lowest_date),
                current_stream_state.get(self.cursor_field, lowest_date),
            )
        }

    def request_params(
        self,
        stream_state: Mapping[str, Any],
        stream_slice: Mapping[str, any] = None,
        next_page_token: Mapping[str, Any] = None,
    ) -> MutableMapping[str, Any]:
        stream_state = stream_state or {}
        params = super().request_params(stream_state, stream_slice, next_page_token)
        latest_entry = stream_state.get(self.cursor_field)
        if latest_entry:
            params["filter"] = f'{self.cursor_field} gt "{latest_entry}"'
        return params


class Groups(IncrementalOktaStream):
    cursor_field = "lastUpdated"
    primary_key = "id"

    def path(self, **kwargs) -> str:
        return "groups"


class GroupMembers(IncrementalOktaStream):
    cursor_field = "id"
    primary_key = "id"
    min_user_id = "00u00000000000000000"
    use_cache = True

    def stream_slices(self, **kwargs):
        group_stream = Groups(authenticator=self.authenticator, url_base=self.url_base)
        for group in group_stream.read_records(sync_mode=SyncMode.full_refresh):
            yield {"group_id": group["id"]}

    def path(self, stream_slice: Mapping[str, Any] = None, **kwargs) -> str:
        group_id = stream_slice["group_id"]
        return f"groups/{group_id}/users"

    def request_params(
        self,
        stream_state: Mapping[str, Any],
        stream_slice: Mapping[str, any] = None,
        next_page_token: Mapping[str, Any] = None,
    ) -> MutableMapping[str, Any]:
        params = OktaStream.request_params(self, stream_state, stream_slice, next_page_token)
        latest_entry = stream_state.get(self.cursor_field)
        if latest_entry:
            params["after"] = latest_entry
        return params

    def get_updated_state(self, current_stream_state: MutableMapping[str, Any], latest_record: Mapping[str, Any]) -> Mapping[str, Any]:
        return {
            self.cursor_field: max(
                latest_record.get(self.cursor_field, self.min_user_id),
                current_stream_state.get(self.cursor_field, self.min_user_id),
            )
        }


class GroupRoleAssignments(OktaStream):
    primary_key = "id"
    use_cache = True

    def stream_slices(self, **kwargs):
        group_stream = Groups(authenticator=self.authenticator, url_base=self.url_base)
        for group in group_stream.read_records(sync_mode=SyncMode.full_refresh):
            yield {"group_id": group["id"]}

    def path(self, stream_slice: Mapping[str, Any] = None, **kwargs) -> str:
        group_id = stream_slice["group_id"]
        return f"groups/{group_id}/roles"


class Logs(IncrementalOktaStream):

    cursor_field = "published"
    primary_key = "uuid"

    def path(self, **kwargs) -> str:
        return "logs"

    def request_params(
        self,
        stream_state: Mapping[str, Any],
        stream_slice: Mapping[str, any] = None,
        next_page_token: Mapping[str, Any] = None,
    ) -> MutableMapping[str, Any]:
        # The log stream use a different params to get data
        # https://developer.okta.com/docs/reference/api/system-log/#datetime-filter
        stream_state = stream_state or {}
        params = OktaStream.request_params(self, stream_state, stream_slice, next_page_token)
        latest_entry = stream_state.get(self.cursor_field)
        if latest_entry:
            params["since"] = latest_entry
            # [Test-driven Development] Set until When the cursor value from the stream state
            #   is abnormally large, otherwise the server side that sets now to until
            #   will throw an error: The "until" date must be later than the "since" date
            # https://developer.okta.com/docs/reference/api/system-log/#request-parameters
            parsed = pendulum.parse(latest_entry)
            utc_now = pendulum.utcnow()
            if parsed > utc_now:
                params["until"] = latest_entry

        return params


class Users(IncrementalOktaStream):
    cursor_field = "lastUpdated"
    primary_key = "id"

    def path(self, **kwargs) -> str:
        return "users"


class CustomRoles(OktaStream):
    primary_key = "id"

    def path(self, **kwargs) -> str:
        return "iam/roles"

    def parse_response(
        self,
        response: requests.Response,
        **kwargs,
    ) -> Iterable[Mapping]:
        yield from response.json()["roles"]


<<<<<<< HEAD
class OktaOauth2Authenticator(Oauth2Authenticator):
    def get_refresh_request_body(self) -> Mapping[str, Any]:
        return {
            "grant_type": "refresh_token",
            "refresh_token": self.refresh_token,
        }

    def refresh_access_token(self) -> Tuple[str, int]:
        try:
            response = requests.request(method="POST", url=self.token_refresh_endpoint, data=self.get_refresh_request_body(),
                                        auth=(self.client_id, self.client_secret))
            response.raise_for_status()
            response_json = response.json()
            return response_json["access_token"], response_json["expires_in"]
        except Exception as e:
            raise Exception(f"Error while refreshing access token: {e}") from e
=======
class UserRoleAssignments(OktaStream):
    primary_key = "id"
    use_cache = True

    def stream_slices(self, **kwargs):
        user_stream = Users(authenticator=self.authenticator, url_base=self.url_base)
        for user in user_stream.read_records(sync_mode=SyncMode.full_refresh):
            yield {"user_id": user["id"]}

    def path(self, stream_slice: Mapping[str, Any] = None, **kwargs) -> str:
        user_id = stream_slice["user_id"]
        return f"users/{user_id}/roles"
>>>>>>> c2c03e03


class SourceOkta(AbstractSource):
    def initialize_authenticator(self, config: Mapping[str, Any]):
        if "token" in config:
            return TokenAuthenticator(config["token"], auth_method="SSWS")

        creds = config.get("credentials")
        if not creds:
            raise "Config validation error. `credentials` not specified."

        auth_type = creds.get("auth_type")
        if not auth_type:
            raise "Config validation error. `auth_type` not specified."

        if auth_type == "api_token":
            return TokenAuthenticator(creds["api_token"], auth_method="SSWS")

        if auth_type == "oauth2.0":
            return OktaOauth2Authenticator(
                token_refresh_endpoint=self.get_token_refresh_endpoint(config),
                client_secret=creds["client_secret"],
                client_id=creds["client_id"],
                refresh_token=creds["refresh_token"],
            )

    @staticmethod
    def get_url_base(config: Mapping[str, Any]) -> str:
        return config.get("base_url") or f"https://{config['domain']}.okta.com"

    def get_api_endpoint(self, config: Mapping[str, Any]) -> str:
        return parse.urljoin(self.get_url_base(config), "/api/v1/")

    def get_token_refresh_endpoint(self, config: Mapping[str, Any]) -> str:
        return parse.urljoin(self.get_url_base(config), "/oauth2/v1/token")

    def check_connection(self, logger, config) -> Tuple[bool, any]:
        try:
            auth = self.initialize_authenticator(config)
            api_endpoint = self.get_api_endpoint(config)
            url = parse.urljoin(api_endpoint, "users")

            response = requests.get(
                url,
                params={"limit": 1},
                headers=auth.get_auth_header(),
            )

            if response.status_code == requests.codes.ok:
                return True, None

            return False, response.json()
        except Exception:
            return False, "Failed to authenticate with the provided credentials"

    def streams(self, config: Mapping[str, Any]) -> List[Stream]:
        auth = self.initialize_authenticator(config)
        api_endpoint = self.get_api_endpoint(config)

        initialization_params = {
            "authenticator": auth,
            "url_base": api_endpoint,
        }

        return [
            Groups(**initialization_params),
            Logs(**initialization_params),
            Users(**initialization_params),
            GroupMembers(**initialization_params),
            CustomRoles(**initialization_params),
            UserRoleAssignments(**initialization_params),
            GroupRoleAssignments(**initialization_params),
        ]<|MERGE_RESOLUTION|>--- conflicted
+++ resolved
@@ -218,7 +218,20 @@
         yield from response.json()["roles"]
 
 
-<<<<<<< HEAD
+class UserRoleAssignments(OktaStream):
+    primary_key = "id"
+    use_cache = True
+
+    def stream_slices(self, **kwargs):
+        user_stream = Users(authenticator=self.authenticator, url_base=self.url_base)
+        for user in user_stream.read_records(sync_mode=SyncMode.full_refresh):
+            yield {"user_id": user["id"]}
+
+    def path(self, stream_slice: Mapping[str, Any] = None, **kwargs) -> str:
+        user_id = stream_slice["user_id"]
+        return f"users/{user_id}/roles"
+
+
 class OktaOauth2Authenticator(Oauth2Authenticator):
     def get_refresh_request_body(self) -> Mapping[str, Any]:
         return {
@@ -235,20 +248,6 @@
             return response_json["access_token"], response_json["expires_in"]
         except Exception as e:
             raise Exception(f"Error while refreshing access token: {e}") from e
-=======
-class UserRoleAssignments(OktaStream):
-    primary_key = "id"
-    use_cache = True
-
-    def stream_slices(self, **kwargs):
-        user_stream = Users(authenticator=self.authenticator, url_base=self.url_base)
-        for user in user_stream.read_records(sync_mode=SyncMode.full_refresh):
-            yield {"user_id": user["id"]}
-
-    def path(self, stream_slice: Mapping[str, Any] = None, **kwargs) -> str:
-        user_id = stream_slice["user_id"]
-        return f"users/{user_id}/roles"
->>>>>>> c2c03e03
 
 
 class SourceOkta(AbstractSource):
