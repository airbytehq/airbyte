--- conflicted
+++ resolved
@@ -7,11 +7,7 @@
   connectorSubtype: api
   connectorType: source
   definitionId: 3cc2eafd-84aa-4dca-93af-322d9dfeec1a
-<<<<<<< HEAD
-  dockerImageTag: 1.0.1
-=======
-  dockerImageTag: 1.1.0
->>>>>>> 62198ed0
+  dockerImageTag: 1.1.1
   dockerRepository: airbyte/source-google-analytics-data-api
   githubIssueLabel: source-google-analytics-data-api
   icon: google-analytics.svg
