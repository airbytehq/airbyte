--- conflicted
+++ resolved
@@ -1,24 +1,23 @@
-<<<<<<< HEAD
-import sys
-import json
-=======
 #
 # Copyright (c) 2023 Airbyte, Inc., all rights reserved.
 #
 
->>>>>>> dd315d1b
+import json
+import sys
+from unittest.mock import Mock, mock_open, patch
+
 import pytest
-from unittest.mock import patch, Mock, mock_open
 from source_google_analytics_data_api.utils import (
+    get_source_defined_primary_key,
     serialize_to_date_string,
-    transform_string_filter,
-    transform_in_list_filter,
-    transform_numeric_filter,
     transform_between_filter,
     transform_expression,
-    get_source_defined_primary_key,
-    transform_json
+    transform_in_list_filter,
+    transform_json,
+    transform_numeric_filter,
+    transform_string_filter,
 )
+
 
 class TestSerializeToDateString:
 
