--- conflicted
+++ resolved
@@ -2,13 +2,10 @@
 # Copyright (c) 2023 Airbyte, Inc., all rights reserved.
 #
 
-<<<<<<< HEAD
-=======
 import json
 import sys
 from unittest.mock import Mock, mock_open, patch
 
->>>>>>> 769e69bf
 import pytest
 from source_google_analytics_data_api.utils import (
     get_source_defined_primary_key,
