{
<<<<<<< HEAD
  "documentationUrl" : "https://docs.airbyte.com/integrations/sources/google-analytics-data-api",
  "connectionSpecification" : {
    "$schema" : "https://json-schema.org/draft-07/schema#",
    "title" : "Google Analytics (Data API) Spec",
    "type" : "object",
    "required" : [
      "property_ids",
      "date_ranges_start_date"
    ],
    "additionalProperties" : true,
    "properties" : {
      "credentials" : {
        "order" : 0,
        "type" : "object",
        "title" : "Credentials",
        "description" : "Credentials for the service",
        "oneOf" : [
=======
  "documentationUrl": "https://docs.airbyte.com/integrations/sources/google-analytics-data-api",
  "connectionSpecification": {
    "$schema": "https://json-schema.org/draft-07/schema#",
    "title": "Google Analytics (Data API) Spec",
    "type": "object",
    "required": ["property_ids"],
    "additionalProperties": true,
    "properties": {
      "credentials": {
        "order": 0,
        "type": "object",
        "title": "Credentials",
        "description": "Credentials for the service",
        "oneOf": [
>>>>>>> a984b753
          {
            "title" : "Authenticate via Google (Oauth)",
            "type" : "object",
            "required" : [
              "client_id",
              "client_secret",
              "refresh_token"
            ],
            "properties" : {
              "auth_type" : {
                "type" : "string",
                "const" : "Client",
                "order" : 0
              },
              "client_id" : {
                "title" : "Client ID",
                "type" : "string",
                "description" : "The Client ID of your Google Analytics developer application.",
                "order" : 1
              },
              "client_secret" : {
                "title" : "Client Secret",
                "type" : "string",
                "description" : "The Client Secret of your Google Analytics developer application.",
                "airbyte_secret" : true,
                "order" : 2
              },
              "refresh_token" : {
                "title" : "Refresh Token",
                "type" : "string",
                "description" : "The token for obtaining a new access token.",
                "airbyte_secret" : true,
                "order" : 3
              },
              "access_token" : {
                "title" : "Access Token",
                "type" : "string",
                "description" : "Access Token for making authenticated requests.",
                "airbyte_secret" : true,
                "order" : 4
              }
            }
          },
          {
            "type" : "object",
            "title" : "Service Account Key Authentication",
            "required" : [
              "credentials_json"
            ],
            "properties" : {
              "auth_type" : {
                "type" : "string",
                "const" : "Service",
                "order" : 0
              },
              "credentials_json" : {
                "title" : "Service Account JSON Key",
                "type" : "string",
                "description" : "The JSON key linked to the service account used for authorization. For steps on obtaining this key, refer to <a href=\"https://docs.airbyte.com/integrations/sources/google-analytics-data-api/#setup-guide\">the setup guide</a>.",
                "examples" : [
                  "{ \"type\": \"service_account\", \"project_id\": YOUR_PROJECT_ID, \"private_key_id\": YOUR_PRIVATE_KEY, ... }"
                ],
                "airbyte_secret" : true,
                "order" : 1
              }
            }
          }
        ]
      },
      "property_ids" : {
        "title" : "Property IDs",
        "description" : "A list of your Property IDs. The Property ID is a unique number assigned to each property in Google Analytics, found in your GA4 property URL. This ID allows the connector to track the specific events associated with your property. Refer to the <a href='https://developers.google.com/analytics/devguides/reporting/data/v1/property-id#what_is_my_property_id'>Google Analytics documentation</a> to locate your property ID.",
        "order" : 1,
        "type" : "array",
        "items" : {
          "type" : "string",
          "pattern" : "^[0-9]*$"
        },
        "examples" : [
          [
            "1738294",
            "5729978930"
          ]
        ]
      },
      "date_ranges_start_date" : {
        "type" : "string",
        "title" : "Start Date",
        "description" : "The start date from which to replicate report data in the format YYYY-MM-DD. Data generated before this date will not be included in the report. Not applied to custom Cohort reports.",
        "format" : "date",
        "pattern" : "^[0-9]{4}-[0-9]{2}-[0-9]{2}$",
        "pattern_descriptor" : "YYYY-MM-DD",
        "examples" : [
          "2021-01-01"
        ],
        "order" : 2
      },
      "custom_reports_array" : {
        "title" : "Custom Reports",
        "description" : "You can add your Custom Analytics report by creating one.",
        "order" : 4,
        "type" : "array",
        "items" : {
          "title" : "Custom Report Config",
          "type" : "object",
          "properties" : {
            "name" : {
              "title" : "Name",
              "description" : "The name of the custom report, this name would be used as stream name.",
              "type" : "string",
              "order" : 0
            },
            "dimensions" : {
              "title" : "Dimensions",
              "description" : "A list of dimensions.",
              "type" : "array",
              "items" : {
                "title" : "ValidEnums",
                "description" : "An enumeration of dimensions.",
                "enum" : [
                  "cohort",
                  "cohortNthDay",
                  "browser",
                  "country",
                  "language",
                  "date",
                  "operatingSystem"
                ]
              },
              "minItems" : 1,
              "order" : 1
            },
            "metrics" : {
              "title" : "Metrics",
              "description" : "A list of metrics.",
              "type" : "array",
              "items" : {
                "title" : "ValidEnums",
                "description" : "An enumeration of metrics.",
                "enum" : [
                  "cohortActiveUsers",
                  "browser",
                  "sessions",
                  "totalUsers",
                  "language",
                  "query"
                ]
              },
              "minItems" : 1,
              "order" : 2
            },
            "dimensionFilter" : {
              "title" : "Dimensions filter",
              "description" : "Dimensions filter",
              "type" : "object",
              "order" : 3,
              "oneOf" : [
                {
                  "title" : "andGroup",
                  "description" : "The FilterExpressions in andGroup have an AND relationship.",
                  "type" : "object",
                  "properties" : {
                    "filter_type" : {
                      "type" : "string",
                      "const" : "andGroup",
                      "order" : 0
                    },
                    "expressions" : {
                      "title" : "Expressions",
                      "type" : "array",
                      "order" : 1,
                      "items" : {
                        "title" : "Expression",
                        "type" : "object",
                        "properties" : {
                          "field_name" : {
                            "title" : "fieldName",
                            "type" : "string",
                            "order" : 1
                          },
                          "filter" : {
                            "title" : "filter",
                            "type" : "object",
                            "order" : 2,
                            "oneOf" : [
                              {
                                "title" : "stringFilter",
                                "type" : "object",
                                "properties" : {
                                  "filter_name" : {
                                    "type" : "string",
                                    "const" : "stringFilter"
                                  },
                                  "matchType" : {
                                    "title" : "matchType",
                                    "type" : "array",
                                    "order" : 1,
                                    "items" : {
                                      "title" : "ValidEnums",
                                      "enum" : [
                                        "MATCH_TYPE_UNSPECIFIED",
                                        "EXACT",
                                        "BEGINS_WITH",
                                        "ENDS_WITH",
                                        "CONTAINS",
                                        "FULL_REGEXP",
                                        "PARTIAL_REGEXP"
                                      ]
                                    }
                                  },
                                  "value" : {
                                    "tittle" : "value",
                                    "type" : "string",
                                    "order" : 0
                                  },
                                  "caseSensitive" : {
                                    "tittle" : "caseSensitive",
                                    "type" : "boolean",
                                    "order" : 2
                                  }
                                },
                                "required" : ["filter_name", "value"]
                              },
                              {
                                "title" : "inListFilter",
                                "type" : "object",
                                "properties" : {
                                  "filter_name" : {
                                    "type" : "string",
                                    "const" : "inListFilter"
                                  },
                                  "values" : {
                                    "tittle" : "values",
                                    "type" : "array",
                                    "minItems" : 1,
                                    "order" : 0,
                                    "items" : {
                                      "type" : "string"
                                    }
                                  },
                                  "caseSensitive" : {
                                    "tittle" : "caseSensitive",
                                    "type" : "boolean",
                                    "order" : 1
                                  }
                                },
                                "required" : ["filter_name", "values"]
                              },
                              {
                                "title" : "numericFilter",
                                "type" : "object",
                                "properties" : {
                                  "filter_name" : {
                                    "type" : "string",
                                    "const" : "numericFilter"
                                  },
                                  "operation" : {
                                    "title" : "operation",
                                    "type" : "array",
                                    "order" : 1,
                                    "items" : {
                                      "title" : "ValidEnums",
                                      "enum" : [
                                        "OPERATION_UNSPECIFIED",
                                        "EQUAL",
                                        "LESS_THAN",
                                        "LESS_THAN_OR_EQUAL",
                                        "GREATER_THAN",
                                        "GREATER_THAN_OR_EQUAL"
                                      ]
                                    }
                                  },
                                  "value" : {
                                    "tittle" : "value",
                                    "type" : "object",
                                    "order" : 0,
                                    "oneOf" : [
                                      {
                                        "title" : "int64Value",
                                        "type" : "object",
                                        "properties" : {
                                          "value_type" : {
                                            "type" : "string",
                                            "const" : "int64Value"
                                          },
                                          "value" : {
                                            "type" : "string"
                                          }
                                        },
                                        "required" : [
                                          "value_type",
                                          "value"
                                        ]
                                      },
                                      {
                                        "title" : "doubleValue",
                                        "type" : "object",
                                        "properties" : {
                                          "value_type" : {
                                            "type" : "string",
                                            "const" : "doubleValue"
                                          },
                                          "value" : {
                                            "type" : "number"
                                          }
                                        },
                                        "required" : [
                                          "value_type",
                                          "value"
                                        ]
                                      }
                                    ]
                                  }
                                },
                                "required" : [
                                  "filter_name",
                                  "operation",
                                  "value"
                                ]
                              },
                              {
                                "title" : "betweenFilter",
                                "type" : "object",
                                "properties" : {
                                  "filter_name" : {
                                    "type" : "string",
                                    "const" : "betweenFilter"
                                  },
                                  "fromValue" : {
                                    "tittle" : "fromValue",
                                    "type" : "object",
                                    "order" : 0,
                                    "oneOf" : [
                                      {
                                        "title" : "int64Value",
                                        "type" : "object",
                                        "properties" : {
                                          "value_type" : {
                                            "type" : "string",
                                            "const" : "int64Value"
                                          },
                                          "value" : {
                                            "type" : "string"
                                          }
                                        },
                                        "required" : [
                                          "value_type",
                                          "value"
                                        ]
                                      },
                                      {
                                        "title" : "doubleValue",
                                        "type" : "object",
                                        "properties" : {
                                          "value_type" : {
                                            "type" : "string",
                                            "const" : "doubleValue"
                                          },
                                          "value" : {
                                            "type" : "number"
                                          }
                                        },
                                        "required" : [
                                          "value_type",
                                          "value"
                                        ]
                                      }
                                    ]
                                  },
                                  "toValue" : {
                                    "tittle" : "toValue",
                                    "type" : "object",
                                    "order" : 1,
                                    "oneOf" : [
                                      {
                                        "title" : "int64Value",
                                        "type" : "object",
                                        "properties" : {
                                          "value_type" : {
                                            "type" : "string",
                                            "const" : "int64Value"
                                          },
                                          "value" : {
                                            "type" : "string"
                                          }
                                        },
                                        "required" : [
                                          "value_type",
                                          "value"
                                        ]
                                      },
                                      {
                                        "title" : "doubleValue",
                                        "type" : "object",
                                        "properties" : {
                                          "value_type" : {
                                            "type" : "string",
                                            "const" : "doubleValue"
                                          },
                                          "value" : {
                                            "type" : "number"
                                          }
                                        },
                                        "required" : [
                                          "value_type",
                                          "value"
                                        ]
                                      }
                                    ]
                                  }
                                },
                                "required" : [
                                  "filter_name",
                                  "fromValue",
                                  "toValue"
                                ]
                              }
                            ]
                          }
                        },
                        "required" : [
                          "field_name",
                          "filter"
                        ]
                      }
                    }
                  },
                  "required" : [
                    "filter_type",
                    "expressions"
                  ]
                },
                {
                  "title" : "orGroup",
                  "type" : "object",
                  "description" : "The FilterExpressions in orGroup have an OR relationship.",
                  "properties" : {
                    "filter_type" : {
                      "type" : "string",
                      "const" : "orGroup",
                      "order" : 0
                    },
                    "expressions" : {
                      "title" : "Expressions",
                      "type" : "array",
                      "order" : 1,
                      "items" : {
                        "title" : "Expression",
                        "type" : "object",
                        "properties" : {
                          "field_name" : {
                            "title" : "fieldName",
                            "type" : "string",
                            "order" : 1
                          },
                          "filter" : {
                            "title" : "filter",
                            "type" : "object",
                            "order" : 2,
                            "oneOf" : [
                              {
                                "title" : "stringFilter",
                                "type" : "object",
                                "properties" : {
                                  "filter_name" : {
                                    "type" : "string",
                                    "const" : "stringFilter"
                                  },
                                  "matchType" : {
                                    "title" : "matchType",
                                    "type" : "array",
                                    "order" : 1,
                                    "items" : {
                                      "title" : "ValidEnums",
                                      "enum" : [
                                        "MATCH_TYPE_UNSPECIFIED",
                                        "EXACT",
                                        "BEGINS_WITH",
                                        "ENDS_WITH",
                                        "CONTAINS",
                                        "FULL_REGEXP",
                                        "PARTIAL_REGEXP"
                                      ]
                                    }
                                  },
                                  "value" : {
                                    "tittle" : "value",
                                    "type" : "string",
                                    "order" : 0
                                  },
                                  "caseSensitive" : {
                                    "tittle" : "caseSensitive",
                                    "type" : "boolean",
                                    "order" : 2
                                  }
                                },
                                "required" : ["filter_name", "value"]
                              },
                              {
                                "title" : "inListFilter",
                                "type" : "object",
                                "properties" : {
                                  "filter_name" : {
                                    "type" : "string",
                                    "const" : "inListFilter"
                                  },
                                  "values" : {
                                    "tittle" : "values",
                                    "type" : "array",
                                    "minItems" : 1,
                                    "order" : 0,
                                    "items" : {
                                      "type" : "string"
                                    }
                                  },
                                  "caseSensitive" : {
                                    "tittle" : "caseSensitive",
                                    "type" : "boolean",
                                    "order" : 1
                                  }
                                },
                                "required" : ["filter_name", "values"]
                              },
                              {
                                "title" : "numericFilter",
                                "type" : "object",
                                "properties" : {
                                  "filter_name" : {
                                    "type" : "string",
                                    "const" : "numericFilter"
                                  },
                                  "operation" : {
                                    "title" : "operation",
                                    "type" : "array",
                                    "order" : 1,
                                    "items" : {
                                      "title" : "ValidEnums",
                                      "enum" : [
                                        "OPERATION_UNSPECIFIED",
                                        "EQUAL",
                                        "LESS_THAN",
                                        "LESS_THAN_OR_EQUAL",
                                        "GREATER_THAN",
                                        "GREATER_THAN_OR_EQUAL"
                                      ]
                                    }
                                  },
                                  "value" : {
                                    "tittle" : "value",
                                    "type" : "object",
                                    "order" : 0,
                                    "oneOf" : [
                                      {
                                        "title" : "int64Value",
                                        "type" : "object",
                                        "properties" : {
                                          "value_type" : {
                                            "type" : "string",
                                            "const" : "int64Value"
                                          },
                                          "value" : {
                                            "type" : "string"
                                          }
                                        },
                                        "required" : [
                                          "value_type",
                                          "value"
                                        ]
                                      },
                                      {
                                        "title" : "doubleValue",
                                        "type" : "object",
                                        "properties" : {
                                          "value_type" : {
                                            "type" : "string",
                                            "const" : "doubleValue"
                                          },
                                          "value" : {
                                            "type" : "number"
                                          }
                                        },
                                        "required" : [
                                          "value_type",
                                          "value"
                                        ]
                                      }
                                    ]
                                  }
                                },
                                "required" : [
                                  "filter_name",
                                  "operation",
                                  "value"
                                ]
                              },
                              {
                                "title" : "betweenFilter",
                                "type" : "object",
                                "properties" : {
                                  "filter_name" : {
                                    "type" : "string",
                                    "const" : "betweenFilter"
                                  },
                                  "fromValue" : {
                                    "tittle" : "fromValue",
                                    "type" : "object",
                                    "order" : 0,
                                    "oneOf" : [
                                      {
                                        "title" : "int64Value",
                                        "type" : "object",
                                        "properties" : {
                                          "value_type" : {
                                            "type" : "string",
                                            "const" : "int64Value"
                                          },
                                          "value" : {
                                            "type" : "string"
                                          }
                                        },
                                        "required" : [
                                          "value_type",
                                          "value"
                                        ]
                                      },
                                      {
                                        "title" : "doubleValue",
                                        "type" : "object",
                                        "properties" : {
                                          "value_type" : {
                                            "type" : "string",
                                            "const" : "doubleValue"
                                          },
                                          "value" : {
                                            "type" : "number"
                                          }
                                        },
                                        "required" : [
                                          "value_type",
                                          "value"
                                        ]
                                      }
                                    ]
                                  },
                                  "toValue" : {
                                    "tittle" : "toValue",
                                    "type" : "object",
                                    "order" : 1,
                                    "oneOf" : [
                                      {
                                        "title" : "int64Value",
                                        "type" : "object",
                                        "properties" : {
                                          "value_type" : {
                                            "type" : "string",
                                            "const" : "int64Value"
                                          },
                                          "value" : {
                                            "type" : "string"
                                          }
                                        },
                                        "required" : [
                                          "value_type",
                                          "value"
                                        ]
                                      },
                                      {
                                        "title" : "doubleValue",
                                        "type" : "object",
                                        "properties" : {
                                          "value_type" : {
                                            "type" : "string",
                                            "const" : "doubleValue"
                                          },
                                          "value" : {
                                            "type" : "number"
                                          }
                                        },
                                        "required" : [
                                          "value_type",
                                          "value"
                                        ]
                                      }
                                    ]
                                  }
                                },
                                "required" : [
                                  "filter_name",
                                  "fromValue",
                                  "toValue"
                                ]
                              }
                            ]
                          }
                        },
                        "required" : [
                          "field_name",
                          "filter"
                        ]
                      }
                    }
                  },
                  "required" : [
                    "filter_type",
                    "expressions"
                  ]
                },
                {
                  "title" : "notExpression",
                  "type" : "object",
                  "description" : "The FilterExpression is NOT of notExpression.",
                  "properties" : {
                    "filter_type" : {
                      "type" : "string",
                      "const" : "notExpression",
                      "order" : 0
                    },
                    "expression" : {
                      "title" : "Expression",
                      "type" : "object",
                      "properties" : {
                          "field_name" : {
                            "title" : "fieldName",
                            "type" : "string",
                            "order" : 1
                          },
                          "filter" : {
                            "title" : "filter",
                            "type" : "object",
                            "order" : 2,
                            "oneOf" : [
                              {
                                "title" : "stringFilter",
                                "type" : "object",
                                "properties" : {
                                  "filter_name" : {
                                    "type" : "string",
                                    "const" : "stringFilter"
                                  },
                                  "matchType" : {
                                    "title" : "matchType",
                                    "type" : "array",
                                    "order" : 1,
                                    "items" : {
                                      "title" : "ValidEnums",
                                      "enum" : [
                                        "MATCH_TYPE_UNSPECIFIED",
                                        "EXACT",
                                        "BEGINS_WITH",
                                        "ENDS_WITH",
                                        "CONTAINS",
                                        "FULL_REGEXP",
                                        "PARTIAL_REGEXP"
                                      ]
                                    }
                                  },
                                  "value" : {
                                    "tittle" : "value",
                                    "type" : "string",
                                    "order" : 0
                                  },
                                  "caseSensitive" : {
                                    "tittle" : "caseSensitive",
                                    "type" : "boolean",
                                    "order" : 2
                                  }
                                },
                                "required" : ["filter_name", "value"]
                              },
                              {
                                "title" : "inListFilter",
                                "type" : "object",
                                "properties" : {
                                  "filter_name" : {
                                    "type" : "string",
                                    "const" : "inListFilter"
                                  },
                                  "values" : {
                                    "tittle" : "values",
                                    "type" : "array",
                                    "minItems" : 1,
                                    "order" : 0,
                                    "items" : {
                                      "type" : "string"
                                    }
                                  },
                                  "caseSensitive" : {
                                    "tittle" : "caseSensitive",
                                    "type" : "boolean",
                                    "order" : 1
                                  }
                                },
                                "required" : ["filter_name", "values"]
                              },
                              {
                                "title" : "numericFilter",
                                "type" : "object",
                                "properties" : {
                                  "filter_name" : {
                                    "type" : "string",
                                    "const" : "numericFilter"
                                  },
                                  "operation" : {
                                    "title" : "operation",
                                    "type" : "array",
                                    "order" : 1,
                                    "items" : {
                                      "title" : "ValidEnums",
                                      "enum" : [
                                        "OPERATION_UNSPECIFIED",
                                        "EQUAL",
                                        "LESS_THAN",
                                        "LESS_THAN_OR_EQUAL",
                                        "GREATER_THAN",
                                        "GREATER_THAN_OR_EQUAL"
                                      ]
                                    }
                                  },
                                  "value" : {
                                    "tittle" : "value",
                                    "type" : "object",
                                    "order" : 0,
                                    "oneOf" : [
                                      {
                                        "title" : "int64Value",
                                        "type" : "object",
                                        "properties" : {
                                          "value_type" : {
                                            "type" : "string",
                                            "const" : "int64Value"
                                          },
                                          "value" : {
                                            "type" : "string"
                                          }
                                        },
                                        "required" : [
                                          "value_type",
                                          "value"
                                        ]
                                      },
                                      {
                                        "title" : "doubleValue",
                                        "type" : "object",
                                        "properties" : {
                                          "value_type" : {
                                            "type" : "string",
                                            "const" : "doubleValue"
                                          },
                                          "value" : {
                                            "type" : "number"
                                          }
                                        },
                                        "required" : [
                                          "value_type",
                                          "value"
                                        ]
                                      }
                                    ]
                                  }
                                },
                                "required" : [
                                  "filter_name",
                                  "operation",
                                  "value"
                                ]
                              },
                              {
                                "title" : "betweenFilter",
                                "type" : "object",
                                "properties" : {
                                  "filter_name" : {
                                    "type" : "string",
                                    "const" : "betweenFilter"
                                  },
                                  "fromValue" : {
                                    "tittle" : "fromValue",
                                    "type" : "object",
                                    "order" : 0,
                                    "oneOf" : [
                                      {
                                        "title" : "int64Value",
                                        "type" : "object",
                                        "properties" : {
                                          "value_type" : {
                                            "type" : "string",
                                            "const" : "int64Value"
                                          },
                                          "value" : {
                                            "type" : "string"
                                          }
                                        },
                                        "required" : [
                                          "value_type",
                                          "value"
                                        ]
                                      },
                                      {
                                        "title" : "doubleValue",
                                        "type" : "object",
                                        "properties" : {
                                          "value_type" : {
                                            "type" : "string",
                                            "const" : "doubleValue"
                                          },
                                          "value" : {
                                            "type" : "number"
                                          }
                                        },
                                        "required" : [
                                          "value_type",
                                          "value"
                                        ]
                                      }
                                    ]
                                  },
                                  "toValue" : {
                                    "tittle" : "toValue",
                                    "type" : "object",
                                    "order" : 1,
                                    "oneOf" : [
                                      {
                                        "title" : "int64Value",
                                        "type" : "object",
                                        "properties" : {
                                          "value_type" : {
                                            "type" : "string",
                                            "const" : "int64Value"
                                          },
                                          "value" : {
                                            "type" : "string"
                                          }
                                        },
                                        "required" : [
                                          "value_type",
                                          "value"
                                        ]
                                      },
                                      {
                                        "title" : "doubleValue",
                                        "type" : "object",
                                        "properties" : {
                                          "value_type" : {
                                            "type" : "string",
                                            "const" : "doubleValue"
                                          },
                                          "value" : {
                                            "type" : "number"
                                          }
                                        },
                                        "required" : [
                                          "value_type",
                                          "value"
                                        ]
                                      }
                                    ]
                                  }
                                },
                                "required" : [
                                  "filter_name",
                                  "fromValue",
                                  "toValue"
                                ]
                              }
                            ]
                          }
                        },
                      "required" : [
                        "field_name",
                        "filter"
                      ]
                    }
                  }
                },
                {
                  "title" : "filter",
                  "type": "object",
                  "description" : "A primitive filter. In the same FilterExpression, all of the filter's field names need to be either all dimensions.",
                  "properties" : {
                    "filter_type" : {
                      "type" : "string",
                      "const" : "filter",
                      "order" : 0
                    },
                    "field_name" : {
                      "title" : "fieldName",
                      "type" : "string",
                      "order" : 1
                    },
                    "filter" : {
                      "title" : "filter",
                      "type" : "object",
                      "order" : 2,
                      "oneOf" : [
                              {
                                "title" : "stringFilter",
                                "type" : "object",
                                "properties" : {
                                  "filter_name" : {
                                    "type" : "string",
                                    "const" : "stringFilter"
                                  },
                                  "matchType" : {
                                    "title" : "matchType",
                                    "type" : "array",
                                    "order" : 1,
                                    "items" : {
                                      "title" : "ValidEnums",
                                      "enum" : [
                                        "MATCH_TYPE_UNSPECIFIED",
                                        "EXACT",
                                        "BEGINS_WITH",
                                        "ENDS_WITH",
                                        "CONTAINS",
                                        "FULL_REGEXP",
                                        "PARTIAL_REGEXP"
                                      ]
                                    }
                                  },
                                  "value" : {
                                    "tittle" : "value",
                                    "type" : "string",
                                    "order" : 0
                                  },
                                  "caseSensitive" : {
                                    "tittle" : "caseSensitive",
                                    "type" : "boolean",
                                    "order" : 2
                                  }
                                },
                                "required" : ["filter_name", "value"]
                              },
                              {
                                "title" : "inListFilter",
                                "type" : "object",
                                "properties" : {
                                  "filter_name" : {
                                    "type" : "string",
                                    "const" : "inListFilter"
                                  },
                                  "values" : {
                                    "tittle" : "values",
                                    "type" : "array",
                                    "minItems" : 1,
                                    "order" : 0,
                                    "items" : {
                                      "type" : "string"
                                    }
                                  },
                                  "caseSensitive" : {
                                    "tittle" : "caseSensitive",
                                    "type" : "boolean",
                                    "order" : 1
                                  }
                                },
                                "required" : ["filter_name", "values"]
                              },
                              {
                                "title" : "numericFilter",
                                "type" : "object",
                                "properties" : {
                                  "filter_name" : {
                                    "type" : "string",
                                    "const" : "numericFilter"
                                  },
                                  "operation" : {
                                    "title" : "operation",
                                    "type" : "array",
                                    "order" : 1,
                                    "items" : {
                                      "title" : "ValidEnums",
                                      "enum" : [
                                        "OPERATION_UNSPECIFIED",
                                        "EQUAL",
                                        "LESS_THAN",
                                        "LESS_THAN_OR_EQUAL",
                                        "GREATER_THAN",
                                        "GREATER_THAN_OR_EQUAL"
                                      ]
                                    }
                                  },
                                  "value" : {
                                    "tittle" : "value",
                                    "type" : "object",
                                    "order" : 0,
                                    "oneOf" : [
                                      {
                                        "title" : "int64Value",
                                        "type" : "object",
                                        "properties" : {
                                          "value_type" : {
                                            "type" : "string",
                                            "const" : "int64Value"
                                          },
                                          "value" : {
                                            "type" : "string"
                                          }
                                        },
                                        "required" : [
                                          "value_type",
                                          "value"
                                        ]
                                      },
                                      {
                                        "title" : "doubleValue",
                                        "type" : "object",
                                        "properties" : {
                                          "value_type" : {
                                            "type" : "string",
                                            "const" : "doubleValue"
                                          },
                                          "value" : {
                                            "type" : "number"
                                          }
                                        },
                                        "required" : [
                                          "value_type",
                                          "value"
                                        ]
                                      }
                                    ]
                                  }
                                },
                                "required" : [
                                  "filter_name",
                                  "operation",
                                  "value"
                                ]
                              },
                              {
                                "title" : "betweenFilter",
                                "type" : "object",
                                "properties" : {
                                  "filter_name" : {
                                    "type" : "string",
                                    "const" : "betweenFilter"
                                  },
                                  "fromValue" : {
                                    "tittle" : "fromValue",
                                    "type" : "object",
                                    "order" : 0,
                                    "oneOf" : [
                                      {
                                        "title" : "int64Value",
                                        "type" : "object",
                                        "properties" : {
                                          "value_type" : {
                                            "type" : "string",
                                            "const" : "int64Value"
                                          },
                                          "value" : {
                                            "type" : "string"
                                          }
                                        },
                                        "required" : [
                                          "value_type",
                                          "value"
                                        ]
                                      },
                                      {
                                        "title" : "doubleValue",
                                        "type" : "object",
                                        "properties" : {
                                          "value_type" : {
                                            "type" : "string",
                                            "const" : "doubleValue"
                                          },
                                          "value" : {
                                            "type" : "number"
                                          }
                                        },
                                        "required" : [
                                          "value_type",
                                          "value"
                                        ]
                                      }
                                    ]
                                  },
                                  "toValue" : {
                                    "tittle" : "toValue",
                                    "type" : "object",
                                    "order" : 1,
                                    "oneOf" : [
                                      {
                                        "title" : "int64Value",
                                        "type" : "object",
                                        "properties" : {
                                          "value_type" : {
                                            "type" : "string",
                                            "const" : "int64Value"
                                          },
                                          "value" : {
                                            "type" : "string"
                                          }
                                        },
                                        "required" : [
                                          "value_type",
                                          "value"
                                        ]
                                      },
                                      {
                                        "title" : "doubleValue",
                                        "type" : "object",
                                        "properties" : {
                                          "value_type" : {
                                            "type" : "string",
                                            "const" : "doubleValue"
                                          },
                                          "value" : {
                                            "type" : "number"
                                          }
                                        },
                                        "required" : [
                                          "value_type",
                                          "value"
                                        ]
                                      }
                                    ]
                                  }
                                },
                                "required" : [
                                  "filter_name",
                                  "fromValue",
                                  "toValue"
                                ]
                              }
                            ]
                    }
                  },
                  "required" : [
                    "field_name",
                    "filter"
                  ]
                }
              ]
            },
            "metricFilter" : {
              "title" : "Metrics filter",
              "description" : "Metrics filter",
              "type" : "object",
              "order" : 4,
              "oneOf" : [
                {
                  "title" : "andGroup",
                  "description" : "The FilterExpressions in andGroup have an AND relationship.",
                  "type" : "object",
                  "properties" : {
                    "filter_type" : {
                      "type" : "string",
                      "const" : "andGroup",
                      "order" : 0
                    },
                    "expressions" : {
                      "title" : "Expressions",
                      "type" : "array",
                      "order" : 1,
                      "items" : {
                        "title" : "Expression",
                        "type" : "object",
                        "properties" : {
                          "field_name" : {
                            "title" : "fieldName",
                            "type" : "string",
                            "order" : 1
                          },
                          "filter" : {
                            "title" : "filter",
                            "type" : "object",
                            "order" : 2,
                            "oneOf" : [
                              {
                                "title" : "stringFilter",
                                "type" : "object",
                                "properties" : {
                                  "filter_name" : {
                                    "type" : "string",
                                    "const" : "stringFilter"
                                  },
                                  "matchType" : {
                                    "title" : "matchType",
                                    "type" : "array",
                                    "order" : 1,
                                    "items" : {
                                      "title" : "ValidEnums",
                                      "enum" : [
                                        "MATCH_TYPE_UNSPECIFIED",
                                        "EXACT",
                                        "BEGINS_WITH",
                                        "ENDS_WITH",
                                        "CONTAINS",
                                        "FULL_REGEXP",
                                        "PARTIAL_REGEXP"
                                      ]
                                    }
                                  },
                                  "value" : {
                                    "tittle" : "value",
                                    "type" : "string",
                                    "order" : 0
                                  },
                                  "caseSensitive" : {
                                    "tittle" : "caseSensitive",
                                    "type" : "boolean",
                                    "order" : 2
                                  }
                                },
                                "required" : ["filter_name", "value"]
                              },
                              {
                                "title" : "inListFilter",
                                "type" : "object",
                                "properties" : {
                                  "filter_name" : {
                                    "type" : "string",
                                    "const" : "inListFilter"
                                  },
                                  "values" : {
                                    "tittle" : "values",
                                    "type" : "array",
                                    "minItems" : 1,
                                    "order" : 0,
                                    "items" : {
                                      "type" : "string"
                                    }
                                  },
                                  "caseSensitive" : {
                                    "tittle" : "caseSensitive",
                                    "type" : "boolean",
                                    "order" : 1
                                  }
                                },
                                "required" : ["filter_name", "values"]
                              },
                              {
                                "title" : "numericFilter",
                                "type" : "object",
                                "properties" : {
                                  "filter_name" : {
                                    "type" : "string",
                                    "const" : "numericFilter"
                                  },
                                  "operation" : {
                                    "title" : "operation",
                                    "type" : "array",
                                    "order" : 1,
                                    "items" : {
                                      "title" : "ValidEnums",
                                      "enum" : [
                                        "OPERATION_UNSPECIFIED",
                                        "EQUAL",
                                        "LESS_THAN",
                                        "LESS_THAN_OR_EQUAL",
                                        "GREATER_THAN",
                                        "GREATER_THAN_OR_EQUAL"
                                      ]
                                    }
                                  },
                                  "value" : {
                                    "tittle" : "value",
                                    "type" : "object",
                                    "order" : 0,
                                    "oneOf" : [
                                      {
                                        "title" : "int64Value",
                                        "type" : "object",
                                        "properties" : {
                                          "value_type" : {
                                            "type" : "string",
                                            "const" : "int64Value"
                                          },
                                          "value" : {
                                            "type" : "string"
                                          }
                                        },
                                        "required" : [
                                          "value_type",
                                          "value"
                                        ]
                                      },
                                      {
                                        "title" : "doubleValue",
                                        "type" : "object",
                                        "properties" : {
                                          "value_type" : {
                                            "type" : "string",
                                            "const" : "doubleValue"
                                          },
                                          "value" : {
                                            "type" : "number"
                                          }
                                        },
                                        "required" : [
                                          "value_type",
                                          "value"
                                        ]
                                      }
                                    ]
                                  }
                                },
                                "required" : [
                                  "filter_name",
                                  "operation",
                                  "value"
                                ]
                              },
                              {
                                "title" : "betweenFilter",
                                "type" : "object",
                                "properties" : {
                                  "filter_name" : {
                                    "type" : "string",
                                    "const" : "betweenFilter"
                                  },
                                  "fromValue" : {
                                    "tittle" : "fromValue",
                                    "type" : "object",
                                    "order" : 0,
                                    "oneOf" : [
                                      {
                                        "title" : "int64Value",
                                        "type" : "object",
                                        "properties" : {
                                          "value_type" : {
                                            "type" : "string",
                                            "const" : "int64Value"
                                          },
                                          "value" : {
                                            "type" : "string"
                                          }
                                        },
                                        "required" : [
                                          "value_type",
                                          "value"
                                        ]
                                      },
                                      {
                                        "title" : "doubleValue",
                                        "type" : "object",
                                        "properties" : {
                                          "value_type" : {
                                            "type" : "string",
                                            "const" : "doubleValue"
                                          },
                                          "value" : {
                                            "type" : "number"
                                          }
                                        },
                                        "required" : [
                                          "value_type",
                                          "value"
                                        ]
                                      }
                                    ]
                                  },
                                  "toValue" : {
                                    "tittle" : "toValue",
                                    "type" : "object",
                                    "order" : 1,
                                    "oneOf" : [
                                      {
                                        "title" : "int64Value",
                                        "type" : "object",
                                        "properties" : {
                                          "value_type" : {
                                            "type" : "string",
                                            "const" : "int64Value"
                                          },
                                          "value" : {
                                            "type" : "string"
                                          }
                                        },
                                        "required" : [
                                          "value_type",
                                          "value"
                                        ]
                                      },
                                      {
                                        "title" : "doubleValue",
                                        "type" : "object",
                                        "properties" : {
                                          "value_type" : {
                                            "type" : "string",
                                            "const" : "doubleValue"
                                          },
                                          "value" : {
                                            "type" : "number"
                                          }
                                        },
                                        "required" : [
                                          "value_type",
                                          "value"
                                        ]
                                      }
                                    ]
                                  }
                                },
                                "required" : [
                                  "filter_name",
                                  "fromValue",
                                  "toValue"
                                ]
                              }
                            ]
                          }
                        },
                        "required" : [
                          "field_name",
                          "filter"
                        ]
                      }
                    }
                  },
                  "required" : [
                    "filter_type",
                    "expressions"
                  ]
                },
                {
                  "title" : "orGroup",
                  "type" : "object",
                  "description" : "The FilterExpressions in orGroup have an OR relationship.",
                  "properties" : {
                    "filter_type" : {
                      "type" : "string",
                      "const" : "orGroup",
                      "order" : 0
                    },
                    "expressions" : {
                      "title" : "Expressions",
                      "type" : "array",
                      "order" : 1,
                      "items" : {
                        "title" : "Expression",
                        "type" : "object",
                        "properties" : {
                          "field_name" : {
                            "title" : "fieldName",
                            "type" : "string",
                            "order" : 1
                          },
                          "filter" : {
                            "title" : "filter",
                            "type" : "object",
                            "order" : 2,
                            "oneOf" : [
                              {
                                "title" : "stringFilter",
                                "type" : "object",
                                "properties" : {
                                  "filter_name" : {
                                    "type" : "string",
                                    "const" : "stringFilter"
                                  },
                                  "matchType" : {
                                    "title" : "matchType",
                                    "type" : "array",
                                    "order" : 1,
                                    "items" : {
                                      "title" : "ValidEnums",
                                      "enum" : [
                                        "MATCH_TYPE_UNSPECIFIED",
                                        "EXACT",
                                        "BEGINS_WITH",
                                        "ENDS_WITH",
                                        "CONTAINS",
                                        "FULL_REGEXP",
                                        "PARTIAL_REGEXP"
                                      ]
                                    }
                                  },
                                  "value" : {
                                    "tittle" : "value",
                                    "type" : "string",
                                    "order" : 0
                                  },
                                  "caseSensitive" : {
                                    "tittle" : "caseSensitive",
                                    "type" : "boolean",
                                    "order" : 2
                                  }
                                },
                                "required" : ["filter_name", "value"]
                              },
                              {
                                "title" : "inListFilter",
                                "type" : "object",
                                "properties" : {
                                  "filter_name" : {
                                    "type" : "string",
                                    "const" : "inListFilter"
                                  },
                                  "values" : {
                                    "tittle" : "values",
                                    "type" : "array",
                                    "minItems" : 1,
                                    "order" : 0,
                                    "items" : {
                                      "type" : "string"
                                    }
                                  },
                                  "caseSensitive" : {
                                    "tittle" : "caseSensitive",
                                    "type" : "boolean",
                                    "order" : 1
                                  }
                                },
                                "required" : ["filter_name", "values"]
                              },
                              {
                                "title" : "numericFilter",
                                "type" : "object",
                                "properties" : {
                                  "filter_name" : {
                                    "type" : "string",
                                    "const" : "numericFilter"
                                  },
                                  "operation" : {
                                    "title" : "operation",
                                    "type" : "array",
                                    "order" : 1,
                                    "items" : {
                                      "title" : "ValidEnums",
                                      "enum" : [
                                        "OPERATION_UNSPECIFIED",
                                        "EQUAL",
                                        "LESS_THAN",
                                        "LESS_THAN_OR_EQUAL",
                                        "GREATER_THAN",
                                        "GREATER_THAN_OR_EQUAL"
                                      ]
                                    }
                                  },
                                  "value" : {
                                    "tittle" : "value",
                                    "type" : "object",
                                    "order" : 0,
                                    "oneOf" : [
                                      {
                                        "title" : "int64Value",
                                        "type" : "object",
                                        "properties" : {
                                          "value_type" : {
                                            "type" : "string",
                                            "const" : "int64Value"
                                          },
                                          "value" : {
                                            "type" : "string"
                                          }
                                        },
                                        "required" : [
                                          "value_type",
                                          "value"
                                        ]
                                      },
                                      {
                                        "title" : "doubleValue",
                                        "type" : "object",
                                        "properties" : {
                                          "value_type" : {
                                            "type" : "string",
                                            "const" : "doubleValue"
                                          },
                                          "value" : {
                                            "type" : "number"
                                          }
                                        },
                                        "required" : [
                                          "value_type",
                                          "value"
                                        ]
                                      }
                                    ]
                                  }
                                },
                                "required" : [
                                  "filter_name",
                                  "operation",
                                  "value"
                                ]
                              },
                              {
                                "title" : "betweenFilter",
                                "type" : "object",
                                "properties" : {
                                  "filter_name" : {
                                    "type" : "string",
                                    "const" : "betweenFilter"
                                  },
                                  "fromValue" : {
                                    "tittle" : "fromValue",
                                    "type" : "object",
                                    "order" : 0,
                                    "oneOf" : [
                                      {
                                        "title" : "int64Value",
                                        "type" : "object",
                                        "properties" : {
                                          "value_type" : {
                                            "type" : "string",
                                            "const" : "int64Value"
                                          },
                                          "value" : {
                                            "type" : "string"
                                          }
                                        },
                                        "required" : [
                                          "value_type",
                                          "value"
                                        ]
                                      },
                                      {
                                        "title" : "doubleValue",
                                        "type" : "object",
                                        "properties" : {
                                          "value_type" : {
                                            "type" : "string",
                                            "const" : "doubleValue"
                                          },
                                          "value" : {
                                            "type" : "number"
                                          }
                                        },
                                        "required" : [
                                          "value_type",
                                          "value"
                                        ]
                                      }
                                    ]
                                  },
                                  "toValue" : {
                                    "tittle" : "toValue",
                                    "type" : "object",
                                    "order" : 1,
                                    "oneOf" : [
                                      {
                                        "title" : "int64Value",
                                        "type" : "object",
                                        "properties" : {
                                          "value_type" : {
                                            "type" : "string",
                                            "const" : "int64Value"
                                          },
                                          "value" : {
                                            "type" : "string"
                                          }
                                        },
                                        "required" : [
                                          "value_type",
                                          "value"
                                        ]
                                      },
                                      {
                                        "title" : "doubleValue",
                                        "type" : "object",
                                        "properties" : {
                                          "value_type" : {
                                            "type" : "string",
                                            "const" : "doubleValue"
                                          },
                                          "value" : {
                                            "type" : "number"
                                          }
                                        },
                                        "required" : [
                                          "value_type",
                                          "value"
                                        ]
                                      }
                                    ]
                                  }
                                },
                                "required" : [
                                  "filter_name",
                                  "fromValue",
                                  "toValue"
                                ]
                              }
                            ]
                          }
                        },
                        "required" : [
                          "field_name",
                          "filter"
                        ]
                      }
                    }
                  },
                  "required" : [
                    "filter_type",
                    "expressions"
                  ]
                },
                {
                  "title" : "notExpression",
                  "type" : "object",
                  "description" : "The FilterExpression is NOT of notExpression.",
                  "properties" : {
                    "filter_type" : {
                      "type" : "string",
                      "const" : "notExpression",
                      "order" : 0
                    },
                    "expression" : {
                      "title" : "Expression",
                      "type" : "object",
                      "properties" : {
                          "field_name" : {
                            "title" : "fieldName",
                            "type" : "string",
                            "order" : 1
                          },
                          "filter" : {
                            "title" : "filter",
                            "type" : "object",
                            "order" : 2,
                            "oneOf" : [
                              {
                                "title" : "stringFilter",
                                "type" : "object",
                                "properties" : {
                                  "filter_name" : {
                                    "type" : "string",
                                    "const" : "stringFilter"
                                  },
                                  "matchType" : {
                                    "title" : "matchType",
                                    "type" : "array",
                                    "order" : 1,
                                    "items" : {
                                      "title" : "ValidEnums",
                                      "enum" : [
                                        "MATCH_TYPE_UNSPECIFIED",
                                        "EXACT",
                                        "BEGINS_WITH",
                                        "ENDS_WITH",
                                        "CONTAINS",
                                        "FULL_REGEXP",
                                        "PARTIAL_REGEXP"
                                      ]
                                    }
                                  },
                                  "value" : {
                                    "tittle" : "value",
                                    "type" : "string",
                                    "order" : 0
                                  },
                                  "caseSensitive" : {
                                    "tittle" : "caseSensitive",
                                    "type" : "boolean",
                                    "order" : 2
                                  }
                                },
                                "required" : ["filter_name", "value"]
                              },
                              {
                                "title" : "inListFilter",
                                "type" : "object",
                                "properties" : {
                                  "filter_name" : {
                                    "type" : "string",
                                    "const" : "inListFilter"
                                  },
                                  "values" : {
                                    "tittle" : "values",
                                    "type" : "array",
                                    "minItems" : 1,
                                    "order" : 0,
                                    "items" : {
                                      "type" : "string"
                                    }
                                  },
                                  "caseSensitive" : {
                                    "tittle" : "caseSensitive",
                                    "type" : "boolean",
                                    "order" : 1
                                  }
                                },
                                "required" : ["filter_name", "values"]
                              },
                              {
                                "title" : "numericFilter",
                                "type" : "object",
                                "properties" : {
                                  "filter_name" : {
                                    "type" : "string",
                                    "const" : "numericFilter"
                                  },
                                  "operation" : {
                                    "title" : "operation",
                                    "type" : "array",
                                    "order" : 1,
                                    "items" : {
                                      "title" : "ValidEnums",
                                      "enum" : [
                                        "OPERATION_UNSPECIFIED",
                                        "EQUAL",
                                        "LESS_THAN",
                                        "LESS_THAN_OR_EQUAL",
                                        "GREATER_THAN",
                                        "GREATER_THAN_OR_EQUAL"
                                      ]
                                    }
                                  },
                                  "value" : {
                                    "tittle" : "value",
                                    "type" : "object",
                                    "order" : 0,
                                    "oneOf" : [
                                      {
                                        "title" : "int64Value",
                                        "type" : "object",
                                        "properties" : {
                                          "value_type" : {
                                            "type" : "string",
                                            "const" : "int64Value"
                                          },
                                          "value" : {
                                            "type" : "string"
                                          }
                                        },
                                        "required" : [
                                          "value_type",
                                          "value"
                                        ]
                                      },
                                      {
                                        "title" : "doubleValue",
                                        "type" : "object",
                                        "properties" : {
                                          "value_type" : {
                                            "type" : "string",
                                            "const" : "doubleValue"
                                          },
                                          "value" : {
                                            "type" : "number"
                                          }
                                        },
                                        "required" : [
                                          "value_type",
                                          "value"
                                        ]
                                      }
                                    ]
                                  }
                                },
                                "required" : [
                                  "filter_name",
                                  "operation",
                                  "value"
                                ]
                              },
                              {
                                "title" : "betweenFilter",
                                "type" : "object",
                                "properties" : {
                                  "filter_name" : {
                                    "type" : "string",
                                    "const" : "betweenFilter"
                                  },
                                  "fromValue" : {
                                    "tittle" : "fromValue",
                                    "type" : "object",
                                    "order" : 0,
                                    "oneOf" : [
                                      {
                                        "title" : "int64Value",
                                        "type" : "object",
                                        "properties" : {
                                          "value_type" : {
                                            "type" : "string",
                                            "const" : "int64Value"
                                          },
                                          "value" : {
                                            "type" : "string"
                                          }
                                        },
                                        "required" : [
                                          "value_type",
                                          "value"
                                        ]
                                      },
                                      {
                                        "title" : "doubleValue",
                                        "type" : "object",
                                        "properties" : {
                                          "value_type" : {
                                            "type" : "string",
                                            "const" : "doubleValue"
                                          },
                                          "value" : {
                                            "type" : "number"
                                          }
                                        },
                                        "required" : [
                                          "value_type",
                                          "value"
                                        ]
                                      }
                                    ]
                                  },
                                  "toValue" : {
                                    "tittle" : "toValue",
                                    "type" : "object",
                                    "order" : 1,
                                    "oneOf" : [
                                      {
                                        "title" : "int64Value",
                                        "type" : "object",
                                        "properties" : {
                                          "value_type" : {
                                            "type" : "string",
                                            "const" : "int64Value"
                                          },
                                          "value" : {
                                            "type" : "string"
                                          }
                                        },
                                        "required" : [
                                          "value_type",
                                          "value"
                                        ]
                                      },
                                      {
                                        "title" : "doubleValue",
                                        "type" : "object",
                                        "properties" : {
                                          "value_type" : {
                                            "type" : "string",
                                            "const" : "doubleValue"
                                          },
                                          "value" : {
                                            "type" : "number"
                                          }
                                        },
                                        "required" : [
                                          "value_type",
                                          "value"
                                        ]
                                      }
                                    ]
                                  }
                                },
                                "required" : [
                                  "filter_name",
                                  "fromValue",
                                  "toValue"
                                ]
                              }
                            ]
                          }
                        },
                      "required" : [
                        "field_name",
                        "filter"
                      ]
                    }
                  }
                },
                {
                  "title" : "filter",
                  "type": "object",
                  "description" : "A primitive filter. In the same FilterExpression, all of the filter's field names need to be either all metrics.",
                  "properties" : {
                    "filter_type" : {
                      "type" : "string",
                      "const" : "filter",
                      "order" : 0
                    },
                    "field_name" : {
                      "title" : "fieldName",
                      "type" : "string",
                      "order" : 1
                    },
                    "filter" : {
                      "title" : "filter",
                      "type" : "object",
                      "order" : 2,
                      "oneOf" : [
                              {
                                "title" : "stringFilter",
                                "type" : "object",
                                "properties" : {
                                  "filter_name" : {
                                    "type" : "string",
                                    "const" : "stringFilter"
                                  },
                                  "matchType" : {
                                    "title" : "matchType",
                                    "type" : "array",
                                    "order" : 1,
                                    "items" : {
                                      "title" : "ValidEnums",
                                      "enum" : [
                                        "MATCH_TYPE_UNSPECIFIED",
                                        "EXACT",
                                        "BEGINS_WITH",
                                        "ENDS_WITH",
                                        "CONTAINS",
                                        "FULL_REGEXP",
                                        "PARTIAL_REGEXP"
                                      ]
                                    }
                                  },
                                  "value" : {
                                    "tittle" : "value",
                                    "type" : "string",
                                    "order" : 0
                                  },
                                  "caseSensitive" : {
                                    "tittle" : "caseSensitive",
                                    "type" : "boolean",
                                    "order" : 2
                                  }
                                },
                                "required" : ["filter_name", "value"]
                              },
                              {
                                "title" : "inListFilter",
                                "type" : "object",
                                "properties" : {
                                  "filter_name" : {
                                    "type" : "string",
                                    "const" : "inListFilter"
                                  },
                                  "values" : {
                                    "tittle" : "values",
                                    "type" : "array",
                                    "minItems" : 1,
                                    "order" : 0,
                                    "items" : {
                                      "type" : "string"
                                    }
                                  },
                                  "caseSensitive" : {
                                    "tittle" : "caseSensitive",
                                    "type" : "boolean",
                                    "order" : 1
                                  }
                                },
                                "required" : ["filter_name", "values"]
                              },
                              {
                                "title" : "numericFilter",
                                "type" : "object",
                                "properties" : {
                                  "filter_name" : {
                                    "type" : "string",
                                    "const" : "numericFilter"
                                  },
                                  "operation" : {
                                    "title" : "operation",
                                    "type" : "array",
                                    "order" : 1,
                                    "items" : {
                                      "title" : "ValidEnums",
                                      "enum" : [
                                        "OPERATION_UNSPECIFIED",
                                        "EQUAL",
                                        "LESS_THAN",
                                        "LESS_THAN_OR_EQUAL",
                                        "GREATER_THAN",
                                        "GREATER_THAN_OR_EQUAL"
                                      ]
                                    }
                                  },
                                  "value" : {
                                    "tittle" : "value",
                                    "type" : "object",
                                    "order" : 0,
                                    "oneOf" : [
                                      {
                                        "title" : "int64Value",
                                        "type" : "object",
                                        "properties" : {
                                          "value_type" : {
                                            "type" : "string",
                                            "const" : "int64Value"
                                          },
                                          "value" : {
                                            "type" : "string"
                                          }
                                        },
                                        "required" : [
                                          "value_type",
                                          "value"
                                        ]
                                      },
                                      {
                                        "title" : "doubleValue",
                                        "type" : "object",
                                        "properties" : {
                                          "value_type" : {
                                            "type" : "string",
                                            "const" : "doubleValue"
                                          },
                                          "value" : {
                                            "type" : "number"
                                          }
                                        },
                                        "required" : [
                                          "value_type",
                                          "value"
                                        ]
                                      }
                                    ]
                                  }
                                },
                                "required" : [
                                  "filter_name",
                                  "operation",
                                  "value"
                                ]
                              },
                              {
                                "title" : "betweenFilter",
                                "type" : "object",
                                "properties" : {
                                  "filter_name" : {
                                    "type" : "string",
                                    "const" : "betweenFilter"
                                  },
                                  "fromValue" : {
                                    "tittle" : "fromValue",
                                    "type" : "object",
                                    "order" : 0,
                                    "oneOf" : [
                                      {
                                        "title" : "int64Value",
                                        "type" : "object",
                                        "properties" : {
                                          "value_type" : {
                                            "type" : "string",
                                            "const" : "int64Value"
                                          },
                                          "value" : {
                                            "type" : "string"
                                          }
                                        },
                                        "required" : [
                                          "value_type",
                                          "value"
                                        ]
                                      },
                                      {
                                        "title" : "doubleValue",
                                        "type" : "object",
                                        "properties" : {
                                          "value_type" : {
                                            "type" : "string",
                                            "const" : "doubleValue"
                                          },
                                          "value" : {
                                            "type" : "number"
                                          }
                                        },
                                        "required" : [
                                          "value_type",
                                          "value"
                                        ]
                                      }
                                    ]
                                  },
                                  "toValue" : {
                                    "tittle" : "toValue",
                                    "type" : "object",
                                    "order" : 1,
                                    "oneOf" : [
                                      {
                                        "title" : "int64Value",
                                        "type" : "object",
                                        "properties" : {
                                          "value_type" : {
                                            "type" : "string",
                                            "const" : "int64Value"
                                          },
                                          "value" : {
                                            "type" : "string"
                                          }
                                        },
                                        "required" : [
                                          "value_type",
                                          "value"
                                        ]
                                      },
                                      {
                                        "title" : "doubleValue",
                                        "type" : "object",
                                        "properties" : {
                                          "value_type" : {
                                            "type" : "string",
                                            "const" : "doubleValue"
                                          },
                                          "value" : {
                                            "type" : "number"
                                          }
                                        },
                                        "required" : [
                                          "value_type",
                                          "value"
                                        ]
                                      }
                                    ]
                                  }
                                },
                                "required" : [
                                  "filter_name",
                                  "fromValue",
                                  "toValue"
                                ]
                              }
                            ]
                    }
                  },
                  "required" : [
                    "field_name",
                    "filter"
                  ]
                }
              ]
            }
          },
          "required" : [
            "name",
            "dimensions",
            "metrics"
          ]
        }
      },
      "window_in_days" : {
        "type" : "integer",
        "title" : "Data Request Interval (Days)",
        "description" : "The interval in days for each data request made to the Google Analytics API. A larger value speeds up data sync, but increases the chance of data sampling, which may result in inaccuracies. We recommend a value of 1 to minimize sampling, unless speed is an absolute priority over accuracy. Acceptable values range from 1 to 364. Does not apply to custom Cohort reports. More information is available in <a href=\"https://docs.airbyte.com/integrations/sources/google-analytics-data-api\">the documentation</a>.",
        "examples" : [
          30,
          60,
          90,
          120,
          200,
          364
        ],
        "minimum" : 1,
        "maximum" : 364,
        "default" : 1,
        "order" : 5
      }
    }
  },
  "advanced_auth" : {
    "auth_flow_type" : "oauth2.0",
    "predicate_key" : [
      "credentials",
      "auth_type"
    ],
    "predicate_value" : "Client",
    "oauth_config_specification" : {
      "complete_oauth_output_specification" : {
        "type" : "object",
        "properties" : {
          "access_token" : {
            "type" : "string",
            "path_in_connector_config" : [
              "credentials",
              "access_token"
            ]
          },
          "refresh_token" : {
            "type" : "string",
            "path_in_connector_config" : [
              "credentials",
              "refresh_token"
            ]
          }
        }
      },
      "complete_oauth_server_input_specification" : {
        "type" : "object",
        "properties" : {
          "client_id" : {
            "type" : "string"
          },
          "client_secret" : {
            "type" : "string"
          }
        }
      },
      "complete_oauth_server_output_specification" : {
        "type" : "object",
        "properties" : {
          "client_id" : {
            "type" : "string",
            "path_in_connector_config" : [
              "credentials",
              "client_id"
            ]
          },
          "client_secret" : {
            "type" : "string",
            "path_in_connector_config" : [
              "credentials",
              "client_secret"
            ]
          }
        }
      }
    }
  }
}<|MERGE_RESOLUTION|>--- conflicted
+++ resolved
@@ -1,23 +1,4 @@
 {
-<<<<<<< HEAD
-  "documentationUrl" : "https://docs.airbyte.com/integrations/sources/google-analytics-data-api",
-  "connectionSpecification" : {
-    "$schema" : "https://json-schema.org/draft-07/schema#",
-    "title" : "Google Analytics (Data API) Spec",
-    "type" : "object",
-    "required" : [
-      "property_ids",
-      "date_ranges_start_date"
-    ],
-    "additionalProperties" : true,
-    "properties" : {
-      "credentials" : {
-        "order" : 0,
-        "type" : "object",
-        "title" : "Credentials",
-        "description" : "Credentials for the service",
-        "oneOf" : [
-=======
   "documentationUrl": "https://docs.airbyte.com/integrations/sources/google-analytics-data-api",
   "connectionSpecification": {
     "$schema": "https://json-schema.org/draft-07/schema#",
@@ -32,7 +13,6 @@
         "title": "Credentials",
         "description": "Credentials for the service",
         "oneOf": [
->>>>>>> a984b753
           {
             "title" : "Authenticate via Google (Oauth)",
             "type" : "object",
