{
  "documentationUrl": "https://docs.airbyte.com/integrations/sources/google-analytics-v4",
  "connectionSpecification": {
    "$schema": "http://json-schema.org/draft-07/schema#",
    "title": "Google Analytics 4 (GA4) Spec",
    "type": "object",
    "required": ["property_id", "date_ranges_start_date"],
    "additionalProperties": true,
    "properties": {
<<<<<<< HEAD
=======
      "property_id": {
        "type": "string",
        "title": "Property ID",
        "order": 1
      },
>>>>>>> dd83c617
      "credentials": {
        "order": 0,
        "type": "object",
        "title": "Credentials",
        "oneOf": [
          {
            "title": "Authenticate via Google (Oauth)",
            "type": "object",
            "required": ["client_id", "client_secret", "refresh_token"],
            "properties": {
              "auth_type": {
                "type": "string",
                "const": "Client",
                "order": 0
              },
              "client_id": {
                "title": "Client ID",
                "type": "string",
<<<<<<< HEAD
                "description": "The Client ID of your Google Analytics developer application.",
=======
                "airbyte_secret": true,
>>>>>>> dd83c617
                "order": 1
              },
              "client_secret": {
                "title": "Client Secret",
                "type": "string",
                "airbyte_secret": true,
                "order": 2
              },
              "refresh_token": {
                "title": "Refresh Token",
                "type": "string",
                "airbyte_secret": true,
                "order": 3
              },
              "access_token": {
                "title": "Access Token",
                "type": "string",
                "airbyte_secret": true,
                "order": 4
              }
            }
          },
          {
            "type": "object",
            "title": "Service Account Key Authentication",
            "required": ["credentials_json"],
            "properties": {
              "auth_type": {
                "type": "string",
                "const": "Service",
                "order": 0
              },
              "credentials_json": {
                "title": "Service Account JSON Key",
                "type": "string",
                "examples": [
                  "{ \"type\": \"service_account\", \"project_id\": YOUR_PROJECT_ID, \"private_key_id\": YOUR_PRIVATE_KEY, ... }"
                ],
                "airbyte_secret": true,
                "order": 1
              }
            }
          }
        ]
      },
      "property_id": {
        "type": "string",
        "title": "Property ID",
        "description": "A Google Analytics GA4 property identifier whose events are tracked. Specified in the URL path and not the body",
        "order": 1
      },
      "date_ranges_start_date": {
        "type": "string",
<<<<<<< HEAD
        "title": "Start Date",
        "description": "The start date from which to replicate report data in the format YYYY-MM-DD. Data generated before this date will not be included in the report.",
        "format": "date",
=======
        "title": "Date Range Start Date",
        "examples": ["2022-11-25"],
>>>>>>> dd83c617
        "order": 2
      },
      "custom_reports": {
        "order": 3,
        "type": "string",
<<<<<<< HEAD
        "title": "Custom Reports",
        "description": "A JSON array describing the custom reports you want to sync from Google Analytics. See <a href=\"https://docs.airbyte.com/integrations/sources/google-analytics-v4/#custom-reports\">the docs</a> for more information about the exact format you can use to fill out this field."
=======
        "title": "Custom Reports"
>>>>>>> dd83c617
      },
      "window_in_days": {
        "type": "integer",
        "title": "Data request time increment in days",
<<<<<<< HEAD
        "description": "The time increment used by the connector when requesting data from the Google Analytics API. More information is available in the <a href=\"https://docs.airbyte.com/integrations/sources/google-analytics-v4/#sampling-in-reports\">the docs</a>. The bigger this value is, the faster the sync will be, but the more likely that sampling will be applied to your data, potentially causing inaccuracies in the returned results. We recommend setting this to 1 unless you have a hard requirement to make the sync faster at the expense of accuracy. The minimum allowed value for this field is 1, and the maximum is 364.",
=======
>>>>>>> dd83c617
        "examples": [30, 60, 90, 120, 200, 364],
        "minimum": 1,
        "maximum": 364,
        "default": 1,
        "order": 4
      }
    }
  },
  "authSpecification": {
    "auth_type": "oauth2.0",
    "oauth2Specification": {
      "rootObject": ["credentials", 0],
      "oauthFlowInitParameters": [["client_id"], ["client_secret"]],
      "oauthFlowOutputParameters": [["access_token"], ["refresh_token"]]
    }
  }
}<|MERGE_RESOLUTION|>--- conflicted
+++ resolved
@@ -7,14 +7,11 @@
     "required": ["property_id", "date_ranges_start_date"],
     "additionalProperties": true,
     "properties": {
-<<<<<<< HEAD
-=======
       "property_id": {
         "type": "string",
         "title": "Property ID",
         "order": 1
       },
->>>>>>> dd83c617
       "credentials": {
         "order": 0,
         "type": "object",
@@ -33,11 +30,7 @@
               "client_id": {
                 "title": "Client ID",
                 "type": "string",
-<<<<<<< HEAD
-                "description": "The Client ID of your Google Analytics developer application.",
-=======
                 "airbyte_secret": true,
->>>>>>> dd83c617
                 "order": 1
               },
               "client_secret": {
@@ -76,48 +69,26 @@
                 "examples": [
                   "{ \"type\": \"service_account\", \"project_id\": YOUR_PROJECT_ID, \"private_key_id\": YOUR_PRIVATE_KEY, ... }"
                 ],
-                "airbyte_secret": true,
-                "order": 1
+                "airbyte_secret": true
               }
             }
           }
         ]
       },
-      "property_id": {
-        "type": "string",
-        "title": "Property ID",
-        "description": "A Google Analytics GA4 property identifier whose events are tracked. Specified in the URL path and not the body",
-        "order": 1
-      },
       "date_ranges_start_date": {
         "type": "string",
-<<<<<<< HEAD
-        "title": "Start Date",
-        "description": "The start date from which to replicate report data in the format YYYY-MM-DD. Data generated before this date will not be included in the report.",
-        "format": "date",
-=======
         "title": "Date Range Start Date",
         "examples": ["2022-11-25"],
->>>>>>> dd83c617
         "order": 2
       },
       "custom_reports": {
         "order": 3,
         "type": "string",
-<<<<<<< HEAD
-        "title": "Custom Reports",
-        "description": "A JSON array describing the custom reports you want to sync from Google Analytics. See <a href=\"https://docs.airbyte.com/integrations/sources/google-analytics-v4/#custom-reports\">the docs</a> for more information about the exact format you can use to fill out this field."
-=======
         "title": "Custom Reports"
->>>>>>> dd83c617
       },
       "window_in_days": {
         "type": "integer",
         "title": "Data request time increment in days",
-<<<<<<< HEAD
-        "description": "The time increment used by the connector when requesting data from the Google Analytics API. More information is available in the <a href=\"https://docs.airbyte.com/integrations/sources/google-analytics-v4/#sampling-in-reports\">the docs</a>. The bigger this value is, the faster the sync will be, but the more likely that sampling will be applied to your data, potentially causing inaccuracies in the returned results. We recommend setting this to 1 unless you have a hard requirement to make the sync faster at the expense of accuracy. The minimum allowed value for this field is 1, and the maximum is 364.",
-=======
->>>>>>> dd83c617
         "examples": [30, 60, 90, 120, 200, 364],
         "minimum": 1,
         "maximum": 364,
