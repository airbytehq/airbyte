--- conflicted
+++ resolved
@@ -4,11 +4,7 @@
     "$schema": "https://json-schema.org/draft-07/schema#",
     "title": "Google Analytics (Data API) Spec",
     "type": "object",
-<<<<<<< HEAD
     "required": ["property_id"],
-=======
-    "required": ["property_ids", "date_ranges_start_date"],
->>>>>>> 6340436a
     "additionalProperties": true,
     "properties": {
       "credentials": {
