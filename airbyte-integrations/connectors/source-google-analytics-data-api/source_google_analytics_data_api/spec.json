{
  "documentationUrl": "https://docs.airbyte.com/integrations/sources/google-analytics-data-api",
  "connectionSpecification": {
    "$schema": "https://json-schema.org/draft-07/schema#",
    "title": "Google Analytics (Data API) Spec",
    "type": "object",
    "required": ["property_id", "date_ranges_start_date"],
    "additionalProperties": true,
    "properties": {
      "property_id": {
        "type": "string",
        "title": "Property ID",
        "order": 1
      },
      "credentials": {
        "order": 0,
        "type": "object",
        "title": "Credentials",
        "oneOf": [
          {
            "title": "Authenticate via Google (Oauth)",
            "type": "object",
            "required": ["client_id", "client_secret", "refresh_token"],
            "properties": {
              "auth_type": {
                "type": "string",
                "const": "Client",
                "order": 0
              },
              "client_id": {
                "title": "Client ID",
                "type": "string",
                "airbyte_secret": true,
                "order": 1
              },
              "client_secret": {
                "title": "Client Secret",
                "type": "string",
                "airbyte_secret": true,
                "order": 2
              },
              "refresh_token": {
                "title": "Refresh Token",
                "type": "string",
                "airbyte_secret": true,
                "order": 3
              },
              "access_token": {
                "title": "Access Token",
                "type": "string",
                "airbyte_secret": true,
                "order": 4
              }
            }
          },
          {
            "type": "object",
            "title": "Service Account Key Authentication",
            "required": ["credentials_json"],
            "properties": {
              "auth_type": {
                "type": "string",
                "const": "Service",
                "order": 0
              },
              "credentials_json": {
                "title": "Service Account JSON Key",
                "type": "string",
                "examples": [
                  "{ \"type\": \"service_account\", \"project_id\": YOUR_PROJECT_ID, \"private_key_id\": YOUR_PRIVATE_KEY, ... }"
                ],
                "airbyte_secret": true
              }
            }
          }
        ]
      },
<<<<<<< HEAD
      "date_ranges_start_date": {
        "type": "string",
        "title": "Date Range Start Date",
        "examples": ["2022-11-25"],
=======
      "property_id": {
        "type": "string",
        "title": "Property ID",
        "description": "A Google Analytics GA4 property identifier whose events are tracked. Specified in the URL path and not the body such as \"123...\". See <a href=\"https://developers.google.com/analytics/devguides/reporting/data/v1/property-id#what_is_my_property_id\">the docs</a> for more details.",
        "pattern": "^[0-9]*$",
        "pattern_descriptor": "such as \"123...\"",
        "order": 1
      },
      "date_ranges_start_date": {
        "type": "string",
        "title": "Start Date",
        "description": "The start date from which to replicate report data in the format YYYY-MM-DD. Data generated before this date will not be included in the report. Not applied to custom Cohort reports.",
        "format": "date",
>>>>>>> 055fef19
        "order": 2
      },
      "custom_reports": {
        "order": 3,
        "type": "string",
        "title": "Custom Reports"
      },
      "window_in_days": {
        "type": "integer",
        "title": "Data request time increment in days",
<<<<<<< HEAD
=======
        "description": "The time increment used by the connector when requesting data from the Google Analytics API. More information is available in the <a href=\"https://docs.airbyte.com/integrations/sources/google-analytics-v4/#sampling-in-reports\">the docs</a>. The bigger this value is, the faster the sync will be, but the more likely that sampling will be applied to your data, potentially causing inaccuracies in the returned results. We recommend setting this to 1 unless you have a hard requirement to make the sync faster at the expense of accuracy. The minimum allowed value for this field is 1, and the maximum is 364. Not applied to custom Cohort reports.",
>>>>>>> 055fef19
        "examples": [30, 60, 90, 120, 200, 364],
        "minimum": 1,
        "maximum": 364,
        "default": 1,
        "order": 4
      }
    }
  },
  "authSpecification": {
    "auth_type": "oauth2.0",
    "oauth2Specification": {
      "rootObject": ["credentials", 0],
      "oauthFlowInitParameters": [["client_id"], ["client_secret"]],
      "oauthFlowOutputParameters": [["access_token"], ["refresh_token"]]
    }
  }
}<|MERGE_RESOLUTION|>--- conflicted
+++ resolved
@@ -75,26 +75,10 @@
           }
         ]
       },
-<<<<<<< HEAD
       "date_ranges_start_date": {
         "type": "string",
         "title": "Date Range Start Date",
         "examples": ["2022-11-25"],
-=======
-      "property_id": {
-        "type": "string",
-        "title": "Property ID",
-        "description": "A Google Analytics GA4 property identifier whose events are tracked. Specified in the URL path and not the body such as \"123...\". See <a href=\"https://developers.google.com/analytics/devguides/reporting/data/v1/property-id#what_is_my_property_id\">the docs</a> for more details.",
-        "pattern": "^[0-9]*$",
-        "pattern_descriptor": "such as \"123...\"",
-        "order": 1
-      },
-      "date_ranges_start_date": {
-        "type": "string",
-        "title": "Start Date",
-        "description": "The start date from which to replicate report data in the format YYYY-MM-DD. Data generated before this date will not be included in the report. Not applied to custom Cohort reports.",
-        "format": "date",
->>>>>>> 055fef19
         "order": 2
       },
       "custom_reports": {
@@ -105,10 +89,6 @@
       "window_in_days": {
         "type": "integer",
         "title": "Data request time increment in days",
-<<<<<<< HEAD
-=======
-        "description": "The time increment used by the connector when requesting data from the Google Analytics API. More information is available in the <a href=\"https://docs.airbyte.com/integrations/sources/google-analytics-v4/#sampling-in-reports\">the docs</a>. The bigger this value is, the faster the sync will be, but the more likely that sampling will be applied to your data, potentially causing inaccuracies in the returned results. We recommend setting this to 1 unless you have a hard requirement to make the sync faster at the expense of accuracy. The minimum allowed value for this field is 1, and the maximum is 364. Not applied to custom Cohort reports.",
->>>>>>> 055fef19
         "examples": [30, 60, 90, 120, 200, 364],
         "minimum": 1,
         "maximum": 364,
