--- conflicted
+++ resolved
@@ -269,24 +269,11 @@
     "metrics": ["eventCount", "totalUsers", "eventCountPerUser", "totalRevenue"]
   },
   {
-<<<<<<< HEAD
-    "name": "weekly_events_report",
-    "dimensions": ["yearWeek", "eventName"],
-    "metrics": ["eventCount", "totalUsers", "eventCountPerUser", "totalRevenue"]
-  },
-  {
     "name": "conversions_report",
     "dimensions": ["date", "eventName"],
     "metrics": ["conversions", "totalUsers", "totalRevenue"]
   },
   {
-=======
-    "name": "conversions_report",
-    "dimensions": ["date", "eventName"],
-    "metrics": ["conversions", "totalUsers", "totalRevenue"]
-  },
-  {
->>>>>>> 2f703e11
     "name": "pages_title_and_screen_class_report",
     "dimensions": ["date", "unifiedScreenClass"],
     "metrics": [
@@ -646,8 +633,6 @@
     "name": "tech_platform_report",
     "dimensions": ["date", "platform"],
     "metrics": [
-<<<<<<< HEAD
-=======
       "totalUsers",
       "newUsers",
       "engagedSessions",
@@ -660,7 +645,6 @@
     "name": "tech_platform_report",
     "dimensions": ["date", "operatingSystemVersion"],
     "metrics": [
->>>>>>> 2f703e11
       "totalUsers",
       "newUsers",
       "engagedSessions",
