[
  {
    "name": "daily_active_users",
    "dimensions": ["date"],
    "metrics": ["active1DayUsers"]
  },
  {
    "name": "weekly_active_users",
    "dimensions": ["date"],
    "metrics": ["active7DayUsers"]
  },
  {
    "name": "four_weekly_active_users",
    "dimensions": ["date"],
    "metrics": ["active28DayUsers"]
  },
  {
    "name": "devices",
    "dimensions": ["date", "deviceCategory", "operatingSystem", "browser"],
    "metrics": [
      "totalUsers",
      "newUsers",
      "sessions",
      "sessionsPerUser",
      "averageSessionDuration",
      "screenPageViews",
      "screenPageViewsPerSession",
      "bounceRate"
    ]
  },
  {
    "name": "locations",
    "dimensions": ["region", "country", "city", "date"],
    "metrics": [
      "totalUsers",
      "newUsers",
      "sessions",
      "sessionsPerUser",
      "averageSessionDuration",
      "screenPageViews",
      "screenPageViewsPerSession",
      "bounceRate"
    ]
  },
  {
    "name": "pages",
    "dimensions": ["date", "hostName", "pagePathPlusQueryString"],
    "metrics": ["screenPageViews", "bounceRate"]
  },
  {
    "name": "traffic_sources",
    "dimensions": ["date", "sessionSource", "sessionMedium"],
    "metrics": [
      "totalUsers",
      "newUsers",
      "sessions",
      "sessionsPerUser",
      "averageSessionDuration",
      "screenPageViews",
      "screenPageViewsPerSession",
      "bounceRate"
    ]
  },
  {
    "name": "website_overview",
    "dimensions": ["date"],
    "metrics": [
      "totalUsers",
      "newUsers",
      "sessions",
      "sessionsPerUser",
      "averageSessionDuration",
      "screenPageViews",
      "screenPageViewsPerSession",
      "bounceRate"
    ]
  },
  {
    "name": "user_acquisition_first_user_medium_report",
    "dimensions": ["date", "firstUserMedium"],
    "metrics": [
      "newUsers",
      "engagedSessions",
      "engagementRate",
      "eventCount",
      "conversions",
      "totalRevenue",
      "totalUsers",
      "userEngagementDuration"
    ]
  },
  {
    "name": "user_acquisition_first_user_source_report",
    "dimensions": ["date", "firstUserSource"],
    "metrics": [
      "newUsers",
      "engagedSessions",
      "engagementRate",
      "eventCount",
      "conversions",
      "totalRevenue",
      "totalUsers",
      "userEngagementDuration"
    ]
  },
  {
    "name": "user_acquisition_first_user_source_medium_report",
    "dimensions": ["date", "firstUserSource", "firstUserMedium"],
    "metrics": [
      "newUsers",
      "engagedSessions",
      "engagementRate",
      "eventCount",
      "conversions",
      "totalRevenue",
      "totalUsers",
      "userEngagementDuration"
    ]
  },
  {
    "name": "user_acquisition_first_user_source_platform_report",
    "dimensions": ["date", "firstUserSourcePlatform"],
    "metrics": [
      "newUsers",
      "engagedSessions",
      "engagementRate",
      "eventCount",
      "conversions",
      "totalRevenue",
      "totalUsers",
      "userEngagementDuration"
    ]
  },
  {
    "name": "user_acquisition_first_user_campaign_report",
    "dimensions": ["date", "firstUserCampaignName"],
    "metrics": [
      "newUsers",
      "engagedSessions",
      "engagementRate",
      "eventCount",
      "conversions",
      "totalRevenue",
      "totalUsers",
      "userEngagementDuration"
    ]
  },
  {
    "name": "user_acquisition_first_user_google_ads_ad_network_type_report",
    "dimensions": ["date", "firstUserGoogleAdsAdNetworkType"],
    "metrics": [
      "newUsers",
      "engagedSessions",
      "engagementRate",
      "eventCount",
      "conversions",
      "totalRevenue",
      "totalUsers",
      "userEngagementDuration"
    ]
  },
  {
    "name": "user_acquisition_first_user_google_ads_ad_group_name_report",
    "dimensions": ["date", "firstUserGoogleAdsAdGroupName"],
    "metrics": [
      "newUsers",
      "engagedSessions",
      "engagementRate",
      "eventCount",
      "conversions",
      "totalRevenue",
      "totalUsers",
      "userEngagementDuration"
    ]
  },
  {
    "name": "traffic_acquisition_session_source_medium_report",
    "dimensions": ["date", "sessionSource", "sessionMedium"],
    "metrics": [
      "totalUsers",
      "sessions",
      "engagedSessions",
      "eventsPerSession",
      "engagementRate",
      "eventCount",
      "conversions",
      "totalRevenue",
      "userEngagementDuration"
    ]
  },
  {
    "name": "traffic_acquisition_session_medium_report",
    "dimensions": ["date", "sessionMedium"],
    "metrics": [
      "totalUsers",
      "sessions",
      "engagedSessions",
      "eventsPerSession",
      "engagementRate",
      "eventCount",
      "conversions",
      "totalRevenue",
      "userEngagementDuration"
    ]
  },
  {
    "name": "traffic_acquisition_session_source_report",
    "dimensions": ["date", "sessionSource"],
    "metrics": [
      "totalUsers",
      "sessions",
      "engagedSessions",
      "eventsPerSession",
      "engagementRate",
      "eventCount",
      "conversions",
      "totalRevenue",
      "userEngagementDuration"
    ]
  },
  {
    "name": "traffic_acquisition_session_campaign_report",
    "dimensions": ["date", "sessionCampaignName"],
    "metrics": [
      "totalUsers",
      "sessions",
      "engagedSessions",
      "eventsPerSession",
      "engagementRate",
      "eventCount",
      "conversions",
      "totalRevenue",
      "userEngagementDuration"
    ]
  },
  {
    "name": "traffic_acquisition_session_default_channel_grouping_report",
    "dimensions": ["date", "sessionDefaultChannelGrouping"],
    "metrics": [
      "totalUsers",
      "sessions",
      "engagedSessions",
      "eventsPerSession",
      "engagementRate",
      "eventCount",
      "conversions",
      "totalRevenue",
      "userEngagementDuration"
    ]
  },
  {
    "name": "traffic_acquisition_session_source_platform_report",
    "dimensions": ["date", "sessionSourcePlatform"],
    "metrics": [
      "totalUsers",
      "sessions",
      "engagedSessions",
      "eventsPerSession",
      "engagementRate",
      "eventCount",
      "conversions",
      "totalRevenue",
      "userEngagementDuration"
    ]
  },
  {
    "name" : "events_report",
    "dimensions" : [
      "date",
      "eventName"
    ],
    "metrics" : [
      "eventCount",
      "totalUsers",
      "eventCountPerUser",
      "totalRevenue"
    ]
  },
  {
    "name" : "conversions_report",
    "dimensions" : [
      "date",
      "eventName"
    ],
    "metrics" : [
      "conversions",
      "totalUsers",
      "totalRevenue"
    ]
  },
  {
    "name" : "pages_title_and_screen_class_report",
    "dimensions" : [
      "date",
      "unifiedScreenClass"
    ],
    "metrics" : [
      "screenPageViews",
      "totalUsers",
      "newUsers",
      "eventCount",
      "conversions",
      "totalRevenue",
      "userEngagementDuration"
    ]
  },
  {
    "name" : "pages_path_report",
    "dimensions" : [
      "date",
      "pagePath"
    ],
    "metrics" : [
      "screenPageViews",
      "totalUsers",
      "newUsers",
      "eventCount",
      "conversions",
      "totalRevenue",
      "userEngagementDuration"
    ]
  },
  {
    "name" : "pages_title_and_screen_name_report",
    "dimensions" : [
      "date",
      "unifiedScreenName"
    ],
    "metrics" : [
      "screenPageViews",
      "totalUsers",
      "newUsers",
      "eventCount",
      "conversions",
      "totalRevenue",
      "userEngagementDuration"
    ]
  },
  {
    "name" : "content_group_report",
    "dimensions" : [
      "date",
      "contentGroup"
    ],
    "metrics" : [
      "screenPageViews",
      "totalUsers",
      "newUsers",
      "eventCount",
      "conversions",
      "totalRevenue",
      "userEngagementDuration"
    ]
  },
  {
    "name" : "ecommerce_purchases_item_name_report",
    "dimensions" : [
      "date",
      "itemName"
    ],
    "metrics" : [
      "cartToViewRate",
      "purchaseToViewRate",
      "itemsPurchased",
      "itemRevenue",
      "itemsAddedToCart",
      "itemsViewed"
    ]
  },
  {
    "name" : "ecommerce_purchases_item_id_report",
    "dimensions" : [
      "date",
      "itemId"
    ],
    "metrics" : [
      "cartToViewRate",
      "purchaseToViewRate",
      "itemsPurchased",
      "itemRevenue",
      "itemsAddedToCart",
      "itemsViewed"
    ]
  },
  {
    "name" : "ecommerce_purchases_item_category_report_combined",
    "dimensions" : [
      "date",
      "itemCategory",
      "itemCategory2",
      "itemCategory3",
      "itemCategory4",
      "itemCategory5"
    ],
    "metrics" : [
      "cartToViewRate",
      "purchaseToViewRate",
      "itemsPurchased",
      "itemRevenue",
      "itemsAddedToCart",
      "itemsViewed"
    ]
  },
  {
    "name" : "ecommerce_purchases_item_category_report",
    "dimensions" : [
      "date",
      "itemCategory"
    ],
    "metrics" : [
      "cartToViewRate",
      "purchaseToViewRate",
      "itemsPurchased",
      "itemRevenue",
      "itemsAddedToCart",
      "itemsViewed"
    ]
  },
  {
    "name" : "ecommerce_purchases_item_category_2_report",
    "dimensions" : [
      "date",
      "itemCategory2"
    ],
    "metrics" : [
      "cartToViewRate",
      "purchaseToViewRate",
      "itemsPurchased",
      "itemRevenue",
      "itemsAddedToCart",
      "itemsViewed"
    ]
  },
  {
    "name" : "ecommerce_purchases_item_category_3_report",
    "dimensions" : [
      "date",
      "itemCategory3"
    ],
    "metrics" : [
      "cartToViewRate",
      "purchaseToViewRate",
      "itemsPurchased",
      "itemRevenue",
      "itemsAddedToCart",
      "itemsViewed"
    ]
  },
  {
    "name" : "ecommerce_purchases_item_category_4_report",
    "dimensions" : [
      "date",
      "itemCategory4"
    ],
    "metrics" : [
      "cartToViewRate",
      "purchaseToViewRate",
      "itemsPurchased",
      "itemRevenue",
      "itemsAddedToCart",
      "itemsViewed"
    ]
  },
  {
    "name" : "ecommerce_purchases_item_category_5_report",
    "dimensions" : [
      "date",
      "itemCategory5"
    ],
    "metrics" : [
      "cartToViewRate",
      "purchaseToViewRate",
      "itemsPurchased",
      "itemRevenue",
      "itemsAddedToCart",
      "itemsViewed"
    ]
  },
  {
    "name" : "ecommerce_purchases_item_brand_report",
    "dimensions" : [
      "date",
      "itemBrand"
    ],
    "metrics" : [
      "cartToViewRate",
      "purchaseToViewRate",
      "itemsPurchased",
      "itemRevenue",
      "itemsAddedToCart",
      "itemsViewed"
    ]
  },
  {
    "name" : "publisher_ads_ad_unit_report",
    "dimensions" : [
      "date",
      "adUnitName"
    ],
    "metrics" : [
      "publisherAdImpressions",
      "adUnitExposure",
      "publisherAdClicks",
      "totalAdRevenue"
    ]
  },
  {
    "name" : "publisher_ads_page_path_report",
    "dimensions" : [
      "date",
      "pagePath"
    ],
    "metrics" : [
      "publisherAdImpressions",
      "adUnitExposure",
      "publisherAdClicks",
      "totalAdRevenue"
    ]
  },
  {
    "name" : "publisher_ads_ad_format_report",
    "dimensions" : [
      "date",
      "adFormat"
    ],
    "metrics" : [
      "publisherAdImpressions",
      "adUnitExposure",
      "publisherAdClicks",
      "totalAdRevenue"
    ]
  },
  {
    "name" : "publisher_ads_ad_source_report",
    "dimensions" : [
      "date",
      "adSourceName"
    ],
    "metrics" : [
      "publisherAdImpressions",
      "adUnitExposure",
      "publisherAdClicks",
      "totalAdRevenue"
    ]
  },
  {
    "name" : "demographic_country_report",
    "dimensions" : [
      "date",
      "country"
    ],
    "metrics" : [
      "totalUsers",
      "newUsers",
      "engagedSessions",
      "engagementRate",
      "conversions",
      "totalRevenue"
    ]
  },
  {
    "name" : "demographic_region_report",
    "dimensions" : [
      "date",
      "region"
    ],
    "metrics" : [
      "totalUsers",
      "newUsers",
      "engagedSessions",
      "engagementRate",
      "conversions",
      "totalRevenue"
    ]
  },
  {
    "name" : "demographic_city_report",
    "dimensions" : [
      "date",
      "city"
    ],
    "metrics" : [
      "totalUsers",
      "newUsers",
      "engagedSessions",
      "engagementRate",
      "conversions",
      "totalRevenue"
    ]
  },
  {
    "name" : "demographic_language_report",
    "dimensions" : [
      "date",
      "language"
    ],
    "metrics" : [
      "totalUsers",
      "newUsers",
      "engagedSessions",
      "engagementRate",
      "conversions",
      "totalRevenue"
    ]
  },
  {
    "name" : "demographic_age_report",
    "dimensions" : [
      "date",
      "userAgeBracket"
    ],
    "metrics" : [
      "totalUsers",
      "newUsers",
      "engagedSessions",
      "engagementRate",
      "conversions",
      "totalRevenue"
    ]
  },
  {
    "name" : "demographic_gender_report",
    "dimensions" : [
      "date",
      "userGender"
    ],
    "metrics" : [
      "totalUsers",
      "newUsers",
      "engagedSessions",
      "engagementRate",
      "conversions",
      "totalRevenue"
    ]
  },
  {
    "name" : "demographic_interest_report",
    "dimensions" : [
      "date",
      "brandingInterest"
    ],
    "metrics" : [
      "totalUsers",
      "newUsers",
      "engagedSessions",
      "engagementRate",
      "conversions",
      "totalRevenue"
    ]
  },
  {
    "name" : "tech_browser_report",
    "dimensions" : [
      "date",
      "browser"
    ],
    "metrics" : [
      "totalUsers",
      "newUsers",
      "engagedSessions",
      "engagementRate",
      "eventCount",
      "conversions",
      "totalRevenue"
    ]
  },
  {
    "name" : "tech_device_category_report",
    "dimensions" : [
      "date",
      "deviceCategory"
    ],
    "metrics" : [
      "totalUsers",
      "newUsers",
      "engagedSessions",
      "engagementRate",
      "eventCount",
      "conversions",
      "totalRevenue"
    ]
  },
  {
    "name" : "tech_device_model_report",
    "dimensions" : [
      "date",
      "deviceModel"
    ],
    "metrics" : [
      "totalUsers",
      "newUsers",
      "engagedSessions",
      "engagementRate",
      "eventCount",
      "conversions",
      "totalRevenue"
    ]
  },
  {
    "name" : "tech_screen_resolution_report",
    "dimensions" : [
      "date",
      "screenResolution"
    ],
    "metrics" : [
      "totalUsers",
      "newUsers",
      "engagedSessions",
      "engagementRate",
      "eventCount",
      "conversions",
      "totalRevenue"
    ]
  },
  {
    "name" : "tech_app_version_report",
    "dimensions" : [
      "date",
      "appVersion"
    ],
    "metrics" : [
      "totalUsers",
      "newUsers",
      "engagedSessions",
      "engagementRate",
      "eventCount",
      "conversions",
      "totalRevenue"
    ]
  },
  {
    "name" : "tech_platform_report",
    "dimensions" : [
      "date",
<<<<<<< HEAD
      "operatingSystemVersion"
=======
      "platform"
>>>>>>> 6340436a
    ],
    "metrics" : [
      "totalUsers",
      "newUsers",
      "engagedSessions",
      "engagementRate",
      "eventCount",
      "conversions",
      "totalRevenue"
    ]
  },
  {
    "name" : "tech_platform_device_category_report",
    "dimensions" : [
      "date",
      "platform",
      "deviceCategory"
    ],
    "metrics" : [
      "totalUsers",
      "newUsers",
      "engagedSessions",
      "engagementRate",
      "eventCount",
      "conversions",
      "totalRevenue"
    ]
  },
  {
    "name" : "tech_operating_system_report",
    "dimensions" : [
      "date",
      "operatingSystem"
    ],
    "metrics" : [
      "totalUsers",
      "newUsers",
      "engagedSessions",
      "engagementRate",
      "eventCount",
      "conversions",
      "totalRevenue"
    ]
  },
  {
    "name" : "tech_os_with_version_report",
    "dimensions" : [
      "date",
      "operatingSystemWithVersion"
    ],
    "metrics" : [
      "totalUsers",
      "newUsers",
      "engagedSessions",
      "engagementRate",
      "eventCount",
      "conversions",
      "totalRevenue"
    ]
  }
]<|MERGE_RESOLUTION|>--- conflicted
+++ resolved
@@ -732,11 +732,7 @@
     "name" : "tech_platform_report",
     "dimensions" : [
       "date",
-<<<<<<< HEAD
-      "operatingSystemVersion"
-=======
       "platform"
->>>>>>> 6340436a
     ],
     "metrics" : [
       "totalUsers",
