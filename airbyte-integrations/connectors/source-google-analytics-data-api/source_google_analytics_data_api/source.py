--- conflicted
+++ resolved
@@ -24,18 +24,15 @@
 from source_google_analytics_data_api.utils import DATE_FORMAT, WRONG_DIMENSIONS, WRONG_JSON_SYNTAX, WRONG_METRICS
 
 from .api_quota import GoogleAnalyticsApiQuota
-<<<<<<< HEAD
-from .utils import authenticator_class_map, get_dimensions_type, get_metrics_type, get_source_defined_primary_key, metrics_type_to_python
-=======
 from .utils import (
     authenticator_class_map,
     check_invalid_property_error,
     check_no_property_error,
     get_dimensions_type,
     get_metrics_type,
+    get_source_defined_primary_key,
     metrics_type_to_python,
 )
->>>>>>> ef860d3d
 
 # set the quota handler globaly since limitations are the same for all streams
 # the initial values should be saved once and tracked for each stream, inclusivelly.
