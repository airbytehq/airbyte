#
# Copyright (c) 2023 Airbyte, Inc., all rights reserved.
#

import datetime
import json
import logging
import pkgutil
from abc import ABC
from http import HTTPStatus
from typing import Any, Dict, Iterable, List, Mapping, MutableMapping, Optional, Set, Tuple

import jsonschema
import requests
from airbyte_cdk.models import FailureType, SyncMode
from airbyte_cdk.sources import AbstractSource
from airbyte_cdk.sources.streams import Stream
from airbyte_cdk.sources.streams.http import HttpStream
from airbyte_cdk.utils import AirbyteTracedException
from requests import HTTPError
from source_google_analytics_data_api import utils
from source_google_analytics_data_api.utils import DATE_FORMAT

from .api_quota import GoogleAnalyticsApiQuota
from .utils import authenticator_class_map, get_dimensions_type, get_metrics_type, metrics_type_to_python

# set the quota handler globaly since limitations are the same for all streams
# the initial values should be saved once and tracked for each stream, inclusivelly.
GoogleAnalyticsQuotaHandler: GoogleAnalyticsApiQuota = GoogleAnalyticsApiQuota()

<<<<<<< HEAD
LOOKBACK_WINDOW = datetime.timedelta(days=2)
=======
# set page_size to 100000 due to determination of maximum limit value in official documentation
# https://developers.google.com/analytics/devguides/reporting/data/v1/basics#pagination
PAGE_SIZE = 100000
>>>>>>> e9c1a22c


class ConfigurationError(Exception):
    pass


class MetadataDescriptor:
    def __init__(self):
        self._metadata = None

    def __get__(self, instance, owner):
        if not self._metadata:
            stream = GoogleAnalyticsDataApiMetadataStream(config=instance.config, authenticator=instance.config["authenticator"])
            metadata = next(stream.read_records(sync_mode=SyncMode.full_refresh), None)
            if not metadata:
                raise Exception("failed to get metadata, over quota, try later")
            self._metadata = {
                "dimensions": {m.get("apiName"): m for m in metadata.get("dimensions", [{}])},
                "metrics": {m.get("apiName"): m for m in metadata.get("metrics", [{}])},
            }

        return self._metadata


class GoogleAnalyticsDataApiAbstractStream(HttpStream, ABC):
    url_base = "https://analyticsdata.googleapis.com/v1beta/"
    http_method = "POST"
    raise_on_http_errors = True

    def __init__(self, *, config: Mapping[str, Any], **kwargs):
        super().__init__(**kwargs)
        self._config = config

    @property
    def config(self):
        return self._config

    # handle the quota errors with prepared values for:
    # `should_retry`, `backoff_time`, `raise_on_http_errors`, `stop_iter` based on quota scenario.
    @GoogleAnalyticsQuotaHandler.handle_quota()
    def should_retry(self, response: requests.Response) -> bool:
        if response.status_code == requests.codes.too_many_requests:
            setattr(self, "raise_on_http_errors", GoogleAnalyticsQuotaHandler.raise_on_http_errors)
            return GoogleAnalyticsQuotaHandler.should_retry
        # for all other cases not covered by GoogleAnalyticsQuotaHandler
        return super().should_retry(response)

    def backoff_time(self, response: requests.Response) -> Optional[float]:
        # handle the error with prepared GoogleAnalyticsQuotaHandler backoff value
        if response.status_code == requests.codes.too_many_requests:
            return GoogleAnalyticsQuotaHandler.backoff_time
        # for all other cases not covered by GoogleAnalyticsQuotaHandler
        return super().backoff_time(response)


class GoogleAnalyticsDataApiBaseStream(GoogleAnalyticsDataApiAbstractStream):
    """
    https://developers.google.com/analytics/devguides/reporting/data/v1/rest/v1beta/properties/runReport
    """

    _record_date_format = "%Y%m%d"
<<<<<<< HEAD
=======
    primary_key = "uuid"
    offset = 0
>>>>>>> e9c1a22c

    metadata = MetadataDescriptor()

    @property
    def cursor_field(self) -> Optional[str]:
        return "date" if "date" in self.config.get("dimensions", []) else []

    @property
    def primary_key(self):
        pk = ["property_id"] + self.config.get("dimensions", [])
        if "cohort_spec" not in self.config and "date" not in pk:
            pk.append("startDate")
            pk.append("endDate")
        return pk

    @staticmethod
    def add_dimensions(dimensions, row) -> dict:
        return dict(zip(dimensions, [v["value"] for v in row["dimensionValues"]]))

    @staticmethod
    def add_metrics(metrics, metric_types, row) -> dict:
        def _metric_type_to_python(metric_data: Tuple[str, str]) -> Any:
            metric_name, metric_value = metric_data
            python_type = metrics_type_to_python(metric_types[metric_name])
            return metric_name, python_type(metric_value)

        return dict(map(_metric_type_to_python, zip(metrics, [v["value"] for v in row["metricValues"]])))

    def get_json_schema(self) -> Mapping[str, Any]:
        """
        Override get_json_schema CDK method to retrieve the schema information for GoogleAnalyticsV4 Object dynamically.
        """
        schema: Dict[str, Any] = {
            "$schema": "https://json-schema.org/draft-07/schema#",
            "type": ["null", "object"],
            "additionalProperties": True,
            "properties": {
                "property_id": {"type": ["string"]},
            },
        }

        schema["properties"].update(
            {
                d: {"type": get_dimensions_type(d), "description": self.metadata["dimensions"].get(d, {}).get("description", d)}
                for d in self.config["dimensions"]
            }
        )

        if "cohort_spec" not in self.config and "date" not in self.config["dimensions"]:
            schema["properties"].update(
                {
                    "startDate": {"type": ["null", "string"], "format": "date"},
                    "endDate": {"type": ["null", "string"], "format": "date"},
                }
            )

        schema["properties"].update(
            {
                m: {
                    "type": ["null", get_metrics_type(self.metadata["metrics"].get(m, {}).get("type"))],
                    "description": self.metadata["metrics"].get(m, {}).get("description", m),
                }
                for m in self.config["metrics"]
            }
        )

        return schema

    def next_page_token(self, response: requests.Response) -> Optional[Mapping[str, Any]]:
        r = response.json()

        if "rowCount" in r:
            total_rows = r["rowCount"]

            if self.offset == 0:
                self.offset = PAGE_SIZE
            else:
                self.offset += PAGE_SIZE

            if total_rows <= self.offset:
                self.offset = 0
                return

            return {"offset": self.offset}

    def path(
        self, *, stream_state: Mapping[str, Any] = None, stream_slice: Mapping[str, Any] = None, next_page_token: Mapping[str, Any] = None
    ) -> str:
        return f"properties/{self.config['property_id']}:runReport"

    def parse_response(
        self,
        response: requests.Response,
        *,
        stream_state: Mapping[str, Any],
        stream_slice: Mapping[str, Any] = None,
        next_page_token: Mapping[str, Any] = None,
    ) -> Iterable[Mapping]:
        r = response.json()

        dimensions = [h.get("name") for h in r.get("dimensionHeaders", [{}])]
        metrics = [h.get("name") for h in r.get("metricHeaders", [{}])]
        metrics_type_map = {h.get("name"): h.get("type") for h in r.get("metricHeaders", [{}])}

        for row in r.get("rows", []):
            record = {
                "property_id": self.config["property_id"],
                **self.add_dimensions(dimensions, row),
                **self.add_metrics(metrics, metrics_type_map, row),
            }

            if "cohort_spec" not in self.config and "date" not in record:
                record["startDate"] = stream_slice["startDate"]
                record["endDate"] = stream_slice["endDate"]
            yield record

    def get_updated_state(self, current_stream_state: MutableMapping[str, Any], latest_record: Mapping[str, Any]):
        updated_state = utils.string_to_date(latest_record[self.cursor_field], self._record_date_format)
        stream_state_value = current_stream_state.get(self.cursor_field)
        if stream_state_value:
            stream_state_value = utils.string_to_date(stream_state_value, self._record_date_format, old_format=DATE_FORMAT)
            updated_state = max(updated_state, stream_state_value)
        current_stream_state[self.cursor_field] = updated_state.strftime(self._record_date_format)
        return current_stream_state

    def request_body_json(
        self,
        stream_state: Mapping[str, Any],
        stream_slice: Mapping[str, Any] = None,
        next_page_token: Mapping[str, Any] = None,
    ) -> Optional[Mapping]:

        payload = {
            "metrics": [{"name": m} for m in self.config["metrics"]],
            "dimensions": [{"name": d} for d in self.config["dimensions"]],
            "dateRanges": [stream_slice],
            "returnPropertyQuota": True,
            "offset": str(0),
            "limit": str(PAGE_SIZE)
        }
        if next_page_token and next_page_token.get("offset") is not None:
            payload.update({"offset": str(next_page_token["offset"])})
        return payload

    def stream_slices(
        self, *, sync_mode: SyncMode, cursor_field: List[str] = None, stream_state: Mapping[str, Any] = None
    ) -> Iterable[Optional[Mapping[str, Any]]]:

        today: datetime.date = datetime.date.today()

        start_date = stream_state and stream_state.get(self.cursor_field)
        if start_date:
            start_date = utils.string_to_date(start_date, self._record_date_format, old_format=DATE_FORMAT)
            start_date -= LOOKBACK_WINDOW
            start_date = max(start_date, self.config["date_ranges_start_date"])
        else:
            start_date = self.config["date_ranges_start_date"]

        while start_date <= today:
            # stop producing slices if 429 + specific scenario is hit
            # see GoogleAnalyticsQuotaHandler for more info.
            if GoogleAnalyticsQuotaHandler.stop_iter:
                return []
            else:
                yield {
                    "startDate": utils.date_to_string(start_date),
                    "endDate": utils.date_to_string(min(start_date + datetime.timedelta(days=self.config["window_in_days"] - 1), today)),
                }
                start_date += datetime.timedelta(days=self.config["window_in_days"])


class PivotReport(GoogleAnalyticsDataApiBaseStream):
    def request_body_json(
        self,
        stream_state: Mapping[str, Any],
        stream_slice: Mapping[str, Any] = None,
        next_page_token: Mapping[str, Any] = None,
    ) -> Optional[Mapping]:
        payload = super().request_body_json(stream_state, stream_slice, next_page_token)

        # remove offset and limit fields according to their absence in
        # https://developers.google.com/analytics/devguides/reporting/data/v1/rest/v1beta/properties/runPivotReport
        payload.pop("offset", None)
        payload.pop("limit", None)
        payload["pivots"] = self.config["pivots"]
        return payload

    def path(
        self, *, stream_state: Mapping[str, Any] = None, stream_slice: Mapping[str, Any] = None, next_page_token: Mapping[str, Any] = None
    ) -> str:
        return f"properties/{self.config['property_id']}:runPivotReport"


class CohortReportMixin:
    cursor_field = []

    def stream_slices(
        self, *, sync_mode: SyncMode, cursor_field: List[str] = None, stream_state: Mapping[str, Any] = None
    ) -> Iterable[Optional[Mapping[str, Any]]]:
        yield from [None]

    def request_body_json(
        self,
        stream_state: Mapping[str, Any],
        stream_slice: Mapping[str, Any] = None,
        next_page_token: Mapping[str, Any] = None,
    ) -> Optional[Mapping]:
        # https://developers.google.com/analytics/devguides/reporting/data/v1/rest/v1beta/CohortSpec#Cohort.FIELDS.date_range
        # In a cohort request, this dateRange is required and the dateRanges in the RunReportRequest or RunPivotReportRequest
        # must be unspecified.
        payload = super().request_body_json(stream_state, stream_slice, next_page_token)
        payload.pop("dateRanges")
        payload["cohortSpec"] = self.config["cohort_spec"]
        return payload


class GoogleAnalyticsDataApiMetadataStream(GoogleAnalyticsDataApiAbstractStream):
    """
    https://developers.google.com/analytics/devguides/reporting/data/v1/rest/v1beta/properties/getMetadata
    """

    primary_key = None
    http_method = "GET"

    def next_page_token(self, response: requests.Response) -> Optional[Mapping[str, Any]]:
        return None

    def path(
        self, *, stream_state: Mapping[str, Any] = None, stream_slice: Mapping[str, Any] = None, next_page_token: Mapping[str, Any] = None
    ) -> str:
        return f"properties/{self.config['property_id']}/metadata"

    def parse_response(self, response: requests.Response, **kwargs) -> Iterable[Mapping]:
        yield response.json()


class SourceGoogleAnalyticsDataApi(AbstractSource):
    def _validate_and_transform(self, config: Mapping[str, Any], report_names: Set[str]):
        if "custom_reports" in config:
            if isinstance(config["custom_reports"], str):
                try:
                    config["custom_reports"] = json.loads(config["custom_reports"])
                except ValueError:
                    raise ConfigurationError("custom_reports is not valid JSON")
        else:
            config["custom_reports"] = []

        schema = json.loads(pkgutil.get_data("source_google_analytics_data_api", "defaults/custom_reports_schema.json"))
        try:
            jsonschema.validate(instance=config["custom_reports"], schema=schema)
        except jsonschema.ValidationError as e:
            key_path = "custom_reports"
            if e.path:
                key_path += "." + ".".join(map(str, e.path))
            raise ConfigurationError(f"{key_path}: {e.message}")

        existing_names = {r["name"] for r in config["custom_reports"]} & report_names
        if existing_names:
            existing_names = ", ".join(existing_names)
            raise ConfigurationError(f"custom_reports: {existing_names} already exist as a default report(s).")

        if "credentials_json" in config["credentials"]:
            try:
                config["credentials"]["credentials_json"] = json.loads(config["credentials"]["credentials_json"])
            except ValueError:
                raise ConfigurationError("credentials.credentials_json is not valid JSON")

        try:
            config["date_ranges_start_date"] = utils.string_to_date(config["date_ranges_start_date"])
        except ValueError as e:
            raise ConfigurationError(str(e))

        if not config.get("window_in_days"):
            source_spec = self.spec(logging.getLogger("airbyte"))
            config["window_in_days"] = source_spec.connectionSpecification["properties"]["window_in_days"]["default"]

        return config

    def get_authenticator(self, config: Mapping[str, Any]):
        credentials = config["credentials"]
        authenticator_class, get_credentials = authenticator_class_map[credentials["auth_type"]]
        return authenticator_class(**get_credentials(credentials))

    def check_connection(self, logger: logging.Logger, config: Mapping[str, Any]) -> Tuple[bool, Optional[Any]]:
        reports = json.loads(pkgutil.get_data("source_google_analytics_data_api", "defaults/default_reports.json"))
        try:
            config = self._validate_and_transform(config, report_names={r["name"] for r in reports})
        except ConfigurationError as e:
            return False, str(e)
        config["authenticator"] = self.get_authenticator(config)

        metadata = None
        try:
            stream = GoogleAnalyticsDataApiMetadataStream(config=config, authenticator=config["authenticator"])
            metadata = next(stream.read_records(sync_mode=SyncMode.full_refresh), None)
        except HTTPError as e:
            error_list = [HTTPStatus.BAD_REQUEST, HTTPStatus.FORBIDDEN]
            if e.response.status_code in error_list:
                internal_message = f"Incorrect Property ID: {config['property_id']}"
                property_id_docs_url = (
                    "https://developers.google.com/analytics/devguides/reporting/data/v1/property-id#what_is_my_property_id"
                )
                message = f"Access was denied to the property ID entered. Check your access to the Property ID or use Google Analytics {property_id_docs_url} to find your Property ID."

                wrong_property_id_error = AirbyteTracedException(
                    message=message, internal_message=internal_message, failure_type=FailureType.config_error
                )
                raise wrong_property_id_error

        if not metadata:
            return False, "failed to get metadata, over quota, try later"

        dimensions = {d["apiName"] for d in metadata["dimensions"]}
        metrics = {d["apiName"] for d in metadata["metrics"]}

        for report in config["custom_reports"]:
            invalid_dimensions = set(report["dimensions"]) - dimensions
            if invalid_dimensions:
                invalid_dimensions = ", ".join(invalid_dimensions)
                return False, f"custom_reports: invalid dimension(s): {invalid_dimensions} for the custom report: {report['name']}"
            invalid_metrics = set(report["metrics"]) - metrics
            if invalid_metrics:
                invalid_metrics = ", ".join(invalid_metrics)
                return False, f"custom_reports: invalid metric(s): {invalid_metrics} for the custom report: {report['name']}"
            report_stream = self.instantiate_report_class(report, config)
            # check if custom_report dimensions + metrics can be combined and report generated
            stream_slice = next(report_stream.stream_slices(sync_mode=SyncMode.full_refresh))
            next(report_stream.read_records(sync_mode=SyncMode.full_refresh, stream_slice=stream_slice), None)
        return True, None

    def streams(self, config: Mapping[str, Any]) -> List[Stream]:
        reports = json.loads(pkgutil.get_data("source_google_analytics_data_api", "defaults/default_reports.json"))
        config = self._validate_and_transform(config, report_names={r["name"] for r in reports})
        config["authenticator"] = self.get_authenticator(config)
        return [self.instantiate_report_class(report, config) for report in reports + config["custom_reports"]]

    @staticmethod
    def instantiate_report_class(report: dict, config: Mapping[str, Any]) -> GoogleAnalyticsDataApiBaseStream:
        cohort_spec = report.get("cohortSpec")
        pivots = report.get("pivots")
        stream_config = {
            "metrics": report["metrics"],
            "dimensions": report["dimensions"],
            **config
        }
        report_class_tuple = (GoogleAnalyticsDataApiBaseStream,)
        if pivots:
            stream_config["pivots"] = pivots
            report_class_tuple = (PivotReport,)
        if cohort_spec:
            stream_config["cohort_spec"] = cohort_spec
            report_class_tuple = (CohortReportMixin, *report_class_tuple)
        return type(report["name"], report_class_tuple, {})(config=stream_config, authenticator=config["authenticator"])<|MERGE_RESOLUTION|>--- conflicted
+++ resolved
@@ -28,13 +28,10 @@
 # the initial values should be saved once and tracked for each stream, inclusivelly.
 GoogleAnalyticsQuotaHandler: GoogleAnalyticsApiQuota = GoogleAnalyticsApiQuota()
 
-<<<<<<< HEAD
 LOOKBACK_WINDOW = datetime.timedelta(days=2)
-=======
 # set page_size to 100000 due to determination of maximum limit value in official documentation
 # https://developers.google.com/analytics/devguides/reporting/data/v1/basics#pagination
 PAGE_SIZE = 100000
->>>>>>> e9c1a22c
 
 
 class ConfigurationError(Exception):
@@ -96,11 +93,7 @@
     """
 
     _record_date_format = "%Y%m%d"
-<<<<<<< HEAD
-=======
-    primary_key = "uuid"
     offset = 0
->>>>>>> e9c1a22c
 
     metadata = MetadataDescriptor()
 
