#
# Copyright (c) 2023 Airbyte, Inc., all rights reserved.
#

import datetime
import json
import logging
import pkgutil
import uuid
from abc import ABC
from http import HTTPStatus
from typing import Any, Dict, Iterable, List, Mapping, MutableMapping, Optional, Set, Tuple

import dpath
import jsonschema
import pendulum
import requests
from airbyte_cdk.models import FailureType, SyncMode
from airbyte_cdk.sources import AbstractSource
from airbyte_cdk.sources.streams import Stream
from airbyte_cdk.sources.streams.http import HttpStream
from airbyte_cdk.utils import AirbyteTracedException
from requests import HTTPError
from source_google_analytics_data_api import utils
from source_google_analytics_data_api.utils import DATE_FORMAT, WRONG_DIMENSIONS, WRONG_JSON_SYNTAX, WRONG_METRICS

from .api_quota import GoogleAnalyticsApiQuota
from .utils import (
    authenticator_class_map,
    check_invalid_property_error,
    check_no_property_error,
    get_dimensions_type,
    get_metrics_type,
    get_source_defined_primary_key,
    metrics_type_to_python,
<<<<<<< HEAD
    transform_json,
=======
    serialize_to_date_string,
>>>>>>> fa6ae0f2
)

# set the quota handler globaly since limitations are the same for all streams
# the initial values should be saved once and tracked for each stream, inclusivelly.
GoogleAnalyticsQuotaHandler: GoogleAnalyticsApiQuota = GoogleAnalyticsApiQuota()

LOOKBACK_WINDOW = datetime.timedelta(days=2)


class ConfigurationError(Exception):
    pass


class MetadataDescriptor:
    def __init__(self):
        self._metadata = None

    def __get__(self, instance, owner):
        if not self._metadata:
            stream = GoogleAnalyticsDataApiMetadataStream(config=instance.config, authenticator=instance.config["authenticator"])

            try:
                metadata = next(stream.read_records(sync_mode=SyncMode.full_refresh), None)
            except HTTPError as e:
                if e.response.status_code == HTTPStatus.UNAUTHORIZED:
                    internal_message = "Unauthorized error reached."
                    message = "Can not get metadata with unauthorized credentials. Try to re-authenticate in source settings."

                    unauthorized_error = AirbyteTracedException(
                        message=message, internal_message=internal_message, failure_type=FailureType.config_error
                    )
                    raise unauthorized_error

            if not metadata:
                raise Exception("failed to get metadata, over quota, try later")
            self._metadata = {
                "dimensions": {m.get("apiName"): m for m in metadata.get("dimensions", [{}])},
                "metrics": {m.get("apiName"): m for m in metadata.get("metrics", [{}])},
            }

        return self._metadata


class GoogleAnalyticsDataApiAbstractStream(HttpStream, ABC):
    url_base = "https://analyticsdata.googleapis.com/v1beta/"
    http_method = "POST"
    raise_on_http_errors = True

    def __init__(self, *, config: Mapping[str, Any], page_size: int = 100_000, **kwargs):
        super().__init__(**kwargs)
        self._config = config
        self._source_defined_primary_key = get_source_defined_primary_key(self.name)
        # default value is 100 000 due to determination of maximum limit value in official documentation
        # https://developers.google.com/analytics/devguides/reporting/data/v1/basics#pagination
        self._page_size = page_size

    @property
    def config(self):
        return self._config

    @property
    def page_size(self):
        return self._page_size

    @page_size.setter
    def page_size(self, value: int):
        self._page_size = value

    # handle the quota errors with prepared values for:
    # `should_retry`, `backoff_time`, `raise_on_http_errors`, `stop_iter` based on quota scenario.
    @GoogleAnalyticsQuotaHandler.handle_quota()
    def should_retry(self, response: requests.Response) -> bool:
        if response.status_code == requests.codes.too_many_requests:
            setattr(self, "raise_on_http_errors", GoogleAnalyticsQuotaHandler.raise_on_http_errors)
            return GoogleAnalyticsQuotaHandler.should_retry
        # for all other cases not covered by GoogleAnalyticsQuotaHandler
        return super().should_retry(response)

    def backoff_time(self, response: requests.Response) -> Optional[float]:
        # handle the error with prepared GoogleAnalyticsQuotaHandler backoff value
        if response.status_code == requests.codes.too_many_requests:
            return GoogleAnalyticsQuotaHandler.backoff_time
        # for all other cases not covered by GoogleAnalyticsQuotaHandler
        return super().backoff_time(response)


class GoogleAnalyticsDataApiBaseStream(GoogleAnalyticsDataApiAbstractStream):
    """
    https://developers.google.com/analytics/devguides/reporting/data/v1/rest/v1beta/properties/runReport
    """

    _record_date_format = "%Y%m%d"
    offset = 0

    metadata = MetadataDescriptor()

    @property
    def cursor_field(self) -> Optional[str]:
        date_fields = ["date", "yearWeek", "yearMonth", "year"]
        for field in date_fields:
            if field in self.config.get("dimensions", []):
                return field
        return []

    @property
    def primary_key(self):
        pk = ["property_id"] + self.config.get("dimensions", [])
        if "cohort_spec" not in self.config and "date" not in pk:
            pk.append("startDate")
            pk.append("endDate")
        return pk

    @staticmethod
    def add_dimensions(dimensions, row) -> dict:
        return dict(zip(dimensions, [v["value"] for v in row["dimensionValues"]]))

    @staticmethod
    def add_metrics(metrics, metric_types, row) -> dict:
        def _metric_type_to_python(metric_data: Tuple[str, str]) -> Any:
            metric_name, metric_value = metric_data
            python_type = metrics_type_to_python(metric_types[metric_name])
            return metric_name, python_type(metric_value)

        return dict(map(_metric_type_to_python, zip(metrics, [v["value"] for v in row["metricValues"]])))

    def get_json_schema(self) -> Mapping[str, Any]:
        """
        Override get_json_schema CDK method to retrieve the schema information for GoogleAnalyticsV4 Object dynamically.
        """
        schema: Dict[str, Any] = {
            "$schema": "https://json-schema.org/draft-07/schema#",
            "type": ["null", "object"],
            "additionalProperties": True,
            "properties": {
                "property_id": {"type": ["string"]},
            },
        }

        schema["properties"].update(
            {
                d.replace(":", "_"): {
                    "type": get_dimensions_type(d),
                    "description": self.metadata["dimensions"].get(d, {}).get("description", d),
                }
                for d in self.config["dimensions"]
            }
        )
        # skipping startDate and endDate fields for cohort stream, because it doesn't support startDate and endDate fields
        if "cohort_spec" not in self.config and "date" not in self.config["dimensions"]:
            schema["properties"].update(
                {
                    "startDate": {"type": ["null", "string"], "format": "date"},
                    "endDate": {"type": ["null", "string"], "format": "date"},
                }
            )

        schema["properties"].update(
            {
                m.replace(":", "_"): {
                    "type": ["null", get_metrics_type(self.metadata["metrics"].get(m, {}).get("type"))],
                    "description": self.metadata["metrics"].get(m, {}).get("description", m),
                }
                for m in self.config["metrics"]
            }
        )

        return schema

    def next_page_token(self, response: requests.Response) -> Optional[Mapping[str, Any]]:
        r = response.json()

        if "rowCount" in r:
            total_rows = r["rowCount"]

            if self.offset == 0:
                self.offset = self.page_size
            else:
                self.offset += self.page_size

            if total_rows <= self.offset:
                self.offset = 0
                return

            return {"offset": self.offset}

    def path(
        self, *, stream_state: Mapping[str, Any] = None, stream_slice: Mapping[str, Any] = None, next_page_token: Mapping[str, Any] = None
    ) -> str:
        return f"properties/{self.config['property_id']}:runReport"

    def parse_response(
        self,
        response: requests.Response,
        *,
        stream_state: Mapping[str, Any],
        stream_slice: Mapping[str, Any] = None,
        next_page_token: Mapping[str, Any] = None,
    ) -> Iterable[Mapping]:
        r = response.json()

        dimensions = [h.get("name").replace(":", "_") if "name" in h else None for h in r.get("dimensionHeaders", [{}])]
        metrics = [h.get("name").replace(":", "_") if "name" in h else None for h in r.get("metricHeaders", [{}])]
        metrics_type_map = {h.get("name").replace(":", "_"): h.get("type") for h in r.get("metricHeaders", [{}]) if "name" in h}

        for row in r.get("rows", []):
            record = {
                "property_id": self.config["property_id"],
                **self.add_dimensions(dimensions, row),
                **self.add_metrics(metrics, metrics_type_map, row),
            }

            # https://github.com/airbytehq/airbyte/pull/26283
            # We pass the uuid field for synchronizations which still have the old
            # configured_catalog with the old primary key. We need it to avoid of removal of rows
            # in the deduplication process. As soon as the customer press "refresh source schema"
            # this part is no longer needed.
            if self._source_defined_primary_key == [["uuid"]]:
                record["uuid"] = str(uuid.uuid4())

            if "cohort_spec" not in self.config and "date" not in record:
                record["startDate"] = stream_slice["startDate"]
                record["endDate"] = stream_slice["endDate"]
            yield record

    def get_updated_state(self, current_stream_state: MutableMapping[str, Any], latest_record: Mapping[str, Any]):
        updated_state = (
            utils.string_to_date(latest_record[self.cursor_field], self._record_date_format)
            if self.cursor_field == "date"
            else latest_record[self.cursor_field]
        )
        stream_state_value = current_stream_state.get(self.cursor_field)
        if stream_state_value:
            stream_state_value = (
                utils.string_to_date(stream_state_value, self._record_date_format, old_format=DATE_FORMAT)
                if self.cursor_field == "date"
                else stream_state_value
            )
            updated_state = max(updated_state, stream_state_value)
        current_stream_state[self.cursor_field] = (
            updated_state.strftime(self._record_date_format) if self.cursor_field == "date" else updated_state
        )
        return current_stream_state

    def request_body_json(
        self,
        stream_state: Mapping[str, Any],
        stream_slice: Mapping[str, Any] = None,
        next_page_token: Mapping[str, Any] = None,
    ) -> Optional[Mapping]:
        payload = {
            "metrics": [{"name": m} for m in self.config["metrics"]],
            "dimensions": [{"name": d} for d in self.config["dimensions"]],
            "dateRanges": [stream_slice],
            "returnPropertyQuota": True,
            "offset": str(0),
            "limit": str(self.page_size),
        }

<<<<<<< HEAD
        dimension_filter = self.config.get("dimensionFilter")
        if dimension_filter:
            payload.update({"dimensionFilter": dimension_filter})

        metrics_filter = self.config.get("metricsFilter")
        if metrics_filter:
            payload.update({"metricsFilter": metrics_filter})

=======
>>>>>>> fa6ae0f2
        if next_page_token and next_page_token.get("offset") is not None:
            payload.update({"offset": str(next_page_token["offset"])})
        return payload

    def stream_slices(
        self, *, sync_mode: SyncMode, cursor_field: List[str] = None, stream_state: Mapping[str, Any] = None
    ) -> Iterable[Optional[Mapping[str, Any]]]:
        today: datetime.date = datetime.date.today()

        start_date = stream_state and stream_state.get(self.cursor_field)
        if start_date:
            start_date = (
                serialize_to_date_string(start_date, DATE_FORMAT, self.cursor_field) if not self.cursor_field == "date" else start_date
            )
            start_date = utils.string_to_date(start_date, self._record_date_format, old_format=DATE_FORMAT)
            start_date -= LOOKBACK_WINDOW
            start_date = max(start_date, self.config["date_ranges_start_date"])
        else:
            start_date = self.config["date_ranges_start_date"]

        while start_date <= today:
            # stop producing slices if 429 + specific scenario is hit
            # see GoogleAnalyticsQuotaHandler for more info.
            if GoogleAnalyticsQuotaHandler.stop_iter:
                return []
            else:
                yield {
                    "startDate": utils.date_to_string(start_date),
                    "endDate": utils.date_to_string(min(start_date + datetime.timedelta(days=self.config["window_in_days"] - 1), today)),
                }
                start_date += datetime.timedelta(days=self.config["window_in_days"])


class PivotReport(GoogleAnalyticsDataApiBaseStream):
    def request_body_json(
        self,
        stream_state: Mapping[str, Any],
        stream_slice: Mapping[str, Any] = None,
        next_page_token: Mapping[str, Any] = None,
    ) -> Optional[Mapping]:
        payload = super().request_body_json(stream_state, stream_slice, next_page_token)

        # remove offset and limit fields according to their absence in
        # https://developers.google.com/analytics/devguides/reporting/data/v1/rest/v1beta/properties/runPivotReport
        payload.pop("offset", None)
        payload.pop("limit", None)
        payload["pivots"] = self.config["pivots"]
        return payload

    def path(
        self, *, stream_state: Mapping[str, Any] = None, stream_slice: Mapping[str, Any] = None, next_page_token: Mapping[str, Any] = None
    ) -> str:
        return f"properties/{self.config['property_id']}:runPivotReport"


class CohortReportMixin:
    cursor_field = []

    def stream_slices(
        self, *, sync_mode: SyncMode, cursor_field: List[str] = None, stream_state: Mapping[str, Any] = None
    ) -> Iterable[Optional[Mapping[str, Any]]]:
        yield from [None]

    def request_body_json(
        self,
        stream_state: Mapping[str, Any],
        stream_slice: Mapping[str, Any] = None,
        next_page_token: Mapping[str, Any] = None,
    ) -> Optional[Mapping]:
        # https://developers.google.com/analytics/devguides/reporting/data/v1/rest/v1beta/CohortSpec#Cohort.FIELDS.date_range
        # In a cohort request, this dateRange is required and the dateRanges in the RunReportRequest or RunPivotReportRequest
        # must be unspecified.
        payload = super().request_body_json(stream_state, stream_slice, next_page_token)
        payload.pop("dateRanges")
        payload["cohortSpec"] = self.config["cohort_spec"]
        return payload


class GoogleAnalyticsDataApiMetadataStream(GoogleAnalyticsDataApiAbstractStream):
    """
    https://developers.google.com/analytics/devguides/reporting/data/v1/rest/v1beta/properties/getMetadata
    """

    primary_key = None
    http_method = "GET"

    def next_page_token(self, response: requests.Response) -> Optional[Mapping[str, Any]]:
        return None

    def path(
        self, *, stream_state: Mapping[str, Any] = None, stream_slice: Mapping[str, Any] = None, next_page_token: Mapping[str, Any] = None
    ) -> str:
        return f"properties/{self.config['property_id']}/metadata"

    def parse_response(self, response: requests.Response, **kwargs) -> Iterable[Mapping]:
        yield response.json()


class SourceGoogleAnalyticsDataApi(AbstractSource):
    @property
    def default_date_ranges_start_date(self) -> str:
        # set default date ranges start date to 2 years ago
        return pendulum.now(tz="UTC").subtract(years=2).format("YYYY-MM-DD")

    def _validate_and_transform_start_date(self, start_date: str) -> datetime.date:
        start_date = self.default_date_ranges_start_date if not start_date else start_date

        try:
            start_date = utils.string_to_date(start_date)
        except ValueError as e:
            raise ConfigurationError(str(e))

        return start_date

    def _validate_custom_reports(self, config: Mapping[str, Any]) -> Mapping[str, Any]:
        if "custom_reports_array" in config:
            if isinstance(config["custom_reports_array"], str):
                try:
                    config["custom_reports_array"] = json.loads(config["custom_reports_array"])
                    if not isinstance(config["custom_reports_array"], list):
                        raise ValueError
                except ValueError:
                    raise ConfigurationError(WRONG_JSON_SYNTAX)
        else:
            config["custom_reports_array"] = []

        return config

    def _validate_and_transform(self, config: Mapping[str, Any], report_names: Set[str]):
        config = self._validate_custom_reports(config)

        schema = json.loads(pkgutil.get_data("source_google_analytics_data_api", "defaults/custom_reports_schema.json"))
        try:
            jsonschema.validate(instance=config["custom_reports_array"], schema=schema)
        except jsonschema.ValidationError as e:
            if message := check_no_property_error(e):
                raise ConfigurationError(message)
            if message := check_invalid_property_error(e):
                report_name = dpath.util.get(config["custom_reports_array"], str(e.absolute_path[0])).get("name")
                raise ConfigurationError(message.format(fields=e.message, report_name=report_name))

        existing_names = {r["name"] for r in config["custom_reports_array"]} & report_names
        if existing_names:
            existing_names = ", ".join(existing_names)
            raise ConfigurationError(f"Custom reports: {existing_names} already exist as a default report(s).")

        if "credentials_json" in config["credentials"]:
            try:
                config["credentials"]["credentials_json"] = json.loads(config["credentials"]["credentials_json"])
            except ValueError:
                raise ConfigurationError("credentials.credentials_json is not valid JSON")

        config["date_ranges_start_date"] = self._validate_and_transform_start_date(config.get("date_ranges_start_date"))

        if not config.get("window_in_days"):
            source_spec = self.spec(logging.getLogger("airbyte"))
            config["window_in_days"] = source_spec.connectionSpecification["properties"]["window_in_days"]["default"]

        return config

    def get_authenticator(self, config: Mapping[str, Any]):
        credentials = config["credentials"]
        authenticator_class, get_credentials = authenticator_class_map[credentials["auth_type"]]
        return authenticator_class(**get_credentials(credentials))

    def check_connection(self, logger: logging.Logger, config: Mapping[str, Any]) -> Tuple[bool, Optional[Any]]:
        for property_id in config["property_ids"]:
            reports = json.loads(pkgutil.get_data("source_google_analytics_data_api", "defaults/default_reports.json"))
            try:
                config = self._validate_and_transform(config, report_names={r["name"] for r in reports})
            except ConfigurationError as e:
                return False, str(e)
            config["authenticator"] = self.get_authenticator(config)

            _config = config.copy()
            _config["property_id"] = property_id

            metadata = None
            try:
                # explicitly setting small page size for the check operation not to cause OOM issues
                stream = GoogleAnalyticsDataApiMetadataStream(config=_config, authenticator=_config["authenticator"])
                metadata = next(stream.read_records(sync_mode=SyncMode.full_refresh), None)
            except HTTPError as e:
                error_list = [HTTPStatus.BAD_REQUEST, HTTPStatus.FORBIDDEN]
                if e.response.status_code in error_list:
                    internal_message = f"Incorrect Property ID: {property_id}"
                    property_id_docs_url = (
                        "https://developers.google.com/analytics/devguides/reporting/data/v1/property-id#what_is_my_property_id"
                    )
                    message = f"Access was denied to the property ID entered. Check your access to the Property ID or use Google Analytics {property_id_docs_url} to find your Property ID."

                    wrong_property_id_error = AirbyteTracedException(
                        message=message, internal_message=internal_message, failure_type=FailureType.config_error
                    )
                    raise wrong_property_id_error

            if not metadata:
                return False, "Failed to get metadata, over quota, try later"

            dimensions = {d["apiName"] for d in metadata["dimensions"]}
            metrics = {d["apiName"] for d in metadata["metrics"]}

            for report in _config["custom_reports_array"]:
                # Check if custom report dimensions supported. Compare them with dimensions provided by GA API
                invalid_dimensions = set(report["dimensions"]) - dimensions
                if invalid_dimensions:
                    invalid_dimensions = ", ".join(invalid_dimensions)
                    return False, WRONG_DIMENSIONS.format(fields=invalid_dimensions, report_name=report["name"])

                # Check if custom report metrics supported. Compare them with metrics provided by GA API
                invalid_metrics = set(report["metrics"]) - metrics
                if invalid_metrics:
                    invalid_metrics = ", ".join(invalid_metrics)
                    return False, WRONG_METRICS.format(fields=invalid_metrics, report_name=report["name"])

                report_stream = self.instantiate_report_class(report, _config, page_size=100)
                # check if custom_report dimensions + metrics can be combined and report generated
                stream_slice = next(report_stream.stream_slices(sync_mode=SyncMode.full_refresh))
                next(report_stream.read_records(sync_mode=SyncMode.full_refresh, stream_slice=stream_slice), None)

            return True, None

    def streams(self, config: Mapping[str, Any]) -> List[Stream]:
        reports = json.loads(pkgutil.get_data("source_google_analytics_data_api", "defaults/default_reports.json"))
        config = self._validate_and_transform(config, report_names={r["name"] for r in reports})
        config["authenticator"] = self.get_authenticator(config)
        return [stream for report in reports + config["custom_reports_array"] for stream in self.instantiate_report_streams(report, config)]

    def instantiate_report_streams(self, report: dict, config: Mapping[str, Any], **extra_kwargs) -> GoogleAnalyticsDataApiBaseStream:
        for property_id in config["property_ids"]:
            yield self.instantiate_report_class(report=report, config={**config, "property_id": property_id})

    def instantiate_report_class(self, report: dict, config: Mapping[str, Any], **extra_kwargs) -> GoogleAnalyticsDataApiBaseStream:
        cohort_spec = report.get("cohortSpec")
        pivots = report.get("pivots")
        stream_config = {
            **config,
            "metrics": report["metrics"],
            "dimensions": report["dimensions"],
            "dimensionFilter": transform_json(report.get("dimensionFilter", {})),
            "metricsFilter": transform_json(report.get("metricsFilter", {})),
        }
        report_class_tuple = (GoogleAnalyticsDataApiBaseStream,)
        if pivots:
            stream_config["pivots"] = pivots
            report_class_tuple = (PivotReport,)
        if cohort_spec:
            stream_config["cohort_spec"] = cohort_spec
            report_class_tuple = (CohortReportMixin, *report_class_tuple)
        return type(report["name"], report_class_tuple, {})(config=stream_config, authenticator=config["authenticator"], **extra_kwargs)<|MERGE_RESOLUTION|>--- conflicted
+++ resolved
@@ -33,11 +33,8 @@
     get_metrics_type,
     get_source_defined_primary_key,
     metrics_type_to_python,
-<<<<<<< HEAD
     transform_json,
-=======
     serialize_to_date_string,
->>>>>>> fa6ae0f2
 )
 
 # set the quota handler globaly since limitations are the same for all streams
@@ -296,7 +293,7 @@
             "limit": str(self.page_size),
         }
 
-<<<<<<< HEAD
+
         dimension_filter = self.config.get("dimensionFilter")
         if dimension_filter:
             payload.update({"dimensionFilter": dimension_filter})
@@ -305,8 +302,6 @@
         if metrics_filter:
             payload.update({"metricsFilter": metrics_filter})
 
-=======
->>>>>>> fa6ae0f2
         if next_page_token and next_page_token.get("offset") is not None:
             payload.update({"offset": str(next_page_token["offset"])})
         return payload
