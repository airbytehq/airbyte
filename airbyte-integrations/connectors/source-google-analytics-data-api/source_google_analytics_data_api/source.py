#
# Copyright (c) 2023 Airbyte, Inc., all rights reserved.
#

import datetime
import json
import logging
import pkgutil
import uuid
from abc import ABC
from http import HTTPStatus
from typing import Any, Dict, Iterable, List, Mapping, MutableMapping, Optional, Set, Tuple

import jsonschema
import requests
from airbyte_cdk.models import FailureType, SyncMode
from airbyte_cdk.sources import AbstractSource
from airbyte_cdk.sources.streams import Stream
from airbyte_cdk.sources.streams.http import HttpStream
from airbyte_cdk.utils import AirbyteTracedException
from requests import HTTPError
from source_google_analytics_data_api import utils
from source_google_analytics_data_api.utils import DATE_FORMAT

from .api_quota import GoogleAnalyticsApiQuota
from .utils import authenticator_class_map, get_dimensions_type, get_metrics_type, metrics_type_to_python

# set the quota handler globaly since limitations are the same for all streams
# the initial values should be saved once and tracked for each stream, inclusivelly.
GoogleAnalyticsQuotaHandler: GoogleAnalyticsApiQuota = GoogleAnalyticsApiQuota()

<<<<<<< HEAD
CONFIG_CUSTOM_REPORT_ERROR_MESSAGE = "The custom report is not valid. Validate your custom query with the GA 4 Query Explorer: " \
                                     "https://ga-dev-tools.google/ga4/query-explorer/"
=======
# set page_size to 100000 due to determination of maximum limit value in official documentation
# https://developers.google.com/analytics/devguides/reporting/data/v1/basics#pagination
PAGE_SIZE = 100000
>>>>>>> 618fd603


class ConfigurationError(Exception):
    pass


class MetadataDescriptor:
    def __init__(self):
        self._metadata = None

    def __get__(self, instance, owner):
        if not self._metadata:
            stream = GoogleAnalyticsDataApiMetadataStream(config=instance.config, authenticator=instance.config["authenticator"])
            metadata = next(stream.read_records(sync_mode=SyncMode.full_refresh), None)
            if not metadata:
                raise Exception("failed to get metadata, over quota, try later")
            self._metadata = {
                "dimensions": {m.get("apiName"): m for m in metadata.get("dimensions", [{}])},
                "metrics": {m.get("apiName"): m for m in metadata.get("metrics", [{}])},
            }

        return self._metadata


class GoogleAnalyticsDataApiAbstractStream(HttpStream, ABC):
    url_base = "https://analyticsdata.googleapis.com/v1beta/"
    http_method = "POST"
    raise_on_http_errors = True

    def __init__(self, *, config: Mapping[str, Any], **kwargs):
        super().__init__(**kwargs)
        self._config = config

    @property
    def config(self):
        return self._config

    # handle the quota errors with prepared values for:
    # `should_retry`, `backoff_time`, `raise_on_http_errors`, `stop_iter` based on quota scenario.
    @GoogleAnalyticsQuotaHandler.handle_quota()
    def should_retry(self, response: requests.Response) -> bool:
        if response.status_code == requests.codes.too_many_requests:
            setattr(self, "raise_on_http_errors", GoogleAnalyticsQuotaHandler.raise_on_http_errors)
            return GoogleAnalyticsQuotaHandler.should_retry
        # for all other cases not covered by GoogleAnalyticsQuotaHandler
        return super().should_retry(response)

    def backoff_time(self, response: requests.Response) -> Optional[float]:
        # handle the error with prepared GoogleAnalyticsQuotaHandler backoff value
        if response.status_code == requests.codes.too_many_requests:
            return GoogleAnalyticsQuotaHandler.backoff_time
        # for all other cases not covered by GoogleAnalyticsQuotaHandler
        return super().backoff_time(response)


class GoogleAnalyticsDataApiBaseStream(GoogleAnalyticsDataApiAbstractStream):
    """
    https://developers.google.com/analytics/devguides/reporting/data/v1/rest/v1beta/properties/runReport
    """

    _record_date_format = "%Y%m%d"
    primary_key = "uuid"
    offset = 0

    metadata = MetadataDescriptor()

    @property
    def cursor_field(self) -> Optional[str]:
        return "date" if "date" in self.config.get("dimensions", {}) else []

    @staticmethod
    def add_primary_key() -> dict:
        return {"uuid": str(uuid.uuid4())}

    @staticmethod
    def add_property_id(property_id):
        return {"property_id": property_id}

    @staticmethod
    def add_dimensions(dimensions, row) -> dict:
        return dict(zip(dimensions, [v["value"] for v in row["dimensionValues"]]))

    @staticmethod
    def add_metrics(metrics, metric_types, row) -> dict:
        def _metric_type_to_python(metric_data: Tuple[str, str]) -> Any:
            metric_name, metric_value = metric_data
            python_type = metrics_type_to_python(metric_types[metric_name])
            return metric_name, python_type(metric_value)

        return dict(map(_metric_type_to_python, zip(metrics, [v["value"] for v in row["metricValues"]])))

    def get_json_schema(self) -> Mapping[str, Any]:
        """
        Override get_json_schema CDK method to retrieve the schema information for GoogleAnalyticsV4 Object dynamically.
        """
        schema: Dict[str, Any] = {
            "$schema": "https://json-schema.org/draft-07/schema#",
            "type": ["null", "object"],
            "additionalProperties": True,
            "properties": {
                "property_id": {"type": ["string"]},
                "uuid": {"type": ["string"], "description": "Custom unique identifier for each record, to support primary key"},
            },
        }

        schema["properties"].update(
            {
                d: {"type": get_dimensions_type(d), "description": self.metadata["dimensions"].get(d, {}).get("description", d)}
                for d in self.config["dimensions"]
            }
        )

        schema["properties"].update(
            {
                m: {
                    "type": ["null", get_metrics_type(self.metadata["metrics"].get(m, {}).get("type"))],
                    "description": self.metadata["metrics"].get(m, {}).get("description", m),
                }
                for m in self.config["metrics"]
            }
        )

        return schema

    def next_page_token(self, response: requests.Response) -> Optional[Mapping[str, Any]]:
        r = response.json()

        if "rowCount" in r:
            total_rows = r["rowCount"]

            if self.offset == 0:
                self.offset = PAGE_SIZE
            else:
                self.offset += PAGE_SIZE

            if total_rows <= self.offset:
                self.offset = 0
                return

            return {"offset": self.offset}

    def path(
        self, *, stream_state: Mapping[str, Any] = None, stream_slice: Mapping[str, Any] = None, next_page_token: Mapping[str, Any] = None
    ) -> str:
        return f"properties/{self.config['property_id']}:runReport"

    def parse_response(
        self,
        response: requests.Response,
        *,
        stream_state: Mapping[str, Any],
        stream_slice: Mapping[str, Any] = None,
        next_page_token: Mapping[str, Any] = None,
    ) -> Iterable[Mapping]:
        r = response.json()

        dimensions = [h.get("name") for h in r.get("dimensionHeaders", [{}])]
        metrics = [h.get("name") for h in r.get("metricHeaders", [{}])]
        metrics_type_map = {h.get("name"): h.get("type") for h in r.get("metricHeaders", [{}])}

        for row in r.get("rows", []):
            yield self.add_primary_key() | self.add_property_id(self.config["property_id"]) | self.add_dimensions(
                dimensions, row
            ) | self.add_metrics(metrics, metrics_type_map, row)

    def get_updated_state(self, current_stream_state: MutableMapping[str, Any], latest_record: Mapping[str, Any]):
        updated_state = utils.string_to_date(latest_record[self.cursor_field], self._record_date_format)
        stream_state_value = current_stream_state.get(self.cursor_field)
        if stream_state_value:
            stream_state_value = utils.string_to_date(stream_state_value, self._record_date_format, old_format=DATE_FORMAT)
            updated_state = max(updated_state, stream_state_value)
        current_stream_state[self.cursor_field] = updated_state.strftime(self._record_date_format)
        return current_stream_state

    def request_body_json(
        self,
        stream_state: Mapping[str, Any],
        stream_slice: Mapping[str, Any] = None,
        next_page_token: Mapping[str, Any] = None,
    ) -> Optional[Mapping]:

        payload = {
            "metrics": [{"name": m} for m in self.config["metrics"]],
            "dimensions": [{"name": d} for d in self.config["dimensions"]],
            "dateRanges": [stream_slice],
            "returnPropertyQuota": True,
            "offset": str(0),
            "limit": str(PAGE_SIZE),
        }
        if next_page_token and next_page_token.get("offset") is not None:
            payload.update({"offset": str(next_page_token["offset"])})
        return payload

    def stream_slices(
        self, *, sync_mode: SyncMode, cursor_field: List[str] = None, stream_state: Mapping[str, Any] = None
    ) -> Iterable[Optional[Mapping[str, Any]]]:

        today: datetime.date = datetime.date.today()

        start_date = stream_state and stream_state.get(self.cursor_field)
        if start_date:
            start_date = utils.string_to_date(start_date, self._record_date_format, old_format=DATE_FORMAT)
            start_date = max(start_date, self.config["date_ranges_start_date"])
        else:
            start_date = self.config["date_ranges_start_date"]

        while start_date <= today:
            # stop producing slices if 429 + specific scenario is hit
            # see GoogleAnalyticsQuotaHandler for more info.
            if GoogleAnalyticsQuotaHandler.stop_iter:
                return []
            else:
                yield {
                    "startDate": utils.date_to_string(start_date),
                    "endDate": utils.date_to_string(min(start_date + datetime.timedelta(days=self.config["window_in_days"] - 1), today)),
                }
                start_date += datetime.timedelta(days=self.config["window_in_days"])


class PivotReport(GoogleAnalyticsDataApiBaseStream):
    def request_body_json(
        self,
        stream_state: Mapping[str, Any],
        stream_slice: Mapping[str, Any] = None,
        next_page_token: Mapping[str, Any] = None,
    ) -> Optional[Mapping]:
        payload = super().request_body_json(stream_state, stream_slice, next_page_token)

        # remove offset and limit fields according to their absence in
        # https://developers.google.com/analytics/devguides/reporting/data/v1/rest/v1beta/properties/runPivotReport
        payload.pop("offset", None)
        payload.pop("limit", None)
        payload["pivots"] = self.config["pivots"]
        return payload

    def path(
        self, *, stream_state: Mapping[str, Any] = None, stream_slice: Mapping[str, Any] = None, next_page_token: Mapping[str, Any] = None
    ) -> str:
        return f"properties/{self.config['property_id']}:runPivotReport"


class CohortReportMixin:
    cursor_field = []

    def stream_slices(
        self, *, sync_mode: SyncMode, cursor_field: List[str] = None, stream_state: Mapping[str, Any] = None
    ) -> Iterable[Optional[Mapping[str, Any]]]:
        yield from [None]

    def request_body_json(
        self,
        stream_state: Mapping[str, Any],
        stream_slice: Mapping[str, Any] = None,
        next_page_token: Mapping[str, Any] = None,
    ) -> Optional[Mapping]:
        # https://developers.google.com/analytics/devguides/reporting/data/v1/rest/v1beta/CohortSpec#Cohort.FIELDS.date_range
        # In a cohort request, this dateRange is required and the dateRanges in the RunReportRequest or RunPivotReportRequest
        # must be unspecified.
        payload = super().request_body_json(stream_state, stream_slice, next_page_token)
        payload.pop("dateRanges")
        payload["cohortSpec"] = self.config["cohort_spec"]
        return payload


class GoogleAnalyticsDataApiMetadataStream(GoogleAnalyticsDataApiAbstractStream):
    """
    https://developers.google.com/analytics/devguides/reporting/data/v1/rest/v1beta/properties/getMetadata
    """

    primary_key = None
    http_method = "GET"

    def next_page_token(self, response: requests.Response) -> Optional[Mapping[str, Any]]:
        return None

    def path(
        self, *, stream_state: Mapping[str, Any] = None, stream_slice: Mapping[str, Any] = None, next_page_token: Mapping[str, Any] = None
    ) -> str:
        return f"properties/{self.config['property_id']}/metadata"

    def parse_response(self, response: requests.Response, **kwargs) -> Iterable[Mapping]:
        yield response.json()


class SourceGoogleAnalyticsDataApi(AbstractSource):
    def _validate_and_transform(self, config: Mapping[str, Any], report_names: Set[str]):
        try:
            config["custom_reports"] = (
                json.loads(config["custom_reports"]) if "custom_reports" in config and isinstance(config["custom_reports"], str) else []
            )
            schema = json.loads(pkgutil.get_data("source_google_analytics_data_api", "defaults/custom_reports_schema.json"))
            jsonschema.validate(instance=config["custom_reports"], schema=schema)
        except (ValueError, jsonschema.ValidationError):
            raise ConfigurationError(CONFIG_CUSTOM_REPORT_ERROR_MESSAGE)

        existing_names = {r["name"] for r in config["custom_reports"]} & report_names
        if existing_names:
            existing_names = ", ".join(existing_names)
            raise ConfigurationError(f"custom_reports: {existing_names} already exist as a default report(s).")

        if "credentials_json" in config["credentials"]:
            try:
                config["credentials"]["credentials_json"] = json.loads(config["credentials"]["credentials_json"])
            except ValueError:
                raise ConfigurationError("credentials.credentials_json is not valid JSON")

        try:
            config["date_ranges_start_date"] = utils.string_to_date(config["date_ranges_start_date"])
        except ValueError as e:
            raise ConfigurationError(str(e))

        if not config.get("window_in_days"):
            source_spec = self.spec(logging.getLogger("airbyte"))
            config["window_in_days"] = source_spec.connectionSpecification["properties"]["window_in_days"]["default"]

        return config

    def get_authenticator(self, config: Mapping[str, Any]):
        credentials = config["credentials"]
        authenticator_class, get_credentials = authenticator_class_map[credentials["auth_type"]]
        return authenticator_class(**get_credentials(credentials))

    def check_connection(self, logger: logging.Logger, config: Mapping[str, Any]) -> Tuple[bool, Optional[Any]]:
        reports = json.loads(pkgutil.get_data("source_google_analytics_data_api", "defaults/default_reports.json"))
        try:
            config = self._validate_and_transform(config, report_names={r["name"] for r in reports})
        except ConfigurationError as e:
            return False, str(e)
        config["authenticator"] = self.get_authenticator(config)

        try:
            stream = GoogleAnalyticsDataApiMetadataStream(config=config, authenticator=config["authenticator"])
            metadata = next(stream.read_records(sync_mode=SyncMode.full_refresh), None)
        except HTTPError as e:
            error_list = [HTTPStatus.BAD_REQUEST, HTTPStatus.FORBIDDEN]
            if e.response.status_code in error_list:
                internal_message = f"Incorrect Property ID: {config['property_id']}"
                property_id_docs_url = (
                    "https://developers.google.com/analytics/devguides/reporting/data/v1/property-id#what_is_my_property_id"
                )
                message = f"Access was denied to the property ID entered. Check your access to the Property ID or use Google Analytics {property_id_docs_url} to find your Property ID."

                wrong_property_id_error = AirbyteTracedException(
                    message=message, internal_message=internal_message, failure_type=FailureType.config_error
                )
                raise wrong_property_id_error

        if not metadata:
            return False, "failed to get metadata, over quota, try later"

        dimensions = {d["apiName"] for d in metadata["dimensions"]}
        metrics = {d["apiName"] for d in metadata["metrics"]}

        for report in config["custom_reports"]:
            invalid_dimensions = set(report["dimensions"]) - dimensions
            invalid_metrics = set(report["metrics"]) - metrics
            if any((invalid_dimensions, invalid_metrics)):
                return False, CONFIG_CUSTOM_REPORT_ERROR_MESSAGE
            report_stream = self.instantiate_report_class(report, config)
            # check if custom_report dimensions + metrics can be combined and report generated
            stream_slice = next(report_stream.stream_slices(sync_mode=SyncMode.full_refresh))
            next(report_stream.read_records(sync_mode=SyncMode.full_refresh, stream_slice=stream_slice), None)
        return True, None

    def streams(self, config: Mapping[str, Any]) -> List[Stream]:
        reports = json.loads(pkgutil.get_data("source_google_analytics_data_api", "defaults/default_reports.json"))
        config = self._validate_and_transform(config, report_names={r["name"] for r in reports})
        config["authenticator"] = self.get_authenticator(config)
        return [self.instantiate_report_class(report, config) for report in reports + config["custom_reports"]]

    @staticmethod
    def instantiate_report_class(report: dict, config: Mapping[str, Any]) -> GoogleAnalyticsDataApiBaseStream:
        cohort_spec = report.get("cohortSpec")
        pivots = report.get("pivots")
        stream_config = {"metrics": report["metrics"], "dimensions": report["dimensions"], **config}
        report_class_tuple = (GoogleAnalyticsDataApiBaseStream,)
        if pivots:
            stream_config["pivots"] = pivots
            report_class_tuple = (PivotReport,)
        if cohort_spec:
            stream_config["cohort_spec"] = cohort_spec
            report_class_tuple = (CohortReportMixin, *report_class_tuple)
        return type(report["name"], report_class_tuple, {})(config=stream_config, authenticator=config["authenticator"])<|MERGE_RESOLUTION|>--- conflicted
+++ resolved
@@ -29,14 +29,12 @@
 # the initial values should be saved once and tracked for each stream, inclusivelly.
 GoogleAnalyticsQuotaHandler: GoogleAnalyticsApiQuota = GoogleAnalyticsApiQuota()
 
-<<<<<<< HEAD
-CONFIG_CUSTOM_REPORT_ERROR_MESSAGE = "The custom report is not valid. Validate your custom query with the GA 4 Query Explorer: " \
-                                     "https://ga-dev-tools.google/ga4/query-explorer/"
-=======
 # set page_size to 100000 due to determination of maximum limit value in official documentation
 # https://developers.google.com/analytics/devguides/reporting/data/v1/basics#pagination
 PAGE_SIZE = 100000
->>>>>>> 618fd603
+
+CONFIG_CUSTOM_REPORT_ERROR_MESSAGE = "The custom report is not valid. Validate your custom query with the GA 4 Query Explorer: " \
+                                     "https://ga-dev-tools.google/ga4/query-explorer/"
 
 
 class ConfigurationError(Exception):
