# See [Connector Acceptance Tests](https://docs.airbyte.com/connector-development/testing-connectors/connector-acceptance-tests-reference)
# for more information about how to configure these tests
connector_image: airbyte/source-google-analytics-data-api:dev
test_strictness_level: high
acceptance_tests:
  spec:
    tests:
      - spec_path: "source_google_analytics_data_api/spec.json"
        backward_compatibility_tests_config:
<<<<<<< HEAD
          # changed the structure of `custom_reports`
          # from `json string` to `list[reports]`
=======
>>>>>>> 842f0728
          disable_for_version: 1.3.0
  connection:
    tests:
      - config_path: "secrets/config.json"
        status: "succeed"
      - config_path: "integration_tests/invalid_config.json"
        status: "failed"
  discovery:
    tests:
      - config_path: "secrets/config.json"
<<<<<<< HEAD
=======
        backward_compatibility_tests_config:
          disable_for_version: 1.3.0
>>>>>>> 842f0728
  basic_read:
    tests:
      - config_path: "secrets/config.json"
        expect_records:
          path: "integration_tests/expected_records.jsonl"
        empty_streams:
          - name: "traffic_sources"
            bypass_reason: "The data contains business information"
          - name: "demographic_interest_report"
            bypass_reason: "The test resource does not collect interest"
          - name: "demographic_age_report"
            bypass_reason: "The test resource does not collect age"
          - name: "demographic_gender_report"
            bypass_reason: "The test resource does not collect gender"
          - name: "ecommerce_purchases_item_name_report"
            bypass_reason: "The test resource does not work with ecommerce purchases"
          - name: "ecommerce_purchases_item_category_report_combined"
            bypass_reason: "The test resource does not work with ecommerce purchases"
          - name: "ecommerce_purchases_item_brand_report"
            bypass_reason: "The test resource does not work with ecommerce purchases"
          - name: "ecommerce_purchases_item_category_report"
            bypass_reason: "The test resource does not work with ecommerce purchases"
          - name: "ecommerce_purchases_item_category_2_report"
            bypass_reason: "The test resource does not work with ecommerce purchases"
          - name: "ecommerce_purchases_item_category_3_report"
            bypass_reason: "The test resource does not work with ecommerce purchases"
          - name: "ecommerce_purchases_item_category_4_report"
            bypass_reason: "The test resource does not work with ecommerce purchases"
          - name: "ecommerce_purchases_item_category_5_report"
            bypass_reason: "The test resource does not work with ecommerce purchases"
          - name: "ecommerce_purchases_item_id_report"
            bypass_reason: "The test resource does not work with ecommerce purchases"
          - name: "publisher_ads_ad_unit_report"
            bypass_reason: "The test resource does not work with publisher ads"
          - name: "publisher_ads_ad_source_report"
            bypass_reason: "The test resource does not work with publisher ads"
          - name: "publisher_ads_page_path_report"
            bypass_reason: "The test resource does not work with publisher ads"
          - name: "publisher_ads_ad_format_report"
            bypass_reason: "The test resource does not work with publisher ads"
        ignored_fields:
          devices:
            - name: "averageSessionDuration"
              bypass_reason: "Dynamic field"
          locations:
            - name: "averageSessionDuration"
              bypass_reason: "Dynamic field"
          pages:
            - name: "screenPageViews"
              bypass_reason: "Dynamically created field"
            - name: "bounceRate"
              bypass_reason: "Dynamically created field"
          website_overview:
            - name: "averageSessionDuration"
              bypass_reason: "Dynamically created field"
          pivot_report:
            - name: "sessions"
              bypass_reason: "Volatile data"
            - name: "endDate"
              bypass_reason: "Dynamic field"
  full_refresh:
    tests:
      - config_path: "secrets/config.json"
        configured_catalog_path: "integration_tests/configured_catalog.json"
        ignored_fields:
          devices:
            - name: "averageSessionDuration"
              bypass_reason: "Dynamic field"
          locations:
            - name: "averageSessionDuration"
              bypass_reason: "Dynamic field"
          traffic_sources:
            - name: "averageSessionDuration"
              bypass_reason: "Dynamically created field"
          website_overview:
            - name: "averageSessionDuration"
              bypass_reason: "Dynamically created field"
  incremental:
    tests:
      - config_path: "secrets/config.json"
        timeout_seconds: 10800
        configured_catalog_path: "integration_tests/configured_catalog.json"
        future_state:
          future_state_path: "integration_tests/abnormal_state.json"<|MERGE_RESOLUTION|>--- conflicted
+++ resolved
@@ -7,12 +7,9 @@
     tests:
       - spec_path: "source_google_analytics_data_api/spec.json"
         backward_compatibility_tests_config:
-<<<<<<< HEAD
           # changed the structure of `custom_reports`
           # from `json string` to `list[reports]`
-=======
->>>>>>> 842f0728
-          disable_for_version: 1.3.0
+          disable_for_version: 1.5.0
   connection:
     tests:
       - config_path: "secrets/config.json"
@@ -22,11 +19,6 @@
   discovery:
     tests:
       - config_path: "secrets/config.json"
-<<<<<<< HEAD
-=======
-        backward_compatibility_tests_config:
-          disable_for_version: 1.3.0
->>>>>>> 842f0728
   basic_read:
     tests:
       - config_path: "secrets/config.json"
