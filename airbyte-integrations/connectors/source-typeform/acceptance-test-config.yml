# See [Connector Acceptance Tests](https://docs.airbyte.com/connector-development/testing-connectors/connector-acceptance-tests-reference)
# for more information about how to configure these tests
connector_image: airbyte/source-typeform:1.0.0
test_strictness_level: "high"
acceptance_tests:
  spec:
    tests:
      - spec_path: "source_typeform/manifest.yaml"
        backward_compatibility_tests_config:
          disable_for_version: "0.3.0"
  connection:
    tests:
      - config_path: "secrets/config.json"
        status: "succeed"
      - config_path: "secrets/config_oauth.json"
        status: "succeed"
      - config_path: "integration_tests/invalid_config.json"
        status: "failed"
  discovery:
    tests:
      - config_path: "secrets/config.json"
        backward_compatibility_tests_config:
          disable_for_version: "0.3.0"
  basic_read:
    tests:
      - config_path: "secrets/config.json"
        empty_streams:
          - name: webhooks
            bypass_reason: "no data"
        expect_records:
          path: "integration_tests/expected_records.jsonl"
        fail_on_extra_columns: true
  incremental:
    tests:
<<<<<<< HEAD
      - config_path: "secrets/incremental_config.json"
        configured_catalog_path: "integration_tests/configured_catalog_incremental.json"
        future_state:
          future_state_path: "integration_tests/abnormal_state.json"
=======
    - config_path: "secrets/incremental_config.json"
      configured_catalog_path: "integration_tests/configured_catalog_incremental.json"
      future_state:
        future_state_path: "integration_tests/abnormal_state.json"
      skip_comprehensive_incremental_tests: true
>>>>>>> 3cc4cada
  full_refresh:
    tests:
      - config_path: "secrets/config.json"
        configured_catalog_path: "integration_tests/configured_catalog.json"<|MERGE_RESOLUTION|>--- conflicted
+++ resolved
@@ -32,18 +32,11 @@
         fail_on_extra_columns: true
   incremental:
     tests:
-<<<<<<< HEAD
       - config_path: "secrets/incremental_config.json"
         configured_catalog_path: "integration_tests/configured_catalog_incremental.json"
         future_state:
           future_state_path: "integration_tests/abnormal_state.json"
-=======
-    - config_path: "secrets/incremental_config.json"
-      configured_catalog_path: "integration_tests/configured_catalog_incremental.json"
-      future_state:
-        future_state_path: "integration_tests/abnormal_state.json"
-      skip_comprehensive_incremental_tests: true
->>>>>>> 3cc4cada
+        skip_comprehensive_incremental_tests: true
   full_refresh:
     tests:
       - config_path: "secrets/config.json"
