# Bamboo-Hr source connector

<<<<<<< HEAD
This is the repository for the Bamboo HR source connector.
=======

This is the repository for the Bamboo-Hr source connector, written in Python.
>>>>>>> 4ef8db66
For information about how to use this connector within Airbyte, see [the documentation](https://docs.airbyte.com/integrations/sources/bamboo-hr).

## Local development

### Prerequisites
<<<<<<< HEAD

* Python (`^3.9`)
* Poetry (`^1.7`) - installation instructions [here](https://python-poetry.org/docs/#installation)



### Installing the connector

=======
* Python (~=3.9)
* Poetry (~=1.7) - installation instructions [here](https://python-poetry.org/docs/#installation)


### Installing the connector
>>>>>>> 4ef8db66
From this connector directory, run:
```bash
poetry install --with dev
```


### Create credentials
<<<<<<< HEAD

**If you are a community contributor**, follow the instructions in the [documentation](https://docs.airbyte.com/integrations/sources/bamboo-hr)
to generate the necessary credentials. Then create a file `secrets/config.json` conforming to the `src/source_bamboo_hr/spec.yaml` file.
=======
**If you are a community contributor**, follow the instructions in the [documentation](https://docs.airbyte.com/integrations/sources/bamboo-hr)
to generate the necessary credentials. Then create a file `secrets/config.json` conforming to the `source_bamboo_hr/spec.yaml` file.
>>>>>>> 4ef8db66
Note that any directory named `secrets` is gitignored across the entire Airbyte repo, so there is no danger of accidentally checking in sensitive information.
See `sample_files/sample_config.json` for a sample config file.


### Locally running the connector

```
poetry run source-bamboo-hr spec
poetry run source-bamboo-hr check --config secrets/config.json
poetry run source-bamboo-hr discover --config secrets/config.json
poetry run source-bamboo-hr read --config secrets/config.json --catalog sample_files/configured_catalog.json
```

<<<<<<< HEAD
### Running tests

To run tests locally, from the connector directory run:

```
poetry run pytest tests
```

### Building the docker image

1. Install [`airbyte-ci`](https://github.com/airbytehq/airbyte/blob/master/airbyte-ci/connectors/pipelines/README.md)
2. Run the following command to build the docker image:
```bash
airbyte-ci connectors --name=source-bamboo-hr build
```

An image will be available on your host with the tag `airbyte/source-bamboo-hr:dev`.


### Running as a docker container

=======
### Running unit tests
To run unit tests locally, from the connector directory run:
```
poetry run pytest unit_tests
```

### Building the docker image
1. Install [`airbyte-ci`](https://github.com/airbytehq/airbyte/blob/master/airbyte-ci/connectors/pipelines/README.md)
2. Run the following command to build the docker image:
```bash
airbyte-ci connectors --name=source-bamboo-hr build
```

An image will be available on your host with the tag `airbyte/source-bamboo-hr:dev`.


### Running as a docker container
>>>>>>> 4ef8db66
Then run any of the connector commands as follows:
```
docker run --rm airbyte/source-bamboo-hr:dev spec
docker run --rm -v $(pwd)/secrets:/secrets airbyte/source-bamboo-hr:dev check --config /secrets/config.json
docker run --rm -v $(pwd)/secrets:/secrets airbyte/source-bamboo-hr:dev discover --config /secrets/config.json
docker run --rm -v $(pwd)/secrets:/secrets -v $(pwd)/integration_tests:/integration_tests airbyte/source-bamboo-hr:dev read --config /secrets/config.json --catalog /integration_tests/configured_catalog.json
```

### Running our CI test suite
<<<<<<< HEAD

=======
>>>>>>> 4ef8db66
You can run our full test suite locally using [`airbyte-ci`](https://github.com/airbytehq/airbyte/blob/master/airbyte-ci/connectors/pipelines/README.md):
```bash
airbyte-ci connectors --name=source-bamboo-hr test
```

### Customizing acceptance Tests
<<<<<<< HEAD

=======
>>>>>>> 4ef8db66
Customize `acceptance-test-config.yml` file to configure acceptance tests. See [Connector Acceptance Tests](https://docs.airbyte.com/connector-development/testing-connectors/connector-acceptance-tests-reference) for more information.
If your connector requires to create or destroy resources for use during acceptance tests create fixtures for it and place them inside integration_tests/acceptance.py.

### Dependency Management
<<<<<<< HEAD

=======
>>>>>>> 4ef8db66
All of your dependencies should be managed via Poetry. 
To add a new dependency, run:
```bash
poetry add <package-name>
```

Please commit the changes to `pyproject.toml` and `poetry.lock` files.
<<<<<<< HEAD

## Publishing a new version of the connector

=======

## Publishing a new version of the connector
>>>>>>> 4ef8db66
You've checked out the repo, implemented a million dollar feature, and you're ready to share your changes with the world. Now what?
1. Make sure your changes are passing our test suite: `airbyte-ci connectors --name=source-bamboo-hr test`
2. Bump the connector version (please follow [semantic versioning for connectors](https://docs.airbyte.com/contributing-to-airbyte/resources/pull-requests-handbook/#semantic-versioning-for-connectors)): 
    - bump the `dockerImageTag` value in in `metadata.yaml`
    - bump the `version` value in `pyproject.toml`
3. Make sure the `metadata.yaml` content is up to date.
4. Make sure the connector documentation and its changelog is up to date (`docs/integrations/sources/bamboo-hr.md`).
5. Create a Pull Request: use [our PR naming conventions](https://docs.airbyte.com/contributing-to-airbyte/resources/pull-requests-handbook/#pull-request-title-convention).
6. Pat yourself on the back for being an awesome contributor.
7. Someone from Airbyte will take a look at your PR and iterate with you to merge it into master.
8. Once your PR is merged, the new version of the connector will be automatically published to Docker Hub and our connector registry.<|MERGE_RESOLUTION|>--- conflicted
+++ resolved
@@ -1,17 +1,12 @@
 # Bamboo-Hr source connector
 
-<<<<<<< HEAD
+
 This is the repository for the Bamboo HR source connector.
-=======
-
-This is the repository for the Bamboo-Hr source connector, written in Python.
->>>>>>> 4ef8db66
 For information about how to use this connector within Airbyte, see [the documentation](https://docs.airbyte.com/integrations/sources/bamboo-hr).
 
 ## Local development
 
 ### Prerequisites
-<<<<<<< HEAD
 
 * Python (`^3.9`)
 * Poetry (`^1.7`) - installation instructions [here](https://python-poetry.org/docs/#installation)
@@ -20,13 +15,6 @@
 
 ### Installing the connector
 
-=======
-* Python (~=3.9)
-* Poetry (~=1.7) - installation instructions [here](https://python-poetry.org/docs/#installation)
-
-
-### Installing the connector
->>>>>>> 4ef8db66
 From this connector directory, run:
 ```bash
 poetry install --with dev
@@ -34,14 +22,9 @@
 
 
 ### Create credentials
-<<<<<<< HEAD
 
 **If you are a community contributor**, follow the instructions in the [documentation](https://docs.airbyte.com/integrations/sources/bamboo-hr)
 to generate the necessary credentials. Then create a file `secrets/config.json` conforming to the `src/source_bamboo_hr/spec.yaml` file.
-=======
-**If you are a community contributor**, follow the instructions in the [documentation](https://docs.airbyte.com/integrations/sources/bamboo-hr)
-to generate the necessary credentials. Then create a file `secrets/config.json` conforming to the `source_bamboo_hr/spec.yaml` file.
->>>>>>> 4ef8db66
 Note that any directory named `secrets` is gitignored across the entire Airbyte repo, so there is no danger of accidentally checking in sensitive information.
 See `sample_files/sample_config.json` for a sample config file.
 
@@ -55,7 +38,6 @@
 poetry run source-bamboo-hr read --config secrets/config.json --catalog sample_files/configured_catalog.json
 ```
 
-<<<<<<< HEAD
 ### Running tests
 
 To run tests locally, from the connector directory run:
@@ -77,25 +59,6 @@
 
 ### Running as a docker container
 
-=======
-### Running unit tests
-To run unit tests locally, from the connector directory run:
-```
-poetry run pytest unit_tests
-```
-
-### Building the docker image
-1. Install [`airbyte-ci`](https://github.com/airbytehq/airbyte/blob/master/airbyte-ci/connectors/pipelines/README.md)
-2. Run the following command to build the docker image:
-```bash
-airbyte-ci connectors --name=source-bamboo-hr build
-```
-
-An image will be available on your host with the tag `airbyte/source-bamboo-hr:dev`.
-
-
-### Running as a docker container
->>>>>>> 4ef8db66
 Then run any of the connector commands as follows:
 ```
 docker run --rm airbyte/source-bamboo-hr:dev spec
@@ -105,28 +68,19 @@
 ```
 
 ### Running our CI test suite
-<<<<<<< HEAD
 
-=======
->>>>>>> 4ef8db66
 You can run our full test suite locally using [`airbyte-ci`](https://github.com/airbytehq/airbyte/blob/master/airbyte-ci/connectors/pipelines/README.md):
 ```bash
 airbyte-ci connectors --name=source-bamboo-hr test
 ```
 
 ### Customizing acceptance Tests
-<<<<<<< HEAD
 
-=======
->>>>>>> 4ef8db66
 Customize `acceptance-test-config.yml` file to configure acceptance tests. See [Connector Acceptance Tests](https://docs.airbyte.com/connector-development/testing-connectors/connector-acceptance-tests-reference) for more information.
 If your connector requires to create or destroy resources for use during acceptance tests create fixtures for it and place them inside integration_tests/acceptance.py.
 
 ### Dependency Management
-<<<<<<< HEAD
 
-=======
->>>>>>> 4ef8db66
 All of your dependencies should be managed via Poetry. 
 To add a new dependency, run:
 ```bash
@@ -134,14 +88,9 @@
 ```
 
 Please commit the changes to `pyproject.toml` and `poetry.lock` files.
-<<<<<<< HEAD
 
 ## Publishing a new version of the connector
 
-=======
-
-## Publishing a new version of the connector
->>>>>>> 4ef8db66
 You've checked out the repo, implemented a million dollar feature, and you're ready to share your changes with the world. Now what?
 1. Make sure your changes are passing our test suite: `airbyte-ci connectors --name=source-bamboo-hr test`
 2. Bump the connector version (please follow [semantic versioning for connectors](https://docs.airbyte.com/contributing-to-airbyte/resources/pull-requests-handbook/#semantic-versioning-for-connectors)): 
