data:
  allowedHosts:
    hosts:
      - api.bamboohr.com
  ab_internal:
    ql: 200
    sl: 100
  connectorBuildOptions:
<<<<<<< HEAD
    # Please update to the latest version of the connector base image.
    # https://hub.docker.com/r/airbyte/python-connector-base
    # Please use the full address with sha256 hash to guarantee build reproducibility.
=======
>>>>>>> 4ef8db66
    baseImage: docker.io/airbyte/python-connector-base:1.2.0@sha256:c22a9d97464b69d6ef01898edf3f8612dc11614f05a84984451dde195f337db9
  connectorSubtype: api
  connectorType: source
  definitionId: 90916976-a132-4ce9-8bce-82a03dd58788
<<<<<<< HEAD
  dockerImageTag: 0.3.0
=======
  dockerImageTag: 0.2.6
>>>>>>> 4ef8db66
  dockerRepository: airbyte/source-bamboo-hr
  documentationUrl: https://docs.airbyte.com/integrations/sources/bamboo-hr
  githubIssueLabel: source-bamboo-hr
  icon: bamboohr.svg
  license: MIT
  releaseDate: 2021-08-27
  name: BambooHR
  registries:
    cloud:
      enabled: true
    oss:
      enabled: true
  releaseStage: alpha
  remoteRegistries:
    pypi:
      enabled: true
      packageName: airbyte-source-bamboo-hr
  supportLevel: community
  tags:
    - language:python
    - cdk:low-code
metadataSpecVersion: "1.0"<|MERGE_RESOLUTION|>--- conflicted
+++ resolved
@@ -6,21 +6,11 @@
     ql: 200
     sl: 100
   connectorBuildOptions:
-<<<<<<< HEAD
-    # Please update to the latest version of the connector base image.
-    # https://hub.docker.com/r/airbyte/python-connector-base
-    # Please use the full address with sha256 hash to guarantee build reproducibility.
-=======
->>>>>>> 4ef8db66
     baseImage: docker.io/airbyte/python-connector-base:1.2.0@sha256:c22a9d97464b69d6ef01898edf3f8612dc11614f05a84984451dde195f337db9
   connectorSubtype: api
   connectorType: source
   definitionId: 90916976-a132-4ce9-8bce-82a03dd58788
-<<<<<<< HEAD
   dockerImageTag: 0.3.0
-=======
-  dockerImageTag: 0.2.6
->>>>>>> 4ef8db66
   dockerRepository: airbyte/source-bamboo-hr
   documentationUrl: https://docs.airbyte.com/integrations/sources/bamboo-hr
   githubIssueLabel: source-bamboo-hr
