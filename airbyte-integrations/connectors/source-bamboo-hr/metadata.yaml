--- conflicted
+++ resolved
@@ -31,10 +31,7 @@
   supportLevel: community
   tags:
     - language:python
-<<<<<<< HEAD
     - cdk:low-code
-=======
-    - cdk:python
   connectorTestSuitesOptions:
     - suite: unitTests
     - suite: acceptanceTests
@@ -44,5 +41,4 @@
           secretStore:
             type: GSM
             alias: airbyte-connector-testing-secret-store
->>>>>>> fa2cf110
 metadataSpecVersion: "1.0"