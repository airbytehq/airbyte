/*
 * Copyright (c) 2024 Airbyte, Inc., all rights reserved.
 */

package io.airbyte.integrations.destination.s3_v2

import io.airbyte.cdk.load.test.util.NoopDestinationCleaner
import io.airbyte.cdk.load.test.util.NoopExpectedRecordMapper
import io.airbyte.cdk.load.write.BasicFunctionalityIntegrationTest
import io.github.oshai.kotlinlogging.KotlinLogging
import org.junit.jupiter.api.Test

abstract class S3V2WriteTest(path: String) :
    BasicFunctionalityIntegrationTest(
<<<<<<< HEAD
        S3V2TestUtils.getConfig(S3V2TestUtils.JSON_UNCOMPRESSED_CONFIG_PATH),
        S3V2Specification::class.java,
=======
        S3V2TestUtils.getConfig(path),
>>>>>>> 81348282
        S3V2DataDumper,
        NoopDestinationCleaner,
        NoopExpectedRecordMapper,
    ) {
    private val log = KotlinLogging.logger {}

    @Test
    override fun testBasicWrite() {
        super.testBasicWrite()
    }

<<<<<<< HEAD
class S3V2WriteTestJsonGzip :
    BasicFunctionalityIntegrationTest(
        S3V2TestUtils.getConfig(S3V2TestUtils.JSON_GZIP_CONFIG_PATH),
        S3V2Specification::class.java,
        S3V2DataDumper,
        NoopDestinationCleaner,
        NoopExpectedRecordMapper,
    ) {
=======
>>>>>>> 81348282
    @Test
    override fun testMidSyncCheckpointingStreamState() {
        log.warn { "Disabled until it doesn't block." }
    }
}

class S3V2WriteTestJsonUncompressed : S3V2WriteTest(S3V2TestUtils.JSON_UNCOMPRESSED_CONFIG_PATH)

class S3V2WriteTestJsonGzip : S3V2WriteTest(S3V2TestUtils.JSON_GZIP_CONFIG_PATH)

class S3V2WriteTestCsvUncompressed : S3V2WriteTest(S3V2TestUtils.CSV_UNCOMPRESSED_CONFIG_PATH)

class S3V2WriteTestCsvGzip : S3V2WriteTest(S3V2TestUtils.CSV_GZIP_CONFIG_PATH)

class S3V2WriteTestAvroUncompressed : S3V2WriteTest(S3V2TestUtils.AVRO_UNCOMPRESSED_CONFIG_PATH)

class S3V2WriteTestAvroBzip2 : S3V2WriteTest(S3V2TestUtils.AVRO_BZIP2_CONFIG_PATH)

class S3V2WriteTestParquetUncompressed :
    S3V2WriteTest(S3V2TestUtils.PARQUET_UNCOMPRESSED_CONFIG_PATH)

class S3V2WriteTestParquetSnappy : S3V2WriteTest(S3V2TestUtils.PARQUET_SNAPPY_CONFIG_PATH)<|MERGE_RESOLUTION|>--- conflicted
+++ resolved
@@ -12,12 +12,8 @@
 
 abstract class S3V2WriteTest(path: String) :
     BasicFunctionalityIntegrationTest(
-<<<<<<< HEAD
-        S3V2TestUtils.getConfig(S3V2TestUtils.JSON_UNCOMPRESSED_CONFIG_PATH),
+        S3V2TestUtils.getConfig(path),
         S3V2Specification::class.java,
-=======
-        S3V2TestUtils.getConfig(path),
->>>>>>> 81348282
         S3V2DataDumper,
         NoopDestinationCleaner,
         NoopExpectedRecordMapper,
@@ -29,17 +25,6 @@
         super.testBasicWrite()
     }
 
-<<<<<<< HEAD
-class S3V2WriteTestJsonGzip :
-    BasicFunctionalityIntegrationTest(
-        S3V2TestUtils.getConfig(S3V2TestUtils.JSON_GZIP_CONFIG_PATH),
-        S3V2Specification::class.java,
-        S3V2DataDumper,
-        NoopDestinationCleaner,
-        NoopExpectedRecordMapper,
-    ) {
-=======
->>>>>>> 81348282
     @Test
     override fun testMidSyncCheckpointingStreamState() {
         log.warn { "Disabled until it doesn't block." }
