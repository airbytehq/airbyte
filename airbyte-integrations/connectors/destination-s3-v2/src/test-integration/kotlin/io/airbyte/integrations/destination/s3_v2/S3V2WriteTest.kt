/*
 * Copyright (c) 2024 Airbyte, Inc., all rights reserved.
 */

package io.airbyte.integrations.destination.s3_v2

import io.airbyte.cdk.load.test.util.NoopDestinationCleaner
import io.airbyte.cdk.load.test.util.NoopExpectedRecordMapper
import io.airbyte.cdk.load.write.AllTypesBehavior
import io.airbyte.cdk.load.write.BasicFunctionalityIntegrationTest
import io.airbyte.cdk.load.write.StronglyTyped
import io.airbyte.cdk.load.write.Untyped
import java.util.concurrent.TimeUnit
import org.junit.jupiter.api.Disabled
import org.junit.jupiter.api.Test
import org.junit.jupiter.api.Timeout

<<<<<<< HEAD
@Timeout(20, unit = TimeUnit.MINUTES)
=======
@Timeout(25, unit = TimeUnit.MINUTES)
>>>>>>> b5fab48c
abstract class S3V2WriteTest(
    path: String,
    stringifySchemalessObjects: Boolean,
    promoteUnionToObject: Boolean,
    preserveUndeclaredFields: Boolean,
    /** This is false for staging mode, and true for non-staging mode. */
    commitDataIncrementally: Boolean = true,
    allTypesBehavior: AllTypesBehavior,
    nullEqualsUnset: Boolean = false,
) :
    BasicFunctionalityIntegrationTest(
        S3V2TestUtils.getConfig(path),
        S3V2Specification::class.java,
        S3V2DataDumper,
        NoopDestinationCleaner,
        NoopExpectedRecordMapper,
        isStreamSchemaRetroactive = false,
        supportsDedup = false,
        stringifySchemalessObjects = stringifySchemalessObjects,
        promoteUnionToObject = promoteUnionToObject,
        preserveUndeclaredFields = preserveUndeclaredFields,
        commitDataIncrementally = commitDataIncrementally,
        allTypesBehavior = allTypesBehavior,
        nullEqualsUnset = nullEqualsUnset,
    ) {
    @Disabled("Irrelevant for file destinations")
    @Test
    override fun testAppendSchemaEvolution() {
        super.testAppendSchemaEvolution()
    }

    @Disabled("Temporarily disable because failing in CI")
    @Test
    override fun testBasicWriteFile() {
        super.testBasicWriteFile()
    }
}

class S3V2WriteTestJsonUncompressed :
    S3V2WriteTest(
        S3V2TestUtils.JSON_UNCOMPRESSED_CONFIG_PATH,
        stringifySchemalessObjects = false,
        promoteUnionToObject = false,
        preserveUndeclaredFields = true,
        allTypesBehavior = Untyped,
    ) {
    @Test
    override fun testInterruptedTruncateWithPriorData() {
        super.testInterruptedTruncateWithPriorData()
    }
}

class S3V2WriteTestJsonRootLevelFlattening :
    S3V2WriteTest(
        S3V2TestUtils.JSON_ROOT_LEVEL_FLATTENING_CONFIG_PATH,
        stringifySchemalessObjects = false,
        promoteUnionToObject = false,
        preserveUndeclaredFields = true,
        allTypesBehavior = Untyped,
    ) {
    @Test
    override fun testInterruptedTruncateWithPriorData() {
        super.testInterruptedTruncateWithPriorData()
    }
}

@Disabled("Un-disable once staging is re-enabled")
class S3V2WriteTestJsonStaging :
    S3V2WriteTest(
        S3V2TestUtils.JSON_STAGING_CONFIG_PATH,
        stringifySchemalessObjects = false,
        promoteUnionToObject = false,
        preserveUndeclaredFields = true,
        allTypesBehavior = Untyped,
        commitDataIncrementally = false
    ) {
    @Test
    @Disabled("Staging mode is not supported for file transfers")
    override fun testBasicWriteFile() {}
}

class S3V2WriteTestJsonGzip :
    S3V2WriteTest(
        S3V2TestUtils.JSON_GZIP_CONFIG_PATH,
        stringifySchemalessObjects = false,
        promoteUnionToObject = false,
        preserveUndeclaredFields = true,
        allTypesBehavior = Untyped,
    )

class S3V2WriteTestCsvUncompressed :
    S3V2WriteTest(
        S3V2TestUtils.CSV_UNCOMPRESSED_CONFIG_PATH,
        stringifySchemalessObjects = false,
        promoteUnionToObject = false,
        preserveUndeclaredFields = true,
        allTypesBehavior = Untyped,
    )

class S3V2WriteTestCsvRootLevelFlattening :
    S3V2WriteTest(
        S3V2TestUtils.CSV_ROOT_LEVEL_FLATTENING_CONFIG_PATH,
        stringifySchemalessObjects = false,
        promoteUnionToObject = false,
        preserveUndeclaredFields = false,
        allTypesBehavior = Untyped,
        nullEqualsUnset =
            true, // Technically true of unflattened as well, but no top-level fields are nullable
    )

class S3V2WriteTestCsvGzip :
    S3V2WriteTest(
        S3V2TestUtils.CSV_GZIP_CONFIG_PATH,
        stringifySchemalessObjects = false,
        promoteUnionToObject = false,
        preserveUndeclaredFields = true,
        allTypesBehavior = Untyped,
    )

class S3V2WriteTestAvroUncompressed :
    S3V2WriteTest(
        S3V2TestUtils.AVRO_UNCOMPRESSED_CONFIG_PATH,
        stringifySchemalessObjects = true,
        promoteUnionToObject = false,
        preserveUndeclaredFields = false,
        allTypesBehavior = StronglyTyped(integerCanBeLarge = false),
        nullEqualsUnset = true,
    )

class S3V2WriteTestAvroBzip2 :
    S3V2WriteTest(
        S3V2TestUtils.AVRO_BZIP2_CONFIG_PATH,
        stringifySchemalessObjects = true,
        promoteUnionToObject = false,
        preserveUndeclaredFields = false,
        allTypesBehavior = StronglyTyped(integerCanBeLarge = false),
        nullEqualsUnset = true,
    )

class S3V2WriteTestParquetUncompressed :
    S3V2WriteTest(
        S3V2TestUtils.PARQUET_UNCOMPRESSED_CONFIG_PATH,
        stringifySchemalessObjects = true,
        promoteUnionToObject = true,
        preserveUndeclaredFields = false,
        allTypesBehavior = StronglyTyped(integerCanBeLarge = false),
        nullEqualsUnset = true,
    )

class S3V2WriteTestParquetSnappy :
    S3V2WriteTest(
        S3V2TestUtils.PARQUET_SNAPPY_CONFIG_PATH,
        stringifySchemalessObjects = true,
        promoteUnionToObject = true,
        preserveUndeclaredFields = false,
        allTypesBehavior = StronglyTyped(integerCanBeLarge = false),
        nullEqualsUnset = true,
    )

class S3V2WriteTestEndpointURL :
    S3V2WriteTest(
        S3V2TestUtils.ENDPOINT_URL_CONFIG_PATH,
        stringifySchemalessObjects = false,
        promoteUnionToObject = false,
        preserveUndeclaredFields = false,
        allTypesBehavior = Untyped,
        nullEqualsUnset = true,
    )<|MERGE_RESOLUTION|>--- conflicted
+++ resolved
@@ -15,11 +15,7 @@
 import org.junit.jupiter.api.Test
 import org.junit.jupiter.api.Timeout
 
-<<<<<<< HEAD
-@Timeout(20, unit = TimeUnit.MINUTES)
-=======
 @Timeout(25, unit = TimeUnit.MINUTES)
->>>>>>> b5fab48c
 abstract class S3V2WriteTest(
     path: String,
     stringifySchemalessObjects: Boolean,
