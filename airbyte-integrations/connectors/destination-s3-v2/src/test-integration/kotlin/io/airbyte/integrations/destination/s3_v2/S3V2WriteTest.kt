/*
 * Copyright (c) 2024 Airbyte, Inc., all rights reserved.
 */

package io.airbyte.integrations.destination.s3_v2

import io.airbyte.cdk.load.test.util.NoopDestinationCleaner
import io.airbyte.cdk.load.test.util.NoopExpectedRecordMapper
import io.airbyte.cdk.load.write.AllTypesBehavior
import io.airbyte.cdk.load.write.BasicFunctionalityIntegrationTest
import io.airbyte.cdk.load.write.StronglyTyped
import io.airbyte.cdk.load.write.Untyped
import java.util.concurrent.TimeUnit
import org.junit.jupiter.api.Disabled
import org.junit.jupiter.api.Test
import org.junit.jupiter.api.Timeout

@Timeout(15, unit = TimeUnit.MINUTES)
abstract class S3V2WriteTest(
    path: String,
    stringifySchemalessObjects: Boolean,
    promoteUnionToObject: Boolean,
    preserveUndeclaredFields: Boolean,
    /** This is false for staging mode, and true for non-staging mode. */
    commitDataIncrementally: Boolean = true,
    allTypesBehavior: AllTypesBehavior,
    nullEqualsUnset: Boolean = false,
    isStaging: Boolean = false,
) :
    BasicFunctionalityIntegrationTest(
        S3V2TestUtils.getConfig(path),
        S3V2Specification::class.java,
        S3V2DataDumper,
        NoopDestinationCleaner,
        NoopExpectedRecordMapper,
        isStreamSchemaRetroactive = false,
        supportsDedup = false,
        stringifySchemalessObjects = stringifySchemalessObjects,
        promoteUnionToObject = promoteUnionToObject,
        preserveUndeclaredFields = preserveUndeclaredFields,
        commitDataIncrementally = commitDataIncrementally,
        allTypesBehavior = allTypesBehavior,
        nullEqualsUnset = nullEqualsUnset,
        isStaging = isStaging,
    ) {
    @Disabled("Irrelevant for file destinations")
    @Test
    override fun testAppendSchemaEvolution() {
        super.testAppendSchemaEvolution()
    }
}

class S3V2WriteTestJsonUncompressed :
    S3V2WriteTest(
        S3V2TestUtils.JSON_UNCOMPRESSED_CONFIG_PATH,
        stringifySchemalessObjects = false,
        promoteUnionToObject = false,
        preserveUndeclaredFields = true,
        allTypesBehavior = Untyped,
    ) {
    @Test
    override fun testInterruptedTruncateWithPriorData() {
        super.testInterruptedTruncateWithPriorData()
    }
}

class S3V2WriteTestJsonRootLevelFlattening :
    S3V2WriteTest(
        S3V2TestUtils.JSON_ROOT_LEVEL_FLATTENING_CONFIG_PATH,
        stringifySchemalessObjects = false,
        promoteUnionToObject = false,
        preserveUndeclaredFields = true,
        allTypesBehavior = Untyped,
    ) {
    @Test
    override fun testInterruptedTruncateWithPriorData() {
        super.testInterruptedTruncateWithPriorData()
    }
}

class S3V2WriteTestJsonStaging :
    S3V2WriteTest(
        S3V2TestUtils.JSON_STAGING_CONFIG_PATH,
        stringifySchemalessObjects = false,
        promoteUnionToObject = false,
        preserveUndeclaredFields = true,
        allTypesBehavior = Untyped,
<<<<<<< HEAD
        commitDataIncrementally = false,
        isStaging = true,
    ) {

    @Test
    override fun testInterruptedTruncateWithPriorData() {
        super.testInterruptedTruncateWithPriorData()
    }

    @Test
    override fun resumeAfterCancelledTruncate() {
        super.resumeAfterCancelledTruncate()
    }

    @Test
    override fun testInterruptedTruncateWithoutPriorData() {
        super.testInterruptedTruncateWithoutPriorData()
    }
}
=======
        commitDataIncrementally = false
    )
>>>>>>> da301729

class S3V2WriteTestJsonGzip :
    S3V2WriteTest(
        S3V2TestUtils.JSON_GZIP_CONFIG_PATH,
        stringifySchemalessObjects = false,
        promoteUnionToObject = false,
        preserveUndeclaredFields = true,
        allTypesBehavior = Untyped,
    )

class S3V2WriteTestCsvUncompressed :
    S3V2WriteTest(
        S3V2TestUtils.CSV_UNCOMPRESSED_CONFIG_PATH,
        stringifySchemalessObjects = false,
        promoteUnionToObject = false,
        preserveUndeclaredFields = true,
        allTypesBehavior = Untyped,
    )

class S3V2WriteTestCsvRootLevelFlattening :
    S3V2WriteTest(
        S3V2TestUtils.CSV_ROOT_LEVEL_FLATTENING_CONFIG_PATH,
        stringifySchemalessObjects = false,
        promoteUnionToObject = false,
        preserveUndeclaredFields = false,
        allTypesBehavior = Untyped,
        nullEqualsUnset =
            true, // Technically true of unflattened as well, but no top-level fields are nullable
    )

class S3V2WriteTestCsvGzip :
    S3V2WriteTest(
        S3V2TestUtils.CSV_GZIP_CONFIG_PATH,
        stringifySchemalessObjects = false,
        promoteUnionToObject = false,
        preserveUndeclaredFields = true,
        allTypesBehavior = Untyped,
    )

class S3V2WriteTestAvroUncompressed :
    S3V2WriteTest(
        S3V2TestUtils.AVRO_UNCOMPRESSED_CONFIG_PATH,
        stringifySchemalessObjects = true,
        promoteUnionToObject = false,
        preserveUndeclaredFields = false,
        allTypesBehavior = StronglyTyped(integerCanBeLarge = false),
        nullEqualsUnset = true,
    )

class S3V2WriteTestAvroBzip2 :
    S3V2WriteTest(
        S3V2TestUtils.AVRO_BZIP2_CONFIG_PATH,
        stringifySchemalessObjects = true,
        promoteUnionToObject = false,
        preserveUndeclaredFields = false,
        allTypesBehavior = StronglyTyped(integerCanBeLarge = false),
        nullEqualsUnset = true,
    )

class S3V2WriteTestParquetUncompressed :
    S3V2WriteTest(
        S3V2TestUtils.PARQUET_UNCOMPRESSED_CONFIG_PATH,
        stringifySchemalessObjects = true,
        promoteUnionToObject = true,
        preserveUndeclaredFields = false,
        allTypesBehavior = StronglyTyped(integerCanBeLarge = false),
        nullEqualsUnset = true,
    )

class S3V2WriteTestParquetSnappy :
    S3V2WriteTest(
        S3V2TestUtils.PARQUET_SNAPPY_CONFIG_PATH,
        stringifySchemalessObjects = true,
        promoteUnionToObject = true,
        preserveUndeclaredFields = false,
        allTypesBehavior = StronglyTyped(integerCanBeLarge = false),
        nullEqualsUnset = true,
    )<|MERGE_RESOLUTION|>--- conflicted
+++ resolved
@@ -85,30 +85,8 @@
         promoteUnionToObject = false,
         preserveUndeclaredFields = true,
         allTypesBehavior = Untyped,
-<<<<<<< HEAD
-        commitDataIncrementally = false,
-        isStaging = true,
-    ) {
-
-    @Test
-    override fun testInterruptedTruncateWithPriorData() {
-        super.testInterruptedTruncateWithPriorData()
-    }
-
-    @Test
-    override fun resumeAfterCancelledTruncate() {
-        super.resumeAfterCancelledTruncate()
-    }
-
-    @Test
-    override fun testInterruptedTruncateWithoutPriorData() {
-        super.testInterruptedTruncateWithoutPriorData()
-    }
-}
-=======
         commitDataIncrementally = false
     )
->>>>>>> da301729
 
 class S3V2WriteTestJsonGzip :
     S3V2WriteTest(
