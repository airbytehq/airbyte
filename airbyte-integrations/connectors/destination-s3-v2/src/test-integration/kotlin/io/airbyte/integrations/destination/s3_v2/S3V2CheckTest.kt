--- conflicted
+++ resolved
@@ -13,16 +13,12 @@
     CheckIntegrationTest<S3V2Specification>(
         S3V2Specification::class.java,
         successConfigFilenames =
-<<<<<<< HEAD
             listOf(
                 CheckTestConfig(
-                    "secrets/s3_dest_v2_minimal_required_config.json",
+                    S3V2TestUtils.MINIMAL_CONFIG_PATH,
                     setOf(FeatureFlag.AIRBYTE_CLOUD_DEPLOYMENT)
                 )
             ),
-=======
-            listOf(CheckTestConfig(S3V2TestUtils.MINIMAL_CONFIG_PATH, TestDeploymentMode.CLOUD)),
->>>>>>> 7b12647a
         failConfigFilenamesAndFailureReasons = emptyMap()
     ) {
     @Test
