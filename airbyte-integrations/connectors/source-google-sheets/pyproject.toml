[build-system]
requires = [ "poetry-core>=1.0.0",]
build-backend = "poetry.core.masonry.api"

[tool.poetry]
<<<<<<< HEAD
version = "0.9.4"
=======
version = "0.8.5"
>>>>>>> f2dcd21a
name = "source-google-sheets"
description = "Source implementation for Google Sheets."
authors = [ "Airbyte <contact@airbyte.io>",]
license = "Elv2"
readme = "README.md"
documentation = "https://docs.airbyte.com/integrations/sources/google-sheets"
homepage = "https://airbyte.com"
repository = "https://github.com/airbytehq/airbyte"
[[tool.poetry.packages]]
include = "source_google_sheets"

[tool.poetry.dependencies]
python = ">=3.10,<3.13"
airbyte-cdk = "^6"
google-auth-httplib2 = "==0.2.0"
Unidecode = "==1.3.8"
google-api-python-client = "==2.114.0"

[tool.poetry.scripts]
source-google-sheets = "source_google_sheets.run:run"

[tool.poetry.group.dev.dependencies]
requests-mock = "^1.9.3"
pytest-mock = "^3.6.1"
pytest = "^6.1"<|MERGE_RESOLUTION|>--- conflicted
+++ resolved
@@ -3,11 +3,7 @@
 build-backend = "poetry.core.masonry.api"
 
 [tool.poetry]
-<<<<<<< HEAD
-version = "0.9.4"
-=======
-version = "0.8.5"
->>>>>>> f2dcd21a
+version = "0.9.0"
 name = "source-google-sheets"
 description = "Source implementation for Google Sheets."
 authors = [ "Airbyte <contact@airbyte.io>",]
