{
  "documentationUrl": "https://docs.airbyte.io/integrations/sources/google-sheets",
  "connectionSpecification": {
    "$schema": "http://json-schema.org/draft-07/schema#",
    "title": "Stripe Source Spec",
    "type": "object",
    "required": ["spreadsheet_id"],
    "additionalProperties": true,
    "properties": {
      "spreadsheet_id": {
        "type": "string",
        "title": "Spreadsheet ID",
        "description": "The ID of the spreadsheet to be replicated."
      },
      "credentials": {
        "type": "object",
        "oneOf": [
          {
            "title": "Authenticate via Google (OAuth)",
            "type": "object",
            "required": [
              "auth_type",
              "client_id",
              "client_secret",
              "refresh_token"
            ],
            "properties": {
              "auth_type": {
                "type": "string",
                "const": "Client"
              },
              "client_id": {
                "title": "Client ID",
                "type": "string",
                "description": "The Client ID of your Google Sheets developer application.",
                "airbyte_secret": true
              },
              "client_secret": {
                "title": "Client Secret",
                "type": "string",
                "description": "The Client Secret of your Google Sheets developer application",
                "airbyte_secret": true
              },
              "refresh_token": {
                "title": "Refresh Token",
                "type": "string",
                "description": "The token for obtaining new access token ",
                "airbyte_secret": true
              }
            }
          },
          {
            "title": "Service Account Key Authentication",
            "type": "object",
            "required": ["auth_type", "service_account_info"],
            "properties": {
              "auth_type": {
                "type": "string",
                "const": "Service"
              },
              "service_account_info": {
                "type": "string",
<<<<<<< HEAD
                "title": "Service Account Information."
                "description": "The JSON key of the service account to use for authorization.",
=======
                "description": "The JSON key of the service account to use for authorization",
                "airbyte_secret": true,
>>>>>>> 0dfbfdc2
                "examples": [
                  "{ \"type\": \"service_account\", \"project_id\": YOUR_PROJECT_ID, \"private_key_id\": YOUR_PRIVATE_KEY, ... }"
                ]
              }
            }
          }
        ]
      }
    }
  },
  "authSpecification": {
    "auth_type": "oauth2.0",
    "oauth2Specification": {
      "rootObject": ["credentials", 0],
      "oauthFlowInitParameters": [["client_id"], ["client_secret"]],
      "oauthFlowOutputParameters": [["refresh_token"]]
    }
  }
}<|MERGE_RESOLUTION|>--- conflicted
+++ resolved
@@ -60,13 +60,9 @@
               },
               "service_account_info": {
                 "type": "string",
-<<<<<<< HEAD
-                "title": "Service Account Information."
+                "title": "Service Account Information.",
                 "description": "The JSON key of the service account to use for authorization.",
-=======
-                "description": "The JSON key of the service account to use for authorization",
                 "airbyte_secret": true,
->>>>>>> 0dfbfdc2
                 "examples": [
                   "{ \"type\": \"service_account\", \"project_id\": YOUR_PROJECT_ID, \"private_key_id\": YOUR_PRIVATE_KEY, ... }"
                 ]
