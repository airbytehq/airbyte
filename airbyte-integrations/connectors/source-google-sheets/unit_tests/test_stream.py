--- conflicted
+++ resolved
@@ -18,12 +18,9 @@
 from google.auth import exceptions as google_exceptions
 from source_google_sheets import SourceGoogleSheets
 from source_google_sheets.client import GoogleSheetsClient
-<<<<<<< HEAD
 from source_google_sheets.helpers import SCOPES
 from source_google_sheets.models import CellData, GridData, RowData, Sheet, SheetProperties, Spreadsheet
-=======
 from source_google_sheets.helpers import SCOPES, Helpers
->>>>>>> 32bb251d
 
 
 def test_invalid_credentials_error_message(invalid_config):
@@ -75,7 +72,6 @@
     assert e.value.args[0] == expected_message
 
 
-<<<<<<< HEAD
 def test_check_invalid_creds_json_file(invalid_config):
     source = SourceGoogleSheets()
     res = source.check(logger=None, config={""})
@@ -160,7 +156,8 @@
     }
     expected_config = {'auth_type': 'Service', 'service_account_info': 'some old style data'}
     assert expected_config == SourceGoogleSheets.get_credentials(old_style_config)
-=======
+
+
 def test_read_429_error(mocker, invalid_config, caplog):
     source = SourceGoogleSheets()
     resp = requests.Response()
@@ -184,5 +181,4 @@
     )
     records = list(source.read(logger=logging.getLogger("airbyte"), config=invalid_config, catalog=catalog))
     assert [] == records
-    assert "Stopped syncing process due to rate limits. Request a higher quota limit" in caplog.text
->>>>>>> 32bb251d
+    assert "Stopped syncing process due to rate limits. Request a higher quota limit" in caplog.text