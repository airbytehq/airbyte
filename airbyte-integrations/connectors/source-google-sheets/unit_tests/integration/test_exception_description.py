--- conflicted
+++ resolved
@@ -4,7 +4,6 @@
 
 from unittest.mock import ANY, patch
 
-from conftest import GoogleSheetsBaseTest
 from requests.status_codes import codes as status_codes
 
 from airbyte_cdk.models import (
@@ -18,11 +17,7 @@
 from airbyte_cdk.test.catalog_builder import CatalogBuilder, ConfiguredAirbyteStreamBuilder
 from airbyte_cdk.test.mock_http import HttpMocker
 
-<<<<<<< HEAD
 from .conftest import GoogleSheetsBaseTest
-
-=======
->>>>>>> 3d724ba6
 
 _SPREADSHEET_ID = "a_spreadsheet_id"
 
