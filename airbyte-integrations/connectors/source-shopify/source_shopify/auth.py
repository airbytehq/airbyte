#
# Copyright (c) 2021 Airbyte, Inc., all rights reserved.
#

from typing import Any, Dict, Mapping

from airbyte_cdk import AirbyteLogger
from airbyte_cdk.sources.streams.http.requests_native_auth import TokenAuthenticator


class NotImplementedAuth(Exception):
    """Not implemented Auth option error"""

    logger = AirbyteLogger()

    def __init__(self, auth_method: str = None):
        self.message = f"Not implemented Auth method = {auth_method}"
        super().__init__(self.logger.error(self.message))


class ShopifyAuthenticator(TokenAuthenticator):

    """
    Making Authenticator to be able to accept Header-Based authentication.
    """

    def __init__(self, config: Mapping[str, Any]):
        self.config = config

    def get_auth_header(self) -> Mapping[str, Any]:

        auth_header: str = "X-Shopify-Access-Token"
        credentials: Dict = self.config["credentials"]
<<<<<<< HEAD
        auth_option: str = credentials.get("auth_method")

        if auth_option == "access_token":
            return {auth_header: credentials.get("access_token")}
        elif auth_option == "api_password":
=======
        auth_method: str = credentials.get("auth_method")

        if auth_method == "oauth2.0":
            return {auth_header: credentials.get("access_token")}
        elif auth_method == "api_password":
>>>>>>> db409327
            return {auth_header: credentials.get("api_password")}
        else:
            raise NotImplementedAuth(auth_method)<|MERGE_RESOLUTION|>--- conflicted
+++ resolved
@@ -31,19 +31,11 @@
 
         auth_header: str = "X-Shopify-Access-Token"
         credentials: Dict = self.config["credentials"]
-<<<<<<< HEAD
-        auth_option: str = credentials.get("auth_method")
-
-        if auth_option == "access_token":
-            return {auth_header: credentials.get("access_token")}
-        elif auth_option == "api_password":
-=======
         auth_method: str = credentials.get("auth_method")
 
         if auth_method == "oauth2.0":
             return {auth_header: credentials.get("access_token")}
         elif auth_method == "api_password":
->>>>>>> db409327
             return {auth_header: credentials.get("api_password")}
         else:
             raise NotImplementedAuth(auth_method)