--- conflicted
+++ resolved
@@ -10,13 +10,8 @@
       "shop": {
         "type": "string",
         "title": "Shopify Store",
-<<<<<<< HEAD
-        "description": "If your URL is https://NAME.myshopify.com, then the name would be 'NAME'.",
-        "pattern": "^(?!.*\\.myshopify\\.com$)[a-zA-Z0-9\\.\\-]+$",
-=======
         "description": "The name of your Shopify store found in the URL. For example, if your URL was https://NAME.myshopify.com, then the name would be 'NAME'.",
         "pattern": "^(?!https:\/\/)(?!http:\/\/)(?!.*\\.myshopify\\.)(?!.*\\.myshopify).*",
->>>>>>> 055fef19
         "order": 1
       },
       "credentials": {
