#
# MIT License
#
# Copyright (c) 2020 Airbyte
#
# Permission is hereby granted, free of charge, to any person obtaining a copy
# of this software and associated documentation files (the "Software"), to deal
# in the Software without restriction, including without limitation the rights
# to use, copy, modify, merge, publish, distribute, sublicense, and/or sell
# copies of the Software, and to permit persons to whom the Software is
# furnished to do so, subject to the following conditions:
#
# The above copyright notice and this permission notice shall be included in all
# copies or substantial portions of the Software.
#
# THE SOFTWARE IS PROVIDED "AS IS", WITHOUT WARRANTY OF ANY KIND, EXPRESS OR
# IMPLIED, INCLUDING BUT NOT LIMITED TO THE WARRANTIES OF MERCHANTABILITY,
# FITNESS FOR A PARTICULAR PURPOSE AND NONINFRINGEMENT. IN NO EVENT SHALL THE
# AUTHORS OR COPYRIGHT HOLDERS BE LIABLE FOR ANY CLAIM, DAMAGES OR OTHER
# LIABILITY, WHETHER IN AN ACTION OF CONTRACT, TORT OR OTHERWISE, ARISING FROM,
# OUT OF OR IN CONNECTION WITH THE SOFTWARE OR THE USE OR OTHER DEALINGS IN THE
# SOFTWARE.
#


from abc import ABC, abstractmethod
from typing import Any, Dict, Iterable, List, Mapping, MutableMapping, Optional, Tuple
from urllib.parse import parse_qsl, urlparse

import requests
from airbyte_cdk import AirbyteLogger
from airbyte_cdk.sources import AbstractSource
from airbyte_cdk.sources.streams import Stream
from airbyte_cdk.sources.streams.http import HttpStream
from airbyte_cdk.sources.streams.http.auth import TokenAuthenticator

<<<<<<< HEAD
from .transform import DataTypeEnforcer
=======
from .utils import EagerlyCachedStreamState as stream_state_cache
>>>>>>> 76140b51
from .utils import ShopifyRateLimiter as limiter


class ShopifyStream(HttpStream, ABC):

    # Latest Stable Release
    api_version = "2021-07"
    # Page size
    limit = 250
    # Define primary key as sort key for full_refresh, or very first sync for incremental_refresh
    primary_key = "id"
    order_field = "updated_at"
    filter_field = "updated_at_min"

<<<<<<< HEAD
    def __init__(self, shop: str, start_date: str, **kwargs):
        super().__init__(**kwargs)
        self._transformer = DataTypeEnforcer(self.get_json_schema())
        self.start_date = start_date
        self.shop = shop
=======
    def __init__(self, config: Dict):
        super().__init__(authenticator=config["authenticator"])
        self.config = config
>>>>>>> 76140b51

    @property
    def url_base(self) -> str:
        return f"https://{self.config['shop']}.myshopify.com/admin/api/{self.api_version}/"

    @staticmethod
    def next_page_token(response: requests.Response) -> Optional[Mapping[str, Any]]:
        next_page = response.links.get("next", None)
        if next_page:
            return dict(parse_qsl(urlparse(next_page.get("url")).query))
        else:
            return None

    def request_params(self, next_page_token: Mapping[str, Any] = None, **kwargs) -> MutableMapping[str, Any]:
        params = {"limit": self.limit}
        if next_page_token:
            params.update(**next_page_token)
        else:
            params["order"] = f"{self.order_field} asc"
            params[self.filter_field] = self.config["start_date"]
        return params

    @limiter.balance_rate_limit()
    def parse_response(self, response: requests.Response, **kwargs) -> Iterable[Mapping]:
        json_response = response.json()
        records = json_response.get(self.data_field, []) if self.data_field is not None else json_response
        # transform method was implemented according to issue 4841
        # Shopify API returns price fields as a string and it should be converted to number
        # this solution designed to convert string into number, but in future can be modified for general purpose
        for record in records:
            yield self._transformer.transform(record)

    @property
    @abstractmethod
    def data_field(self) -> str:
        """The name of the field in the response which contains the data"""


# Basic incremental stream
class IncrementalShopifyStream(ShopifyStream, ABC):

    # Setting the check point interval to the limit of the records output
    @property
    def state_checkpoint_interval(self) -> int:
        return super().limit

    # Setting the default cursor field for all streams
    cursor_field = "updated_at"

    @stream_state_cache.cache_stream_state
    def get_updated_state(self, current_stream_state: MutableMapping[str, Any], latest_record: Mapping[str, Any]) -> Mapping[str, Any]:
        return {self.cursor_field: max(latest_record.get(self.cursor_field, ""), current_stream_state.get(self.cursor_field, ""))}

    def request_params(self, stream_state: Mapping[str, Any] = None, next_page_token: Mapping[str, Any] = None, **kwargs):
        params = super().request_params(stream_state=stream_state, next_page_token=next_page_token, **kwargs)
        # If there is a next page token then we should only send pagination-related parameters.
        if not next_page_token:
            params["order"] = f"{self.order_field} asc"
            if stream_state:
                params[self.filter_field] = stream_state.get(self.cursor_field)
        return params

    # Parse the stream_slice with respect to stream_state for Incremental refresh
    # cases where we slice the stream, the endpoints for those classes don't accept any other filtering,
    # but they provide us with the updated_at field in most cases, so we used that as incremental filtering during the order slicing.
    def filter_records_newer_than_state(self, stream_state: Mapping[str, Any] = None, records_slice: Mapping[str, Any] = None) -> Iterable:
        # Getting records >= state
        if stream_state:
            for record in records_slice:
                if record.get(self.cursor_field) >= stream_state.get(self.cursor_field):
                    yield record
        else:
            yield from records_slice


class Customers(IncrementalShopifyStream):
    data_field = "customers"

    def path(self, **kwargs) -> str:
        return f"{self.data_field}.json"


class OrderSubstream(IncrementalShopifyStream):
    def read_records(
        self, stream_state: Mapping[str, Any] = None, stream_slice: Optional[Mapping[str, Any]] = None, **kwargs
    ) -> Iterable[Mapping[str, Any]]:
        # get the last saved orders stream state
        orders_stream = Orders(self.config)
        orders_stream_state = stream_state_cache.cached_state.get(orders_stream.name)
        for data in orders_stream.read_records(stream_state=orders_stream_state, **kwargs):
            slice = super().read_records(stream_slice={"order_id": data["id"]}, **kwargs)
            yield from self.filter_records_newer_than_state(stream_state=stream_state, records_slice=slice)


class Orders(IncrementalShopifyStream):
    data_field = "orders"

    def path(self, **kwargs) -> str:
        return f"{self.data_field}.json"

    def request_params(
        self, stream_state: Mapping[str, Any] = None, next_page_token: Mapping[str, Any] = None, **kwargs
    ) -> MutableMapping[str, Any]:
        params = super().request_params(stream_state=stream_state, next_page_token=next_page_token, **kwargs)
        if not next_page_token:
            params["status"] = "any"
        return params


class DraftOrders(IncrementalShopifyStream):
    data_field = "draft_orders"

    def path(self, **kwargs) -> str:
        return f"{self.data_field}.json"


class Products(IncrementalShopifyStream):
    data_field = "products"

    def path(self, **kwargs) -> str:
        return f"{self.data_field}.json"


class AbandonedCheckouts(IncrementalShopifyStream):
    data_field = "checkouts"

    def path(self, **kwargs) -> str:
        return f"{self.data_field}.json"

    def request_params(
        self, stream_state: Mapping[str, Any] = None, next_page_token: Mapping[str, Any] = None, **kwargs
    ) -> MutableMapping[str, Any]:
        params = super().request_params(stream_state=stream_state, next_page_token=next_page_token, **kwargs)
        # If there is a next page token then we should only send pagination-related parameters.
        if not next_page_token:
            params["status"] = "any"
        return params


class Metafields(IncrementalShopifyStream):
    data_field = "metafields"

    def path(self, **kwargs) -> str:
        return f"{self.data_field}.json"


class CustomCollections(IncrementalShopifyStream):
    data_field = "custom_collections"

    def path(self, **kwargs) -> str:
        return f"{self.data_field}.json"


class Collects(IncrementalShopifyStream):

    """
    Collects stream does not support Incremental Refresh based on datetime fields, only `since_id` is supported:
    https://shopify.dev/docs/admin-api/rest/reference/products/collect

    The Collect stream is the link between Products and Collections, if the Collection is created for Products,
    the `collect` record is created, it's reasonable to Full Refresh all collects. As for Incremental refresh -
    we would use the since_id specificaly for this stream.

    """

    data_field = "collects"
    cursor_field = "id"
    order_field = "id"
    filter_field = "since_id"

    def path(self, **kwargs) -> str:
        return f"{self.data_field}.json"

    def get_updated_state(self, current_stream_state: MutableMapping[str, Any], latest_record: Mapping[str, Any]) -> Mapping[str, Any]:
        return {self.cursor_field: max(latest_record.get(self.cursor_field, 0), current_stream_state.get(self.cursor_field, 0))}

    def request_params(
        self, stream_state: Mapping[str, Any] = None, next_page_token: Mapping[str, Any] = None, **kwargs
    ) -> MutableMapping[str, Any]:
        params = super().request_params(stream_state=stream_state, next_page_token=next_page_token, **kwargs)
        # If there is a next page token then we should only send pagination-related parameters.
        if not next_page_token and not stream_state:
            params[self.filter_field] = 0
        return params


class OrderRefunds(OrderSubstream):
    data_field = "refunds"
    order_field = "created_at"
    cursor_field = "created_at"
    filter_field = "created_at_min"

    def path(self, stream_slice: Mapping[str, Any] = None, **kwargs) -> str:
        order_id = stream_slice["order_id"]
        return f"orders/{order_id}/{self.data_field}.json"


class OrderRisks(OrderSubstream):
    data_field = "risks"
    order_field = "id"
    cursor_field = "id"
    filter_field = "since_id"

    def path(self, stream_slice: Mapping[str, Any] = None, **kwargs) -> str:
        order_id = stream_slice["order_id"]
        return f"orders/{order_id}/{self.data_field}.json"

    def get_updated_state(self, current_stream_state: MutableMapping[str, Any], latest_record: Mapping[str, Any]) -> Mapping[str, Any]:
        return {self.cursor_field: max(latest_record.get(self.cursor_field, 0), current_stream_state.get(self.cursor_field, 0))}

    def request_params(
        self, stream_state: Mapping[str, Any] = None, next_page_token: Mapping[str, Any] = None, **kwargs
    ) -> MutableMapping[str, Any]:
        params = super().request_params(stream_state=stream_state, next_page_token=next_page_token, **kwargs)
        # If there is a next page token then we should only send pagination-related parameters.
        if not next_page_token and not stream_state:
            params[self.filter_field] = 0
        return params


class Transactions(OrderSubstream):
    data_field = "transactions"
    order_field = "created_at"
    cursor_field = "created_at"
    filter_field = "created_at_min"

    def path(self, stream_slice: Mapping[str, Any] = None, **kwargs) -> str:
        order_id = stream_slice["order_id"]
        return f"orders/{order_id}/{self.data_field}.json"


class Pages(IncrementalShopifyStream):
    data_field = "pages"

    def path(self, **kwargs) -> str:
        return f"{self.data_field}.json"


class PriceRules(IncrementalShopifyStream):
    data_field = "price_rules"

    def path(self, **kwargs) -> str:
        return f"{self.data_field}.json"


class DiscountCodes(IncrementalShopifyStream):
    data_field = "discount_codes"

    def path(self, stream_slice: Mapping[str, Any] = None, **kwargs) -> str:
        price_rule_id = stream_slice["price_rule_id"]
        return f"price_rules/{price_rule_id}/{self.data_field}.json"

    def read_records(
        self, stream_state: Mapping[str, Any] = None, stream_slice: Optional[Mapping[str, Any]] = None, **kwargs
    ) -> Iterable[Mapping[str, Any]]:
        # get the last saved price_rules stream state
        price_rules_stream = PriceRules(self.config)
        price_rules_stream_state = stream_state_cache.cached_state.get(price_rules_stream.name)
        for data in price_rules_stream.read_records(stream_state=price_rules_stream_state, **kwargs):
            slice = super().read_records(stream_slice={"price_rule_id": data["id"]}, **kwargs)
            yield from self.filter_records_newer_than_state(stream_state=stream_state, records_slice=slice)


class ShopifyAuthenticator(TokenAuthenticator):

    """
    Making Authenticator to be able to accept Header-Based authentication.
    """

    def get_auth_header(self) -> Mapping[str, Any]:
        return {"X-Shopify-Access-Token": f"{self._token}"}


# Basic Connections Check
class SourceShopify(AbstractSource):
    def check_connection(self, logger: AirbyteLogger, config: Mapping[str, Any]) -> Tuple[bool, any]:

        """
        Testing connection availability for the connector.
        """
        auth = ShopifyAuthenticator(token=config["api_password"]).get_auth_header()
        api_version = "2021-07"  # Latest Stable Release

        url = f"https://{config['shop']}.myshopify.com/admin/api/{api_version}/shop.json"

        try:
            session = requests.get(url, headers=auth)
            session.raise_for_status()
            return True, None
        except requests.exceptions.RequestException as e:
            return False, e

    def streams(self, config: Mapping[str, Any]) -> List[Stream]:

        """
        Mapping a input config of the user input configuration as defined in the connector spec.
        Defining streams to run.
        """

        config["authenticator"] = ShopifyAuthenticator(token=config["api_password"])

        return [
            Customers(config),
            Orders(config),
            DraftOrders(config),
            Products(config),
            AbandonedCheckouts(config),
            Metafields(config),
            CustomCollections(config),
            Collects(config),
            OrderRefunds(config),
            OrderRisks(config),
            Transactions(config),
            Pages(config),
            PriceRules(config),
            DiscountCodes(config),
        ]<|MERGE_RESOLUTION|>--- conflicted
+++ resolved
@@ -34,11 +34,8 @@
 from airbyte_cdk.sources.streams.http import HttpStream
 from airbyte_cdk.sources.streams.http.auth import TokenAuthenticator
 
-<<<<<<< HEAD
 from .transform import DataTypeEnforcer
-=======
 from .utils import EagerlyCachedStreamState as stream_state_cache
->>>>>>> 76140b51
 from .utils import ShopifyRateLimiter as limiter
 
 
@@ -53,17 +50,10 @@
     order_field = "updated_at"
     filter_field = "updated_at_min"
 
-<<<<<<< HEAD
-    def __init__(self, shop: str, start_date: str, **kwargs):
-        super().__init__(**kwargs)
-        self._transformer = DataTypeEnforcer(self.get_json_schema())
-        self.start_date = start_date
-        self.shop = shop
-=======
     def __init__(self, config: Dict):
         super().__init__(authenticator=config["authenticator"])
+        self._transformer = DataTypeEnforcer(self.get_json_schema())
         self.config = config
->>>>>>> 76140b51
 
     @property
     def url_base(self) -> str:
