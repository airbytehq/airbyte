{
  "properties": {
    "id": {
      "type": ["null", "integer"]
    },
    "order_id": {
      "type": ["null", "integer"]
    },
    "name": {
      "type": ["null", "string"]
    },
    "customer": {
      "type": ["null", "object"],
      "properties": {
        "id": {
          "type": ["null", "integer"]
        },
        "email": {
          "type": ["null", "string"]
        },
        "accepts_marketing": {
          "type": ["null", "boolean"]
        },
        "created_at": {
          "type": ["null", "string"],
          "format": "date-time"
        },
        "updated_at": {
          "type": ["null", "string"],
          "format": "date-time"
        },
        "first_name": {
          "type": ["null", "string"]
        },
        "last_name": {
          "type": ["null", "string"]
        },
        "orders_count": {
          "type": ["null", "integer"]
        },
        "state": {
          "type": ["null", "string"]
        },
        "total_spent": {
          "type": ["null", "number"]
        },
        "last_order_id": {
          "type": ["null", "integer"]
        },
        "note": {
          "type": ["null", "string"]
        },
        "verified_email": {
          "type": ["null", "boolean"]
        },
        "multipass_identifier": {
          "type": ["null", "string"]
        },
        "tax_exempt": {
          "type": ["null", "boolean"]
        },
        "phone": {
          "type": ["null", "string"]
        },
        "tags": {
          "type": ["null", "string"]
        },
        "last_order_name": {
          "type": ["null", "string"]
        },
        "currency": {
          "type": ["null", "string"]
        },
        "accepts_marketing_updated_at": {
          "type": ["null", "string"]
        },
        "marketing_opt_in_level": {
          "type": ["null", "string"]
        },
        "tax_exemptions": {
          "type": ["null", "array"]
        },
        "admin_graphql_api_id": {
          "type": ["null", "string"]
        },
        "default_address": {
          "type": ["null", "object"],
          "properties": {
            "id": {
              "type": ["null", "integer"]
            },
            "customer_id": {
              "type": ["null", "integer"]
            },
            "first_name": {
              "type": ["null", "string"]
            },
            "last_name": {
              "type": ["null", "string"]
            },
            "company": {
              "type": ["null", "string"]
            },
            "address1": {
              "type": ["null", "string"]
            },
            "address2": {
              "type": ["null", "string"]
            },
            "city": {
              "type": ["null", "string"]
            },
            "province": {
              "type": ["null", "string"]
            },
            "country": {
              "type": ["null", "string"]
            },
            "zip": {
              "type": ["null", "string"]
            },
            "phone": {
              "type": ["null", "string"]
            },
            "name": {
              "type": ["null", "string"]
            },
            "province_code": {
              "type": ["null", "string"]
            },
            "country_code": {
              "type": ["null", "string"]
            },
            "country_name": {
              "type": ["null", "string"]
            },
            "default": {
              "type": ["null", "boolean"]
            }
          }
        }
      }
    },
    "shipping_address": {
      "properties": {
        "phone": {
          "type": ["null", "string"]
        },
        "country": {
          "type": ["null", "string"]
        },
        "name": {
          "type": ["null", "string"]
        },
        "address1": {
          "type": ["null", "string"]
        },
        "longitude": {
          "type": ["null", "number"]
        },
        "address2": {
          "type": ["null", "string"]
        },
        "last_name": {
          "type": ["null", "string"]
        },
        "first_name": {
          "type": ["null", "string"]
        },
        "province": {
          "type": ["null", "string"]
        },
        "city": {
          "type": ["null", "string"]
        },
        "company": {
          "type": ["null", "string"]
        },
        "latitude": {
          "type": ["null", "number"]
        },
        "country_code": {
          "type": ["null", "string"]
        },
        "province_code": {
          "type": ["null", "string"]
        },
        "zip": {
          "type": ["null", "string"]
        }
      },
      "type": ["null", "object"]
    },
    "billing_address": {
      "properties": {
        "phone": {
          "type": ["null", "string"]
        },
        "country": {
          "type": ["null", "string"]
        },
        "name": {
          "type": ["null", "string"]
        },
        "address1": {
          "type": ["null", "string"]
        },
        "longitude": {
          "type": ["null", "number"]
        },
        "address2": {
          "type": ["null", "string"]
        },
        "last_name": {
          "type": ["null", "string"]
        },
        "first_name": {
          "type": ["null", "string"]
        },
        "province": {
          "type": ["null", "string"]
        },
        "city": {
          "type": ["null", "string"]
        },
        "company": {
          "type": ["null", "string"]
        },
        "latitude": {
          "type": ["null", "number"]
        },
        "country_code": {
          "type": ["null", "string"]
        },
        "province_code": {
          "type": ["null", "string"]
        },
        "zip": {
          "type": ["null", "string"]
        }
      },
      "type": ["null", "object"]
    },
    "note": {
      "type": ["null", "string"]
    },
    "note_attributes": {
      "items": {
        "properties": {
          "name": {
            "type": ["null", "string"]
          },
          "value": {
            "type": ["null", "string"]
          }
        },
        "type": ["null", "object"]
      },
      "type": ["null", "array"]
    },
    "email": {
      "type": ["null", "string"]
    },
    "currency": {
      "type": ["null", "string"]
    },
    "invoice_sent_at": {
      "type": ["null", "string"],
      "format": "date-time"
    },
    "invoice_url": {
      "type": ["null", "string"]
    },
    "line_items": {
      "type": ["null", "array"],
      "items": {
        "type": ["null", "object"],
        "properties": {
          "id": {
            "type": ["null", "integer"]
          },
          "admin_graphql_api_id": {
            "type": ["null", "string"]
          },
          "destination_location": {
            "type": ["null", "object"],
            "properties": {
              "id": {
                "type": ["null", "integer"]
              },
              "country_code": {
                "type": ["null", "string"]
              },
              "province_code": {
                "type": ["null", "string"]
              },
              "name": {
                "type": ["null", "string"]
              },
              "address1": {
                "type": ["null", "string"]
              },
              "address2": {
                "type": ["null", "string"]
              },
              "city": {
                "type": ["null", "string"]
              },
              "zip": {
                "type": ["null", "string"]
              }
            }
          },
          "fulfillable_quantity": {
            "type": ["null", "integer"]
          },
          "fulfillment_service": {
            "type": ["null", "string"]
          },
          "fulfillment_status": {
            "type": ["null", "string"]
          },
          "gift_card": {
            "type": ["null", "boolean"]
          },
          "grams": {
            "type": ["null", "integer"]
          },
          "name": {
            "type": ["null", "string"]
          },
          "origin_location": {
            "type": ["null", "object"],
            "properties": {
              "id": {
                "type": ["null", "integer"]
              },
              "country_code": {
                "type": ["null", "string"]
              },
              "province_code": {
                "type": ["null", "string"]
              },
              "name": {
                "type": ["null", "string"]
              },
              "address1": {
                "type": ["null", "string"]
              },
              "address2": {
                "type": ["null", "string"]
              },
              "city": {
                "type": ["null", "string"]
              },
              "zip": {
                "type": ["null", "string"]
              }
            }
          },
          "price": {
            "type": ["null", "number"]
          },
          "price_set": {
            "type": ["null", "object"],
            "properties": {
              "shop_money": {
                "type": ["null", "object"],
                "properties": {
                  "amount": {
                    "type": ["null", "number"]
                  },
                  "currency_code": {
                    "type": ["null", "string"]
                  }
                }
              },
              "presentment_money": {
                "type": ["null", "object"],
                "properties": {
                  "amount": {
                    "type": ["null", "number"]
                  },
                  "currency_code": {
                    "type": ["null", "string"]
                  }
                }
              }
            }
          },
          "product_exists": {
            "type": ["null", "boolean"]
          },
          "product_id": {
            "type": ["null", "integer"]
          },
          "properties": {
            "type": ["null", "array"]
          },
          "quantity": {
            "type": ["null", "integer"]
          },
          "requires_shipping": {
            "type": ["null", "boolean"]
          },
          "sku": {
            "type": ["null", "string"]
          },
          "taxable": {
            "type": ["null", "boolean"]
          },
          "title": {
            "type": ["null", "string"]
          },
          "total_discount": {
            "type": ["null", "number"]
          },
          "total_discount_set": {
            "type": ["null", "object"],
            "properties": {
              "shop_money": {
                "type": ["null", "object"],
                "properties": {
                  "amount": {
                    "type": ["null", "number"]
                  },
                  "currency_code": {
                    "type": ["null", "string"]
                  }
                }
              },
              "presentment_money": {
                "type": ["null", "object"],
                "properties": {
                  "amount": {
                    "type": ["null", "number"]
                  },
                  "currency_code": {
                    "type": ["null", "string"]
                  }
                }
              }
            }
          },
          "variant_id": {
            "type": ["null", "integer"]
          },
          "variant_inventory_management": {
            "type": ["null", "string"]
          },
          "variant_title": {
            "type": ["null", "string"]
          },
          "vendor": {
            "type": ["null", "string"]
          },
          "tax_lines": {
            "type": ["null", "array"],
            "items": {
              "type": ["null", "object"],
              "properties": {
                "price": {
                  "type": ["null", "number"]
                },
                "price_set": {
                  "type": ["null", "object"],
                  "properties": {
                    "shop_money": {
                      "type": ["null", "object"],
                      "properties": {
                        "amount": {
                          "type": ["null", "number"]
                        },
                        "currency_code": {
                          "type": ["null", "string"]
                        }
                      }
                    },
                    "presentment_money": {
                      "type": ["null", "object"],
                      "properties": {
                        "amount": {
                          "type": ["null", "number"]
                        },
                        "currency_code": {
                          "type": ["null", "string"]
                        }
                      }
                    }
                  }
                },
                "rate": {
                  "type": ["null", "number"]
                },
                "title": {
                  "type": ["null", "string"]
                }
              }
            }
          },
          "duties": {
            "type": ["null", "array"]
          },
          "discount_allocations": {
            "type": ["null", "array"]
          }
        }
      }
    },
    "shipping_line": {
      "properties": {
        "tax_lines": {
          "type": ["null", "array"],
          "items": {
            "type": ["null", "object"],
            "properties": {
              "price": {
                "type": ["null", "number"]
              },
              "rate": {
                "type": ["null", "number"]
              },
              "title": {
                "type": ["null", "string"]
              },
              "price_set": {
                "type": ["null", "object"],
                "properties": {
                  "shop_money": {
                    "type": ["null", "object"],
                    "properties": {
                      "amount": {
                        "type": ["null", "number"]
                      },
                      "currency_code": {
                        "type": ["null", "string"]
                      }
                    }
                  },
                  "presentment_money": {
                    "type": ["null", "object"],
                    "properties": {
                      "amount": {
                        "type": ["null", "number"]
                      },
                      "currency_code": {
                        "type": ["null", "string"]
                      }
                    }
                  }
                }
              }
            }
          }
        },
        "phone": {
          "type": ["null", "string"]
        },
        "discounted_price_set": {},
        "price_set": {},
        "price": {
<<<<<<< HEAD
          "type": ["null", "number"],
          "format": "singer.decimal"
=======
          "type": ["null", "string"]
>>>>>>> 0b658224
        },
        "title": {
          "type": ["null", "string"]
        },
        "discount_allocations": {
          "items": {
            "properties": {
              "discount_application_index": {
                "type": ["null", "integer"]
              },
              "amount": {
                "type": ["null", "number"]
              }
            },
            "type": ["null", "object"]
          },
          "type": ["null", "array"]
        },
        "delivery_category": {
          "type": ["null", "string"]
        },
        "discounted_price": {
          "type": ["null", "number"]
        },
        "code": {
          "type": ["null", "string"]
        },
        "requested_fulfillment_service_id": {
          "type": ["null", "string"]
        },
        "carrier_identifier": {
          "type": ["null", "string"]
        },
        "id": {
          "type": ["null", "integer"]
        },
        "source": {
          "type": ["null", "string"]
        }
      },
      "type": ["null", "object"]
    },
    "tags": {
      "type": ["null", "string"]
    },
    "tax_exempt": {
      "type": ["null", "boolean"]
    },
    "tax_lines": {
      "type": ["null", "array"],
      "items": {
        "type": ["null", "object"],
        "properties": {
          "price": {
            "type": ["null", "number"]
          },
          "rate": {
            "type": ["null", "number"]
          },
          "title": {
            "type": ["null", "string"]
          },
          "price_set": {
            "type": ["null", "object"],
            "properties": {
              "shop_money": {
                "type": ["null", "object"],
                "properties": {
                  "amount": {
                    "type": ["null", "number"]
                  },
                  "currency_code": {
                    "type": ["null", "string"]
                  }
                }
              },
              "presentment_money": {
                "type": ["null", "object"],
                "properties": {
                  "amount": {
                    "type": ["null", "number"]
                  },
                  "currency_code": {
                    "type": ["null", "string"]
                  }
                }
              }
            }
          }
        }
      }
    },
    "applied_discounts": {
      "items": {
        "type": ["null", "object"]
      },
      "type": ["null", "array"]
    },
    "taxes_included": {
      "type": ["null", "boolean"]
    },
    "total_price": {
<<<<<<< HEAD
      "type": ["null", "number"],
      "format": "singer.decimal"
=======
      "type": ["null", "string"]
>>>>>>> 0b658224
    },
    "completed_at": {
      "type": ["null", "string"],
      "format": "date-time"
    },
    "created_at": {
      "type": ["null", "string"],
      "format": "date-time"
    },
    "updated_at": {
      "type": ["null", "string"],
      "format": "date-time"
    },
    "status": {
      "type": ["null", "string"]
    }
  },
  "type": "object"
}<|MERGE_RESOLUTION|>--- conflicted
+++ resolved
@@ -559,12 +559,7 @@
         "discounted_price_set": {},
         "price_set": {},
         "price": {
-<<<<<<< HEAD
-          "type": ["null", "number"],
-          "format": "singer.decimal"
-=======
-          "type": ["null", "string"]
->>>>>>> 0b658224
+          "type": ["null", "number"]
         },
         "title": {
           "type": ["null", "string"]
@@ -667,12 +662,7 @@
       "type": ["null", "boolean"]
     },
     "total_price": {
-<<<<<<< HEAD
-      "type": ["null", "number"],
-      "format": "singer.decimal"
-=======
-      "type": ["null", "string"]
->>>>>>> 0b658224
+      "type": ["null", "number"]
     },
     "completed_at": {
       "type": ["null", "string"],
