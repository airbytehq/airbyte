--- conflicted
+++ resolved
@@ -3,11 +3,7 @@
 build-backend = "poetry.core.masonry.api"
 
 [tool.poetry]
-<<<<<<< HEAD
-version = "2.2.1"
-=======
-version = "2.2.2"
->>>>>>> acc854a4
+version = "2.2.3"
 name = "source-shopify"
 description = "Source CDK implementation for Shopify."
 authors = [ "Airbyte <contact@airbyte.io>",]
