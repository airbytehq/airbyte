data:
  ab_internal:
    ql: 200
    sl: 100
  connectorSubtype: api
  connectorType: source
  definitionId: 9da77001-af33-4bcd-be46-6252bf9342b9
  dockerImageTag: 0.7.0
  dockerRepository: airbyte/source-shopify
  documentationUrl: https://docs.airbyte.com/integrations/sources/shopify
  githubIssueLabel: source-shopify
  icon: shopify.svg
  license: ELv2
  name: Shopify
  registries:
    cloud:
      enabled: true
    oss:
      enabled: true
  releaseStage: alpha
  supportLevel: community
  tags:
    - language:python
<<<<<<< HEAD
  ab_internal:
    sl: 300
    ql: 200
  supportLevel: certified
  allowedHosts:
    hosts:
      - ${shop}.myshopify.com
      - shopify.com
=======
>>>>>>> d82b0b49
metadataSpecVersion: "1.0"<|MERGE_RESOLUTION|>--- conflicted
+++ resolved
@@ -21,7 +21,6 @@
   supportLevel: community
   tags:
     - language:python
-<<<<<<< HEAD
   ab_internal:
     sl: 300
     ql: 200
@@ -30,6 +29,4 @@
     hosts:
       - ${shop}.myshopify.com
       - shopify.com
-=======
->>>>>>> d82b0b49
 metadataSpecVersion: "1.0"