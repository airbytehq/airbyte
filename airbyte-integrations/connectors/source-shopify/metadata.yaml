--- conflicted
+++ resolved
@@ -11,11 +11,7 @@
   connectorSubtype: api
   connectorType: source
   definitionId: 9da77001-af33-4bcd-be46-6252bf9342b9
-<<<<<<< HEAD
   dockerImageTag: 2.4.0
-=======
-  dockerImageTag: 2.3.0
->>>>>>> 72531202
   dockerRepository: airbyte/source-shopify
   documentationUrl: https://docs.airbyte.com/integrations/sources/shopify
   githubIssueLabel: source-shopify
@@ -81,6 +77,8 @@
   suggestedStreams:
     streams:
       - customers
+      - customer_journey_summary
+      - order_agreements
       - order_refunds
       - transactions_graphql
       - product_variants
