--- conflicted
+++ resolved
@@ -11,12 +11,7 @@
   connectorSubtype: api
   connectorType: source
   definitionId: 9da77001-af33-4bcd-be46-6252bf9342b9
-<<<<<<< HEAD
-  dockerImageTag: 3.0.8
-=======
-  dockerImageTag: 3.0.10
->>>>>>> 21f94573
-  dockerRepository: airbyte/source-shopify
+  dockerImageTag: 3.0.11
   documentationUrl: https://docs.airbyte.com/integrations/sources/shopify
   erdUrl: https://dbdocs.io/airbyteio/source-shopify?view=relationships
   githubIssueLabel: source-shopify
