/*
 * Copyright (c) 2024 Airbyte, Inc., all rights reserved.
 */

package io.airbyte.integrations.destination.s3_data_lake

import io.airbyte.cdk.load.check.DestinationChecker
import io.airbyte.cdk.load.command.DestinationStream
import io.airbyte.cdk.load.command.iceberg.parquet.GlueCatalogConfiguration
import io.airbyte.cdk.load.command.iceberg.parquet.NessieCatalogConfiguration
import io.airbyte.cdk.load.command.iceberg.parquet.RestCatalogConfiguration
import io.airbyte.cdk.load.toolkits.iceberg.parquet.TableIdGenerator
import io.airbyte.cdk.load.toolkits.iceberg.parquet.io.IcebergTableCleaner
import io.airbyte.cdk.load.toolkits.iceberg.parquet.io.IcebergUtil
import io.airbyte.integrations.destination.s3_data_lake.io.S3DataLakeUtil
import jakarta.inject.Singleton
import java.util.UUID
import org.apache.iceberg.Schema
import org.apache.iceberg.types.Types

/**
 * Validates S3 Data Lake destination connectivity by creating and cleaning up a test Iceberg table.
 *
 * This checker validates:
 * - Catalog connectivity (Glue, Nessie, or REST)
 * - S3 bucket access and permissions
 * - Ability to create namespaces and tables
 * - Proper cleanup of test resources
 *
 * Uses UUID-based unique table names to prevent conflicts with:
 * - Concurrent check operations
 * - Stale metadata from previous test runs
 * - User tables with similar names
 */
@Singleton
class S3DataLakeChecker(
    private val icebergTableCleaner: IcebergTableCleaner,
    private val s3DataLakeUtil: S3DataLakeUtil,
    private val icebergUtil: IcebergUtil,
    private val tableIdGenerator: TableIdGenerator,
) : DestinationChecker<S3DataLakeConfiguration> {

    override fun check(config: S3DataLakeConfiguration) {
        catalogValidation(config)
    }

    /**
     * Validates catalog connectivity by creating a temporary test table and cleaning it up.
     *
     * Creates a uniquely-named test table in the configured namespace, then immediately cleans it
     * up. The cleanup is guaranteed via try-finally to prevent orphaned resources.
     *
     * @param config The S3 Data Lake destination configuration
     * @throws Exception if catalog validation fails (e.g., invalid credentials, missing
     * permissions)
     */
    private fun catalogValidation(config: S3DataLakeConfiguration) {
        val catalogProperties = s3DataLakeUtil.toCatalogProperties(config)
        val catalog = icebergUtil.createCatalog(DEFAULT_CATALOG_NAME, catalogProperties)

        val defaultNamespace =
            config.icebergCatalogConfiguration.catalogConfiguration.let {
                when (it) {
                    is GlueCatalogConfiguration -> it.databaseName
                    is NessieCatalogConfiguration -> it.namespace
                    is RestCatalogConfiguration -> it.namespace
                }
            }

        // Use a unique table name to avoid conflicts with existing tables or stale metadata
        val uniqueTestTableName = "${TEST_TABLE}_${UUID.randomUUID().toString().replace("-", "_")}"
<<<<<<< HEAD
        val testTableIdentifier = DestinationStream.Descriptor(defaultNamespace, uniqueTestTableName)
=======
        val testTableIdentifier =
            DestinationStream.Descriptor(defaultNamespace, uniqueTestTableName)
>>>>>>> 8d7216c1

        val testTableSchema =
            Schema(
                Types.NestedField.required(1, "id", Types.IntegerType.get()),
                Types.NestedField.optional(2, "data", Types.StringType.get()),
            )
        s3DataLakeUtil.createNamespaceWithGlueHandling(testTableIdentifier, catalog)

        var table: org.apache.iceberg.Table? = null
        try {
            table =
                icebergUtil.createTable(
                    testTableIdentifier,
                    catalog,
                    testTableSchema,
                )
        } finally {
            // Always cleanup test table, even if creation or validation fails
            table?.let {
                icebergTableCleaner.clearTable(
                    catalog,
                    tableIdGenerator.toTableIdentifier(testTableIdentifier),
                    it.io(),
                    it.location()
                )
            }
        }
    }
}<|MERGE_RESOLUTION|>--- conflicted
+++ resolved
@@ -69,12 +69,8 @@
 
         // Use a unique table name to avoid conflicts with existing tables or stale metadata
         val uniqueTestTableName = "${TEST_TABLE}_${UUID.randomUUID().toString().replace("-", "_")}"
-<<<<<<< HEAD
-        val testTableIdentifier = DestinationStream.Descriptor(defaultNamespace, uniqueTestTableName)
-=======
         val testTableIdentifier =
             DestinationStream.Descriptor(defaultNamespace, uniqueTestTableName)
->>>>>>> 8d7216c1
 
         val testTableSchema =
             Schema(
