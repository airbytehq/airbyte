/*
 * Copyright (c) 2024 Airbyte, Inc., all rights reserved.
 */

package io.airbyte.integrations.destination.s3_data_lake

import com.fasterxml.jackson.databind.JsonNode
import com.fasterxml.jackson.databind.ObjectMapper
import io.airbyte.cdk.load.test.util.DestinationCleaner
import io.airbyte.cdk.load.test.util.NoopDestinationCleaner
import io.airbyte.cdk.load.write.BasicFunctionalityIntegrationTest
import io.airbyte.cdk.load.write.SchematizedNestedValueBehavior
import io.airbyte.cdk.load.write.StronglyTyped
import io.airbyte.cdk.load.write.UnionBehavior
import java.nio.file.Files
import java.util.Base64
import okhttp3.FormBody
import okhttp3.OkHttpClient
import okhttp3.Request
import org.junit.jupiter.api.BeforeAll
import org.junit.jupiter.api.Disabled
import org.junit.jupiter.api.Test

abstract class S3DataLakeWriteTest(
    configContents: String,
    destinationCleaner: DestinationCleaner,
    envVars: Map<String, String> = emptyMap(),
) :
    BasicFunctionalityIntegrationTest(
        configContents,
        S3DataLakeSpecification::class.java,
        S3DataLakeDataDumper,
        destinationCleaner,
        S3DataLakeExpectedRecordMapper,
        isStreamSchemaRetroactive = true,
        supportsDedup = true,
        stringifySchemalessObjects = true,
        schematizedObjectBehavior = SchematizedNestedValueBehavior.STRINGIFY,
        schematizedArrayBehavior = SchematizedNestedValueBehavior.PASS_THROUGH,
        unionBehavior = UnionBehavior.STRINGIFY,
        preserveUndeclaredFields = false,
        commitDataIncrementally = false,
        supportFileTransfer = false,
        envVars = envVars,
        allTypesBehavior =
            StronglyTyped(
                integerCanBeLarge = false,
                // we stringify objects, so nested floats stay exact
                nestedFloatLosesPrecision = false
            ),
        nullUnknownTypes = true,
        nullEqualsUnset = true,
    ) {
    @Test
    @Disabled(
        "failing because we have an extra _pos column - that's probably fine, but problem for a different day"
    )
    override fun testDedup() {
        super.testDedup()
    }

    @Test
    @Disabled("This is expected (dest-iceberg-v2 doesn't yet support schema evolution)")
    override fun testAppendSchemaEvolution() {
        super.testAppendSchemaEvolution()
    }

    @Test
    @Disabled("This is expected (dest-iceberg-v2 doesn't yet support schema evolution)")
    override fun testDedupChangeCursor() {
        super.testDedupChangeCursor()
    }
}

class GlueWriteTest :
    S3DataLakeWriteTest(
        Files.readString(S3DataLakeTestUtil.GLUE_CONFIG_PATH),
        S3DataLakeDestinationCleaner(
            S3DataLakeTestUtil.getCatalog(
                S3DataLakeTestUtil.parseConfig(S3DataLakeTestUtil.GLUE_CONFIG_PATH),
                S3DataLakeTestUtil.getAWSSystemCredentials()
            )
        )
<<<<<<< HEAD
    )
=======
    ) {
    @Test
    override fun testUnions() {
        super.testUnions()
    }

    @Test
    @Disabled("https://github.com/airbytehq/airbyte-internal-issues/issues/11439")
    override fun testFunkyCharacters() {
        super.testFunkyCharacters()
    }
}
>>>>>>> ba7a1b26

class GlueAssumeRoleWriteTest :
    S3DataLakeWriteTest(
        Files.readString(S3DataLakeTestUtil.GLUE_ASSUME_ROLE_CONFIG_PATH),
        S3DataLakeDestinationCleaner(
            S3DataLakeTestUtil.getCatalog(
                S3DataLakeTestUtil.parseConfig(S3DataLakeTestUtil.GLUE_ASSUME_ROLE_CONFIG_PATH),
                S3DataLakeTestUtil.getAWSSystemCredentials()
            )
        ),
        S3DataLakeTestUtil.getAWSSystemCredentialsAsMap()
    ) {
    @Test
    @Disabled("https://github.com/airbytehq/airbyte-internal-issues/issues/11439")
    override fun testFunkyCharacters() {
        super.testFunkyCharacters()
    }
}

@Disabled(
    "This is currently disabled until we are able to make it run via airbyte-ci. It works as expected locally"
)
class NessieMinioWriteTest :
    S3DataLakeWriteTest(
        getConfig(),
        // we're writing to ephemeral testcontainers, so no need to clean up after ourselves
        NoopDestinationCleaner
    ) {

    companion object {
        private fun getToken(): String {
            val client = OkHttpClient()
            val objectMapper = ObjectMapper()

            val credentials = "client1:s3cr3t"
            val encodedCredentials = Base64.getEncoder().encodeToString(credentials.toByteArray())

            val formBody =
                FormBody.Builder()
                    .add("grant_type", "client_credentials")
                    .add("scope", "profile")
                    .build()

            val request =
                Request.Builder()
                    .url("http://127.0.0.1:8080/realms/iceberg/protocol/openid-connect/token")
                    .post(formBody)
                    .header("Content-Type", "application/x-www-form-urlencoded")
                    .header("Authorization", "Basic $encodedCredentials")
                    .build()

            val response = client.newCall(request).execute()
            val jsonResponse = response.body?.string() ?: throw RuntimeException("Empty response")
            val jsonNode: JsonNode = objectMapper.readTree(jsonResponse)
            return jsonNode.get("access_token").asText()
        }

        fun getConfig(): String {
            val minioEndpoint = NessieTestContainers.testcontainers.getServiceHost("minio", 9000)
            val nessieEndpoint = NessieTestContainers.testcontainers.getServiceHost("nessie", 19120)

            val authToken = getToken()
            return """
            {
                "catalog_type": {
                  "catalog_type": "NESSIE",
                  "server_uri": "http://$nessieEndpoint:19120/api/v1",
                  "access_token": "$authToken"
                },
                "s3_bucket_name": "demobucket",
                "s3_bucket_region": "us-east-1",
                "access_key_id": "minioadmin",
                "secret_access_key": "minioadmin",
                "s3_endpoint": "http://$minioEndpoint:9002",
                "warehouse_location": "s3://demobucket/",
                "main_branch_name": "main"
            }
            """.trimIndent()
        }

        @JvmStatic
        @BeforeAll
        fun setup() {
            NessieTestContainers.start()
        }
    }
}<|MERGE_RESOLUTION|>--- conflicted
+++ resolved
@@ -81,14 +81,7 @@
                 S3DataLakeTestUtil.getAWSSystemCredentials()
             )
         )
-<<<<<<< HEAD
-    )
-=======
     ) {
-    @Test
-    override fun testUnions() {
-        super.testUnions()
-    }
 
     @Test
     @Disabled("https://github.com/airbytehq/airbyte-internal-issues/issues/11439")
@@ -96,7 +89,6 @@
         super.testFunkyCharacters()
     }
 }
->>>>>>> ba7a1b26
 
 class GlueAssumeRoleWriteTest :
     S3DataLakeWriteTest(
