--- conflicted
+++ resolved
@@ -219,23 +219,13 @@
                 S3DataLakeTestUtil.getAwsAssumeRoleCredentials()
             )
         ),
-<<<<<<< HEAD
-    )
-=======
-    ) {
-    @Test
-    @Disabled("https://github.com/airbytehq/airbyte-internal-issues/issues/11439")
-    override fun testFunkyCharacters() {
-        super.testFunkyCharacters()
-    }
-
+    ) {
     @Test
     @Disabled("https://github.com/airbytehq/airbyte-internal-issues/issues/11439")
     override fun testNamespaces() {
         super.testNamespaces()
     }
 }
->>>>>>> 51a07bb4
 
 @Disabled(
     "This is currently disabled until we are able to make it run via airbyte-ci. It works as expected locally"
