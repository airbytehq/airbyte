--- conflicted
+++ resolved
@@ -6,15 +6,12 @@
 
 import com.fasterxml.jackson.databind.JsonNode
 import com.fasterxml.jackson.databind.ObjectMapper
-<<<<<<< HEAD
 import io.airbyte.cdk.load.command.Append
 import io.airbyte.cdk.load.command.DestinationStream
+import io.airbyte.cdk.load.command.aws.asMicronautProperties
 import io.airbyte.cdk.load.data.FieldType
 import io.airbyte.cdk.load.data.ObjectType
 import io.airbyte.cdk.load.message.InputRecord
-=======
-import io.airbyte.cdk.load.command.aws.asMicronautProperties
->>>>>>> db9a8547
 import io.airbyte.cdk.load.test.util.DestinationCleaner
 import io.airbyte.cdk.load.test.util.NoopDestinationCleaner
 import io.airbyte.cdk.load.test.util.OutputRecord
@@ -71,27 +68,6 @@
         super.testDedup()
     }
 
-    @Test
-<<<<<<< HEAD
-    @Disabled(
-        "This is currently hanging forever and we should look into why https://github.com/airbytehq/airbyte-internal-issues/issues/11162"
-    )
-    override fun testInterruptedTruncateWithPriorData() {
-        super.testInterruptedTruncateWithPriorData()
-    }
-
-    @Test
-    @Disabled("This is currently hanging forever and we should look into why")
-    override fun testInterruptedTruncateWithoutPriorData() {
-        super.testInterruptedTruncateWithoutPriorData()
-    }
-
-    @Test
-    @Disabled("This is currently hanging forever and we should look into why")
-    override fun resumeAfterCancelledTruncate() {
-        super.resumeAfterCancelledTruncate()
-    }
-
     /**
      * This test differs from the base test in two critical aspects:
      *
@@ -108,9 +84,6 @@
      * ```
      */
     @Test
-=======
-    @Disabled("This is expected (dest-iceberg-v2 doesn't yet support schema evolution)")
->>>>>>> db9a8547
     override fun testAppendSchemaEvolution() {
         Assumptions.assumeTrue(verifyDataWriting)
         fun makeStream(syncId: Long, schema: LinkedHashMap<String, FieldType>) =
