--- conflicted
+++ resolved
@@ -26,11 +26,6 @@
             ValidatedJsonUtils.parseOne(S3DataLakeSpecification::class.java, Files.readString(path))
         )
 
-<<<<<<< HEAD
-    fun getAWSSystemCredentials(): AWSSystemCredentials {
-        val configFile = AWS_SECRET_CONFIG_PATH.toFile()
-        return Jsons.readValue(configFile, AWSSystemCredentials::class.java)
-=======
     fun getAwsAssumeRoleCredentials(): AwsAssumeRoleCredentials {
         val creds = getAwsAssumeRoleCredentialsAsMap()
         return AwsAssumeRoleCredentials(
@@ -38,7 +33,6 @@
             creds[AwsEnvVarConstants.ASSUME_ROLE_SECRET_KEY.environmentVariable]!!,
             creds[AwsEnvVarConstants.ASSUME_ROLE_EXTERNAL_ID.environmentVariable]!!,
         )
->>>>>>> 7c12755f
     }
 
     fun getAwsAssumeRoleCredentialsAsMap(): Map<String, String> {
