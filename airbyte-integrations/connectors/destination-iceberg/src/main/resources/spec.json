--- conflicted
+++ resolved
@@ -152,37 +152,40 @@
             }
           },
           {
-<<<<<<< HEAD
             "title": "BigLake: Use GCP BigLake",
             "required": [
               "catalog_type"
             ],
-=======
+            "properties": {
+              "catalog_type": {
+                "title": "Catalog Type",
+                "type": "string",
+                "default": "BigLake",
+                "enum": [
+                  "BigLake"
+                ],
+                "order": 0
+              },
+              "database": {
+                "title": "Default database",
+                "description": "The default database tables are written to if the source does not specify a namespace. The usual value for this field is \"default\".",
+                "type": "string",
+                "default": "default",
+                "examples": [
+                  "default"
+                ],
+                "order": 1
+              }
+            }
+          },
+          {
             "title": "RESTCatalog",
             "description": "The RESTCatalog connects to a REST server at the specified URI",
             "required": ["catalog_type", "rest_uri"],
->>>>>>> 05809ccf
             "properties": {
               "catalog_type": {
                 "title": "Catalog Type",
                 "type": "string",
-<<<<<<< HEAD
-                "default": "BigLake",
-                "enum": [
-                  "BigLake"
-                ],
-                "order": 0
-              },
-              "database": {
-                "title": "Default database",
-                "description": "The default database tables are written to if the source does not specify a namespace. The usual value for this field is \"default\".",
-                "type": "string",
-                "default": "default",
-                "examples": [
-                  "default"
-                ],
-                "order": 1
-=======
                 "default": "Rest",
                 "enum": ["Rest"],
                 "order": 0
@@ -206,7 +209,6 @@
                 "airbyte_secret": true,
                 "examples": ["eyJhbGciOiJIUzI1NiIsInR5cCI6IkpXVCJ9.eyJzdWIiOiIxMjM0NTY3ODkwIiwibmFtZSI6IkpvaG4gRG9lIiwiaWF0IjoxNTE2MjM5MDIyfQ.SflKxwRJSMeKKF2QT4fwpMeJf36POk6yJV_adQssw5c"],
                 "order": 3
->>>>>>> 05809ccf
               }
             }
           }
@@ -327,7 +329,6 @@
             }
           },
           {
-<<<<<<< HEAD
             "title": "GCS",
             "type": "object",
             "description": "Google Cloud Storage",
@@ -376,7 +377,8 @@
               }
             },
             "order": 1
-=======
+          },
+          {
             "title": "Server-managed",
             "type": "object",
             "description": "Server-managed object storage",
@@ -401,7 +403,6 @@
                 "order": 0
               }
             }
->>>>>>> 05809ccf
           }
         ]
       },
