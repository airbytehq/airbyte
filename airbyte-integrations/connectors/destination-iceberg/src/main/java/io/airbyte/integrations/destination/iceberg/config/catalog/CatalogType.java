/*
 * Copyright (c) 2023 Airbyte, Inc., all rights reserved.
 */

package io.airbyte.integrations.destination.iceberg.config.catalog;

/**
 * @author Leibniz on 2022/10/31.
 */
public enum CatalogType {
  HIVE,
  HADOOP,
  JDBC,
<<<<<<< HEAD
  BIGLAKE,
=======
  REST
>>>>>>> 05809ccf
}<|MERGE_RESOLUTION|>--- conflicted
+++ resolved
@@ -11,9 +11,6 @@
   HIVE,
   HADOOP,
   JDBC,
-<<<<<<< HEAD
   BIGLAKE,
-=======
-  REST
->>>>>>> 05809ccf
+  REST;
 }