/*
 * Copyright (c) 2023 Airbyte, Inc., all rights reserved.
 */

package io.airbyte.integrations.destination.iceberg.config.catalog;

import static io.airbyte.integrations.destination.iceberg.IcebergConstants.DEFAULT_DATABASE_CONFIG_KEY;
import static io.airbyte.integrations.destination.iceberg.IcebergConstants.ICEBERG_CATALOG_CONFIG_KEY;
import static io.airbyte.integrations.destination.iceberg.IcebergConstants.ICEBERG_CATALOG_TYPE_CONFIG_KEY;
import static io.airbyte.integrations.destination.iceberg.IcebergConstants.ICEBERG_FORMAT_CONFIG_KEY;
import static io.airbyte.integrations.destination.iceberg.IcebergConstants.ICEBERG_STORAGE_CONFIG_KEY;
import static io.airbyte.integrations.destination.iceberg.IcebergConstants.ICEBERG_STORAGE_TYPE_CONFIG_KEY;

import com.fasterxml.jackson.databind.JsonNode;
import io.airbyte.integrations.destination.iceberg.config.format.FormatConfig;
import io.airbyte.integrations.destination.iceberg.config.storage.S3Config;
<<<<<<< HEAD
import io.airbyte.integrations.destination.iceberg.config.storage.GCSConfig;
=======
import io.airbyte.integrations.destination.iceberg.config.storage.ServerManagedStorageConfig;
>>>>>>> 05809ccf
import io.airbyte.integrations.destination.iceberg.config.storage.StorageConfig;
import io.airbyte.integrations.destination.iceberg.config.storage.StorageType;
import javax.annotation.Nonnull;
import org.jetbrains.annotations.NotNull;

/**
 * @author Leibniz on 2022/10/31.
 */
public class IcebergCatalogConfigFactory {

  public IcebergCatalogConfig fromJsonNodeConfig(@Nonnull final JsonNode config) {
    // storage config
    final JsonNode storageConfigJson = config.get(ICEBERG_STORAGE_CONFIG_KEY);
    StorageConfig storageConfig = genStorageConfig(storageConfigJson);

    // format config
    final JsonNode formatConfigJson = config.get(ICEBERG_FORMAT_CONFIG_KEY);
    FormatConfig formatConfig = new FormatConfig(formatConfigJson);

    // catalog config and make final IcebergCatalogConfig Object
    final JsonNode catalogConfigJson = config.get(ICEBERG_CATALOG_CONFIG_KEY);
    IcebergCatalogConfig icebergCatalogConfig = genIcebergCatalogConfig(catalogConfigJson);
    icebergCatalogConfig.formatConfig = formatConfig;
    icebergCatalogConfig.storageConfig = storageConfig;
    JsonNode defaultDb = catalogConfigJson.get(DEFAULT_DATABASE_CONFIG_KEY);
    if (null != defaultDb) {
      icebergCatalogConfig.setDefaultOutputDatabase(defaultDb.asText());
    }

    return icebergCatalogConfig;
  }

  private StorageConfig genStorageConfig(JsonNode storageConfigJson) {
    String storageTypeStr = storageConfigJson.get(ICEBERG_STORAGE_TYPE_CONFIG_KEY).asText();
    if (storageTypeStr == null) {
      throw new IllegalArgumentException(ICEBERG_STORAGE_TYPE_CONFIG_KEY + " cannot be null");
    }
    StorageType storageType = StorageType.valueOf(storageTypeStr.toUpperCase());
    switch (storageType) {
      case S3:
        return S3Config.fromDestinationConfig(storageConfigJson);
<<<<<<< HEAD
      case GCS:
        return GCSConfig.fromDestinationConfig(storageConfigJson);
=======
      case MANAGED:
        return ServerManagedStorageConfig.fromDestinationConfig(storageConfigJson);
>>>>>>> 05809ccf
      case HDFS:
      default:
        throw new RuntimeException("Unexpected storage config: " + storageTypeStr);
    }
  }

  @NotNull
  private static IcebergCatalogConfig genIcebergCatalogConfig(@NotNull JsonNode catalogConfigJson) {
    String catalogTypeStr = catalogConfigJson.get(ICEBERG_CATALOG_TYPE_CONFIG_KEY).asText();
    if (catalogTypeStr == null) {
      throw new IllegalArgumentException(ICEBERG_CATALOG_TYPE_CONFIG_KEY + " cannot be null");
    }
    CatalogType catalogType = CatalogType.valueOf(catalogTypeStr.toUpperCase());

    return switch (catalogType) {
      case HIVE -> new HiveCatalogConfig(catalogConfigJson);
      case HADOOP -> new HadoopCatalogConfig(catalogConfigJson);
      case JDBC -> new JdbcCatalogConfig(catalogConfigJson);
<<<<<<< HEAD
      case BIGLAKE -> new BigLakeCatalogConfig(catalogConfigJson);
=======
      case REST -> new RESTCatalogConfig(catalogConfigJson);
>>>>>>> 05809ccf
      default -> throw new RuntimeException("Unexpected catalog config: " + catalogTypeStr);
    };
  }

  public static String getProperty(@Nonnull final JsonNode config, @Nonnull final String key) {
    final JsonNode node = config.get(key);
    if (node == null) {
      return null;
    }
    return node.asText();
  }

}<|MERGE_RESOLUTION|>--- conflicted
+++ resolved
@@ -14,11 +14,8 @@
 import com.fasterxml.jackson.databind.JsonNode;
 import io.airbyte.integrations.destination.iceberg.config.format.FormatConfig;
 import io.airbyte.integrations.destination.iceberg.config.storage.S3Config;
-<<<<<<< HEAD
 import io.airbyte.integrations.destination.iceberg.config.storage.GCSConfig;
-=======
 import io.airbyte.integrations.destination.iceberg.config.storage.ServerManagedStorageConfig;
->>>>>>> 05809ccf
 import io.airbyte.integrations.destination.iceberg.config.storage.StorageConfig;
 import io.airbyte.integrations.destination.iceberg.config.storage.StorageType;
 import javax.annotation.Nonnull;
@@ -60,13 +57,10 @@
     switch (storageType) {
       case S3:
         return S3Config.fromDestinationConfig(storageConfigJson);
-<<<<<<< HEAD
       case GCS:
         return GCSConfig.fromDestinationConfig(storageConfigJson);
-=======
       case MANAGED:
         return ServerManagedStorageConfig.fromDestinationConfig(storageConfigJson);
->>>>>>> 05809ccf
       case HDFS:
       default:
         throw new RuntimeException("Unexpected storage config: " + storageTypeStr);
@@ -85,11 +79,8 @@
       case HIVE -> new HiveCatalogConfig(catalogConfigJson);
       case HADOOP -> new HadoopCatalogConfig(catalogConfigJson);
       case JDBC -> new JdbcCatalogConfig(catalogConfigJson);
-<<<<<<< HEAD
       case BIGLAKE -> new BigLakeCatalogConfig(catalogConfigJson);
-=======
       case REST -> new RESTCatalogConfig(catalogConfigJson);
->>>>>>> 05809ccf
       default -> throw new RuntimeException("Unexpected catalog config: " + catalogTypeStr);
     };
   }
