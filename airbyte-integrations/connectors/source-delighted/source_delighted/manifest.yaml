--- conflicted
+++ resolved
@@ -18,13 +18,8 @@
       backoff_strategies:
         - type: WaitTimeFromHeader
           header: "Retry-After"
-<<<<<<< HEAD
   incremental_sync:
     type: DatetimeBasedCursor
-    cursor_field: "{{ parameters['stream_cursor_field'] }}"
-=======
-  stream_slicer:
->>>>>>> b5cd33ec
     datetime_format: "%s"
     cursor_granularity: "PT1S"
     start_datetime:
@@ -100,8 +95,6 @@
       path: "unsubscribes.json"
   survey_responses:
     $ref: "#/definitions/base_stream"
-<<<<<<< HEAD
-    stream_cursor_field: "updated_at"
     incremental_sync:
       $ref: "#/definitions/incremental_sync"
       end_time_option:
@@ -110,8 +103,6 @@
       start_time_option:
         field_name: "updated_since"
         inject_into: "request_parameter"
-=======
->>>>>>> b5cd33ec
     retriever:
       $ref: "#/definitions/retriever"
     $parameters:
