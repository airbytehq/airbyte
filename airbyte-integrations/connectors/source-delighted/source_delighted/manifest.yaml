version: "0.1.0"

definitions:
  selector:
    type: RecordSelector
    extractor:
      type: DpathExtractor
      field_path: []
  requester:
    type: HttpRequester
    url_base: "https://api.delighted.com/v1/"
    http_method: "GET"
    authenticator:
      type: BasicHttpAuthenticator
      username: "{{ config['api_key'] }}"
    error_handler:
      type: "DefaultErrorHandler"
      backoff_strategies:
        - type: WaitTimeFromHeader
          header: "Retry-After"
  incremental_sync:
    type: DatetimeBasedCursor
    cursor_field: "{{ parameters['stream_cursor_field'] }}"
    datetime_format: "%s"
    cursor_granularity: "PT1S"
    start_datetime:
      datetime: "{{ config['since'] }}"
      datetime_format: "%Y-%m-%d %H:%M:%S"
    end_datetime:
      datetime: "{{ today_utc() }}"
      datetime_format: "%Y-%m-%d"
    step: "P1W"
    end_time_option:
      field_name: "until"
      inject_into: "request_parameter"
    start_time_option:
      field_name: "since"
      inject_into: "request_parameter"
  retriever:
    type: SimpleRetriever
    record_selector:
      $ref: "#/definitions/selector"
    paginator:
      type: DefaultPaginator
      pagination_strategy:
        type: "PageIncrement"
        page_size: 100
        start_from_page: 1
      page_size_option:
        field_name: "per_page"
        inject_into: "request_parameter"
      page_token_option:
        field_name: "page"
        inject_into: "request_parameter"
    requester:
      $ref: "#/definitions/requester"
  base_stream:
    primary_key: "id"
    incremental_sync:
      $ref: "#/definitions/incremental_sync"
    retriever:
      $ref: "#/definitions/retriever"
  people:
    $ref: "#/definitions/base_stream"
    retriever:
      $ref: "#/definitions/retriever"
      paginator:
        type: DefaultPaginator
        pagination_strategy:
          type: CursorPagination
          cursor_value: "{{ headers['link']['next']['url'] }}"
          stop_condition: "{{ 'next' not in headers['link'] }}"
          page_size: 100
        page_size_option:
          field_name: "per_page"
          inject_into: "request_parameter"
        page_token_option:
          inject_into: "path"
    $parameters:
      name: "people"
      path: "people.json"
      cursor_field: "created_at"
  bounces:
    $ref: "#/definitions/base_stream"
    primary_key: "person_id"
    $parameters:
      cursor_field: "bounced_at"
      name: "bounces"
      path: "bounces.json"
  unsubscribes:
    $ref: "#/definitions/base_stream"
    primary_key: "person_id"
    $parameters:
      cursor_field: "unsubscribed_at"
      name: "unsubscribes"
      path: "unsubscribes.json"
  survey_responses:
    $ref: "#/definitions/base_stream"
<<<<<<< HEAD
    stream_cursor_field: "updated_at"
    incremental_sync:
      $ref: "#/definitions/incremental_sync"
      end_time_option:
        field_name: "updated_until"
        inject_into: "request_parameter"
      start_time_option:
        field_name: "updated_since"
        inject_into: "request_parameter"
=======
>>>>>>> a2d954d2
    retriever:
      $ref: "#/definitions/retriever"
    $parameters:
      cursor_field: "updated_at"
      name: "survey_responses"
      path: "survey_responses.json"

streams:
  - "#/definitions/people"
  - "#/definitions/unsubscribes"
  - "#/definitions/bounces"
  - "#/definitions/survey_responses"

check:
  type: CheckStream
  stream_names: ["survey_responses"]<|MERGE_RESOLUTION|>--- conflicted
+++ resolved
@@ -96,7 +96,6 @@
       path: "unsubscribes.json"
   survey_responses:
     $ref: "#/definitions/base_stream"
-<<<<<<< HEAD
     stream_cursor_field: "updated_at"
     incremental_sync:
       $ref: "#/definitions/incremental_sync"
@@ -106,8 +105,6 @@
       start_time_option:
         field_name: "updated_since"
         inject_into: "request_parameter"
-=======
->>>>>>> a2d954d2
     retriever:
       $ref: "#/definitions/retriever"
     $parameters:
