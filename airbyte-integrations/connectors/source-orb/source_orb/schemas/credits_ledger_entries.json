--- conflicted
+++ resolved
@@ -42,12 +42,8 @@
       "type": "string"
     },
     "credit_block_per_unit_cost_basis": {
-<<<<<<< HEAD
+      "description": "The cost per unit of the credit block",
       "type": ["null", "number"]
-=======
-      "description": "The cost per unit of the credit block",
-      "type": ["null", "string"]
->>>>>>> ef0ecc3f
     },
     "description": {
       "description": "A description of the ledger entry",
