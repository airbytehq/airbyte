data:
  allowedHosts:
    hosts:
      - api.clickup.com
  connectorSubtype: api
  connectorType: source
  definitionId: 311a7a27-3fb5-4f7e-8265-5e4afe258b66
<<<<<<< HEAD
  dockerImageTag: 0.1.5
=======
  dockerImageTag: 0.1.7
>>>>>>> 08203c7f
  dockerRepository: airbyte/source-clickup-api
  githubIssueLabel: source-clickup-api
  icon: clickup.svg
  license: MIT
  name: ClickUp
  remoteRegistries:
    pypi:
      enabled: true
      packageName: airbyte-source-clickup-api
  registries:
    cloud:
      enabled: true
    oss:
      enabled: true
  releaseDate: 2023-02-10
  releaseStage: alpha
  documentationUrl: https://docs.airbyte.com/integrations/sources/clickup-api
  tags:
    - language:python
    - cdk:low-code
  ab_internal:
    sl: 100
    ql: 100
  supportLevel: community
  # Disabling as GSM creds expired
  # connectorTestSuitesOptions:
  #   - suite: acceptanceTests
  #     testSecrets:
  #       - name: SECRET_SOURCE-CLICKUP-API__CREDS
  #         fileName: config.json
  #         secretStore:
  #           type: GSM
  #           alias: airbyte-connector-testing-secret-store
  connectorBuildOptions:
    baseImage: docker.io/airbyte/python-connector-base:2.0.0@sha256:c44839ba84406116e8ba68722a0f30e8f6e7056c726f447681bb9e9ece8bd916
metadataSpecVersion: "1.0"<|MERGE_RESOLUTION|>--- conflicted
+++ resolved
@@ -5,11 +5,7 @@
   connectorSubtype: api
   connectorType: source
   definitionId: 311a7a27-3fb5-4f7e-8265-5e4afe258b66
-<<<<<<< HEAD
-  dockerImageTag: 0.1.5
-=======
-  dockerImageTag: 0.1.7
->>>>>>> 08203c7f
+  dockerImageTag: 0.1.8
   dockerRepository: airbyte/source-clickup-api
   githubIssueLabel: source-clickup-api
   icon: clickup.svg
