[build-system]
requires = [ "poetry-core>=1.0.0",]
build-backend = "poetry.core.masonry.api"

[tool.poetry]
<<<<<<< HEAD
version = "0.1.5"
=======
version = "0.1.7"
>>>>>>> 08203c7f
name = "source-clickup-api"
description = "Source implementation for clickup-api."
authors = [ "Airbyte <contact@airbyte.io>",]
license = "MIT"
readme = "README.md"
documentation = "https://docs.airbyte.com/integrations/sources/clickup-api"
homepage = "https://airbyte.com"
repository = "https://github.com/airbytehq/airbyte"
packages = [ { include = "source_clickup_api" }, {include = "main.py" } ]

[tool.poetry.dependencies]
python = "^3.9,<3.12"
airbyte-cdk = "^0"

[tool.poetry.scripts]
source-clickup-api = "source_clickup_api.run:run"

[tool.poetry.group.dev.dependencies]
requests-mock = "*"
pytest-mock = "*"
pytest = "*"<|MERGE_RESOLUTION|>--- conflicted
+++ resolved
@@ -3,11 +3,7 @@
 build-backend = "poetry.core.masonry.api"
 
 [tool.poetry]
-<<<<<<< HEAD
-version = "0.1.5"
-=======
-version = "0.1.7"
->>>>>>> 08203c7f
+version = "0.1.8"
 name = "source-clickup-api"
 description = "Source implementation for clickup-api."
 authors = [ "Airbyte <contact@airbyte.io>",]
