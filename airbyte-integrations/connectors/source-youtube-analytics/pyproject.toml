--- conflicted
+++ resolved
@@ -3,11 +3,7 @@
 build-backend = "poetry.core.masonry.api"
 
 [tool.poetry]
-<<<<<<< HEAD
 version = "0.2.0"
-=======
-version = "0.1.7"
->>>>>>> dd0a913c
 name = "source-youtube-analytics"
 description = "Source implementation for Youtube Analytics."
 authors = [ "Airbyte <contact@airbyte.io>",]
