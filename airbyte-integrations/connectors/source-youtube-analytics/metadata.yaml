data:
  ab_internal:
    ql: 300
    sl: 100
  allowedHosts:
    hosts:
      - "*.googleapis.com"
  connectorSubtype: api
  connectorType: source
  definitionId: afa734e4-3571-11ec-991a-1e0031268139
<<<<<<< HEAD
  dockerImageTag: 0.3.0
=======
  dockerImageTag: 1.0.0
>>>>>>> 0f7b23f1
  dockerRepository: airbyte/source-youtube-analytics
  documentationUrl: https://docs.airbyte.com/integrations/sources/youtube-analytics
  githubIssueLabel: source-youtube-analytics
  icon: youtube-analytics.svg
  license: ELv2
  name: YouTube Analytics
  remoteRegistries:
    pypi:
      enabled: false
      packageName: airbyte-source-youtube-analytics
  registryOverrides:
    cloud:
      enabled: true
    oss:
      enabled: true
  releaseStage: beta
  releases:
    breakingChanges:
      1.0.0:
        message: Version 1.0.0 introduces changes to BULK API reports streams due to a deprecation on API side. Users will need to Refresh Source Schema and Clear affected streams. Please, follow the Migration Steps in the [Migration Guide](https://docs.airbyte.com/integrations/sources/youtube-analytics-migrations). For more info about this deprecation see the Youtube API docs [changelog](https://developers.google.com/youtube/reporting/revision_history#bulk-data-reports-for-youtube-analytics).
        upgradeDeadline: "2025-11-12"
  supportLevel: community
  tags:
    - cdk:low-code
    - language:manifest-only
  connectorTestSuitesOptions:
    - suite: acceptanceTests
      testSecrets:
        - name: SECRET_YOUTUBE-ANALYTICS_CREDS
          fileName: config.json
          secretStore:
            type: GSM
            alias: airbyte-connector-testing-secret-store
  connectorBuildOptions:
<<<<<<< HEAD
    baseImage: docker.io/airbyte/source-declarative-manifest:6.41.1@sha256:f256b6f008ec07a37e3e6bce3ada17bec4197c1bc66c41c4b756980c8cb587ac
=======
    baseImage: docker.io/airbyte/python-connector-base:4.0.0@sha256:d9894b6895923b379f3006fa251147806919c62b7d9021b5cd125bb67d7bbe22
>>>>>>> 0f7b23f1
metadataSpecVersion: "1.0"<|MERGE_RESOLUTION|>--- conflicted
+++ resolved
@@ -8,11 +8,7 @@
   connectorSubtype: api
   connectorType: source
   definitionId: afa734e4-3571-11ec-991a-1e0031268139
-<<<<<<< HEAD
-  dockerImageTag: 0.3.0
-=======
-  dockerImageTag: 1.0.0
->>>>>>> 0f7b23f1
+  dockerImageTag: 1.1.0
   dockerRepository: airbyte/source-youtube-analytics
   documentationUrl: https://docs.airbyte.com/integrations/sources/youtube-analytics
   githubIssueLabel: source-youtube-analytics
@@ -47,9 +43,5 @@
             type: GSM
             alias: airbyte-connector-testing-secret-store
   connectorBuildOptions:
-<<<<<<< HEAD
     baseImage: docker.io/airbyte/source-declarative-manifest:6.41.1@sha256:f256b6f008ec07a37e3e6bce3ada17bec4197c1bc66c41c4b756980c8cb587ac
-=======
-    baseImage: docker.io/airbyte/python-connector-base:4.0.0@sha256:d9894b6895923b379f3006fa251147806919c62b7d9021b5cd125bb67d7bbe22
->>>>>>> 0f7b23f1
 metadataSpecVersion: "1.0"