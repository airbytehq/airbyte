--- conflicted
+++ resolved
@@ -25,43 +25,6 @@
     tests:
       - config_path: "secrets/config.json"
         timeout_seconds: 3600
-<<<<<<< HEAD
-        ignored_fields:
-          GET_MERCHANT_LISTINGS_ALL_DATA:
-            - name: "dataEndTime"
-              bypass_reason: "This field is used as a cursor field and depends on today's date, so it changes every day"
-          GET_FLAT_FILE_OPEN_LISTINGS_DATA:
-            - name: "dataEndTime"
-              bypass_reason: "This field is used as a cursor field and depends on today's date, so it changes every day"
-          GET_MERCHANTS_LISTINGS_FYP_REPORT:
-            - name: "dataEndTime"
-              bypass_reason: "This field is used as a cursor field and depends on today's date, so it changes every day"
-          GET_MERCHANT_LISTINGS_DATA:
-            - name: "dataEndTime"
-              bypass_reason: "This field is used as a cursor field and depends on today's date, so it changes every day"
-          GET_MERCHANT_LISTINGS_INACTIVE_DATA:
-            - name: "dataEndTime"
-              bypass_reason: "This field is used as a cursor field and depends on today's date, so it changes every day"
-          GET_RESTOCK_INVENTORY_RECOMMENDATIONS_REPORT:
-            - name: "dataEndTime"
-              bypass_reason: "This field is used as a cursor field and depends on today's date, so it changes every day"
-          GET_V2_SETTLEMENT_REPORT_DATA_FLAT_FILE:
-            - name: "dataEndTime"
-              bypass_reason: "This field is used as a cursor field and depends on today's date, so it changes every day"
-          GET_V2_SETTLEMENT_REPORT_DATA_FLAT_FILE_V2:
-            - name: "dataEndTime"
-              bypass_reason: "This field is used as a cursor field and depends on today's date, so it changes every day"
-          GET_MERCHANT_LISTINGS_DATA_BACK_COMPAT:
-            - name: "dataEndTime"
-              bypass_reason: "This field is used as a cursor field and depends on today's date, so it changes every day"
-          GET_XML_BROWSE_TREE_DATA:
-            - name: "dataEndTime"
-              bypass_reason: "This field is used as a cursor field and depends on today's date, so it changes every day"
-          ListFinancialEvents:
-            - name: "PostedBefore"
-              bypass_reason: "This field is used as a cursor field and depends on today's date, so it changes every day"
-=======
->>>>>>> dc35e13b
         expect_records:
           path: "integration_tests/expected_records.jsonl"
           exact_order: no
