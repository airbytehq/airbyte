connector_image: airbyte/source-amazon-seller-partner:dev
test_strictness_level: high
acceptance_tests:
  spec:
    tests:
      - spec_path: "source_amazon_seller_partner/spec.json"
        backward_compatibility_tests_config:
          disable_for_version: "2.0.1"
  connection:
    tests:
      - config_path: "secrets/config.json"
        status: "succeed"
        timeout_seconds: 60
      - config_path: "integration_tests/invalid_config.json"
        status: "failed"
        timeout_seconds: 60
  discovery:
    tests:
      - config_path:
          "secrets/config.json"
          # refactored `spec`, but `app_id` is required for `1.2.0`
        backward_compatibility_tests_config:
          disable_for_version: "1.2.0"
  basic_read:
    tests:
      - config_path: "secrets/config.json"
        timeout_seconds: 3600
        ignored_fields:
          GET_MERCHANT_LISTINGS_ALL_DATA:
            - name: "dataEndTime"
              bypass_reason: "This field is used as a cursor field and depends on today's date, so it changes every day"
          GET_FLAT_FILE_OPEN_LISTINGS_DATA:
            - name: "dataEndTime"
              bypass_reason: "This field is used as a cursor field and depends on today's date, so it changes every day"
          GET_MERCHANTS_LISTINGS_FYP_REPORT:
            - name: "dataEndTime"
              bypass_reason: "This field is used as a cursor field and depends on today's date, so it changes every day"
          GET_MERCHANT_LISTINGS_DATA:
            - name: "dataEndTime"
              bypass_reason: "This field is used as a cursor field and depends on today's date, so it changes every day"
          GET_MERCHANT_LISTINGS_INACTIVE_DATA:
            - name: "dataEndTime"
              bypass_reason: "This field is used as a cursor field and depends on today's date, so it changes every day"
          GET_RESTOCK_INVENTORY_RECOMMENDATIONS_REPORT:
            - name: "dataEndTime"
              bypass_reason: "This field is used as a cursor field and depends on today's date, so it changes every day"
          GET_V2_SETTLEMENT_REPORT_DATA_FLAT_FILE:
            - name: "dataEndTime"
<<<<<<< HEAD
              bypass_reason: changes frequently
          GET_V2_SETTLEMENT_REPORT_DATA_FLAT_FILE_V2:
            - name: "dataEndTime"
              bypass_reason: changes frequently
=======
              bypass_reason: "This field is used as a cursor field and depends on today's date, so it changes every day"
>>>>>>> 2dd68020
          GET_MERCHANT_LISTINGS_DATA_BACK_COMPAT:
            - name: "dataEndTime"
              bypass_reason: "This field is used as a cursor field and depends on today's date, so it changes every day"
          GET_XML_BROWSE_TREE_DATA:
            - name: "dataEndTime"
              bypass_reason: "This field is used as a cursor field and depends on today's date, so it changes every day"
          ListFinancialEvents:
            - name: "PostedBefore"
              bypass_reason: "This field is used as a cursor field and depends on today's date, so it changes every day"
        expect_records:
          path: "integration_tests/expected_records.jsonl"
          extra_fields: no
          exact_order: no
          extra_records: yes
        # TODO: Add records for empty streams - https://github.com/airbytehq/airbyte/issues/21555
        empty_streams:
          - name: GET_FLAT_FILE_ACTIONABLE_ORDER_DATA_SHIPPING
            bypass_reason: "no access and no data"
          - name: GET_ORDER_REPORT_DATA_SHIPPING
            bypass_reason: "no access and no data"
          - name: GET_AMAZON_FULFILLED_SHIPMENTS_DATA_GENERAL
            bypass_reason: "no records"
          - name: GET_FBA_FULFILLMENT_REMOVAL_ORDER_DETAIL_DATA
            bypass_reason: "no records"
          - name: GET_FBA_FULFILLMENT_REMOVAL_SHIPMENT_DETAIL_DATA
            bypass_reason: "no records"
          - name: GET_SELLER_FEEDBACK_DATA
            bypass_reason: "no records"
          - name: GET_FBA_FULFILLMENT_CUSTOMER_SHIPMENT_REPLACEMENT_DATA
            bypass_reason: "no records"
          - name: GET_LEDGER_DETAIL_VIEW_DATA
            bypass_reason: "no records"
          - name: GET_AFN_INVENTORY_DATA_BY_COUNTRY
            bypass_reason: "no records"
          - name: GET_FLAT_FILE_RETURNS_DATA_BY_RETURN_DATE
            bypass_reason: "no records"
          - name: GET_VENDOR_SALES_REPORT
            bypass_reason: "no records"
          - name: GET_BRAND_ANALYTICS_MARKET_BASKET_REPORT
            bypass_reason: "no records"
          - name: GET_FBA_FULFILLMENT_CUSTOMER_RETURNS_DATA
            bypass_reason: "no records"
          - name: GET_FBA_SNS_FORECAST_DATA
            bypass_reason: "no records"
          - name: GET_BRAND_ANALYTICS_ITEM_COMPARISON_REPORT
            bypass_reason: "no records"
          - name: GET_AFN_INVENTORY_DATA
            bypass_reason: "no records"
          - name: GET_MERCHANT_CANCELLED_LISTINGS_DATA
            bypass_reason: "no records"
          - name: GET_FBA_FULFILLMENT_CUSTOMER_SHIPMENT_PROMOTION_DATA
            bypass_reason: "no records"
          - name: GET_LEDGER_SUMMARY_VIEW_DATA
            bypass_reason: "no records"
          - name: GET_BRAND_ANALYTICS_ALTERNATE_PURCHASE_REPORT
            bypass_reason: "no records"
          - name: GET_BRAND_ANALYTICS_SEARCH_TERMS_REPORT
            bypass_reason: "no records"
          - name: GET_BRAND_ANALYTICS_REPEAT_PURCHASE_REPORT
            bypass_reason: "no records"
          - name: VendorDirectFulfillmentShipping
            bypass_reason: "no records"
          - name: GET_FLAT_FILE_ARCHIVED_ORDERS_DATA_BY_ORDER_DATE
            bypass_reason: "no records"
          - name: GET_VENDOR_INVENTORY_REPORT
            bypass_reason: "no records"
          - name: GET_FBA_SNS_PERFORMANCE_DATA
            bypass_reason: "no records"
          - name: GET_FBA_ESTIMATED_FBA_FEES_TXT_DATA
            bypass_reason: "no records"
          - name: GET_FBA_INVENTORY_PLANNING_DATA
            bypass_reason: "no records"
          - name: GET_FBA_STORAGE_FEE_CHARGES_DATA
            bypass_reason: "no records"
          - name: GET_SALES_AND_TRAFFIC_REPORT
            bypass_reason: "no records"
          - name: GET_FBA_MYI_UNSUPPRESSED_INVENTORY_DATA
            bypass_reason: "no records"
          - name: GET_STRANDED_INVENTORY_UI_DATA
            bypass_reason: "no records"
          - name: GET_FBA_REIMBURSEMENTS_DATA
            bypass_reason: "no records"
          - name: GET_VENDOR_NET_PURE_PRODUCT_MARGIN_REPORT
            bypass_reason: "no records"
          - name: GET_VENDOR_REAL_TIME_INVENTORY_REPORT
            bypass_reason: "no records"
          - name: GET_VENDOR_TRAFFIC_REPORT
            bypass_reason: "no records"
  incremental:
    tests:
      - config_path: "secrets/config.json"
        configured_catalog_path: "integration_tests/configured_catalog_incremental.json"
        timeout_seconds: 3600
        future_state:
          future_state_path: "integration_tests/future_state.json"
  full_refresh:
    tests:
      - config_path: "secrets/config.json"
        configured_catalog_path: "integration_tests/configured_catalog.json"
        timeout_seconds: 3600<|MERGE_RESOLUTION|>--- conflicted
+++ resolved
@@ -46,14 +46,10 @@
               bypass_reason: "This field is used as a cursor field and depends on today's date, so it changes every day"
           GET_V2_SETTLEMENT_REPORT_DATA_FLAT_FILE:
             - name: "dataEndTime"
-<<<<<<< HEAD
-              bypass_reason: changes frequently
+              bypass_reason: "This field is used as a cursor field and depends on today's date, so it changes every day"
           GET_V2_SETTLEMENT_REPORT_DATA_FLAT_FILE_V2:
             - name: "dataEndTime"
-              bypass_reason: changes frequently
-=======
               bypass_reason: "This field is used as a cursor field and depends on today's date, so it changes every day"
->>>>>>> 2dd68020
           GET_MERCHANT_LISTINGS_DATA_BACK_COMPAT:
             - name: "dataEndTime"
               bypass_reason: "This field is used as a cursor field and depends on today's date, so it changes every day"
