--- conflicted
+++ resolved
@@ -3,11 +3,7 @@
 build-backend = "poetry.core.masonry.api"
 
 [tool.poetry]
-<<<<<<< HEAD
 version = "4.6.0"
-=======
-version = "4.5.3"
->>>>>>> 2f547101
 name = "source-amazon-seller-partner"
 description = "Source implementation for Amazon Seller Partner."
 authors = ["Airbyte <contact@airbyte.io>"]
@@ -21,7 +17,7 @@
 
 [tool.poetry.dependencies]
 python = "^3.10,<3.12"
-airbyte-cdk = "v6.36.0dev0"
+airbyte-cdk = "^6"
 xmltodict = "~=0.12"
 dateparser = "==1.2.0"
 pendulum = "<3.0.0"
