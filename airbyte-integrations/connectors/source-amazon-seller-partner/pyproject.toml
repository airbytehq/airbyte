--- conflicted
+++ resolved
@@ -3,11 +3,7 @@
 build-backend = "poetry.core.masonry.api"
 
 [tool.poetry]
-<<<<<<< HEAD
-version = "4.2.2"
-=======
 version = "4.2.1"
->>>>>>> 9b9f34e4
 name = "source-amazon-seller-partner"
 description = "Source implementation for Amazon Seller Partner."
 authors = ["Airbyte <contact@airbyte.io>"]
