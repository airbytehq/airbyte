--- conflicted
+++ resolved
@@ -446,132 +446,139 @@
         "dataEndTime": "2121-07-01"
       },
       "stream_descriptor": {
-<<<<<<< HEAD
+        "name": "GET_VENDOR_INVENTORY_REPORT"
+      }
+    }
+  },
+  {
+    "type": "STREAM",
+    "stream": {
+      "stream_state": {
+        "dataEndTime": "2121-07-01"
+      },
+      "stream_descriptor": {
+        "name": "GET_VENDOR_NET_PURE_PRODUCT_MARGIN_REPORT"
+      }
+    }
+  },
+  {
+    "type": "STREAM",
+    "stream": {
+      "stream_state": {
+        "dataEndTime": "2121-07-01"
+      },
+      "stream_descriptor": {
+        "name": "GET_VENDOR_REAL_TIME_INVENTORY_REPORT"
+      }
+    }
+  },
+  {
+    "type": "STREAM",
+    "stream": {
+      "stream_state": {
+        "dataEndTime": "2121-07-01"
+      },
+      "stream_descriptor": {
+        "name": "GET_VENDOR_SALES_REPORT"
+      }
+    }
+  },
+  {
+    "type": "STREAM",
+    "stream": {
+      "stream_state": {
+        "dataEndTime": "2121-07-01"
+      },
+      "stream_descriptor": {
+        "name": "GET_VENDOR_TRAFFIC_REPORT"
+      }
+    }
+  },
+  {
+    "type": "STREAM",
+    "stream": {
+      "stream_state": {
+        "LastUpdatedDate": "2121-07-01T00:00:00+00:00"
+      },
+      "stream_descriptor": {
+        "name": "GET_XML_ALL_ORDERS_DATA_BY_ORDER_DATE_GENERAL"
+      }
+    }
+  },
+  {
+    "type": "STREAM",
+    "stream": {
+      "stream_state": {
+        "dataEndTime": "2121-07-01"
+      },
+      "stream_descriptor": {
+        "name": "GET_XML_BROWSE_TREE_DATA"
+      }
+    }
+  },
+  {
+    "type": "STREAM",
+    "stream": {
+      "stream_state": {
+        "FinancialEventGroupStart": "2121-07-01T00:00:00Z"
+      },
+      "stream_descriptor": {
+        "name": "ListFinancialEventGroups"
+      }
+    }
+  },
+  {
+    "type": "STREAM",
+    "stream": {
+      "stream_state": {
+        "PostedBefore": "2121-07-01T00:00:00Z"
+      },
+      "stream_descriptor": {
+        "name": "ListFinancialEvents"
+      }
+    }
+  },
+  {
+    "type": "STREAM",
+    "stream": {
+      "stream_state": {
+        "LastUpdateDate": "2121-07-01T00:00:00Z"
+      },
+      "stream_descriptor": {
+        "name": "OrderItems"
+      }
+    }
+  },
+  {
+    "type": "STREAM",
+    "stream": {
+      "stream_state": {
+        "LastUpdateDate": "2121-07-01T00:00:00Z"
+      },
+      "stream_descriptor": {
+        "name": "Orders"
+      }
+    }
+  },
+  {
+    "type": "STREAM",
+    "stream": {
+      "stream_state": {
+        "createdBefore": "2121-07-01T00:00:00Z"
+      },
+      "stream_descriptor": {
+        "name": "VendorDirectFulfillmentShipping"
+      }
+    }
+  },
+  {
+    "type": "STREAM",
+    "stream": {
+      "stream_state": {
+        "dataEndTime": "2121-07-01"
+      },
+      "stream_descriptor": {
         "name": "GET_V2_SETTLEMENT_REPORT_DATA_FLAT_FILE_V2"
-=======
-        "name": "GET_VENDOR_INVENTORY_REPORT"
-      }
-    }
-  },
-  {
-    "type": "STREAM",
-    "stream": {
-      "stream_state": {
-        "dataEndTime": "2121-07-01"
-      },
-      "stream_descriptor": {
-        "name": "GET_VENDOR_NET_PURE_PRODUCT_MARGIN_REPORT"
-      }
-    }
-  },
-  {
-    "type": "STREAM",
-    "stream": {
-      "stream_state": {
-        "dataEndTime": "2121-07-01"
-      },
-      "stream_descriptor": {
-        "name": "GET_VENDOR_REAL_TIME_INVENTORY_REPORT"
-      }
-    }
-  },
-  {
-    "type": "STREAM",
-    "stream": {
-      "stream_state": {
-        "dataEndTime": "2121-07-01"
-      },
-      "stream_descriptor": {
-        "name": "GET_VENDOR_SALES_REPORT"
-      }
-    }
-  },
-  {
-    "type": "STREAM",
-    "stream": {
-      "stream_state": {
-        "dataEndTime": "2121-07-01"
-      },
-      "stream_descriptor": {
-        "name": "GET_VENDOR_TRAFFIC_REPORT"
-      }
-    }
-  },
-  {
-    "type": "STREAM",
-    "stream": {
-      "stream_state": {
-        "LastUpdatedDate": "2121-07-01T00:00:00+00:00"
-      },
-      "stream_descriptor": {
-        "name": "GET_XML_ALL_ORDERS_DATA_BY_ORDER_DATE_GENERAL"
-      }
-    }
-  },
-  {
-    "type": "STREAM",
-    "stream": {
-      "stream_state": {
-        "dataEndTime": "2121-07-01"
-      },
-      "stream_descriptor": {
-        "name": "GET_XML_BROWSE_TREE_DATA"
-      }
-    }
-  },
-  {
-    "type": "STREAM",
-    "stream": {
-      "stream_state": {
-        "FinancialEventGroupStart": "2121-07-01T00:00:00Z"
-      },
-      "stream_descriptor": {
-        "name": "ListFinancialEventGroups"
-      }
-    }
-  },
-  {
-    "type": "STREAM",
-    "stream": {
-      "stream_state": {
-        "PostedBefore": "2121-07-01T00:00:00Z"
-      },
-      "stream_descriptor": {
-        "name": "ListFinancialEvents"
-      }
-    }
-  },
-  {
-    "type": "STREAM",
-    "stream": {
-      "stream_state": {
-        "LastUpdateDate": "2121-07-01T00:00:00Z"
-      },
-      "stream_descriptor": {
-        "name": "OrderItems"
-      }
-    }
-  },
-  {
-    "type": "STREAM",
-    "stream": {
-      "stream_state": {
-        "LastUpdateDate": "2121-07-01T00:00:00Z"
-      },
-      "stream_descriptor": {
-        "name": "Orders"
-      }
-    }
-  },
-  {
-    "type": "STREAM",
-    "stream": {
-      "stream_state": {
-        "createdBefore": "2121-07-01T00:00:00Z"
-      },
-      "stream_descriptor": {
-        "name": "VendorDirectFulfillmentShipping"
->>>>>>> 2dd68020
       }
     }
   }
