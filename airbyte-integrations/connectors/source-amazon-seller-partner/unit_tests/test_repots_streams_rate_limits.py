#
# Copyright (c) 2021 Airbyte, Inc., all rights reserved.
#

import time

import pytest
import requests
from airbyte_cdk.sources.streams.http.auth import NoAuth
from airbyte_cdk.sources.streams.http.exceptions import DefaultBackoffException
from source_amazon_seller_partner.auth import AWSSignature
from source_amazon_seller_partner.streams import MerchantListingsReports


@pytest.fixture
def reports_stream():
    aws_signature = AWSSignature(
        service="execute-api",
        aws_access_key_id="AccessKeyId",
        aws_secret_access_key="SecretAccessKey",
        aws_session_token="SessionToken",
        region="US",
    )
    stream = MerchantListingsReports(
        url_base="https://test.url",
        aws_signature=aws_signature,
        replication_start_date="2017-01-25T00:00:00Z",
        marketplace_ids=["id"],
        authenticator=NoAuth(),
<<<<<<< HEAD
        report_options=None
=======
        period_in_days=0,
>>>>>>> 298c8b24
    )
    return stream


def test_reports_stream_should_retry(mocker, reports_stream):
    response = requests.Response()
    response.status_code = 429
    mocker.patch.object(requests.Session, "send", return_value=response)
    should_retry = reports_stream.should_retry(response=response)

    assert should_retry is True


def test_reports_stream_send_request(mocker, reports_stream):
    response = requests.Response()
    response.status_code = 200
    mocker.patch.object(requests.Session, "send", return_value=response)

    assert response == reports_stream._send_request(request=requests.PreparedRequest())


def test_reports_stream_send_request_backoff_exception(mocker, caplog, reports_stream):
    response = requests.Response()
    response.status_code = 429
    mocker.patch.object(requests.Session, "send", return_value=response)
    mocker.patch.object(time, "sleep", return_value=None)

    with pytest.raises(DefaultBackoffException):
        reports_stream._send_request(request=requests.PreparedRequest())

    assert "Backing off _send_request(...) for 5.0s" in caplog.text
    assert "Backing off _send_request(...) for 10.0s" in caplog.text
    assert "Backing off _send_request(...) for 20.0s" in caplog.text
    assert "Backing off _send_request(...) for 40.0s" in caplog.text
    assert "Giving up _send_request(...) after 5 tries" in caplog.text<|MERGE_RESOLUTION|>--- conflicted
+++ resolved
@@ -27,11 +27,8 @@
         replication_start_date="2017-01-25T00:00:00Z",
         marketplace_ids=["id"],
         authenticator=NoAuth(),
-<<<<<<< HEAD
-        report_options=None
-=======
         period_in_days=0,
->>>>>>> 298c8b24
+        report_options=None,
     )
     return stream
 
