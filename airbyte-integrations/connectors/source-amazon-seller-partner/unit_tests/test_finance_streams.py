#
# Copyright (c) 2023 Airbyte, Inc., all rights reserved.
#

import pendulum
import pytest
import requests
from source_amazon_seller_partner.streams import ListFinancialEventGroups, ListFinancialEvents

list_financial_event_groups_data = {
    "payload": {
        "FinancialEventGroupList": [
            {
                "FinancialEventGroupId": "id",
                "ProcessingStatus": "Closed",
                "FundTransferStatus": "Succeeded",
                "OriginalTotal": {"CurrencyCode": "CAD", "CurrencyAmount": 1.0},
                "ConvertedTotal": {"CurrencyCode": "USD", "CurrencyAmount": 2.0},
                "FundTransferDate": "2022-05-14T19:24:35Z",
                "TraceId": "1, 2",
                "AccountTail": "181",
                "BeginningBalance": {"CurrencyCode": "CAD", "CurrencyAmount": 0.0},
                "FinancialEventGroupStart": "2022-04-29T19:15:59Z",
                "FinancialEventGroupEnd": "2022-05-13T19:15:59Z",
            }
        ]
    }
}

list_financial_events_data = {
    "payload": {
        "FinancialEvents": {
            "ShipmentEventList": [
                {
                    "AmazonOrderId": "A_ORDER_ID",
                    "SellerOrderId": "S_ORDER_ID",
                    "MarketplaceName": "Amazon.com",
                    "PostedDate": "2022-05-01T01:32:42Z",
                    "ShipmentItemList": [],
                }
            ],
            "RefundEventList": [
                {
                    "AmazonOrderId": "A_ORDER_ID",
                    "SellerOrderId": "S_ORDER_ID",
                    "MarketplaceName": "Amazon.ca",
                    "PostedDate": "2022-05-01T03:05:36Z",
                    "ShipmentItemAdjustmentList": [],
                }
            ],
            "GuaranteeClaimEventList": [],
            "ChargebackEventList": [],
            "PayWithAmazonEventList": [],
            "ServiceProviderCreditEventList": [],
            "RetrochargeEventList": [],
            "RentalTransactionEventList": [],
            "PerformanceBondRefundEventList": [],
            "ProductAdsPaymentEventList": [],
            "ServiceFeeEventList": [],
            "SellerDealPaymentEventList": [],
            "DebtRecoveryEventList": [],
            "LoanServicingEventList": [],
            "AdjustmentEventList": [
                {
                    "AdjustmentType": "XXXX",
                    "PostedDate": "2022-05-01T15:08:00Z",
                    "AdjustmentAmount": {"CurrencyCode": "USD", "CurrencyAmount": 25.35},
                    "AdjustmentItemList": [],
                }
            ],
            "SAFETReimbursementEventList": [],
            "SellerReviewEnrollmentPaymentEventList": [],
            "FBALiquidationEventList": [],
            "CouponPaymentEventList": [],
            "ImagingServicesFeeEventList": [],
            "TaxWithholdingEventList": [],
            "NetworkComminglingTransactionEventList": [],
            "AffordabilityExpenseEventList": [],
            "AffordabilityExpenseReversalEventList": [],
            "RemovalShipmentAdjustmentEventList": [],
            "RemovalShipmentEventList": [],
        }
    }
}

DATE_TIME_FORMAT = "%Y-%m-%dT%H:%M:%SZ"

START_DATE_1 = "2022-05-25T00:00:00Z"
END_DATE_1 = "2022-05-26T00:00:00Z"

START_DATE_2 = "2021-01-01T00:00:00Z"
END_DATE_2 = "2022-07-31T00:00:00Z"


@pytest.fixture
def list_financial_event_groups_stream():
    def _internal(start_date: str = START_DATE_1, end_date: str = END_DATE_1):
        stream = ListFinancialEventGroups(
            url_base="https://test.url",
            replication_start_date=start_date,
            replication_end_date=end_date,
            marketplace_id="id",
            authenticator=None,
            period_in_days=0,
            report_options=None,
<<<<<<< HEAD
            max_wait_seconds=500,
=======
            advanced_stream_options=None,
>>>>>>> f0d68ba8
        )
        return stream

    return _internal


@pytest.fixture
def list_financial_events_stream():
    def _internal(start_date: str = START_DATE_1, end_date: str = END_DATE_1):
        stream = ListFinancialEvents(
            url_base="https://test.url",
            replication_start_date=start_date,
            replication_end_date=end_date,
            marketplace_id="id",
            authenticator=None,
            period_in_days=0,
            report_options=None,
<<<<<<< HEAD
            max_wait_seconds=500,
=======
            advanced_stream_options=None,
>>>>>>> f0d68ba8
        )
        return stream

    return _internal


def test_finance_stream_next_token(mocker, list_financial_event_groups_stream):
    response = requests.Response()
    token = "aabbccddeeff"
    expected = {"NextToken": token}
    mocker.patch.object(response, "json", return_value={"payload": expected})
    assert expected == list_financial_event_groups_stream().next_page_token(response)

    mocker.patch.object(response, "json", return_value={"payload": {}})
    if list_financial_event_groups_stream().next_page_token(response) is not None:
        assert False


def test_financial_event_groups_stream_request_params(list_financial_event_groups_stream):
    # test 1
    expected_params = {
        "FinancialEventGroupStartedAfter": START_DATE_1,
        "MaxResultsPerPage": 100,
        "FinancialEventGroupStartedBefore": END_DATE_1,
    }
    assert expected_params == list_financial_event_groups_stream().request_params({}, None)

    # test 2
    token = "aabbccddeeff"
    expected_params = {"NextToken": token}
    assert expected_params == list_financial_event_groups_stream().request_params({}, {"NextToken": token})

    # test 3 - for 180 days limit
    expected_params = {
        "FinancialEventGroupStartedAfter": pendulum.parse(END_DATE_2).subtract(days=180).strftime(DATE_TIME_FORMAT),
        "MaxResultsPerPage": 100,
        "FinancialEventGroupStartedBefore": END_DATE_2,
    }
    assert expected_params == list_financial_event_groups_stream(START_DATE_2, END_DATE_2).request_params({}, None)


def test_financial_event_groups_stream_parse_response(mocker, list_financial_event_groups_stream):
    response = requests.Response()
    mocker.patch.object(response, "json", return_value=list_financial_event_groups_data)

    for record in list_financial_event_groups_stream().parse_response(response, {}):
        assert record == list_financial_event_groups_data.get("payload").get("FinancialEventGroupList")[0]


def test_financial_events_stream_request_params(list_financial_events_stream):
    # test 1
    expected_params = {"PostedAfter": START_DATE_1, "MaxResultsPerPage": 100, "PostedBefore": END_DATE_1}
    assert expected_params == list_financial_events_stream().request_params({}, None)

    # test 2
    token = "aabbccddeeff"
    expected_params = {"NextToken": token}
    assert expected_params == list_financial_events_stream().request_params({}, {"NextToken": token})

    # test 3 - for 180 days limit
    expected_params = {
        "PostedAfter": pendulum.parse(END_DATE_2).subtract(days=180).strftime(DATE_TIME_FORMAT),
        "MaxResultsPerPage": 100,
        "PostedBefore": END_DATE_2,
    }
    assert expected_params == list_financial_events_stream(START_DATE_2, END_DATE_2).request_params({}, None)


def test_financial_events_stream_parse_response(mocker, list_financial_events_stream):
    response = requests.Response()
    mocker.patch.object(response, "json", return_value=list_financial_events_data)

    for record in list_financial_events_stream().parse_response(response, {}):
        assert list_financial_events_data.get("payload").get("FinancialEvents").get("ShipmentEventList") == record.get("ShipmentEventList")
        assert list_financial_events_data.get("payload").get("FinancialEvents").get("RefundEventList") == record.get("RefundEventList")
        assert list_financial_events_data.get("payload").get("FinancialEvents").get("AdjustmentEventList") == record.get(
            "AdjustmentEventList"
        )<|MERGE_RESOLUTION|>--- conflicted
+++ resolved
@@ -103,11 +103,6 @@
             authenticator=None,
             period_in_days=0,
             report_options=None,
-<<<<<<< HEAD
-            max_wait_seconds=500,
-=======
-            advanced_stream_options=None,
->>>>>>> f0d68ba8
         )
         return stream
 
@@ -125,11 +120,6 @@
             authenticator=None,
             period_in_days=0,
             report_options=None,
-<<<<<<< HEAD
-            max_wait_seconds=500,
-=======
-            advanced_stream_options=None,
->>>>>>> f0d68ba8
         )
         return stream
 
