#
# Copyright (c) 2023 Airbyte, Inc., all rights reserved.
#

import pytest
from source_amazon_seller_partner.streams import SellerFeedbackReports


def reports_stream(marketplace_id):
    stream = SellerFeedbackReports(
        url_base="https://test.url",
        replication_start_date="2010-01-25T00:00:00Z",
        replication_end_date="2017-02-25T00:00:00Z",
        marketplace_id=marketplace_id,
        authenticator=None,
        period_in_days=0,
        report_options=None,
<<<<<<< HEAD
        max_wait_seconds=0,
=======
        advanced_stream_options=None,
>>>>>>> f0d68ba8
    )
    return stream


INPUT_DATES = {
    "YYYY-MM-DD": ["2017-01-13", "2017-12-12", "2017-12-17", "2011-12-13"],
    "D.M.YY": ["13.1.17", "12.12.17", "17.12.17", "13.12.11"],
    "YY/M/D": ["17/1/13", "17/12/12", "17/12/17", "11/12/13"],
    "D/M/YY": ["13/1/17", "12/12/17", "17/12/17", "13/12/11"],
    "M/D/YY": ["1/13/17", "12/12/17", "12/17/17", "12/13/11"],
}
EXPECTED_DATES = ["2017-01-13", "2017-12-12", "2017-12-17", "2011-12-13"]


def parametrize_seller_feedback():
    result = []
    for marketplace_id, date_format in SellerFeedbackReports.MARKETPLACE_DATE_FORMAT_MAP.items():
        for index, input_date in enumerate(INPUT_DATES.get(date_format)):
            expected_date = EXPECTED_DATES[index]
            result.append(
                (
                    marketplace_id,
                    {"date": input_date, "rating": 1, "comments": "c", "response": "r", "order_id": "1", "rater_email": "e"},
                    {"date": expected_date, "rating": 1, "comments": "c", "response": "r", "order_id": "1", "rater_email": "e"},
                )
            )

    return result


@pytest.mark.parametrize("marketplace_id,input_data,expected_data", parametrize_seller_feedback())
def test_transform_seller_feedback(marketplace_id, input_data, expected_data):
    stream = reports_stream(marketplace_id)
    transformer = stream.transformer
    schema = stream.get_json_schema()
    transformer.transform(input_data, schema)

    assert input_data == expected_data<|MERGE_RESOLUTION|>--- conflicted
+++ resolved
@@ -15,11 +15,6 @@
         authenticator=None,
         period_in_days=0,
         report_options=None,
-<<<<<<< HEAD
-        max_wait_seconds=0,
-=======
-        advanced_stream_options=None,
->>>>>>> f0d68ba8
     )
     return stream
 
