--- conflicted
+++ resolved
@@ -15,22 +15,14 @@
   connectorSubtype: api
   connectorType: source
   definitionId: e55879a8-0ef8-4557-abcf-ab34c53ec460
-<<<<<<< HEAD
-  dockerImageTag: 4.8.3
-=======
-  dockerImageTag: 4.8.4
->>>>>>> d1a9312d
+  dockerImageTag: 4.8.5
   dockerRepository: airbyte/source-amazon-seller-partner
   documentationUrl: https://docs.airbyte.com/integrations/sources/amazon-seller-partner
   erdUrl: https://dbdocs.io/airbyteio/source-amazon-seller-partner?view=relationships
   githubIssueLabel: source-amazon-seller-partner
   icon: amazonsellerpartner.svg
   license: ELv2
-<<<<<<< HEAD
-  maxSecondsBetweenMessages: 10860
-=======
   maxSecondsBetweenMessages: 14400
->>>>>>> d1a9312d
   name: Amazon Seller Partner
   remoteRegistries:
     pypi:
