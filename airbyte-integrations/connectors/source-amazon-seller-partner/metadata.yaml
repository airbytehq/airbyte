--- conflicted
+++ resolved
@@ -15,11 +15,7 @@
   connectorSubtype: api
   connectorType: source
   definitionId: e55879a8-0ef8-4557-abcf-ab34c53ec460
-<<<<<<< HEAD
-  dockerImageTag: 4.7.0
-=======
-  dockerImageTag: 4.6.4
->>>>>>> ab4b565c
+  dockerImageTag: 4.7.0-rc.1
   dockerRepository: airbyte/source-amazon-seller-partner
   documentationUrl: https://docs.airbyte.com/integrations/sources/amazon-seller-partner
   erdUrl: https://dbdocs.io/airbyteio/source-amazon-seller-partner?view=relationships
@@ -46,7 +42,7 @@
       - ListFinancialEventGroups
   releases:
     rolloutConfiguration:
-      enableProgressiveRollout: false
+      enableProgressiveRollout: true
     breakingChanges:
       2.0.0:
         message: "Deprecated FBA reports will be removed permanently from Cloud and Brand Analytics Reports will be removed temporarily. Updates on Brand Analytics Reports can be tracked here: [#32353](https://github.com/airbytehq/airbyte/issues/32353)"
