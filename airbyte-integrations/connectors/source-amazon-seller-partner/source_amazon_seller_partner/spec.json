--- conflicted
+++ resolved
@@ -66,13 +66,9 @@
         "description": "Will be used for stream slicing for initial full_refresh sync when no updated state is present for reports that support sliced incremental sync.",
         "default": 30,
         "examples": ["30", "365"],
-<<<<<<< HEAD
-        "type": "integer",
+        "type": "integer"
         "order": 8,
         "default": 30
-=======
-        "type": "integer"
->>>>>>> 153b2646
       },
       "report_options": {
         "title": "Report Options",
@@ -87,15 +83,10 @@
       "max_wait_seconds": {
         "title": "Max wait time for reports (in seconds)",
         "description": "Sometimes report can take up to 30 minutes to generate. This will set the limit for how long to wait for a successful report.",
-        "default": 500,
         "examples": ["500", "1980"],
-<<<<<<< HEAD
         "type": "integer",
         "order": 10,
         "default": 500
-=======
-        "type": "integer"
->>>>>>> 153b2646
       },
       "role_arn": {
         "title": "Role ARN",
