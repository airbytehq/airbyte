{
  "documentationUrl": "https://docs.airbyte.com/integrations/sources/amazon-seller-partner",
  "changelogUrl": "https://docs.airbyte.com/integrations/sources/amazon-seller-partner",
  "connectionSpecification": {
    "title": "Amazon Seller Partner Spec",
    "type": "object",
    "required": [
      "aws_environment",
      "region",
      "account_type",
      "lwa_app_id",
      "lwa_client_secret",
      "refresh_token",
      "replication_start_date"
    ],
    "additionalProperties": true,
    "properties": {
      "auth_type": {
        "title": "Auth Type",
        "const": "oauth2.0",
        "order": 0,
        "type": "string"
      },
      "aws_environment": {
        "title": "AWS Environment",
        "description": "Select the AWS Environment.",
        "enum": ["PRODUCTION", "SANDBOX"],
        "default": "PRODUCTION",
        "type": "string",
        "order": 1
      },
      "region": {
        "title": "AWS Region",
        "description": "Select the AWS Region.",
        "enum": [
          "AE",
          "AU",
          "BE",
          "BR",
          "CA",
          "DE",
          "EG",
          "ES",
          "FR",
          "GB",
          "IN",
          "IT",
          "JP",
          "MX",
          "NL",
          "PL",
          "SA",
          "SE",
          "SG",
          "TR",
          "UK",
          "US"
        ],
        "default": "US",
        "type": "string",
        "order": 2
      },
      "account_type": {
        "title": "AWS Seller Partner Account Type",
        "description": "Type of the Account you're going to authorize the Airbyte application by",
        "enum": ["Seller", "Vendor"],
        "default": "Seller",
        "type": "string",
        "order": 3
      },
      "lwa_app_id": {
        "title": "LWA Client Id",
        "description": "Your Login with Amazon Client ID.",
        "order": 4,
        "airbyte_secret": true,
        "type": "string"
      },
      "lwa_client_secret": {
        "title": "LWA Client Secret",
        "description": "Your Login with Amazon Client Secret.",
        "airbyte_secret": true,
        "order": 5,
        "type": "string"
      },
      "refresh_token": {
        "title": "Refresh Token",
        "description": "The Refresh Token obtained via OAuth flow authorization.",
        "airbyte_secret": true,
        "order": 6,
        "type": "string"
      },
      "replication_start_date": {
        "title": "Start Date",
        "description": "UTC date and time in the format 2017-01-25T00:00:00Z. Any data before this date will not be replicated.",
        "pattern": "^[0-9]{4}-[0-9]{2}-[0-9]{2}T[0-9]{2}:[0-9]{2}:[0-9]{2}Z$",
        "examples": ["2017-01-25T00:00:00Z"],
        "order": 7,
        "type": "string",
        "format": "date-time"
      },
      "replication_end_date": {
        "title": "End Date",
        "description": "UTC date and time in the format 2017-01-25T00:00:00Z. Any data after this date will not be replicated.",
        "pattern": "^[0-9]{4}-[0-9]{2}-[0-9]{2}T[0-9]{2}:[0-9]{2}:[0-9]{2}Z$|^$",
        "examples": ["2017-01-25T00:00:00Z"],
        "order": 8,
        "type": "string",
        "format": "date-time"
      },
      "period_in_days": {
        "title": "Period In Days",
        "type": "integer",
        "description": "Will be used for stream slicing for initial full_refresh sync when no updated state is present for reports that support sliced incremental sync.",
        "default": 90,
        "minimum": 1,
        "order": 9
      },
      "report_options": {
        "title": "Report Options",
        "description": "(DEPRECATED) Additional information passed to reports. This varies by report type. Must be a valid json string.",
        "examples": [
          "{\"GET_BRAND_ANALYTICS_SEARCH_TERMS_REPORT\": {\"reportPeriod\": \"WEEK\"}}",
          "{\"GET_SOME_REPORT\": {\"custom\": \"true\"}}"
        ],
        "type": "string",
        "airbyte_hidden": true
      },
      "report_options_list": {
        "title": "Report Options",
        "description": "Additional information passed to reports. This varies by report type.",
        "order": 10,
        "type": "array",
        "items": {
          "type": "object",
          "title": "Report Options",
          "required": [
            "stream_name",
            "options_list"
          ],
          "properties": {
            "stream_name": {
              "type": "string",
              "order": 0,
              "enum": [
                "GET_FBA_FULFILLMENT_CUSTOMER_RETURNS_DATA",
                "GET_AFN_INVENTORY_DATA", "GET_AFN_INVENTORY_DATA_BY_COUNTRY", "GET_FBA_FULFILLMENT_REMOVAL_ORDER_DETAIL_DATA", "GET_FBA_FULFILLMENT_REMOVAL_SHIPMENT_DETAIL_DATA", "GET_FBA_FULFILLMENT_CUSTOMER_SHIPMENT_REPLACEMENT_DATA", "GET_FBA_STORAGE_FEE_CHARGES_DATA", "GET_RESTOCK_INVENTORY_RECOMMENDATIONS_REPORT", "GET_FLAT_FILE_ACTIONABLE_ORDER_DATA_SHIPPING", "GET_FLAT_FILE_OPEN_LISTINGS_DATA", "GET_FLAT_FILE_ALL_ORDERS_DATA_BY_ORDER_DATE_GENERAL", "GET_FLAT_FILE_ALL_ORDERS_DATA_BY_LAST_UPDATE_GENERAL", "GET_V2_SETTLEMENT_REPORT_DATA_FLAT_FILE", "GET_AMAZON_FULFILLED_SHIPMENTS_DATA_GENERAL", "GET_MERCHANT_LISTINGS_ALL_DATA", "GET_VENDOR_INVENTORY_REPORT", "GET_VENDOR_SALES_REPORT", "GET_ORDER_REPORT_DATA_SHIPPING", "GET_SALES_AND_TRAFFIC_REPORT", "GET_SELLER_FEEDBACK_DATA", "GET_BRAND_ANALYTICS_MARKET_BASKET_REPORT", "GET_BRAND_ANALYTICS_SEARCH_TERMS_REPORT", "GET_BRAND_ANALYTICS_REPEAT_PURCHASE_REPORT", "GET_BRAND_ANALYTICS_ALTERNATE_PURCHASE_REPORT", "GET_BRAND_ANALYTICS_ITEM_COMPARISON_REPORT", "GET_XML_BROWSE_TREE_DATA", "GET_LEDGER_DETAIL_VIEW_DATA", "GET_FBA_ESTIMATED_FBA_FEES_TXT_DATA", "GET_FBA_FULFILLMENT_CURRENT_INVENTORY_DATA", "GET_FBA_FULFILLMENT_CUSTOMER_SHIPMENT_PROMOTION_DATA", "GET_FBA_FULFILLMENT_INVENTORY_ADJUSTMENTS_DATA", "GET_FBA_FULFILLMENT_INVENTORY_RECEIPTS_DATA", "GET_FBA_FULFILLMENT_INVENTORY_SUMMARY_DATA", "GET_FBA_MYI_UNSUPPRESSED_INVENTORY_DATA", "GET_MERCHANT_CANCELLED_LISTINGS_DATA", "GET_MERCHANT_LISTINGS_DATA", "GET_MERCHANT_LISTINGS_DATA_BACK_COMPAT", "GET_MERCHANT_LISTINGS_INACTIVE_DATA", "GET_STRANDED_INVENTORY_UI_DATA", "GET_XML_ALL_ORDERS_DATA_BY_ORDER_DATE_GENERAL", "GET_FBA_FULFILLMENT_MONTHLY_INVENTORY_DATA", "GET_MERCHANTS_LISTINGS_FYP_REPORT", "GET_FBA_SNS_FORECAST_DATA", "GET_FBA_SNS_PERFORMANCE_DATA", "GET_FLAT_FILE_ARCHIVED_ORDERS_DATA_BY_ORDER_DATE", "GET_FLAT_FILE_RETURNS_DATA_BY_RETURN_DATE", "GET_FBA_INVENTORY_PLANNING_DATA", "GET_LEDGER_SUMMARY_VIEW_DATA", "GET_FBA_REIMBURSEMENTS_DATA"
              ]
            },
            "options_list": {
              "title": "List of options",
              "description": "List of options",
              "type": "array",
              "items": {
                "type": "object",
                "required": [
                  "option_name",
                  "option_value"
                ],
                "properties": {
                  "option_name": {
                    "title": "Name",
                    "type": "string",
                    "order": 0
                  },
                  "option_value": {
                    "title": "Value",
                    "type": "string",
                    "order": 1
                  }
                }
              }
            }
          }
        }
      },
<<<<<<< HEAD
      "max_wait_seconds": {
        "title": "Max wait time for reports (in seconds)",
        "description": "Sometimes report can take up to 30 minutes to generate. This will set the limit for how long to wait for a successful report.",
        "default": 500,
        "examples": ["500", "1980"],
        "order": 11,
        "minimum": 1,
        "type": "integer"
=======
      "advanced_stream_options": {
        "title": "Advanced Stream Options",
        "description": "Additional information to configure report options. This varies by report type, not every report implement this kind of feature. Must be a valid json string.",
        "examples": [
          "{\"GET_SALES_AND_TRAFFIC_REPORT\": {\"availability_sla_days\": 3}}",
          "{\"GET_SOME_REPORT\": {\"custom\": \"true\"}}"
        ],
        "order": 12,
        "type": "string"
>>>>>>> f0d68ba8
      }
    }
  },
  "advanced_auth": {
    "auth_flow_type": "oauth2.0",
    "predicate_key": ["auth_type"],
    "predicate_value": "oauth2.0",
    "oauth_config_specification": {
      "oauth_user_input_from_connector_config_specification": {
        "type": "object",
        "properties": {
          "region": {
            "type": "string",
            "path_in_connector_config": ["region"]
          },
          "account_type": {
            "type": "string",
            "path_in_connector_config": ["account_type"]
          }
        }
      },
      "complete_oauth_output_specification": {
        "type": "object",
        "additionalProperties": false,
        "properties": {
          "refresh_token": {
            "type": "string",
            "path_in_connector_config": ["refresh_token"]
          }
        }
      },
      "complete_oauth_server_input_specification": {
        "type": "object",
        "additionalProperties": false,
        "properties": {
          "lwa_app_id": {
            "type": "string"
          },
          "lwa_client_secret": {
            "type": "string"
          }
        }
      },
      "complete_oauth_server_output_specification": {
        "type": "object",
        "additionalProperties": false,
        "properties": {
          "lwa_app_id": {
            "type": "string",
            "path_in_connector_config": ["lwa_app_id"]
          },
          "lwa_client_secret": {
            "type": "string",
            "path_in_connector_config": ["lwa_client_secret"]
          }
        }
      }
    }
  }
}<|MERGE_RESOLUTION|>--- conflicted
+++ resolved
@@ -172,27 +172,6 @@
             }
           }
         }
-      },
-<<<<<<< HEAD
-      "max_wait_seconds": {
-        "title": "Max wait time for reports (in seconds)",
-        "description": "Sometimes report can take up to 30 minutes to generate. This will set the limit for how long to wait for a successful report.",
-        "default": 500,
-        "examples": ["500", "1980"],
-        "order": 11,
-        "minimum": 1,
-        "type": "integer"
-=======
-      "advanced_stream_options": {
-        "title": "Advanced Stream Options",
-        "description": "Additional information to configure report options. This varies by report type, not every report implement this kind of feature. Must be a valid json string.",
-        "examples": [
-          "{\"GET_SALES_AND_TRAFFIC_REPORT\": {\"availability_sla_days\": 3}}",
-          "{\"GET_SOME_REPORT\": {\"custom\": \"true\"}}"
-        ],
-        "order": 12,
-        "type": "string"
->>>>>>> f0d68ba8
       }
     }
   },
