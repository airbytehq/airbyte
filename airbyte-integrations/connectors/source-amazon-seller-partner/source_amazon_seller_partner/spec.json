--- conflicted
+++ resolved
@@ -59,31 +59,6 @@
         "type": "string",
         "order": 2
       },
-<<<<<<< HEAD
-      "aws_access_key": {
-        "title": "AWS Access Key",
-        "description": "Specifies the AWS access key used as part of the credentials to authenticate the user.",
-        "airbyte_secret": true,
-        "order": 3,
-        "type": "string"
-      },
-      "aws_secret_key": {
-        "title": "AWS Secret Access Key",
-        "description": "Specifies the AWS secret key used as part of the credentials to authenticate the user.",
-        "airbyte_secret": true,
-        "order": 4,
-        "type": "string"
-      },
-      "role_arn": {
-        "title": "Role ARN",
-        "description": "Specifies the Amazon Resource Name (ARN) of an IAM role that you want to use to perform operations requested using this profile. (Needs permission to 'Assume Role' STS). May be used if you want to achieve a cross-account access.",
-        "airbyte_secret": true,
-        "order": 5,
-        "examples": ["arn:aws:iam::1234567:role/SellingPartnerApi"],
-        "type": "string"
-      },
-=======
->>>>>>> 472c8075
       "lwa_app_id": {
         "title": "LWA Client Id",
         "description": "Your Login with Amazon Client ID.",
@@ -141,18 +116,6 @@
         "order": 9,
         "type": "string"
       },
-<<<<<<< HEAD
-=======
-      "max_wait_seconds": {
-        "title": "Max wait time for reports (in seconds)",
-        "description": "Sometimes report can take up to 30 minutes to generate. This will set the limit for how long to wait for a successful report.",
-        "default": 500,
-        "examples": ["500", "1980"],
-        "order": 10,
-        "minimum": 1,
-        "type": "integer"
-      },
->>>>>>> 472c8075
       "advanced_stream_options": {
         "title": "Advanced Stream Options",
         "description": "Additional information to configure report options. This varies by report type, not every report implement this kind of feature. Must be a valid json string.",
