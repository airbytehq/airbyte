#
# Copyright (c) 2023 Airbyte, Inc., all rights reserved.
#


import csv
import gzip
import json
import os
import time
from abc import ABC, abstractmethod
from enum import Enum
from io import StringIO
from typing import Any, Dict, Iterable, List, Mapping, MutableMapping, Optional, Union

import dateparser
import pendulum
import requests
import xmltodict
from airbyte_cdk.entrypoint import logger
from airbyte_cdk.models import SyncMode
from airbyte_cdk.sources.streams.http import HttpStream
from airbyte_cdk.sources.streams.http.exceptions import DefaultBackoffException
from airbyte_cdk.sources.streams.http.rate_limiting import default_backoff_handler
from airbyte_cdk.sources.utils.transform import TransformConfig, TypeTransformer
from airbyte_cdk.utils.traced_exception import AirbyteTracedException

REPORTS_API_VERSION = "2021-06-30"
ORDERS_API_VERSION = "v0"
VENDORS_API_VERSION = "v1"
FINANCES_API_VERSION = "v0"

DATE_TIME_FORMAT = "%Y-%m-%dT%H:%M:%SZ"
DATE_FORMAT = "%Y-%m-%d"

IS_TESTING = os.environ.get("DEPLOYMENT_MODE") == "testing"


class AmazonSPStream(HttpStream, ABC):
    data_field = "payload"

    def __init__(
        self,
        url_base: str,
        replication_start_date: str,
        marketplace_id: str,
        period_in_days: Optional[int],
        replication_end_date: Optional[str],
        report_options: Optional[List[Mapping[str, Any]]] = None,
        *args,
        **kwargs,
    ):
        super().__init__(*args, **kwargs)

        self._url_base = url_base.rstrip("/") + "/"
        self._replication_start_date = replication_start_date
        self._replication_end_date = replication_end_date
        self.marketplace_id = marketplace_id

    @property
    def url_base(self) -> str:
        return self._url_base

    def request_headers(self, *args, **kwargs) -> Mapping[str, Any]:
        return {"content-type": "application/json"}

    def next_page_token(self, response: requests.Response) -> Optional[Mapping[str, Any]]:
        return None

    def retry_factor(self) -> float:
        """
        Override for testing purposes
        """
        return 0 if IS_TESTING else super().retry_factor


class IncrementalAmazonSPStream(AmazonSPStream, ABC):
    page_size = 100

    @property
    @abstractmethod
    def replication_start_date_field(self) -> str:
        pass

    @property
    @abstractmethod
    def replication_end_date_field(self) -> str:
        pass

    @property
    @abstractmethod
    def next_page_token_field(self) -> str:
        pass

    @property
    @abstractmethod
    def page_size_field(self) -> str:
        pass

    @property
    @abstractmethod
    def cursor_field(self) -> Union[str, List[str]]:
        pass

    def request_params(
        self, stream_state: Mapping[str, Any], next_page_token: Mapping[str, Any] = None, **kwargs
    ) -> MutableMapping[str, Any]:
        if next_page_token:
            return dict(next_page_token)

        start_date = self._replication_start_date
        params = {self.replication_start_date_field: start_date, self.page_size_field: self.page_size}

        if self.cursor_field:
            start_date = max(stream_state.get(self.cursor_field, self._replication_start_date), self._replication_start_date)
            start_date = min(start_date, pendulum.now("utc").to_date_string())
            params[self.replication_start_date_field] = start_date

        if self._replication_end_date:
            params[self.replication_end_date_field] = max(self._replication_end_date, start_date)

        return params

    def next_page_token(self, response: requests.Response) -> Optional[Mapping[str, Any]]:
        stream_data = response.json()
        next_page_token = stream_data.get("payload").get(self.next_page_token_field)
        if next_page_token:
            return {self.next_page_token_field: next_page_token}

    def parse_response(
        self, response: requests.Response, stream_state: Mapping[str, Any] = None, stream_slice: Mapping[str, Any] = None, **kwargs
    ) -> Iterable[Mapping]:
        """
        Return an iterable containing each record in the response
        """
        yield from response.json().get(self.data_field, [])

    def get_updated_state(self, current_stream_state: MutableMapping[str, Any], latest_record: Mapping[str, Any]) -> Mapping[str, Any]:
        """
        Return the latest state by comparing the cursor value in the latest record with the stream's most recent state object
        and returning an updated state object.
        """
        latest_record_state = latest_record[self.cursor_field]
        if stream_state := current_stream_state.get(self.cursor_field):
            return {self.cursor_field: max(latest_record_state, stream_state)}
        return {self.cursor_field: latest_record_state}


class ReportProcessingStatus(str, Enum):
    CANCELLED = "CANCELLED"
    DONE = "DONE"
    FATAL = "FATAL"
    IN_PROGRESS = "IN_PROGRESS"
    IN_QUEUE = "IN_QUEUE"


class ReportsAmazonSPStream(HttpStream, ABC):
    """
    API docs: https://developer-docs.amazon.com/sp-api/docs/reports-api-v2021-06-30-reference

    Report streams are intended to work as following:
        - create a new report;
        - retrieve the report;
        - retry the retrieval if the report is still not fully processed;
        - retrieve the report document (if report processing status is `DONE`);
        - decrypt the report document (if report processing status is `DONE`);
        - yield the report document (if report processing status is `DONE`)
    """

    max_wait_seconds = 3600
    replication_start_date_limit_in_days = 365

    primary_key = None
    path_prefix = f"reports/{REPORTS_API_VERSION}"
    sleep_seconds = 30
    data_field = "payload"
    result_key = None

    # see data availability sla at https://developer-docs.amazon.com/sp-api/docs/report-type-values#vendor-retail-analytics-reports
    availability_sla_days = 1
    availability_strategy = None

    def __init__(
        self,
        url_base: str,
        replication_start_date: str,
        marketplace_id: str,
        period_in_days: Optional[int],
        replication_end_date: Optional[str],
        report_options: Optional[List[Mapping[str, Any]]] = None,
        *args,
        **kwargs,
    ):
        super().__init__(*args, **kwargs)
        self._url_base = url_base.rstrip("/") + "/"
        self._replication_start_date = replication_start_date
        self._replication_end_date = replication_end_date
        self.marketplace_id = marketplace_id
        self.period_in_days = max(period_in_days, self.replication_start_date_limit_in_days)  # ensure old configs work as well
        self._report_options = report_options
        self._http_method = "GET"

    def next_page_token(self, response: requests.Response) -> Optional[Mapping[str, Any]]:
        return None

    @property
    def http_method(self) -> str:
        return self._http_method

    @http_method.setter
    def http_method(self, value: str):
        self._http_method = value

    @property
    def retry_factor(self) -> float:
<<<<<<< HEAD
        # https://developer-docs.amazon.com/sp-api/docs/reports-api-v2021-06-30-reference#post-reports2021-06-30reports
        return 60.0
=======
        """
        Set this 60.0 due to https://developer-docs.amazon.com/sp-api/docs/reports-api-v2021-06-30-reference#post-reports2021-06-30reports
        Override to 0 for integration testing purposes
        """
        return 0 if IS_TESTING else 60.0
>>>>>>> edcd5ed8

    @property
    def url_base(self) -> str:
        return self._url_base

    def request_params(self) -> MutableMapping[str, Any]:
        return {"MarketplaceIds": self.marketplace_id}

    def request_headers(self) -> Mapping[str, Any]:
        return {"content-type": "application/json"}

    def path(self, document_id: str) -> str:
        return f"{self.path_prefix}/documents/{document_id}"

    def _report_data(
        self,
        sync_mode: SyncMode,
        cursor_field: List[str] = None,
        stream_slice: Mapping[str, Any] = None,
        stream_state: Mapping[str, Any] = None,
    ) -> Mapping[str, Any]:
        params = {"reportType": self.name, "marketplaceIds": [self.marketplace_id], **(stream_slice or {})}
        options = self.report_options()
        if options is not None:
            params.update({"reportOptions": options})
        return params

    def _create_report(
        self,
        sync_mode: SyncMode,
        cursor_field: List[str] = None,
        stream_slice: Mapping[str, Any] = None,
        stream_state: Mapping[str, Any] = None,
    ) -> Mapping[str, Any]:
        request_headers = self.request_headers()
        report_data = self._report_data(sync_mode, cursor_field, stream_slice, stream_state)
        self.http_method = "POST"
        create_report_request = self._create_prepared_request(
            path=f"{self.path_prefix}/reports",
            headers=dict(request_headers, **self.authenticator.get_auth_header()),
            data=json.dumps(report_data),
        )
        report_response = self._send_request(create_report_request, {})
        self.http_method = "GET"  # rollback
        return report_response.json()

    def _retrieve_report(self, report_id: str) -> Mapping[str, Any]:
        request_headers = self.request_headers()
        retrieve_report_request = self._create_prepared_request(
            path=f"{self.path_prefix}/reports/{report_id}",
            headers=dict(request_headers, **self.authenticator.get_auth_header()),
        )
        retrieve_report_response = self._send_request(retrieve_report_request, {})
        report_payload = retrieve_report_response.json()

        return report_payload

    @default_backoff_handler(factor=5, max_tries=5)
    def download_and_decompress_report_document(self, payload: dict) -> str:
        """
        Unpacks a report document
        """

        download_report_request = self._create_prepared_request(path=payload.get("url"))
        report = self._send_request(download_report_request, {})
        if "compressionAlgorithm" in payload:
            return gzip.decompress(report.content).decode("iso-8859-1")
        return report.content.decode("iso-8859-1")

    def parse_response(
        self, response: requests.Response, stream_state: Mapping[str, Any] = None, stream_slice: Mapping[str, Any] = None, **kwargs
    ) -> Iterable[Mapping]:
        payload = response.json()

        document = self.download_and_decompress_report_document(payload)

        document_records = self.parse_document(document)
        yield from document_records

    def parse_document(self, document):
        return csv.DictReader(StringIO(document), delimiter="\t")

    def report_options(self) -> Optional[Mapping[str, Any]]:
        return {option.get("option_name"): option.get("option_value") for option in self._report_options} if self._report_options else None

    def stream_slices(
        self, sync_mode: SyncMode, cursor_field: List[str] = None, stream_state: Mapping[str, Any] = None
    ) -> Iterable[Optional[Mapping[str, Any]]]:
        now = pendulum.now("utc")
        start_date = pendulum.parse(self._replication_start_date)
        end_date = now
        if self._replication_end_date:
            end_date = min(end_date, pendulum.parse(self._replication_end_date))

        if stream_state:
            state = stream_state.get(self.cursor_field)
            start_date = state and pendulum.parse(state) or start_date

        start_date = min(start_date, end_date)
        while start_date < end_date:
            end_date_slice = start_date.add(days=self.period_in_days)
            yield {
                "dataStartTime": start_date.strftime(DATE_TIME_FORMAT),
                "dataEndTime": min(end_date_slice.subtract(seconds=1), end_date).strftime(DATE_TIME_FORMAT),
            }
            start_date = end_date_slice

    def read_records(
        self,
        sync_mode: SyncMode,
        cursor_field: List[str] = None,
        stream_slice: Mapping[str, Any] = None,
        stream_state: Mapping[str, Any] = None,
    ) -> Iterable[Mapping[str, Any]]:
        """
        Create and retrieve the report.
        Decrypt and parse the report if it's fully processed, then yield the report document records.
        """
        report_payload = {}
        stream_slice = stream_slice or {}
        start_time = pendulum.now("utc")
        seconds_waited = 0
        try:
            report_id = self._create_report(sync_mode, cursor_field, stream_slice, stream_state)["reportId"]
        except DefaultBackoffException as e:
            logger.warning(f"The report for stream '{self.name}' was cancelled due to several failed retry attempts. {e}")
            return []
        except requests.exceptions.HTTPError as e:
            if e.response.status_code == requests.codes.FORBIDDEN:
                logger.warning(
                    f"The endpoint {e.response.url} returned {e.response.status_code}: {e.response.reason}. "
                    "This is most likely due to insufficient permissions on the credentials in use. "
                    "Try to grant required permissions/scopes or re-authenticate."
                )
                return []
            raise e

        # create and retrieve the report
        processed = False
        while not processed and seconds_waited < self.max_wait_seconds:
            report_payload = self._retrieve_report(report_id=report_id)
            seconds_waited = (pendulum.now("utc") - start_time).seconds
            processed = report_payload.get("processingStatus") not in (ReportProcessingStatus.IN_QUEUE, ReportProcessingStatus.IN_PROGRESS)
            if not processed:
                time.sleep(self.sleep_seconds)

        processing_status = report_payload.get("processingStatus")
        report_end_date = pendulum.parse(report_payload.get("dataEndTime", stream_slice.get("dataEndTime")))

        if processing_status == ReportProcessingStatus.DONE:
            # retrieve and decrypt the report document
            document_id = report_payload["reportDocumentId"]
            request_headers = self.request_headers()
            request = self._create_prepared_request(
                path=self.path(document_id=document_id),
                headers=dict(request_headers, **self.authenticator.get_auth_header()),
                params=self.request_params(),
            )
            response = self._send_request(request, {})
            for record in self.parse_response(response, stream_state, stream_slice):
                if report_end_date:
                    record["dataEndTime"] = report_end_date.strftime(DATE_FORMAT)
                yield record
        elif processing_status == ReportProcessingStatus.FATAL:
            raise AirbyteTracedException(
                internal_message=(
                    f"Failed to retrieve the report '{self.name}' for period {stream_slice['dataStartTime']}-{stream_slice['dataEndTime']} "
                    "due to Amazon Seller Partner platform issues. This will be read during the next sync."
                )
            )
        elif processing_status == ReportProcessingStatus.CANCELLED:
            logger.warning(f"The report for stream '{self.name}' was cancelled or there is no data to return.")
        else:
            raise Exception(f"Unknown response for stream '{self.name}'. Response body: {report_payload}.")


class IncrementalReportsAmazonSPStream(ReportsAmazonSPStream):
    @property
    def cursor_field(self) -> Union[str, List[str]]:
        return "dataEndTime"

    def _transform_report_record_cursor_value(self, date_string: str) -> str:
        """
        Parse report date field based using transformer defined in the stream class
        """
        return (
            self.transformer._custom_normalizer(date_string, self.get_json_schema()["properties"][self.cursor_field])
            if self.transformer._custom_normalizer
            else date_string
        )

    def get_updated_state(self, current_stream_state: MutableMapping[str, Any], latest_record: Mapping[str, Any]) -> Mapping[str, Any]:
        """
        Return the latest state by comparing the cursor value in the latest record with the stream's most recent state object
        and returning an updated state object.
        """
        latest_record_state = self._transform_report_record_cursor_value(latest_record[self.cursor_field])
        if stream_state := current_stream_state.get(self.cursor_field):
            return {self.cursor_field: max(latest_record_state, stream_state)}
        return {self.cursor_field: latest_record_state}


class MerchantReports(IncrementalReportsAmazonSPStream, ABC):
    transformer: TypeTransformer = TypeTransformer(TransformConfig.DefaultSchemaNormalization | TransformConfig.CustomSchemaNormalization)

    def __init__(self, *args, **kwargs):
        super().__init__(*args, **kwargs)
        self.transformer.registerCustomTransform(self.get_transform_function())

    @staticmethod
    def get_transform_function():
        def transform_function(original_value: Any, field_schema: Dict[str, Any]) -> Any:
            if original_value and field_schema.get("format") == "date-time":
                # open-date field is returned in format "2022-07-11 01:34:18 PDT"
                transformed_value = dateparser.parse(original_value).isoformat()
                return transformed_value
            return original_value

        return transform_function


class MerchantListingsReports(MerchantReports):
    name = "GET_MERCHANT_LISTINGS_ALL_DATA"
    primary_key = "listing-id"


class FlatFileOrdersReports(IncrementalReportsAmazonSPStream):
    """
    Field definitions: https://sellercentral.amazon.com/gp/help/help.html?itemID=201648780
    """

    name = "GET_FLAT_FILE_ALL_ORDERS_DATA_BY_ORDER_DATE_GENERAL"
    primary_key = "amazon-order-id"
    cursor_field = "last-updated-date"


class FbaStorageFeesReports(IncrementalReportsAmazonSPStream):
    """
    Field definitions: https://sellercentral.amazon.com/help/hub/reference/G202086720
    """

    name = "GET_FBA_STORAGE_FEE_CHARGES_DATA"


class FulfilledShipmentsReports(IncrementalReportsAmazonSPStream):
    """
    Field definitions: https://sellercentral.amazon.com/gp/help/help.html?itemID=200453120
    """

    name = "GET_AMAZON_FULFILLED_SHIPMENTS_DATA_GENERAL"

    # You can request up to one month of data in a single report
    # https://developer-docs.amazon.com/sp-api/docs/report-type-values-fba#fba-sales-reports
    replication_start_date_limit_in_days = 30


class FlatFileOpenListingsReports(IncrementalReportsAmazonSPStream):
    name = "GET_FLAT_FILE_OPEN_LISTINGS_DATA"


class FbaOrdersReports(IncrementalReportsAmazonSPStream):
    """
    Field definitions: https://sellercentral.amazon.com/gp/help/help.html?itemID=200989110
    """

    name = "GET_FBA_FULFILLMENT_REMOVAL_ORDER_DETAIL_DATA"
    cursor_field = "last-updated-date"


class FlatFileActionableOrderDataShipping(IncrementalReportsAmazonSPStream):
    """
    Field definitions: https://developer-docs.amazon.com/sp-api/docs/order-reports-attributes#get_flat_file_actionable_order_data_shipping
    """

    name = "GET_FLAT_FILE_ACTIONABLE_ORDER_DATA_SHIPPING"


class OrderReportDataShipping(IncrementalReportsAmazonSPStream):
    """
    Field definitions: https://developer-docs.amazon.com/sp-api/docs/order-reports-attributes#get_order_report_data_shipping
    """

    name = "GET_ORDER_REPORT_DATA_SHIPPING"

    def parse_document(self, document):
        try:
            parsed = xmltodict.parse(document, attr_prefix="", cdata_key="value", force_list={"Message"})
        except Exception as e:
            self.logger.warning(f"Unable to parse the report for the stream {self.name}, error: {str(e)}")
            return []

        reports = parsed.get("AmazonEnvelope", {}).get("Message", {})
        result = []
        for report in reports:
            result.append(report.get("OrderReport", {}))

        return result


class FbaShipmentsReports(IncrementalReportsAmazonSPStream):
    """
    Field definitions: https://sellercentral.amazon.com/gp/help/help.html?itemID=200989100
    """

    name = "GET_FBA_FULFILLMENT_REMOVAL_SHIPMENT_DETAIL_DATA"


class FbaReplacementsReports(IncrementalReportsAmazonSPStream):
    """
    Field definitions: https://sellercentral.amazon.com/help/hub/reference/200453300
    """

    name = "GET_FBA_FULFILLMENT_CUSTOMER_SHIPMENT_REPLACEMENT_DATA"


class RestockInventoryReports(IncrementalReportsAmazonSPStream):
    """
    Field definitions: 	https://sellercentral.amazon.com/help/hub/reference/202105670
    """

    name = "GET_RESTOCK_INVENTORY_RECOMMENDATIONS_REPORT"


class GetXmlBrowseTreeData(IncrementalReportsAmazonSPStream):
    def parse_document(self, document):
        try:
            parsed = xmltodict.parse(
                document, dict_constructor=dict, attr_prefix="", cdata_key="text", force_list={"attribute", "id", "refinementField"}
            )
        except Exception as e:
            self.logger.warning(f"Unable to parse the report for the stream {self.name}, error: {str(e)}")
            return []

        return parsed.get("Result", {}).get("Node", [])

    name = "GET_XML_BROWSE_TREE_DATA"
    primary_key = "browseNodeId"


class FbaEstimatedFbaFeesTxtReport(IncrementalReportsAmazonSPStream):
    name = "GET_FBA_ESTIMATED_FBA_FEES_TXT_DATA"


class FbaFulfillmentCustomerShipmentPromotionReport(IncrementalReportsAmazonSPStream):
    name = "GET_FBA_FULFILLMENT_CUSTOMER_SHIPMENT_PROMOTION_DATA"


class FbaMyiUnsuppressedInventoryReport(IncrementalReportsAmazonSPStream):
    name = "GET_FBA_MYI_UNSUPPRESSED_INVENTORY_DATA"


class MerchantListingsReport(MerchantReports):
    name = "GET_MERCHANT_LISTINGS_DATA"
    primary_key = "listing-id"


class MerchantListingsInactiveData(MerchantReports):
    name = "GET_MERCHANT_LISTINGS_INACTIVE_DATA"
    primary_key = "listing-id"


class StrandedInventoryUiReport(IncrementalReportsAmazonSPStream):
    name = "GET_STRANDED_INVENTORY_UI_DATA"


class XmlAllOrdersDataByOrderDataGeneral(IncrementalReportsAmazonSPStream):
    name = "GET_XML_ALL_ORDERS_DATA_BY_ORDER_DATE_GENERAL"
    primary_key = "AmazonOrderID"
    cursor_field = "LastUpdatedDate"

    def parse_document(self, document):
        try:
            parsed = xmltodict.parse(document, attr_prefix="", cdata_key="value", force_list={"Message", "OrderItem"})
        except Exception as e:
            self.logger.warning(f"Unable to parse the report for the stream {self.name}, error: {str(e)}")
            return []

        orders = parsed.get("AmazonEnvelope", {}).get("Message", [])
        result = []
        if isinstance(orders, list):
            for order in orders:
                result.append(order.get("Order", {}))

        return result


class MerchantListingsReportBackCompat(MerchantReports):
    name = "GET_MERCHANT_LISTINGS_DATA_BACK_COMPAT"
    primary_key = "listing-id"


class MerchantCancelledListingsReport(IncrementalReportsAmazonSPStream):
    name = "GET_MERCHANT_CANCELLED_LISTINGS_DATA"


class MerchantListingsFypReport(IncrementalReportsAmazonSPStream):
    name = "GET_MERCHANTS_LISTINGS_FYP_REPORT"
    transformer: TypeTransformer = TypeTransformer(TransformConfig.DefaultSchemaNormalization | TransformConfig.CustomSchemaNormalization)

    def __init__(self, *args, **kwargs):
        super().__init__(*args, **kwargs)
        self.transformer.registerCustomTransform(self.get_transform_function())

    @staticmethod
    def get_transform_function():
        def transform_function(original_value: Any, field_schema: Dict[str, Any]) -> Any:
            if original_value and field_schema.get("format") == "date":
                try:
                    transformed_value = pendulum.from_format(original_value, "MMM D[,] YYYY").to_date_string()
                    return transformed_value
                except ValueError:
                    pass
            return original_value

        return transform_function


class FbaSnsForecastReport(IncrementalReportsAmazonSPStream):
    name = "GET_FBA_SNS_FORECAST_DATA"


class FbaSnsPerformanceReport(IncrementalReportsAmazonSPStream):
    name = "GET_FBA_SNS_PERFORMANCE_DATA"


class FlatFileArchivedOrdersDataByOrderDate(IncrementalReportsAmazonSPStream):
    name = "GET_FLAT_FILE_ARCHIVED_ORDERS_DATA_BY_ORDER_DATE"
    cursor_field = "last-updated-date"


class FlatFileReturnsDataByReturnDate(IncrementalReportsAmazonSPStream):
    name = "GET_FLAT_FILE_RETURNS_DATA_BY_RETURN_DATE"

    # You can request up to 60 days of data in a single report
    # https://developer-docs.amazon.com/sp-api/docs/report-type-values-returns
    replication_start_date_limit_in_days = 60


class FbaInventoryPlaningReport(IncrementalReportsAmazonSPStream):
    name = "GET_FBA_INVENTORY_PLANNING_DATA"


class AnalyticsStream(ReportsAmazonSPStream):
    def parse_document(self, document):
        parsed = json.loads(document)
        return parsed.get(self.result_key, [])

    def _report_data(
        self,
        sync_mode: SyncMode,
        cursor_field: List[str] = None,
        stream_slice: Mapping[str, Any] = None,
        stream_state: Mapping[str, Any] = None,
    ) -> Mapping[str, Any]:
        data = super()._report_data(sync_mode, cursor_field, stream_slice, stream_state)
        options = self.report_options()
        if options and options.get("reportPeriod") is not None:
            data.update(self._augmented_data(options))
        return data

    def _augmented_data(self, report_options) -> Mapping[str, Any]:
        now = pendulum.now("utc")
        if report_options["reportPeriod"] == "DAY":
            now = now.subtract(days=self.availability_sla_days)
            data_start_time = now.start_of("day")
            data_end_time = now.end_of("day")
        elif report_options["reportPeriod"] == "WEEK":
            now = now.subtract(days=self.availability_sla_days).subtract(weeks=1)
            # According to report api docs
            # dataStartTime must be a Sunday and dataEndTime must be the following Saturday
            pendulum.week_starts_at(pendulum.SUNDAY)
            pendulum.week_ends_at(pendulum.SATURDAY)

            data_start_time = now.start_of("week")
            data_end_time = now.end_of("week")

            # Reset week start and end
            pendulum.week_starts_at(pendulum.MONDAY)
            pendulum.week_ends_at(pendulum.SUNDAY)
        elif report_options["reportPeriod"] == "MONTH":
            now = now.subtract(months=1)
            data_start_time = now.start_of("month")
            data_end_time = now.end_of("month")
        else:
            raise Exception([{"message": "This reportPeriod is not implemented."}])

        return {
            "dataStartTime": data_start_time.strftime(DATE_TIME_FORMAT),
            "dataEndTime": data_end_time.strftime(DATE_TIME_FORMAT),
            "reportOptions": report_options,
        }


class IncrementalAnalyticsStream(AnalyticsStream):
    fixed_period_in_days = 0

    @property
    def cursor_field(self) -> Union[str, List[str]]:
        return "endDate"

    def _report_data(
        self,
        sync_mode: SyncMode,
        cursor_field: List[str] = None,
        stream_slice: Mapping[str, Any] = None,
        stream_state: Mapping[str, Any] = None,
    ) -> Mapping[str, Any]:
        data = super()._report_data(sync_mode, cursor_field, stream_slice, stream_state)
        if stream_slice:
            data_times = {}
            if stream_slice.get("dataStartTime"):
                data_times["dataStartTime"] = stream_slice["dataStartTime"]
            if stream_slice.get("dataEndTime"):
                data_times["dataEndTime"] = stream_slice["dataEndTime"]
            data.update(data_times)

        return data

    def parse_response(
        self, response: requests.Response, stream_state: Mapping[str, Any] = None, stream_slice: Mapping[str, Any] = None, **kwargs
    ) -> Iterable[Mapping]:
        payload = response.json()

        document = self.download_and_decompress_report_document(payload)
        document_records = self.parse_document(document)

        # Not all (partial) responses include the request date, so adding it manually here
        for record in document_records:
            if stream_slice.get("dataEndTime"):
                record["queryEndDate"] = pendulum.parse(stream_slice["dataEndTime"]).strftime("%Y-%m-%d")
            yield record

    def get_updated_state(self, current_stream_state: MutableMapping[str, Any], latest_record: Mapping[str, Any]) -> Mapping[str, Any]:
        """
        Return the latest state by comparing the cursor value in the latest record with the stream's most recent state object
        and returning an updated state object.
        """
        latest_record_state = latest_record[self.cursor_field]
        if stream_state := current_stream_state.get(self.cursor_field):
            return {self.cursor_field: max(latest_record_state, stream_state)}
        return {self.cursor_field: latest_record_state}

    def stream_slices(
        self, sync_mode: SyncMode, cursor_field: List[str] = None, stream_state: Mapping[str, Any] = None
    ) -> Iterable[Optional[Mapping[str, Any]]]:
        start_date = pendulum.parse(self._replication_start_date)
        end_date = pendulum.now("utc").subtract(days=self.availability_sla_days)

        if self._replication_end_date:
            end_date = pendulum.parse(self._replication_end_date)

        if stream_state:
            state = stream_state.get(self.cursor_field)
            start_date = pendulum.parse(state)

        start_date = min(start_date, end_date)

        while start_date < end_date:
            # If request only returns data on day level
            if self.fixed_period_in_days != 0:
                slice_range = self.fixed_period_in_days
            else:
                slice_range = self.period_in_days

            end_date_slice = start_date.add(days=slice_range)
            yield {
                "dataStartTime": start_date.strftime(DATE_TIME_FORMAT),
                "dataEndTime": min(end_date_slice.subtract(seconds=1), end_date).strftime(DATE_TIME_FORMAT),
            }
            start_date = end_date_slice


class NetPureProductMarginReport(IncrementalAnalyticsStream):
    name = "GET_VENDOR_NET_PURE_PRODUCT_MARGIN_REPORT"
    result_key = "netPureProductMarginByAsin"


class RapidRetailAnalyticsInventoryReport(IncrementalAnalyticsStream):
    name = "GET_VENDOR_REAL_TIME_INVENTORY_REPORT"
    result_key = "reportData"
    cursor_field = "endTime"


class BrandAnalyticsMarketBasketReports(IncrementalAnalyticsStream):
    name = "GET_BRAND_ANALYTICS_MARKET_BASKET_REPORT"
    result_key = "dataByAsin"


class BrandAnalyticsSearchTermsReports(IncrementalAnalyticsStream):
    """
    Field definitions: https://sellercentral.amazon.co.uk/help/hub/reference/G5NXWNY8HUD3VDCW
    """

    name = "GET_BRAND_ANALYTICS_SEARCH_TERMS_REPORT"
    result_key = "dataByDepartmentAndSearchTerm"
    cursor_field = "queryEndDate"


class BrandAnalyticsRepeatPurchaseReports(IncrementalAnalyticsStream):
    name = "GET_BRAND_ANALYTICS_REPEAT_PURCHASE_REPORT"
    result_key = "dataByAsin"


class VendorInventoryReports(IncrementalAnalyticsStream):
    """
    Field definitions: https://developer-docs.amazon.com/sp-api/docs/report-type-values#vendor-retail-analytics-reports
    """

    name = "GET_VENDOR_INVENTORY_REPORT"
    result_key = "inventoryByAsin"
    availability_sla_days = 3


class VendorTrafficReport(IncrementalAnalyticsStream):
    name = "GET_VENDOR_TRAFFIC_REPORT"
    result_key = "trafficByAsin"


class SellerAnalyticsSalesAndTrafficReports(IncrementalAnalyticsStream):
    """
    Field definitions: https://developer-docs.amazon.com/sp-api/docs/report-type-values#seller-retail-analytics-reports
    """

    name = "GET_SALES_AND_TRAFFIC_REPORT"
    result_key = "salesAndTrafficByAsin"
    cursor_field = "queryEndDate"
    fixed_period_in_days = 1


class VendorSalesReports(IncrementalAnalyticsStream):
    name = "GET_VENDOR_SALES_REPORT"
    result_key = "salesByAsin"
    availability_sla_days = 4  # Data is only available after 4 days


class SellerFeedbackReports(IncrementalReportsAmazonSPStream):
    """
    Field definitions: https://sellercentral.amazon.com/help/hub/reference/G202125660
    """

    # The list of MarketplaceIds can be found here https://docs.developer.amazonservices.com/en_UK/dev_guide/DG_Endpoints.html
    MARKETPLACE_DATE_FORMAT_MAP = dict(
        # eu
        A2VIGQ35RCS4UG="D/M/YY",  # AE
        A1PA6795UKMFR9="D.M.YY",  # DE
        A1C3SOZRARQ6R3="D/M/YY",  # PL
        ARBP9OOSHTCHU="D/M/YY",  # EG
        A1RKKUPIHCS9HS="D/M/YY",  # ES
        A13V1IB3VIYZZH="D/M/YY",  # FR
        A21TJRUUN4KGV="D/M/YY",  # IN
        APJ6JRA9NG5V4="D/M/YY",  # IT
        A1805IZSGTT6HS="D/M/YY",  # NL
        A17E79C6D8DWNP="D/M/YY",  # SA
        A2NODRKZP88ZB9="YYYY-MM-DD",  # SE
        A33AVAJ2PDY3EV="D/M/YY",  # TR
        A1F83G8C2ARO7P="D/M/YY",  # UK
        AMEN7PMS3EDWL="D/M/YY",  # BE
        # fe
        A39IBJ37TRP1C6="D/M/YY",  # AU
        A1VC38T7YXB528="YY/M/D",  # JP
        A19VAU5U5O7RUS="D/M/YY",  # SG
        # na
        ATVPDKIKX0DER="M/D/YY",  # US
        A2Q3Y263D00KWC="D/M/YY",  # BR
        A2EUQ1WTGCTBG2="D/M/YY",  # CA
        A1AM78C64UM0Y8="D/M/YY",  # MX
    )

    NORMALIZED_FIELD_NAMES = ["date", "rating", "comments", "response", "order_id", "rater_email"]

    name = "GET_SELLER_FEEDBACK_DATA"
    cursor_field = "date"
    transformer: TypeTransformer = TypeTransformer(TransformConfig.DefaultSchemaNormalization | TransformConfig.CustomSchemaNormalization)

    def __init__(self, *args, **kwargs):
        super().__init__(*args, **kwargs)
        self.transformer.registerCustomTransform(self.get_transform_function())

    def get_transform_function(self):
        def transform_function(original_value: Any, field_schema: Dict[str, Any]) -> Any:
            if original_value and field_schema.get("format") == "date":
                date_format = self.MARKETPLACE_DATE_FORMAT_MAP.get(self.marketplace_id)
                if not date_format:
                    raise KeyError(f"Date format not found for Marketplace ID: {self.marketplace_id}")
<<<<<<< HEAD
                transformed_value = pendulum.from_format(original_value, date_format).to_date_string()
                return transformed_value
=======
                try:
                    transformed_value = pendulum.from_format(original_value, date_format).to_date_string()
                    return transformed_value
                except ValueError:
                    pass
>>>>>>> edcd5ed8

            return original_value

        return transform_function

    # csv header field names for this report differ per marketplace (are localized to marketplace language)
    # but columns come in the same order, so we set fieldnames to our custom ones
    # and raise error if original and custom header field count does not match
    @staticmethod
    def parse_document(document):
        reader = csv.DictReader(StringIO(document), delimiter="\t", fieldnames=SellerFeedbackReports.NORMALIZED_FIELD_NAMES)
        original_fieldnames = next(reader)
        if len(original_fieldnames) != len(SellerFeedbackReports.NORMALIZED_FIELD_NAMES):
            raise ValueError("Original and normalized header field count does not match")

        return reader


class FbaAfnInventoryReports(IncrementalReportsAmazonSPStream):
    """
    Field definitions: https://developer-docs.amazon.com/sp-api/docs/report-type-values#inventory-reports
    Report has a long-running issue (fails when requested frequently): https://github.com/amzn/selling-partner-api-docs/issues/2231
    """

    name = "GET_AFN_INVENTORY_DATA"


class FbaAfnInventoryByCountryReports(IncrementalReportsAmazonSPStream):
    """
    Field definitions: https://developer-docs.amazon.com/sp-api/docs/report-type-values#inventory-reports
    Report has a long-running issue (fails when requested frequently): https://github.com/amzn/selling-partner-api-docs/issues/2231
    """

    name = "GET_AFN_INVENTORY_DATA_BY_COUNTRY"


class FlatFileOrdersReportsByLastUpdate(IncrementalReportsAmazonSPStream):
    """
    Field definitions: https://sellercentral.amazon.com/gp/help/help.html?itemID=201648780
    """

    name = "GET_FLAT_FILE_ALL_ORDERS_DATA_BY_LAST_UPDATE_GENERAL"
    primary_key = "amazon-order-id"
    cursor_field = "last-updated-date"
    replication_start_date_limit_in_days = 30


class Orders(IncrementalAmazonSPStream):
    """
    API docs: https://developer-docs.amazon.com/sp-api/docs/orders-api-v0-reference
    API model: https://github.com/amzn/selling-partner-api-models/blob/main/models/orders-api-model/ordersV0.json
    """

    name = "Orders"
    primary_key = "AmazonOrderId"
    cursor_field = "LastUpdateDate"
    replication_start_date_field = "LastUpdatedAfter"
    replication_end_date_field = "LastUpdatedBefore"
    next_page_token_field = "NextToken"
    page_size_field = "MaxResultsPerPage"
    default_backoff_time = 60
    use_cache = True

    def path(self, **kwargs) -> str:
        return f"orders/{ORDERS_API_VERSION}/orders"

    def request_params(
        self, stream_state: Mapping[str, Any], next_page_token: Mapping[str, Any] = None, **kwargs
    ) -> MutableMapping[str, Any]:
        params = super().request_params(stream_state=stream_state, next_page_token=next_page_token, **kwargs)
        params["MarketplaceIds"] = self.marketplace_id
        return params

    def parse_response(
        self, response: requests.Response, stream_state: Mapping[str, Any] = None, stream_slice: Mapping[str, Any] = None, **kwargs
    ) -> Iterable[Mapping]:
        yield from response.json().get(self.data_field, {}).get(self.name, [])

    def backoff_time(self, response: requests.Response) -> Optional[float]:
        rate_limit = response.headers.get("x-amzn-RateLimit-Limit", 0)
        if rate_limit:
            return 1 / float(rate_limit)
        else:
            return self.default_backoff_time


class OrderItems(IncrementalAmazonSPStream):
    """
    API docs: https://developer-docs.amazon.com/sp-api/docs/orders-api-v0-reference#getorderitems
    API model: https://developer-docs.amazon.com/sp-api/docs/orders-api-v0-reference#orderitemslist
    """

    name = "OrderItems"
    primary_key = "OrderItemId"
    cursor_field = "LastUpdateDate"
    parent_cursor_field = "LastUpdateDate"
    next_page_token_field = "NextToken"
    stream_slice_cursor_field = "AmazonOrderId"
    replication_start_date_field = "LastUpdatedAfter"
    replication_end_date_field = "LastUpdatedBefore"
    page_size_field = None
    default_backoff_time = 10
    default_stream_slice_delay_time = 1
    cached_state: Dict = {}

    def __init__(self, *args, **kwargs):
        super().__init__(*args, **kwargs)
        self.stream_kwargs = kwargs

    def path(self, stream_slice: Optional[Mapping[str, Any]] = None, **kwargs) -> str:
        return f"orders/{ORDERS_API_VERSION}/orders/{stream_slice[self.stream_slice_cursor_field]}/orderItems"

    def request_params(
        self, stream_state: Mapping[str, Any], next_page_token: Mapping[str, Any] = None, **kwargs
    ) -> MutableMapping[str, Any]:
        if next_page_token:
            return dict(next_page_token)
        return {}

    def stream_slices(self, stream_state: Mapping[str, Any] = None, **kwargs) -> Iterable[Optional[Mapping[str, any]]]:
        orders = Orders(**self.stream_kwargs)
        for order_record in orders.read_records(sync_mode=SyncMode.incremental, stream_state=stream_state):
            self.cached_state[self.parent_cursor_field] = order_record[self.parent_cursor_field]
            time.sleep(self.default_stream_slice_delay_time)
            yield {
                self.stream_slice_cursor_field: order_record[self.stream_slice_cursor_field],
                self.parent_cursor_field: order_record[self.parent_cursor_field],
            }

    def next_page_token(self, response: requests.Response) -> Optional[Mapping[str, Any]]:
        stream_data = response.json()
        next_page_token = stream_data.get("payload").get(self.next_page_token_field)
        if next_page_token:
            return {self.next_page_token_field: next_page_token}

    def backoff_time(self, response: requests.Response) -> Optional[float]:
        rate_limit = response.headers.get("x-amzn-RateLimit-Limit", 0)
        if rate_limit:
            return 1 / float(rate_limit)
        else:
            return self.default_backoff_time

    def parse_response(
        self, response: requests.Response, stream_state: Mapping[str, Any] = None, stream_slice: Mapping[str, Any] = None, **kwargs
    ) -> Iterable[Mapping]:
        order_items_list = response.json().get(self.data_field, {})
        if order_items_list.get(self.next_page_token_field) is None:
            self.cached_state[self.parent_cursor_field] = stream_slice[self.parent_cursor_field]
        for order_item in order_items_list.get(self.name, []):
            order_item[self.cursor_field] = stream_slice.get(self.parent_cursor_field)
            order_item[self.stream_slice_cursor_field] = order_items_list.get(self.stream_slice_cursor_field)
            yield order_item


class LedgerDetailedViewReports(IncrementalReportsAmazonSPStream):
    """
    API docs: https://developer-docs.amazon.com/sp-api/docs/report-type-values
    """

    name = "GET_LEDGER_DETAIL_VIEW_DATA"
    cursor_field = "Date"
    transformer: TypeTransformer = TypeTransformer(TransformConfig.DefaultSchemaNormalization | TransformConfig.CustomSchemaNormalization)

    def __init__(self, *args, **kwargs):
        super().__init__(*args, **kwargs)
        self.transformer.registerCustomTransform(self.get_transform_function())

    @staticmethod
    def get_transform_function():
        def transform_function(original_value: str, field_schema: Dict[str, Any]) -> str:
            if original_value and field_schema.get("format") == "date":
                date_format = "MM/YYYY" if len(original_value) <= 7 else "MM/DD/YYYY"
                try:
                    transformed_value = pendulum.from_format(original_value, date_format).to_date_string()
                    return transformed_value
                except ValueError:
                    pass
            return original_value

        return transform_function


class LedgerSummaryViewReport(LedgerDetailedViewReports):
    name = "GET_LEDGER_SUMMARY_VIEW_DATA"


class VendorDirectFulfillmentShipping(IncrementalAmazonSPStream):
    """
    API docs: https://developer-docs.amazon.com/sp-api/docs/vendor-direct-fulfillment-shipping-api-v1-reference
    API model: https://github.com/amzn/selling-partner-api-models/blob/main/models/vendor-direct-fulfillment-shipping-api-model/vendorDirectFulfillmentShippingV1.json

    Returns a list of shipping labels created during the time frame that you specify.
    Both createdAfter and createdBefore parameters required to select the time frame.
    The date range to search must not be more than 7 days.
    """

    name = "VendorDirectFulfillmentShipping"
    primary_key = "purchaseOrderNumber"
    replication_start_date_field = "createdAfter"
    replication_end_date_field = "createdBefore"
    next_page_token_field = "nextToken"
    page_size_field = "limit"
    time_format = "%Y-%m-%dT%H:%M:%SZ"
    cursor_field = "createdBefore"

    def path(self, **kwargs) -> str:
        return f"vendor/directFulfillment/shipping/{VENDORS_API_VERSION}/shippingLabels"

    def next_page_token(self, response: requests.Response) -> Optional[Mapping[str, Any]]:
        stream_data = response.json()
        next_page_token = stream_data.get("payload", {}).get("pagination", {}).get(self.next_page_token_field)
        if next_page_token:
            return {self.next_page_token_field: next_page_token}

    def request_params(
        self, stream_state: Mapping[str, Any], next_page_token: Mapping[str, Any] = None, **kwargs
    ) -> MutableMapping[str, Any]:
        if next_page_token:
            return dict(next_page_token)

        end_date = pendulum.now("utc").strftime(self.time_format)
        if self._replication_end_date:
            end_date = self._replication_end_date
        # The date range to search must not be more than 7 days - see docs
        # https://developer-docs.amazon.com/sp-api/docs/vendor-direct-fulfillment-shipping-api-v1-reference
        start_date = max(pendulum.parse(self._replication_start_date), pendulum.parse(end_date).subtract(days=7, hours=1)).strftime(
            self.time_format
        )
        if stream_state_value := stream_state.get(self.cursor_field):
            start_date = max(stream_state_value, start_date)
        return {self.replication_start_date_field: start_date, self.replication_end_date_field: end_date}

    def parse_response(
        self, response: requests.Response, stream_state: Mapping[str, Any] = None, stream_slice: Mapping[str, Any] = None, **kwargs
    ) -> Iterable[Mapping]:
        params = self.request_params(stream_state)
        for record in response.json().get(self.data_field, {}).get("shippingLabels", []):
            record[self.replication_end_date_field] = params.get(self.replication_end_date_field)
            yield record


class FinanceStream(IncrementalAmazonSPStream, ABC):
    next_page_token_field = "NextToken"
    page_size_field = "MaxResultsPerPage"
    page_size = 100
    default_backoff_time = 60
    primary_key = None

    @property
    @abstractmethod
    def replication_start_date_field(self) -> str:
        pass

    @property
    @abstractmethod
    def replication_end_date_field(self) -> str:
        pass

    def request_params(
        self, stream_state: Mapping[str, Any], next_page_token: Mapping[str, Any] = None, **kwargs
    ) -> MutableMapping[str, Any]:
        if next_page_token:
            return dict(next_page_token)

        # for finance APIs, end date-time must be no later than two minutes before the request was submitted
        end_date = pendulum.now("utc").subtract(minutes=5).strftime(DATE_TIME_FORMAT)
        if self._replication_end_date:
            end_date = self._replication_end_date

        # start date and end date should not be more than 180 days apart.
        start_date = max(pendulum.parse(self._replication_start_date), pendulum.parse(end_date).subtract(days=180)).strftime(
            DATE_TIME_FORMAT
        )

        stream_state = stream_state or {}
        if stream_state_value := stream_state.get(self.cursor_field):
            start_date = max(stream_state_value, start_date)

        # logging to make sure user knows taken start date
        logger.info("start date used: %s", start_date)

        params = {
            self.replication_start_date_field: start_date,
            self.replication_end_date_field: end_date,
            self.page_size_field: self.page_size,
        }
        return params

    def next_page_token(self, response: requests.Response) -> Optional[Mapping[str, Any]]:
        stream_data = response.json()
        next_page_token = stream_data.get("payload").get(self.next_page_token_field)
        if next_page_token:
            return {self.next_page_token_field: next_page_token}

    def backoff_time(self, response: requests.Response) -> Optional[float]:
        rate_limit = response.headers.get("x-amzn-RateLimit-Limit", 0)
        if rate_limit:
            return 1 / float(rate_limit)
        else:
            return self.default_backoff_time


class ListFinancialEventGroups(FinanceStream):
    """
    API docs: https://developer-docs.amazon.com/sp-api/docs/finances-api-reference#get-financesv0financialeventgroups
    API model: https://github.com/amzn/selling-partner-api-models/blob/main/models/finances-api-model/financesV0.json
    """

    name = "ListFinancialEventGroups"
    primary_key = "FinancialEventGroupId"
    replication_start_date_field = "FinancialEventGroupStartedAfter"
    replication_end_date_field = "FinancialEventGroupStartedBefore"
    cursor_field = "FinancialEventGroupStart"

    def path(self, **kwargs) -> str:
        return f"finances/{FINANCES_API_VERSION}/financialEventGroups"

    def parse_response(
        self, response: requests.Response, stream_state: Mapping[str, Any] = None, stream_slice: Mapping[str, Any] = None, **kwargs
    ) -> Iterable[Mapping]:
        yield from response.json().get(self.data_field, {}).get("FinancialEventGroupList", [])


class ListFinancialEvents(FinanceStream):
    """
    API docs: https://developer-docs.amazon.com/sp-api/docs/finances-api-reference#get-financesv0financialevents
    API model: https://github.com/amzn/selling-partner-api-models/blob/main/models/finances-api-model/financesV0.json
    """

    name = "ListFinancialEvents"
    replication_start_date_field = "PostedAfter"
    replication_end_date_field = "PostedBefore"
    cursor_field = "PostedBefore"

    def path(self, **kwargs) -> str:
        return f"finances/{FINANCES_API_VERSION}/financialEvents"

    def parse_response(
        self, response: requests.Response, stream_state: Mapping[str, Any] = None, stream_slice: Mapping[str, Any] = None, **kwargs
    ) -> Iterable[Mapping]:
        params = self.request_params(stream_state)
        events = response.json().get(self.data_field, {}).get("FinancialEvents", {})
        events[self.replication_end_date_field] = params.get(self.replication_end_date_field)
        yield from [events]


class FbaCustomerReturnsReports(IncrementalReportsAmazonSPStream):
    name = "GET_FBA_FULFILLMENT_CUSTOMER_RETURNS_DATA"


class FlatFileSettlementV2Reports(IncrementalReportsAmazonSPStream):
    name = "GET_V2_SETTLEMENT_REPORT_DATA_FLAT_FILE"
    transformer: TypeTransformer = TypeTransformer(TransformConfig.DefaultSchemaNormalization | TransformConfig.CustomSchemaNormalization)

    def __init__(self, *args, **kwargs):
        super().__init__(*args, **kwargs)
        self.transformer.registerCustomTransform(self.get_transform_function())

    @staticmethod
    def get_transform_function():
        def transform_function(original_value: Any, field_schema: Dict[str, Any]) -> Any:
            if original_value == "" and field_schema.get("format") == "date-time":
                return None
            return original_value

        return transform_function

    def _create_report(
        self,
        sync_mode: SyncMode,
        cursor_field: List[str] = None,
        stream_slice: Mapping[str, Any] = None,
        stream_state: Mapping[str, Any] = None,
    ) -> Mapping[str, Any]:
        # For backwards
        return {"reportId": stream_slice.get("report_id")}

    def stream_slices(
        self, sync_mode: SyncMode, cursor_field: List[str] = None, stream_state: Mapping[str, Any] = None
    ) -> Iterable[Optional[Mapping[str, Any]]]:
        """
        From https://developer-docs.amazon.com/sp-api/docs/report-type-values
        documentation:
        ```Settlement reports cannot be requested or scheduled.
            They are automatically scheduled by Amazon.
            You can search for these reports using the getReports operation.
        ```
        """
        strict_start_date = pendulum.now("utc").subtract(days=90)
        utc_now = pendulum.now("utc").date().to_date_string()

        create_date = max(pendulum.parse(self._replication_start_date), strict_start_date)
        end_date = pendulum.parse(self._replication_end_date or utc_now)

        stream_state = stream_state or {}
        if cursor_value := stream_state.get(self.cursor_field):
            create_date = pendulum.parse(min(cursor_value, utc_now))

        if end_date < strict_start_date:
            end_date = pendulum.now("utc")

        params = {
            "reportTypes": self.name,
            "pageSize": 100,
            "createdSince": create_date.strftime(DATE_TIME_FORMAT),
            "createdUntil": end_date.strftime(DATE_TIME_FORMAT),
        }
        unique_records = list()
        complete = False

        while not complete:
            request_headers = self.request_headers()
            get_reports = self._create_prepared_request(
                path=f"{self.path_prefix}/reports",
                headers=dict(request_headers, **self.authenticator.get_auth_header()),
                params=params,
            )
            report_response = self._send_request(get_reports, {})
            response = report_response.json()
            data = response.get("reports", list())
            records = [e.get("reportId") for e in data if e and e.get("reportId") not in unique_records]
            unique_records += records
            reports = [{"report_id": report_id} for report_id in records]

            yield from reports

            next_value = response.get("nextToken", None)
            params = {"nextToken": next_value}
            if not next_value:
                complete = True


class FbaReimbursementsReports(IncrementalReportsAmazonSPStream):
    """
    Field definitions: https://sellercentral.amazon.com/help/hub/reference/G200732720
    """

    name = "GET_FBA_REIMBURSEMENTS_DATA"<|MERGE_RESOLUTION|>--- conflicted
+++ resolved
@@ -213,16 +213,11 @@
 
     @property
     def retry_factor(self) -> float:
-<<<<<<< HEAD
-        # https://developer-docs.amazon.com/sp-api/docs/reports-api-v2021-06-30-reference#post-reports2021-06-30reports
-        return 60.0
-=======
         """
         Set this 60.0 due to https://developer-docs.amazon.com/sp-api/docs/reports-api-v2021-06-30-reference#post-reports2021-06-30reports
         Override to 0 for integration testing purposes
         """
         return 0 if IS_TESTING else 60.0
->>>>>>> edcd5ed8
 
     @property
     def url_base(self) -> str:
@@ -907,16 +902,11 @@
                 date_format = self.MARKETPLACE_DATE_FORMAT_MAP.get(self.marketplace_id)
                 if not date_format:
                     raise KeyError(f"Date format not found for Marketplace ID: {self.marketplace_id}")
-<<<<<<< HEAD
-                transformed_value = pendulum.from_format(original_value, date_format).to_date_string()
-                return transformed_value
-=======
                 try:
                     transformed_value = pendulum.from_format(original_value, date_format).to_date_string()
                     return transformed_value
                 except ValueError:
                     pass
->>>>>>> edcd5ed8
 
             return original_value
 
