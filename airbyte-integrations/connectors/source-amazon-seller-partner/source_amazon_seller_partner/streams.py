#
# Copyright (c) 2023 Airbyte, Inc., all rights reserved.
#
import csv
import gzip
import json
import logging
import os
import time
from abc import ABC, abstractmethod
from enum import Enum
from functools import lru_cache
from io import StringIO
from typing import Any, Dict, Iterable, List, Mapping, MutableMapping, Optional, Union

import dateparser
import pendulum
import requests
import xmltodict
from airbyte_cdk.entrypoint import logger
from airbyte_cdk.models import SyncMode
from airbyte_cdk.sources.streams.core import package_name_from_class
from airbyte_cdk.sources.streams.http import HttpStream
from airbyte_cdk.sources.streams.http.exceptions import DefaultBackoffException
from airbyte_cdk.sources.streams.http.rate_limiting import default_backoff_handler
from airbyte_cdk.sources.utils.schema_helpers import ResourceSchemaLoader
from airbyte_cdk.sources.utils.transform import TransformConfig, TypeTransformer
from airbyte_cdk.utils.traced_exception import AirbyteTracedException

REPORTS_API_VERSION = "2021-06-30"
ORDERS_API_VERSION = "v0"
VENDORS_API_VERSION = "v1"
FINANCES_API_VERSION = "v0"
VENDOR_ORDERS_API_VERSION = "v1"

DATE_TIME_FORMAT = "%Y-%m-%dT%H:%M:%SZ"
DATE_FORMAT = "%Y-%m-%d"

IS_TESTING = os.environ.get("DEPLOYMENT_MODE") == "testing"


class AmazonSPStream(HttpStream, ABC):
    data_field = "payload"

    def __init__(
        self,
        url_base: str,
        replication_start_date: str,
        marketplace_id: str,
        period_in_days: Optional[int],
        replication_end_date: Optional[str],
        report_options: Optional[List[Mapping[str, Any]]] = None,
        *args,
        **kwargs,
    ):
        super().__init__(*args, **kwargs)

        self._url_base = url_base.rstrip("/") + "/"
        self._replication_start_date = replication_start_date
        self._replication_end_date = replication_end_date
        self.marketplace_id = marketplace_id

    @property
    def url_base(self) -> str:
        return self._url_base

    def request_headers(self, *args, **kwargs) -> Mapping[str, Any]:
        return {"content-type": "application/json"}

    def next_page_token(self, response: requests.Response) -> Optional[Mapping[str, Any]]:
        return None

    def retry_factor(self) -> float:
        """
        Override for testing purposes
        """
        return 0 if IS_TESTING else super().retry_factor


class IncrementalAmazonSPStream(AmazonSPStream, ABC):
    page_size = 100

    @property
    @abstractmethod
    def replication_start_date_field(self) -> str:
        pass

    @property
    @abstractmethod
    def replication_end_date_field(self) -> str:
        pass

    @property
    @abstractmethod
    def next_page_token_field(self) -> str:
        pass

    @property
    @abstractmethod
    def page_size_field(self) -> str:
        pass

    @property
    @abstractmethod
    def cursor_field(self) -> Union[str, List[str]]:
        pass

    def request_params(
        self, stream_state: Mapping[str, Any], next_page_token: Mapping[str, Any] = None, **kwargs
    ) -> MutableMapping[str, Any]:
        if next_page_token:
            return dict(next_page_token)

        start_date = self._replication_start_date
        params = {self.replication_start_date_field: start_date, self.page_size_field: self.page_size}

        if self.cursor_field:
            start_date = max(stream_state.get(self.cursor_field, self._replication_start_date), self._replication_start_date)
            start_date = min(start_date, pendulum.now("utc").to_date_string())
            params[self.replication_start_date_field] = start_date

        if self._replication_end_date:
            params[self.replication_end_date_field] = max(self._replication_end_date, start_date)

        return params

    def next_page_token(self, response: requests.Response) -> Optional[Mapping[str, Any]]:
        stream_data = response.json()
        next_page_token = stream_data.get("payload").get(self.next_page_token_field)
        if next_page_token:
            return {self.next_page_token_field: next_page_token}

    def parse_response(
        self,
        response: requests.Response,
        stream_state: Mapping[str, Any] = None,
        stream_slice: Mapping[str, Any] = None,
        **kwargs: Any,
    ) -> Iterable[Mapping]:
        """
        Return an iterable containing each record in the response
        """
        yield from response.json().get(self.data_field, [])

    def get_updated_state(self, current_stream_state: MutableMapping[str, Any], latest_record: Mapping[str, Any]) -> Mapping[str, Any]:
        """
        Return the latest state by comparing the cursor value in the latest record with the stream's
        most recent state object and returning an updated state object.
        """
        latest_record_state = latest_record[self.cursor_field]
        if stream_state := current_stream_state.get(self.cursor_field):
            return {self.cursor_field: max(latest_record_state, stream_state)}
        return {self.cursor_field: latest_record_state}


class ReportProcessingStatus(str, Enum):
    CANCELLED = "CANCELLED"
    DONE = "DONE"
    FATAL = "FATAL"
    IN_PROGRESS = "IN_PROGRESS"
    IN_QUEUE = "IN_QUEUE"


class ReportsAmazonSPStream(HttpStream, ABC):
    """
    API docs: https://developer-docs.amazon.com/sp-api/docs/reports-api-v2021-06-30-reference

    Report streams are intended to work as following:
        - create a new report;
        - retrieve the report;
        - retry the retrieval if the report is still not fully processed;
        - retrieve the report document (if report processing status is `DONE`);
        - decrypt the report document (if report processing status is `DONE`);
        - yield the report document (if report processing status is `DONE`)
    """

    max_wait_seconds = 3600
    replication_start_date_limit_in_days = 365

    primary_key = None
    path_prefix = f"reports/{REPORTS_API_VERSION}"
    sleep_seconds = 30
    data_field = "payload"
    result_key = None

    # see data availability sla at
    # https://developer-docs.amazon.com/sp-api/docs/report-type-values#vendor-retail-analytics-reports
    availability_sla_days = 1
    availability_strategy = None
    report_name = None

    def __init__(
        self,
        url_base: str,
        replication_start_date: str,
        marketplace_id: str,
        stream_name: str,
        period_in_days: Optional[int],
        replication_end_date: Optional[str],
        report_options: Optional[List[Mapping[str, Any]]] = None,
        *args,
        **kwargs,
    ):
        super().__init__(*args, **kwargs)
        self._url_base = url_base.rstrip("/") + "/"
        self._replication_start_date = replication_start_date
        self._replication_end_date = replication_end_date
        self.marketplace_id = marketplace_id
        self.period_in_days = max(period_in_days, self.replication_start_date_limit_in_days)  # ensure old configs work
        self._report_options = report_options
        self._http_method = "GET"
        self._stream_name = stream_name

    @property
    def name(self):
        return self._stream_name

    @lru_cache(maxsize=None)
    def get_json_schema(self) -> Mapping[str, Any]:
        return ResourceSchemaLoader(package_name_from_class(self.__class__)).get_schema(self.report_name)

    def next_page_token(self, response: requests.Response) -> Optional[Mapping[str, Any]]:
        return None

    @property
    def http_method(self) -> str:
        return self._http_method

    @http_method.setter
    def http_method(self, value: str):
        self._http_method = value

    @property
    def retry_factor(self) -> float:
        """
        Set this 60.0 due to
        https://developer-docs.amazon.com/sp-api/docs/reports-api-v2021-06-30-reference#post-reports2021-06-30reports
        Override to 0 for integration testing purposes
        """
        return 0 if IS_TESTING else 60.0

    @property
    def url_base(self) -> str:
        return self._url_base

    def request_params(self) -> MutableMapping[str, Any]:
        return {"MarketplaceIds": self.marketplace_id}

    def request_headers(self) -> Mapping[str, Any]:
        return {"content-type": "application/json"}

    def path(self, document_id: str) -> str:
        return f"{self.path_prefix}/documents/{document_id}"

    def _report_data(
        self,
        sync_mode: SyncMode,
        cursor_field: List[str] = None,
        stream_slice: Mapping[str, Any] = None,
        stream_state: Mapping[str, Any] = None,
    ) -> Mapping[str, Any]:
        params = {"reportType": self.name, "marketplaceIds": [self.marketplace_id], **(stream_slice or {})}
        options = self.report_options()
        if options is not None:
            params.update({"reportOptions": options})
        return params

    def _create_report(
        self,
        sync_mode: SyncMode,
        cursor_field: List[str] = None,
        stream_slice: Mapping[str, Any] = None,
        stream_state: Mapping[str, Any] = None,
    ) -> Mapping[str, Any]:
        request_headers = self.request_headers()
        report_data = self._report_data(sync_mode, cursor_field, stream_slice, stream_state)
        self.http_method = "POST"
        create_report_request = self._create_prepared_request(
            path=f"{self.path_prefix}/reports",
            headers=dict(request_headers, **self.authenticator.get_auth_header()),
            data=json.dumps(report_data),
        )
        report_response = self._send_request(create_report_request, {})
        self.http_method = "GET"  # rollback
        return report_response.json()

    def _retrieve_report(self, report_id: str) -> Mapping[str, Any]:
        request_headers = self.request_headers()
        retrieve_report_request = self._create_prepared_request(
            path=f"{self.path_prefix}/reports/{report_id}",
            headers=dict(request_headers, **self.authenticator.get_auth_header()),
        )
        retrieve_report_response = self._send_request(retrieve_report_request, {})
        report_payload = retrieve_report_response.json()

        return report_payload

    def _retrieve_report_result(self, report_document_id: str) -> requests.Response:
        request_headers = self.request_headers()
        request = self._create_prepared_request(
            path=self.path(document_id=report_document_id),
            headers=dict(request_headers, **self.authenticator.get_auth_header()),
            params=self.request_params(),
        )
        return self._send_request(request, {})

    @default_backoff_handler(factor=5, max_tries=5)
    def download_and_decompress_report_document(self, payload: dict) -> str:
        """
        Unpacks a report document
        """

        download_report_request = self._create_prepared_request(path=payload.get("url"))
        report = self._send_request(download_report_request, {})
        if "compressionAlgorithm" in payload:
            return gzip.decompress(report.content).decode("iso-8859-1")
        return report.content.decode("iso-8859-1")

    def parse_response(
        self,
        response: requests.Response,
        stream_state: Mapping[str, Any] = None,
        stream_slice: Mapping[str, Any] = None,
        **kwargs: Any,
    ) -> Iterable[Mapping]:
        payload = response.json()

        document = self.download_and_decompress_report_document(payload)

        document_records = self.parse_document(document)
        yield from document_records

    def parse_document(self, document):
        return csv.DictReader(StringIO(document), delimiter="\t")

    def report_options(self) -> Optional[Mapping[str, Any]]:
        return {option.get("option_name"): option.get("option_value") for option in self._report_options} if self._report_options else None

    def stream_slices(
        self, sync_mode: SyncMode, cursor_field: List[str] = None, stream_state: Mapping[str, Any] = None
    ) -> Iterable[Optional[Mapping[str, Any]]]:
        now = pendulum.now("utc")
        start_date = pendulum.parse(self._replication_start_date)
        end_date = now
        if self._replication_end_date:
            end_date = min(end_date, pendulum.parse(self._replication_end_date))

        if stream_state:
            state = stream_state.get(self.cursor_field)
            start_date = state and pendulum.parse(state) or start_date

        start_date = min(start_date, end_date)
        while start_date < end_date:
            end_date_slice = start_date.add(days=self.period_in_days)
            yield {
                "dataStartTime": start_date.strftime(DATE_TIME_FORMAT),
                "dataEndTime": min(end_date_slice.subtract(seconds=1), end_date).strftime(DATE_TIME_FORMAT),
            }
            start_date = end_date_slice

    def read_records(
        self,
        sync_mode: SyncMode,
        cursor_field: List[str] = None,
        stream_slice: Mapping[str, Any] = None,
        stream_state: Mapping[str, Any] = None,
    ) -> Iterable[Mapping[str, Any]]:
        """
        Create and retrieve the report.
        Decrypt and parse the report if it's fully processed, then yield the report document records.
        """
        report_payload = {}
        stream_slice = stream_slice or {}
        start_time = pendulum.now("utc")
        seconds_waited = 0
        try:
            report_id = self._create_report(sync_mode, cursor_field, stream_slice, stream_state)["reportId"]
        except DefaultBackoffException as e:
            logger.warning(f"The report for stream '{self.name}' was cancelled due to several failed retry attempts. {e}")
            return []
        except requests.exceptions.HTTPError as e:
            if e.response.status_code == requests.codes.FORBIDDEN:
                logger.warning(
                    f"The endpoint {e.response.url} returned {e.response.status_code}: {e.response.reason}. "
                    "This is most likely due to insufficient permissions on the credentials in use. "
                    "Try to grant required permissions/scopes or re-authenticate."
                )
                return []
            raise e

        # create and retrieve the report
        processed = False
        while not processed and seconds_waited < self.max_wait_seconds:
            report_payload = self._retrieve_report(report_id=report_id)
            seconds_waited = (pendulum.now("utc") - start_time).seconds
            processed = report_payload.get("processingStatus") not in (ReportProcessingStatus.IN_QUEUE, ReportProcessingStatus.IN_PROGRESS)
            if not processed:
                time.sleep(self.sleep_seconds)

        processing_status = report_payload.get("processingStatus")
        report_end_date = pendulum.parse(report_payload.get("dataEndTime", stream_slice.get("dataEndTime")))

        if processing_status == ReportProcessingStatus.DONE:
            # retrieve and decrypt the report document
            document_id = report_payload["reportDocumentId"]
            response = self._retrieve_report_result(document_id)

            for record in self.parse_response(response, stream_state, stream_slice):
                if report_end_date:
                    record["dataEndTime"] = report_end_date.strftime(DATE_FORMAT)
                yield record
        elif processing_status == ReportProcessingStatus.FATAL:
            # retrieve and decrypt the report document
            try:
                document_id = report_payload["reportDocumentId"]
                response = self._retrieve_report_result(document_id)

                document = self.download_and_decompress_report_document(response.json())
                error_response = json.loads(document)
            except Exception as e:
                logging.error(f"Failed to retrieve the report result document for stream '{self.name}'. Exception: {e}")
                error_response = "Failed to retrieve the report result document."

            exception_message = f"Failed to retrieve the report '{self.name}'"
            if stream_slice and "dataStartTime" in stream_slice:
                exception_message += (
                    f" for period {stream_slice['dataStartTime']}-{stream_slice['dataEndTime']}. "
                    f"This will be read during the next sync. Error: {error_response}"
                )
            raise AirbyteTracedException(internal_message=exception_message)
        elif processing_status == ReportProcessingStatus.CANCELLED:
            logger.warning(f"The report for stream '{self.name}' was cancelled or there is no data to return.")
        else:
            raise Exception(f"Unknown response for stream '{self.name}'. Response body: {report_payload}.")


class IncrementalReportsAmazonSPStream(ReportsAmazonSPStream):
    @property
    def cursor_field(self) -> Union[str, List[str]]:
        return "dataEndTime"

    def _transform_report_record_cursor_value(self, date_string: str) -> str:
        """
        Parse report date field based using transformer defined in the stream class
        """
        return (
            self.transformer._custom_normalizer(date_string, self.get_json_schema()["properties"][self.cursor_field])
            if self.transformer._custom_normalizer
            else date_string
        )

    def get_updated_state(self, current_stream_state: MutableMapping[str, Any], latest_record: Mapping[str, Any]) -> Mapping[str, Any]:
        """
        Return the latest state by comparing the cursor value in the latest record with the stream's
        most recent state object and returning an updated state object.
        """
        latest_record_state = self._transform_report_record_cursor_value(latest_record[self.cursor_field])
        if stream_state := current_stream_state.get(self.cursor_field):
            return {self.cursor_field: max(latest_record_state, stream_state)}
        return {self.cursor_field: latest_record_state}


class MerchantReports(IncrementalReportsAmazonSPStream, ABC):
    transformer: TypeTransformer = TypeTransformer(TransformConfig.DefaultSchemaNormalization | TransformConfig.CustomSchemaNormalization)

    def __init__(self, *args, **kwargs):
        super().__init__(*args, **kwargs)
        self.transformer.registerCustomTransform(self.get_transform_function())

    @staticmethod
    def get_transform_function():
        def transform_function(original_value: Any, field_schema: Dict[str, Any]) -> Any:
            if original_value and field_schema.get("format") == "date-time":
                # open-date field is returned in format "2022-07-11 01:34:18 PDT"
                transformed_value = dateparser.parse(original_value).isoformat()
                return transformed_value
            return original_value

        return transform_function


class MerchantListingsReports(MerchantReports):
    report_name = "GET_MERCHANT_LISTINGS_ALL_DATA"
    primary_key = "listing-id"


class FlatFileOrdersReports(IncrementalReportsAmazonSPStream):
    """
    Field definitions: https://sellercentral.amazon.com/gp/help/help.html?itemID=201648780
    """

    report_name = "GET_FLAT_FILE_ALL_ORDERS_DATA_BY_ORDER_DATE_GENERAL"
    primary_key = "amazon-order-id"
    cursor_field = "last-updated-date"


class FbaStorageFeesReports(IncrementalReportsAmazonSPStream):
    """
    Field definitions: https://sellercentral.amazon.com/help/hub/reference/G202086720
    """

    report_name = "GET_FBA_STORAGE_FEE_CHARGES_DATA"


class FulfilledShipmentsReports(IncrementalReportsAmazonSPStream):
    """
    Field definitions: https://sellercentral.amazon.com/gp/help/help.html?itemID=200453120
    """

    report_name = "GET_AMAZON_FULFILLED_SHIPMENTS_DATA_GENERAL"

    # You can request up to one month of data in a single report
    # https://developer-docs.amazon.com/sp-api/docs/report-type-values-fba#fba-sales-reports
    replication_start_date_limit_in_days = 30


class FlatFileOpenListingsReports(IncrementalReportsAmazonSPStream):
    report_name = "GET_FLAT_FILE_OPEN_LISTINGS_DATA"


class FbaOrdersReports(IncrementalReportsAmazonSPStream):
    """
    Field definitions: https://sellercentral.amazon.com/gp/help/help.html?itemID=200989110
    """

    report_name = "GET_FBA_FULFILLMENT_REMOVAL_ORDER_DETAIL_DATA"
    cursor_field = "last-updated-date"


class FlatFileActionableOrderDataShipping(IncrementalReportsAmazonSPStream):
    """
    Field definitions:
    https://developer-docs.amazon.com/sp-api/docs/order-reports-attributes#get_flat_file_actionable_order_data_shipping
    """

    report_name = "GET_FLAT_FILE_ACTIONABLE_ORDER_DATA_SHIPPING"


class OrderReportDataShipping(IncrementalReportsAmazonSPStream):
    """
    Field definitions:
    https://developer-docs.amazon.com/sp-api/docs/order-reports-attributes#get_order_report_data_shipping
    """

    report_name = "GET_ORDER_REPORT_DATA_SHIPPING"

    def parse_document(self, document):
        try:
            parsed = xmltodict.parse(document, attr_prefix="", cdata_key="value", force_list={"Message"})
        except Exception as e:
            self.logger.warning(f"Unable to parse the report for the stream {self.name}, error: {str(e)}")
            return []

        reports = parsed.get("AmazonEnvelope", {}).get("Message", {})
        result = []
        for report in reports:
            result.append(report.get("OrderReport", {}))

        return result


class FbaShipmentsReports(IncrementalReportsAmazonSPStream):
    """
    Field definitions: https://sellercentral.amazon.com/gp/help/help.html?itemID=200989100
    """

    report_name = "GET_FBA_FULFILLMENT_REMOVAL_SHIPMENT_DETAIL_DATA"


class FbaReplacementsReports(IncrementalReportsAmazonSPStream):
    """
    Field definitions: https://sellercentral.amazon.com/help/hub/reference/200453300
    """

    report_name = "GET_FBA_FULFILLMENT_CUSTOMER_SHIPMENT_REPLACEMENT_DATA"


class RestockInventoryReports(IncrementalReportsAmazonSPStream):
    """
    Field definitions: 	https://sellercentral.amazon.com/help/hub/reference/202105670
    """

    report_name = "GET_RESTOCK_INVENTORY_RECOMMENDATIONS_REPORT"


class GetXmlBrowseTreeData(IncrementalReportsAmazonSPStream):
    def parse_document(self, document):
        try:
            parsed = xmltodict.parse(
                document,
                dict_constructor=dict,
                attr_prefix="",
                cdata_key="text",
                force_list={"attribute", "id", "refinementField"},
            )
        except Exception as e:
            self.logger.warning(f"Unable to parse the report for the stream {self.name}, error: {str(e)}")
            return []

        return parsed.get("Result", {}).get("Node", [])

    report_name = "GET_XML_BROWSE_TREE_DATA"
    primary_key = "browseNodeId"


class FbaEstimatedFbaFeesTxtReport(IncrementalReportsAmazonSPStream):
    report_name = "GET_FBA_ESTIMATED_FBA_FEES_TXT_DATA"


class FbaFulfillmentCustomerShipmentPromotionReport(IncrementalReportsAmazonSPStream):
    report_name = "GET_FBA_FULFILLMENT_CUSTOMER_SHIPMENT_PROMOTION_DATA"


class FbaMyiUnsuppressedInventoryReport(IncrementalReportsAmazonSPStream):
    report_name = "GET_FBA_MYI_UNSUPPRESSED_INVENTORY_DATA"


class MerchantListingsReport(MerchantReports):
    report_name = "GET_MERCHANT_LISTINGS_DATA"
    primary_key = "listing-id"


class MerchantListingsInactiveData(MerchantReports):
    report_name = "GET_MERCHANT_LISTINGS_INACTIVE_DATA"
    primary_key = "listing-id"


class StrandedInventoryUiReport(IncrementalReportsAmazonSPStream):
    report_name = "GET_STRANDED_INVENTORY_UI_DATA"


class XmlAllOrdersDataByOrderDataGeneral(IncrementalReportsAmazonSPStream):
    report_name = "GET_XML_ALL_ORDERS_DATA_BY_ORDER_DATE_GENERAL"
    primary_key = "AmazonOrderID"
    cursor_field = "LastUpdatedDate"

    def parse_document(self, document):
        try:
            parsed = xmltodict.parse(document, attr_prefix="", cdata_key="value", force_list={"Message", "OrderItem"})
        except Exception as e:
            self.logger.warning(f"Unable to parse the report for the stream {self.name}, error: {str(e)}")
            return []

        orders = parsed.get("AmazonEnvelope", {}).get("Message", [])
        result = []
        if isinstance(orders, list):
            for order in orders:
                result.append(order.get("Order", {}))

        return result


class MerchantListingsReportBackCompat(MerchantReports):
    report_name = "GET_MERCHANT_LISTINGS_DATA_BACK_COMPAT"
    primary_key = "listing-id"


class MerchantCancelledListingsReport(IncrementalReportsAmazonSPStream):
    report_name = "GET_MERCHANT_CANCELLED_LISTINGS_DATA"


class MerchantListingsFypReport(IncrementalReportsAmazonSPStream):
    report_name = "GET_MERCHANTS_LISTINGS_FYP_REPORT"
    transformer: TypeTransformer = TypeTransformer(TransformConfig.DefaultSchemaNormalization | TransformConfig.CustomSchemaNormalization)

    def __init__(self, *args, **kwargs):
        super().__init__(*args, **kwargs)
        self.transformer.registerCustomTransform(self.get_transform_function())

    @staticmethod
    def get_transform_function():
        def transform_function(original_value: Any, field_schema: Dict[str, Any]) -> Any:
            if original_value and field_schema.get("format") == "date":
                try:
                    transformed_value = pendulum.from_format(original_value, "MMM D[,] YYYY").to_date_string()
                    return transformed_value
                except ValueError:
                    pass
            return original_value

        return transform_function


class FbaSnsForecastReport(IncrementalReportsAmazonSPStream):
    report_name = "GET_FBA_SNS_FORECAST_DATA"


class FbaSnsPerformanceReport(IncrementalReportsAmazonSPStream):
    report_name = "GET_FBA_SNS_PERFORMANCE_DATA"


class FlatFileArchivedOrdersDataByOrderDate(IncrementalReportsAmazonSPStream):
    report_name = "GET_FLAT_FILE_ARCHIVED_ORDERS_DATA_BY_ORDER_DATE"
    cursor_field = "last-updated-date"


class FlatFileReturnsDataByReturnDate(IncrementalReportsAmazonSPStream):
    report_name = "GET_FLAT_FILE_RETURNS_DATA_BY_RETURN_DATE"

    # You can request up to 60 days of data in a single report
    # https://developer-docs.amazon.com/sp-api/docs/report-type-values-returns
    replication_start_date_limit_in_days = 60


class FbaInventoryPlaningReport(IncrementalReportsAmazonSPStream):
    report_name = "GET_FBA_INVENTORY_PLANNING_DATA"


class AnalyticsStream(ReportsAmazonSPStream):
    def parse_document(self, document):
        parsed = json.loads(document)
        return parsed.get(self.result_key, [])

    def _report_data(
        self,
        sync_mode: SyncMode,
        cursor_field: List[str] = None,
        stream_slice: Mapping[str, Any] = None,
        stream_state: Mapping[str, Any] = None,
    ) -> Mapping[str, Any]:
        data = super()._report_data(sync_mode, cursor_field, stream_slice, stream_state)
        options = self.report_options()
        if options and options.get("reportPeriod"):
            data.update(self._augmented_data(options))
        return data

    def _augmented_data(self, report_options) -> Mapping[str, Any]:
        now = pendulum.now("utc")
        if report_options["reportPeriod"] == "DAY":
            now = now.subtract(days=self.availability_sla_days)
            data_start_time = now.start_of("day")
            data_end_time = now.end_of("day")
        elif report_options["reportPeriod"] == "WEEK":
            now = now.subtract(days=self.availability_sla_days).subtract(weeks=1)
            # According to report api docs
            # dataStartTime must be a Sunday and dataEndTime must be the following Saturday
            pendulum.week_starts_at(pendulum.SUNDAY)
            pendulum.week_ends_at(pendulum.SATURDAY)

            data_start_time = now.start_of("week")
            data_end_time = now.end_of("week")

            # Reset week start and end
            pendulum.week_starts_at(pendulum.MONDAY)
            pendulum.week_ends_at(pendulum.SUNDAY)
        elif report_options["reportPeriod"] == "MONTH":
            now = now.subtract(months=1)
            data_start_time = now.start_of("month")
            data_end_time = now.end_of("month")
        else:
            raise Exception([{"message": "This reportPeriod is not implemented."}])

        return {
            "dataStartTime": data_start_time.strftime(DATE_TIME_FORMAT),
            "dataEndTime": data_end_time.strftime(DATE_TIME_FORMAT),
            "reportOptions": report_options,
        }


class IncrementalAnalyticsStream(AnalyticsStream):
    fixed_period_in_days = 0

    @property
    def cursor_field(self) -> Union[str, List[str]]:
        return "endDate"

    def parse_response(
        self,
        response: requests.Response,
        stream_state: Mapping[str, Any] = None,
        stream_slice: Mapping[str, Any] = None,
        **kwargs: Any,
    ) -> Iterable[Mapping]:
        payload = response.json()

        document = self.download_and_decompress_report_document(payload)
        document_records = self.parse_document(document)

        # Not all (partial) responses include the request date, so adding it manually here
        for record in document_records:
            if stream_slice.get("dataEndTime"):
                record["queryEndDate"] = pendulum.parse(stream_slice["dataEndTime"]).strftime("%Y-%m-%d")
            yield record

    def get_updated_state(self, current_stream_state: MutableMapping[str, Any], latest_record: Mapping[str, Any]) -> Mapping[str, Any]:
        """
        Return the latest state by comparing the cursor value in the latest record with the stream's
        most recent state object and returning an updated state object.
        """
        latest_record_state = latest_record[self.cursor_field]
        if stream_state := current_stream_state.get(self.cursor_field):
            return {self.cursor_field: max(latest_record_state, stream_state)}
        return {self.cursor_field: latest_record_state}

    def stream_slices(
        self, sync_mode: SyncMode, cursor_field: List[str] = None, stream_state: Mapping[str, Any] = None
    ) -> Iterable[Optional[Mapping[str, Any]]]:
        start_date = pendulum.parse(self._replication_start_date)
        end_date = pendulum.now("utc").subtract(days=self.availability_sla_days)

        if self._replication_end_date:
            end_date = pendulum.parse(self._replication_end_date)

        if stream_state:
            state = stream_state.get(self.cursor_field)
            start_date = pendulum.parse(state)

        start_date = min(start_date, end_date)

        while start_date < end_date:
            # If request only returns data on day level
            if self.fixed_period_in_days != 0:
                slice_range = self.fixed_period_in_days
            else:
                slice_range = self.period_in_days

            end_date_slice = start_date.add(days=slice_range)
            yield {
                "dataStartTime": start_date.strftime(DATE_TIME_FORMAT),
                "dataEndTime": min(end_date_slice.subtract(seconds=1), end_date).strftime(DATE_TIME_FORMAT),
            }
            start_date = end_date_slice


class NetPureProductMarginReport(IncrementalAnalyticsStream):
    report_name = "GET_VENDOR_NET_PURE_PRODUCT_MARGIN_REPORT"
    result_key = "netPureProductMarginByAsin"


class RapidRetailAnalyticsInventoryReport(IncrementalAnalyticsStream):
    report_name = "GET_VENDOR_REAL_TIME_INVENTORY_REPORT"
    result_key = "reportData"
    cursor_field = "endTime"


class BrandAnalyticsMarketBasketReports(IncrementalAnalyticsStream):
    report_name = "GET_BRAND_ANALYTICS_MARKET_BASKET_REPORT"
    result_key = "dataByAsin"


class BrandAnalyticsSearchTermsReports(IncrementalAnalyticsStream):
    """
    Field definitions: https://sellercentral.amazon.co.uk/help/hub/reference/G5NXWNY8HUD3VDCW
    """

    report_name = "GET_BRAND_ANALYTICS_SEARCH_TERMS_REPORT"
    result_key = "dataByDepartmentAndSearchTerm"
    cursor_field = "queryEndDate"


class BrandAnalyticsRepeatPurchaseReports(IncrementalAnalyticsStream):
    report_name = "GET_BRAND_ANALYTICS_REPEAT_PURCHASE_REPORT"
    result_key = "dataByAsin"


class VendorInventoryReports(IncrementalAnalyticsStream):
    """
    Field definitions: https://developer-docs.amazon.com/sp-api/docs/report-type-values#vendor-retail-analytics-reports
    """

    report_name = "GET_VENDOR_INVENTORY_REPORT"
    result_key = "inventoryByAsin"
    availability_sla_days = 3


class VendorTrafficReport(IncrementalAnalyticsStream):
    report_name = "GET_VENDOR_TRAFFIC_REPORT"
    result_key = "trafficByAsin"
    availability_sla_days = 3
    fixed_period_in_days = 1


class SellerAnalyticsSalesAndTrafficReports(IncrementalAnalyticsStream):
    """
    Field definitions: https://developer-docs.amazon.com/sp-api/docs/report-type-values#seller-retail-analytics-reports
    """

    report_name = "GET_SALES_AND_TRAFFIC_REPORT"
    result_key = "salesAndTrafficByAsin"
    cursor_field = "queryEndDate"
    fixed_period_in_days = 1


class VendorSalesReports(IncrementalAnalyticsStream):
    report_name = "GET_VENDOR_SALES_REPORT"
    result_key = "salesByAsin"
    availability_sla_days = 4  # Data is only available after 4 days


class VendorForecastingReport(AnalyticsStream, ABC):
    """
    Field definitions:
    https://github.com/amzn/selling-partner-api-models/blob/main/schemas/reports/vendorForecastingReport.json
    Docs: https://developer-docs.amazon.com/sp-api/docs/report-type-values-analytics#vendor-retail-analytics-reports
    """

    result_key = "forecastByAsin"
    report_name = None

    @property
    @abstractmethod
    def selling_program(self) -> str:
        pass

    def stream_slices(
        self, sync_mode: SyncMode, cursor_field: List[str] = None, stream_state: Mapping[str, Any] = None
    ) -> Iterable[Optional[Mapping[str, Any]]]:
        return [None]

    def _report_data(
        self,
        sync_mode: SyncMode,
        cursor_field: List[str] = None,
        stream_slice: Mapping[str, Any] = None,
        stream_state: Mapping[str, Any] = None,
    ) -> Mapping[str, Any]:
        # This report supports the `sellingProgram` parameter only
        return {
            "reportType": "GET_VENDOR_FORECASTING_REPORT",
            "marketplaceIds": [self.marketplace_id],
            "reportOptions": {"sellingProgram": self.selling_program},
        }


class VendorForecastingFreshReport(VendorForecastingReport):
    report_name = "GET_VENDOR_FORECASTING_FRESH_REPORT"
    selling_program = "FRESH"


class VendorForecastingRetailReport(VendorForecastingReport):
    report_name = "GET_VENDOR_FORECASTING_RETAIL_REPORT"
    selling_program = "RETAIL"


class SellerFeedbackReports(IncrementalReportsAmazonSPStream):
    """
    Field definitions: https://sellercentral.amazon.com/help/hub/reference/G202125660
    """

    # The list of MarketplaceIds can be found here:
    # https://docs.developer.amazonservices.com/en_UK/dev_guide/DG_Endpoints.html
    MARKETPLACE_DATE_FORMAT_MAP = dict(
        # eu
        A2VIGQ35RCS4UG="D/M/YY",  # AE
        A1PA6795UKMFR9="D.M.YY",  # DE
        A1C3SOZRARQ6R3="D/M/YY",  # PL
        ARBP9OOSHTCHU="D/M/YY",  # EG
        A1RKKUPIHCS9HS="D/M/YY",  # ES
        A13V1IB3VIYZZH="D/M/YY",  # FR
        A21TJRUUN4KGV="D/M/YY",  # IN
        APJ6JRA9NG5V4="D/M/YY",  # IT
        A1805IZSGTT6HS="D/M/YY",  # NL
        A17E79C6D8DWNP="D/M/YY",  # SA
        A2NODRKZP88ZB9="YYYY-MM-DD",  # SE
        A33AVAJ2PDY3EV="D/M/YY",  # TR
        A1F83G8C2ARO7P="D/M/YY",  # UK
        AMEN7PMS3EDWL="D/M/YY",  # BE
        # fe
        A39IBJ37TRP1C6="D/M/YY",  # AU
        A1VC38T7YXB528="YY/M/D",  # JP
        A19VAU5U5O7RUS="D/M/YY",  # SG
        # na
        ATVPDKIKX0DER="M/D/YY",  # US
        A2Q3Y263D00KWC="D/M/YY",  # BR
        A2EUQ1WTGCTBG2="D/M/YY",  # CA
        A1AM78C64UM0Y8="D/M/YY",  # MX
    )

    NORMALIZED_FIELD_NAMES = ["date", "rating", "comments", "response", "order_id", "rater_email"]

    report_name = "GET_SELLER_FEEDBACK_DATA"
    cursor_field = "date"
    transformer: TypeTransformer = TypeTransformer(TransformConfig.DefaultSchemaNormalization | TransformConfig.CustomSchemaNormalization)

    def __init__(self, *args, **kwargs):
        super().__init__(*args, **kwargs)
        self.transformer.registerCustomTransform(self.get_transform_function())

    def get_transform_function(self):
        def transform_function(original_value: Any, field_schema: Dict[str, Any]) -> Any:
            if original_value and field_schema.get("format") == "date":
                date_format = self.MARKETPLACE_DATE_FORMAT_MAP.get(self.marketplace_id)
                if not date_format:
                    raise KeyError(f"Date format not found for Marketplace ID: {self.marketplace_id}")
                try:
                    transformed_value = pendulum.from_format(original_value, date_format).to_date_string()
                    return transformed_value
                except ValueError:
                    pass

            return original_value

        return transform_function

    # csv header field names for this report differ per marketplace (are localized to marketplace language)
    # but columns come in the same order, so we set fieldnames to our custom ones
    # and raise error if original and custom header field count does not match
    @staticmethod
    def parse_document(document):
        reader = csv.DictReader(StringIO(document), delimiter="\t", fieldnames=SellerFeedbackReports.NORMALIZED_FIELD_NAMES)
        original_fieldnames = next(reader)
        if len(original_fieldnames) != len(SellerFeedbackReports.NORMALIZED_FIELD_NAMES):
            raise ValueError("Original and normalized header field count does not match")

        return reader


class FbaAfnInventoryReports(IncrementalReportsAmazonSPStream):
    """
    Field definitions: https://developer-docs.amazon.com/sp-api/docs/report-type-values#inventory-reports
    Report has a long-running issue (fails when requested frequently):
    https://github.com/amzn/selling-partner-api-docs/issues/2231
    """

    report_name = "GET_AFN_INVENTORY_DATA"


class FbaAfnInventoryByCountryReports(IncrementalReportsAmazonSPStream):
    """
    Field definitions: https://developer-docs.amazon.com/sp-api/docs/report-type-values#inventory-reports
    Report has a long-running issue (fails when requested frequently):
    https://github.com/amzn/selling-partner-api-docs/issues/2231
    """

    report_name = "GET_AFN_INVENTORY_DATA_BY_COUNTRY"


class FlatFileOrdersReportsByLastUpdate(IncrementalReportsAmazonSPStream):
    """
    Field definitions: https://sellercentral.amazon.com/gp/help/help.html?itemID=201648780
    """

    report_name = "GET_FLAT_FILE_ALL_ORDERS_DATA_BY_LAST_UPDATE_GENERAL"
    primary_key = "amazon-order-id"
    cursor_field = "last-updated-date"
    replication_start_date_limit_in_days = 30


class Orders(IncrementalAmazonSPStream):
    """
    API docs: https://developer-docs.amazon.com/sp-api/docs/orders-api-v0-reference
    API model: https://github.com/amzn/selling-partner-api-models/blob/main/models/orders-api-model/ordersV0.json
    """

    name = "Orders"
    primary_key = "AmazonOrderId"
    cursor_field = "LastUpdateDate"
    replication_start_date_field = "LastUpdatedAfter"
    replication_end_date_field = "LastUpdatedBefore"
    next_page_token_field = "NextToken"
    page_size_field = "MaxResultsPerPage"
    default_backoff_time = 60
    use_cache = True

    def path(self, **kwargs) -> str:
        return f"orders/{ORDERS_API_VERSION}/orders"

    def request_params(
        self, stream_state: Mapping[str, Any], next_page_token: Mapping[str, Any] = None, **kwargs
    ) -> MutableMapping[str, Any]:
        params = super().request_params(stream_state=stream_state, next_page_token=next_page_token, **kwargs)
        params["MarketplaceIds"] = self.marketplace_id
        return params

    def parse_response(
        self,
        response: requests.Response,
        stream_state: Mapping[str, Any] = None,
        stream_slice: Mapping[str, Any] = None,
        **kwargs: Any,
    ) -> Iterable[Mapping]:
        yield from response.json().get(self.data_field, {}).get(self.name, [])

    def backoff_time(self, response: requests.Response) -> Optional[float]:
        rate_limit = response.headers.get("x-amzn-RateLimit-Limit", 0)
        if rate_limit:
            return 1 / float(rate_limit)
        else:
            return self.default_backoff_time


class OrderItems(IncrementalAmazonSPStream):
    """
    API docs: https://developer-docs.amazon.com/sp-api/docs/orders-api-v0-reference#getorderitems
    API model: https://developer-docs.amazon.com/sp-api/docs/orders-api-v0-reference#orderitemslist
    """

    name = "OrderItems"
    primary_key = "OrderItemId"
    cursor_field = "LastUpdateDate"
    parent_cursor_field = "LastUpdateDate"
    next_page_token_field = "NextToken"
    stream_slice_cursor_field = "AmazonOrderId"
    replication_start_date_field = "LastUpdatedAfter"
    replication_end_date_field = "LastUpdatedBefore"
    page_size_field = None
    default_backoff_time = 10
    default_stream_slice_delay_time = 1
    cached_state: Dict = {}

    def __init__(self, *args, **kwargs):
        super().__init__(*args, **kwargs)
        self.stream_kwargs = kwargs

    def path(self, stream_slice: Optional[Mapping[str, Any]] = None, **kwargs) -> str:
        return f"orders/{ORDERS_API_VERSION}/orders/{stream_slice[self.stream_slice_cursor_field]}/orderItems"

    def request_params(
        self, stream_state: Mapping[str, Any], next_page_token: Mapping[str, Any] = None, **kwargs
    ) -> MutableMapping[str, Any]:
        if next_page_token:
            return dict(next_page_token)
        return {}

    def stream_slices(self, stream_state: Mapping[str, Any] = None, **kwargs) -> Iterable[Optional[Mapping[str, any]]]:
        orders = Orders(**self.stream_kwargs)
        for order_record in orders.read_records(sync_mode=SyncMode.incremental, stream_state=stream_state):
            self.cached_state[self.parent_cursor_field] = order_record[self.parent_cursor_field]
            time.sleep(self.default_stream_slice_delay_time)
            yield {
                self.stream_slice_cursor_field: order_record[self.stream_slice_cursor_field],
                self.parent_cursor_field: order_record[self.parent_cursor_field],
            }

    def next_page_token(self, response: requests.Response) -> Optional[Mapping[str, Any]]:
        stream_data = response.json()
        next_page_token = stream_data.get("payload").get(self.next_page_token_field)
        if next_page_token:
            return {self.next_page_token_field: next_page_token}

    def backoff_time(self, response: requests.Response) -> Optional[float]:
        rate_limit = response.headers.get("x-amzn-RateLimit-Limit", 0)
        if rate_limit:
            return 1 / float(rate_limit)
        else:
            return self.default_backoff_time

    def parse_response(
        self,
        response: requests.Response,
        stream_state: Mapping[str, Any] = None,
        stream_slice: Mapping[str, Any] = None,
        **kwargs: Any,
    ) -> Iterable[Mapping]:
        order_items_list = response.json().get(self.data_field, {})
        if order_items_list.get(self.next_page_token_field) is None:
            self.cached_state[self.parent_cursor_field] = stream_slice[self.parent_cursor_field]
        for order_item in order_items_list.get(self.name, []):
            order_item[self.cursor_field] = stream_slice.get(self.parent_cursor_field)
            order_item[self.stream_slice_cursor_field] = order_items_list.get(self.stream_slice_cursor_field)
            yield order_item


class LedgerDetailedViewReports(IncrementalReportsAmazonSPStream):
    """
    API docs: https://developer-docs.amazon.com/sp-api/docs/report-type-values
    """

    report_name = "GET_LEDGER_DETAIL_VIEW_DATA"
    cursor_field = "Date"
    transformer: TypeTransformer = TypeTransformer(TransformConfig.DefaultSchemaNormalization | TransformConfig.CustomSchemaNormalization)

    def __init__(self, *args, **kwargs):
        super().__init__(*args, **kwargs)
        self.transformer.registerCustomTransform(self.get_transform_function())

    @staticmethod
    def get_transform_function():
        def transform_function(original_value: str, field_schema: Dict[str, Any]) -> str:
            if original_value and field_schema.get("format") == "date":
                date_format = "MM/YYYY" if len(original_value) <= 7 else "MM/DD/YYYY"
                try:
                    transformed_value = pendulum.from_format(original_value, date_format).to_date_string()
                    return transformed_value
                except ValueError:
                    pass
            return original_value

        return transform_function


class LedgerSummaryViewReport(LedgerDetailedViewReports):
    report_name = "GET_LEDGER_SUMMARY_VIEW_DATA"


class VendorFulfillment(IncrementalAmazonSPStream, ABC):
    primary_key = "purchaseOrderNumber"
    next_page_token_field = "nextToken"
    page_size_field = "limit"

    @property
    @abstractmethod
    def records_path(self) -> str:
        pass

    def next_page_token(self, response: requests.Response) -> Optional[Mapping[str, Any]]:
        stream_data = response.json()
        next_page_token = stream_data.get(self.data_field, {}).get("pagination", {}).get(self.next_page_token_field)
        if next_page_token:
            return {self.next_page_token_field: next_page_token}

    def stream_slices(
        self,
        sync_mode: SyncMode,
        cursor_field: Optional[List[str]] = None,
        stream_state: Optional[Mapping[str, Any]] = None,
    ) -> Iterable[Optional[Mapping[str, Any]]]:
        start_date = pendulum.parse(self._replication_start_date)
        end_date = pendulum.parse(self._replication_end_date) if self._replication_end_date else pendulum.now("utc")

        stream_state = stream_state or {}
        if state_value := stream_state.get(self.cursor_field):
            start_date = max(start_date, pendulum.parse(state_value))

        start_date = min(start_date, end_date)
        while start_date < end_date:
            end_date_slice = start_date.add(days=7)
            yield {
                self.replication_start_date_field: start_date.strftime(DATE_TIME_FORMAT),
                self.replication_end_date_field: min(end_date_slice, end_date).strftime(DATE_TIME_FORMAT),
            }
            start_date = end_date_slice

    def request_params(
        self,
        stream_state: Optional[Mapping[str, Any]],
        stream_slice: Optional[Mapping[str, Any]] = None,
        next_page_token: Mapping[str, Any] = None,
    ) -> MutableMapping[str, Any]:
        stream_slice = stream_slice or {}
        if next_page_token:
            stream_slice.update(next_page_token)

        return stream_slice

    def parse_response(
        self,
        response: requests.Response,
        stream_state: Optional[Mapping[str, Any]] = None,
        stream_slice: Optional[Mapping[str, Any]] = None,
        next_page_token: Optional[Mapping[str, Any]] = None,
    ) -> Iterable[Mapping]:
        params = self.request_params(stream_state=stream_state, stream_slice=stream_slice, next_page_token=next_page_token)
        for record in response.json().get(self.data_field, {}).get(self.records_path, []):
            record[self.replication_end_date_field] = params.get(self.replication_end_date_field)
            yield record


class VendorDirectFulfillmentShipping(VendorFulfillment):
    """
    API docs: https://developer-docs.amazon.com/sp-api/docs/vendor-direct-fulfillment-shipping-api-v1-reference
    API model: https://github.com/amzn/selling-partner-api-models/blob/main/models/vendor-direct-fulfillment-shipping-api-model/vendorDirectFulfillmentShippingV1.json

    Returns a list of shipping labels created during the time frame that you specify.
    Both createdAfter and createdBefore parameters required to select the time frame.
    The date range to search must not be more than 7 days.
    """

    name = "VendorDirectFulfillmentShipping"
    records_path = "shippingLabels"
    replication_start_date_field = "createdAfter"
    replication_end_date_field = "createdBefore"
    cursor_field = "createdBefore"

    def path(self, **kwargs: Any) -> str:
        return f"vendor/directFulfillment/shipping/{VENDORS_API_VERSION}/shippingLabels"


class VendorOrders(VendorFulfillment):
    """
    API docs:
    https://developer-docs.amazon.com/sp-api/docs/vendor-orders-api-v1-reference#get-vendorordersv1purchaseorders

    API model:
    https://github.com/amzn/selling-partner-api-models/blob/main/models/vendor-orders-api-model/vendorOrders.json
    """

    name = "VendorOrders"
    records_path = "orders"
    replication_start_date_field = "changedAfter"
    replication_end_date_field = "changedBefore"
    cursor_field = "changedBefore"

    def path(self, **kwargs: Any) -> str:
        return f"vendor/orders/{VENDOR_ORDERS_API_VERSION}/purchaseOrders"


class FinanceStream(IncrementalAmazonSPStream, ABC):
    next_page_token_field = "NextToken"
    page_size_field = "MaxResultsPerPage"
    page_size = 100
    default_backoff_time = 60
    primary_key = None

    @property
    @abstractmethod
    def replication_start_date_field(self) -> str:
        pass

    @property
    @abstractmethod
    def replication_end_date_field(self) -> str:
        pass

    def request_params(
        self, stream_state: Mapping[str, Any], next_page_token: Mapping[str, Any] = None, **kwargs
    ) -> MutableMapping[str, Any]:
        if next_page_token:
            return dict(next_page_token)

        # for finance APIs, end date-time must be no later than two minutes before the request was submitted
        end_date = pendulum.now("utc").subtract(minutes=5).strftime(DATE_TIME_FORMAT)
        if self._replication_end_date:
            end_date = self._replication_end_date

        # start date and end date should not be more than 180 days apart.
        start_date = max(pendulum.parse(self._replication_start_date), pendulum.parse(end_date).subtract(days=180)).strftime(
            DATE_TIME_FORMAT
        )

        stream_state = stream_state or {}
        if stream_state_value := stream_state.get(self.cursor_field):
            start_date = max(stream_state_value, start_date)

        # logging to make sure user knows taken start date
        logger.info("start date used: %s", start_date)

        params = {
            self.replication_start_date_field: start_date,
            self.replication_end_date_field: end_date,
            self.page_size_field: self.page_size,
        }
        return params

    def next_page_token(self, response: requests.Response) -> Optional[Mapping[str, Any]]:
        stream_data = response.json()
        next_page_token = stream_data.get("payload").get(self.next_page_token_field)
        if next_page_token:
            return {self.next_page_token_field: next_page_token}

    def backoff_time(self, response: requests.Response) -> Optional[float]:
        rate_limit = response.headers.get("x-amzn-RateLimit-Limit", 0)
        if rate_limit:
            return 1 / float(rate_limit)
        else:
            return self.default_backoff_time


class ListFinancialEventGroups(FinanceStream):
    """
    API docs: https://developer-docs.amazon.com/sp-api/docs/finances-api-reference#get-financesv0financialeventgroups
    API model: https://github.com/amzn/selling-partner-api-models/blob/main/models/finances-api-model/financesV0.json
    """

    name = "ListFinancialEventGroups"
    primary_key = "FinancialEventGroupId"
    replication_start_date_field = "FinancialEventGroupStartedAfter"
    replication_end_date_field = "FinancialEventGroupStartedBefore"
    cursor_field = "FinancialEventGroupStart"

    def path(self, **kwargs) -> str:
        return f"finances/{FINANCES_API_VERSION}/financialEventGroups"

    def parse_response(
        self,
        response: requests.Response,
        stream_state: Mapping[str, Any] = None,
        stream_slice: Mapping[str, Any] = None,
        **kwargs: Any,
    ) -> Iterable[Mapping]:
        yield from response.json().get(self.data_field, {}).get("FinancialEventGroupList", [])


class ListFinancialEvents(FinanceStream):
    """
    API docs: https://developer-docs.amazon.com/sp-api/docs/finances-api-reference#get-financesv0financialevents
    API model: https://github.com/amzn/selling-partner-api-models/blob/main/models/finances-api-model/financesV0.json
    """

    name = "ListFinancialEvents"
    replication_start_date_field = "PostedAfter"
    replication_end_date_field = "PostedBefore"
    cursor_field = "PostedBefore"

    def path(self, **kwargs) -> str:
        return f"finances/{FINANCES_API_VERSION}/financialEvents"

    def parse_response(
        self,
        response: requests.Response,
        stream_state: Mapping[str, Any] = None,
        stream_slice: Mapping[str, Any] = None,
        **kwargs: Any,
    ) -> Iterable[Mapping]:
        params = self.request_params(stream_state)
        events = response.json().get(self.data_field, {}).get("FinancialEvents", {})
        events[self.replication_end_date_field] = params.get(self.replication_end_date_field)
        yield from [events]


class FbaCustomerReturnsReports(IncrementalReportsAmazonSPStream):
    report_name = "GET_FBA_FULFILLMENT_CUSTOMER_RETURNS_DATA"


class FlatFileSettlementV2Reports(IncrementalReportsAmazonSPStream):
    report_name = "GET_V2_SETTLEMENT_REPORT_DATA_FLAT_FILE"
    transformer: TypeTransformer = TypeTransformer(TransformConfig.DefaultSchemaNormalization | TransformConfig.CustomSchemaNormalization)

    def __init__(self, *args, **kwargs):
        super().__init__(*args, **kwargs)
        self.transformer.registerCustomTransform(self.get_transform_function())

    @staticmethod
    def get_transform_function():
        def transform_function(original_value: Any, field_schema: Dict[str, Any]) -> Any:
            if original_value == "" and field_schema.get("format") == "date-time":
                return None
            return original_value

        return transform_function

    def _create_report(
        self,
        sync_mode: SyncMode,
        cursor_field: List[str] = None,
        stream_slice: Mapping[str, Any] = None,
        stream_state: Mapping[str, Any] = None,
    ) -> Mapping[str, Any]:
        # For backwards
        return {"reportId": stream_slice.get("report_id")}

    def stream_slices(
        self, sync_mode: SyncMode, cursor_field: List[str] = None, stream_state: Mapping[str, Any] = None
    ) -> Iterable[Optional[Mapping[str, Any]]]:
        """
        From https://developer-docs.amazon.com/sp-api/docs/report-type-values
        documentation:
        ```Settlement reports cannot be requested or scheduled.
            They are automatically scheduled by Amazon.
            You can search for these reports using the getReports operation.
        ```
        """
        strict_start_date = pendulum.now("utc").subtract(days=90)
        utc_now = pendulum.now("utc").date().to_date_string()

        create_date = max(pendulum.parse(self._replication_start_date), strict_start_date)
        end_date = pendulum.parse(self._replication_end_date or utc_now)

        stream_state = stream_state or {}
        if cursor_value := stream_state.get(self.cursor_field):
            create_date = pendulum.parse(min(cursor_value, utc_now))

        if end_date < strict_start_date:
            end_date = pendulum.now("utc")

        params = {
            "reportTypes": self.name,
            "pageSize": 100,
            "createdSince": create_date.strftime(DATE_TIME_FORMAT),
            "createdUntil": end_date.strftime(DATE_TIME_FORMAT),
        }
        unique_records = list()
        complete = False

        while not complete:
            request_headers = self.request_headers()
            get_reports = self._create_prepared_request(
                path=f"{self.path_prefix}/reports",
                headers=dict(request_headers, **self.authenticator.get_auth_header()),
                params=params,
            )
            report_response = self._send_request(get_reports, {})
            response = report_response.json()
            data = response.get("reports", list())
            records = [e.get("reportId") for e in data if e and e.get("reportId") not in unique_records]
            unique_records += records
            reports = [{"report_id": report_id} for report_id in records]

            yield from reports

            next_value = response.get("nextToken", None)
            params = {"nextToken": next_value}
            if not next_value:
                complete = True


class FbaReimbursementsReports(IncrementalReportsAmazonSPStream):
    """
    Field definitions: https://sellercentral.amazon.com/help/hub/reference/G200732720
    """

<<<<<<< HEAD
    name = "GET_FBA_REIMBURSEMENTS_DATA"

class FlatFileV2SettlementV2Reports(IncrementalReportsAmazonSPStream):
    name = "GET_V2_SETTLEMENT_REPORT_DATA_FLAT_FILE_V2"
    cursor_field = "dataEndTime"

    def _create_report(
        self,
        sync_mode: SyncMode,
        cursor_field: List[str] = None,
        stream_slice: Mapping[str, Any] = None,
        stream_state: Mapping[str, Any] = None,
    ) -> Mapping[str, Any]:

        # For backwards
        return {"reportId": stream_slice.get("report_id")}

    def stream_slices(
        self, sync_mode: SyncMode, cursor_field: List[str] = None, stream_state: Mapping[str, Any] = None
    ) -> Iterable[Optional[Mapping[str, Any]]]:
        """
        From https://developer-docs.amazon.com/sp-api/docs/report-type-values
        documentation:
        ```Settlement reports cannot be requested or scheduled.
            They are automatically scheduled by Amazon.
            You can search for these reports using the getReports operation.
        ```
        """

        strict_start_date = pendulum.now("utc").subtract(days=90)
        utc_now = pendulum.now("utc").date().to_date_string()

        create_date = max(pendulum.parse(self._replication_start_date), strict_start_date)
        end_date = pendulum.parse(self._replication_end_date or utc_now)

        stream_state = stream_state or {}
        if cursor_value := stream_state.get(self.cursor_field):
            create_date = pendulum.parse(min(cursor_value, utc_now))

        if end_date < strict_start_date:
            end_date = pendulum.now("utc")

        params = {
            "reportTypes": self.name,
            "pageSize": 100,
            "createdSince": create_date.strftime(DATE_TIME_FORMAT),
            "createdUntil": end_date.strftime(DATE_TIME_FORMAT),
        }
        unique_records = list()
        complete = False

        while not complete:
            request_headers = self.request_headers()
            get_reports = self._create_prepared_request(
                path=f"{self.path_prefix}/reports",
                headers=dict(request_headers, **self.authenticator.get_auth_header()),
                params=params,
            )
            report_response = self._send_request(get_reports, {})
            response = report_response.json()
            data = response.get("reports", list())
            records = [e.get("reportId") for e in data if e and e.get("reportId") not in unique_records]
            unique_records += records
            reports = [{"report_id": report_id} for report_id in records]

            yield from reports

            next_value = response.get("nextToken", None)
            params = {"nextToken": next_value}
            if not next_value:
                complete = True
=======
    report_name = "GET_FBA_REIMBURSEMENTS_DATA"
>>>>>>> 1375a433
<|MERGE_RESOLUTION|>--- conflicted
+++ resolved
@@ -1488,10 +1488,10 @@
     """
     Field definitions: https://sellercentral.amazon.com/help/hub/reference/G200732720
     """
-
-<<<<<<< HEAD
     name = "GET_FBA_REIMBURSEMENTS_DATA"
-
+    report_name = "GET_FBA_REIMBURSEMENTS_DATA"
+
+    
 class FlatFileV2SettlementV2Reports(IncrementalReportsAmazonSPStream):
     name = "GET_V2_SETTLEMENT_REPORT_DATA_FLAT_FILE_V2"
     cursor_field = "dataEndTime"
@@ -1560,7 +1560,4 @@
             next_value = response.get("nextToken", None)
             params = {"nextToken": next_value}
             if not next_value:
-                complete = True
-=======
-    report_name = "GET_FBA_REIMBURSEMENTS_DATA"
->>>>>>> 1375a433
+                complete = True