#
# Copyright (c) 2021 Airbyte, Inc., all rights reserved.
#

import base64
import csv
import json as json_lib
import time
import zlib
from abc import ABC, abstractmethod
from io import StringIO
from typing import Any, Dict, Iterable, List, Mapping, MutableMapping, Optional, Union

import pendulum
import requests
from airbyte_cdk.entrypoint import logger
from airbyte_cdk.models import SyncMode
from airbyte_cdk.sources.streams import Stream
from airbyte_cdk.sources.streams.http import HttpStream
from airbyte_cdk.sources.streams.http.auth import HttpAuthenticator, NoAuth
from airbyte_cdk.sources.streams.http.exceptions import DefaultBackoffException, RequestBodyException
from airbyte_cdk.sources.streams.http.http import BODY_REQUEST_METHODS
from airbyte_cdk.sources.streams.http.rate_limiting import default_backoff_handler
from airbyte_cdk.sources.utils.transform import TransformConfig, TypeTransformer
from Crypto.Cipher import AES
from source_amazon_seller_partner.auth import AWSSignature

REPORTS_API_VERSION = "2020-09-04"
ORDERS_API_VERSION = "v0"
VENDORS_API_VERSION = "v1"

# 33min. taken from real world experience working with amazon seller partner reports
REPORTS_MAX_WAIT_SECONDS = 1980
<<<<<<< HEAD
=======

DATE_TIME_FORMAT = "%Y-%m-%dT%H:%M:%SZ"
>>>>>>> 298c8b24

DATE_TIME_FORMAT = "%Y-%m-%dT%H:%M:%SZ"

class AmazonSPStream(HttpStream, ABC):
    data_field = "payload"

    def __init__(
<<<<<<< HEAD
        self, url_base: str, aws_signature: AWSSignature, replication_start_date: str, marketplace_ids: List[str], report_options: Optional[str], *args, **kwargs
=======
        self,
        url_base: str,
        aws_signature: AWSSignature,
        replication_start_date: str,
        marketplace_ids: List[str],
        period_in_days: Optional[int],
        *args,
        **kwargs,
>>>>>>> 298c8b24
    ):
        super().__init__(*args, **kwargs)

        self._url_base = url_base
        self._replication_start_date = replication_start_date
        self.marketplace_ids = marketplace_ids
        self._session.auth = aws_signature

    @property
    def url_base(self) -> str:
        return self._url_base

    def request_headers(self, *args, **kwargs) -> Mapping[str, Any]:
        return {"content-type": "application/json"}

    def next_page_token(self, response: requests.Response) -> Optional[Mapping[str, Any]]:
        return None


class IncrementalAmazonSPStream(AmazonSPStream, ABC):
    page_size = 100

    @property
    @abstractmethod
    def replication_start_date_field(self) -> str:
        pass

    @property
    @abstractmethod
    def next_page_token_field(self) -> str:
        pass

    @property
    @abstractmethod
    def page_size_field(self) -> str:
        pass

    @property
    @abstractmethod
    def cursor_field(self) -> Union[str, List[str]]:
        pass

    def request_params(
        self, stream_state: Mapping[str, Any], next_page_token: Mapping[str, Any] = None, **kwargs
    ) -> MutableMapping[str, Any]:
        if next_page_token:
            return dict(next_page_token)

        params = {self.replication_start_date_field: self._replication_start_date, self.page_size_field: self.page_size}
        if self._replication_start_date and self.cursor_field:
            start_date = max(stream_state.get(self.cursor_field, self._replication_start_date), self._replication_start_date)
            params.update({self.replication_start_date_field: start_date})
        return params

    def next_page_token(self, response: requests.Response) -> Optional[Mapping[str, Any]]:
        stream_data = response.json()
        next_page_token = stream_data.get(self.next_page_token_field)
        if next_page_token:
            return {self.next_page_token_field: next_page_token}

    def parse_response(self, response: requests.Response, stream_state: Mapping[str, Any], **kwargs) -> Iterable[Mapping]:
        """
        :return an iterable containing each record in the response
        """
        yield from response.json().get(self.data_field, [])

    def get_updated_state(self, current_stream_state: MutableMapping[str, Any], latest_record: Mapping[str, Any]) -> Mapping[str, Any]:
        """
        Return the latest state by comparing the cursor value in the latest record with the stream's most recent state object
        and returning an updated state object.
        """
        latest_benchmark = latest_record[self.cursor_field]
        if current_stream_state.get(self.cursor_field):
            return {self.cursor_field: max(latest_benchmark, current_stream_state[self.cursor_field])}
        return {self.cursor_field: latest_benchmark}


class ReportsAmazonSPStream(Stream, ABC):
    """
    API docs: https://github.com/amzn/selling-partner-api-docs/blob/main/references/reports-api/reports_2020-09-04.md
    API model: https://github.com/amzn/selling-partner-api-models/blob/main/models/reports-api-model/reports_2020-09-04.json

    Report streams are intended to work as following:
        - create a new report;
        - retrieve the report;
        - retry the retrieval if the report is still not fully processed;
        - retrieve the report document (if report processing status is `DONE`);
        - decrypt the report document (if report processing status is `DONE`);
        - yield the report document (if report processing status is `DONE`)
    """

    primary_key = None
    path_prefix = f"/reports/{REPORTS_API_VERSION}"
    sleep_seconds = 30
    data_field = "payload"

    def __init__(
        self,
        url_base: str,
        aws_signature: AWSSignature,
        replication_start_date: str,
        marketplace_ids: List[str],
<<<<<<< HEAD
        report_options: Optional[str],
=======
        period_in_days: Optional[int],
>>>>>>> 298c8b24
        authenticator: HttpAuthenticator = NoAuth(),
    ):
        self._authenticator = authenticator
        self._session = requests.Session()
        self._url_base = url_base
        self._session.auth = aws_signature
        self._replication_start_date = replication_start_date
        self.marketplace_ids = marketplace_ids
<<<<<<< HEAD
        self._report_options = report_options
=======
        self.period_in_days = period_in_days
>>>>>>> 298c8b24

    @property
    def url_base(self) -> str:
        return self._url_base

    @property
    def authenticator(self) -> HttpAuthenticator:
        return self._authenticator

    def request_params(self) -> MutableMapping[str, Any]:
        return {"MarketplaceIds": ",".join(self.marketplace_ids)}

    def request_headers(self) -> Mapping[str, Any]:
        return {"content-type": "application/json"}

    def path(self, document_id: str) -> str:
        return f"{self.path_prefix}/documents/{document_id}"

    def should_retry(self, response: requests.Response) -> bool:
        return response.status_code == 429 or 500 <= response.status_code < 600

    @default_backoff_handler(max_tries=5, factor=5)
    def _send_request(self, request: requests.PreparedRequest) -> requests.Response:
        response: requests.Response = self._session.send(request)
        if self.should_retry(response):
            raise DefaultBackoffException(request=request, response=response)
        else:
            response.raise_for_status()
        return response

    def _create_prepared_request(
        self, path: str, http_method: str = "GET", headers: Mapping = None, params: Mapping = None, json: Any = None, data: Any = None
    ) -> requests.PreparedRequest:
        """
        Override to make http_method configurable per method call
        """
        args = {"method": http_method, "url": self.url_base + path, "headers": headers, "params": params}
        if http_method.upper() in BODY_REQUEST_METHODS:
            if json and data:
                raise RequestBodyException(
                    "At the same time only one of the 'request_body_data' and 'request_body_json' functions can return data"
                )
            elif json:
                args["json"] = json
            elif data:
                args["data"] = data

        return self._session.prepare_request(requests.Request(**args))

<<<<<<< HEAD
    def _report_data(self) -> Mapping[str, Any]:
=======
    def _report_data(
        self,
        sync_mode: SyncMode,
        cursor_field: List[str] = None,
        stream_slice: Mapping[str, Any] = None,
        stream_state: Mapping[str, Any] = None,
    ) -> Mapping[str, Any]:
>>>>>>> 298c8b24
        replication_start_date = max(pendulum.parse(self._replication_start_date), pendulum.now("utc").subtract(days=90))

        return {
            "reportType": self.name,
            "marketplaceIds": self.marketplace_ids,
            "createdSince": replication_start_date.strftime(DATE_TIME_FORMAT),
<<<<<<< HEAD
        }    

    def _create_report(self) -> Mapping[str, Any]:
        request_headers = self.request_headers()
        report_data = self._report_data()
=======
        }

    def _create_report(
        self,
        sync_mode: SyncMode,
        cursor_field: List[str] = None,
        stream_slice: Mapping[str, Any] = None,
        stream_state: Mapping[str, Any] = None,
    ) -> Mapping[str, Any]:
        request_headers = self.request_headers()
        report_data = self._report_data(sync_mode, cursor_field, stream_slice, stream_state)
>>>>>>> 298c8b24
        create_report_request = self._create_prepared_request(
            http_method="POST",
            path=f"{self.path_prefix}/reports",
            headers=dict(request_headers, **self.authenticator.get_auth_header()),
            data=json_lib.dumps(report_data),
        )
        report_response = self._send_request(create_report_request)
        return report_response.json()[self.data_field]

    def _retrieve_report(self, report_id: str) -> Mapping[str, Any]:
        request_headers = self.request_headers()
        retrieve_report_request = self._create_prepared_request(
            path=f"{self.path_prefix}/reports/{report_id}",
            headers=dict(request_headers, **self.authenticator.get_auth_header()),
        )
        retrieve_report_response = self._send_request(retrieve_report_request)
        report_payload = retrieve_report_response.json().get(self.data_field, {})
        return report_payload

    @staticmethod
    def decrypt_aes(content, key, iv):
        key = base64.b64decode(key)
        iv = base64.b64decode(iv)
        decrypter = AES.new(key, AES.MODE_CBC, iv)
        decrypted = decrypter.decrypt(content)
        padding_bytes = decrypted[-1]
        return decrypted[:-padding_bytes]

    def decrypt_report_document(self, url, initialization_vector, key, encryption_standard, payload):
        """
        Decrypts and unpacks a report document, currently AES encryption is implemented
        """
        if encryption_standard == "AES":
            decrypted = self.decrypt_aes(requests.get(url).content, key, initialization_vector)
            if "compressionAlgorithm" in payload:
                return zlib.decompress(bytearray(decrypted), 15 + 32).decode("iso-8859-1")
            return decrypted.decode("iso-8859-1")
        raise Exception([{"message": "Only AES decryption is implemented."}])

    def parse_response(self, response: requests.Response) -> Iterable[Mapping]:
        payload = response.json().get(self.data_field, {})
        document = self.decrypt_report_document(
            payload.get("url"),
            payload.get("encryptionDetails", {}).get("initializationVector"),
            payload.get("encryptionDetails", {}).get("key"),
            payload.get("encryptionDetails", {}).get("standard"),
            payload,
        )

        document_records = self.parse_document(document)
        yield from document_records

<<<<<<< HEAD
    def parse_document(self, document):
        return csv.DictReader(StringIO(document), delimiter="\t")

    def read_records(self, *args, **kwargs) -> Iterable[Mapping[str, Any]]:
=======
    def read_records(
        self,
        sync_mode: SyncMode,
        cursor_field: List[str] = None,
        stream_slice: Mapping[str, Any] = None,
        stream_state: Mapping[str, Any] = None,
    ) -> Iterable[Mapping[str, Any]]:
>>>>>>> 298c8b24
        """
        Create and retrieve the report.
        Decrypt and parse the report is its fully proceed, then yield the report document records.
        """
        report_payload = {}
        is_processed = False
        is_done = False
        start_time = pendulum.now("utc")
        seconds_waited = 0
        report_id = self._create_report(sync_mode, cursor_field, stream_slice, stream_state)["reportId"]

        # create and retrieve the report
        while not is_processed and seconds_waited < REPORTS_MAX_WAIT_SECONDS:
            report_payload = self._retrieve_report(report_id=report_id)
            seconds_waited = (pendulum.now("utc") - start_time).seconds
            is_processed = report_payload.get("processingStatus") not in ["IN_QUEUE", "IN_PROGRESS"]
            is_done = report_payload.get("processingStatus") == "DONE"
            time.sleep(self.sleep_seconds)

        if is_done:
            # retrieve and decrypt the report document
            document_id = report_payload["reportDocumentId"]
            request_headers = self.request_headers()
            request = self._create_prepared_request(
                path=self.path(document_id=document_id),
                headers=dict(request_headers, **self.authenticator.get_auth_header()),
                params=self.request_params(),
            )
            response = self._send_request(request)
            yield from self.parse_response(response)
        else:
            logger.warn(f"There are no report document related in stream `{self.name}`. Report body {report_payload}")


class MerchantListingsReports(ReportsAmazonSPStream):
    name = "GET_MERCHANT_LISTINGS_ALL_DATA"


class FlatFileOrdersReports(ReportsAmazonSPStream):
    """
    Field definitions: https://sellercentral.amazon.com/gp/help/help.html?itemID=201648780
    """

    name = "GET_FLAT_FILE_ALL_ORDERS_DATA_BY_ORDER_DATE_GENERAL"


class FbaInventoryReports(ReportsAmazonSPStream):
    """
    Field definitions: https://sellercentral.amazon.com/gp/help/200740930
    """

    name = "GET_FBA_INVENTORY_AGED_DATA"


class FulfilledShipmentsReports(ReportsAmazonSPStream):
    """
    Field definitions: https://sellercentral.amazon.com/gp/help/help.html?itemID=200453120
    """

    name = "GET_AMAZON_FULFILLED_SHIPMENTS_DATA_GENERAL"


class FlatFileOpenListingsReports(ReportsAmazonSPStream):
    name = "GET_FLAT_FILE_OPEN_LISTINGS_DATA"


class FbaOrdersReports(ReportsAmazonSPStream):
    """
    Field definitions: https://sellercentral.amazon.com/gp/help/help.html?itemID=200989110
    """

    name = "GET_FBA_FULFILLMENT_REMOVAL_ORDER_DETAIL_DATA"


class FbaShipmentsReports(ReportsAmazonSPStream):
    """
    Field definitions: https://sellercentral.amazon.com/gp/help/help.html?itemID=200989100
    """

    name = "GET_FBA_FULFILLMENT_REMOVAL_SHIPMENT_DETAIL_DATA"


class VendorInventoryHealthReports(ReportsAmazonSPStream):
    name = "GET_VENDOR_INVENTORY_HEALTH_AND_PLANNING_REPORT"

class BrandAnalyticsSearchTermsReports(ReportsAmazonSPStream):
    """
    Field definitions: https://sellercentral.amazon.co.uk/help/hub/reference/G5NXWNY8HUD3VDCW
    """

    name = "GET_BRAND_ANALYTICS_SEARCH_TERMS_REPORT"
    
    def parse_document(self, document):
        parsed = json_lib.loads(document)
        return parsed.get("dataByDepartmentAndSearchTerm", {})

    def _report_data(self) -> Mapping[str, Any]:
         data = super()._report_data()
         if self._report_options is not None:
             report_options = json_lib.loads(self._report_options)
             data.update(self._augmented_data(report_options))

         return data

    def _augmented_data(self, report_options) -> Mapping[str, Any]:
        if report_options.get("reportPeriod") is None:
            return {}
        else:
            now = pendulum.now("utc")
            if report_options["reportPeriod"] == "DAY":
                now = now.subtract(days=1)
                data_start_time = now.start_of("day")
                data_end_time = now.end_of("day")
            elif report_options["reportPeriod"] == "WEEK":
                now = now.subtract(weeks=1)
                
                # According to report api docs
                # dataStartTime must be a Sunday and dataEndTime must be the following Saturday
                pendulum.week_starts_at(pendulum.SUNDAY)
                pendulum.week_ends_at(pendulum.SATURDAY)
                
                data_start_time = now.start_of("week")
                data_end_time = now.end_of("week")

                # Reset week start and end
                pendulum.week_starts_at(pendulum.MONDAY)
                pendulum.week_ends_at(pendulum.SUNDAY)
            elif report_options["reportPeriod"] == "MONTH":
                now = now.subtract(months=1)
                data_start_time = now.start_of("month")
                data_end_time = now.end_of("month")
            else:
                raise Exception([{"message": "This reportPeriod is not implemented."}])

            return {
                "dataStartTime": data_start_time.strftime(DATE_TIME_FORMAT),
                "dataEndTime": data_end_time.strftime(DATE_TIME_FORMAT),
                "reportOptions": report_options,
            }


class IncrementalReportsAmazonSPStream(ReportsAmazonSPStream):
    @property
    @abstractmethod
    def cursor_field(self) -> Union[str, List[str]]:
        pass

    def _report_data(
        self,
        sync_mode: SyncMode,
        cursor_field: List[str] = None,
        stream_slice: Mapping[str, Any] = None,
        stream_state: Mapping[str, Any] = None,
    ) -> Mapping[str, Any]:
        data = super()._report_data(sync_mode, cursor_field, stream_slice, stream_state)
        if stream_slice:
            data_times = {}
            if stream_slice.get("dataStartTime"):
                data_times["dataStartTime"] = stream_slice["dataStartTime"]
            if stream_slice.get("dataEndTime"):
                data_times["dataEndTime"] = stream_slice["dataEndTime"]
            data.update(data_times)

        return data

    def get_updated_state(self, current_stream_state: MutableMapping[str, Any], latest_record: Mapping[str, Any]) -> Mapping[str, Any]:
        """
        Return the latest state by comparing the cursor value in the latest record with the stream's most recent state object
        and returning an updated state object.
        """
        latest_benchmark = latest_record[self.cursor_field]
        if current_stream_state.get(self.cursor_field):
            return {self.cursor_field: max(latest_benchmark, current_stream_state[self.cursor_field])}
        return {self.cursor_field: latest_benchmark}

    def stream_slices(
        self, sync_mode: SyncMode, cursor_field: List[str] = None, stream_state: Mapping[str, Any] = None
    ) -> Iterable[Optional[Mapping[str, Any]]]:

        start_date = pendulum.parse(self._replication_start_date)
        end_date = pendulum.now()

        if stream_state:
            state = stream_state.get(self.cursor_field)
            start_date = pendulum.parse(state)

        start_date = min(start_date, end_date)
        slices = []

        while start_date < end_date:
            end_date_slice = start_date.add(days=self.period_in_days)
            slices.append(
                {
                    "dataStartTime": start_date.strftime(DATE_TIME_FORMAT),
                    "dataEndTime": min(end_date_slice.subtract(seconds=1), end_date).strftime(DATE_TIME_FORMAT),
                }
            )
            start_date = end_date_slice

        return slices


class SellerFeedbackReports(IncrementalReportsAmazonSPStream):
    """
    Field definitions: https://sellercentral.amazon.com/help/hub/reference/G202125660
    """

    name = "GET_SELLER_FEEDBACK_DATA"
    cursor_field = "Date"
    transformer: TypeTransformer = TypeTransformer(TransformConfig.DefaultSchemaNormalization | TransformConfig.CustomSchemaNormalization)

    @transformer.registerCustomTransform
    def transform_function(original_value: Any, field_schema: Dict[str, Any]) -> Any:
        if original_value and "format" in field_schema and field_schema["format"] == "date":
            transformed_value = pendulum.from_format(original_value, "M/D/YY").to_date_string()
            return transformed_value

        return original_value


class Orders(IncrementalAmazonSPStream):
    """
    API docs: https://github.com/amzn/selling-partner-api-docs/blob/main/references/orders-api/ordersV0.md
    API model: https://github.com/amzn/selling-partner-api-models/blob/main/models/orders-api-model/ordersV0.json
    """

    name = "Orders"
    primary_key = "AmazonOrderId"
    cursor_field = "LastUpdateDate"
    replication_start_date_field = "LastUpdatedAfter"
    next_page_token_field = "NextToken"
    page_size_field = "MaxResultsPerPage"

    def path(self, **kwargs) -> str:
        return f"/orders/{ORDERS_API_VERSION}/orders"

    def request_params(
        self, stream_state: Mapping[str, Any], next_page_token: Mapping[str, Any] = None, **kwargs
    ) -> MutableMapping[str, Any]:
        params = super().request_params(stream_state=stream_state, next_page_token=next_page_token, **kwargs)
        if not next_page_token:
            params.update({"MarketplaceIds": ",".join(self.marketplace_ids)})
        return params

    def parse_response(self, response: requests.Response, stream_state: Mapping[str, Any], **kwargs) -> Iterable[Mapping]:
        yield from response.json().get(self.data_field, {}).get(self.name, [])


class VendorDirectFulfillmentShipping(AmazonSPStream):
    """
    API docs: https://github.com/amzn/selling-partner-api-docs/blob/main/references/vendor-direct-fulfillment-shipping-api/vendorDirectFulfillmentShippingV1.md
    API model: https://github.com/amzn/selling-partner-api-models/blob/main/models/vendor-direct-fulfillment-shipping-api-model/vendorDirectFulfillmentShippingV1.json

    Returns a list of shipping labels created during the time frame that you specify.
    Both createdAfter and createdBefore parameters required to select the time frame.
    The date range to search must not be more than 7 days.
    """

    name = "VendorDirectFulfillmentShipping"
    primary_key = [["labelData", "packageIdentifier"]]
    replication_start_date_field = "createdAfter"
    next_page_token_field = "nextToken"
    page_size_field = "limit"
    time_format = "%Y-%m-%dT%H:%M:%SZ"

    def __init__(self, *args, **kwargs):
        super().__init__(*args, **kwargs)
        self.replication_start_date_field = max(
            pendulum.parse(self._replication_start_date), pendulum.now("utc").subtract(days=7, hours=1)
        ).strftime(self.time_format)

    def path(self, **kwargs) -> str:
        return f"/vendor/directFulfillment/shipping/{VENDORS_API_VERSION}/shippingLabels"

    def request_params(
        self, stream_state: Mapping[str, Any], next_page_token: Mapping[str, Any] = None, **kwargs
    ) -> MutableMapping[str, Any]:
        params = super().request_params(stream_state=stream_state, next_page_token=next_page_token, **kwargs)
        if not next_page_token:
            params.update({"createdBefore": pendulum.now("utc").strftime(self.time_format)})
        return params

    def parse_response(self, response: requests.Response, stream_state: Mapping[str, Any], **kwargs) -> Iterable[Mapping]:
        yield from response.json().get(self.data_field, {}).get("shippingLabels", [])<|MERGE_RESOLUTION|>--- conflicted
+++ resolved
@@ -31,11 +31,6 @@
 
 # 33min. taken from real world experience working with amazon seller partner reports
 REPORTS_MAX_WAIT_SECONDS = 1980
-<<<<<<< HEAD
-=======
-
-DATE_TIME_FORMAT = "%Y-%m-%dT%H:%M:%SZ"
->>>>>>> 298c8b24
 
 DATE_TIME_FORMAT = "%Y-%m-%dT%H:%M:%SZ"
 
@@ -43,18 +38,15 @@
     data_field = "payload"
 
     def __init__(
-<<<<<<< HEAD
-        self, url_base: str, aws_signature: AWSSignature, replication_start_date: str, marketplace_ids: List[str], report_options: Optional[str], *args, **kwargs
-=======
         self,
         url_base: str,
         aws_signature: AWSSignature,
         replication_start_date: str,
         marketplace_ids: List[str],
         period_in_days: Optional[int],
+        report_options: Optional[str],
         *args,
         **kwargs,
->>>>>>> 298c8b24
     ):
         super().__init__(*args, **kwargs)
 
@@ -157,11 +149,8 @@
         aws_signature: AWSSignature,
         replication_start_date: str,
         marketplace_ids: List[str],
-<<<<<<< HEAD
+        period_in_days: Optional[int],
         report_options: Optional[str],
-=======
-        period_in_days: Optional[int],
->>>>>>> 298c8b24
         authenticator: HttpAuthenticator = NoAuth(),
     ):
         self._authenticator = authenticator
@@ -170,11 +159,8 @@
         self._session.auth = aws_signature
         self._replication_start_date = replication_start_date
         self.marketplace_ids = marketplace_ids
-<<<<<<< HEAD
+        self.period_in_days = period_in_days
         self._report_options = report_options
-=======
-        self.period_in_days = period_in_days
->>>>>>> 298c8b24
 
     @property
     def url_base(self) -> str:
@@ -224,9 +210,6 @@
 
         return self._session.prepare_request(requests.Request(**args))
 
-<<<<<<< HEAD
-    def _report_data(self) -> Mapping[str, Any]:
-=======
     def _report_data(
         self,
         sync_mode: SyncMode,
@@ -234,20 +217,12 @@
         stream_slice: Mapping[str, Any] = None,
         stream_state: Mapping[str, Any] = None,
     ) -> Mapping[str, Any]:
->>>>>>> 298c8b24
         replication_start_date = max(pendulum.parse(self._replication_start_date), pendulum.now("utc").subtract(days=90))
 
         return {
             "reportType": self.name,
             "marketplaceIds": self.marketplace_ids,
             "createdSince": replication_start_date.strftime(DATE_TIME_FORMAT),
-<<<<<<< HEAD
-        }    
-
-    def _create_report(self) -> Mapping[str, Any]:
-        request_headers = self.request_headers()
-        report_data = self._report_data()
-=======
         }
 
     def _create_report(
@@ -259,7 +234,6 @@
     ) -> Mapping[str, Any]:
         request_headers = self.request_headers()
         report_data = self._report_data(sync_mode, cursor_field, stream_slice, stream_state)
->>>>>>> 298c8b24
         create_report_request = self._create_prepared_request(
             http_method="POST",
             path=f"{self.path_prefix}/reports",
@@ -312,12 +286,9 @@
         document_records = self.parse_document(document)
         yield from document_records
 
-<<<<<<< HEAD
     def parse_document(self, document):
         return csv.DictReader(StringIO(document), delimiter="\t")
 
-    def read_records(self, *args, **kwargs) -> Iterable[Mapping[str, Any]]:
-=======
     def read_records(
         self,
         sync_mode: SyncMode,
@@ -325,7 +296,6 @@
         stream_slice: Mapping[str, Any] = None,
         stream_state: Mapping[str, Any] = None,
     ) -> Iterable[Mapping[str, Any]]:
->>>>>>> 298c8b24
         """
         Create and retrieve the report.
         Decrypt and parse the report is its fully proceed, then yield the report document records.
@@ -417,7 +387,7 @@
     """
 
     name = "GET_BRAND_ANALYTICS_SEARCH_TERMS_REPORT"
-    
+
     def parse_document(self, document):
         parsed = json_lib.loads(document)
         return parsed.get("dataByDepartmentAndSearchTerm", {})
@@ -441,12 +411,12 @@
                 data_end_time = now.end_of("day")
             elif report_options["reportPeriod"] == "WEEK":
                 now = now.subtract(weeks=1)
-                
+
                 # According to report api docs
                 # dataStartTime must be a Sunday and dataEndTime must be the following Saturday
                 pendulum.week_starts_at(pendulum.SUNDAY)
                 pendulum.week_ends_at(pendulum.SATURDAY)
-                
+
                 data_start_time = now.start_of("week")
                 data_end_time = now.end_of("week")
 
