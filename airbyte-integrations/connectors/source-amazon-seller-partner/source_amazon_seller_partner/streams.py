#
# Copyright (c) 2022 Airbyte, Inc., all rights reserved.
#

import base64
import csv
import json as json_lib
import time
import zlib
from abc import ABC, abstractmethod
from io import StringIO
from typing import Any, Dict, Iterable, List, Mapping, MutableMapping, Optional, Union
from urllib.parse import urljoin

import pendulum
import requests
import xmltodict
from airbyte_cdk.entrypoint import logger
from airbyte_cdk.models import SyncMode
from airbyte_cdk.sources.streams import Stream
from airbyte_cdk.sources.streams.http import HttpStream
from airbyte_cdk.sources.streams.http.auth import HttpAuthenticator
from airbyte_cdk.sources.streams.http.exceptions import DefaultBackoffException, RequestBodyException
from airbyte_cdk.sources.streams.http.http import BODY_REQUEST_METHODS
from airbyte_cdk.sources.streams.http.rate_limiting import default_backoff_handler
from airbyte_cdk.sources.utils.transform import TransformConfig, TypeTransformer
from Crypto.Cipher import AES
from source_amazon_seller_partner.auth import AWSSignature

REPORTS_API_VERSION = "2020-09-04"
ORDERS_API_VERSION = "v0"
VENDORS_API_VERSION = "v1"
FINANCES_API_VERSION = "v0"

DATE_TIME_FORMAT = "%Y-%m-%dT%H:%M:%SZ"


class AmazonSPStream(HttpStream, ABC):
    data_field = "payload"

    def __init__(
        self,
        url_base: str,
        aws_signature: AWSSignature,
        replication_start_date: str,
        marketplace_id: str,
        source_name: str,
        period_in_days: Optional[int],
        report_options: Optional[str],
        max_wait_seconds: Optional[int],
        replication_end_date: Optional[str],
        *args,
        **kwargs,
    ):
        super().__init__(*args, **kwargs)

        self._url_base = url_base.rstrip("/") + "/"
        self._replication_start_date = replication_start_date
        self._replication_end_date = replication_end_date
        self.marketplace_id = marketplace_id
        self.source_name = source_name
        self._session.auth = aws_signature

    @property
    def url_base(self) -> str:
        return self._url_base

    def request_headers(self, *args, **kwargs) -> Mapping[str, Any]:
        return {"content-type": "application/json"}

    def next_page_token(self, response: requests.Response) -> Optional[Mapping[str, Any]]:
        return None


class IncrementalAmazonSPStream(AmazonSPStream, ABC):
    page_size = 100

    @property
    @abstractmethod
    def replication_start_date_field(self) -> str:
        pass

    @property
    @abstractmethod
    def replication_end_date_field(self) -> str:
        pass

    @property
    @abstractmethod
    def next_page_token_field(self) -> str:
        pass

    @property
    @abstractmethod
    def page_size_field(self) -> str:
        pass

    @property
    @abstractmethod
    def cursor_field(self) -> Union[str, List[str]]:
        pass

    def request_params(
        self, stream_state: Mapping[str, Any], next_page_token: Mapping[str, Any] = None, **kwargs
    ) -> MutableMapping[str, Any]:
        if next_page_token:
            return dict(next_page_token)

        params = {self.replication_start_date_field: self._replication_start_date, self.page_size_field: self.page_size}

        if self._replication_start_date and self.cursor_field:
            start_date = max(stream_state.get(self.cursor_field, self._replication_start_date), self._replication_start_date)
            params.update({self.replication_start_date_field: start_date})

        if self._replication_end_date:
            params[self.replication_end_date_field] = self._replication_end_date

        return params

    def next_page_token(self, response: requests.Response) -> Optional[Mapping[str, Any]]:
        stream_data = response.json()
        next_page_token = stream_data.get("payload").get(self.next_page_token_field)
        if next_page_token:
            return {self.next_page_token_field: next_page_token}

    def parse_response(self, response: requests.Response, stream_state: Mapping[str, Any], **kwargs) -> Iterable[Mapping]:
        """
        :return an iterable containing each record in the response
        """
        results = response.json().get(self.data_field, [])
        for item in results:
            item["source_name"] = self.source_name
        yield from results

    def get_updated_state(self, current_stream_state: MutableMapping[str, Any], latest_record: Mapping[str, Any]) -> Mapping[str, Any]:
        """
        Return the latest state by comparing the cursor value in the latest record with the stream's most recent state object
        and returning an updated state object.
        """
        latest_benchmark = latest_record[self.cursor_field]
        if current_stream_state.get(self.cursor_field):
            return {self.cursor_field: max(latest_benchmark, current_stream_state[self.cursor_field])}
        return {self.cursor_field: latest_benchmark}


class ReportsAmazonSPStream(Stream, ABC):
    """
    API docs: https://github.com/amzn/selling-partner-api-docs/blob/main/references/reports-api/reports_2020-09-04.md
    API model: https://github.com/amzn/selling-partner-api-models/blob/main/models/reports-api-model/reports_2020-09-04.json

    Report streams are intended to work as following:
        - create a new report;
        - retrieve the report;
        - retry the retrieval if the report is still not fully processed;
        - retrieve the report document (if report processing status is `DONE`);
        - decrypt the report document (if report processing status is `DONE`);
        - yield the report document (if report processing status is `DONE`)
    """

    primary_key = None
    path_prefix = f"reports/{REPORTS_API_VERSION}"
    sleep_seconds = 30
    data_field = "payload"
    result_key = None

    def __init__(
        self,
        url_base: str,
        aws_signature: AWSSignature,
        replication_start_date: str,
        marketplace_id: str,
        period_in_days: Optional[int],
        report_options: Optional[str],
        max_wait_seconds: Optional[int],
        replication_end_date: Optional[str],
        source_name: str,
        authenticator: HttpAuthenticator = None,
    ):
        self._authenticator = authenticator
        self._session = requests.Session()
        self._url_base = url_base.rstrip("/") + "/"
        self._session.auth = aws_signature
        self._replication_start_date = replication_start_date
        self._replication_end_date = replication_end_date
        self.marketplace_id = marketplace_id
        self.period_in_days = period_in_days
        self._report_options = report_options
        self.max_wait_seconds = max_wait_seconds
        self.source_name = source_name

    @property
    def url_base(self) -> str:
        return self._url_base

    @property
    def authenticator(self) -> HttpAuthenticator:
        return self._authenticator

    def request_params(self) -> MutableMapping[str, Any]:
        return {"MarketplaceIds": self.marketplace_id}

    def request_headers(self) -> Mapping[str, Any]:
        return {"content-type": "application/json"}

    def path(self, document_id: str) -> str:
        return f"{self.path_prefix}/documents/{document_id}"

    def should_retry(self, response: requests.Response) -> bool:
        return response.status_code == 429 or 500 <= response.status_code < 600

    @default_backoff_handler(max_tries=5, factor=5)
    def _send_request(self, request: requests.PreparedRequest) -> requests.Response:
        response: requests.Response = self._session.send(request)
        if self.should_retry(response):
            raise DefaultBackoffException(request=request, response=response)
        else:
            response.raise_for_status()
        return response

    def _create_prepared_request(
        self, path: str, http_method: str = "GET", headers: Mapping = None, params: Mapping = None, json: Any = None, data: Any = None
    ) -> requests.PreparedRequest:
        """
        Override to make http_method configurable per method call
        """
        args = {"method": http_method, "url": urljoin(self.url_base, path), "headers": headers, "params": params}
        if http_method.upper() in BODY_REQUEST_METHODS:
            if json and data:
                raise RequestBodyException(
                    "At the same time only one of the 'request_body_data' and 'request_body_json' functions can return data"
                )
            elif json:
                args["json"] = json
            elif data:
                args["data"] = data

        return self._session.prepare_request(requests.Request(**args))

    def _report_data(
        self,
        sync_mode: SyncMode,
        cursor_field: List[str] = None,
        stream_slice: Mapping[str, Any] = None,
        stream_state: Mapping[str, Any] = None,
    ) -> Mapping[str, Any]:
        replication_start_date = max(pendulum.parse(self._replication_start_date), pendulum.now("utc").subtract(days=30))

        params = {
            "reportType": self.name,
            "marketplaceIds": [self.marketplace_id],
            "dataStartTime": replication_start_date.strftime(DATE_TIME_FORMAT),
        }

        if self._replication_end_date and sync_mode == SyncMode.full_refresh:
            params["dataEndTime"] = self._replication_end_date
            # if replication_start_date is older than 90 days(from current date), we are overriding the value above.
            # when replication_end_date is present, we should use the user provided replication_start_date.
            # user may provide a date range which is older than 90 days.
            params["dataStartTime"] = self._replication_start_date

        return params

    def _create_report(
        self,
        sync_mode: SyncMode,
        cursor_field: List[str] = None,
        stream_slice: Mapping[str, Any] = None,
        stream_state: Mapping[str, Any] = None,
    ) -> Mapping[str, Any]:
        request_headers = self.request_headers()
        report_data = self._report_data(sync_mode, cursor_field, stream_slice, stream_state)
        create_report_request = self._create_prepared_request(
            http_method="POST",
            path=f"{self.path_prefix}/reports",
            headers=dict(request_headers, **self.authenticator.get_auth_header()),
            data=json_lib.dumps(report_data),
        )
        report_response = self._send_request(create_report_request)
        return report_response.json()[self.data_field]

    def _retrieve_report(self, report_id: str) -> Mapping[str, Any]:
        request_headers = self.request_headers()
        retrieve_report_request = self._create_prepared_request(
            path=f"{self.path_prefix}/reports/{report_id}",
            headers=dict(request_headers, **self.authenticator.get_auth_header()),
        )
        retrieve_report_response = self._send_request(retrieve_report_request)
        report_payload = retrieve_report_response.json().get(self.data_field, {})
        return report_payload

    @staticmethod
    def decrypt_aes(content, key, iv):
        key = base64.b64decode(key)
        iv = base64.b64decode(iv)
        decrypter = AES.new(key, AES.MODE_CBC, iv)
        decrypted = decrypter.decrypt(content)
        padding_bytes = decrypted[-1]
        return decrypted[:-padding_bytes]

    def decrypt_report_document(self, url, initialization_vector, key, encryption_standard, payload):
        """
        Decrypts and unpacks a report document, currently AES encryption is implemented
        """
        if encryption_standard == "AES":
            decrypted = self.decrypt_aes(requests.get(url).content, key, initialization_vector)
            if "compressionAlgorithm" in payload:
                return zlib.decompress(bytearray(decrypted), 15 + 32).decode("iso-8859-1")
            return decrypted.decode("iso-8859-1")
        raise Exception([{"message": "Only AES decryption is implemented."}])

    def parse_response(self, response: requests.Response) -> Iterable[Mapping]:
        payload = response.json().get(self.data_field, {})
        document = self.decrypt_report_document(
            payload.get("url"),
            payload.get("encryptionDetails", {}).get("initializationVector"),
            payload.get("encryptionDetails", {}).get("key"),
            payload.get("encryptionDetails", {}).get("standard"),
            payload,
        )

        document_records = self.parse_document(document)
        print(type(document_records))
        results = []
        for item in document_records:
            item["source_name"] = self.source_name
            results.append(item)
        yield from results

    def parse_document(self, document):
        return csv.DictReader(StringIO(document), delimiter="\t")

    def report_options(self) -> Mapping[str, Any]:
        return json_lib.loads(self._report_options).get(self.name)

    def read_records(
        self,
        sync_mode: SyncMode,
        cursor_field: List[str] = None,
        stream_slice: Mapping[str, Any] = None,
        stream_state: Mapping[str, Any] = None,
    ) -> Iterable[Mapping[str, Any]]:
        """
        Create and retrieve the report.
        Decrypt and parse the report is its fully proceed, then yield the report document records.
        """
        report_payload = {}
        is_processed = False
        is_done = False
        start_time = pendulum.now("utc")
        seconds_waited = 0
        report_id = self._create_report(sync_mode, cursor_field, stream_slice, stream_state)["reportId"]

        # create and retrieve the report
        while not is_processed and seconds_waited < self.max_wait_seconds:
            report_payload = self._retrieve_report(report_id=report_id)
            seconds_waited = (pendulum.now("utc") - start_time).seconds
            is_processed = report_payload.get("processingStatus") not in ["IN_QUEUE", "IN_PROGRESS"]
            is_done = report_payload.get("processingStatus") == "DONE"
            is_cancelled = report_payload.get("processingStatus") == "CANCELLED"
            is_fatal = report_payload.get("processingStatus") == "FATAL"
            time.sleep(self.sleep_seconds)

        if is_done:
            # retrieve and decrypt the report document
            document_id = report_payload["reportDocumentId"]
            request_headers = self.request_headers()
            request = self._create_prepared_request(
                path=self.path(document_id=document_id),
                headers=dict(request_headers, **self.authenticator.get_auth_header()),
                params=self.request_params(),
            )
            response = self._send_request(request)
            yield from self.parse_response(response)
        elif is_fatal:
            raise Exception(f"The report for stream '{self.name}' was aborted due to a fatal error")
        elif is_cancelled:
            logger.warn(f"The report for stream '{self.name}' was cancelled or there is no data to return")
        else:
            raise Exception(f"Unknown response for stream `{self.name}`. Response body {report_payload}")


class MerchantListingsReports(ReportsAmazonSPStream):
    name = "GET_MERCHANT_LISTINGS_ALL_DATA"


class FlatFileOrdersReports(ReportsAmazonSPStream):
    """
    Field definitions: https://sellercentral.amazon.com/gp/help/help.html?itemID=201648780
    """

    name = "GET_FLAT_FILE_ALL_ORDERS_DATA_BY_ORDER_DATE_GENERAL"

class FbaInventoryPlanningReports(ReportsAmazonSPStream):
    """
    Field definitions: https://sellercentral.amazon.com/gp/help/help.html?itemID=200453120
    """

    primary_key = "sku"
    cursor_field = "sku"
    name = "GET_FBA_INVENTORY_PLANNING_DATA"

class LedgerDetailViewDataReports(ReportsAmazonSPStream):
    """
    Field definitions: https://sellercentral.amazon.com/gp/help/help.html?itemID=200453120
    """

    name = "GET_LEDGER_DETAIL_VIEW_DATA"

class SalesAndTrafficReports(ReportsAmazonSPStream):
    """
    Field definitions: https://sellercentral.amazon.com/gp/help/help.html?itemID=200453120
    """

    name = "GET_SALES_AND_TRAFFIC_REPORT"

class FbaInventoryReports(ReportsAmazonSPStream):
    """
    Field definitions: https://sellercentral.amazon.com/gp/help/200740930
    """

    name = "GET_FBA_INVENTORY_AGED_DATA"


class FbaStorageFeesReports(ReportsAmazonSPStream):
    """
    Field definitions: https://sellercentral.amazon.com/help/hub/reference/G202086720
    """

    name = "GET_FBA_STORAGE_FEE_CHARGES_DATA"


class FulfilledShipmentsReports(ReportsAmazonSPStream):
    """
    Field definitions: https://sellercentral.amazon.com/gp/help/help.html?itemID=200453120
    """

    name = "GET_AMAZON_FULFILLED_SHIPMENTS_DATA_GENERAL"


class FlatFileOpenListingsReports(ReportsAmazonSPStream):
    name = "GET_FLAT_FILE_OPEN_LISTINGS_DATA"


class FbaOrdersReports(ReportsAmazonSPStream):
    """
    Field definitions: https://sellercentral.amazon.com/gp/help/help.html?itemID=200989110
    """

    name = "GET_FBA_FULFILLMENT_REMOVAL_ORDER_DETAIL_DATA"


class FbaShipmentsReports(ReportsAmazonSPStream):
    """
    Field definitions: https://sellercentral.amazon.com/gp/help/help.html?itemID=200989100
    """

    name = "GET_FBA_FULFILLMENT_REMOVAL_SHIPMENT_DETAIL_DATA"


class FbaReplacementsReports(ReportsAmazonSPStream):
    """
    Field definitions: https://sellercentral.amazon.com/help/hub/reference/200453300
    """

    name = "GET_FBA_FULFILLMENT_CUSTOMER_SHIPMENT_REPLACEMENT_DATA"


class VendorInventoryHealthReports(ReportsAmazonSPStream):
    name = "GET_VENDOR_INVENTORY_HEALTH_AND_PLANNING_REPORT"


class GetXmlBrowseTreeData(ReportsAmazonSPStream):
    def parse_document(self, document):
        parsed = xmltodict.parse(
            document, dict_constructor=dict, attr_prefix="", cdata_key="text", force_list={"attribute", "id", "refinementField"}
        )
        return parsed.get("Result", {}).get("Node", [])

    name = "GET_XML_BROWSE_TREE_DATA"


class BrandAnalyticsStream(ReportsAmazonSPStream):
    def parse_document(self, document):
        parsed = json_lib.loads(document)
        return parsed.get(self.result_key, [])

    def _report_data(
        self,
        sync_mode: SyncMode,
        cursor_field: List[str] = None,
        stream_slice: Mapping[str, Any] = None,
        stream_state: Mapping[str, Any] = None,
    ) -> Mapping[str, Any]:
        data = super()._report_data(sync_mode, cursor_field, stream_slice, stream_state)
        options = self.report_options()
        if options is not None:
            data.update(self._augmented_data(options))

        return data

    @staticmethod
    def _augmented_data(report_options) -> Mapping[str, Any]:
        if report_options.get("reportPeriod") is None:
            return {}
        else:
            now = pendulum.now("utc")
            if report_options["reportPeriod"] == "DAY":
                now = now.subtract(days=1)
                data_start_time = now.start_of("day")
                data_end_time = now.end_of("day")
            elif report_options["reportPeriod"] == "WEEK":
                now = now.subtract(weeks=1)

                # According to report api docs
                # dataStartTime must be a Sunday and dataEndTime must be the following Saturday
                pendulum.week_starts_at(pendulum.SUNDAY)
                pendulum.week_ends_at(pendulum.SATURDAY)

                data_start_time = now.start_of("week")
                data_end_time = now.end_of("week")

                # Reset week start and end
                pendulum.week_starts_at(pendulum.MONDAY)
                pendulum.week_ends_at(pendulum.SUNDAY)
            elif report_options["reportPeriod"] == "MONTH":
                now = now.subtract(months=1)
                data_start_time = now.start_of("month")
                data_end_time = now.end_of("month")
            else:
                raise Exception([{"message": "This reportPeriod is not implemented."}])

            return {
                "dataStartTime": data_start_time.strftime(DATE_TIME_FORMAT),
                "dataEndTime": data_end_time.strftime(DATE_TIME_FORMAT),
                "reportOptions": report_options,
            }


class BrandAnalyticsMarketBasketReports(BrandAnalyticsStream):
    name = "GET_BRAND_ANALYTICS_MARKET_BASKET_REPORT"
    result_key = "dataByAsin"


class BrandAnalyticsSearchTermsReports(BrandAnalyticsStream):
    """
    Field definitions: https://sellercentral.amazon.co.uk/help/hub/reference/G5NXWNY8HUD3VDCW
    """

    name = "GET_BRAND_ANALYTICS_SEARCH_TERMS_REPORT"
    result_key = "dataByDepartmentAndSearchTerm"


class BrandAnalyticsRepeatPurchaseReports(BrandAnalyticsStream):
    name = "GET_BRAND_ANALYTICS_REPEAT_PURCHASE_REPORT"
    result_key = "dataByAsin"


class BrandAnalyticsAlternatePurchaseReports(BrandAnalyticsStream):
    name = "GET_BRAND_ANALYTICS_ALTERNATE_PURCHASE_REPORT"
    result_key = "dataByAsin"


class BrandAnalyticsItemComparisonReports(BrandAnalyticsStream):
    name = "GET_BRAND_ANALYTICS_ITEM_COMPARISON_REPORT"
    result_key = "dataByAsin"


class IncrementalReportsAmazonSPStream(ReportsAmazonSPStream):
    @property
    @abstractmethod
    def cursor_field(self) -> Union[str, List[str]]:
        pass

    def _report_data(
        self,
        sync_mode: SyncMode,
        cursor_field: List[str] = None,
        stream_slice: Mapping[str, Any] = None,
        stream_state: Mapping[str, Any] = None,
    ) -> Mapping[str, Any]:
        data = super()._report_data(sync_mode, cursor_field, stream_slice, stream_state)
        if stream_slice:
            data_times = {}
            if stream_slice.get("dataStartTime"):
                data_times["dataStartTime"] = stream_slice["dataStartTime"]
            if stream_slice.get("dataEndTime"):
                data_times["dataEndTime"] = stream_slice["dataEndTime"]
            data.update(data_times)

        return data

    def get_updated_state(self, current_stream_state: MutableMapping[str, Any], latest_record: Mapping[str, Any]) -> Mapping[str, Any]:
        """
        Return the latest state by comparing the cursor value in the latest record with the stream's most recent state object
        and returning an updated state object.
        """
        latest_benchmark = latest_record[self.cursor_field]
        if current_stream_state.get(self.cursor_field):
            return {self.cursor_field: max(latest_benchmark, current_stream_state[self.cursor_field])}
        return {self.cursor_field: latest_benchmark}

    def stream_slices(
        self, sync_mode: SyncMode, cursor_field: List[str] = None, stream_state: Mapping[str, Any] = None
    ) -> Iterable[Optional[Mapping[str, Any]]]:

        start_date = pendulum.parse(self._replication_start_date)
        end_date = pendulum.now()
        if self._replication_end_date and sync_mode == SyncMode.full_refresh:
            end_date = pendulum.parse(self._replication_end_date)

        if stream_state:
            state = stream_state.get(self.cursor_field)
            start_date = pendulum.parse(state)

        start_date = min(start_date, end_date)
        slices = []

        while start_date < end_date:
            end_date_slice = start_date.add(days=self.period_in_days)
            slices.append(
                {
                    "dataStartTime": start_date.strftime(DATE_TIME_FORMAT),
                    "dataEndTime": min(end_date_slice.subtract(seconds=1), end_date).strftime(DATE_TIME_FORMAT),
                }
            )
            start_date = end_date_slice

        return slices


class SellerFeedbackReports(IncrementalReportsAmazonSPStream):
    """
    Field definitions: https://sellercentral.amazon.com/help/hub/reference/G202125660
    """

    # The list of MarketplaceIds can be found here https://docs.developer.amazonservices.com/en_UK/dev_guide/DG_Endpoints.html
    MARKETPLACE_DATE_FORMAT_MAP = dict(
        # eu
        A2VIGQ35RCS4UG="D/M/YY",  # AE
        A1PA6795UKMFR9="D.M.YY",  # DE
        A1C3SOZRARQ6R3="D/M/YY",  # PL
        ARBP9OOSHTCHU="D/M/YY",  # EG
        A1RKKUPIHCS9HS="D/M/YY",  # ES
        A13V1IB3VIYZZH="D/M/YY",  # FR
        A21TJRUUN4KGV="D/M/YY",  # IN
        APJ6JRA9NG5V4="D/M/YY",  # IT
        A1805IZSGTT6HS="D/M/YY",  # NL
        A17E79C6D8DWNP="D/M/YY",  # SA
        A2NODRKZP88ZB9="YYYY-MM-DD",  # SE
        A33AVAJ2PDY3EV="D/M/YY",  # TR
        A1F83G8C2ARO7P="D/M/YY",  # UK
        # fe
        A39IBJ37TRP1C6="D/M/YY",  # AU
        A1VC38T7YXB528="YY/M/D",  # JP
        A19VAU5U5O7RUS="D/M/YY",  # SG
        # na
        ATVPDKIKX0DER="M/D/YY",  # US
        A2Q3Y263D00KWC="D/M/YY",  # BR
        A2EUQ1WTGCTBG2="D/M/YY",  # CA
        A1AM78C64UM0Y8="D/M/YY",  # MX
    )

    NORMALIZED_FIELD_NAMES = ["date", "rating", "comments", "response", "order_id", "rater_email"]

    name = "GET_SELLER_FEEDBACK_DATA"
    cursor_field = "date"
    transformer: TypeTransformer = TypeTransformer(TransformConfig.DefaultSchemaNormalization | TransformConfig.CustomSchemaNormalization)

    def __init__(self, *args, **kwargs):
        super().__init__(*args, **kwargs)
        self.transformer.registerCustomTransform(self.get_transform_function())

    def get_transform_function(self):
        def transform_function(original_value: Any, field_schema: Dict[str, Any]) -> Any:
            if original_value and "format" in field_schema and field_schema["format"] == "date":
                date_format = self.MARKETPLACE_DATE_FORMAT_MAP.get(self.marketplace_id)
                if not date_format:
                    raise KeyError(f"Date format not found for Markeplace ID: {self.marketplace_id}")
                transformed_value = pendulum.from_format(original_value, date_format).to_date_string()
                return transformed_value

            return original_value

        return transform_function

    # csv header field names for this report differ per marketplace (are localized to marketplace language)
    # but columns come in the same order
    # so we set fieldnames to our custom ones
    # and raise error if original and custom header field count does not match
    @staticmethod
    def parse_document(document):
        reader = csv.DictReader(StringIO(document), delimiter="\t", fieldnames=SellerFeedbackReports.NORMALIZED_FIELD_NAMES)
        original_fieldnames = next(reader)
        if len(original_fieldnames) != len(SellerFeedbackReports.NORMALIZED_FIELD_NAMES):
            raise ValueError("Original and normalized header field count does not match")

        return reader


class FlatFileOrdersReportsByLastUpdate(IncrementalReportsAmazonSPStream):
    """
    Field definitions: https://sellercentral.amazon.com/gp/help/help.html?itemID=201648780
    """

    name = "GET_FLAT_FILE_ALL_ORDERS_DATA_BY_LAST_UPDATE_GENERAL"
    cursor_field = "last-updated-date"


class Orders(IncrementalAmazonSPStream):
    """
    API docs: https://github.com/amzn/selling-partner-api-docs/blob/main/references/orders-api/ordersV0.md
    API model: https://github.com/amzn/selling-partner-api-models/blob/main/models/orders-api-model/ordersV0.json
    """

    name = "Orders"
    primary_key = "AmazonOrderId"
    cursor_field = "LastUpdateDate"
    replication_start_date_field = "LastUpdatedAfter"
    replication_end_date_field = "LastUpdatedBefore"
    next_page_token_field = "NextToken"
    page_size_field = "MaxResultsPerPage"
    default_backoff_time = 60

    def path(self, **kwargs) -> str:
        return f"orders/{ORDERS_API_VERSION}/orders"

    def request_params(
        self, stream_state: Mapping[str, Any], next_page_token: Mapping[str, Any] = None, **kwargs
    ) -> MutableMapping[str, Any]:
        params = super().request_params(stream_state=stream_state, next_page_token=next_page_token, **kwargs)
        params.update({"MarketplaceIds": self.marketplace_id})
        return params

    def parse_response(self, response: requests.Response, stream_state: Mapping[str, Any], **kwargs) -> Iterable[Mapping]:
        results = response.json().get(self.data_field, {}).get(self.name, [])
        for item in results:
            item["source_name"] = self.source_name
        yield from results

    def backoff_time(self, response: requests.Response) -> Optional[float]:
        rate_limit = response.headers.get("x-amzn-RateLimit-Limit", 0)
        if rate_limit:
            return 1 / float(rate_limit)
        else:
            return self.default_backoff_time


class VendorDirectFulfillmentShipping(AmazonSPStream):
    """
    API docs: https://github.com/amzn/selling-partner-api-docs/blob/main/references/vendor-direct-fulfillment-shipping-api/vendorDirectFulfillmentShippingV1.md
    API model: https://github.com/amzn/selling-partner-api-models/blob/main/models/vendor-direct-fulfillment-shipping-api-model/vendorDirectFulfillmentShippingV1.json

    Returns a list of shipping labels created during the time frame that you specify.
    Both createdAfter and createdBefore parameters required to select the time frame.
    The date range to search must not be more than 7 days.
    """

    name = "VendorDirectFulfillmentShipping"
    primary_key = None
    replication_start_date_field = "createdAfter"
    replication_end_date_field = "createdBefore"
    next_page_token_field = "nextToken"
    page_size_field = "limit"
    time_format = "%Y-%m-%dT%H:%M:%SZ"

    def path(self, **kwargs) -> str:
        return f"vendor/directFulfillment/shipping/{VENDORS_API_VERSION}/shippingLabels"

    def request_params(
        self, stream_state: Mapping[str, Any], next_page_token: Mapping[str, Any] = None, **kwargs
    ) -> MutableMapping[str, Any]:
        params = super().request_params(stream_state=stream_state, next_page_token=next_page_token, **kwargs)
        if not next_page_token:
            end_date = pendulum.now("utc").strftime(self.time_format)
            if self._replication_end_date:
                end_date = self._replication_end_date

            start_date = max(pendulum.parse(self._replication_start_date), pendulum.parse(end_date).subtract(days=7, hours=1)).strftime(
                self.time_format
            )

            params.update({self.replication_start_date_field: start_date, self.replication_end_date_field: end_date})
        return params

    def parse_response(self, response: requests.Response, stream_state: Mapping[str, Any], **kwargs) -> Iterable[Mapping]:
<<<<<<< HEAD
        results = response.json().get(self.data_field, {}).get("shippingLabels", [])
        for item in results:
            item["source_name"] = self.source_name
        yield from results
=======
        yield from response.json().get(self.data_field, {}).get("shippingLabels", [])


class FinanceStream(AmazonSPStream, ABC):
    next_page_token_field = "NextToken"
    page_size_field = "MaxResultsPerPage"
    page_size = 100
    default_backoff_time = 60
    primary_key = None

    @property
    @abstractmethod
    def replication_start_date_field(self) -> str:
        pass

    @property
    @abstractmethod
    def replication_end_date_field(self) -> str:
        pass

    def request_params(
        self, stream_state: Mapping[str, Any], next_page_token: Mapping[str, Any] = None, **kwargs
    ) -> MutableMapping[str, Any]:
        if next_page_token:
            return dict(next_page_token)

        # for finance APIs, end date-time must be no later than two minutes before the request was submitted
        end_date = pendulum.now("utc").subtract(minutes=2, seconds=10).strftime(DATE_TIME_FORMAT)
        if self._replication_end_date:
            end_date = self._replication_end_date

        # start date and end date should not be more than 180 days apart.
        start_date = max(pendulum.parse(self._replication_start_date), pendulum.parse(end_date).subtract(days=180)).strftime(
            DATE_TIME_FORMAT
        )

        # logging to make sure user knows taken start date
        logger.info("start date used: %s", start_date)

        params = {
            self.replication_start_date_field: start_date,
            self.replication_end_date_field: end_date,
            self.page_size_field: self.page_size,
        }
        return params

    def next_page_token(self, response: requests.Response) -> Optional[Mapping[str, Any]]:
        stream_data = response.json()
        next_page_token = stream_data.get("payload").get(self.next_page_token_field)
        if next_page_token:
            return {self.next_page_token_field: next_page_token}

    def backoff_time(self, response: requests.Response) -> Optional[float]:
        rate_limit = response.headers.get("x-amzn-RateLimit-Limit", 0)
        if rate_limit:
            return 1 / float(rate_limit)
        else:
            return self.default_backoff_time


class ListFinancialEventGroups(FinanceStream):
    """
    API docs: https://github.com/amzn/selling-partner-api-docs/blob/main/references/finances-api/financesV0.md#listfinancialeventgroups
    API model: https://github.com/amzn/selling-partner-api-models/blob/main/models/finances-api-model/financesV0.json
    """

    name = "ListFinancialEventGroups"
    replication_start_date_field = "FinancialEventGroupStartedAfter"
    replication_end_date_field = "FinancialEventGroupStartedBefore"

    def path(self, **kwargs) -> str:
        return f"finances/{FINANCES_API_VERSION}/financialEventGroups"

    def parse_response(self, response: requests.Response, stream_state: Mapping[str, Any], **kwargs) -> Iterable[Mapping]:
        yield from response.json().get(self.data_field, {}).get("FinancialEventGroupList", [])


class ListFinancialEvents(FinanceStream):
    """
    API docs: https://github.com/amzn/selling-partner-api-docs/blob/main/references/finances-api/financesV0.md#listfinancialevents
    API model: https://github.com/amzn/selling-partner-api-models/blob/main/models/finances-api-model/financesV0.json
    """

    name = "ListFinancialEvents"
    replication_start_date_field = "PostedAfter"
    replication_end_date_field = "PostedBefore"

    def path(self, **kwargs) -> str:
        return f"finances/{FINANCES_API_VERSION}/financialEvents"

    def parse_response(self, response: requests.Response, stream_state: Mapping[str, Any], **kwargs) -> Iterable[Mapping]:
        yield from [response.json().get(self.data_field, {}).get("FinancialEvents", {})]


class FbaCustomerReturnsReports(ReportsAmazonSPStream):

    name = "GET_FBA_FULFILLMENT_CUSTOMER_RETURNS_DATA"

    def _report_data(
        self,
        sync_mode: SyncMode,
        cursor_field: List[str] = None,
        stream_slice: Mapping[str, Any] = None,
        stream_state: Mapping[str, Any] = None,
    ) -> Mapping[str, Any]:
        replication_start_date = pendulum.parse(self._replication_start_date)

        data = {
            "reportType": self.name,
            "marketplaceIds": [self.marketplace_id],
            "dataStartTime": replication_start_date.strftime(DATE_TIME_FORMAT),
        }
        return data


class FlatFileSettlementV2Reports(ReportsAmazonSPStream):

    name = "GET_V2_SETTLEMENT_REPORT_DATA_FLAT_FILE"

    def _create_report(
        self,
        sync_mode: SyncMode,
        cursor_field: List[str] = None,
        stream_slice: Mapping[str, Any] = None,
        stream_state: Mapping[str, Any] = None,
    ) -> Mapping[str, Any]:

        # For backwards

        return {"reportId": stream_slice.get("report_id")}

    def stream_slices(
        self, *, sync_mode: SyncMode, cursor_field: List[str] = None, stream_state: Mapping[str, Any] = None
    ) -> Iterable[Optional[Mapping[str, Any]]]:
        """
        From https://developer-docs.amazon.com/sp-api/docs/report-type-values
        documentation:
        ```Settlement reports cannot be requested or scheduled.
            They are automatically scheduled by Amazon.
            You can search for these reports using the getReports operation.
        ```
        """

        strict_start_date = pendulum.now("utc").subtract(days=90)

        create_date = max(pendulum.parse(self._replication_start_date), strict_start_date)
        end_date = pendulum.parse(self._replication_end_date or pendulum.now("utc").date().to_date_string())

        if end_date < strict_start_date:
            end_date = pendulum.now("utc")

        params = {
            "reportTypes": self.name,
            "pageSize": 100,
            "createdSince": create_date.strftime(DATE_TIME_FORMAT),
            "createdUntil": end_date.strftime(DATE_TIME_FORMAT),
        }
        unique_records = list()
        complete = False

        while not complete:

            request_headers = self.request_headers()
            get_reports = self._create_prepared_request(
                http_method="GET",
                path=f"{self.path_prefix}/reports",
                headers=dict(request_headers, **self.authenticator.get_auth_header()),
                params=params,
            )
            report_response = self._send_request(get_reports)
            response = report_response.json()
            data = response.get(self.data_field, list())

            records = [e.get("reportId") for e in data if e and e.get("reportId") not in unique_records]
            unique_records += records
            reports = [{"report_id": report_id} for report_id in records]

            yield from reports

            next_value = response.get("nextToken", None)
            params = {"nextToken": next_value}
            if not next_value:
                complete = True
>>>>>>> ac33e193
<|MERGE_RESOLUTION|>--- conflicted
+++ resolved
@@ -783,13 +783,10 @@
         return params
 
     def parse_response(self, response: requests.Response, stream_state: Mapping[str, Any], **kwargs) -> Iterable[Mapping]:
-<<<<<<< HEAD
         results = response.json().get(self.data_field, {}).get("shippingLabels", [])
         for item in results:
             item["source_name"] = self.source_name
         yield from results
-=======
-        yield from response.json().get(self.data_field, {}).get("shippingLabels", [])
 
 
 class FinanceStream(AmazonSPStream, ABC):
@@ -971,5 +968,4 @@
             next_value = response.get("nextToken", None)
             params = {"nextToken": next_value}
             if not next_value:
-                complete = True
->>>>>>> ac33e193
+                complete = True