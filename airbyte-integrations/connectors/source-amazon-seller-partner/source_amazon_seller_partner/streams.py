#
# Copyright (c) 2021 Airbyte, Inc., all rights reserved.
#

import base64
import csv
import json as json_lib
import time
import zlib
from abc import ABC, abstractmethod
from io import StringIO
from typing import Any, Dict, Iterable, List, Mapping, MutableMapping, Optional, Union
from urllib.parse import urljoin

import pendulum
import requests
from airbyte_cdk.entrypoint import logger
from airbyte_cdk.models import SyncMode
from airbyte_cdk.sources.streams import Stream
from airbyte_cdk.sources.streams.http import HttpStream
from airbyte_cdk.sources.streams.http.auth import HttpAuthenticator, NoAuth
from airbyte_cdk.sources.streams.http.exceptions import DefaultBackoffException, RequestBodyException
from airbyte_cdk.sources.streams.http.http import BODY_REQUEST_METHODS
from airbyte_cdk.sources.streams.http.rate_limiting import default_backoff_handler
from airbyte_cdk.sources.utils.transform import TransformConfig, TypeTransformer
from Crypto.Cipher import AES
from source_amazon_seller_partner.auth import AWSSignature

REPORTS_API_VERSION = "2020-09-04"
ORDERS_API_VERSION = "v0"
VENDORS_API_VERSION = "v1"

DATE_TIME_FORMAT = "%Y-%m-%dT%H:%M:%SZ"


class AmazonSPStream(HttpStream, ABC):
    data_field = "payload"

    def __init__(
        self,
        url_base: str,
        aws_signature: AWSSignature,
        replication_start_date: str,
        marketplace_id: str,
        period_in_days: Optional[int],
        report_options: Optional[str],
        max_wait_seconds: Optional[int],
        *args,
        **kwargs,
    ):
        super().__init__(*args, **kwargs)

        self._url_base = url_base.rstrip("/") + "/"
        self._replication_start_date = replication_start_date
        self.marketplace_id = marketplace_id
        self._session.auth = aws_signature

    @property
    def url_base(self) -> str:
        return self._url_base

    def request_headers(self, *args, **kwargs) -> Mapping[str, Any]:
        return {"content-type": "application/json"}

    def next_page_token(self, response: requests.Response) -> Optional[Mapping[str, Any]]:
        return None


class IncrementalAmazonSPStream(AmazonSPStream, ABC):
    page_size = 100

    @property
    @abstractmethod
    def replication_start_date_field(self) -> str:
        pass

    @property
    @abstractmethod
    def next_page_token_field(self) -> str:
        pass

    @property
    @abstractmethod
    def page_size_field(self) -> str:
        pass

    @property
    @abstractmethod
    def cursor_field(self) -> Union[str, List[str]]:
        pass

    def request_params(
        self, stream_state: Mapping[str, Any], next_page_token: Mapping[str, Any] = None, **kwargs
    ) -> MutableMapping[str, Any]:
        if next_page_token:
            return dict(next_page_token)

        params = {self.replication_start_date_field: self._replication_start_date, self.page_size_field: self.page_size}
        if self._replication_start_date and self.cursor_field:
            start_date = max(stream_state.get(self.cursor_field, self._replication_start_date), self._replication_start_date)
            params.update({self.replication_start_date_field: start_date})
        return params

    def next_page_token(self, response: requests.Response) -> Optional[Mapping[str, Any]]:
        stream_data = response.json()
        next_page_token = stream_data.get("payload").get(self.next_page_token_field)
        if next_page_token:
            return {self.next_page_token_field: next_page_token}

    def parse_response(self, response: requests.Response, stream_state: Mapping[str, Any], **kwargs) -> Iterable[Mapping]:
        """
        :return an iterable containing each record in the response
        """
        yield from response.json().get(self.data_field, [])

    def get_updated_state(self, current_stream_state: MutableMapping[str, Any], latest_record: Mapping[str, Any]) -> Mapping[str, Any]:
        """
        Return the latest state by comparing the cursor value in the latest record with the stream's most recent state object
        and returning an updated state object.
        """
        latest_benchmark = latest_record[self.cursor_field]
        if current_stream_state.get(self.cursor_field):
            return {self.cursor_field: max(latest_benchmark, current_stream_state[self.cursor_field])}
        return {self.cursor_field: latest_benchmark}


class ReportsAmazonSPStream(Stream, ABC):
    """
    API docs: https://github.com/amzn/selling-partner-api-docs/blob/main/references/reports-api/reports_2020-09-04.md
    API model: https://github.com/amzn/selling-partner-api-models/blob/main/models/reports-api-model/reports_2020-09-04.json

    Report streams are intended to work as following:
        - create a new report;
        - retrieve the report;
        - retry the retrieval if the report is still not fully processed;
        - retrieve the report document (if report processing status is `DONE`);
        - decrypt the report document (if report processing status is `DONE`);
        - yield the report document (if report processing status is `DONE`)
    """

    primary_key = None
    path_prefix = f"reports/{REPORTS_API_VERSION}"
    sleep_seconds = 30
    data_field = "payload"

    def __init__(
        self,
        url_base: str,
        aws_signature: AWSSignature,
        replication_start_date: str,
        marketplace_id: str,
        period_in_days: Optional[int],
        report_options: Optional[str],
        max_wait_seconds: Optional[int],
        authenticator: HttpAuthenticator = NoAuth(),
    ):
        self._authenticator = authenticator
        self._session = requests.Session()
        self._url_base = url_base.rstrip("/") + "/"
        self._session.auth = aws_signature
        self._replication_start_date = replication_start_date
        self.marketplace_id = marketplace_id
        self.period_in_days = period_in_days
        self._report_options = report_options
        self.max_wait_seconds = max_wait_seconds

    @property
    def url_base(self) -> str:
        return self._url_base

    @property
    def authenticator(self) -> HttpAuthenticator:
        return self._authenticator

    def request_params(self) -> MutableMapping[str, Any]:
        return {"MarketplaceIds": self.marketplace_id}

    def request_headers(self) -> Mapping[str, Any]:
        return {"content-type": "application/json"}

    def path(self, document_id: str) -> str:
        return f"{self.path_prefix}/documents/{document_id}"

    def should_retry(self, response: requests.Response) -> bool:
        return response.status_code == 429 or 500 <= response.status_code < 600

    @default_backoff_handler(max_tries=5, factor=5)
    def _send_request(self, request: requests.PreparedRequest) -> requests.Response:
        response: requests.Response = self._session.send(request)
        if self.should_retry(response):
            raise DefaultBackoffException(request=request, response=response)
        else:
            response.raise_for_status()
        return response

    def _create_prepared_request(
        self, path: str, http_method: str = "GET", headers: Mapping = None, params: Mapping = None, json: Any = None, data: Any = None
    ) -> requests.PreparedRequest:
        """
        Override to make http_method configurable per method call
        """
        args = {"method": http_method, "url": urljoin(self.url_base, path), "headers": headers, "params": params}
        if http_method.upper() in BODY_REQUEST_METHODS:
            if json and data:
                raise RequestBodyException(
                    "At the same time only one of the 'request_body_data' and 'request_body_json' functions can return data"
                )
            elif json:
                args["json"] = json
            elif data:
                args["data"] = data

        return self._session.prepare_request(requests.Request(**args))

    def _report_data(
        self,
        sync_mode: SyncMode,
        cursor_field: List[str] = None,
        stream_slice: Mapping[str, Any] = None,
        stream_state: Mapping[str, Any] = None,
    ) -> Mapping[str, Any]:
        replication_start_date = max(pendulum.parse(self._replication_start_date), pendulum.now("utc").subtract(days=90))

        return {
            "reportType": self.name,
            "marketplaceIds": [self.marketplace_id],
            "createdSince": replication_start_date.strftime(DATE_TIME_FORMAT),
        }

    def _create_report(
        self,
        sync_mode: SyncMode,
        cursor_field: List[str] = None,
        stream_slice: Mapping[str, Any] = None,
        stream_state: Mapping[str, Any] = None,
    ) -> Mapping[str, Any]:
        request_headers = self.request_headers()
        report_data = self._report_data(sync_mode, cursor_field, stream_slice, stream_state)
        create_report_request = self._create_prepared_request(
            http_method="POST",
            path=f"{self.path_prefix}/reports",
            headers=dict(request_headers, **self.authenticator.get_auth_header()),
            data=json_lib.dumps(report_data),
        )
        report_response = self._send_request(create_report_request)
        return report_response.json()[self.data_field]

    def _retrieve_report(self, report_id: str) -> Mapping[str, Any]:
        request_headers = self.request_headers()
        retrieve_report_request = self._create_prepared_request(
            path=f"{self.path_prefix}/reports/{report_id}",
            headers=dict(request_headers, **self.authenticator.get_auth_header()),
        )
        retrieve_report_response = self._send_request(retrieve_report_request)
        report_payload = retrieve_report_response.json().get(self.data_field, {})
        return report_payload

    @staticmethod
    def decrypt_aes(content, key, iv):
        key = base64.b64decode(key)
        iv = base64.b64decode(iv)
        decrypter = AES.new(key, AES.MODE_CBC, iv)
        decrypted = decrypter.decrypt(content)
        padding_bytes = decrypted[-1]
        return decrypted[:-padding_bytes]

    def decrypt_report_document(self, url, initialization_vector, key, encryption_standard, payload):
        """
        Decrypts and unpacks a report document, currently AES encryption is implemented
        """
        if encryption_standard == "AES":
            decrypted = self.decrypt_aes(requests.get(url).content, key, initialization_vector)
            if "compressionAlgorithm" in payload:
                return zlib.decompress(bytearray(decrypted), 15 + 32).decode("iso-8859-1")
            return decrypted.decode("iso-8859-1")
        raise Exception([{"message": "Only AES decryption is implemented."}])

    def parse_response(self, response: requests.Response) -> Iterable[Mapping]:
        payload = response.json().get(self.data_field, {})
        document = self.decrypt_report_document(
            payload.get("url"),
            payload.get("encryptionDetails", {}).get("initializationVector"),
            payload.get("encryptionDetails", {}).get("key"),
            payload.get("encryptionDetails", {}).get("standard"),
            payload,
        )

        document_records = self.parse_document(document)
        yield from document_records

    @staticmethod
    def parse_document(document):
        return csv.DictReader(StringIO(document), delimiter="\t")

    def report_options(self) -> Mapping[str, Any]:
        return json_lib.loads(self._report_options).get(self.name)

    def read_records(
        self,
        sync_mode: SyncMode,
        cursor_field: List[str] = None,
        stream_slice: Mapping[str, Any] = None,
        stream_state: Mapping[str, Any] = None,
    ) -> Iterable[Mapping[str, Any]]:
        """
        Create and retrieve the report.
        Decrypt and parse the report is its fully proceed, then yield the report document records.
        """
        report_payload = {}
        is_processed = False
        is_done = False
        start_time = pendulum.now("utc")
        seconds_waited = 0
        report_id = self._create_report(sync_mode, cursor_field, stream_slice, stream_state)["reportId"]

        # create and retrieve the report
        while not is_processed and seconds_waited < self.max_wait_seconds:
            report_payload = self._retrieve_report(report_id=report_id)
            seconds_waited = (pendulum.now("utc") - start_time).seconds
            is_processed = report_payload.get("processingStatus") not in ["IN_QUEUE", "IN_PROGRESS"]
            is_done = report_payload.get("processingStatus") == "DONE"
            time.sleep(self.sleep_seconds)

        if is_done:
            # retrieve and decrypt the report document
            document_id = report_payload["reportDocumentId"]
            request_headers = self.request_headers()
            request = self._create_prepared_request(
                path=self.path(document_id=document_id),
                headers=dict(request_headers, **self.authenticator.get_auth_header()),
                params=self.request_params(),
            )
            response = self._send_request(request)
            yield from self.parse_response(response)
        else:
            logger.warn(f"There are no report document related in stream `{self.name}`. Report body {report_payload}")


class MerchantListingsReports(ReportsAmazonSPStream):
    name = "GET_MERCHANT_LISTINGS_ALL_DATA"


class FlatFileOrdersReports(ReportsAmazonSPStream):
    """
    Field definitions: https://sellercentral.amazon.com/gp/help/help.html?itemID=201648780
    """

    name = "GET_FLAT_FILE_ALL_ORDERS_DATA_BY_ORDER_DATE_GENERAL"


class FbaInventoryReports(ReportsAmazonSPStream):
    """
    Field definitions: https://sellercentral.amazon.com/gp/help/200740930
    """

    name = "GET_FBA_INVENTORY_AGED_DATA"


class FulfilledShipmentsReports(ReportsAmazonSPStream):
    """
    Field definitions: https://sellercentral.amazon.com/gp/help/help.html?itemID=200453120
    """

    name = "GET_AMAZON_FULFILLED_SHIPMENTS_DATA_GENERAL"


class FlatFileOpenListingsReports(ReportsAmazonSPStream):
    name = "GET_FLAT_FILE_OPEN_LISTINGS_DATA"


class FbaOrdersReports(ReportsAmazonSPStream):
    """
    Field definitions: https://sellercentral.amazon.com/gp/help/help.html?itemID=200989110
    """

    name = "GET_FBA_FULFILLMENT_REMOVAL_ORDER_DETAIL_DATA"


class FbaShipmentsReports(ReportsAmazonSPStream):
    """
    Field definitions: https://sellercentral.amazon.com/gp/help/help.html?itemID=200989100
    """

    name = "GET_FBA_FULFILLMENT_REMOVAL_SHIPMENT_DETAIL_DATA"


class VendorInventoryHealthReports(ReportsAmazonSPStream):
    name = "GET_VENDOR_INVENTORY_HEALTH_AND_PLANNING_REPORT"


class BrandAnalyticsSearchTermsReports(ReportsAmazonSPStream):
    """
    Field definitions: https://sellercentral.amazon.co.uk/help/hub/reference/G5NXWNY8HUD3VDCW
    """

    name = "GET_BRAND_ANALYTICS_SEARCH_TERMS_REPORT"

    @staticmethod
    def parse_document(document):
        parsed = json_lib.loads(document)
        return parsed.get("dataByDepartmentAndSearchTerm", {})

    def _report_data(
        self,
        sync_mode: SyncMode,
        cursor_field: List[str] = None,
        stream_slice: Mapping[str, Any] = None,
        stream_state: Mapping[str, Any] = None,
    ) -> Mapping[str, Any]:
        data = super()._report_data(sync_mode, cursor_field, stream_slice, stream_state)
        options = self.report_options()
        if options is not None:
            data.update(self._augmented_data(options))

        return data

    @staticmethod
    def _augmented_data(report_options) -> Mapping[str, Any]:
        if report_options.get("reportPeriod") is None:
            return {}
        else:
            now = pendulum.now("utc")
            if report_options["reportPeriod"] == "DAY":
                now = now.subtract(days=1)
                data_start_time = now.start_of("day")
                data_end_time = now.end_of("day")
            elif report_options["reportPeriod"] == "WEEK":
                now = now.subtract(weeks=1)

                # According to report api docs
                # dataStartTime must be a Sunday and dataEndTime must be the following Saturday
                pendulum.week_starts_at(pendulum.SUNDAY)
                pendulum.week_ends_at(pendulum.SATURDAY)

                data_start_time = now.start_of("week")
                data_end_time = now.end_of("week")

                # Reset week start and end
                pendulum.week_starts_at(pendulum.MONDAY)
                pendulum.week_ends_at(pendulum.SUNDAY)
            elif report_options["reportPeriod"] == "MONTH":
                now = now.subtract(months=1)
                data_start_time = now.start_of("month")
                data_end_time = now.end_of("month")
            else:
                raise Exception([{"message": "This reportPeriod is not implemented."}])

            return {
                "dataStartTime": data_start_time.strftime(DATE_TIME_FORMAT),
                "dataEndTime": data_end_time.strftime(DATE_TIME_FORMAT),
                "reportOptions": report_options,
            }


class IncrementalReportsAmazonSPStream(ReportsAmazonSPStream):
    @property
    @abstractmethod
    def cursor_field(self) -> Union[str, List[str]]:
        pass

    def _report_data(
        self,
        sync_mode: SyncMode,
        cursor_field: List[str] = None,
        stream_slice: Mapping[str, Any] = None,
        stream_state: Mapping[str, Any] = None,
    ) -> Mapping[str, Any]:
        data = super()._report_data(sync_mode, cursor_field, stream_slice, stream_state)
        if stream_slice:
            data_times = {}
            if stream_slice.get("dataStartTime"):
                data_times["dataStartTime"] = stream_slice["dataStartTime"]
            if stream_slice.get("dataEndTime"):
                data_times["dataEndTime"] = stream_slice["dataEndTime"]
            data.update(data_times)

        return data

    def get_updated_state(self, current_stream_state: MutableMapping[str, Any], latest_record: Mapping[str, Any]) -> Mapping[str, Any]:
        """
        Return the latest state by comparing the cursor value in the latest record with the stream's most recent state object
        and returning an updated state object.
        """
        latest_benchmark = latest_record[self.cursor_field]
        if current_stream_state.get(self.cursor_field):
            return {self.cursor_field: max(latest_benchmark, current_stream_state[self.cursor_field])}
        return {self.cursor_field: latest_benchmark}

    def stream_slices(
        self, sync_mode: SyncMode, cursor_field: List[str] = None, stream_state: Mapping[str, Any] = None
    ) -> Iterable[Optional[Mapping[str, Any]]]:

        start_date = pendulum.parse(self._replication_start_date)
        end_date = pendulum.now()

        if stream_state:
            state = stream_state.get(self.cursor_field)
            start_date = pendulum.parse(state)

        start_date = min(start_date, end_date)
        slices = []

        while start_date < end_date:
            end_date_slice = start_date.add(days=self.period_in_days)
            slices.append(
                {
                    "dataStartTime": start_date.strftime(DATE_TIME_FORMAT),
                    "dataEndTime": min(end_date_slice.subtract(seconds=1), end_date).strftime(DATE_TIME_FORMAT),
                }
            )
            start_date = end_date_slice

        return slices


class SellerFeedbackReports(IncrementalReportsAmazonSPStream):
    """
    Field definitions: https://sellercentral.amazon.com/help/hub/reference/G202125660
    """

    # The list of MarketplaceIds can be found here https://docs.developer.amazonservices.com/en_UK/dev_guide/DG_Endpoints.html
    MARKETPLACE_DATE_FORMAT_MAP = dict(
        # eu
        A2VIGQ35RCS4UG="D/M/YY",  # AE
        A1PA6795UKMFR9="D/M/YY",  # DE
        A1C3SOZRARQ6R3="D/M/YY",  # PL
        ARBP9OOSHTCHU="D/M/YY",  # EG
        A1RKKUPIHCS9HS="D/M/YY",  # ES
        A13V1IB3VIYZZH="D/M/YY",  # FR
        A21TJRUUN4KGV="D/M/YY",  # IN
        APJ6JRA9NG5V4="D/M/YY",  # IT
        A1805IZSGTT6HS="D/M/YY",  # NL
        A17E79C6D8DWNP="D/M/YY",  # SA
        A2NODRKZP88ZB9="D/M/YY",  # SE
        A33AVAJ2PDY3EV="D/M/YY",  # TR
        A1F83G8C2ARO7P="D/M/YY",  # UK
        # fe
        A39IBJ37TRP1C6="D/M/YY",  # AU
        A1VC38T7YXB528="YY/M/D",  # JP
        A19VAU5U5O7RUS="D/M/YY",  # SG
        # na
        ATVPDKIKX0DER="M/D/YY",  # US
        A2Q3Y263D00KWC="D/M/YY",  # BR
        A2EUQ1WTGCTBG2="M/D/YY",  # CA
        A1AM78C64UM0Y8="D/M/YY",  # MX
    )

    name = "GET_SELLER_FEEDBACK_DATA"
    cursor_field = "Date"
    transformer: TypeTransformer = TypeTransformer(TransformConfig.DefaultSchemaNormalization | TransformConfig.CustomSchemaNormalization)

    def __init__(self, *args, **kwargs):
        super().__init__(*args, **kwargs)
        self.transformer.registerCustomTransform(self.get_transform_function())

    def get_transform_function(self):
        def transform_function(original_value: Any, field_schema: Dict[str, Any]) -> Any:
            if original_value and "format" in field_schema and field_schema["format"] == "date":
                date_format = self.MARKETPLACE_DATE_FORMAT_MAP.get(self.marketplace_id)
                if not date_format:
                    raise KeyError(f"Date format not found for Markeplace ID: {self.marketplace_id}")
                transformed_value = pendulum.from_format(original_value, date_format).to_date_string()
                return transformed_value

            return original_value

        return transform_function


class Orders(IncrementalAmazonSPStream):
    """
    API docs: https://github.com/amzn/selling-partner-api-docs/blob/main/references/orders-api/ordersV0.md
    API model: https://github.com/amzn/selling-partner-api-models/blob/main/models/orders-api-model/ordersV0.json
    """

    name = "Orders"
    primary_key = "AmazonOrderId"
    cursor_field = "LastUpdateDate"
    replication_start_date_field = "LastUpdatedAfter"
    next_page_token_field = "NextToken"
    page_size_field = "MaxResultsPerPage"

    def path(self, **kwargs) -> str:
        return f"orders/{ORDERS_API_VERSION}/orders"

    def request_params(
        self, stream_state: Mapping[str, Any], next_page_token: Mapping[str, Any] = None, **kwargs
    ) -> MutableMapping[str, Any]:
        params = super().request_params(stream_state=stream_state, next_page_token=next_page_token, **kwargs)
<<<<<<< HEAD
        #if not next_page_token:
        params.update({"MarketplaceIds": ",".join(self.marketplace_ids)})
=======
        if not next_page_token:
            params.update({"MarketplaceIds": self.marketplace_id})
>>>>>>> f9eac08f
        return params

    def parse_response(self, response: requests.Response, stream_state: Mapping[str, Any], **kwargs) -> Iterable[Mapping]:
        yield from response.json().get(self.data_field, {}).get(self.name, [])


class VendorDirectFulfillmentShipping(AmazonSPStream):
    """
    API docs: https://github.com/amzn/selling-partner-api-docs/blob/main/references/vendor-direct-fulfillment-shipping-api/vendorDirectFulfillmentShippingV1.md
    API model: https://github.com/amzn/selling-partner-api-models/blob/main/models/vendor-direct-fulfillment-shipping-api-model/vendorDirectFulfillmentShippingV1.json

    Returns a list of shipping labels created during the time frame that you specify.
    Both createdAfter and createdBefore parameters required to select the time frame.
    The date range to search must not be more than 7 days.
    """

    name = "VendorDirectFulfillmentShipping"
    primary_key = [["labelData", "packageIdentifier"]]
    replication_start_date_field = "createdAfter"
    next_page_token_field = "nextToken"
    page_size_field = "limit"
    time_format = "%Y-%m-%dT%H:%M:%SZ"

    def __init__(self, *args, **kwargs):
        super().__init__(*args, **kwargs)
        self.replication_start_date_field = max(
            pendulum.parse(self._replication_start_date), pendulum.now("utc").subtract(days=7, hours=1)
        ).strftime(self.time_format)

    def path(self, **kwargs) -> str:
        return f"vendor/directFulfillment/shipping/{VENDORS_API_VERSION}/shippingLabels"

    def request_params(
        self, stream_state: Mapping[str, Any], next_page_token: Mapping[str, Any] = None, **kwargs
    ) -> MutableMapping[str, Any]:
        params = super().request_params(stream_state=stream_state, next_page_token=next_page_token, **kwargs)
        if not next_page_token:
            params.update({"createdBefore": pendulum.now("utc").strftime(self.time_format)})
        return params

    def parse_response(self, response: requests.Response, stream_state: Mapping[str, Any], **kwargs) -> Iterable[Mapping]:
        yield from response.json().get(self.data_field, {}).get("shippingLabels", [])<|MERGE_RESOLUTION|>--- conflicted
+++ resolved
@@ -587,13 +587,7 @@
         self, stream_state: Mapping[str, Any], next_page_token: Mapping[str, Any] = None, **kwargs
     ) -> MutableMapping[str, Any]:
         params = super().request_params(stream_state=stream_state, next_page_token=next_page_token, **kwargs)
-<<<<<<< HEAD
-        #if not next_page_token:
         params.update({"MarketplaceIds": ",".join(self.marketplace_ids)})
-=======
-        if not next_page_token:
-            params.update({"MarketplaceIds": self.marketplace_id})
->>>>>>> f9eac08f
         return params
 
     def parse_response(self, response: requests.Response, stream_state: Mapping[str, Any], **kwargs) -> Iterable[Mapping]:
