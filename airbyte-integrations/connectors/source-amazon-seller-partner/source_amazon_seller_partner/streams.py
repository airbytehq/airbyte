--- conflicted
+++ resolved
@@ -241,15 +241,7 @@
         stream_slice: Mapping[str, Any] = None,
         stream_state: Mapping[str, Any] = None,
     ) -> Mapping[str, Any]:
-<<<<<<< HEAD
         return {
-=======
-        replication_start_date = max(
-            pendulum.parse(self._replication_start_date), pendulum.now("utc").subtract(days=self.replication_start_date_limit_in_days)
-        )
-
-        params = {
->>>>>>> f7fc223b
             "reportType": self.name,
             "marketplaceIds": [self.marketplace_id],
             **stream_slice
@@ -733,38 +725,6 @@
             return {self.cursor_field: max(latest_benchmark, current_stream_state[self.cursor_field])}
         return {self.cursor_field: latest_benchmark}
 
-<<<<<<< HEAD
-=======
-    def stream_slices(
-        self, sync_mode: SyncMode, cursor_field: List[str] = None, stream_state: Mapping[str, Any] = None
-    ) -> Iterable[Optional[Mapping[str, Any]]]:
-
-        start_date = pendulum.parse(self._replication_start_date)
-        end_date = pendulum.now()
-
-        if self._replication_end_date and sync_mode == SyncMode.full_refresh:
-            end_date = pendulum.parse(self._replication_end_date)
-
-        if stream_state:
-            state = stream_state.get(self.cursor_field)
-            start_date = pendulum.parse(state)
-
-        start_date = min(start_date, end_date)
-        slices = []
-
-        while start_date < end_date:
-            end_date_slice = start_date.add(days=self.period_in_days)
-            slices.append(
-                {
-                    "dataStartTime": start_date.strftime(DATE_TIME_FORMAT),
-                    "dataEndTime": min(end_date_slice.subtract(seconds=1), end_date).strftime(DATE_TIME_FORMAT),
-                }
-            )
-            start_date = end_date_slice
-
-        return slices
-
->>>>>>> f7fc223b
 
 class SellerFeedbackReports(IncrementalReportsAmazonSPStream):
     """
