--- conflicted
+++ resolved
@@ -119,19 +119,15 @@
 
         return [
             FbaInventoryReports(**stream_kwargs),
-<<<<<<< HEAD
             FbaOrdersReports(**stream_kwargs),
             FbaShipmentsReports(**stream_kwargs),
             FlatFileOpenListingsReports(**stream_kwargs),
             FlatFileOrdersReports(**stream_kwargs),
             FulfilledShipmentsReports(**stream_kwargs),
             MerchantListingsReports(**stream_kwargs),
-            Orders(marketplace_ids=[self.marketplace_id], **stream_kwargs),
             VendorDirectFulfillmentShipping(**stream_kwargs),
             VendorInventoryHealthReports(**stream_kwargs),
-=======
             Orders(**stream_kwargs),
->>>>>>> 2961a08c
         ]
 
     def spec(self, *args, **kwargs) -> ConnectorSpecification:
