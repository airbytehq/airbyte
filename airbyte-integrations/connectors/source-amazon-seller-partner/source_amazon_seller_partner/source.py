#
# Copyright (c) 2023 Airbyte, Inc., all rights reserved.
#

from typing import Any, List, Mapping, Tuple

import boto3
from airbyte_cdk.logger import AirbyteLogger
from airbyte_cdk.models import SyncMode
from airbyte_cdk.sources import AbstractSource
from airbyte_cdk.sources.streams import Stream
from source_amazon_seller_partner.auth import AWSAuthenticator, AWSSignature
from source_amazon_seller_partner.constants import get_marketplaces
from source_amazon_seller_partner.streams import (
    BrandAnalyticsAlternatePurchaseReports,
    BrandAnalyticsItemComparisonReports,
    BrandAnalyticsMarketBasketReports,
    BrandAnalyticsRepeatPurchaseReports,
    BrandAnalyticsSearchTermsReports,
    FbaAfnInventoryByCountryReports,
    FbaAfnInventoryReports,
    FbaCustomerReturnsReports,
    FbaEstimatedFbaFeesTxtReport,
    FbaFulfillmentCurrentInventoryReport,
    FbaFulfillmentCustomerShipmentPromotionReport,
    FbaFulfillmentInventoryAdjustReport,
    FbaFulfillmentInventoryReceiptsReport,
    FbaFulfillmentInventorySummaryReport,
    FbaFulfillmentMonthlyInventoryReport,
    FbaInventoryPlaningReport,
    FbaMyiUnsuppressedInventoryReport,
    FbaOrdersReports,
    FbaReimbursementsReports,
    FbaReplacementsReports,
    FbaShipmentsReports,
    FbaSnsForecastReport,
    FbaSnsPerformanceReport,
    FbaStorageFeesReports,
    FlatFileActionableOrderDataShipping,
    FlatFileArchivedOrdersDataByOrderDate,
    FlatFileOpenListingsReports,
    FlatFileOrdersReports,
    FlatFileOrdersReportsByLastUpdate,
    FlatFileReturnsDataByReturnDate,
    FlatFileSettlementV2Reports,
    FulfilledShipmentsReports,
    GetXmlBrowseTreeData,
    LedgerDetailedViewReports,
    LedgerSummaryViewReport,
    ListFinancialEventGroups,
    ListFinancialEvents,
    MerchantCancelledListingsReport,
    MerchantListingsFypReport,
    MerchantListingsInactiveData,
    MerchantListingsReport,
    MerchantListingsReportBackCompat,
    MerchantListingsReports,
    OrderItems,
    OrderReportDataShipping,
    Orders,
    RestockInventoryReports,
    SellerAnalyticsSalesAndTrafficReports,
    SellerFeedbackReports,
    StrandedInventoryUiReport,
    VendorDirectFulfillmentShipping,
    VendorInventoryReports,
    VendorSalesReports,
    XmlAllOrdersDataByOrderDataGeneral,
)


class SourceAmazonSellerPartner(AbstractSource):
    def _get_stream_kwargs(self, config: Mapping[str, Any]) -> Mapping[str, Any]:
        endpoint, marketplace_id, region = get_marketplaces(config.get("aws_environment"))[config.get("region")]

        sts_credentials = self.get_sts_credentials(config)
        role_creds = sts_credentials["Credentials"]
        aws_signature = AWSSignature(
            service="execute-api",
            aws_access_key_id=role_creds.get("AccessKeyId"),
            aws_secret_access_key=role_creds.get("SecretAccessKey"),
            aws_session_token=role_creds.get("SessionToken"),
            region=region,
        )
        auth = AWSAuthenticator(
            token_refresh_endpoint="https://api.amazon.com/auth/o2/token",
            client_id=config.get("lwa_app_id"),
            client_secret=config.get("lwa_client_secret"),
            refresh_token=config.get("refresh_token"),
            host=endpoint.replace("https://", ""),
            refresh_access_token_headers={"Content-Type": "application/x-www-form-urlencoded"},
        )
        stream_kwargs = {
            "url_base": endpoint,
            "authenticator": auth,
            "aws_signature": aws_signature,
            "replication_start_date": config.get("replication_start_date"),
            "marketplace_id": marketplace_id,
            "period_in_days": config.get("period_in_days", 90),
            "report_options": config.get("report_options"),
            "max_wait_seconds": config.get("max_wait_seconds", 500),
            "replication_end_date": config.get("replication_end_date"),
            "advanced_stream_options": config.get("advanced_stream_options"),
        }
        return stream_kwargs

    @staticmethod
    def get_sts_credentials(config: Mapping[str, Any]) -> dict:
        """
        We can only use a IAM User arn entity or a IAM Role entity.
        If we use an IAM user arn entity in the connector configuration we need to get the credentials directly from the boto3 sts client
        If we use an IAM role arn entity we need to invoke the assume_role from the boto3 sts client to get the credentials related to that role

        :param config:
        """
        boto3_client = boto3.client(
            "sts", aws_access_key_id=config.get("aws_access_key"), aws_secret_access_key=config.get("aws_secret_key")
        )
        *_, arn_resource = config.get("role_arn").split(":")
        if arn_resource.startswith("user"):
            sts_credentials = boto3_client.get_session_token()
        elif arn_resource.startswith("role"):
            sts_credentials = boto3_client.assume_role(RoleArn=config.get("role_arn"), RoleSessionName="guid")
        else:
            raise ValueError("Invalid ARN, your ARN is not for a user or a role")
        return sts_credentials

    def check_connection(self, logger: AirbyteLogger, config: Mapping[str, Any]) -> Tuple[bool, Any]:
        """
        Check connection to Amazon SP API by requesting the Orders endpoint
        This endpoint is not available for vendor-only Seller accounts,
        the Orders endpoint will then return a 403 error
        Therefore made an exception for 403 errors (when vendor-only accounts).
        When no access, a 401 error is given.
        Validate if response has the expected error code and body.
        Show error message in case of request exception or unexpected response.
        """
        try:
            stream_kwargs = self._get_stream_kwargs(config)
<<<<<<< HEAD
            stream_to_check = Orders(**stream_kwargs)
            next(stream_to_check.read_records(sync_mode=SyncMode.full_refresh))
=======
            orders_stream = Orders(**stream_kwargs)
            next(orders_stream.read_records(sync_mode=SyncMode.full_refresh))
>>>>>>> 72f2a5f2

            return True, None
        except Exception as e:
            # Validate Orders stream without data
            if isinstance(e, StopIteration):
                return True, None

            # Additional check, since Vendor-only accounts within Amazon Seller API
            # will not pass the test without this exception
            if "403 Client Error" in str(e):
                stream_to_check = VendorSalesReports(**stream_kwargs)
                next(stream_to_check.read_records(sync_mode=SyncMode.full_refresh))
                return True, None

            return False, e

    def streams(self, config: Mapping[str, Any]) -> List[Stream]:
        """
        :param config: A Mapping of the user input configuration as defined in the connector spec.
        """
        stream_kwargs = self._get_stream_kwargs(config)
        return [
            FbaCustomerReturnsReports(**stream_kwargs),
            FbaAfnInventoryReports(**stream_kwargs),
            FbaAfnInventoryByCountryReports(**stream_kwargs),
            FbaOrdersReports(**stream_kwargs),
            FbaShipmentsReports(**stream_kwargs),
            FbaReplacementsReports(**stream_kwargs),
            FbaStorageFeesReports(**stream_kwargs),
            RestockInventoryReports(**stream_kwargs),
            FlatFileActionableOrderDataShipping(**stream_kwargs),
            FlatFileOpenListingsReports(**stream_kwargs),
            FlatFileOrdersReports(**stream_kwargs),
            FlatFileOrdersReportsByLastUpdate(**stream_kwargs),
            FlatFileSettlementV2Reports(**stream_kwargs),
            FulfilledShipmentsReports(**stream_kwargs),
            MerchantListingsReports(**stream_kwargs),
            VendorDirectFulfillmentShipping(**stream_kwargs),
            VendorInventoryReports(**stream_kwargs),
            VendorSalesReports(**stream_kwargs),
            Orders(**stream_kwargs),
            OrderItems(**stream_kwargs),
            OrderReportDataShipping(**stream_kwargs),
            SellerAnalyticsSalesAndTrafficReports(**stream_kwargs),
            SellerFeedbackReports(**stream_kwargs),
            BrandAnalyticsMarketBasketReports(**stream_kwargs),
            BrandAnalyticsSearchTermsReports(**stream_kwargs),
            BrandAnalyticsRepeatPurchaseReports(**stream_kwargs),
            BrandAnalyticsAlternatePurchaseReports(**stream_kwargs),
            BrandAnalyticsItemComparisonReports(**stream_kwargs),
            GetXmlBrowseTreeData(**stream_kwargs),
            ListFinancialEventGroups(**stream_kwargs),
            ListFinancialEvents(**stream_kwargs),
            LedgerDetailedViewReports(**stream_kwargs),
            FbaEstimatedFbaFeesTxtReport(**stream_kwargs),
            FbaFulfillmentCurrentInventoryReport(**stream_kwargs),
            FbaFulfillmentCustomerShipmentPromotionReport(**stream_kwargs),
            FbaFulfillmentInventoryAdjustReport(**stream_kwargs),
            FbaFulfillmentInventoryReceiptsReport(**stream_kwargs),
            FbaFulfillmentInventorySummaryReport(**stream_kwargs),
            FbaMyiUnsuppressedInventoryReport(**stream_kwargs),
            MerchantCancelledListingsReport(**stream_kwargs),
            MerchantListingsReport(**stream_kwargs),
            MerchantListingsReportBackCompat(**stream_kwargs),
            MerchantListingsInactiveData(**stream_kwargs),
            StrandedInventoryUiReport(**stream_kwargs),
            XmlAllOrdersDataByOrderDataGeneral(**stream_kwargs),
            FbaFulfillmentMonthlyInventoryReport(**stream_kwargs),
            MerchantListingsFypReport(**stream_kwargs),
            FbaSnsForecastReport(**stream_kwargs),
            FbaSnsPerformanceReport(**stream_kwargs),
            FlatFileArchivedOrdersDataByOrderDate(**stream_kwargs),
            FlatFileReturnsDataByReturnDate(**stream_kwargs),
            FbaInventoryPlaningReport(**stream_kwargs),
            LedgerSummaryViewReport(**stream_kwargs),
            FbaReimbursementsReports(**stream_kwargs),
        ]<|MERGE_RESOLUTION|>--- conflicted
+++ resolved
@@ -137,13 +137,8 @@
         """
         try:
             stream_kwargs = self._get_stream_kwargs(config)
-<<<<<<< HEAD
-            stream_to_check = Orders(**stream_kwargs)
-            next(stream_to_check.read_records(sync_mode=SyncMode.full_refresh))
-=======
             orders_stream = Orders(**stream_kwargs)
             next(orders_stream.read_records(sync_mode=SyncMode.full_refresh))
->>>>>>> 72f2a5f2
 
             return True, None
         except Exception as e:
