#
# Copyright (c) 2022 Airbyte, Inc., all rights reserved.
#

from typing import Any, List, Mapping, Tuple

import boto3
from airbyte_cdk.logger import AirbyteLogger
from airbyte_cdk.models import ConnectorSpecification, SyncMode
from airbyte_cdk.sources import AbstractSource
from airbyte_cdk.sources.streams import Stream
from source_amazon_seller_partner.auth import AWSAuthenticator, AWSSignature
from source_amazon_seller_partner.constants import get_marketplaces
from source_amazon_seller_partner.spec import AmazonSellerPartnerConfig, advanced_auth
from source_amazon_seller_partner.streams import (
    BrandAnalyticsAlternatePurchaseReports,
    BrandAnalyticsItemComparisonReports,
    BrandAnalyticsMarketBasketReports,
    BrandAnalyticsRepeatPurchaseReports,
    BrandAnalyticsSearchTermsReports,
    FbaCustomerReturnsReports,
    FbaInventoryReports,
    FbaOrdersReports,
    FbaReplacementsReports,
    FbaShipmentsReports,
<<<<<<< HEAD
    FbaInventoryPlanningReports,
    LedgerDetailViewDataReports,
    SalesAndTrafficReports,
=======
    FbaStorageFeesReports,
>>>>>>> ac33e193
    FlatFileOpenListingsReports,
    FlatFileOrdersReports,
    FlatFileOrdersReportsByLastUpdate,
    FlatFileSettlementV2Reports,
    FulfilledShipmentsReports,
    GetXmlBrowseTreeData,
    ListFinancialEventGroups,
    ListFinancialEvents,
    MerchantListingsReports,
    Orders,
    SellerFeedbackReports,
    VendorDirectFulfillmentShipping,
    VendorInventoryHealthReports,
)


class SourceAmazonSellerPartner(AbstractSource):
    def _get_stream_kwargs(self, config: AmazonSellerPartnerConfig) -> Mapping[str, Any]:
        endpoint, marketplace_id, region = get_marketplaces(config.aws_environment)[config.region]

        sts_credentials = self.get_sts_credentials(config)
        role_creds = sts_credentials["Credentials"]
        aws_signature = AWSSignature(
            service="execute-api",
            aws_access_key_id=role_creds.get("AccessKeyId"),
            aws_secret_access_key=role_creds.get("SecretAccessKey"),
            aws_session_token=role_creds.get("SessionToken"),
            region=region,
        )
        auth = AWSAuthenticator(
            token_refresh_endpoint="https://api.amazon.com/auth/o2/token",
            client_id=config.lwa_app_id,
            client_secret=config.lwa_client_secret,
            refresh_token=config.refresh_token,
            host=endpoint.replace("https://", ""),
            refresh_access_token_headers={"Content-Type": "application/x-www-form-urlencoded"},
        )
        stream_kwargs = {
            "url_base": endpoint,
            "authenticator": auth,
            "aws_signature": aws_signature,
            "replication_start_date": config.replication_start_date,
            "marketplace_id": marketplace_id,
            "period_in_days": config.period_in_days,
            "report_options": config.report_options,
            "max_wait_seconds": config.max_wait_seconds,
            "replication_end_date": config.replication_end_date,
            "source_name": config.source_name
        }
        return stream_kwargs

    @staticmethod
    def get_sts_credentials(config: AmazonSellerPartnerConfig) -> dict:
        """
        We can only use a IAM User arn entity or a IAM Role entity.
        If we use an IAM user arn entity in the connector configuration we need to get the credentials directly from the boto3 sts client
        If we use an IAM role arn entity we need to invoke the assume_role from the boto3 sts client to get the credentials related to that role

        :param config:
        """
        boto3_client = boto3.client("sts", aws_access_key_id=config.aws_access_key, aws_secret_access_key=config.aws_secret_key)
        *_, arn_resource = config.role_arn.split(":")
        if arn_resource.startswith("user"):
            sts_credentials = boto3_client.get_session_token()
        elif arn_resource.startswith("role"):
            sts_credentials = boto3_client.assume_role(RoleArn=config.role_arn, RoleSessionName="guid")
        else:
            raise ValueError("Invalid ARN, your ARN is not for a user or a role")
        return sts_credentials

    def check_connection(self, logger: AirbyteLogger, config: Mapping[str, Any]) -> Tuple[bool, Any]:
        """
        Check connection to Amazon SP API by requesting the list of reports as this endpoint should be available for any config.
        Validate if response has the expected error code and body.
        Show error message in case of request exception or unexpected response.
        """
        try:
            config = AmazonSellerPartnerConfig.parse_obj(config)  # FIXME: this will be not need after we fix CDK
            stream_kwargs = self._get_stream_kwargs(config)
            orders_stream = Orders(**stream_kwargs)
            next(orders_stream.read_records(sync_mode=SyncMode.full_refresh))
            return True, None
        except Exception as e:
            if isinstance(e, StopIteration):
                logger.error(
                    "Could not check connection without data for Orders stream. Please change value for replication start date field."
                )
            return False, e

    def streams(self, config: Mapping[str, Any]) -> List[Stream]:
        """
        :param config: A Mapping of the user input configuration as defined in the connector spec.
        """
        config = AmazonSellerPartnerConfig.parse_obj(config)  # FIXME: this will be not need after we fix CDK
        stream_kwargs = self._get_stream_kwargs(config)

        return [
            FbaCustomerReturnsReports(**stream_kwargs),
            FbaInventoryReports(**stream_kwargs),
            FbaOrdersReports(**stream_kwargs),
            FbaShipmentsReports(**stream_kwargs),
            FbaReplacementsReports(**stream_kwargs),
<<<<<<< HEAD
            FbaInventoryPlanningReports(**stream_kwargs),
            LedgerDetailViewDataReports(**stream_kwargs),
            SalesAndTrafficReports(**stream_kwargs),
=======
            FbaStorageFeesReports(**stream_kwargs),
>>>>>>> ac33e193
            FlatFileOpenListingsReports(**stream_kwargs),
            FlatFileOrdersReports(**stream_kwargs),
            FlatFileOrdersReportsByLastUpdate(**stream_kwargs),
            FlatFileSettlementV2Reports(**stream_kwargs),
            FulfilledShipmentsReports(**stream_kwargs),
            MerchantListingsReports(**stream_kwargs),
            VendorDirectFulfillmentShipping(**stream_kwargs),
            VendorInventoryHealthReports(**stream_kwargs),
            Orders(**stream_kwargs),
            SellerFeedbackReports(**stream_kwargs),
            BrandAnalyticsMarketBasketReports(**stream_kwargs),
            BrandAnalyticsSearchTermsReports(**stream_kwargs),
            BrandAnalyticsRepeatPurchaseReports(**stream_kwargs),
            BrandAnalyticsAlternatePurchaseReports(**stream_kwargs),
            BrandAnalyticsItemComparisonReports(**stream_kwargs),
            GetXmlBrowseTreeData(**stream_kwargs),
            ListFinancialEventGroups(**stream_kwargs),
            ListFinancialEvents(**stream_kwargs),
        ]

    def spec(self, *args, **kwargs) -> ConnectorSpecification:
        """
        Returns the spec for this integration. The spec is a JSON-Schema object describing the required
        configurations (e.g: username and password) required to run this integration.
        """
        # FIXME: airbyte-cdk does not parse pydantic $ref correctly. This override won't be needed after the fix
        schema = AmazonSellerPartnerConfig.schema()
        schema["properties"]["aws_environment"] = schema["definitions"]["AWSEnvironment"]
        schema["properties"]["region"] = schema["definitions"]["AWSRegion"]

        return ConnectorSpecification(
            documentationUrl="https://docs.airbyte.io/integrations/sources/amazon-seller-partner",
            changelogUrl="https://docs.airbyte.io/integrations/sources/amazon-seller-partner",
            connectionSpecification=schema,
            advanced_auth=advanced_auth,
        )<|MERGE_RESOLUTION|>--- conflicted
+++ resolved
@@ -23,13 +23,10 @@
     FbaOrdersReports,
     FbaReplacementsReports,
     FbaShipmentsReports,
-<<<<<<< HEAD
     FbaInventoryPlanningReports,
     LedgerDetailViewDataReports,
     SalesAndTrafficReports,
-=======
     FbaStorageFeesReports,
->>>>>>> ac33e193
     FlatFileOpenListingsReports,
     FlatFileOrdersReports,
     FlatFileOrdersReportsByLastUpdate,
@@ -132,13 +129,10 @@
             FbaOrdersReports(**stream_kwargs),
             FbaShipmentsReports(**stream_kwargs),
             FbaReplacementsReports(**stream_kwargs),
-<<<<<<< HEAD
             FbaInventoryPlanningReports(**stream_kwargs),
             LedgerDetailViewDataReports(**stream_kwargs),
             SalesAndTrafficReports(**stream_kwargs),
-=======
             FbaStorageFeesReports(**stream_kwargs),
->>>>>>> ac33e193
             FlatFileOpenListingsReports(**stream_kwargs),
             FlatFileOrdersReports(**stream_kwargs),
             FlatFileOrdersReportsByLastUpdate(**stream_kwargs),
