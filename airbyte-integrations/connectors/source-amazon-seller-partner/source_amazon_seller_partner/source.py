#
# Copyright (c) 2023 Airbyte, Inc., all rights reserved.
#

from os import getenv
from typing import Any, List, Mapping, Optional, Tuple

import pendulum
from airbyte_cdk.logger import AirbyteLogger
from airbyte_cdk.models import SyncMode
from airbyte_cdk.sources import AbstractSource
from airbyte_cdk.sources.streams import Stream
from source_amazon_seller_partner.auth import AWSAuthenticator
from source_amazon_seller_partner.constants import get_marketplaces
from source_amazon_seller_partner.streams import (
    BrandAnalyticsAlternatePurchaseReports,
    BrandAnalyticsItemComparisonReports,
    BrandAnalyticsMarketBasketReports,
    BrandAnalyticsRepeatPurchaseReports,
    BrandAnalyticsSearchTermsReports,
    FbaAfnInventoryByCountryReports,
    FbaAfnInventoryReports,
    FbaCustomerReturnsReports,
    FbaEstimatedFbaFeesTxtReport,
    FbaFulfillmentCustomerShipmentPromotionReport,
    FbaInventoryPlaningReport,
    FbaMyiUnsuppressedInventoryReport,
    FbaOrdersReports,
    FbaReimbursementsReports,
    FbaReplacementsReports,
    FbaShipmentsReports,
    FbaSnsForecastReport,
    FbaSnsPerformanceReport,
    FbaStorageFeesReports,
    FlatFileActionableOrderDataShipping,
    FlatFileArchivedOrdersDataByOrderDate,
    FlatFileOpenListingsReports,
    FlatFileOrdersReports,
    FlatFileOrdersReportsByLastUpdate,
    FlatFileReturnsDataByReturnDate,
    FlatFileSettlementV2Reports,
    FulfilledShipmentsReports,
    GetXmlBrowseTreeData,
    LedgerDetailedViewReports,
    LedgerSummaryViewReport,
    ListFinancialEventGroups,
    ListFinancialEvents,
    MerchantCancelledListingsReport,
    MerchantListingsFypReport,
    MerchantListingsInactiveData,
    MerchantListingsReport,
    MerchantListingsReportBackCompat,
    MerchantListingsReports,
    NetPureProductMarginReport,
    OrderItems,
    OrderReportDataShipping,
    Orders,
    RapidRetailAnalyticsInventoryReport,
    RestockInventoryReports,
    SellerAnalyticsSalesAndTrafficReports,
    SellerFeedbackReports,
    StrandedInventoryUiReport,
    VendorDirectFulfillmentShipping,
    VendorInventoryReports,
    VendorSalesReports,
    VendorTrafficReport,
    XmlAllOrdersDataByOrderDataGeneral,
)
from source_amazon_seller_partner.utils import AmazonConfigException


class SourceAmazonSellerPartner(AbstractSource):
    @staticmethod
    def _get_stream_kwargs(config: Mapping[str, Any]) -> Mapping[str, Any]:
        endpoint, marketplace_id, _ = get_marketplaces(config.get("aws_environment"))[config.get("region")]
        auth = AWSAuthenticator(
            token_refresh_endpoint="https://api.amazon.com/auth/o2/token",
            client_id=config.get("lwa_app_id"),
            client_secret=config.get("lwa_client_secret"),
            refresh_token=config.get("refresh_token"),
            host=endpoint.replace("https://", ""),
            refresh_access_token_headers={"Content-Type": "application/x-www-form-urlencoded"},
        )
        start_date = (
            config.get("replication_start_date")
            if config.get("replication_start_date")
            else pendulum.now("utc").subtract(years=2).strftime("%Y-%m-%dT%H:%M:%SZ")
        )
        stream_kwargs = {
            "url_base": endpoint,
            "authenticator": auth,
            "replication_start_date": start_date,
            "marketplace_id": marketplace_id,
            "period_in_days": config.get("period_in_days", 90),
            "replication_end_date": config.get("replication_end_date"),
        }
        return stream_kwargs

    def check_connection(self, logger: AirbyteLogger, config: Mapping[str, Any]) -> Tuple[bool, Any]:
        """
        Check connection to Amazon SP API by requesting the Orders endpoint
        This endpoint is not available for vendor-only Seller accounts,
        the Orders endpoint will then return a 403 error
        Therefore made an exception for 403 errors (when vendor-only accounts).
        When no access, a 401 error is given.
        Validate if response has the expected error code and body.
        Show error message in case of request exception or unexpected response.
        """
        try:
            self.validate_replication_dates(config)
            self.validate_stream_report_options(config)
            stream_kwargs = self._get_stream_kwargs(config)
            orders_stream = Orders(**stream_kwargs)
            next(orders_stream.read_records(sync_mode=SyncMode.full_refresh))

            return True, None
        except Exception as e:
            # Validate Orders stream without data
            if isinstance(e, StopIteration):
                return True, None

            # Additional check, since Vendor-only accounts within Amazon Seller API will not pass the test without this exception
            if "403 Client Error" in str(e):
                stream_to_check = VendorSalesReports(**stream_kwargs)
                next(stream_to_check.read_records(sync_mode=SyncMode.full_refresh))
                return True, None

            return False, e

    def streams(self, config: Mapping[str, Any]) -> List[Stream]:
        """
        :param config: A Mapping of the user input configuration as defined in the connector spec.
        """
        self.validate_stream_report_options(config)
        streams = []
        stream_kwargs = self._get_stream_kwargs(config)
        stream_list = [
            FbaCustomerReturnsReports,
            FbaAfnInventoryReports,
            FbaAfnInventoryByCountryReports,
            FbaOrdersReports,
            FbaShipmentsReports,
            FbaReplacementsReports,
            FbaStorageFeesReports,
            RestockInventoryReports,
            FlatFileActionableOrderDataShipping,
            FlatFileOpenListingsReports,
            FlatFileOrdersReports,
            FlatFileOrdersReportsByLastUpdate,
            FlatFileSettlementV2Reports,
            FulfilledShipmentsReports,
            MerchantListingsReports,
            VendorDirectFulfillmentShipping,
            Orders,
            OrderItems,
            OrderReportDataShipping,
            SellerFeedbackReports,
            GetXmlBrowseTreeData,
            ListFinancialEventGroups,
            ListFinancialEvents,
            LedgerDetailedViewReports,
            FbaEstimatedFbaFeesTxtReport,
            FbaFulfillmentCustomerShipmentPromotionReport,
            FbaMyiUnsuppressedInventoryReport,
            MerchantCancelledListingsReport,
            MerchantListingsReport,
            MerchantListingsReportBackCompat,
            MerchantListingsInactiveData,
            StrandedInventoryUiReport,
            XmlAllOrdersDataByOrderDataGeneral,
            MerchantListingsFypReport,
            FbaSnsForecastReport,
            FbaSnsPerformanceReport,
            FlatFileArchivedOrdersDataByOrderDate,
            FlatFileReturnsDataByReturnDate,
            FbaInventoryPlaningReport,
            LedgerSummaryViewReport,
            FbaReimbursementsReports,
        ]

        # TODO: Remove after Brand Analytics will be enabled in CLOUD:
        #  https://github.com/airbytehq/airbyte/issues/32353
        if getenv("DEPLOYMENT_MODE", "").upper() != "CLOUD":
            brand_analytics_reports = [
<<<<<<< HEAD
                BrandAnalyticsMarketBasketReports,
                BrandAnalyticsSearchTermsReports,
                BrandAnalyticsRepeatPurchaseReports,
                BrandAnalyticsAlternatePurchaseReports,
                BrandAnalyticsItemComparisonReports,
                SellerAnalyticsSalesAndTrafficReports,
                VendorSalesReports,
                VendorInventoryReports,
=======
                BrandAnalyticsMarketBasketReports(**stream_kwargs),
                BrandAnalyticsSearchTermsReports(**stream_kwargs),
                BrandAnalyticsRepeatPurchaseReports(**stream_kwargs),
                BrandAnalyticsAlternatePurchaseReports(**stream_kwargs),
                BrandAnalyticsItemComparisonReports(**stream_kwargs),
                SellerAnalyticsSalesAndTrafficReports(**stream_kwargs),
                VendorSalesReports(**stream_kwargs),
                VendorInventoryReports(**stream_kwargs),
                NetPureProductMarginReport(**stream_kwargs),
                RapidRetailAnalyticsInventoryReport(**stream_kwargs),
                VendorTrafficReport(**stream_kwargs),
>>>>>>> 0745c8ea
            ]
            stream_list += brand_analytics_reports

        for stream in stream_list:
            streams.append(stream(**stream_kwargs, report_options=self.get_stream_report_options_list(stream.name, config)))
        return streams

    @staticmethod
    def validate_replication_dates(config: Mapping[str, Any]) -> None:
        if (
            "replication_start_date" in config
            and "replication_end_date" in config
            and config["replication_end_date"] < config["replication_start_date"]
        ):
            raise AmazonConfigException(message="End Date should be greater than or equal to Start Date")

    @staticmethod
    def validate_stream_report_options(config: Mapping[str, Any]) -> None:
        if len([x.get("stream_name") for x in config.get("report_options_list", [])]) != len(
            set(x.get("stream_name") for x in config.get("report_options_list", []))
        ):
            raise AmazonConfigException(message="Stream name should be unique among all Report options list")
        for stream_report_option in config.get("report_options_list", []):
            if len([x.get("option_name") for x in stream_report_option.get("options_list")]) != len(
                set(x.get("option_name") for x in stream_report_option.get("options_list"))
            ):
                raise AmazonConfigException(
                    message=f"Option names should be unique for `{stream_report_option.get('stream_name')}` report options"
                )

    @staticmethod
    def get_stream_report_options_list(report_name: str, config: Mapping[str, Any]) -> Optional[List[Mapping[str, Any]]]:
        if any(x for x in config.get("report_options_list", []) if x.get("stream_name") == report_name):
            return [x.get("options_list") for x in config.get("report_options_list") if x.get("stream_name") == report_name][0]<|MERGE_RESOLUTION|>--- conflicted
+++ resolved
@@ -182,16 +182,6 @@
         #  https://github.com/airbytehq/airbyte/issues/32353
         if getenv("DEPLOYMENT_MODE", "").upper() != "CLOUD":
             brand_analytics_reports = [
-<<<<<<< HEAD
-                BrandAnalyticsMarketBasketReports,
-                BrandAnalyticsSearchTermsReports,
-                BrandAnalyticsRepeatPurchaseReports,
-                BrandAnalyticsAlternatePurchaseReports,
-                BrandAnalyticsItemComparisonReports,
-                SellerAnalyticsSalesAndTrafficReports,
-                VendorSalesReports,
-                VendorInventoryReports,
-=======
                 BrandAnalyticsMarketBasketReports(**stream_kwargs),
                 BrandAnalyticsSearchTermsReports(**stream_kwargs),
                 BrandAnalyticsRepeatPurchaseReports(**stream_kwargs),
@@ -203,7 +193,6 @@
                 NetPureProductMarginReport(**stream_kwargs),
                 RapidRetailAnalyticsInventoryReport(**stream_kwargs),
                 VendorTrafficReport(**stream_kwargs),
->>>>>>> 0745c8ea
             ]
             stream_list += brand_analytics_reports
 
