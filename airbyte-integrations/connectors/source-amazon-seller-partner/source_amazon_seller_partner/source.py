--- conflicted
+++ resolved
@@ -24,11 +24,7 @@
 
 
 import json
-<<<<<<< HEAD
-from typing import DefaultDict, Dict, Generator, Mapping
-=======
-from typing import Any, Generator, Mapping, MutableMapping
->>>>>>> cb56180c
+from typing import DefaultDict, Dict, Generator, Mapping, Any, Generator, MutableMapping
 
 from airbyte_cdk.logger import AirbyteLogger
 from airbyte_cdk.models import (
