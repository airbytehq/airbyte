--- conflicted
+++ resolved
@@ -102,18 +102,6 @@
         return stream_kwargs
 
     def check_connection(self, logger: AirbyteLogger, config: Mapping[str, Any]) -> Tuple[bool, Any]:
-<<<<<<< HEAD
-        config = ConnectorConfig.parse_obj(config)  # FIXME: this will be not need after we fix CDK
-        stream_kwargs = self._get_stream_kwargs(config)
-        reports_res = requests.get(
-            url=f"{stream_kwargs['url_base']}{MerchantListingsReports.path_prefix}/reports",
-            headers={**stream_kwargs["authenticator"].get_auth_header(), "content-type": "application/json"},
-            params={"reportTypes": MerchantListingsReports.name},
-            auth=stream_kwargs["aws_signature"],
-        )
-        connected = reports_res.status_code == 200 and reports_res.json().get("payload")
-        return connected, f"Unable to connect to Amazon Seller API with the provided credentials - {reports_res.json()}"
-=======
         """
         Check connection to Amazon SP API by requesting the list of reports as this endpoint should be available for any config.
         Validate if response has the expected error code and body.
@@ -135,7 +123,6 @@
             return connected, None if connected else error_msg.format(error=reports_res.json())
         except Exception as error:
             return False, error_msg.format(error=repr(error))
->>>>>>> ba88b733
 
     def streams(self, config: Mapping[str, Any]) -> List[Stream]:
         """
