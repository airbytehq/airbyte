--- conflicted
+++ resolved
@@ -10,15 +10,9 @@
 }
 
 airbyteStandardSourceTestFile {
-<<<<<<< HEAD
-    specPath = "source_facebook_marketing/spec.json"
-    configPath = "secrets/config.json"
-    configuredCatalogPath = "sample_files/configured_catalog.json"
-=======
     specPath = "source_http_request/spec.json"
     configPath = "sample_files/config.json"
     configuredCatalogPath = "integration_tests/configured_catalog.json"
->>>>>>> 50accf92
 }
 
 
