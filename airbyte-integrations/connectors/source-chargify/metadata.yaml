data:
  allowedHosts:
    hosts:
      - ${domain}
  remoteRegistries:
    pypi:
      enabled: true
      packageName: airbyte-source-chargify
  registries:
    oss:
      enabled: true
    cloud:
      enabled: false
  connectorBuildOptions:
    # Please update to the latest version of the connector base image.
    # https://hub.docker.com/r/airbyte/python-connector-base
    # Please use the full address with sha256 hash to guarantee build reproducibility.
    baseImage: docker.io/airbyte/python-connector-base:1.2.0@sha256:c22a9d97464b69d6ef01898edf3f8612dc11614f05a84984451dde195f337db9
  connectorSubtype: api
  connectorType: source
  definitionId: 9b2d3607-7222-4709-9fa2-c2abdebbdd88
  dockerImageTag: 0.4.2
  dockerRepository: airbyte/source-chargify
  githubIssueLabel: source-chargify
  icon: chargify.svg
  license: MIT
  name: Chargify
  releaseDate: 2023-08-11
  releaseStage: alpha
  supportLevel: community
  documentationUrl: https://docs.airbyte.com/integrations/sources/chargify
  tags:
    - language:python
    - cdk:low-code
  ab_internal:
    sl: 100
    ql: 100
  # Disable the acceptanceTests suite for now
  # They are not passing
  # No Airbyte cloud usage
  # connectorTestSuitesOptions:
  #   - suite: acceptanceTests
  #     testSecrets:
  #       - name: SECRET_SOURCE-CHARGIFY_CREDS
  #         fileName: config.json
  #         secretStore:
  #           type: GSM
  #           alias: airbyte-connector-testing-secret-store
<<<<<<< HEAD
=======
  connectorBuildOptions:
    baseImage: docker.io/airbyte/python-connector-base:1.2.2@sha256:57703de3b4c4204bd68a7b13c9300f8e03c0189bffddaffc796f1da25d2dbea0
>>>>>>> e06a95d0
metadataSpecVersion: "1.0"<|MERGE_RESOLUTION|>--- conflicted
+++ resolved
@@ -46,9 +46,6 @@
   #         secretStore:
   #           type: GSM
   #           alias: airbyte-connector-testing-secret-store
-<<<<<<< HEAD
-=======
   connectorBuildOptions:
     baseImage: docker.io/airbyte/python-connector-base:1.2.2@sha256:57703de3b4c4204bd68a7b13c9300f8e03c0189bffddaffc796f1da25d2dbea0
->>>>>>> e06a95d0
 metadataSpecVersion: "1.0"