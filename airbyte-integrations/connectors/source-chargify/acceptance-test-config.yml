# See [Connector Acceptance Tests](https://docs.airbyte.com/connector-development/testing-connectors/connector-acceptance-tests-reference)
# for more information about how to configure these tests
connector_image: airbyte/source-chargify:dev
acceptance_tests:
  spec:
<<<<<<< HEAD
    tests:
      - spec_path: "source_chargify/spec.yaml"
=======
    - spec_path: "source_chargify/spec.json"
      backward_compatibility_tests_config:
        disable_for_version: "0.1.0"
>>>>>>> 6e9cdc8e
  connection:
    tests:
      - config_path: "secrets/config.json"
        status: "succeed"
      - config_path: "integration_tests/invalid_config.json"
        status: "failed"
  discovery:
<<<<<<< HEAD
    tests:
      - config_path: "secrets/config.json"
=======
    - config_path: "secrets/config.json"
      backward_compatibility_tests_config:
        disable_for_version: "0.1.0"
>>>>>>> 6e9cdc8e
  basic_read:
    tests:
      - config_path: "secrets/config.json"
        configured_catalog_path: "integration_tests/configured_catalog.json"
        empty_streams: []
# TODO uncomment this block to specify that the tests should assert the connector outputs the records provided in the input file a file
#        expect_records:
#          path: "integration_tests/expected_records.jsonl"
#          extra_fields: no
#          exact_order: no
#          extra_records: yes
  incremental: 
    bypass_reason: "This connector does not implement incremental sync"
# TODO uncomment this block this block if your connector implements incremental sync: 
#    tests:
#      - config_path: "secrets/config.json"
#        configured_catalog_path: "integration_tests/configured_catalog.json"
#        future_state:
#          future_state_path: "integration_tests/abnormal_state.json"
  full_refresh:
    tests:
      - config_path: "secrets/config.json"
        configured_catalog_path: "integration_tests/configured_catalog.json"<|MERGE_RESOLUTION|>--- conflicted
+++ resolved
@@ -3,14 +3,10 @@
 connector_image: airbyte/source-chargify:dev
 acceptance_tests:
   spec:
-<<<<<<< HEAD
     tests:
       - spec_path: "source_chargify/spec.yaml"
-=======
-    - spec_path: "source_chargify/spec.json"
-      backward_compatibility_tests_config:
-        disable_for_version: "0.1.0"
->>>>>>> 6e9cdc8e
+        backward_compatibility_tests_config:
+            disable_for_version: "0.1.0"
   connection:
     tests:
       - config_path: "secrets/config.json"
@@ -18,14 +14,10 @@
       - config_path: "integration_tests/invalid_config.json"
         status: "failed"
   discovery:
-<<<<<<< HEAD
     tests:
       - config_path: "secrets/config.json"
-=======
-    - config_path: "secrets/config.json"
-      backward_compatibility_tests_config:
-        disable_for_version: "0.1.0"
->>>>>>> 6e9cdc8e
+        backward_compatibility_tests_config:
+          disable_for_version: "0.1.0"
   basic_read:
     tests:
       - config_path: "secrets/config.json"
