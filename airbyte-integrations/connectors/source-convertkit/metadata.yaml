data:
  connectorSubtype: api
  connectorType: source
  definitionId: be9ee02f-6efe-4970-979b-95f797a37188
<<<<<<< HEAD
  dockerImageTag: 0.3.0
=======
  dockerImageTag: 0.2.23
>>>>>>> 1d85fa0d
  dockerRepository: airbyte/source-convertkit
  githubIssueLabel: source-convertkit
  icon: convertkit.svg
  license: MIT
  name: ConvertKit
  remoteRegistries:
    pypi:
      enabled: false
      packageName: airbyte-source-convertkit
  registryOverrides:
    cloud:
      enabled: true
    oss:
      enabled: true
  releaseStage: alpha
  documentationUrl: https://docs.airbyte.com/integrations/sources/convertkit
  tags:
    - cdk:low-code
    - language:manifest-only
  ab_internal:
    sl: 100
    ql: 100
  supportLevel: community
  # Disable the acceptanceTests suite for now
  # They are not passing
  # Low/No Airbyte Cloud Usage
  #
  # connectorTestSuitesOptions:
  #   - suite: acceptanceTests
  #     testSecrets:
  #       - name: SECRET_SOURCE_CONVERTKIT__CREDS
  #         fileName: config.json
  #         secretStore:
  #           type: GSM
  #           alias: airbyte-connector-testing-secret-store
  connectorBuildOptions:
    baseImage: docker.io/airbyte/source-declarative-manifest:6.46.1@sha256:5e56569cab810e31e367b0667d846b324988fabd3d3bdc0bfa4c4afa3276d059
metadataSpecVersion: "1.0"<|MERGE_RESOLUTION|>--- conflicted
+++ resolved
@@ -2,11 +2,7 @@
   connectorSubtype: api
   connectorType: source
   definitionId: be9ee02f-6efe-4970-979b-95f797a37188
-<<<<<<< HEAD
   dockerImageTag: 0.3.0
-=======
-  dockerImageTag: 0.2.23
->>>>>>> 1d85fa0d
   dockerRepository: airbyte/source-convertkit
   githubIssueLabel: source-convertkit
   icon: convertkit.svg
