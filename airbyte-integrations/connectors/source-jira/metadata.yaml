data:
  allowedHosts:
    hosts:
      - ${domain}
  connectorSubtype: api
  connectorType: source
  definitionId: 68e63de2-bb83-4c7e-93fa-a8a9051e3993
<<<<<<< HEAD
  dockerImageTag: 0.4.0
=======
  dockerImageTag: 0.4.1
>>>>>>> 68c6b019
  maxSecondsBetweenMessages: 21600
  dockerRepository: airbyte/source-jira
  githubIssueLabel: source-jira
  icon: jira.svg
  license: MIT
  name: Jira
  registries:
    cloud:
      enabled: true
    oss:
      enabled: true
  releaseStage: generally_available
  documentationUrl: https://docs.airbyte.com/integrations/sources/jira
  tags:
    - language:python
  ab_internal:
    sl: 200
    ql: 400
  supportLevel: certified
metadataSpecVersion: "1.0"<|MERGE_RESOLUTION|>--- conflicted
+++ resolved
@@ -5,11 +5,7 @@
   connectorSubtype: api
   connectorType: source
   definitionId: 68e63de2-bb83-4c7e-93fa-a8a9051e3993
-<<<<<<< HEAD
-  dockerImageTag: 0.4.0
-=======
-  dockerImageTag: 0.4.1
->>>>>>> 68c6b019
+  dockerImageTag: 0.5.0
   maxSecondsBetweenMessages: 21600
   dockerRepository: airbyte/source-jira
   githubIssueLabel: source-jira
