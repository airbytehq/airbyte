#
# Copyright (c) 2021 Airbyte, Inc., all rights reserved.
#

import urllib.parse as urlparse
from abc import ABC
from typing import Any, Dict, Iterable, List, Mapping, MutableMapping, Optional
from urllib.parse import parse_qs

import pendulum
import requests
from airbyte_cdk.models import SyncMode
from airbyte_cdk.sources.streams.http import HttpStream

API_VERSION = 3


class JiraStream(HttpStream, ABC):
    """
    Jira API Reference: https://developer.atlassian.com/cloud/jira/platform/rest/v3/intro/
    """

    primary_key: Optional[str] = "id"
    parse_response_root: Optional[str] = None

    def __init__(self, domain: str, projects: List[str], **kwargs):
        super(JiraStream, self).__init__(**kwargs)
        self._domain = domain
        self._projects = projects

    @property
    def url_base(self) -> str:
        return f"https://{self._domain}/rest/api/{API_VERSION}/"

    def next_page_token(self, response: requests.Response) -> Optional[Mapping[str, Any]]:
        params = {}
        response_data = response.json()
        if "nextPage" in response_data:
            next_page = response_data["nextPage"]
            params = parse_qs(urlparse.urlparse(next_page).query)
        else:
            if all(paging_metadata in response_data for paging_metadata in ("startAt", "maxResults", "total")):
                start_at = response_data["startAt"]
                max_results = response_data["maxResults"]
                total = response_data["total"]
                end_at = start_at + max_results
                if not end_at > total:
                    params["startAt"] = end_at
                    params["maxResults"] = max_results
        return params

    def request_params(
        self,
        stream_state: Mapping[str, Any],
        stream_slice: Mapping[str, Any],
        next_page_token: Optional[Mapping[str, Any]] = None,
    ) -> MutableMapping[str, Any]:
        params: Dict[str, str] = {}

        if next_page_token:
            params.update(next_page_token)

        return params

    def request_headers(self, **kwargs) -> Mapping[str, Any]:
        return {"Accept": "application/json"}

    def parse_response(self, response: requests.Response, **kwargs) -> Iterable[Mapping]:
        response_json = response.json()
        records = response_json if not self.parse_response_root else response_json.get(self.parse_response_root, [])
        if isinstance(records, list):
            for record in records:
                yield self.transform(record=record, **kwargs)
        else:
            yield self.transform(record=records, **kwargs)

    def transform(self, record: MutableMapping[str, Any], stream_slice: Mapping[str, Any], **kwargs) -> MutableMapping[str, Any]:
        return record


class V1ApiJiraStream(JiraStream, ABC):
    @property
    def url_base(self) -> str:
        return f"https://{self._domain}/rest/agile/1.0/"


class StartDateJiraStream(JiraStream, ABC):
    def __init__(self, start_date: str = "", **kwargs):
        super().__init__(**kwargs)
        self._start_date = start_date

    def jql_compare_date(self, stream_state: Mapping[str, Any]) -> Optional[str]:
        issues_state = None
        cursor_exist_in_state: Any = False
        cursor_field = self.cursor_field
        if isinstance(self.cursor_field, str):
            cursor_exist_in_state = stream_state.get(self.cursor_field)
        elif isinstance(self.cursor_field, list) and self.cursor_field:
            cursor_exist_in_state = stream_state
            for cursor_part in self.cursor_field:
                cursor_exist_in_state = stream_state.get(cursor_part)
            cursor_field = cursor_field[-1]
        if cursor_exist_in_state:
            issues_state = pendulum.parse(stream_state.get(cursor_field, self._start_date))
        elif self._start_date:
            issues_state = pendulum.parse(self._start_date)
        if issues_state:
            issues_state_row = issues_state.strftime("%Y/%m/%d %H:%M")
            return f"{cursor_field} > '{issues_state_row}'"
        return None


class IncrementalJiraStream(StartDateJiraStream, ABC):
    def get_updated_state(self, current_stream_state: MutableMapping[str, Any], latest_record: Mapping[str, Any]) -> Mapping[str, Any]:
        cursor_field = self.cursor_field
        if isinstance(cursor_field, str):
            latest_record.get(self.cursor_field)
        elif isinstance(cursor_field, list):
            for cursor_part in cursor_field:
                latest_record = latest_record.get(cursor_part, {})
            cursor_field = cursor_field[-1]
        latest_record_date = pendulum.parse(latest_record)
        stream_state = current_stream_state.get(cursor_field)
        if stream_state:
            return {cursor_field: str(max(latest_record_date, pendulum.parse(stream_state)))}
        else:
            return {cursor_field: str(latest_record_date)}


class ApplicationRoles(JiraStream):
    """
    https://developer.atlassian.com/cloud/jira/platform/rest/v3/api-group-application-roles/#api-rest-api-3-applicationrole-key-get
    """

    primary_key = None

    def path(self, **kwargs) -> str:
        return "applicationrole"


class Avatars(JiraStream):
    """
    https://developer.atlassian.com/cloud/jira/platform/rest/v3/api-group-avatars/#api-rest-api-3-avatar-type-system-get
    """

    parse_response_root = "system"

    def path(self, stream_slice: Mapping[str, Any], **kwargs) -> str:
        avatar_type = stream_slice["avatar_type"]
        return f"avatar/{avatar_type}/system"

    def read_records(self, stream_slice: Optional[Mapping[str, Any]] = None, **kwargs) -> Iterable[Mapping[str, Any]]:
        avatar_types = ("issuetype", "project", "user")
        for avatar_type in avatar_types:
            yield from super().read_records(stream_slice={"avatar_type": avatar_type}, **kwargs)


class Boards(V1ApiJiraStream):
    """
    https://developer.atlassian.com/cloud/jira/software/rest/api-group-other-operations/#api-agile-1-0-board-get
    """

    parse_response_root = "values"
    use_cache = True

    def path(self, **kwargs) -> str:
        return "board"

    def request_params(
        self,
        stream_state: Mapping[str, Any],
        stream_slice: Mapping[str, Any],
        next_page_token: Optional[Mapping[str, Any]] = None,
    ) -> MutableMapping[str, Any]:
        params = super().request_params(stream_state=stream_state, stream_slice=stream_slice, next_page_token=next_page_token)
        params["projectKeyOrId"] = stream_slice["project_id"]
        return params

    def read_records(self, stream_slice: Optional[Mapping[str, Any]] = None, **kwargs) -> Iterable[Mapping[str, Any]]:
        projects_stream = Projects(authenticator=self.authenticator, domain=self._domain, projects=self._projects)
        for project in projects_stream.read_records(sync_mode=SyncMode.full_refresh):
            yield from super().read_records(stream_slice={"project_id": project["id"], "project_key": project["key"]}, **kwargs)

    def transform(self, record: MutableMapping[str, Any], stream_slice: Mapping[str, Any], **kwargs) -> MutableMapping[str, Any]:
        record["projectId"] = stream_slice["project_id"]
        record["projectKey"] = stream_slice["project_key"]
        return record


class BoardIssues(V1ApiJiraStream, IncrementalJiraStream):
    """
    https://developer.atlassian.com/cloud/jira/software/rest/api-group-board/#api-agile-1-0-board-boardid-issue-get
    """

    cursor_field = ["fields", "updated"]
    parse_response_root = "issues"

    def path(self, stream_slice: Mapping[str, Any], **kwargs) -> str:
        board_id = stream_slice["board_id"]
        return f"board/{board_id}/issue"

    def request_params(
        self,
        stream_state: Mapping[str, Any],
        stream_slice: Mapping[str, Any],
        next_page_token: Optional[Mapping[str, Any]] = None,
    ) -> MutableMapping[str, Any]:
        stream_state = stream_state or {}
        params = super().request_params(stream_state=stream_state, stream_slice=stream_slice, next_page_token=next_page_token)
        params["fields"] = ["key", "updated"]
        jql = self.jql_compare_date(stream_state)
        if jql:
            params["jql"] = jql
        return params

    def read_records(self, stream_slice: Optional[Mapping[str, Any]] = None, **kwargs) -> Iterable[Mapping[str, Any]]:
        boards_stream = Boards(authenticator=self.authenticator, domain=self._domain, projects=self._projects)
        for board in boards_stream.read_records(sync_mode=SyncMode.full_refresh):
            yield from super().read_records(stream_slice={"board_id": board["id"]}, **kwargs)

    def transform(self, record: MutableMapping[str, Any], stream_slice: Mapping[str, Any], **kwargs) -> MutableMapping[str, Any]:
        record["boardId"] = stream_slice["board_id"]
        return record


class Dashboards(JiraStream):
    """
    https://developer.atlassian.com/cloud/jira/platform/rest/v3/api-group-dashboards/#api-rest-api-3-dashboard-get
    """

    parse_response_root = "dashboards"

    def path(self, **kwargs) -> str:
        return "dashboard"


class Epics(IncrementalJiraStream):
    """
    https://developer.atlassian.com/cloud/jira/platform/rest/v3/api-group-issue-search/#api-rest-api-3-search-get
    """

<<<<<<< HEAD
    def __init__(self, render_fields: bool = False, **kwargs):
        super().__init__(**kwargs)
        self._render_fields = render_fields

    cursor_field = "updated"
=======
    cursor_field = ["fields", "updated"]
>>>>>>> f35ec500
    parse_response_root = "issues"

    def path(self, **kwargs) -> str:
        return "search"

    def request_params(
        self,
        stream_state: Mapping[str, Any],
        stream_slice: Mapping[str, Any],
        next_page_token: Optional[Mapping[str, Any]] = None,
    ) -> MutableMapping[str, Any]:
        project_id = stream_slice["project_id"]
        params = super().request_params(stream_state=stream_state, stream_slice=stream_slice, next_page_token=next_page_token)
        params["fields"] = ["summary", "description", "status", "updated"]
        jql_parts = ["issuetype = 'Epic'", f"project = '{project_id}'", self.jql_compare_date(stream_state)]
        params["jql"] = " and ".join([p for p in jql_parts if p])
        if self._render_fields:
            params["expand"] = "renderedFields"
        return params

    def read_records(self, stream_slice: Optional[Mapping[str, Any]] = None, **kwargs) -> Iterable[Mapping[str, Any]]:
        projects_stream = Projects(authenticator=self.authenticator, domain=self._domain, projects=self._projects)
        for project in projects_stream.read_records(sync_mode=SyncMode.full_refresh):
            yield from super().read_records(stream_slice={"project_id": project["id"], "project_key": project["key"]}, **kwargs)

    def transform(self, record: MutableMapping[str, Any], stream_slice: Mapping[str, Any], **kwargs) -> MutableMapping[str, Any]:
        record["projectId"] = stream_slice["project_id"]
        record["projectKey"] = stream_slice["project_key"]
        return record


class Filters(JiraStream):
    """
    https://developer.atlassian.com/cloud/jira/platform/rest/v3/api-group-filters/#api-rest-api-3-filter-search-get
    """

    parse_response_root = "values"
    use_cache = True

    def path(self, **kwargs) -> str:
        return "filter/search"


class FilterSharing(JiraStream):
    """
    https://developer.atlassian.com/cloud/jira/platform/rest/v3/api-group-filter-sharing/#api-rest-api-3-filter-id-permission-get
    """

    def path(self, stream_slice: Mapping[str, Any], **kwargs) -> str:
        filter_id = stream_slice["filter_id"]
        return f"filter/{filter_id}/permission"

    def read_records(self, stream_slice: Optional[Mapping[str, Any]] = None, **kwargs) -> Iterable[Mapping[str, Any]]:
        filters_stream = Filters(authenticator=self.authenticator, domain=self._domain, projects=self._projects)
        for filters in filters_stream.read_records(sync_mode=SyncMode.full_refresh):
            yield from super().read_records(stream_slice={"filter_id": filters["id"]}, **kwargs)


class Groups(JiraStream):
    """
    https://developer.atlassian.com/cloud/jira/platform/rest/v3/api-group-groups/#api-rest-api-3-group-bulk-get
    """

    parse_response_root = "values"
    primary_key = "groupId"

    def path(self, **kwargs) -> str:
        return "group/bulk"


class Issues(IncrementalJiraStream):
    """
    https://developer.atlassian.com/cloud/jira/platform/rest/v3/api-group-issue-search/#api-rest-api-3-search-get
    """

    cursor_field = ["fields", "updated"]
    parse_response_root = "issues"
    use_cache = True

<<<<<<< HEAD
    def __init__(self, additional_fields: List[str] = [], expand_changelog: bool = False, render_fields: bool = False, **kwargs):
=======
    def __init__(self, additional_fields: List[str], expand_changelog: bool = False, **kwargs):
>>>>>>> f35ec500
        super().__init__(**kwargs)
        self._additional_fields = additional_fields
        self._expand_changelog = expand_changelog
        self._render_fields = render_fields

    def path(self, **kwargs) -> str:
        return "search"

    def request_params(
        self,
        stream_state: Mapping[str, Any],
        stream_slice: Mapping[str, Any],
        next_page_token: Optional[Mapping[str, Any]] = None,
    ) -> MutableMapping[str, Any]:
        project_id = stream_slice["project_id"]
        params = super().request_params(stream_state=stream_state, stream_slice=stream_slice, next_page_token=next_page_token)
        params["fields"] = stream_slice["fields"]
        jql_parts = [f"project = '{project_id}'", self.jql_compare_date(stream_state)]
        params["jql"] = " and ".join([p for p in jql_parts if p])
        expand = []
        if self._expand_changelog:
            expand.append("changelog")
        if self._render_fields:
            expand.append("renderedFields")
        if expand:
            params["expand"] = ','.join(expand)
        return params

    def read_records(self, stream_slice: Optional[Mapping[str, Any]] = None, **kwargs) -> Iterable[Mapping[str, Any]]:
        stream_args = {"authenticator": self.authenticator, "domain": self._domain, "projects": self._projects}
        field_ids_by_name = IssueFields(**stream_args).field_ids_by_name()
        fields = [
            "assignee",
            "attachment",
            "created",
            "creator",
            "description",
            "issuelinks",
            "issuetype",
            "labels",
            "parent",
            "priority",
            "project",
            "security",
            "status",
            "subtasks",
            "summary",
            "updated",
        ]
        additional_field_names = ["Development", "Story Points", "Story point estimate", "Epic Link", "Sprint"]
        for name in additional_field_names + self._additional_fields:
            if name in field_ids_by_name:
                fields.append(field_ids_by_name[name])
        projects_stream = Projects(**stream_args)
        for project in projects_stream.read_records(sync_mode=SyncMode.full_refresh):
            yield from super().read_records(
                stream_slice={"project_id": project["id"], "project_key": project["key"], "fields": list(set(fields))}, **kwargs
            )

    def transform(self, record: MutableMapping[str, Any], stream_slice: Mapping[str, Any], **kwargs) -> MutableMapping[str, Any]:
        record["projectId"] = stream_slice["project_id"]
        record["projectKey"] = stream_slice["project_key"]
        return record


class IssueComments(StartDateJiraStream):
    """
    https://developer.atlassian.com/cloud/jira/platform/rest/v3/api-group-issue-comments/#api-rest-api-3-issue-issueidorkey-comment-get
    """

    parse_response_root = "comments"

    def path(self, stream_slice: Mapping[str, Any], **kwargs) -> str:
        key = stream_slice["key"]
        return f"issue/{key}/comment"

    def read_records(self, stream_slice: Optional[Mapping[str, Any]] = None, **kwargs) -> Iterable[Mapping[str, Any]]:
        issues_stream = Issues(
            additional_fields=[],
            authenticator=self.authenticator,
            domain=self._domain,
            projects=self._projects,
            start_date=self._start_date,
        )
        for issue in issues_stream.read_records(sync_mode=SyncMode.full_refresh):
            yield from super().read_records(stream_slice={"key": issue["key"]}, **kwargs)


class IssueFields(JiraStream):
    """
    https://developer.atlassian.com/cloud/jira/platform/rest/v3/api-group-issue-fields/#api-rest-api-3-field-get
    """

    use_cache = True

    def path(self, **kwargs) -> str:
        return "field"

    def field_ids_by_name(self) -> Mapping[str, str]:
        return {f["name"]: f["id"] for f in self.read_records(sync_mode=SyncMode.full_refresh)}


class IssueFieldConfigurations(JiraStream):
    """
    https://developer.atlassian.com/cloud/jira/platform/rest/v3/api-group-issue-field-configurations/#api-rest-api-3-fieldconfiguration-get
    """

    parse_response_root = "values"

    def path(self, **kwargs) -> str:
        return "fieldconfiguration"


class IssueCustomFieldContexts(JiraStream):
    """
    https://developer.atlassian.com/cloud/jira/platform/rest/v3/api-group-issue-custom-field-contexts/#api-rest-api-3-field-fieldid-context-get
    """

    parse_response_root = "values"

    def path(self, stream_slice: Mapping[str, Any], **kwargs) -> str:
        field_id = stream_slice["field_id"]
        return f"field/{field_id}/context"

    def read_records(self, stream_slice: Optional[Mapping[str, Any]] = None, **kwargs) -> Iterable[Mapping[str, Any]]:
        fields_stream = IssueFields(authenticator=self.authenticator, domain=self._domain, projects=self._projects)
        for field in fields_stream.read_records(sync_mode=SyncMode.full_refresh):
            if field.get("custom", False):
                yield from super().read_records(stream_slice={"field_id": field["id"]}, **kwargs)


class IssueLinkTypes(JiraStream):
    """
    https://developer.atlassian.com/cloud/jira/platform/rest/v3/api-group-issue-link-types/#api-rest-api-3-issuelinktype-get
    """

    parse_response_root = "issueLinkTypes"

    def path(self, **kwargs) -> str:
        return "issueLinkType"


class IssueNavigatorSettings(JiraStream):
    """
    https://developer.atlassian.com/cloud/jira/platform/rest/v3/api-group-issue-navigator-settings/#api-rest-api-3-settings-columns-get
    """

    primary_key = None

    def path(self, **kwargs) -> str:
        return "settings/columns"


class IssueNotificationSchemes(JiraStream):
    """
    https://developer.atlassian.com/cloud/jira/platform/rest/v3/api-group-issue-notification-schemes/#api-rest-api-3-notificationscheme-get
    """

    parse_response_root = "values"

    def path(self, **kwargs) -> str:
        return "notificationscheme"


class IssuePriorities(JiraStream):
    """
    https://developer.atlassian.com/cloud/jira/platform/rest/v3/api-group-issue-priorities/#api-rest-api-3-priority-get
    """

    def path(self, **kwargs) -> str:
        return "priority"


class IssuePropertyKeys(JiraStream):
    """
    https://developer.atlassian.com/cloud/jira/platform/rest/v3/api-group-issue-properties/#api-rest-api-3-issue-issueidorkey-properties-get
    """

    parse_response_root = "key"
    use_cache = True

    def path(self, stream_slice: Mapping[str, Any], **kwargs) -> str:
        key = stream_slice["key"]
        return f"issue/{key}/properties"

    def read_records(self, stream_slice: Mapping[str, Any], **kwargs) -> Iterable[Mapping[str, Any]]:
        issue_key = stream_slice["key"]
        yield from super().read_records(stream_slice={"key": issue_key}, **kwargs)


class IssueProperties(StartDateJiraStream):
    """
    https://developer.atlassian.com/cloud/jira/platform/rest/v3/api-group-issue-properties/#api-rest-api-3-issue-issueidorkey-properties-propertykey-get
    """

    def path(self, stream_slice: Mapping[str, Any], **kwargs) -> str:
        key = stream_slice["key"]
        issue_key = stream_slice["issue_key"]
        return f"issue/{issue_key}/properties/{key}"

    def read_records(self, stream_slice: Optional[Mapping[str, Any]] = None, **kwargs) -> Iterable[Mapping[str, Any]]:
        issues_stream = Issues(
            additional_fields=[],
            authenticator=self.authenticator,
            domain=self._domain,
            projects=self._projects,
            start_date=self._start_date,
        )
        issue_property_keys_stream = IssuePropertyKeys(authenticator=self.authenticator, domain=self._domain, projects=self._projects)
        for issue in issues_stream.read_records(sync_mode=SyncMode.full_refresh):
            for property_key in issue_property_keys_stream.read_records(stream_slice={"key": issue["key"]}, **kwargs):
                yield from super().read_records(stream_slice={"key": property_key["key"], "issue_key": issue["key"]}, **kwargs)


class IssueRemoteLinks(StartDateJiraStream):
    """
    https://developer.atlassian.com/cloud/jira/platform/rest/v3/api-group-issue-remote-links/#api-rest-api-3-issue-issueidorkey-remotelink-get
    """

    def path(self, stream_slice: Mapping[str, Any], **kwargs) -> str:
        key = stream_slice["key"]
        return f"issue/{key}/remotelink"

    def read_records(self, stream_slice: Optional[Mapping[str, Any]] = None, **kwargs) -> Iterable[Mapping[str, Any]]:
        issues_stream = Issues(
            additional_fields=[],
            authenticator=self.authenticator,
            domain=self._domain,
            projects=self._projects,
            start_date=self._start_date,
        )
        for issue in issues_stream.read_records(sync_mode=SyncMode.full_refresh):
            yield from super().read_records(stream_slice={"key": issue["key"]}, **kwargs)


class IssueResolutions(JiraStream):
    """
    https://developer.atlassian.com/cloud/jira/platform/rest/v3/api-group-issue-resolutions/#api-rest-api-3-resolution-get
    """

    def path(self, **kwargs) -> str:
        return "resolution"


class IssueSecuritySchemes(JiraStream):
    """
    https://developer.atlassian.com/cloud/jira/platform/rest/v3/api-group-issue-security-schemes/#api-rest-api-3-issuesecurityschemes-get
    """

    parse_response_root = "issueSecuritySchemes"

    def path(self, **kwargs) -> str:
        return "issuesecurityschemes"


class IssueTypeSchemes(JiraStream):
    """
    https://developer.atlassian.com/cloud/jira/platform/rest/v3/api-group-issue-type-schemes/#api-rest-api-3-issuetypescheme-get
    """

    parse_response_root = "values"

    def path(self, **kwargs) -> str:
        return "issuetypescheme"


class IssueTypeScreenSchemes(JiraStream):
    """
    https://developer.atlassian.com/cloud/jira/platform/rest/v3/api-group-issue-type-screen-schemes/#api-rest-api-3-issuetypescreenscheme-get
    """

    parse_response_root = "values"

    def path(self, **kwargs) -> str:
        return "issuetypescreenscheme"


class IssueVotes(StartDateJiraStream):
    """
    https://developer.atlassian.com/cloud/jira/platform/rest/v3/api-group-issue-votes/#api-rest-api-3-issue-issueidorkey-votes-get

    parse_response_root voters is commented, since it contains the <Users>
    objects but does not contain information about exactly votes. The
    original schema self, votes (number), hasVoted (bool) and list of voters.
    The schema is correct but parse_response_root should not be applied.
    """

    # parse_response_root = "voters"
    primary_key = None

    def path(self, stream_slice: Mapping[str, Any], **kwargs) -> str:
        key = stream_slice["key"]
        return f"issue/{key}/votes"

    def read_records(self, stream_slice: Optional[Mapping[str, Any]] = None, **kwargs) -> Iterable[Mapping[str, Any]]:
        issues_stream = Issues(
            additional_fields=[],
            authenticator=self.authenticator,
            domain=self._domain,
            projects=self._projects,
            start_date=self._start_date,
        )
        for issue in issues_stream.read_records(sync_mode=SyncMode.full_refresh):
            yield from super().read_records(stream_slice={"key": issue["key"]}, **kwargs)


class IssueWatchers(StartDateJiraStream):
    """
    https://developer.atlassian.com/cloud/jira/platform/rest/v3/api-group-issue-watchers/#api-rest-api-3-issue-issueidorkey-watchers-get

    parse_response_root is commented for the same reason as issue_voters.
    """

    # parse_response_root = "watchers"
    primary_key = None

    def path(self, stream_slice: Mapping[str, Any], **kwargs) -> str:
        key = stream_slice["key"]
        return f"issue/{key}/watchers"

    def read_records(self, stream_slice: Optional[Mapping[str, Any]] = None, **kwargs) -> Iterable[Mapping[str, Any]]:
        issues_stream = Issues(
            additional_fields=[],
            authenticator=self.authenticator,
            domain=self._domain,
            projects=self._projects,
            start_date=self._start_date,
        )
        for issue in issues_stream.read_records(sync_mode=SyncMode.full_refresh):
            yield from super().read_records(stream_slice={"key": issue["key"]}, **kwargs)


class IssueWorklogs(StartDateJiraStream):
    """
    https://developer.atlassian.com/cloud/jira/platform/rest/v3/api-group-issue-worklogs/#api-rest-api-3-issue-issueidorkey-worklog-get
    """

    parse_response_root = "worklogs"
    primary_key = None

    def path(self, stream_slice: Mapping[str, Any], **kwargs) -> str:
        key = stream_slice["key"]
        return f"issue/{key}/worklog"

    def read_records(self, stream_slice: Optional[Mapping[str, Any]] = None, **kwargs) -> Iterable[Mapping[str, Any]]:
        issues_stream = Issues(
            additional_fields=[],
            authenticator=self.authenticator,
            domain=self._domain,
            projects=self._projects,
            start_date=self._start_date,
        )
        for issue in issues_stream.read_records(sync_mode=SyncMode.full_refresh):
            yield from super().read_records(stream_slice={"key": issue["key"]}, **kwargs)


class JiraSettings(JiraStream):
    """
    https://developer.atlassian.com/cloud/jira/platform/rest/v3/api-group-jira-settings/#api-rest-api-3-application-properties-get
    """

    def path(self, **kwargs) -> str:
        return "application-properties"


class Labels(JiraStream):
    """
    https://developer.atlassian.com/cloud/jira/platform/rest/v3/api-group-labels/#api-rest-api-3-label-get
    """

    def path(self, **kwargs) -> str:
        return "application-properties"


class Permissions(JiraStream):
    """
    https://developer.atlassian.com/cloud/jira/platform/rest/v3/api-group-permissions/#api-rest-api-3-permissions-get
    """

    parse_response_root = "permissions"
    primary_key = None

    def path(self, **kwargs) -> str:
        return "permissions"

    def parse_response(self, response: requests.Response, **kwargs) -> Iterable[Mapping]:
        response_json = response.json()
        records = response_json.get(self.parse_response_root, {}).values()
        yield from records


class PermissionSchemes(JiraStream):
    """
    https://developer.atlassian.com/cloud/jira/platform/rest/v3/api-group-permission-schemes/#api-rest-api-3-permissionscheme-get
    """

    parse_response_root = "permissionSchemes"

    def path(self, **kwargs) -> str:
        return "permissionscheme"


class Projects(JiraStream):
    """
    https://developer.atlassian.com/cloud/jira/platform/rest/v3/api-group-projects/#api-rest-api-3-project-search-get
    """

    parse_response_root = "values"
    use_cache = True

    def path(self, **kwargs) -> str:
        return "project/search"

    def request_params(self, **kwargs):
        params = super().request_params(**kwargs)
        params["expand"] = "description"
        return params

    def read_records(self, **kwargs) -> Iterable[Mapping[str, Any]]:
        for project in super().read_records(**kwargs):
            if not self._projects or project["key"] in self._projects:
                yield project
        yield from []


class ProjectAvatars(JiraStream):
    """
    https://developer.atlassian.com/cloud/jira/platform/rest/v3/api-group-project-avatars/#api-rest-api-3-project-projectidorkey-avatars-get
    """

    def path(self, stream_slice: Mapping[str, Any], **kwargs) -> str:
        key = stream_slice["key"]
        return f"project/{key}/avatars"

    def parse_response(self, response: requests.Response, **kwargs) -> Iterable[Mapping]:
        response_json = response.json()
        for type_key, records in response_json.items():
            yield from records

    def read_records(self, stream_slice: Optional[Mapping[str, Any]] = None, **kwargs) -> Iterable[Mapping[str, Any]]:
        projects_stream = Projects(authenticator=self.authenticator, domain=self._domain, projects=self._projects)
        for project in projects_stream.read_records(sync_mode=SyncMode.full_refresh):
            yield from super().read_records(stream_slice={"key": project["key"]}, **kwargs)


class ProjectCategories(JiraStream):
    """
    https://developer.atlassian.com/cloud/jira/platform/rest/v3/api-group-project-categories/#api-rest-api-3-projectcategory-get
    """

    def path(self, **kwargs) -> str:
        return "projectCategory"


class ProjectComponents(JiraStream):
    """
    https://developer.atlassian.com/cloud/jira/platform/rest/v3/api-group-project-components/#api-rest-api-3-project-projectidorkey-component-get
    """

    parse_response_root = "values"

    def path(self, stream_slice: Mapping[str, Any], **kwargs) -> str:
        key = stream_slice["key"]
        return f"project/{key}/component"

    def read_records(self, stream_slice: Optional[Mapping[str, Any]] = None, **kwargs) -> Iterable[Mapping[str, Any]]:
        projects_stream = Projects(authenticator=self.authenticator, domain=self._domain, projects=self._projects)
        for project in projects_stream.read_records(sync_mode=SyncMode.full_refresh):
            yield from super().read_records(stream_slice={"key": project["key"]}, **kwargs)


class ProjectEmail(JiraStream):
    """
    https://developer.atlassian.com/cloud/jira/platform/rest/v3/api-group-project-email/#api-rest-api-3-project-projectid-email-get
    """

    primary_key = None

    def path(self, stream_slice: Mapping[str, Any], **kwargs) -> str:
        project_id = stream_slice["project_id"]
        return f"project/{project_id}/email"

    def read_records(self, stream_slice: Optional[Mapping[str, Any]] = None, **kwargs) -> Iterable[Mapping[str, Any]]:
        projects_stream = Projects(authenticator=self.authenticator, domain=self._domain, projects=self._projects)
        for project in projects_stream.read_records(sync_mode=SyncMode.full_refresh):
            yield from super().read_records(stream_slice={"project_id": project["id"]}, **kwargs)


class ProjectPermissionSchemes(JiraStream):
    """
    https://developer.atlassian.com/cloud/jira/platform/rest/v3/api-group-project-permission-schemes/#api-rest-api-3-project-projectkeyorid-securitylevel-get
    """

    parse_response_root = "levels"

    def path(self, stream_slice: Mapping[str, Any], **kwargs) -> str:
        key = stream_slice["key"]
        return f"project/{key}/securitylevel"

    def read_records(self, stream_slice: Optional[Mapping[str, Any]] = None, **kwargs) -> Iterable[Mapping[str, Any]]:
        projects_stream = Projects(authenticator=self.authenticator, domain=self._domain, projects=self._projects)
        for project in projects_stream.read_records(sync_mode=SyncMode.full_refresh):
            yield from super().read_records(stream_slice={"key": project["key"]}, **kwargs)


class ProjectTypes(JiraStream):
    """
    https://developer.atlassian.com/cloud/jira/platform/rest/v3/api-group-project-types/#api-rest-api-3-project-type-get
    """

    primary_key = None

    def path(self, **kwargs) -> str:
        return "project/type"


class ProjectVersions(JiraStream):
    """
    https://developer.atlassian.com/cloud/jira/platform/rest/v3/api-group-project-versions/#api-rest-api-3-project-projectidorkey-version-get
    """

    parse_response_root = "values"

    def path(self, stream_slice: Mapping[str, Any], **kwargs) -> str:
        key = stream_slice["key"]
        return f"project/{key}/version"

    def read_records(self, stream_slice: Optional[Mapping[str, Any]] = None, **kwargs) -> Iterable[Mapping[str, Any]]:
        projects_stream = Projects(authenticator=self.authenticator, domain=self._domain, projects=self._projects)
        for project in projects_stream.read_records(sync_mode=SyncMode.full_refresh):
            yield from super().read_records(stream_slice={"key": project["key"]}, **kwargs)


class Screens(JiraStream):
    """
    https://developer.atlassian.com/cloud/jira/platform/rest/v3/api-group-screens/#api-rest-api-3-screens-get
    """

    parse_response_root = "values"
    use_cache = True

    def path(self, **kwargs) -> str:
        return "screens"


class ScreenTabs(JiraStream):
    """
    https://developer.atlassian.com/cloud/jira/platform/rest/v3/api-group-screen-tabs/#api-rest-api-3-screens-screenid-tabs-get
    """

    raise_on_http_errors = False
    use_cache = True

    def path(self, stream_slice: Mapping[str, Any], **kwargs) -> str:
        screen_id = stream_slice["screen_id"]
        return f"screens/{screen_id}/tabs"

    def read_records(self, stream_slice: Optional[Mapping[str, Any]] = None, **kwargs) -> Iterable[Mapping[str, Any]]:
        screens_stream = Screens(authenticator=self.authenticator, domain=self._domain, projects=self._projects)
        for screen in screens_stream.read_records(sync_mode=SyncMode.full_refresh):
            yield from self.read_tab_records(stream_slice={"screen_id": screen["id"]}, **kwargs)

    def read_tab_records(self, stream_slice: Mapping[str, Any], **kwargs) -> Iterable[Mapping[str, Any]]:
        screen_id = stream_slice["screen_id"]
        yield from super().read_records(stream_slice={"screen_id": screen_id}, **kwargs)


class ScreenTabFields(JiraStream):
    """
    https://developer.atlassian.com/cloud/jira/platform/rest/v3/api-group-screen-tab-fields/#api-rest-api-3-screens-screenid-tabs-tabid-fields-get
    """

    def path(self, stream_slice: Mapping[str, Any], **kwargs) -> str:
        screen_id = stream_slice["screen_id"]
        tab_id = stream_slice["tab_id"]
        return f"screens/{screen_id}/tabs/{tab_id}/fields"

    def read_records(self, stream_slice: Optional[Mapping[str, Any]] = None, **kwargs) -> Iterable[Mapping[str, Any]]:
        screens_stream = Screens(authenticator=self.authenticator, domain=self._domain, projects=self._projects)
        screen_tabs_stream = ScreenTabs(authenticator=self.authenticator, domain=self._domain, projects=self._projects)
        for screen in screens_stream.read_records(sync_mode=SyncMode.full_refresh):
            for tab in screen_tabs_stream.read_tab_records(stream_slice={"screen_id": screen["id"]}, **kwargs):
                if id in tab:  # Check for proper tab record since the ScreenTabs stream doesn't throw http errors
                    yield from super().read_records(stream_slice={"screen_id": screen["id"], "tab_id": tab["id"]}, **kwargs)


class ScreenSchemes(JiraStream):
    """
    https://developer.atlassian.com/cloud/jira/platform/rest/v3/api-group-screen-schemes/#api-rest-api-3-screenscheme-get
    """

    parse_response_root = "values"

    def path(self, **kwargs) -> str:
        return "screenscheme"


class Sprints(V1ApiJiraStream):
    """
    https://developer.atlassian.com/cloud/jira/software/rest/api-group-board/#api-agile-1-0-board-boardid-sprint-get
    """

    parse_response_root = "values"
    use_cache = True

    def path(self, stream_slice: Mapping[str, Any], **kwargs) -> str:
        board_id = stream_slice["board_id"]
        return f"board/{board_id}/sprint"

    def read_records(self, stream_slice: Optional[Mapping[str, Any]] = None, **kwargs) -> Iterable[Mapping[str, Any]]:
        boards_stream = Boards(authenticator=self.authenticator, domain=self._domain, projects=self._projects)
        for board in boards_stream.read_records(sync_mode=SyncMode.full_refresh):
            if board["type"] == "scrum":
                yield from super().read_records(stream_slice={"board_id": board["id"]}, **kwargs)
        yield from []


class SprintIssues(V1ApiJiraStream, IncrementalJiraStream):
    """
    https://developer.atlassian.com/cloud/jira/software/rest/api-group-sprint/#api-agile-1-0-sprint-sprintid-issue-get
    """

    cursor_field = ["fields", "updated"]
    parse_response_root = "issues"

    def path(self, stream_slice: Mapping[str, Any], **kwargs) -> str:
        sprint_id = stream_slice["sprint_id"]
        return f"sprint/{sprint_id}/issue"

    def request_params(
        self,
        stream_state: Mapping[str, Any],
        stream_slice: Mapping[str, Any],
        next_page_token: Optional[Mapping[str, Any]] = None,
    ) -> MutableMapping[str, Any]:
        params = super().request_params(stream_state=stream_state, stream_slice=stream_slice, next_page_token=next_page_token)
        params["fields"] = stream_slice["fields"]
        jql = self.jql_compare_date(stream_state)
        if jql:
            params["jql"] = jql
        return params

    def read_records(self, stream_slice: Optional[Mapping[str, Any]] = None, **kwargs) -> Iterable[Mapping[str, Any]]:
        stream_args = {"authenticator": self.authenticator, "domain": self._domain, "projects": self._projects}
        field_ids_by_name = IssueFields(**stream_args).field_ids_by_name()
        fields = ["key", "status", "updated"]
        for name in ["Story Points", "Story point estimate"]:
            if name in field_ids_by_name:
                fields.append(field_ids_by_name[name])
        sprints_stream = Sprints(**stream_args)
        for sprints in sprints_stream.read_records(sync_mode=SyncMode.full_refresh):
            yield from super().read_records(stream_slice={"sprint_id": sprints["id"], "fields": fields}, **kwargs)

    def transform(self, record: MutableMapping[str, Any], stream_slice: Mapping[str, Any], **kwargs) -> MutableMapping[str, Any]:
        record["issueId"] = record["id"]
        record["id"] = "-".join([str(stream_slice["sprint_id"]), record["id"]])
        record["sprintId"] = stream_slice["sprint_id"]
        return record


class TimeTracking(JiraStream):
    """
    https://developer.atlassian.com/cloud/jira/platform/rest/v3/api-group-time-tracking/#api-rest-api-3-configuration-timetracking-list-get
    """

    primary_key = None

    def path(self, **kwargs) -> str:
        return "configuration/timetracking/list"


class Users(JiraStream):
    """
    https://developer.atlassian.com/cloud/jira/platform/rest/v3/api-group-users/#api-rest-api-3-users-search-get
    """

    primary_key = None

    def path(self, **kwargs) -> str:
        return "user/search?query="


class Workflows(JiraStream):
    """
    https://developer.atlassian.com/cloud/jira/platform/rest/v3/api-group-workflows/#api-rest-api-3-workflow-search-get
    """

    parse_response_root = "values"

    def path(self, **kwargs) -> str:
        return "workflow/search"


class WorkflowSchemes(JiraStream):
    """
    https://developer.atlassian.com/cloud/jira/platform/rest/v3/api-group-workflow-schemes/#api-rest-api-3-workflowscheme-get
    """

    parse_response_root = "values"

    def path(self, **kwargs) -> str:
        return "workflowscheme"


class WorkflowStatuses(JiraStream):
    """
    https://developer.atlassian.com/cloud/jira/platform/rest/v3/api-group-workflow-statuses/#api-rest-api-3-status-get
    """

    def path(self, **kwargs) -> str:
        return "status"


class WorkflowStatusCategories(JiraStream):
    """
    https://developer.atlassian.com/cloud/jira/platform/rest/v3/api-group-workflow-status-categories/#api-rest-api-3-statuscategory-get
    """

    def path(self, **kwargs) -> str:
        return "statuscategory"<|MERGE_RESOLUTION|>--- conflicted
+++ resolved
@@ -239,15 +239,11 @@
     https://developer.atlassian.com/cloud/jira/platform/rest/v3/api-group-issue-search/#api-rest-api-3-search-get
     """
 
-<<<<<<< HEAD
     def __init__(self, render_fields: bool = False, **kwargs):
         super().__init__(**kwargs)
         self._render_fields = render_fields
 
-    cursor_field = "updated"
-=======
     cursor_field = ["fields", "updated"]
->>>>>>> f35ec500
     parse_response_root = "issues"
 
     def path(self, **kwargs) -> str:
@@ -327,11 +323,7 @@
     parse_response_root = "issues"
     use_cache = True
 
-<<<<<<< HEAD
-    def __init__(self, additional_fields: List[str] = [], expand_changelog: bool = False, render_fields: bool = False, **kwargs):
-=======
-    def __init__(self, additional_fields: List[str], expand_changelog: bool = False, **kwargs):
->>>>>>> f35ec500
+    def __init__(self, additional_fields: List[str], expand_changelog: bool = False, render_fields: bool = False, **kwargs):
         super().__init__(**kwargs)
         self._additional_fields = additional_fields
         self._expand_changelog = expand_changelog
