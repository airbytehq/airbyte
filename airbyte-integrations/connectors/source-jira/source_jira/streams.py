--- conflicted
+++ resolved
@@ -2,11 +2,7 @@
 # Copyright (c) 2023 Airbyte, Inc., all rights reserved.
 #
 
-<<<<<<< HEAD
-import logging
-=======
 import logging as Logger
->>>>>>> bc0b9b9d
 import re
 import urllib.parse as urlparse
 from abc import ABC
@@ -33,9 +29,7 @@
     Inherit from HttpAvailabilityStrategy with slight modification to 403 and 401 error messages.
     """
 
-    def reasons_for_unavailable_status_codes(
-        self, stream: Stream, logger: logging.Logger, source: Source, error: HTTPError
-    ) -> Dict[int, str]:
+    def reasons_for_unavailable_status_codes(self, stream: Stream, logger: Logger, source: Source, error: HTTPError) -> Dict[int, str]:
         reasons_for_codes: Dict[int, str] = {
             requests.codes.FORBIDDEN: "Please check the 'READ' permission(Scopes for Connect apps) and/or the user has Jira Software rights and access.",
             requests.codes.UNAUTHORIZED: "Invalid creds were provided, please check your api token, domain and/or email.",
