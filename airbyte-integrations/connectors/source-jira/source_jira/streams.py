--- conflicted
+++ resolved
@@ -407,19 +407,15 @@
 
 class IssueVotes(JiraStream):
     """
-<<<<<<< HEAD
+    https://developer.atlassian.com/cloud/jira/platform/rest/v3/api-group-issue-votes/#api-rest-api-3-issue-issueidorkey-votes-get
+
     parse_response_root voters is commented, since it contains the <Users>
     objects but does not contain information about exactly votes. The
     original schema self, votes (number), hasVoted (bool) and list of voters.
     The schema is correct but parse_response_root should not be applied.
     """
+
     # parse_response_root = "voters"
-=======
-    https://developer.atlassian.com/cloud/jira/platform/rest/v3/api-group-issue-votes/#api-rest-api-3-issue-issueidorkey-votes-get
-    """
-
-    parse_response_root = "voters"
->>>>>>> 441d7cde
 
     def path(self, stream_slice: Mapping[str, Any] = None, **kwargs) -> str:
         key = stream_slice["key"]
@@ -433,16 +429,12 @@
 
 class IssueWatchers(JiraStream):
     """
-<<<<<<< HEAD
+    https://developer.atlassian.com/cloud/jira/platform/rest/v3/api-group-issue-watchers/#api-rest-api-3-issue-issueidorkey-watchers-get
+
     parse_response_root is commented for the same reason as issue_voters.
     """
+
     # parse_response_root = "watchers"
-=======
-    https://developer.atlassian.com/cloud/jira/platform/rest/v3/api-group-issue-watchers/#api-rest-api-3-issue-issueidorkey-watchers-get
-    """
-
-    parse_response_root = "watchers"
->>>>>>> 441d7cde
 
     def path(self, stream_slice: Mapping[str, Any] = None, **kwargs) -> str:
         key = stream_slice["key"]
