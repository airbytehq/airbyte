{
  "documentationUrl": "https://docs.airbyte.com/integrations/sources/jira",
  "connectionSpecification": {
    "$schema": "http://json-schema.org/draft-07/schema#",
    "title": "Jira Spec",
    "type": "object",
    "required": ["api_token", "domain", "email"],
    "additionalProperties": true,
    "properties": {
      "api_token": {
        "type": "string",
        "title": "API Token",
        "description": "Jira API Token. See the <a href=\"https://docs.airbyte.com/integrations/sources/jira\">docs</a> for more information on how to generate this key. API Token is used for Authorization to your account by BasicAuth.",
        "airbyte_secret": true,
        "order": 0
      },
      "domain": {
        "type": "string",
        "title": "Domain",
        "examples": [
          "<your-domain>.atlassian.net",
          "<your-domain>.jira.com",
          "jira.<your-domain>.com"
        ],
        "description": "The Domain for your Jira account, e.g. airbyteio.atlassian.net, airbyteio.jira.com, jira.your-domain.com",
        "order": 1
      },
      "email": {
        "type": "string",
        "title": "Email",
        "description": "The user email for your Jira account which you used to generate the API token. This field is used for Authorization to your account by BasicAuth.",
        "order": 2
      },
      "projects": {
        "type": "array",
        "title": "Projects",
        "items": {
          "type": "string"
        },
        "examples": ["PROJ1", "PROJ2"],
        "description": "List of Jira project keys to replicate data for, or leave it empty if you want to replicate data for all projects.",
        "order": 3
      },
      "expand_issue_changelog": {
        "type": "boolean",
        "title": "Expand Issue Changelog",
<<<<<<< HEAD
        "description": "Expand the changelog when replicating issues.",
        "default": false,
        "order": 4
=======
        "airbyte_hidden": true,
        "description": "(DEPRECATED) Expand the changelog when replicating issues.",
        "default": false
>>>>>>> 21842682
      },
      "render_fields": {
        "type": "boolean",
        "title": "Render Issue Fields",
<<<<<<< HEAD
        "description": "Render issue fields in HTML format in addition to Jira JSON-like format.",
        "default": false,
        "order": 5
=======
        "airbyte_hidden": true,
        "description": "(DEPRECATED) Render issue fields in HTML format in addition to Jira JSON-like format.",
        "default": false
>>>>>>> 21842682
      },
      "expand_issue_transition": {
        "type": "boolean",
        "title": "Expand Issue Transitions",
<<<<<<< HEAD
        "description": "Expand the transitions when replicating issues.",
        "default": false,
        "order": 6
=======
        "airbyte_hidden": true,
        "description": "(DEPRECATED) Expand the transitions when replicating issues.",
        "default": false
      },
      "issues_stream_expand_with": {
        "type": "array",
        "items": {
          "type": "string",
          "enum": ["renderedFields", "transitions", "changelog"]
        },
        "title": "Expand Issues stream",
        "description": "Select fields to Expand the `Issues` stream when replicating with: ",
        "order": 5,
        "default": []
>>>>>>> 21842682
      },
      "enable_experimental_streams": {
        "type": "boolean",
        "title": "Enable Experimental Streams",
        "description": "Allow the use of experimental streams which rely on undocumented Jira API endpoints. See https://docs.airbyte.com/integrations/sources/jira#experimental-tables for more info.",
        "default": false,
<<<<<<< HEAD
        "order": 7
=======
        "order": 6
>>>>>>> 21842682
      }
    }
  }
}<|MERGE_RESOLUTION|>--- conflicted
+++ resolved
@@ -44,37 +44,20 @@
       "expand_issue_changelog": {
         "type": "boolean",
         "title": "Expand Issue Changelog",
-<<<<<<< HEAD
-        "description": "Expand the changelog when replicating issues.",
-        "default": false,
-        "order": 4
-=======
         "airbyte_hidden": true,
         "description": "(DEPRECATED) Expand the changelog when replicating issues.",
         "default": false
->>>>>>> 21842682
       },
       "render_fields": {
         "type": "boolean",
         "title": "Render Issue Fields",
-<<<<<<< HEAD
-        "description": "Render issue fields in HTML format in addition to Jira JSON-like format.",
-        "default": false,
-        "order": 5
-=======
         "airbyte_hidden": true,
         "description": "(DEPRECATED) Render issue fields in HTML format in addition to Jira JSON-like format.",
         "default": false
->>>>>>> 21842682
       },
       "expand_issue_transition": {
         "type": "boolean",
         "title": "Expand Issue Transitions",
-<<<<<<< HEAD
-        "description": "Expand the transitions when replicating issues.",
-        "default": false,
-        "order": 6
-=======
         "airbyte_hidden": true,
         "description": "(DEPRECATED) Expand the transitions when replicating issues.",
         "default": false
@@ -89,18 +72,13 @@
         "description": "Select fields to Expand the `Issues` stream when replicating with: ",
         "order": 5,
         "default": []
->>>>>>> 21842682
       },
       "enable_experimental_streams": {
         "type": "boolean",
         "title": "Enable Experimental Streams",
         "description": "Allow the use of experimental streams which rely on undocumented Jira API endpoints. See https://docs.airbyte.com/integrations/sources/jira#experimental-tables for more info.",
         "default": false,
-<<<<<<< HEAD
-        "order": 7
-=======
         "order": 6
->>>>>>> 21842682
       }
     }
   }
