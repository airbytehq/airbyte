--- conflicted
+++ resolved
@@ -3,11 +3,7 @@
 build-backend = "poetry.core.masonry.api"
 
 [tool.poetry]
-<<<<<<< HEAD
-version = "3.0.2"
-=======
-version = "3.0.10"
->>>>>>> bc0b9b9d
+version = "3.0.11"
 name = "source-jira"
 description = "Source implementation for Jira."
 authors = [ "Airbyte <contact@airbyte.io>",]
