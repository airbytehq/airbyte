[build-system]
requires = [ "poetry-core>=1.0.0",]
build-backend = "poetry.core.masonry.api"

[tool.poetry]
<<<<<<< HEAD
version = "3.0.12"
=======
version = "3.0.14"
>>>>>>> 2b20ce11
name = "source-jira"
description = "Source implementation for Jira."
authors = [ "Airbyte <contact@airbyte.io>",]
license = "MIT"
readme = "README.md"
documentation = "https://docs.airbyte.com/integrations/sources/jira"
homepage = "https://airbyte.com"
repository = "https://github.com/airbytehq/airbyte"
[[tool.poetry.packages]]
include = "source_jira"

[tool.poetry.dependencies]
python = "^3.10,<3.12"
airbyte-cdk = "^4"

[tool.poetry.scripts]
source-jira = "source_jira.run:run"

[tool.poetry.group.dev.dependencies]
pytest = "==6.2.5"
requests-mock = "^1.9.3"
pytest-mock = "^3.6.1"
responses = "^0.22.0"<|MERGE_RESOLUTION|>--- conflicted
+++ resolved
@@ -3,11 +3,7 @@
 build-backend = "poetry.core.masonry.api"
 
 [tool.poetry]
-<<<<<<< HEAD
-version = "3.0.12"
-=======
-version = "3.0.14"
->>>>>>> 2b20ce11
+version = "3.0.15"
 name = "source-jira"
 description = "Source implementation for Jira."
 authors = [ "Airbyte <contact@airbyte.io>",]
