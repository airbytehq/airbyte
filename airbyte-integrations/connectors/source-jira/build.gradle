--- conflicted
+++ resolved
@@ -9,11 +9,7 @@
 }
 
 airbyteStandardSourceTestFile {
-<<<<<<< HEAD
-    specPath = "source_facebook_marketing/spec.json"
-=======
     specPath = "source_jira/spec.json"
->>>>>>> 50accf92
     configPath = "secrets/config.json"
     configuredCatalogPath = "sample_files/configured_catalog.json"
 }
