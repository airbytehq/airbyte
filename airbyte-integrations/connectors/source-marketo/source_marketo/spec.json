--- conflicted
+++ resolved
@@ -18,48 +18,29 @@
       "client_id": {
         "title": "Client ID",
         "type": "string",
-<<<<<<< HEAD
         "title": "Client ID",
         "description": "The Client ID of your Marketo developer application. See <a href=\"https://docs.airbyte.io/integrations/sources/marketo\"> the docs </a> for info on how to obtain this.",
-=======
         "order": 0,
         "description": "Your Marketo client_id. See <a href=\"https://docs.airbyte.io/integrations/sources/marketo\"> the docs </a> for info on how to obtain this.",
->>>>>>> fdef48c7
         "airbyte_secret": true
       },
       "client_secret": {
         "title": "Client Secret",
         "type": "string",
-<<<<<<< HEAD
         "title": "Client Secret",
         "description": "The Client Secret of your Marketo developer application. See <a href=\"https://docs.airbyte.io/integrations/sources/marketo\"> the docs </a> for info on how to obtain this.",
-=======
         "order": 1,
         "description": "Your Marketo client secret. See <a href=\"https://docs.airbyte.io/integrations/sources/marketo\"> the docs </a> for info on how to obtain this.",
->>>>>>> fdef48c7
         "airbyte_secret": true
       },
       "start_date": {
         "title": "Start Date",
         "type": "string",
-<<<<<<< HEAD
+        "order": 2,
         "title": "Start Date",
         "description": "UTC date and time in the format 2017-01-25T00:00:00Z. Any data before this date will not be replicated.",
         "examples": ["2020-09-25T00:00:00Z"],
         "pattern": "^[0-9]{4}-[0-9]{2}-[0-9]{2}T[0-9]{2}:[0-9]{2}:[0-9]{2}Z$"
-      },
-      "window_in_days": {
-        "type": "integer",
-        "title": "Window In Days",
-        "description": "The amount of days for each data-chunk begining from Start Date. (Min=1, as for a Day; Max=30, as for a Month).",
-        "examples": [1, 5, 10, 15, 30],
-        "default": 30
-=======
-        "order": 2,
-        "description": "Data generated in Marketo after this date will be replicated. This date must be specified in the format YYYY-MM-DDT00:00:00Z.",
-        "examples": ["2020-09-25T00:00:00Z"],
-        "pattern": "^[0-9]{4}-[0-9]{2}-[0-9]{2}T[0-9]{2}:[0-9]{2}:[0-9]{2}Z$"
->>>>>>> fdef48c7
       }
     }
   }
