--- conflicted
+++ resolved
@@ -10,11 +10,7 @@
   connectorSubtype: api
   connectorType: source
   definitionId: 9e0556f4-69df-4522-a3fb-03264d36b348
-<<<<<<< HEAD
-  dockerImageTag: 1.2.3
-=======
-  dockerImageTag: 1.2.4
->>>>>>> 29852cf0
+  dockerImageTag: 1.2.5
   dockerRepository: airbyte/source-marketo
   documentationUrl: https://docs.airbyte.com/integrations/sources/marketo
   githubIssueLabel: source-marketo
