#
# Copyright (c) 2022 Airbyte, Inc., all rights reserved.
#

import logging
import os
import tracemalloc
from functools import partial
from unittest.mock import ANY, Mock, patch

import pytest
from airbyte_cdk.models.airbyte_protocol import SyncMode
from source_marketo.source import Activities, Campaigns, MarketoStream, Programs, SourceMarketo


def test_create_export_job(mocker, send_email_stream, caplog):
    mocker.patch("time.sleep")
    caplog.set_level(logging.WARNING)
    slices = list(send_email_stream.stream_slices(sync_mode=SyncMode.incremental))
    assert slices == [
        {"endAt": ANY, "id": "2c09ce6d", "startAt": ANY},
        {"endAt": ANY, "id": "cd465f55", "startAt": ANY},
        {"endAt": ANY, "id": "232aafb4", "startAt": ANY},
    ]
    assert "Failed to create export job! Status is failed!" in caplog.records[-1].message


@pytest.mark.parametrize(
    "activity, expected_schema",
    (
        (
            {
                "id": 1,
                "name": "daily_meeting",
                "description": "Connect to a daily meeting",
                "primaryAttribute": {"name": "Meeting ID", "dataType": "integer"},
                "attributes": [
                    {"name": "Priority", "dataType": "number"},
                    {"name": "Speakers", "dataType": "integer"},
                    {"name": "Phone number", "dataType": "phone"},
                    {"name": "Cost per person", "dataType": "currency"},
                    {"name": "Is mandatory", "dataType": "boolean"},
                    {"name": "Participants", "dataType": "array"},
                    {"name": "Date", "dataType": "date"},
                    {"name": "Time spent per person", "dataType": "double"},
                ],
            },
            {
                "$schema": "http://json-schema.org/draft-07/schema#",
                "additionalProperties": True,
                "properties": {
                    "activityDate": {"format": "date-time", "type": ["null", "string"]},
                    "activityTypeId": {"type": ["null", "integer"]},
                    "campaignId": {"type": ["null", "integer"]},
                    "costperperson": {"type": ["number", "null"]},
                    "date": {"format": "date-time", "type": ["string", "null"]},
                    "ismandatory": {"type": ["boolean", "null"]},
                    "leadId": {"type": ["null", "integer"]},
                    "marketoGUID": {"type": ["null", "string"]},
                    "participants": {"items": {"type": ["integer", "number", "string", "null"]}, "type": ["array", "null"]},
                    "phonenumber": {"type": ["string", "null"]},
                    "primaryAttributeValue": {"type": ["null", "string"]},
                    "primaryAttributeValueId": {"type": ["null", "string"]},
                    "priority": {"type": ["string", "null"]},
                    "speakers": {"type": ["integer", "null"]},
                    "timespentperperson": {"type": ["string", "null"]},
                },
                "type": ["null", "object"],
            },
        ),
        (
            {
                "id": 1,
                "name": "daily_meeting",
                "description": "Connect to a daily meeting",
                "primaryAttribute": {"name": "Meeting ID", "dataType": "integer"},
            },
            {
                "$schema": "http://json-schema.org/draft-07/schema#",
                "additionalProperties": True,
                "properties": {
                    "activityDate": {"format": "date-time", "type": ["null", "string"]},
                    "activityTypeId": {"type": ["null", "integer"]},
                    "campaignId": {"type": ["null", "integer"]},
                    "leadId": {"type": ["null", "integer"]},
                    "marketoGUID": {"type": ["null", "string"]},
                    "primaryAttributeValue": {"type": ["null", "string"]},
                    "primaryAttributeValueId": {"type": ["null", "string"]},
                },
                "type": ["null", "object"],
            },
        ),
    ),
)
def test_activities_schema(activity, expected_schema, config):
    cls = type(activity["name"], (Activities,), {"activity": activity})
    assert cls(config).get_json_schema() == expected_schema


@pytest.mark.parametrize(
    "response_text, expected_records",
    (
        (
            """Campaign Run ID,Choice Number,Has Predictive,Step ID,Test Variant,attributes
1,3,true,10,15,{"spam": "true"}
2,3,false,11,16,{"spam": "false"}""",
            [
                {
                    "Campaign Run ID": "1",
                    "Choice Number": "3",
                    "Has Predictive": "true",
                    "Step ID": "10",
                    "Test Variant": "15",
                    "spam": "true",
                },
                {
                    "Campaign Run ID": "2",
                    "Choice Number": "3",
                    "Has Predictive": "false",
                    "Step ID": "11",
                    "Test Variant": "16",
                    "spam": "false",
                },
            ],
        ),
    ),
)
def test_export_parse_response(send_email_stream, response_text, expected_records):
<<<<<<< HEAD
    def iter_lines(*args, **kwargs):
        yield from response_text.splitlines()
    assert list(send_email_stream.parse_response(Mock(iter_lines=iter_lines, request=Mock(url="/send_email/1")))) == expected_records
=======
    def iter_content(*args, **kwargs):
        yield response_text

    assert list(send_email_stream.parse_response(Mock(iter_content=iter_content, request=Mock(url="/send_email/1")))) == expected_records
>>>>>>> 435ee302


def test_memory_usage(send_email_stream, file_generator):
    min_file_size = 5 * (1024**2)  # 5 MB
    big_file_path, records_generated = file_generator(min_size=min_file_size)
    small_file_path, _ = file_generator(min_size=1)

    def iter_lines(file_path="", **kwargs):
        with open(file_path, "r") as file:
            for line in file:
                yield line

    tracemalloc.start()
    records = 0

    for _ in send_email_stream.parse_response(
        Mock(iter_lines=partial(iter_lines, file_path=big_file_path), request=Mock(url="/send_email/1"))
    ):
        records += 1
    _, big_file_peak = tracemalloc.get_traced_memory()
    assert records == records_generated

    tracemalloc.reset_peak()
    tracemalloc.clear_traces()

    for _ in send_email_stream.parse_response(
        Mock(iter_lines=partial(iter_lines, file_path=small_file_path), request=Mock(url="/send_email/1"))
    ):
        pass
    _, small_file_peak = tracemalloc.get_traced_memory()

    os.remove(big_file_path)
    os.remove(small_file_path)
    # First we run parse_response() on a large file and track how much memory was consumed.
    # Then we do the same with a tiny file. The goal is not to load the whole file into memory when parsing the response,
    # so we assert the memory consumed was almost the same for two runs. Allowed delta is 50 KB which is 1% of a big file size.
    assert abs(big_file_peak - small_file_peak) < 50 * 1024


@pytest.mark.parametrize(
    "job_statuses",
    (
        (("Created",), ("Completed",)),
        (
            ("Created",),
            ("Cancelled",),
        ),
    ),
)
def test_export_sleep(send_email_stream, job_statuses):
    def tuple_to_generator(tuple_):
        yield from tuple_

    job_statuses_side_effect = [tuple_to_generator(tuple_) for tuple_ in job_statuses]
    stream_slice = {"startAt": "2020-08-01", "endAt": "2020-08-02", "id": "1"}
    with patch("source_marketo.source.MarketoExportStart.read_records", return_value=iter([Mock()])) as export_start:
        with patch("source_marketo.source.MarketoExportStatus.read_records", side_effect=job_statuses_side_effect) as export_status:
            with patch("source_marketo.source.sleep") as sleep:
                if job_statuses[-1] == ("Cancelled",):
                    with pytest.raises(Exception):
                        send_email_stream.sleep_till_export_completed(stream_slice)
                else:
                    assert send_email_stream.sleep_till_export_completed(stream_slice) is True
                export_start.assert_called()
                export_status.assert_called()
                sleep.assert_called()


def test_programs_request_params(config):
    stream = Programs(config)
    params = stream.request_params(
        stream_slice={"startAt": "2020-08-01", "endAt": "2020-08-02"}, next_page_token={"nextPageToken": 2}, stream_state={}
    )
    assert params == {
        "batchSize": 200,
        "maxReturn": 200,
        "earliestUpdatedAt": "2020-08-01",
        "latestUpdatedAt": "2020-08-02",
        "nextPageToken": 2,
    }


@pytest.mark.parametrize(
    "next_page_token",
    (
        {"nextPageToken": 2},
        {},
    ),
)
def test_next_page_token(mocker, config, next_page_token):
    stream = MarketoStream(config)
    token = stream.next_page_token(Mock(json=Mock(return_value=next_page_token)))
    assert token == (next_page_token or None)


@pytest.mark.parametrize(
    "response, state, expected_records",
    (
        (
            {"result": [{"id": "1", "createdAt": "2020-07-01T00:00:00Z"}, {"id": "2", "createdAt": "2020-08-02T00:00:00Z"}]},
            {"createdAt": "2020-08-01T20:20:00Z"},
            [{"id": "2", "createdAt": "2020-08-02T00:00:00Z"}],
        ),
    ),
)
def test_parse_response_incremental(config, response, state, expected_records):
    stream = Campaigns(config)
    records = stream.parse_response(Mock(json=Mock(return_value=response)), stream_state=state)
    assert list(records) == expected_records


def test_source_streams(config, activity):
    source = SourceMarketo()
    with patch("source_marketo.source.ActivityTypes.read_records", Mock(return_value=[activity])):
        streams = source.streams(config)
    assert len(streams) == 6
    assert all(isinstance(stream, MarketoStream) for stream in streams)


@pytest.mark.parametrize(
    "status_code, response, is_connection_successful, error_msg",
    (
        (200, "", True, None),
        (
            400,
            "Bad request",
            False,
            "HTTPError('400 Client Error: None for url: https://602-euo-598.mktorest.com/rest/v1/leads/describe')",
        ),
        (
            403,
            "Forbidden",
            False,
            "HTTPError('403 Client Error: None for url: https://602-euo-598.mktorest.com/rest/v1/leads/describe')",
        ),
    ),
)
def test_check_connection(config, requests_mock, status_code, response, is_connection_successful, error_msg):
    requests_mock.register_uri("GET", "https://602-euo-598.mktorest.com/rest/v1/leads/describe", status_code=status_code)
    source = SourceMarketo()
    success, error = source.check_connection(logger=None, config=config)
    assert success is is_connection_successful
    assert error == error_msg


@pytest.mark.parametrize(
    "input, format, expected_result",
    (
        ("2020-08-01T20:20:21Z", "%Y-%m-%dT%H:%M:%SZ%z", "2020-08-01T20:20:21Z"),
        ("2020-08-01 20:20", "%Y-%m-%d %H:%M", "2020-08-01T20:20:00Z"),
        ("2020-08-01", "%Y-%m-%dT%H:%M:%SZ%z", "2020-08-01"),
    ),
)
def test_normalize_datetime(config, input, format, expected_result):
    stream = Programs(config)
    assert stream.normalize_datetime(input, format) == expected_result<|MERGE_RESOLUTION|>--- conflicted
+++ resolved
@@ -126,16 +126,9 @@
     ),
 )
 def test_export_parse_response(send_email_stream, response_text, expected_records):
-<<<<<<< HEAD
     def iter_lines(*args, **kwargs):
         yield from response_text.splitlines()
     assert list(send_email_stream.parse_response(Mock(iter_lines=iter_lines, request=Mock(url="/send_email/1")))) == expected_records
-=======
-    def iter_content(*args, **kwargs):
-        yield response_text
-
-    assert list(send_email_stream.parse_response(Mock(iter_content=iter_content, request=Mock(url="/send_email/1")))) == expected_records
->>>>>>> 435ee302
 
 
 def test_memory_usage(send_email_stream, file_generator):
