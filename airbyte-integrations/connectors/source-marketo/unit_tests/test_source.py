#
# Copyright (c) 2023 Airbyte, Inc., all rights reserved.
#

import logging
import os
import tracemalloc
from functools import partial
from unittest.mock import ANY, MagicMock, Mock, patch

import pendulum
import pytest
import requests
from airbyte_cdk.models.airbyte_protocol import SyncMode
<<<<<<< HEAD
=======
<<<<<<< HEAD
<<<<<<< HEAD
from source_marketo.source import Activities, Campaigns, Leads, MarketoStream, Programs, SourceMarketo, Segmentations
=======
>>>>>>> 8ada93d2
from airbyte_cdk.utils import AirbyteTracedException
from source_marketo.source import (
    Activities,
    Campaigns,
    IncrementalMarketoStream,
    Leads,
    MarketoExportCreate,
    MarketoStream,
    Programs,
    SourceMarketo,
)
<<<<<<< HEAD
=======
>>>>>>> master
=======
from source_marketo.source import Activities, Campaigns, Leads, MarketoStream, Programs, Segmentations, SourceMarketo
>>>>>>> aa056d64caff6f4f941fb907ae1b957d01476ac9
>>>>>>> 8ada93d2


def test_create_export_job(mocker, send_email_stream, caplog):
    mocker.patch("time.sleep")
    caplog.set_level(logging.WARNING)
    slices = list(send_email_stream.stream_slices(sync_mode=SyncMode.incremental))
    assert slices == [
        {"endAt": ANY, "id": "2c09ce6d", "startAt": ANY},
        {"endAt": ANY, "id": "cd465f55", "startAt": ANY},
        {"endAt": ANY, "id": "232aafb4", "startAt": ANY},
    ]
    assert "Failed to create export job! Status is failed!" in caplog.records[-1].message


def test_should_retry_quota_exceeded(config, requests_mock):
    create_job_url = "https://602-euo-598.mktorest.com/rest/v1/leads/export/create.json?batchSize=300"
    response_json = {
        "requestId": "d2ca#18c0b9833bf",
        "success": False,
        "errors": [
            {
                "code": "1029",
                "message": "Export daily quota 500MB exceeded."
            }
        ]
    }
    requests_mock.register_uri("GET", create_job_url, status_code=200, json=response_json)

    response = requests.get(create_job_url)
    with pytest.raises(AirbyteTracedException) as e:
        MarketoExportCreate(config).should_retry(response)

    assert e.value.message == "Daily limit for job extractions has been reached (resets daily at 12:00AM CST)."



@pytest.mark.parametrize(
    "activity, expected_schema",
    (
        (
            {
                "id": 1,
                "name": "daily_meeting",
                "description": "Connect to a daily meeting",
                "primaryAttribute": {"name": "Meeting ID", "dataType": "integer"},
                "attributes": [
                    {"name": "Priority", "dataType": "number"},
                    {"name": "Speakers", "dataType": "integer"},
                    {"name": "Phone number", "dataType": "phone"},
                    {"name": "Cost per person", "dataType": "currency"},
                    {"name": "Is mandatory", "dataType": "boolean"},
                    {"name": "Participants", "dataType": "array"},
                    {"name": "Date", "dataType": "date"},
                    {"name": "Time spent per person", "dataType": "double"},
                ],
            },
            {
                "$schema": "http://json-schema.org/draft-07/schema#",
                "additionalProperties": True,
                "properties": {
                    "activityDate": {"format": "date-time", "type": ["null", "string"]},
                    "activityTypeId": {"type": ["null", "integer"]},
                    "campaignId": {"type": ["null", "integer"]},
                    "costperperson": {"type": ["number", "null"]},
                    "date": {"format": "date", "type": ["string", "null"]},
                    "ismandatory": {"type": ["boolean", "null"]},
                    "leadId": {"type": ["null", "integer"]},
                    "marketoGUID": {"type": ["null", "string"]},
                    "participants": {"items": {"type": ["integer", "number", "string", "null"]}, "type": ["array", "null"]},
                    "phonenumber": {"type": ["string", "null"]},
                    "primaryAttributeValue": {"type": ["null", "string"]},
                    "primaryAttributeValueId": {"type": ["null", "string"]},
                    "priority": {"type": ["string", "null"]},
                    "speakers": {"type": ["integer", "null"]},
                    "timespentperperson": {"type": ["string", "null"]},
                },
                "type": ["null", "object"],
            },
        ),
        (
            {
                "id": 1,
                "name": "daily_meeting",
                "description": "Connect to a daily meeting",
                "primaryAttribute": {"name": "Meeting ID", "dataType": "integer"},
            },
            {
                "$schema": "http://json-schema.org/draft-07/schema#",
                "additionalProperties": True,
                "properties": {
                    "activityDate": {"format": "date-time", "type": ["null", "string"]},
                    "activityTypeId": {"type": ["null", "integer"]},
                    "campaignId": {"type": ["null", "integer"]},
                    "leadId": {"type": ["null", "integer"]},
                    "marketoGUID": {"type": ["null", "string"]},
                    "primaryAttributeValue": {"type": ["null", "string"]},
                    "primaryAttributeValueId": {"type": ["null", "string"]},
                },
                "type": ["null", "object"],
            },
        ),
    ),
)
def test_activities_schema(activity, expected_schema, config):
    cls = type(activity["name"], (Activities,), {"activity": activity})
    assert cls(config).get_json_schema() == expected_schema


@pytest.mark.parametrize(
    "response_text, expected_records",
    (
        (
            """Campaign Run ID,Choice Number,Has Predictive,Step ID,Test Variant,attributes
1,3,true,10,15,{"spam": "true"}
2,3,false,11,16,{"spam": "false"}""",
            [
                {
                    "Campaign Run ID": "1",
                    "Choice Number": "3",
                    "Has Predictive": "true",
                    "Step ID": "10",
                    "Test Variant": "15",
                    "spam": "true",
                },
                {
                    "Campaign Run ID": "2",
                    "Choice Number": "3",
                    "Has Predictive": "false",
                    "Step ID": "11",
                    "Test Variant": "16",
                    "spam": "false",
                },
            ],
        ),
    ),
)
def test_export_parse_response(send_email_stream, response_text, expected_records):
    def iter_lines(*args, **kwargs):
        yield from response_text.splitlines()

    assert list(send_email_stream.parse_response(Mock(iter_lines=iter_lines, request=Mock(url="/send_email/1")))) == expected_records


def test_memory_usage(send_email_stream, file_generator):
    min_file_size = 5 * (1024**2)  # 5 MB
    big_file_path, records_generated = file_generator(min_size=min_file_size)
    small_file_path, _ = file_generator(min_size=1)

    def iter_lines(file_path="", **kwargs):
        with open(file_path, "r") as file:
            for line in file:
                yield line

    tracemalloc.start()
    records = 0

    for _ in send_email_stream.parse_response(
        Mock(iter_lines=partial(iter_lines, file_path=big_file_path), request=Mock(url="/send_email/1"))
    ):
        records += 1
    _, big_file_peak = tracemalloc.get_traced_memory()
    assert records == records_generated

    tracemalloc.reset_peak()
    tracemalloc.clear_traces()

    for _ in send_email_stream.parse_response(
        Mock(iter_lines=partial(iter_lines, file_path=small_file_path), request=Mock(url="/send_email/1"))
    ):
        pass
    _, small_file_peak = tracemalloc.get_traced_memory()

    os.remove(big_file_path)
    os.remove(small_file_path)
    # First we run parse_response() on a large file and track how much memory was consumed.
    # Then we do the same with a tiny file. The goal is not to load the whole file into memory when parsing the response,
    # so we assert the memory consumed was almost the same for two runs. Allowed delta is 50 KB which is 1% of a big file size.
    assert abs(big_file_peak - small_file_peak) < 50 * 1024


@pytest.mark.parametrize(
    "job_statuses",
    (
        (("Created",), ("Completed",)),
        (
            ("Created",),
            ("Cancelled",),
        ),
    ),
)
def test_export_sleep(send_email_stream, job_statuses):
    def tuple_to_generator(tuple_):
        yield from tuple_

    job_statuses_side_effect = [tuple_to_generator(tuple_) for tuple_ in job_statuses]
    stream_slice = {"startAt": "2020-08-01", "endAt": "2020-08-02", "id": "1"}
    with patch("source_marketo.source.MarketoExportStart.read_records", return_value=iter([Mock()])) as export_start:
        with patch("source_marketo.source.MarketoExportStatus.read_records", side_effect=job_statuses_side_effect) as export_status:
            with patch("source_marketo.source.sleep") as sleep:
                if job_statuses[-1] == ("Cancelled",):
                    with pytest.raises(Exception):
                        send_email_stream.sleep_till_export_completed(stream_slice)
                else:
                    assert send_email_stream.sleep_till_export_completed(stream_slice) is True
                export_start.assert_called()
                export_status.assert_called()
                sleep.assert_called()


def test_programs_request_params(config):
    stream = Programs(config)
    params = stream.request_params(
        stream_slice={"startAt": "2020-08-01", "endAt": "2020-08-02"}, next_page_token={"nextPageToken": 2}, stream_state={}
    )
    assert params == {
        "batchSize": 200,
        "maxReturn": 200,
        "earliestUpdatedAt": "2020-08-01",
        "latestUpdatedAt": "2020-08-02",
        "nextPageToken": 2,
    }


@pytest.mark.parametrize(
    "next_page_token",
    (
        {"nextPageToken": 2},
        {},
    ),
)
def test_next_page_token(mocker, config, next_page_token):
    stream = MarketoStream(config)
    token = stream.next_page_token(Mock(json=Mock(return_value=next_page_token)))
    assert token == (next_page_token or None)


@pytest.mark.parametrize(
    "response, state, expected_records",
    (
        (
            {"result": [{"id": "1", "createdAt": "2020-07-01T00:00:00Z"}, {"id": "2", "createdAt": "2020-08-02T00:00:00Z"}]},
            {"createdAt": "2020-08-01T20:20:00Z"},
            [{"id": "2", "createdAt": "2020-08-02T00:00:00Z"}],
        ),
    ),
)
def test_parse_response_incremental(config, response, state, expected_records):
    stream = Campaigns(config)
    records = stream.parse_response(Mock(json=Mock(return_value=response)), stream_state=state)
    assert list(records) == expected_records


def test_source_streams(config, activity):
    source = SourceMarketo()
    with patch("source_marketo.source.ActivityTypes.read_records", Mock(return_value=[activity])):
        streams = source.streams(config)
    assert len(streams) == 7
    assert all(isinstance(stream, MarketoStream) for stream in streams)


@pytest.mark.parametrize(
    "status_code, response, is_connection_successful, error_msg",
    (
        (200, "", True, None),
        (
            400,
            "Bad request",
            False,
            "HTTPError('400 Client Error: None for url: https://602-euo-598.mktorest.com/rest/v1/leads/describe')",
        ),
        (
            403,
            "Forbidden",
            False,
            "HTTPError('403 Client Error: None for url: https://602-euo-598.mktorest.com/rest/v1/leads/describe')",
        ),
    ),
)
def test_check_connection(config, requests_mock, status_code, response, is_connection_successful, error_msg):
    requests_mock.register_uri("GET", "https://602-euo-598.mktorest.com/rest/v1/leads/describe", status_code=status_code)
    source = SourceMarketo()
    success, error = source.check_connection(logger=None, config=config)
    assert success is is_connection_successful
    assert error == error_msg


@pytest.mark.parametrize(
    "input, format, expected_result",
    (
        ("2020-08-01T20:20:21Z", "%Y-%m-%dT%H:%M:%SZ%z", "2020-08-01T20:20:21Z"),
        ("2020-08-01 20:20", "%Y-%m-%d %H:%M", "2020-08-01T20:20:00Z"),
        ("2020-08-01", "%Y-%m-%dT%H:%M:%SZ%z", "2020-08-01"),
    ),
)
def test_programs_normalize_datetime(config, input, format, expected_result):
    stream = Programs(config)
    assert stream.normalize_datetime(input, format) == expected_result

def test_programs_next_page_token(config):
    mock_json = MagicMock()
    mock_json.return_value = {"result": [{"test": 'testValue'}]}
    mocked_response = MagicMock()
    mocked_response.json = mock_json
    stream = Programs(config)
    result = stream.next_page_token(mocked_response)
    assert result == {"offset": 201}

@pytest.mark.parametrize("input, stream_state, expected_result",[(
      {"result": [{"id": "1", "createdAt": "2020-07-01T00:00:00Z+0000", "updatedAt": "2020-07-01T00:00:00Z+0000"}]},
      {"updatedAt": "2020-06-01T00:00:00Z"},
      [{"id": "1", "createdAt": "2020-07-01T00:00:00Z", "updatedAt": "2020-07-01T00:00:00Z"}],
    )],
)
def test_programs_parse_response(mocker, config, input, stream_state, expected_result):
    response = requests.Response()
    mocker.patch.object(response, "json", return_value=input)
    stream = Programs(config)
    result = stream.parse_response(response, stream_state)
    assert list(result) == expected_result

def test_segmentations_next_page_token(config):
    mock_json = MagicMock()
    mock_json.return_value = {"result": [{"test": 'testValue'}]}
    mocked_response = MagicMock()
    mocked_response.json = mock_json
    stream = Segmentations(config)
    result = stream.next_page_token(mocked_response)
    assert result == {"offset": 201}

today = pendulum.now()
yesterday = pendulum.now().subtract(days=1).strftime("%Y-%m-%dT%H:%M:%SZ")
today = today.strftime("%Y-%m-%dT%H:%M:%SZ")


@pytest.mark.parametrize(
    "latest_record, current_state, expected_state",
    (
        ({}, {}, "start_date"),
        ({"updatedAt": None}, {"updatedAt": None}, "start_date"),
        ({}, {"updatedAt": None}, "start_date"),
        ({"updatedAt": None}, {}, "start_date"),
        ({}, {"updatedAt": today}, {"updatedAt": today}),
        ({"updatedAt": None}, {"updatedAt": today}, {"updatedAt": today}),
        ({"updatedAt": today}, {"updatedAt": None}, {"updatedAt": today}),
        ({"updatedAt": today}, {}, {"updatedAt": today}),
        ({"updatedAt": yesterday}, {"updatedAt": today}, {"updatedAt": today}),
        ({"updatedAt": today}, {"updatedAt": yesterday}, {"updatedAt": today}),
    ),
)
def test_get_updated_state(config, latest_record, current_state, expected_state):
    stream = Leads(config)
    if expected_state == "start_date":
        expected_state = {"updatedAt": config["start_date"]}
    assert stream.get_updated_state(latest_record, current_state) == expected_state


def test_filter_null_bytes(config):
    stream = Leads(config)

    test_lines = [
        "Hello\x00World\n",
        "Name,Email\n",
        "John\x00Doe,john.doe@example.com\n"
    ]
    expected_lines = [
        "HelloWorld\n",
        "Name,Email\n",
        "JohnDoe,john.doe@example.com\n"
    ]
    filtered_lines = stream.filter_null_bytes(test_lines)
    for expected_line, filtered_line in zip(expected_lines, filtered_lines):
        assert expected_line == filtered_line


def test_csv_rows(config):
    stream = Leads(config)

    test_lines = [
        "Name,Email\n",
        "John Doe,john.doe@example.com\n",
        "Jane Doe,jane.doe@example.com\n"
    ]
    expected_records = [
        {"Name": "John Doe", "Email": "john.doe@example.com"},
        {"Name": "Jane Doe", "Email": "jane.doe@example.com"}
    ]
    records = stream.csv_rows(test_lines)
    for expected_record, record in zip(expected_records, records):
        assert expected_record == record

def test_availablity_strategy(config):
    stream = Leads(config)
    assert stream.availability_strategy == None

def test_path(config):
    stream = MarketoStream(config)
    assert stream.path() == "rest/v1/marketo_stream.json"

def test_get_state(config):
    stream = IncrementalMarketoStream(config)
    assert stream.state == {}

def test_set_tate(config):
    stream = IncrementalMarketoStream(config)
    expected_state = {"id": 1}
    stream.state = expected_state
    assert stream._state == expected_state<|MERGE_RESOLUTION|>--- conflicted
+++ resolved
@@ -12,13 +12,6 @@
 import pytest
 import requests
 from airbyte_cdk.models.airbyte_protocol import SyncMode
-<<<<<<< HEAD
-=======
-<<<<<<< HEAD
-<<<<<<< HEAD
-from source_marketo.source import Activities, Campaigns, Leads, MarketoStream, Programs, SourceMarketo, Segmentations
-=======
->>>>>>> 8ada93d2
 from airbyte_cdk.utils import AirbyteTracedException
 from source_marketo.source import (
     Activities,
@@ -29,14 +22,8 @@
     MarketoStream,
     Programs,
     SourceMarketo,
-)
-<<<<<<< HEAD
-=======
->>>>>>> master
-=======
-from source_marketo.source import Activities, Campaigns, Leads, MarketoStream, Programs, Segmentations, SourceMarketo
->>>>>>> aa056d64caff6f4f941fb907ae1b957d01476ac9
->>>>>>> 8ada93d2
+    Segmentations
+)
 
 
 def test_create_export_job(mocker, send_email_stream, caplog):
