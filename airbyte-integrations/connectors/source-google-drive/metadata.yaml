data:
  allowedHosts:
    hosts:
      - "www.googleapis.com"
  connectorBuildOptions:
    baseImage: docker.io/airbyte/python-connector-base:3.0.2@sha256:73697fbe1c0e2ebb8ed58e2268484bb4bfb2cb56b653808e1680cbc50bafef75
  connectorSubtype: file
  connectorType: source
  definitionId: 9f8dda77-1048-4368-815b-269bf54ee9b8
<<<<<<< HEAD
  dockerImageTag: 0.2.0
=======
  dockerImageTag: 0.1.2
>>>>>>> 119373c9
  dockerRepository: airbyte/source-google-drive
  githubIssueLabel: source-google-drive
  icon: google-drive.svg
  license: ELv2
  name: Google Drive
  remoteRegistries:
    pypi:
      enabled: true
      packageName: airbyte-source-google-drive
  registryOverrides:
    cloud:
      enabled: true
    oss:
      enabled: true
  releaseStage: alpha
  releases:
    rolloutConfiguration:
      enableProgressiveRollout: false
  documentationUrl: https://docs.airbyte.com/integrations/sources/google-drive
  tags:
    - language:python
    - cdk:python-file-based
  supportLevel: community
  connectorTestSuitesOptions:
    - suite: acceptanceTests
      testSecrets:
        - name: SECRET_SOURCE_GOOGLE_DRIVE_CREDS
          fileName: config.json
          secretStore:
            type: GSM
            alias: airbyte-connector-testing-secret-store
        - name: SECRET_SOURCE_GOOGLE_DRIVE_OAUTH_CREDS
          fileName: oauth_config.json
          secretStore:
            type: GSM
            alias: airbyte-connector-testing-secret-store

metadataSpecVersion: "1.0"<|MERGE_RESOLUTION|>--- conflicted
+++ resolved
@@ -7,11 +7,7 @@
   connectorSubtype: file
   connectorType: source
   definitionId: 9f8dda77-1048-4368-815b-269bf54ee9b8
-<<<<<<< HEAD
-  dockerImageTag: 0.2.0
-=======
   dockerImageTag: 0.1.2
->>>>>>> 119373c9
   dockerRepository: airbyte/source-google-drive
   githubIssueLabel: source-google-drive
   icon: google-drive.svg
