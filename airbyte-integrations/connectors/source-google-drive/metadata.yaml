--- conflicted
+++ resolved
@@ -10,11 +10,7 @@
   connectorSubtype: file
   connectorType: source
   definitionId: 9f8dda77-1048-4368-815b-269bf54ee9b8
-<<<<<<< HEAD
-  dockerImageTag: 0.5.4
-=======
-  dockerImageTag: 0.5.6
->>>>>>> 9ce132df
+  dockerImageTag: 0.5.7
   dockerRepository: airbyte/source-google-drive
   githubIssueLabel: source-google-drive
   icon: google-drive.svg
