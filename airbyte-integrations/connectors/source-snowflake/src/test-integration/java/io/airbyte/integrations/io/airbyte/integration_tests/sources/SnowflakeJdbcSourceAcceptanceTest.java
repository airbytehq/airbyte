--- conflicted
+++ resolved
@@ -25,12 +25,9 @@
 import java.math.BigDecimal;
 import java.nio.file.Path;
 import java.sql.JDBCType;
-<<<<<<< HEAD
-import java.sql.SQLException;
-=======
 import java.util.Collections;
 import java.util.List;
->>>>>>> 69d16263
+import java.sql.SQLException;
 import org.junit.jupiter.api.AfterEach;
 import org.junit.jupiter.api.BeforeAll;
 import org.junit.jupiter.api.BeforeEach;
@@ -104,15 +101,6 @@
   }
 
   @Override
-<<<<<<< HEAD
-  protected void createTableWithoutCursorTypeField() throws SQLException {
-    database.execute(connection -> {
-      connection.createStatement()
-          .execute(String.format("CREATE TABLE %s (%s boolean)", getFullyQualifiedTableName(TABLE_NAME_WITHOUT_CURSOR_TYPE), COL_CURSOR));
-      connection.createStatement().execute(String.format("INSERT INTO %s VALUES(true)",
-          getFullyQualifiedTableName(TABLE_NAME_WITHOUT_CURSOR_TYPE)));
-    });
-=======
   protected AirbyteCatalog getCatalog(final String defaultNamespace) {
     return new AirbyteCatalog().withStreams(List.of(
         CatalogHelpers.createAirbyteStream(
@@ -140,7 +128,16 @@
             .withSupportedSyncModes(List.of(SyncMode.FULL_REFRESH, SyncMode.INCREMENTAL))
             .withSourceDefinedPrimaryKey(
                 List.of(List.of(COL_FIRST_NAME), List.of(COL_LAST_NAME)))));
->>>>>>> 69d16263
+  }
+
+  @Override
+  protected void createTableWithoutCursorTypeField() throws SQLException {
+    database.execute(connection -> {
+      connection.createStatement()
+          .execute(String.format("CREATE TABLE %s (%s boolean)", getFullyQualifiedTableName(TABLE_NAME_WITHOUT_CURSOR_TYPE), COL_CURSOR));
+      connection.createStatement().execute(String.format("INSERT INTO %s VALUES(true)",
+          getFullyQualifiedTableName(TABLE_NAME_WITHOUT_CURSOR_TYPE)));
+    });
   }
 
 }