/*
 * Copyright (c) 2022 Airbyte, Inc., all rights reserved.
 */

package io.airbyte.integrations.io.airbyte.integration_tests.sources;

import static org.junit.jupiter.api.Assertions.assertEquals;

import com.fasterxml.jackson.databind.JsonNode;
import com.fasterxml.jackson.databind.node.ObjectNode;
import com.google.common.collect.ImmutableSet;
import io.airbyte.commons.io.IOs;
import io.airbyte.commons.json.Jsons;
import io.airbyte.db.factory.DataSourceFactory;
import io.airbyte.integrations.source.jdbc.AbstractJdbcSource;
import io.airbyte.integrations.source.jdbc.test.JdbcSourceAcceptanceTest;
import io.airbyte.integrations.source.snowflake.SnowflakeSource;
import io.airbyte.protocol.models.AirbyteCatalog;
import io.airbyte.protocol.models.AirbyteConnectionStatus;
import io.airbyte.protocol.models.AirbyteConnectionStatus.Status;
import io.airbyte.protocol.models.CatalogHelpers;
import io.airbyte.protocol.models.Field;
import io.airbyte.protocol.models.JsonSchemaType;
import io.airbyte.protocol.models.SyncMode;
import java.math.BigDecimal;
import java.nio.file.Path;
import java.sql.JDBCType;
import java.util.Collections;
import java.util.List;
import org.junit.jupiter.api.AfterEach;
import org.junit.jupiter.api.BeforeAll;
import org.junit.jupiter.api.BeforeEach;
import org.junit.jupiter.api.Test;

class SnowflakeJdbcSourceAcceptanceTest extends JdbcSourceAcceptanceTest {

  private static JsonNode snConfig;

  @BeforeAll
  static void init() {
    snConfig = Jsons
        .deserialize(IOs.readFile(Path.of("secrets/config.json")));
    // due to case sensitiveness in SnowflakeDB
    SCHEMA_NAME = "JDBC_INTEGRATION_TEST1";
    SCHEMA_NAME2 = "JDBC_INTEGRATION_TEST2";
    TEST_SCHEMAS = ImmutableSet.of(SCHEMA_NAME, SCHEMA_NAME2);
    TABLE_NAME = "ID_AND_NAME";
    TABLE_NAME_WITH_SPACES = "ID AND NAME";
    TABLE_NAME_WITHOUT_PK = "ID_AND_NAME_WITHOUT_PK";
    TABLE_NAME_COMPOSITE_PK = "FULL_NAME_COMPOSITE_PK";
    COL_ID = "ID";
    COL_NAME = "NAME";
    COL_UPDATED_AT = "UPDATED_AT";
    COL_FIRST_NAME = "FIRST_NAME";
    COL_LAST_NAME = "LAST_NAME";
    COL_LAST_NAME_WITH_SPACE = "LAST NAME";
    ID_VALUE_1 = new BigDecimal(1);
    ID_VALUE_2 = new BigDecimal(2);
    ID_VALUE_3 = new BigDecimal(3);
    ID_VALUE_4 = new BigDecimal(4);
    ID_VALUE_5 = new BigDecimal(5);
  }

  @BeforeEach
  public void setup() throws Exception {
    super.setup();
  }

  @AfterEach
  public void clean() throws Exception {
    super.tearDown();
    DataSourceFactory.close(dataSource);
  }

  @Override
  public boolean supportsSchemas() {
    return true;
  }

  @Override
  public JsonNode getConfig() {
    return Jsons.clone(snConfig);
  }

  @Override
  public String getDriverClass() {
    return SnowflakeSource.DRIVER_CLASS;
  }

  @Override
  public AbstractJdbcSource<JDBCType> getJdbcSource() {
    return new SnowflakeSource();
  }

  @Test
  void testCheckFailure() throws Exception {
    ((ObjectNode) config.get("credentials")).put("password", "fake");
    final AirbyteConnectionStatus actual = source.check(config);
    assertEquals(Status.FAILED, actual.getStatus());
  }

  @Override
  protected AirbyteCatalog getCatalog(final String defaultNamespace) {
    return new AirbyteCatalog().withStreams(List.of(
        CatalogHelpers.createAirbyteStream(
<<<<<<< HEAD
                TABLE_NAME,
                defaultNamespace,
                Field.of(COL_ID, JsonSchemaType.INTEGER),
                Field.of(COL_NAME, JsonSchemaType.STRING),
                Field.of(COL_UPDATED_AT, JsonSchemaType.STRING_DATE))
            .withSupportedSyncModes(List.of(SyncMode.FULL_REFRESH, SyncMode.INCREMENTAL))
            .withSourceDefinedPrimaryKey(List.of(List.of(COL_ID))),
        CatalogHelpers.createAirbyteStream(
                TABLE_NAME_WITHOUT_PK,
                defaultNamespace,
                Field.of(COL_ID, JsonSchemaType.INTEGER),
                Field.of(COL_NAME, JsonSchemaType.STRING),
                Field.of(COL_UPDATED_AT, JsonSchemaType.STRING_DATE))
=======
            TABLE_NAME,
            defaultNamespace,
            Field.of(COL_ID, JsonSchemaType.NUMBER),
            Field.of(COL_NAME, JsonSchemaType.STRING),
            Field.of(COL_UPDATED_AT, JsonSchemaType.STRING_DATE))
            .withSupportedSyncModes(List.of(SyncMode.FULL_REFRESH, SyncMode.INCREMENTAL))
            .withSourceDefinedPrimaryKey(List.of(List.of(COL_ID))),
        CatalogHelpers.createAirbyteStream(
            TABLE_NAME_WITHOUT_PK,
            defaultNamespace,
            Field.of(COL_ID, JsonSchemaType.NUMBER),
            Field.of(COL_NAME, JsonSchemaType.STRING),
            Field.of(COL_UPDATED_AT, JsonSchemaType.STRING_DATE))
>>>>>>> 6c5d1ff0
            .withSupportedSyncModes(List.of(SyncMode.FULL_REFRESH, SyncMode.INCREMENTAL))
            .withSourceDefinedPrimaryKey(Collections.emptyList()),
        CatalogHelpers.createAirbyteStream(
            TABLE_NAME_COMPOSITE_PK,
            defaultNamespace,
            Field.of(COL_FIRST_NAME, JsonSchemaType.STRING),
            Field.of(COL_LAST_NAME, JsonSchemaType.STRING),
            Field.of(COL_UPDATED_AT, JsonSchemaType.STRING_DATE))
            .withSupportedSyncModes(List.of(SyncMode.FULL_REFRESH, SyncMode.INCREMENTAL))
            .withSourceDefinedPrimaryKey(
                List.of(List.of(COL_FIRST_NAME), List.of(COL_LAST_NAME)))));
  }

}<|MERGE_RESOLUTION|>--- conflicted
+++ resolved
@@ -103,12 +103,11 @@
   protected AirbyteCatalog getCatalog(final String defaultNamespace) {
     return new AirbyteCatalog().withStreams(List.of(
         CatalogHelpers.createAirbyteStream(
-<<<<<<< HEAD
-                TABLE_NAME,
-                defaultNamespace,
-                Field.of(COL_ID, JsonSchemaType.INTEGER),
-                Field.of(COL_NAME, JsonSchemaType.STRING),
-                Field.of(COL_UPDATED_AT, JsonSchemaType.STRING_DATE))
+            TABLE_NAME,
+            defaultNamespace,
+            Field.of(COL_ID, JsonSchemaType.INTEGER),
+            Field.of(COL_NAME, JsonSchemaType.STRING),
+            Field.of(COL_UPDATED_AT, JsonSchemaType.STRING_DATE))
             .withSupportedSyncModes(List.of(SyncMode.FULL_REFRESH, SyncMode.INCREMENTAL))
             .withSourceDefinedPrimaryKey(List.of(List.of(COL_ID))),
         CatalogHelpers.createAirbyteStream(
@@ -117,21 +116,6 @@
                 Field.of(COL_ID, JsonSchemaType.INTEGER),
                 Field.of(COL_NAME, JsonSchemaType.STRING),
                 Field.of(COL_UPDATED_AT, JsonSchemaType.STRING_DATE))
-=======
-            TABLE_NAME,
-            defaultNamespace,
-            Field.of(COL_ID, JsonSchemaType.NUMBER),
-            Field.of(COL_NAME, JsonSchemaType.STRING),
-            Field.of(COL_UPDATED_AT, JsonSchemaType.STRING_DATE))
-            .withSupportedSyncModes(List.of(SyncMode.FULL_REFRESH, SyncMode.INCREMENTAL))
-            .withSourceDefinedPrimaryKey(List.of(List.of(COL_ID))),
-        CatalogHelpers.createAirbyteStream(
-            TABLE_NAME_WITHOUT_PK,
-            defaultNamespace,
-            Field.of(COL_ID, JsonSchemaType.NUMBER),
-            Field.of(COL_NAME, JsonSchemaType.STRING),
-            Field.of(COL_UPDATED_AT, JsonSchemaType.STRING_DATE))
->>>>>>> 6c5d1ff0
             .withSupportedSyncModes(List.of(SyncMode.FULL_REFRESH, SyncMode.INCREMENTAL))
             .withSourceDefinedPrimaryKey(Collections.emptyList()),
         CatalogHelpers.createAirbyteStream(
