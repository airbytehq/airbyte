--- conflicted
+++ resolved
@@ -1,30 +1,17 @@
-/*
- * Copyright (c) 2023 Airbyte, Inc., all rights reserved.
- */
-
 package io.airbyte.integrations.source.snowflake;
-
-import static io.airbyte.integrations.source.snowflake.SnowflakeSourceOperations.SQL_DIALECT;
 
 import com.fasterxml.jackson.databind.JsonNode;
 import com.fasterxml.jackson.databind.ObjectMapper;
 import io.airbyte.protocol.models.JsonSchemaType;
-<<<<<<< HEAD
 import net.snowflake.client.jdbc.SnowflakeType;
-=======
-import java.sql.JDBCType;
-import java.util.Map;
->>>>>>> 58d9bb29
 import org.junit.jupiter.api.Assertions;
 import org.junit.jupiter.api.Test;
 import org.junit.jupiter.params.ParameterizedTest;
 import org.junit.jupiter.params.provider.EnumSource;
 
-<<<<<<< HEAD
 import java.sql.JDBCType;
 import java.util.Map;
 
-import static io.airbyte.cdk.db.jdbc.JdbcConstants.INTERNAL_COLUMN_TYPE_NAME;
 import static io.airbyte.integrations.source.snowflake.SnowflakeSourceOperations.SQL_DIALECT;
 
 public class SnowflakeSourceOperationsTest {
@@ -39,17 +26,6 @@
         Assertions.assertNotNull(airbyteSourceType);
         Assertions.assertEquals(SQL_DIALECT, airbyteSourceType.get("dialect").asText());
         Assertions.assertEquals(jdbcType.getName(), airbyteSourceType.get("type").asText());
-    }
-
-    private SnowflakeType getJdbcTypeFromInternalTypeName(String internalTypeName) {
-        ObjectMapper mapper = new ObjectMapper();
-        final SnowflakeType databaseFieldType;
-        databaseFieldType = sourceOps.getDatabaseFieldType(
-                mapper.valueToTree(
-                        Map.of(INTERNAL_COLUMN_TYPE_NAME, internalTypeName)
-                )
-        );
-        return databaseFieldType;
     }
 
     @Test
@@ -85,44 +61,4 @@
         // Assertions.assertEquals(JsonSchemaType.STRING, sourceOps.getAirbyteType(JDBCType.valueOf("VARIANT")));
     }
     
-=======
-public class SnowflakeSourceOperationsTest {
-
-  @ParameterizedTest
-  @EnumSource(JDBCType.class)
-  public void testGetAirbyteSourceType(JDBCType jdbcType) {
-    SnowflakeSourceOperations sourceOps = new SnowflakeSourceOperations();
-    JsonNode airbyteSourceType = sourceOps.getAirbyteSourceType(jdbcType);
-    Assertions.assertNotNull(airbyteSourceType);
-    Assertions.assertEquals(SQL_DIALECT, airbyteSourceType.get("dialect").asText());
-    Assertions.assertEquals(jdbcType.getName(), airbyteSourceType.get("type").asText());
-  }
-
-  @Test
-  public void testAirbyteTypeMappings() {
-    SnowflakeSourceOperations sourceOps = new SnowflakeSourceOperations();
-
-    // VARCHAR and TEXT
-    JDBCType jdbcTypeForVarchar = JDBCType.VARCHAR;
-    JsonSchemaType jsonSchemaTypeForString = JsonSchemaType.STRING;
-    Map<String, Object> jsonSchemaForString = Map.of(
-        "type", "string",
-        "airbyte_type", "string");
-    Assertions.assertEquals(jsonSchemaTypeForString, sourceOps.getAirbyteType(jdbcTypeForVarchar));
-
-    // INT, BIGINT, etc.
-    JDBCType jdbcTypeForBigint = JDBCType.BIGINT;
-    JsonSchemaType jsonSchemaTypeForInteger = JsonSchemaType.INTEGER;
-    Map<String, Object> jsonSchemaForInt = Map.of(
-        "type", "number",
-        "airbyte_type", "integer");
-    Assertions.assertEquals(jsonSchemaTypeForInteger, sourceOps.getAirbyteType(jdbcTypeForBigint));
-
-    // TIME
-    JDBCType jdbcTypeForTime = JDBCType.TIME;
-    JsonSchemaType jsonSchemaTypeForTime = JsonSchemaType.TIME_WITHOUT_TIMEZONE_V1;
-    Assertions.assertEquals(jdbcTypeForTime, sourceOps.getAirbyteType(jsonSchemaTypeForTime));
-  }
-
->>>>>>> 58d9bb29
 }