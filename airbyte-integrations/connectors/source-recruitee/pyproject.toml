[build-system]
requires = [ "poetry-core>=1.0.0",]
build-backend = "poetry.core.masonry.api"

[tool.poetry]
<<<<<<< HEAD
version = "0.1.2"
=======
version = "0.1.4"
>>>>>>> 42687194
name = "source-recruitee"
description = "Source implementation for Recruitee."
authors = [ "Airbyte <contact@airbyte.io>",]
license = "MIT"
readme = "README.md"
documentation = "https://docs.airbyte.com/integrations/sources/recruitee"
homepage = "https://airbyte.com"
repository = "https://github.com/airbytehq/airbyte"
[[tool.poetry.packages]]
include = "source_recruitee"

[tool.poetry.dependencies]
python = "^3.9,<3.12"
airbyte-cdk = "1.0.0"

[tool.poetry.scripts]
source-recruitee = "source_recruitee.run:run"

[tool.poetry.group.dev.dependencies]
requests-mock = "^1.9.3"
pytest = "^6.1"
pytest-mock = "^3.6.1"<|MERGE_RESOLUTION|>--- conflicted
+++ resolved
@@ -3,11 +3,7 @@
 build-backend = "poetry.core.masonry.api"
 
 [tool.poetry]
-<<<<<<< HEAD
-version = "0.1.2"
-=======
-version = "0.1.4"
->>>>>>> 42687194
+version = "0.1.5"
 name = "source-recruitee"
 description = "Source implementation for Recruitee."
 authors = [ "Airbyte <contact@airbyte.io>",]
