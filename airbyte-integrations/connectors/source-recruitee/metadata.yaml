data:
  connectorSubtype: api
  connectorType: source
  definitionId: 3b046ac7-d8d3-4eb3-b122-f96b2a16d8a8
<<<<<<< HEAD
  dockerImageTag: 0.1.2
=======
  dockerImageTag: 0.1.4
>>>>>>> 42687194
  dockerRepository: airbyte/source-recruitee
  githubIssueLabel: source-recruitee
  icon: recruitee.svg
  license: MIT
  name: Recruitee
  remoteRegistries:
    pypi:
      enabled: true
      packageName: airbyte-source-recruitee
  registries:
    cloud:
      enabled: true
    oss:
      enabled: true
  releaseStage: alpha
  documentationUrl: https://docs.airbyte.com/integrations/sources/recruitee
  tags:
    - language:python
    - cdk:low-code
  ab_internal:
    sl: 100
    ql: 100
  supportLevel: community
  connectorTestSuitesOptions:
    - suite: acceptanceTests
      testSecrets:
        - name: SECRET_SOURCE-RECRUITEE__CREDS
          fileName: config.json
          secretStore:
            type: GSM
            alias: airbyte-connector-testing-secret-store
  connectorBuildOptions:
    baseImage: docker.io/airbyte/python-connector-base:1.2.2@sha256:57703de3b4c4204bd68a7b13c9300f8e03c0189bffddaffc796f1da25d2dbea0
metadataSpecVersion: "1.0"<|MERGE_RESOLUTION|>--- conflicted
+++ resolved
@@ -2,11 +2,7 @@
   connectorSubtype: api
   connectorType: source
   definitionId: 3b046ac7-d8d3-4eb3-b122-f96b2a16d8a8
-<<<<<<< HEAD
-  dockerImageTag: 0.1.2
-=======
-  dockerImageTag: 0.1.4
->>>>>>> 42687194
+  dockerImageTag: 0.1.5
   dockerRepository: airbyte/source-recruitee
   githubIssueLabel: source-recruitee
   icon: recruitee.svg
