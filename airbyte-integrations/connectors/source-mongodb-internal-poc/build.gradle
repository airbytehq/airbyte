plugins {
    id 'application'
    id 'airbyte-docker'
    id 'airbyte-integration-test-java'
    id 'airbyte-connector-acceptance-test'
    id 'org.jetbrains.kotlin.jvm' version '1.9.0'
}

application {
    mainClass = 'io.airbyte.integrations.source.mongodb.internal.MongoDbSource'
    applicationDefaultJvmArgs = ['-XX:+ExitOnOutOfMemoryError', '-XX:MaxRAMPercentage=75.0']
}

dependencies {
    implementation libs.slf4j.api
    implementation libs.jackson.databind
    implementation project(':airbyte-db:db-lib')
    implementation project(':airbyte-integrations:bases:base-java')
<<<<<<< HEAD
    // source-relational-db is where all the state-management code is located, should be renamed
    implementation project(':airbyte-integrations:connectors:source-relational-db')
=======
    implementation project(':airbyte-integrations:bases:debezium')
>>>>>>> f8546905
    implementation libs.airbyte.protocol
    implementation files(project(':airbyte-integrations:bases:base-java').airbyteDocker.outputs)

    implementation 'org.mongodb:mongodb-driver-sync:4.10.2'

    testImplementation testFixtures(project(':airbyte-integrations:bases:debezium'))
    testImplementation "org.jetbrains.kotlinx:kotlinx-cli:0.3.5"

    integrationTestJavaImplementation project(':airbyte-integrations:bases:standard-source-test')
    integrationTestJavaImplementation project(':airbyte-integrations:connectors:source-mongodb-internal-poc')
    integrationTestJavaImplementation files(project(':airbyte-integrations:bases:base-java').airbyteDocker.outputs)
}

/*
 * Executes the script that generates test data and inserts it into the provided database/collection.
 *
 * To execute this task, use the following command:
 *
 * ./gradlew :airbyte-integrations:connectors:source-mongodb-internal-poc:generateTestData -PconnectionString=<connection string> -PreplicaSet=<replica set> -PdatabaseName=<database name> -PcollectionName=<collection name> -Pusername=<username>
 *
 * Optionally, you can provide -PnumberOfDocuments to change the number of generated documents from the default (10,000).
 */
tasks.register('generateTestData', JavaExec) {
    def arguments = ['--connection-string', connectionString,
                     '--database-name', databaseName,
                     '--collection-name', collectionName,
                     '--replica-set', replicaSet,
                     '--username', username]

    if (project.hasProperty('numberOfDocuments')) {
        arguments.addAll(['--number', numberOfDocuments])
    }

    classpath = sourceSets.test.runtimeClasspath
    main 'io.airbyte.integrations.source.mongodb.internal.MongoDbInsertClient'
    standardInput = System.in
    args arguments
}<|MERGE_RESOLUTION|>--- conflicted
+++ resolved
@@ -16,12 +16,7 @@
     implementation libs.jackson.databind
     implementation project(':airbyte-db:db-lib')
     implementation project(':airbyte-integrations:bases:base-java')
-<<<<<<< HEAD
-    // source-relational-db is where all the state-management code is located, should be renamed
-    implementation project(':airbyte-integrations:connectors:source-relational-db')
-=======
     implementation project(':airbyte-integrations:bases:debezium')
->>>>>>> f8546905
     implementation libs.airbyte.protocol
     implementation files(project(':airbyte-integrations:bases:base-java').airbyteDocker.outputs)
 
