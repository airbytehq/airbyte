/*
 * Copyright (c) 2023 Airbyte, Inc., all rights reserved.
 */

package io.airbyte.integrations.source.mongodb.internal.cdc;

import static io.airbyte.db.jdbc.JdbcUtils.PLATFORM_DATA_INCREASE_FACTOR;
import static io.airbyte.integrations.source.mongodb.internal.MongoConstants.COLLECTION_STATISTICS_COUNT_KEY;
import static io.airbyte.integrations.source.mongodb.internal.MongoConstants.COLLECTION_STATISTICS_STORAGE_SIZE_KEY;

import com.google.common.collect.Sets;
import com.mongodb.client.MongoClient;
import io.airbyte.commons.json.Jsons;
import io.airbyte.integrations.base.AirbyteTraceMessageUtility;
import io.airbyte.integrations.source.mongodb.internal.state.InitialSnapshotStatus;
import io.airbyte.integrations.source.mongodb.internal.state.MongoDbStateManager;
import io.airbyte.protocol.models.v0.AirbyteEstimateTraceMessage;
import io.airbyte.protocol.models.v0.AirbyteStreamNameNamespacePair;
import io.airbyte.protocol.models.v0.ConfiguredAirbyteCatalog;
import io.airbyte.protocol.models.v0.ConfiguredAirbyteStream;
import io.airbyte.protocol.models.v0.SyncMode;
import java.util.ArrayList;
import java.util.HashSet;
import java.util.List;
import java.util.Map;
import java.util.Set;
import java.util.function.Predicate;
import java.util.stream.Collectors;
import org.bson.BsonDocument;
import org.bson.BsonString;
import org.bson.Document;
import org.slf4j.Logger;
import org.slf4j.LoggerFactory;

/**
 * Utilities for determining the configured streams that should take part in the initial snapshot
 * portion of a CDC sync for MongoDB.
 */
public class MongoDbCdcInitialSnapshotUtils {

<<<<<<< HEAD
  private static final Logger LOGGER = LoggerFactory.getLogger(MongoDbCdcInitialSnapshotUtils.class);
=======
  private static final Predicate<ConfiguredAirbyteStream> SYNC_MODE_FILTER = c -> SyncMode.INCREMENTAL.equals(c.getSyncMode());
>>>>>>> 569b69d0

  /**
   * Returns the list of configured Airbyte streams that need to perform the initial snapshot portion
   * of a CDC sync. This includes streams that:
   * <ol>
   * <li>Did not complete a successful initial snapshot sync during the last execution</li>
   * <li>Have been added to the catalog since the last sync</li>
   * </ol>
   *
   * In addition, if the saved offset is no longer present in the server, all streams are used in the
   * initial snapshot in order to restore the offset to an existing value.
   *
   * @param mongoClient The {@link MongoClient} used to retrieve estimated trace statistics.
   * @param stateManager The {@link MongoDbStateManager} that contains information about each stream's
   *        progress.
   * @param fullCatalog The fully configured Airbyte catalog.
   * @param savedOffsetIsValid Boolean value that indicates whether the offset exists on the server.
   *        If it does not exist, all streams will perform an initial sync.
   * @return The list of Airbyte streams to be used in the initial snapshot sync.
   */
  public static List<ConfiguredAirbyteStream> getStreamsForInitialSnapshot(
                                                                           final MongoClient mongoClient,
                                                                           final MongoDbStateManager stateManager,
                                                                           final ConfiguredAirbyteCatalog fullCatalog,
                                                                           final boolean savedOffsetIsValid) {

    final List<ConfiguredAirbyteStream> initialSnapshotStreams = new ArrayList<>();

    if (!savedOffsetIsValid) {
      /*
       * If the saved offset does not exist on the server, re-sync everything via initial snapshot as we
       * have lost track of which changes have been processed already. This occurs when the oplog cycles
       * faster than a sync interval, resulting in the stored offset in our state being removed from the
       * oplog.
       */
      initialSnapshotStreams.addAll(fullCatalog.getStreams()
          .stream()
<<<<<<< HEAD
          .filter(c -> c.getSyncMode() == SyncMode.INCREMENTAL)
          .collect(Collectors.toList()));
=======
          .filter(SYNC_MODE_FILTER)
          .toList();
>>>>>>> 569b69d0
    } else {

      // Find and filter out streams that have completed the initial snapshot
      final Set<AirbyteStreamNameNamespacePair> streamsStillInInitialSnapshot = stateManager.getStreamStates().entrySet().stream()
          .filter(e -> InitialSnapshotStatus.IN_PROGRESS.equals(e.getValue().status()))
          .map(Map.Entry::getKey)
          .collect(Collectors.toSet());

      // Fetch the streams from the catalog that still need to complete the initial snapshot sync
      initialSnapshotStreams.addAll(fullCatalog.getStreams().stream()
          .filter(stream -> streamsStillInInitialSnapshot.contains(AirbyteStreamNameNamespacePair.fromAirbyteStream(stream.getStream())))
          .map(Jsons::clone)
          .toList());

      // Fetch the streams added to the catalog since the last sync
      initialSnapshotStreams.addAll(identifyStreamsToSnapshot(fullCatalog,
          new HashSet<>(stateManager.getStreamStates().keySet())));
    }

    // Emit estimated trace message for each stream that will perform an initial snapshot sync
    initialSnapshotStreams.forEach(s -> estimateInitialSnapshotSyncSize(mongoClient, s));

    return initialSnapshotStreams;
  }

  private static List<ConfiguredAirbyteStream> identifyStreamsToSnapshot(final ConfiguredAirbyteCatalog catalog,
                                                                         final Set<AirbyteStreamNameNamespacePair> alreadySyncedStreams) {
    final Set<AirbyteStreamNameNamespacePair> allStreams = AirbyteStreamNameNamespacePair.fromConfiguredCatalog(catalog);
    final Set<AirbyteStreamNameNamespacePair> newlyAddedStreams = new HashSet<>(Sets.difference(allStreams, alreadySyncedStreams));
    return catalog.getStreams().stream()
        .filter(SYNC_MODE_FILTER)
        .filter(stream -> newlyAddedStreams.contains(AirbyteStreamNameNamespacePair.fromAirbyteStream(stream.getStream()))).map(Jsons::clone)
        .toList();
  }

  private static void estimateInitialSnapshotSyncSize(final MongoClient mongoClient, final ConfiguredAirbyteStream stream) {
    try {
      final Document collectionStats = mongoClient.getDatabase(stream.getStream().getNamespace())
          .runCommand(new BsonDocument("collStats", new BsonString(stream.getStream().getName())));

      if (collectionStats != null && !collectionStats.isEmpty()) {
        final Number documentCount = (Number) collectionStats.get(COLLECTION_STATISTICS_COUNT_KEY);
        final Number collectionSize = (Number) collectionStats.get(COLLECTION_STATISTICS_STORAGE_SIZE_KEY);

        AirbyteTraceMessageUtility.emitEstimateTrace(PLATFORM_DATA_INCREASE_FACTOR * collectionSize.intValue(),
            AirbyteEstimateTraceMessage.Type.STREAM, documentCount.longValue(), stream.getStream().getName(), stream.getStream().getNamespace());
        LOGGER
            .info(String.format("Estimate for table: %s.%s : {sync_row_count: %s, sync_bytes: %s, total_table_row_count: %s, total_table_bytes: %s}",
                stream.getStream().getNamespace(), stream.getStream().getName(), documentCount, collectionSize, documentCount, collectionSize));
      } else {
        LOGGER.warn("Unable to estimate sync size:  statistics for {}.{} are missing.", stream.getStream().getNamespace(),
            stream.getStream().getName());
      }
    } catch (final IllegalArgumentException e) {
      LOGGER.warn("Error occurred while attempting to estimate sync size", e);
    }
  }

}<|MERGE_RESOLUTION|>--- conflicted
+++ resolved
@@ -38,11 +38,9 @@
  */
 public class MongoDbCdcInitialSnapshotUtils {
 
-<<<<<<< HEAD
   private static final Logger LOGGER = LoggerFactory.getLogger(MongoDbCdcInitialSnapshotUtils.class);
-=======
+  
   private static final Predicate<ConfiguredAirbyteStream> SYNC_MODE_FILTER = c -> SyncMode.INCREMENTAL.equals(c.getSyncMode());
->>>>>>> 569b69d0
 
   /**
    * Returns the list of configured Airbyte streams that need to perform the initial snapshot portion
@@ -80,13 +78,8 @@
        */
       initialSnapshotStreams.addAll(fullCatalog.getStreams()
           .stream()
-<<<<<<< HEAD
-          .filter(c -> c.getSyncMode() == SyncMode.INCREMENTAL)
-          .collect(Collectors.toList()));
-=======
           .filter(SYNC_MODE_FILTER)
           .toList();
->>>>>>> 569b69d0
     } else {
 
       // Find and filter out streams that have completed the initial snapshot
