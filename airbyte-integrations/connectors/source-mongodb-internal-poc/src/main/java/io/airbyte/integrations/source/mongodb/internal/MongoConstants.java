--- conflicted
+++ resolved
@@ -10,11 +10,7 @@
   public static final Integer CHECKPOINT_INTERVAL = 1000;
   public static final String CONNECTION_STRING_CONFIGURATION_KEY = "connection_string";
   public static final String DATABASE_CONFIGURATION_KEY = "database";
-<<<<<<< HEAD
-  public static final String FETCH_SIZE_CONFIGURATION_KEY = "fetch_size";
-=======
   public static final String ID_FIELD = "_id";
->>>>>>> 68a6c530
   public static final String PASSWORD_CONFIGURATION_KEY = "password";
   public static final String REPLICA_SET_CONFIGURATION_KEY = "replica_set";
   public static final String USER_CONFIGURATION_KEY = "user";
