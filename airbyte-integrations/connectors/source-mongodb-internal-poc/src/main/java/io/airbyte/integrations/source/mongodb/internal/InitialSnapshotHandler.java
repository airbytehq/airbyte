/*
 * Copyright (c) 2023 Airbyte, Inc., all rights reserved.
 */

package io.airbyte.integrations.source.mongodb.internal;

import static io.airbyte.integrations.source.mongodb.internal.MongoConstants.CHECKPOINT_DURATION;
import static io.airbyte.integrations.source.mongodb.internal.MongoConstants.ID_FIELD;

import com.mongodb.client.MongoCollection;
import com.mongodb.client.MongoDatabase;
import com.mongodb.client.model.Accumulators;
import com.mongodb.client.model.Aggregates;
import com.mongodb.client.model.Filters;
import com.mongodb.client.model.Projections;
import com.mongodb.client.model.Sorts;
import io.airbyte.commons.exceptions.ConfigErrorException;
import io.airbyte.commons.util.AutoCloseableIterator;
import io.airbyte.commons.util.AutoCloseableIterators;
import io.airbyte.integrations.source.mongodb.internal.cdc.MongoDbCdcConnectorMetadataInjector;
import io.airbyte.integrations.source.mongodb.internal.state.IdType;
import io.airbyte.integrations.source.mongodb.internal.state.MongoDbStateManager;
import io.airbyte.integrations.source.mongodb.internal.state.MongoDbStreamState;
import io.airbyte.protocol.models.v0.AirbyteMessage;
import io.airbyte.protocol.models.v0.CatalogHelpers;
import io.airbyte.protocol.models.v0.ConfiguredAirbyteStream;
import io.airbyte.protocol.models.v0.SyncMode;
import java.time.Instant;
import java.util.ArrayList;
import java.util.List;
import java.util.Optional;
import org.bson.BsonDocument;
import org.bson.Document;
import org.bson.conversions.Bson;
import org.bson.types.ObjectId;
import org.slf4j.Logger;
import org.slf4j.LoggerFactory;

/**
 * Retrieves iterators used for the initial snapshot
 */
public class InitialSnapshotHandler {

  private static final Logger LOGGER = LoggerFactory.getLogger(InitialSnapshotHandler.class);

  /**
   * For each given stream configured as incremental sync it will output an iterator that will
   * retrieve documents from the given database. Each iterator will start after the last checkpointed
   * document, if any, or from the beginning of the stream otherwise.
   */
  public List<AutoCloseableIterator<AirbyteMessage>> getIterators(
                                                                  final List<ConfiguredAirbyteStream> streams,
                                                                  final MongoDbStateManager stateManager,
                                                                  final MongoDatabase database,
                                                                  final MongoDbCdcConnectorMetadataInjector cdcConnectorMetadataInjector,
                                                                  final Instant emittedAt,
                                                                  final int checkpointInterval) {
    return streams
        .stream()
        .peek(airbyteStream -> {
          if (!airbyteStream.getSyncMode().equals(SyncMode.INCREMENTAL))
            LOGGER.warn("Stream {} configured with unsupported sync mode: {}", airbyteStream.getStream().getName(), airbyteStream.getSyncMode());
        })
        .filter(airbyteStream -> airbyteStream.getSyncMode().equals(SyncMode.INCREMENTAL))
        .map(airbyteStream -> {
          final var collectionName = airbyteStream.getStream().getName();
          final var collection = database.getCollection(collectionName);
          final var fields = Projections.fields(Projections.include(CatalogHelpers.getTopLevelFieldNames(airbyteStream).stream().toList()));

          final var idTypes = aggregateIdField(collection);
          if (idTypes.size() != 1) {
            throw new ConfigErrorException("The _id fields in a collection must be consistently typed.");
          }

          if (IdType.findByBsonType(idTypes.get(0)).isEmpty()) {
            throw new ConfigErrorException("Only _id fields with the following types are currently supported: " + IdType.SUPPORTED);
          }

          // find the existing state, if there is one, for this stream
          final Optional<MongoDbStreamState> existingState =
              stateManager.getStreamState(airbyteStream.getStream().getName(), airbyteStream.getStream().getNamespace());

          // The filter determines the starting point of this iterator based on the state of this collection.
          // If a state exists, it will use that state to create a query akin to
          // "where _id > [last saved state] order by _id ASC".
          // If no state exists, it will create a query akin to "where 1=1 order by _id ASC"
          final Bson filter = existingState
              // TODO add type support here when we add support for _id fields that are not ObjectId types
              .map(state -> Filters.gt(ID_FIELD, new ObjectId(state.id())))
              // if nothing was found, return a new BsonDocument
              .orElseGet(BsonDocument::new);

          final var cursor = collection.find()
              .filter(filter)
              .projection(fields)
              .sort(Sorts.ascending(ID_FIELD))
              .cursor();

          final var stateIterator =
              new MongoDbStateIterator(cursor, stateManager, Optional.ofNullable(cdcConnectorMetadataInjector),
<<<<<<< HEAD
                  airbyteStream, emittedAt, CHECKPOINT_INTERVAL, CHECKPOINT_DURATION);
=======
                  airbyteStream, emittedAt, checkpointInterval, CHECKPOINT_DURATION);
>>>>>>> dfb38436
          return AutoCloseableIterators.fromIterator(stateIterator, cursor::close, null);
        })
        .toList();
  }

  /**
   * Returns a list of types (as strings) that the _id field has for the provided collection.
   *
   * @param collection Collection to aggregate the _id types of.
   * @return List of bson types (as strings) that the _id field contains.
   */
  private List<String> aggregateIdField(final MongoCollection<Document> collection) {
    final List<String> idTypes = new ArrayList<>();
    /*
     * Sanity check that all ID_FIELD values are of the same type for this collection.
     * db.collection.aggregate([{ $group : { _id : { $type : "$_id" }, count : { $sum : 1 } } }])
     */
    collection.aggregate(List.of(
        Aggregates.group(
            new Document(ID_FIELD, new Document("$type", "$_id")),
            Accumulators.sum("count", 1))))
        .forEach(document -> {
          // the document will be in the structure of
          // {"_id": {"_id": "[TYPE]"}, "count": [COUNT]}
          // where [TYPE] is the bson type (objectId, string, etc.) and [COUNT] is the number of documents of
          // that type
          final Document innerDocument = document.get(ID_FIELD, Document.class);
          idTypes.add(innerDocument.get(ID_FIELD).toString());
        });

    return idTypes;
  }

}<|MERGE_RESOLUTION|>--- conflicted
+++ resolved
@@ -98,11 +98,7 @@
 
           final var stateIterator =
               new MongoDbStateIterator(cursor, stateManager, Optional.ofNullable(cdcConnectorMetadataInjector),
-<<<<<<< HEAD
-                  airbyteStream, emittedAt, CHECKPOINT_INTERVAL, CHECKPOINT_DURATION);
-=======
                   airbyteStream, emittedAt, checkpointInterval, CHECKPOINT_DURATION);
->>>>>>> dfb38436
           return AutoCloseableIterators.fromIterator(stateIterator, cursor::close, null);
         })
         .toList();
