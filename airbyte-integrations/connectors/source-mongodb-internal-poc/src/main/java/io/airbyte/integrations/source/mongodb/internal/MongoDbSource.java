--- conflicted
+++ resolved
@@ -14,11 +14,8 @@
 import com.mongodb.client.MongoClient;
 import com.mongodb.client.MongoCollection;
 import com.mongodb.client.MongoCursor;
-<<<<<<< HEAD
 import com.mongodb.client.MongoDatabase;
-=======
 import com.mongodb.connection.ClusterType;
->>>>>>> 516e89ce
 import io.airbyte.commons.exceptions.ConnectionErrorException;
 import io.airbyte.commons.util.AutoCloseableIterator;
 import io.airbyte.integrations.BaseConnector;
@@ -130,7 +127,6 @@
     return null;
   }
 
-<<<<<<< HEAD
   @Override
   public void close() throws Exception {
 
@@ -148,8 +144,6 @@
         });
   }
 
-=======
->>>>>>> 516e89ce
   private Set<String> getAuthorizedCollections(final MongoClient mongoClient, final String databaseName) {
     /*
      * db.runCommand ({listCollections: 1.0, authorizedCollections: true, nameOnly: true }) the command
