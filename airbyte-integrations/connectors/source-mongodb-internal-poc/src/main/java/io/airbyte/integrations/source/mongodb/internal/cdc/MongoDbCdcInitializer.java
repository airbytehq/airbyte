--- conflicted
+++ resolved
@@ -8,6 +8,7 @@
 import static io.airbyte.integrations.source.mongodb.internal.MongoConstants.REPLICA_SET_CONFIGURATION_KEY;
 
 import com.fasterxml.jackson.databind.JsonNode;
+import com.google.common.annotations.VisibleForTesting;
 import com.mongodb.client.MongoClient;
 import io.airbyte.commons.json.Jsons;
 import io.airbyte.commons.util.AutoCloseableIterator;
@@ -51,8 +52,13 @@
 
   private final MongoDbDebeziumStateUtil mongoDbDebeziumStateUtil;
 
+  @VisibleForTesting
+  MongoDbCdcInitializer(MongoDbDebeziumStateUtil mongoDbDebeziumStateUtil){
+    this.mongoDbDebeziumStateUtil = mongoDbDebeziumStateUtil;
+  }
+
   public MongoDbCdcInitializer() {
-    mongoDbDebeziumStateUtil = new MongoDbDebeziumStateUtil();
+    this(new MongoDbDebeziumStateUtil());
   }
 
   /**
@@ -134,60 +140,4 @@
         .flatMap(Collection::stream)
         .collect(Collectors.toList());
   }
-
-<<<<<<< HEAD
-  @VisibleForTesting
-  Properties getDebeziumProperties() {
-    return MongoDbCdcProperties.getDebeziumProperties();
-=======
-  /**
-   * Converts the streams in the catalog into a list of AutoCloseableIterators.
-   */
-  private List<AutoCloseableIterator<AirbyteMessage>> convertCatalogToIterators(
-                                                                                final ConfiguredAirbyteCatalog catalog,
-                                                                                final MongoDbStateManager stateManager,
-                                                                                final MongoDatabase database,
-                                                                                final Instant emittedAt) {
-    return catalog.getStreams()
-        .stream()
-        .peek(airbyteStream -> {
-          if (!airbyteStream.getSyncMode().equals(SyncMode.INCREMENTAL))
-            LOGGER.warn("Stream {} configured with unsupported sync mode: {}", airbyteStream.getStream().getName(), airbyteStream.getSyncMode());
-        })
-        .filter(airbyteStream -> airbyteStream.getSyncMode().equals(SyncMode.INCREMENTAL))
-        .map(airbyteStream -> {
-          final var collectionName = airbyteStream.getStream().getName();
-          final var collection = database.getCollection(collectionName);
-          // TODO verify that if all fields are selected that all fields are returned here
-          // (or should this check and ignore them if all fields are selected)
-          final var fields = Projections.fields(Projections.include(CatalogHelpers.getTopLevelFieldNames(airbyteStream).stream().toList()));
-
-          // find the existing state, if there is one, for this steam
-          final Optional<MongoDbStreamState> existingState =
-              stateManager.getStreamState(airbyteStream.getStream().getName(), airbyteStream.getStream().getNamespace());
-
-          // The filter determines the starting point of this iterator based on the state of this collection.
-          // If a state exists, it will use that state to create a query akin to
-          // "where _id > [last saved state] order by _id ASC".
-          // If no state exists, it will create a query akin to "where 1=1 order by _id ASC"
-          final Bson filter = existingState
-              // TODO add type support here when we add support for _id fields that are not ObjectId types
-              .map(state -> Filters.gt(ID_FIELD, new ObjectId(state.id())))
-              // if nothing was found, return a new BsonDocument
-              .orElseGet(BsonDocument::new);
-
-          final var cursor = collection.find()
-              .filter(filter)
-              .projection(fields)
-              .sort(Sorts.ascending(ID_FIELD))
-              .cursor();
-
-          final var stateIterator =
-              new MongoDbStateIterator(cursor, stateManager, airbyteStream, emittedAt, CHECKPOINT_INTERVAL, CHECKPOINT_DURATION);
-          return AutoCloseableIterators.fromIterator(stateIterator, cursor::close, null);
-        })
-        .toList();
->>>>>>> 6b7ee61c
-  }
-
 }