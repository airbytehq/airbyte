/*
 * Copyright (c) 2023 Airbyte, Inc., all rights reserved.
 */

package io.airbyte.integrations.source.mongodb.internal.cdc;

import static io.airbyte.integrations.source.mongodb.internal.MongoConstants.DATABASE_CONFIGURATION_KEY;
import static io.airbyte.integrations.source.mongodb.internal.MongoConstants.REPLICA_SET_CONFIGURATION_KEY;

import com.fasterxml.jackson.databind.JsonNode;
import com.google.common.annotations.VisibleForTesting;
import com.mongodb.client.MongoClient;
import io.airbyte.commons.json.Jsons;
import io.airbyte.commons.util.AutoCloseableIterator;
import io.airbyte.commons.util.AutoCloseableIterators;
import io.airbyte.integrations.debezium.AirbyteDebeziumHandler;
import io.airbyte.integrations.debezium.internals.DebeziumPropertiesManager;
import io.airbyte.integrations.debezium.internals.FirstRecordWaitTimeUtil;
import io.airbyte.integrations.debezium.internals.mongodb.MongoDbCdcTargetPosition;
import io.airbyte.integrations.debezium.internals.mongodb.MongoDbDebeziumStateUtil;
import io.airbyte.integrations.source.mongodb.internal.InitialSnapshotHandler;
import io.airbyte.integrations.source.mongodb.internal.MongoUtil;
import io.airbyte.integrations.source.mongodb.internal.state.MongoDbStateManager;
import io.airbyte.protocol.models.v0.AirbyteMessage;
import io.airbyte.protocol.models.v0.ConfiguredAirbyteCatalog;
import io.airbyte.protocol.models.v0.ConfiguredAirbyteStream;
import java.time.Duration;
import java.time.Instant;
import java.util.Collection;
import java.util.Collections;
import java.util.List;
import java.util.Optional;
import java.util.OptionalInt;
import java.util.Properties;
import java.util.function.Supplier;
import java.util.stream.Collectors;
import java.util.stream.Stream;
import org.bson.BsonDocument;
import org.bson.BsonTimestamp;
import org.slf4j.Logger;
import org.slf4j.LoggerFactory;

/**
 * Provides methods to initialize the stream iterators based on the state of each stream in the
 * configured catalog.
 * <p />
 * <p />
 * For more information on the iterator selection logic, see
 * {@link MongoDbCdcInitialSnapshotUtils#getStreamsForInitialSnapshot(MongoDbStateManager, ConfiguredAirbyteCatalog, boolean)}
 * and {@link AirbyteDebeziumHandler#getIncrementalIterators}
 */
public class MongoDbCdcInitializer {

  private static final Logger LOGGER = LoggerFactory.getLogger(MongoDbCdcInitializer.class);

  private final MongoDbDebeziumStateUtil mongoDbDebeziumStateUtil;

  @VisibleForTesting
  MongoDbCdcInitializer(MongoDbDebeziumStateUtil mongoDbDebeziumStateUtil) {
    this.mongoDbDebeziumStateUtil = mongoDbDebeziumStateUtil;
  }

  public MongoDbCdcInitializer() {
    this(new MongoDbDebeziumStateUtil());
  }

  /**
   * Generates the list of stream iterators based on the configured catalog and stream state. This
   * list will include any initial snapshot iterators, followed by incremental iterators, where
   * applicable.
   *
   * @param mongoClient The {@link MongoClient} used to interact with the target MongoDB server.
   * @param catalog The configured Airbyte catalog of streams for the source.
   * @param stateManager The {@link MongoDbStateManager} that provides state information used for
   *        iterator selection.
   * @param emittedAt The timestamp of the sync.
   * @param config The configuration of the source.
   * @return The list of stream iterators with initial snapshot iterators before any incremental
   *         iterators.
   */
  public List<AutoCloseableIterator<AirbyteMessage>> createCdcIterators(
                                                                        final MongoClient mongoClient,
                                                                        final ConfiguredAirbyteCatalog catalog,
                                                                        final MongoDbStateManager stateManager,
                                                                        final Instant emittedAt,
                                                                        final JsonNode config) {

    final Duration firstRecordWaitTime = FirstRecordWaitTimeUtil.getFirstRecordWaitTime(config);
    final OptionalInt queueSize = MongoUtil.getDebeziumEventQueueSize(config);
    final Properties defaultDebeziumProperties = MongoDbCdcProperties.getDebeziumProperties();
    final String databaseName = config.get(DATABASE_CONFIGURATION_KEY).asText();
    final String replicaSet = config.get(REPLICA_SET_CONFIGURATION_KEY).asText();
    final JsonNode initialDebeziumState = mongoDbDebeziumStateUtil.constructInitialDebeziumState(mongoClient, databaseName, replicaSet);
    final JsonNode cdcState = (stateManager.getCdcState() == null || stateManager.getCdcState().state() == null) ? initialDebeziumState
        : Jsons.clone(stateManager.getCdcState().state());
    final Optional<BsonDocument> savedOffset = mongoDbDebeziumStateUtil.savedOffset(
        Jsons.clone(defaultDebeziumProperties),
        catalog,
        cdcState,
        config,
        mongoClient);

    // We should always be able to extract offset out of state if it's not null
    if (cdcState != null && savedOffset.isEmpty()) {
      throw new RuntimeException(
          "Unable extract the offset out of state, State mutation might not be working. " + cdcState);
    }

    final boolean savedOffsetIsValid = savedOffset.isPresent() ? mongoDbDebeziumStateUtil.isValidResumeToken(savedOffset.get(), mongoClient) : false;

    if (!savedOffsetIsValid) {
      LOGGER.warn("Saved offset is not valid. Airbyte will trigger a full refresh.");
    }

    final MongoDbCdcState stateToBeUsed =
        (!savedOffsetIsValid || stateManager.getCdcState() == null || stateManager.getCdcState().state() == null)
            ? new MongoDbCdcState(initialDebeziumState)
            : stateManager.getCdcState();

    final List<ConfiguredAirbyteStream> initialSnapshotStreams =
<<<<<<< HEAD
        MongoDbCdcInitialSnapshotUtils.getStreamsForInitialSnapshot(mongoClient, stateManager, catalog, savedOffsetAfterResumeToken);
=======
        MongoDbCdcInitialSnapshotUtils.getStreamsForInitialSnapshot(stateManager, catalog, savedOffsetIsValid);
>>>>>>> 1984fe35
    final InitialSnapshotHandler initialSnapshotHandler = new InitialSnapshotHandler();
    final List<AutoCloseableIterator<AirbyteMessage>> initialSnapshotIterators =
        initialSnapshotHandler.getIterators(initialSnapshotStreams, stateManager, mongoClient.getDatabase(databaseName), emittedAt);

    final AirbyteDebeziumHandler<BsonTimestamp> handler = new AirbyteDebeziumHandler<>(config,
        MongoDbCdcTargetPosition.targetPosition(mongoClient), false, firstRecordWaitTime, queueSize);
    final MongoDbCdcStateHandler mongoDbCdcStateHandler = new MongoDbCdcStateHandler(stateManager);
    final MongoDbCdcConnectorMetadataInjector cdcMetadataInjector = MongoDbCdcConnectorMetadataInjector.getInstance(emittedAt);
    final MongoDbCdcSavedInfoFetcher cdcSavedInfoFetcher = new MongoDbCdcSavedInfoFetcher(stateToBeUsed);

    final Supplier<AutoCloseableIterator<AirbyteMessage>> incrementalIteratorSupplier = () -> handler.getIncrementalIterators(catalog,
        cdcSavedInfoFetcher,
        mongoDbCdcStateHandler,
        cdcMetadataInjector,
        defaultDebeziumProperties,
        DebeziumPropertiesManager.DebeziumConnectorType.MONGODB,
        emittedAt,
        false);

    return Stream
        .of(initialSnapshotIterators, Collections.singletonList(AutoCloseableIterators.lazyIterator(incrementalIteratorSupplier, null)))
        .flatMap(Collection::stream)
        .collect(Collectors.toList());
  }

}<|MERGE_RESOLUTION|>--- conflicted
+++ resolved
@@ -118,11 +118,7 @@
             : stateManager.getCdcState();
 
     final List<ConfiguredAirbyteStream> initialSnapshotStreams =
-<<<<<<< HEAD
-        MongoDbCdcInitialSnapshotUtils.getStreamsForInitialSnapshot(mongoClient, stateManager, catalog, savedOffsetAfterResumeToken);
-=======
-        MongoDbCdcInitialSnapshotUtils.getStreamsForInitialSnapshot(stateManager, catalog, savedOffsetIsValid);
->>>>>>> 1984fe35
+        MongoDbCdcInitialSnapshotUtils.getStreamsForInitialSnapshot(mongoClient, stateManager, catalog, savedOffsetIsValid);
     final InitialSnapshotHandler initialSnapshotHandler = new InitialSnapshotHandler();
     final List<AutoCloseableIterator<AirbyteMessage>> initialSnapshotIterators =
         initialSnapshotHandler.getIterators(initialSnapshotStreams, stateManager, mongoClient.getDatabase(databaseName), emittedAt);
