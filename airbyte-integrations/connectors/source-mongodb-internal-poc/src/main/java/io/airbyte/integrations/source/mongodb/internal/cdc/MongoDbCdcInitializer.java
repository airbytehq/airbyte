--- conflicted
+++ resolved
@@ -4,10 +4,7 @@
 
 package io.airbyte.integrations.source.mongodb.internal.cdc;
 
-<<<<<<< HEAD
-=======
 import static io.airbyte.integrations.source.mongodb.internal.MongoConstants.CHECKPOINT_DURATION;
->>>>>>> 35071aa6
 import static io.airbyte.integrations.source.mongodb.internal.MongoConstants.CHECKPOINT_INTERVAL;
 import static io.airbyte.integrations.source.mongodb.internal.MongoConstants.DATABASE_CONFIGURATION_KEY;
 import static io.airbyte.integrations.source.mongodb.internal.MongoConstants.ID_FIELD;
@@ -170,12 +167,8 @@
               .sort(Sorts.ascending(ID_FIELD))
               .cursor();
 
-<<<<<<< HEAD
-          final var stateIterator = new MongoDbStateIterator(cursor, stateManager, airbyteStream, emittedAt, CHECKPOINT_INTERVAL);
-=======
           final var stateIterator =
               new MongoDbStateIterator(cursor, stateManager, airbyteStream, emittedAt, CHECKPOINT_INTERVAL, CHECKPOINT_DURATION);
->>>>>>> 35071aa6
           return AutoCloseableIterators.fromIterator(stateIterator, cursor::close, null);
         })
         .toList();
