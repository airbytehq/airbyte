--- conflicted
+++ resolved
@@ -188,7 +188,6 @@
   }
 
   @Test
-<<<<<<< HEAD
   void testReadClosesMongoClient() {
     final MongoClient mongoClient = mock(MongoClient.class);
     doReturn(mongoClient).when(source).createMongoClient(airbyteSourceConfig);
@@ -202,15 +201,6 @@
     when(cdcInitializer.createCdcIterators(any(), any(), any(), any(), any())).thenReturn(Collections.emptyList());
     source.read(airbyteSourceConfig, null, null);
     verify(mongoClient, never()).close();
-=======
-  void testFullRefresh() {
-    // TODO implement
-  }
-
-  @Test
-  void testIncrementalRefresh() {
-    // TODO implement
->>>>>>> 0ee70943
   }
 
   private static JsonNode createConfiguration(final Optional<String> username, final Optional<String> password) {
