/*
 * Copyright (c) 2023 Airbyte, Inc., all rights reserved.
 */

package io.airbyte.integrations.source.mongodb.internal;

import static org.junit.jupiter.api.Assertions.*;
import static org.mockito.Mockito.when;

import com.mongodb.MongoException;
import com.mongodb.client.MongoCursor;
import io.airbyte.protocol.models.Field;
import io.airbyte.protocol.models.JsonSchemaType;
import io.airbyte.protocol.models.v0.AirbyteMessage;
import io.airbyte.protocol.models.v0.AirbyteMessage.Type;
import io.airbyte.protocol.models.v0.CatalogHelpers;
import io.airbyte.protocol.models.v0.ConfiguredAirbyteCatalog;
import io.airbyte.protocol.models.v0.ConfiguredAirbyteStream;
import io.airbyte.protocol.models.v0.DestinationSyncMode;
import io.airbyte.protocol.models.v0.SyncMode;
import java.time.Instant;
import java.util.List;
import java.util.Optional;
import org.bson.Document;
import org.bson.types.ObjectId;
import org.junit.jupiter.api.AfterEach;
import org.junit.jupiter.api.BeforeEach;
import org.junit.jupiter.api.Test;
import org.mockito.Mock;
import org.mockito.MockitoAnnotations;
import org.mockito.invocation.InvocationOnMock;
import org.mockito.stubbing.Answer;

class MongoDbStateIteratorTest {

  private static final int CHECKPOINT_INTERVAL = 2;
  @Mock
  private MongoCursor<Document> mongoCursor;
  private AutoCloseable closeable;

  @BeforeEach
  public void setup() {
    closeable = MockitoAnnotations.openMocks(this);
  }

  @AfterEach
  public void teardown() throws Exception {
    closeable.close();
  }

  @Test
  void happyPath() {
    final var docs = docs();

    when(mongoCursor.hasNext()).thenAnswer(new Answer<Boolean>() {

      private int count = 0;

      @Override
      public Boolean answer(InvocationOnMock invocation) throws Throwable {
        count++;
        // hasNext will be called for each doc plus for each state message
        return count <= (docs.size() + (docs.size() % CHECKPOINT_INTERVAL));
      }

    });

    when(mongoCursor.next()).thenAnswer(new Answer<Document>() {

      private int offset = 0;

      @Override
      public Document answer(InvocationOnMock invocation) throws Throwable {
        final var doc = docs.get(offset);
        offset++;
        return doc;
      }

    });

    final var stream = catalog().getStreams().stream().findFirst().orElseThrow();

<<<<<<< HEAD
    final var iter = new MongoDbStateIterator(mongoCursor, stream, Optional.empty() , Instant.now(), BATCH_SIZE);
=======
    final var iter = new MongoDbStateIterator(mongoCursor, stream, Instant.now(), CHECKPOINT_INTERVAL);
>>>>>>> 73e3a6e0

    // with a batch size of 2, the MongoDbStateIterator should return the following after each
    // `hasNext`/`next` call:
    // true, record Air Force Blue
    // true, record Alice Blue
    // true, state (with Alice Blue as the state)
    // true, record Alizarin Crimson
    // true, state (with Alizarin Crimson)
    // false
    AirbyteMessage message;
    assertTrue(iter.hasNext(), "air force blue should be next");
    message = iter.next();
    assertEquals(Type.RECORD, message.getType());
    assertEquals(docs.get(0).get("_id").toString(), message.getRecord().getData().get("_id").asText());

    assertTrue(iter.hasNext(), "alice blue should be next");
    message = iter.next();
    assertEquals(Type.RECORD, message.getType());
    assertEquals(docs.get(1).get("_id").toString(), message.getRecord().getData().get("_id").asText());

    assertTrue(iter.hasNext(), "state should be next");
    message = iter.next();
    assertEquals(Type.STATE, message.getType());
    assertEquals(
        docs.get(1).get("_id").toString(),
        message.getState().getStream().getStreamState().get("id").asText(),
        "state id should match last record id");

    assertTrue(iter.hasNext(), "alizarin crimson should be next");
    message = iter.next();
    assertEquals(Type.RECORD, message.getType());
    assertEquals(docs.get(2).get("_id").toString(), message.getRecord().getData().get("_id").asText());

    assertTrue(iter.hasNext(), "state should be next");
    message = iter.next();
    assertEquals(Type.STATE, message.getType());
    assertEquals(
        docs.get(2).get("_id").toString(),
        message.getState().getStream().getStreamState().get("id").asText(),
        "state id should match last record id");

    assertFalse(iter.hasNext(), "should have no more records");
  }

  @Test
  void treatHasNextExceptionAsFalse() {
    final var docs = docs();

    // on the second hasNext call, throw an exception
    when(mongoCursor.hasNext())
        .thenReturn(true)
        .thenThrow(new MongoException("test exception"));

    when(mongoCursor.next()).thenReturn(docs.get(0));

    final var stream = catalog().getStreams().stream().findFirst().orElseThrow();

<<<<<<< HEAD
    final var iter = new MongoDbStateIterator(mongoCursor, stream, Optional.empty() , Instant.now(), BATCH_SIZE);
=======
    final var iter = new MongoDbStateIterator(mongoCursor, stream, Instant.now(), CHECKPOINT_INTERVAL);
>>>>>>> 73e3a6e0

    // with a batch size of 2, the MongoDbStateIterator should return the following after each
    // `hasNext`/`next` call:
    // true, record Air Force Blue
    // true (exception thrown), state (with Air Force Blue as the state)
    // false
    AirbyteMessage message;
    assertTrue(iter.hasNext(), "air force blue should be next");
    message = iter.next();
    assertEquals(Type.RECORD, message.getType());
    assertEquals(docs.get(0).get("_id").toString(), message.getRecord().getData().get("_id").asText());

    assertTrue(iter.hasNext(), "state should be next");
    message = iter.next();
    assertEquals(Type.STATE, message.getType());
    assertEquals(
        docs.get(0).get("_id").toString(),
        message.getState().getStream().getStreamState().get("id").asText(),
        "state id should match last record id");

    assertFalse(iter.hasNext(), "should have no more records");
  }

  @Test
  void initialStateIsReturnedIfUnderlyingIteratorIsEmpty() {
    final var docs = docs();

    // on the second hasNext call, throw an exception
    when(mongoCursor.hasNext()).thenReturn(false);

    final var stream = catalog().getStreams().stream().findFirst().orElseThrow();
    final var objectId = "64dfb6a7bb3c3458c30801f4";
    final var iter = new MongoDbStateIterator(mongoCursor, stream, Optional.of(new MongodbStreamState(objectId)), Instant.now(), BATCH_SIZE);

    // the MongoDbStateIterator should return the following after each
    // `hasNext`/`next` call:
    // false
    // then the generated state message should have the same id as the initial state
    assertTrue(iter.hasNext(), "state should be next");

    final AirbyteMessage message = iter.next();
    assertEquals(Type.STATE, message.getType());
    assertEquals(
        objectId,
        message.getState().getStream().getStreamState().get("id").asText(),
        "state id should match initial state ");

    assertFalse(iter.hasNext(), "should have no more records");
  }

  private ConfiguredAirbyteCatalog catalog() {
    return new ConfiguredAirbyteCatalog().withStreams(List.of(
        new ConfiguredAirbyteStream()
            .withSyncMode(SyncMode.INCREMENTAL)
            .withCursorField(List.of("_id"))
            .withDestinationSyncMode(DestinationSyncMode.APPEND)
            .withCursorField(List.of("_id"))
            .withStream(CatalogHelpers.createAirbyteStream(
                "test.unit",
                Field.of("_id", JsonSchemaType.STRING),
                Field.of("name", JsonSchemaType.STRING),
                Field.of("hex", JsonSchemaType.STRING))
                .withSupportedSyncModes(List.of(SyncMode.INCREMENTAL))
                .withDefaultCursorField(List.of("_id")))));
  }

  private List<Document> docs() {
    return List.of(
        new Document("_id", new ObjectId("64c0029d95ad260d69ef28a0"))
            .append("name", "Air Force Blue").append("hex", "#5d8aa8"),
        new Document("_id", new ObjectId("64c0029d95ad260d69ef28a1"))
            .append("name", "Alice Blue").append("hex", "#f0f8ff"),
        new Document("_id", new ObjectId("64c0029d95ad260d69ef28a2"))
            .append("name", "Alizarin Crimson").append("hex", "#e32636"));
  }

}<|MERGE_RESOLUTION|>--- conflicted
+++ resolved
@@ -80,11 +80,7 @@
 
     final var stream = catalog().getStreams().stream().findFirst().orElseThrow();
 
-<<<<<<< HEAD
-    final var iter = new MongoDbStateIterator(mongoCursor, stream, Optional.empty() , Instant.now(), BATCH_SIZE);
-=======
-    final var iter = new MongoDbStateIterator(mongoCursor, stream, Instant.now(), CHECKPOINT_INTERVAL);
->>>>>>> 73e3a6e0
+    final var iter = new MongoDbStateIterator(mongoCursor, stream, Optional.empty() , Instant.now(), CHECKPOINT_INTERVAL);
 
     // with a batch size of 2, the MongoDbStateIterator should return the following after each
     // `hasNext`/`next` call:
@@ -142,11 +138,7 @@
 
     final var stream = catalog().getStreams().stream().findFirst().orElseThrow();
 
-<<<<<<< HEAD
-    final var iter = new MongoDbStateIterator(mongoCursor, stream, Optional.empty() , Instant.now(), BATCH_SIZE);
-=======
-    final var iter = new MongoDbStateIterator(mongoCursor, stream, Instant.now(), CHECKPOINT_INTERVAL);
->>>>>>> 73e3a6e0
+    final var iter = new MongoDbStateIterator(mongoCursor, stream, Optional.empty() , Instant.now(), CHECKPOINT_INTERVAL);
 
     // with a batch size of 2, the MongoDbStateIterator should return the following after each
     // `hasNext`/`next` call:
@@ -179,7 +171,7 @@
 
     final var stream = catalog().getStreams().stream().findFirst().orElseThrow();
     final var objectId = "64dfb6a7bb3c3458c30801f4";
-    final var iter = new MongoDbStateIterator(mongoCursor, stream, Optional.of(new MongodbStreamState(objectId)), Instant.now(), BATCH_SIZE);
+    final var iter = new MongoDbStateIterator(mongoCursor, stream, Optional.of(new MongodbStreamState(objectId)), Instant.now(), CHECKPOINT_INTERVAL);
 
     // the MongoDbStateIterator should return the following after each
     // `hasNext`/`next` call:
