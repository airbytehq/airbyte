/*
 * Copyright (c) 2023 Airbyte, Inc., all rights reserved.
 */

package io.airbyte.integrations.source.mongodb.internal;

import static io.airbyte.integrations.source.mongodb.internal.MongoCatalogHelper.DEFAULT_CURSOR_FIELD;
import static io.airbyte.integrations.source.mongodb.internal.MongoCatalogHelper.SUPPORTED_SYNC_MODES;
import static io.airbyte.integrations.source.mongodb.internal.MongoConstants.DATABASE_CONFIGURATION_KEY;

import com.fasterxml.jackson.databind.JsonNode;
import com.fasterxml.jackson.databind.node.ObjectNode;
import com.google.common.collect.Lists;
import com.mongodb.client.MongoClient;
import com.mongodb.client.MongoCollection;
import io.airbyte.commons.json.Jsons;
import io.airbyte.commons.resources.MoreResources;
import io.airbyte.integrations.standardtest.source.SourceAcceptanceTest;
import io.airbyte.integrations.standardtest.source.TestDestinationEnv;
import io.airbyte.protocol.models.Field;
import io.airbyte.protocol.models.JsonSchemaType;
<<<<<<< HEAD
import io.airbyte.protocol.models.v0.AirbyteStreamState;
=======
import io.airbyte.protocol.models.v0.AirbyteStream;
>>>>>>> f8546905
import io.airbyte.protocol.models.v0.CatalogHelpers;
import io.airbyte.protocol.models.v0.ConfiguredAirbyteCatalog;
import io.airbyte.protocol.models.v0.ConfiguredAirbyteStream;
import io.airbyte.protocol.models.v0.ConnectorSpecification;
import io.airbyte.protocol.models.v0.DestinationSyncMode;
import io.airbyte.protocol.models.v0.StreamDescriptor;
import io.airbyte.protocol.models.v0.SyncMode;
import java.io.IOException;
import java.nio.file.Files;
import java.nio.file.Path;
import java.util.HashMap;
import java.util.List;
import java.util.stream.Collectors;

import org.bson.BsonArray;
import org.bson.BsonString;
import org.bson.Document;
import org.bson.types.ObjectId;

public class MongoDbSourceAcceptanceTest extends SourceAcceptanceTest {

  private static final String DATABASE_NAME = "test";
  private static final String COLLECTION_NAME = "acceptance_test1";
  private static final Path CREDENTIALS_PATH = Path.of("secrets/credentials.json");

  private JsonNode config;
  private MongoClient mongoClient;

  @Override
  protected void setupEnvironment(final TestDestinationEnv testEnv) throws IOException {
    if (!Files.exists(CREDENTIALS_PATH)) {
      throw new IllegalStateException(
          "Must provide path to a MongoDB credentials file. By default {module-root}/" + CREDENTIALS_PATH
              + ". Override by setting setting path with the CREDENTIALS_PATH constant.");
    }

    config = Jsons.deserialize(Files.readString(CREDENTIALS_PATH));
    ((ObjectNode) config).put(DATABASE_CONFIGURATION_KEY, DATABASE_NAME);

    mongoClient = MongoConnectionUtils.createMongoClient(config);

    insertTestData(mongoClient);
  }

  private void insertTestData(final MongoClient mongoClient) {
    mongoClient.getDatabase(DATABASE_NAME).createCollection(COLLECTION_NAME);
    final MongoCollection<Document> collection = mongoClient.getDatabase(DATABASE_NAME).getCollection(COLLECTION_NAME);
    final var objectDocument = new Document("testObject", new Document("name", "subName").append("testField1", "testField1").append("testInt", 10)
        .append("thirdLevelDocument", new Document("data", "someData").append("intData", 1)));
<<<<<<< HEAD

    final var doc1 = new Document("_id", new ObjectId("64c0029d95ad260d69ef28a0"))
        .append("id", "0001").append("name", "Test1")
        .append("test", "test_value1").append("test_array", new BsonArray(List.of(new BsonString("test"), new BsonString("mongo1"))))
        .append("double_test", 100.11).append("int_test", 100).append("object_test", objectDocument);

    final var doc2 = new Document("_id", new ObjectId("64c0029d95ad260d69ef28a1"))
        .append("id", "0002").append("name", "Test2")
        .append("test", "test_value2").append("test_array", new BsonArray(List.of(new BsonString("test"), new BsonString("mongo2"))))
        .append("double_test", 200.12).append("int_test", 200).append("object_test", objectDocument);

    final var doc3 = new Document("_id", new ObjectId("64c0029d95ad260d69ef28a2"))
        .append("id", "0003").append("name", "Test3")
        .append("test", "test_value3").append("test_array", new BsonArray(List.of(new BsonString("test"), new BsonString("mongo3"))))
        .append("double_test", 300.13).append("int_test", 300).append("object_test", objectDocument);
=======
    final var doc1 = new Document("id", "0001").append("name", "Test")
        .append("test", 10).append("test_array", new BsonArray(List.of(new BsonString("test"), new BsonString("mongo"))))
        .append("double_test", 100.12).append("int_test", 100).append("object_test", objectDocument);
    final var doc2 =
        new Document("id", "0002").append("name", "Mongo").append("test", "test_value").append("int_test", 201).append("object_test", objectDocument);
    final var doc3 = new Document("id", "0003").append("name", "Source").append("test", null)
        .append("double_test", 212.11).append("int_test", 302).append("object_test", objectDocument);
>>>>>>> f8546905

    collection.insertMany(List.of(doc1, doc2, doc3));
  }

  @Override
  protected void tearDown(final TestDestinationEnv testEnv) {
    mongoClient.getDatabase(DATABASE_NAME).getCollection(COLLECTION_NAME).drop();
    mongoClient.close();
  }

  @Override
  protected String getImageName() {
    return "airbyte/source-mongodb-internal-poc:dev";
  }

  @Override
  protected ConnectorSpecification getSpec() throws Exception {
    return Jsons.deserialize(MoreResources.readResource("spec.json"), ConnectorSpecification.class);
  }

  @Override
  protected JsonNode getConfig() {
    return config;
  }

  @Override
  protected ConfiguredAirbyteCatalog getConfiguredCatalog() {
    final List<Field> fields = List.of(
            Field.of(DEFAULT_CURSOR_FIELD, JsonSchemaType.STRING),
            Field.of("id", JsonSchemaType.STRING),
            Field.of("name", JsonSchemaType.STRING),
            Field.of("test", JsonSchemaType.STRING),
            Field.of("test_array", JsonSchemaType.ARRAY),
            Field.of("empty_test", JsonSchemaType.STRING),
            Field.of("double_test", JsonSchemaType.NUMBER),
            Field.of("int_test", JsonSchemaType.NUMBER),
            Field.of("object_test", JsonSchemaType.OBJECT)
    );
    final List<AirbyteStream> airbyteStreams = List.of(
            MongoCatalogHelper.buildAirbyteStream(COLLECTION_NAME, DATABASE_NAME, fields),
            MongoCatalogHelper.buildAirbyteStream(COLLECTION_NAME, DATABASE_NAME, fields));

    return new ConfiguredAirbyteCatalog().withStreams(
            List.of(
              convertToConfiguredAirbyteStream(airbyteStreams.get(0), SyncMode.INCREMENTAL),
              convertToConfiguredAirbyteStream(airbyteStreams.get(1), SyncMode.FULL_REFRESH)
            )
        );
  }

  @Override
  protected JsonNode getState() {
    return Jsons.jsonNode(new HashMap<>());
  }

  private ConfiguredAirbyteStream convertToConfiguredAirbyteStream(final AirbyteStream airbyteStream, final SyncMode syncMode) {
    return new ConfiguredAirbyteStream()
            .withSyncMode(syncMode)
            .withDestinationSyncMode(DestinationSyncMode.APPEND)
            .withCursorField(List.of(DEFAULT_CURSOR_FIELD))
            .withStream(airbyteStream);
  }
}<|MERGE_RESOLUTION|>--- conflicted
+++ resolved
@@ -19,11 +19,8 @@
 import io.airbyte.integrations.standardtest.source.TestDestinationEnv;
 import io.airbyte.protocol.models.Field;
 import io.airbyte.protocol.models.JsonSchemaType;
-<<<<<<< HEAD
 import io.airbyte.protocol.models.v0.AirbyteStreamState;
-=======
 import io.airbyte.protocol.models.v0.AirbyteStream;
->>>>>>> f8546905
 import io.airbyte.protocol.models.v0.CatalogHelpers;
 import io.airbyte.protocol.models.v0.ConfiguredAirbyteCatalog;
 import io.airbyte.protocol.models.v0.ConfiguredAirbyteStream;
@@ -73,31 +70,18 @@
     final MongoCollection<Document> collection = mongoClient.getDatabase(DATABASE_NAME).getCollection(COLLECTION_NAME);
     final var objectDocument = new Document("testObject", new Document("name", "subName").append("testField1", "testField1").append("testInt", 10)
         .append("thirdLevelDocument", new Document("data", "someData").append("intData", 1)));
-<<<<<<< HEAD
 
     final var doc1 = new Document("_id", new ObjectId("64c0029d95ad260d69ef28a0"))
-        .append("id", "0001").append("name", "Test1")
-        .append("test", "test_value1").append("test_array", new BsonArray(List.of(new BsonString("test"), new BsonString("mongo1"))))
-        .append("double_test", 100.11).append("int_test", 100).append("object_test", objectDocument);
+        .append("id", "0001").append("name", "Test")
+        .append("test", 10).append("test_array", new BsonArray(List.of(new BsonString("test"), new BsonString("mongo"))))
+        .append("double_test", 100.12).append("int_test", 100).append("object_test", objectDocument);
 
     final var doc2 = new Document("_id", new ObjectId("64c0029d95ad260d69ef28a1"))
-        .append("id", "0002").append("name", "Test2")
-        .append("test", "test_value2").append("test_array", new BsonArray(List.of(new BsonString("test"), new BsonString("mongo2"))))
-        .append("double_test", 200.12).append("int_test", 200).append("object_test", objectDocument);
+        .append("id", "0002").append("name", "Mongo").append("test", "test_value").append("int_test", 201).append("object_test", objectDocument);
 
     final var doc3 = new Document("_id", new ObjectId("64c0029d95ad260d69ef28a2"))
-        .append("id", "0003").append("name", "Test3")
-        .append("test", "test_value3").append("test_array", new BsonArray(List.of(new BsonString("test"), new BsonString("mongo3"))))
-        .append("double_test", 300.13).append("int_test", 300).append("object_test", objectDocument);
-=======
-    final var doc1 = new Document("id", "0001").append("name", "Test")
-        .append("test", 10).append("test_array", new BsonArray(List.of(new BsonString("test"), new BsonString("mongo"))))
-        .append("double_test", 100.12).append("int_test", 100).append("object_test", objectDocument);
-    final var doc2 =
-        new Document("id", "0002").append("name", "Mongo").append("test", "test_value").append("int_test", 201).append("object_test", objectDocument);
-    final var doc3 = new Document("id", "0003").append("name", "Source").append("test", null)
+        .append("id", "0003").append("name", "Source").append("test", null)
         .append("double_test", 212.11).append("int_test", 302).append("object_test", objectDocument);
->>>>>>> f8546905
 
     collection.insertMany(List.of(doc1, doc2, doc3));
   }
