--- conflicted
+++ resolved
@@ -57,9 +57,6 @@
         return None
 
 
-<<<<<<< HEAD
-class ForecastStream(HttpStream):
-=======
 class WeatherstackStream(HttpStream):
     url_base = "http://api.weatherstack.com/"
 
@@ -152,7 +149,6 @@
         return None
 
 class Forecast(HttpStream):
->>>>>>> 520d7f29
     url_base = "http://api.weatherstack.com/"
 
     # Set this as a noop.
