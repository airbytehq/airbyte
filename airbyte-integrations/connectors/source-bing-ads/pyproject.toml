--- conflicted
+++ resolved
@@ -3,11 +3,7 @@
 build-backend = "poetry.core.masonry.api"
 
 [tool.poetry]
-<<<<<<< HEAD
-version = "2.14.0"
-=======
-version = "2.15.0"
->>>>>>> 977930d9
+version = "2.16.0"
 name = "source-bing-ads"
 description = "Source implementation for Bing Ads."
 authors = [ "Airbyte <contact@airbyte.io>",]
