[build-system]
requires = [ "poetry-core>=1.0.0",]
build-backend = "poetry.core.masonry.api"

[tool.poetry]
<<<<<<< HEAD
version = "2.16.0"
=======
version = "2.17.0"
>>>>>>> 7db2e2a0
name = "source-bing-ads"
description = "Source implementation for Bing Ads."
authors = [ "Airbyte <contact@airbyte.io>",]
license = "MIT"
readme = "README.md"
documentation = "https://docs.airbyte.com/integrations/sources/bing-ads"
homepage = "https://airbyte.com"
repository = "https://github.com/airbytehq/airbyte"
[[tool.poetry.packages]]
include = "source_bing_ads"

[tool.poetry.dependencies]
python = "^3.10,<3.12"
bingads = "==13.0.18.1"
urllib3 = "==1.26.18"
airbyte-cdk = "^6"
cached-property = "==1.5.2"
pendulum = "<3.0.0"

[tool.poetry.scripts]
source-bing-ads = "source_bing_ads.run:run"

[tool.poetry.group.dev.dependencies]
freezegun = "^1.4.0"
pytest-mock = "^3.6.1"
pytest = "^8.0.0"
requests-mock = "^1.12.1"


[tool.poe]
include = [
    # Shared tasks definition file(s) can be imported here.
    # Run `poe` or `poe --help` to see the list of available tasks.
    "${POE_GIT_DIR}/poe-tasks/poetry-connector-tasks.toml",
]<|MERGE_RESOLUTION|>--- conflicted
+++ resolved
@@ -3,11 +3,7 @@
 build-backend = "poetry.core.masonry.api"
 
 [tool.poetry]
-<<<<<<< HEAD
-version = "2.16.0"
-=======
-version = "2.17.0"
->>>>>>> 7db2e2a0
+version = "2.18.0"
 name = "source-bing-ads"
 description = "Source implementation for Bing Ads."
 authors = [ "Airbyte <contact@airbyte.io>",]
