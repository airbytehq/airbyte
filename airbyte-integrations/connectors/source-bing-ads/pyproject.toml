--- conflicted
+++ resolved
@@ -3,11 +3,7 @@
 build-backend = "poetry.core.masonry.api"
 
 [tool.poetry]
-<<<<<<< HEAD
-version = "2.6.1"
-=======
-version = "2.6.5"
->>>>>>> b9c213a4
+version = "2.6.6"
 name = "source-bing-ads"
 description = "Source implementation for Bing Ads."
 authors = [ "Airbyte <contact@airbyte.io>",]
