[build-system]
requires = [ "poetry-core>=1.0.0",]
build-backend = "poetry.core.masonry.api"

[tool.poetry]
<<<<<<< HEAD
version = "2.5.1"
=======
version = "2.6.0"
>>>>>>> 00f64423
name = "source-bing-ads"
description = "Source implementation for Bing Ads."
authors = [ "Airbyte <contact@airbyte.io>",]
license = "MIT"
readme = "README.md"
documentation = "https://docs.airbyte.com/integrations/sources/bing-ads"
homepage = "https://airbyte.com"
repository = "https://github.com/airbytehq/airbyte"
[[tool.poetry.packages]]
include = "source_bing_ads"

[tool.poetry.dependencies]
python = "^3.9,<3.12"
bingads = "==13.0.18.1"
pandas = "==2.2.0"
urllib3 = "==1.26.18"
airbyte-cdk = "0.80.0"
cached-property = "==1.5.2"

[tool.poetry.scripts]
source-bing-ads = "source_bing_ads.run:run"

[tool.poetry.group.dev.dependencies]
freezegun = "^1.4.0"
pytest-mock = "^3.6.1"
pytest = "^6.1"
requests-mock = "^1.9.3"<|MERGE_RESOLUTION|>--- conflicted
+++ resolved
@@ -3,11 +3,7 @@
 build-backend = "poetry.core.masonry.api"
 
 [tool.poetry]
-<<<<<<< HEAD
-version = "2.5.1"
-=======
 version = "2.6.0"
->>>>>>> 00f64423
 name = "source-bing-ads"
 description = "Source implementation for Bing Ads."
 authors = [ "Airbyte <contact@airbyte.io>",]
