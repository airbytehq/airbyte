[build-system]
requires = [ "poetry-core>=1.0.0",]
build-backend = "poetry.core.masonry.api"

[tool.poetry]
<<<<<<< HEAD
version = "2.1.5"
=======
version = "2.3.0"
>>>>>>> 0f2685be
name = "source-bing-ads"
description = "Source implementation for Bing Ads."
authors = [ "Airbyte <contact@airbyte.io>",]
license = "MIT"
readme = "README.md"
documentation = "https://docs.airbyte.com/integrations/sources/bing-ads"
homepage = "https://airbyte.com"
repository = "https://github.com/airbytehq/airbyte"
[[tool.poetry.packages]]
include = "source_bing_ads"

[tool.poetry.dependencies]
python = "^3.9,<3.12"
bingads = "==13.0.18.1"
pandas = "==2.2.0"
urllib3 = "==1.26.18"
airbyte-cdk = "==0.60.1"
cached-property = "==1.5.2"

[tool.poetry.scripts]
source-bing-ads = "source_bing_ads.run:run"

[tool.poetry.group.dev.dependencies]
freezegun = "^1.4.0"
pytest-mock = "^3.6.1"
pytest = "^6.1"
requests-mock = "^1.9.3"<|MERGE_RESOLUTION|>--- conflicted
+++ resolved
@@ -3,11 +3,7 @@
 build-backend = "poetry.core.masonry.api"
 
 [tool.poetry]
-<<<<<<< HEAD
-version = "2.1.5"
-=======
-version = "2.3.0"
->>>>>>> 0f2685be
+version = "2.3.1"
 name = "source-bing-ads"
 description = "Source implementation for Bing Ads."
 authors = [ "Airbyte <contact@airbyte.io>",]
