--- conflicted
+++ resolved
@@ -3,11 +3,7 @@
 build-backend = "poetry.core.masonry.api"
 
 [tool.poetry]
-<<<<<<< HEAD
-version = "2.12.0"
-=======
-version = "2.12.0-rc.1"
->>>>>>> 7f2fcfc0
+version = "2.13.0"
 name = "source-bing-ads"
 description = "Source implementation for Bing Ads."
 authors = [ "Airbyte <contact@airbyte.io>",]
