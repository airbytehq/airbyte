[build-system]
requires = [ "poetry-core>=1.0.0",]
build-backend = "poetry.core.masonry.api"

[tool.poetry]
<<<<<<< HEAD
version = "2.2.0"
=======
version = "2.3.0"
>>>>>>> be6849f5
name = "source-bing-ads"
description = "Source implementation for Bing Ads."
authors = [ "Airbyte <contact@airbyte.io>",]
license = "MIT"
readme = "README.md"
documentation = "https://docs.airbyte.com/integrations/sources/bing-ads"
homepage = "https://airbyte.com"
repository = "https://github.com/airbytehq/airbyte"
[[tool.poetry.packages]]
include = "source_bing_ads"

[tool.poetry.dependencies]
python = "^3.9,<3.12"
bingads = "==13.0.18.1"
pandas = "==2.2.0"
urllib3 = "==1.26.18"
airbyte-cdk = "==0.60.1"
cached-property = "==1.5.2"

[tool.poetry.scripts]
source-bing-ads = "source_bing_ads.run:run"

[tool.poetry.group.dev.dependencies]
freezegun = "^1.4.0"
pytest-mock = "^3.6.1"
pytest = "^6.1"
requests-mock = "^1.9.3"<|MERGE_RESOLUTION|>--- conflicted
+++ resolved
@@ -3,11 +3,7 @@
 build-backend = "poetry.core.masonry.api"
 
 [tool.poetry]
-<<<<<<< HEAD
-version = "2.2.0"
-=======
 version = "2.3.0"
->>>>>>> be6849f5
 name = "source-bing-ads"
 description = "Source implementation for Bing Ads."
 authors = [ "Airbyte <contact@airbyte.io>",]
