--- conflicted
+++ resolved
@@ -635,8 +635,6 @@
       "sync_mode": "incremental",
       "cursor_field": ["TimePeriod"],
       "destination_sync_mode": "append"
-<<<<<<< HEAD
-=======
     },
     {
       "stream": {
@@ -757,7 +755,6 @@
       "sync_mode": "incremental",
       "cursor_field": ["TimePeriod"],
       "destination_sync_mode": "append"
->>>>>>> be6849f5
     }
   ]
 }