{
  "streams": [
    {
      "stream": {
        "name": "ad_groups",
        "json_schema": {},
        "supported_sync_modes": ["full_refresh"]
      },
      "sync_mode": "full_refresh",
      "destination_sync_mode": "append"
    },
    {
      "stream": {
        "name": "ads",
        "json_schema": {},
        "supported_sync_modes": ["full_refresh"]
      },
      "sync_mode": "full_refresh",
      "destination_sync_mode": "append"
    },
    {
      "stream": {
        "name": "campaigns",
        "json_schema": {},
        "supported_sync_modes": ["full_refresh"]
      },
      "sync_mode": "full_refresh",
      "destination_sync_mode": "append"
    },
    {
      "stream": {
        "name": "accounts",
        "json_schema": {},
        "supported_sync_modes": ["full_refresh"]
      },
      "sync_mode": "full_refresh",
      "destination_sync_mode": "append"
    },
    {
      "stream": {
        "name": "account_performance_report_hourly",
        "json_schema": {},
        "supported_sync_modes": ["incremental", "full_refresh"]
      },
      "sync_mode": "incremental",
      "cursor_field": ["TimePeriod"],
      "destination_sync_mode": "append"
    },
    {
      "stream": {
        "name": "account_performance_report_daily",
        "json_schema": {},
        "supported_sync_modes": ["incremental", "full_refresh"]
      },
      "sync_mode": "incremental",
      "cursor_field": ["TimePeriod"],
      "destination_sync_mode": "append"
    },
    {
      "stream": {
        "name": "account_performance_report_weekly",
        "json_schema": {},
        "supported_sync_modes": ["incremental", "full_refresh"]
      },
      "sync_mode": "incremental",
      "cursor_field": ["TimePeriod"],
      "destination_sync_mode": "append"
    },
    {
      "stream": {
        "name": "account_performance_report_monthly",
        "json_schema": {},
        "supported_sync_modes": ["incremental", "full_refresh"]
      },
      "sync_mode": "incremental",
      "cursor_field": ["TimePeriod"],
      "destination_sync_mode": "append"
    },
    {
      "stream": {
        "name": "ad_group_performance_report_hourly",
        "json_schema": {},
        "supported_sync_modes": ["incremental", "full_refresh"]
      },
      "sync_mode": "incremental",
      "cursor_field": ["TimePeriod"],
      "destination_sync_mode": "append"
    },
    {
      "stream": {
        "name": "ad_group_performance_report_daily",
        "json_schema": {},
        "supported_sync_modes": ["incremental", "full_refresh"]
      },
      "sync_mode": "incremental",
      "cursor_field": ["TimePeriod"],
      "destination_sync_mode": "append"
    },
    {
      "stream": {
        "name": "ad_group_performance_report_weekly",
        "json_schema": {},
        "supported_sync_modes": ["incremental", "full_refresh"]
      },
      "sync_mode": "incremental",
      "cursor_field": ["TimePeriod"],
      "destination_sync_mode": "append"
    },
    {
      "stream": {
        "name": "ad_group_performance_report_monthly",
        "json_schema": {},
        "supported_sync_modes": ["incremental", "full_refresh"]
      },
      "sync_mode": "incremental",
      "cursor_field": ["TimePeriod"],
      "destination_sync_mode": "append"
    },
    {
      "stream": {
        "name": "ad_performance_report_hourly",
        "json_schema": {},
        "supported_sync_modes": ["incremental", "full_refresh"]
      },
      "sync_mode": "incremental",
      "cursor_field": ["TimePeriod"],
      "destination_sync_mode": "append"
    },
    {
      "stream": {
        "name": "ad_performance_report_daily",
        "json_schema": {},
        "supported_sync_modes": ["incremental", "full_refresh"]
      },
      "sync_mode": "incremental",
      "cursor_field": ["TimePeriod"],
      "destination_sync_mode": "append"
    },
    {
      "stream": {
        "name": "ad_performance_report_weekly",
        "json_schema": {},
        "supported_sync_modes": ["incremental", "full_refresh"]
      },
      "sync_mode": "incremental",
      "cursor_field": ["TimePeriod"],
      "destination_sync_mode": "append"
    },
    {
      "stream": {
        "name": "ad_performance_report_monthly",
        "json_schema": {},
        "supported_sync_modes": ["incremental", "full_refresh"]
      },
      "sync_mode": "incremental",
      "cursor_field": ["TimePeriod"],
      "destination_sync_mode": "append"
    },
    {
      "stream": {
        "name": "geographic_performance_report_weekly",
        "json_schema": {},
        "supported_sync_modes": ["incremental", "full_refresh"]
      },
      "sync_mode": "incremental",
      "cursor_field": ["TimePeriod"],
      "destination_sync_mode": "append"
    },
    {
      "stream": {
        "name": "geographic_performance_report_monthly",
        "json_schema": {},
        "supported_sync_modes": ["incremental", "full_refresh"]
      },
      "sync_mode": "incremental",
      "cursor_field": ["TimePeriod"],
      "destination_sync_mode": "append"
    },
    {
      "stream": {
        "name": "budget_summary_report",
        "json_schema": {},
        "supported_sync_modes": ["incremental", "full_refresh"]
      },
      "sync_mode": "incremental",
      "cursor_field": ["TimePeriod"],
      "destination_sync_mode": "append"
    },
    {
      "stream": {
        "name": "campaign_performance_report_hourly",
        "json_schema": {},
        "supported_sync_modes": ["incremental", "full_refresh"]
      },
      "sync_mode": "incremental",
      "cursor_field": ["TimePeriod"],
      "destination_sync_mode": "append"
    },
    {
      "stream": {
        "name": "campaign_performance_report_daily",
        "json_schema": {},
        "supported_sync_modes": ["incremental", "full_refresh"]
      },
      "sync_mode": "incremental",
      "cursor_field": ["TimePeriod"],
      "destination_sync_mode": "append"
    },
    {
      "stream": {
        "name": "campaign_performance_report_weekly",
        "json_schema": {},
        "supported_sync_modes": ["incremental", "full_refresh"]
      },
      "sync_mode": "incremental",
      "cursor_field": ["TimePeriod"],
      "destination_sync_mode": "append"
    },
    {
      "stream": {
        "name": "campaign_performance_report_monthly",
        "json_schema": {},
        "supported_sync_modes": ["incremental", "full_refresh"]
      },
      "sync_mode": "incremental",
      "cursor_field": ["TimePeriod"],
      "destination_sync_mode": "append"
    },
    {
      "stream": {
        "name": "keyword_performance_report_hourly",
        "json_schema": {},
        "supported_sync_modes": ["incremental", "full_refresh"]
      },
      "sync_mode": "incremental",
      "cursor_field": ["TimePeriod"],
      "destination_sync_mode": "append"
    },
    {
      "stream": {
        "name": "keyword_performance_report_daily",
        "json_schema": {},
        "supported_sync_modes": ["incremental", "full_refresh"]
      },
      "sync_mode": "incremental",
      "cursor_field": ["TimePeriod"],
      "destination_sync_mode": "append"
    },
    {
      "stream": {
        "name": "keyword_performance_report_weekly",
        "json_schema": {},
        "supported_sync_modes": ["incremental", "full_refresh"]
      },
      "sync_mode": "incremental",
      "cursor_field": ["TimePeriod"],
      "destination_sync_mode": "append"
    },
    {
      "stream": {
        "name": "keyword_performance_report_monthly",
        "json_schema": {},
        "supported_sync_modes": ["incremental", "full_refresh"]
      },
      "sync_mode": "incremental",
      "cursor_field": ["TimePeriod"],
      "destination_sync_mode": "append"
    },
    {
      "stream": {
        "name": "age_gender_audience_report_daily",
        "json_schema": {},
        "supported_sync_modes": ["incremental", "full_refresh"]
      },
      "sync_mode": "incremental",
      "cursor_field": ["TimePeriod"],
      "destination_sync_mode": "append"
    },
    {
      "stream": {
        "name": "age_gender_audience_report_weekly",
        "json_schema": {},
        "supported_sync_modes": ["incremental", "full_refresh"]
      },
      "sync_mode": "incremental",
      "cursor_field": ["TimePeriod"],
      "destination_sync_mode": "append"
    },
    {
      "stream": {
        "name": "age_gender_audience_report_hourly",
        "json_schema": {},
        "supported_sync_modes": ["incremental", "full_refresh"]
      },
      "sync_mode": "incremental",
      "cursor_field": ["TimePeriod"],
      "destination_sync_mode": "append"
    },
    {
      "stream": {
        "name": "age_gender_audience_report_monthly",
        "json_schema": {},
        "supported_sync_modes": ["incremental", "full_refresh"]
      },
      "sync_mode": "incremental",
      "cursor_field": ["TimePeriod"],
      "destination_sync_mode": "append"
    },
    {
      "stream": {
        "name": "search_query_performance_report_hourly",
        "json_schema": {},
        "supported_sync_modes": ["incremental", "full_refresh"]
      },
      "sync_mode": "incremental",
      "cursor_field": ["TimePeriod"],
      "destination_sync_mode": "append"
    },
    {
      "stream": {
        "name": "search_query_performance_report_daily",
        "json_schema": {},
        "supported_sync_modes": ["incremental", "full_refresh"]
      },
      "sync_mode": "incremental",
      "cursor_field": ["TimePeriod"],
      "destination_sync_mode": "append"
    },
    {
      "stream": {
        "name": "search_query_performance_report_weekly",
        "json_schema": {},
        "supported_sync_modes": ["incremental", "full_refresh"]
      },
      "sync_mode": "incremental",
      "cursor_field": ["TimePeriod"],
      "destination_sync_mode": "append"
    },
    {
      "stream": {
        "name": "search_query_performance_report_monthly",
        "json_schema": {},
        "supported_sync_modes": ["incremental", "full_refresh"]
      },
      "sync_mode": "incremental",
      "cursor_field": ["TimePeriod"],
      "destination_sync_mode": "append"
    },
    {
      "stream": {
        "name": "user_location_performance_report_daily",
        "json_schema": {},
        "supported_sync_modes": ["incremental", "full_refresh"]
      },
      "sync_mode": "incremental",
      "cursor_field": ["TimePeriod"],
      "destination_sync_mode": "append"
    },
    {
      "stream": {
        "name": "user_location_performance_report_hourly",
        "json_schema": {},
        "supported_sync_modes": ["incremental", "full_refresh"]
      },
      "sync_mode": "incremental",
      "cursor_field": ["TimePeriod"],
      "destination_sync_mode": "append"
    },
    {
      "stream": {
        "name": "user_location_performance_report_weekly",
        "json_schema": {},
        "supported_sync_modes": ["incremental", "full_refresh"]
      },
      "sync_mode": "incremental",
      "cursor_field": ["TimePeriod"],
      "destination_sync_mode": "append"
    },
    {
      "stream": {
        "name": "user_location_performance_report_monthly",
        "json_schema": {},
        "supported_sync_modes": ["incremental", "full_refresh"]
      },
      "sync_mode": "incremental",
      "cursor_field": ["TimePeriod"],
      "destination_sync_mode": "append"
    },
    {
      "stream": {
        "name": "account_impression_performance_report_daily",
        "json_schema": {},
        "supported_sync_modes": ["incremental", "full_refresh"]
      },
      "sync_mode": "incremental",
      "cursor_field": ["TimePeriod"],
      "destination_sync_mode": "append"
    },
    {
      "stream": {
        "name": "account_impression_performance_report_hourly",
        "json_schema": {},
        "supported_sync_modes": ["incremental", "full_refresh"]
      },
      "sync_mode": "incremental",
      "cursor_field": ["TimePeriod"],
      "destination_sync_mode": "append"
    },
    {
      "stream": {
        "name": "account_impression_performance_report_weekly",
        "json_schema": {},
        "supported_sync_modes": ["incremental", "full_refresh"]
      },
      "sync_mode": "incremental",
      "cursor_field": ["TimePeriod"],
      "destination_sync_mode": "append"
    },
    {
      "stream": {
        "name": "account_impression_performance_report_monthly",
        "json_schema": {},
        "supported_sync_modes": ["incremental", "full_refresh"]
      },
      "sync_mode": "incremental",
      "cursor_field": ["TimePeriod"],
      "destination_sync_mode": "append"
    },
    {
      "stream": {
        "name": "labels",
        "json_schema": {},
        "supported_sync_modes": ["incremental", "full_refresh"]
      },
      "sync_mode": "incremental",
      "cursor_field": ["Modified Time"],
      "destination_sync_mode": "append"
    },
    {
      "stream": {
        "name": "app_install_ads",
        "json_schema": {},
        "supported_sync_modes": ["incremental", "full_refresh"]
      },
      "sync_mode": "incremental",
      "cursor_field": ["TimePeriod"],
      "destination_sync_mode": "append"
    },
    {
      "stream": {
        "name": "app_install_ad_labels",
        "json_schema": {},
        "supported_sync_modes": ["incremental", "full_refresh"]
      },
      "sync_mode": "incremental",
      "cursor_field": ["TimePeriod"],
      "destination_sync_mode": "append"
    },
    {
      "stream": {
        "name": "campaign_labels",
        "json_schema": {},
        "supported_sync_modes": ["incremental", "full_refresh"]
      },
      "sync_mode": "incremental",
      "cursor_field": ["TimePeriod"],
      "destination_sync_mode": "append"
    },
    {
      "stream": {
        "name": "keyword_labels",
        "json_schema": {},
        "supported_sync_modes": ["incremental", "full_refresh"]
      },
      "sync_mode": "incremental",
      "cursor_field": ["TimePeriod"],
      "destination_sync_mode": "append"
    },
    {
      "stream": {
        "name": "ad_group_labels",
        "json_schema": {},
        "supported_sync_modes": ["incremental", "full_refresh"]
      },
      "sync_mode": "incremental",
      "cursor_field": ["TimePeriod"],
      "destination_sync_mode": "append"
    },
    {
      "stream": {
<<<<<<< HEAD
        "name": "ad_group_impression_performance_report_hourly",
        "json_schema": {},
        "supported_sync_modes": ["incremental", "full_refresh"]
      },
      "sync_mode": "incremental",
      "cursor_field": ["TimePeriod"],
      "destination_sync_mode": "append"
    },
    {
      "stream": {
        "name": "ad_group_impression_performance_report_daily",
        "json_schema": {},
        "supported_sync_modes": ["incremental", "full_refresh"]
      },
      "sync_mode": "incremental",
      "cursor_field": ["TimePeriod"],
      "destination_sync_mode": "append"
    },
    {
      "stream": {
        "name": "ad_group_impression_performance_report_weekly",
        "json_schema": {},
        "supported_sync_modes": ["incremental", "full_refresh"]
      },
      "sync_mode": "incremental",
      "cursor_field": ["TimePeriod"],
      "destination_sync_mode": "append"
    },
    {
      "stream": {
        "name": "ad_group_impression_performance_report_monthly",
=======
        "name": "keywords",
>>>>>>> 2b8747d3
        "json_schema": {},
        "supported_sync_modes": ["incremental", "full_refresh"]
      },
      "sync_mode": "incremental",
      "cursor_field": ["TimePeriod"],
      "destination_sync_mode": "append"
    }
  ]
}<|MERGE_RESOLUTION|>--- conflicted
+++ resolved
@@ -488,7 +488,16 @@
     },
     {
       "stream": {
-<<<<<<< HEAD
+        "name": "keywords",
+        "json_schema": {},
+        "supported_sync_modes": ["incremental", "full_refresh"]
+      },
+      "sync_mode": "incremental",
+      "cursor_field": ["TimePeriod"],
+      "destination_sync_mode": "append"
+    },
+    {
+      "stream": {
         "name": "ad_group_impression_performance_report_hourly",
         "json_schema": {},
         "supported_sync_modes": ["incremental", "full_refresh"]
@@ -520,9 +529,6 @@
     {
       "stream": {
         "name": "ad_group_impression_performance_report_monthly",
-=======
-        "name": "keywords",
->>>>>>> 2b8747d3
         "json_schema": {},
         "supported_sync_modes": ["incremental", "full_refresh"]
       },
