--- conflicted
+++ resolved
@@ -16,11 +16,7 @@
   connectorSubtype: api
   connectorType: source
   definitionId: 47f25999-dd5e-4636-8c39-e7cea2453331
-<<<<<<< HEAD
   dockerImageTag: 2.0.0
-=======
-  dockerImageTag: 1.11.0
->>>>>>> 050f25db
   dockerRepository: airbyte/source-bing-ads
   documentationUrl: https://docs.airbyte.com/integrations/sources/bing-ads
   githubIssueLabel: source-bing-ads
@@ -43,13 +39,11 @@
           primary keys. A data reset and schema refresh of all the affected streams
           is required for the changes to take effect.
         upgradeDeadline: "2023-10-25"
-<<<<<<< HEAD
       2.0.0:
         message:
           Version 2.0.0 updates schemas for all hourly reports (end in report_hourly), Accounts, Campaigns, Search Query Performance Report, AppInstallAds, AppInstallAdLabels, Labels, Campaign Labels, Keyword Labels, Ad Group Labels, Keywords, and Budget Summary Report.
           Users will need to refresh the source schema and reset affected streams after upgrading.
         upgradeDeadline: "2023-11-17"
-=======
   suggestedStreams:
     streams:
       - campaigns
@@ -59,7 +53,6 @@
       - ad_group_performance_report_daily
       - accounts
       - ad_groups
->>>>>>> 050f25db
   supportLevel: certified
   tags:
     - language:python
