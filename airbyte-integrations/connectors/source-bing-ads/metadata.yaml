--- conflicted
+++ resolved
@@ -16,7 +16,7 @@
   connectorSubtype: api
   connectorType: source
   definitionId: 47f25999-dd5e-4636-8c39-e7cea2453331
-  dockerImageTag: 2.0.1
+  dockerImageTag: 2.0.0
   dockerRepository: airbyte/source-bing-ads
   documentationUrl: https://docs.airbyte.com/integrations/sources/bing-ads
   githubIssueLabel: source-bing-ads
@@ -25,17 +25,11 @@
   name: Bing Ads
   registries:
     cloud:
-<<<<<<< HEAD
-      dockerImageTag: 1.13.0 #https://airbytehq-team.slack.com/archives/C0662JB7XPU
+      dockerImageTag: 1.13.0  #https://airbytehq-team.slack.com/archives/C0662JB7XPU
       enabled: true
     oss:
       enabled: true
-      dockerImageTag: 1.13.0 #https://airbytehq-team.slack.com/archives/C0662JB7XPU
-=======
-      enabled: true
-    oss:
-      enabled: true
->>>>>>> 703880f9
+      dockerImageTag: 1.13.0  #https://airbytehq-team.slack.com/archives/C0662JB7XPU
   releaseStage: generally_available
   releases:
     breakingChanges:
