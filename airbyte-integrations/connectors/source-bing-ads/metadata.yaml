data:
  ab_internal:
    ql: 400
    sl: 300
  allowedHosts:
    hosts:
      - bingads.microsoft.com
      - login.microsoftonline.com
      - login.live.com
      - login.windows-ppe.net
      - ads.microsoft.com
      - api.ads.microsoft.com
      - clientcenter.api.bingads.microsoft.com
  connectorBuildOptions:
    baseImage: docker.io/airbyte/python-connector-base:4.0.0@sha256:d9894b6895923b379f3006fa251147806919c62b7d9021b5cd125bb67d7bbe22
  connectorSubtype: api
  connectorType: source
  definitionId: 47f25999-dd5e-4636-8c39-e7cea2453331
<<<<<<< HEAD
  dockerImageTag: 2.12.0
=======
  dockerImageTag: 2.12.0-rc.1
>>>>>>> 7f2fcfc0
  dockerRepository: airbyte/source-bing-ads
  documentationUrl: https://docs.airbyte.com/integrations/sources/bing-ads
  erdUrl: https://dbdocs.io/airbyteio/source-bing-ads?view=relationships
  githubIssueLabel: source-bing-ads
  icon: bingads.svg
  license: MIT
  maxSecondsBetweenMessages: 60
  name: Bing Ads
  remoteRegistries:
    pypi:
      enabled: true
      packageName: airbyte-source-bing-ads
  registryOverrides:
    cloud:
      enabled: true
    oss:
      enabled: true
  releaseStage: generally_available
  releases:
    rolloutConfiguration:
      enableProgressiveRollout: true
    breakingChanges:
      1.0.0:
        message: Version 1.0.0 removes the primary keys from the geographic performance report streams. This will prevent the connector from losing data in the incremental append+dedup sync mode because of deduplication and incorrect primary keys. A data reset and schema refresh of all the affected streams is required for the changes to take effect.
        upgradeDeadline: "2023-10-25"
      2.0.0:
        message: >
          Version 2.0.0 updates schemas for all hourly reports (end in report_hourly),
          and the following streams: Accounts, Campaigns, Search Query Performance
          Report, AppInstallAds, AppInstallAdLabels, Labels, Campaign Labels, Keyword
          Labels, Ad Group Labels, Keywords, and Budget Summary Report.
          Users will need to refresh the source schema and reset affected streams
          after upgrading.
        upgradeDeadline: "2023-12-11"
  suggestedStreams:
    streams:
      - campaigns
      - ad_performance_report_daily
      - campaign_performance_report_daily
      - account_performance_report_daily
      - ad_group_performance_report_daily
      - accounts
      - ad_groups
  supportLevel: certified
  tags:
    - language:python
    - cdk:low-code
  connectorTestSuitesOptions:
    - suite: liveTests
      testConnections:
        - name: bing-ads_config_old_dev_null
          id: 21c29326-2309-4226-97f0-5b1bad621887
        - name: bing-ads_config_dev_null
          id: 3434a551-958c-49e2-acae-c19b57b69500
        - name: bing-ads_config_no_date_dev_null
          id: 4684190a-bf8b-4b1b-8d95-4744e4c0a070
        - name: bing-ads_config_full_refresh_dev_null
          id: b4f2dd3d-3ae8-4341-84f9-9abd9f700e50
    - suite: unitTests
    - suite: acceptanceTests
      testSecrets:
        - name: SECRET_SOURCE-BING-ADS_FULL_REFRESH__CREDS
          fileName: config_full_refresh.json
          secretStore:
            type: GSM
            alias: airbyte-connector-testing-secret-store
        - name: SECRET_SOURCE-BING-ADS_NO_START_DATE__CREDS
          fileName: config_no_date.json
          secretStore:
            type: GSM
            alias: airbyte-connector-testing-secret-store
        - name: SECRET_SOURCE-BING-ADS_OLD__CREDS
          fileName: config_old.json
          secretStore:
            type: GSM
            alias: airbyte-connector-testing-secret-store
        - name: SECRET_SOURCE-BING-ADS__CREDS
          fileName: config.json
          secretStore:
            type: GSM
            alias: airbyte-connector-testing-secret-store
metadataSpecVersion: "1.0"<|MERGE_RESOLUTION|>--- conflicted
+++ resolved
@@ -16,11 +16,7 @@
   connectorSubtype: api
   connectorType: source
   definitionId: 47f25999-dd5e-4636-8c39-e7cea2453331
-<<<<<<< HEAD
-  dockerImageTag: 2.12.0
-=======
-  dockerImageTag: 2.12.0-rc.1
->>>>>>> 7f2fcfc0
+  dockerImageTag: 2.13.0
   dockerRepository: airbyte/source-bing-ads
   documentationUrl: https://docs.airbyte.com/integrations/sources/bing-ads
   erdUrl: https://dbdocs.io/airbyteio/source-bing-ads?view=relationships
@@ -41,7 +37,7 @@
   releaseStage: generally_available
   releases:
     rolloutConfiguration:
-      enableProgressiveRollout: true
+      enableProgressiveRollout: false
     breakingChanges:
       1.0.0:
         message: Version 1.0.0 removes the primary keys from the geographic performance report streams. This will prevent the connector from losing data in the incremental append+dedup sync mode because of deduplication and incorrect primary keys. A data reset and schema refresh of all the affected streams is required for the changes to take effect.
