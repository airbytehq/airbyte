--- conflicted
+++ resolved
@@ -10,11 +10,7 @@
   connectorSubtype: api
   connectorType: source
   definitionId: 47f25999-dd5e-4636-8c39-e7cea2453331
-<<<<<<< HEAD
   dockerImageTag: 0.1.21
-=======
-  dockerImageTag: 0.1.20
->>>>>>> b7538a38
   dockerRepository: airbyte/source-bing-ads
   githubIssueLabel: source-bing-ads
   icon: bingads.svg
