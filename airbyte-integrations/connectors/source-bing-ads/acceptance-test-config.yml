--- conflicted
+++ resolved
@@ -17,141 +17,6 @@
         status: failed
   basic_read:
     tests:
-<<<<<<< HEAD
-      - config_path: secrets/config.json
-        expect_records:
-          path: "integration_tests/expected_records.txt"
-          extra_records: yes
-        ignored_fields:
-          account_performance_report_daily:
-            - name: AccountName
-              bypass_reason: "Community contributed field, please update with Airbyte sandbox account data" # https://github.com/airbytehq/airbyte/pull/23868
-            - name: AccountNumber
-              bypass_reason: "Community contributed field, please update with Airbyte sandbox account data" # https://github.com/airbytehq/airbyte/pull/23868
-          account_performance_report_weekly:
-            - name: AccountName
-              bypass_reason: "Community contributed field, please update with Airbyte sandbox account data" # https://github.com/airbytehq/airbyte/pull/23868
-            - name: AccountNumber
-              bypass_reason: "Community contributed field, please update with Airbyte sandbox account data" # https://github.com/airbytehq/airbyte/pull/23868
-          account_performance_report_monthly:
-            - name: AccountName
-              bypass_reason: "Community contributed field, please update with Airbyte sandbox account data" # https://github.com/airbytehq/airbyte/pull/23868
-            - name: AccountNumber
-              bypass_reason: "Community contributed field, please update with Airbyte sandbox account data" # https://github.com/airbytehq/airbyte/pull/23868
-          ad_group_performance_report_daily:
-            - name: AccountName
-              bypass_reason: "Community contributed field, please update with Airbyte sandbox account data" # https://github.com/airbytehq/airbyte/pull/23868
-            - name: CampaignName
-              bypass_reason: "Community contributed field, please update with Airbyte sandbox account data" # https://github.com/airbytehq/airbyte/pull/23868
-            - name: CampaignType
-              bypass_reason: "Community contributed field, please update with Airbyte sandbox account data" # https://github.com/airbytehq/airbyte/pull/23868
-            - name: AdGroupName
-              bypass_reason: "Community contributed field, please update with Airbyte sandbox account data" # https://github.com/airbytehq/airbyte/pull/23868
-            - name: AdGroupType
-              bypass_reason: "Community contributed field, please update with Airbyte sandbox account data" # https://github.com/airbytehq/airbyte/pull/23868
-          ad_group_performance_report_weekly:
-            - name: AccountName
-              bypass_reason: "Community contributed field, please update with Airbyte sandbox account data" # https://github.com/airbytehq/airbyte/pull/23868
-            - name: CampaignName
-              bypass_reason: "Community contributed field, please update with Airbyte sandbox account data" # https://github.com/airbytehq/airbyte/pull/23868
-            - name: CampaignType
-              bypass_reason: "Community contributed field, please update with Airbyte sandbox account data" # https://github.com/airbytehq/airbyte/pull/23868
-            - name: AdGroupName
-              bypass_reason: "Community contributed field, please update with Airbyte sandbox account data" # https://github.com/airbytehq/airbyte/pull/23868
-            - name: AdGroupType
-              bypass_reason: "Community contributed field, please update with Airbyte sandbox account data" # https://github.com/airbytehq/airbyte/pull/23868
-          ad_group_performance_report_monthly:
-            - name: AccountName
-              bypass_reason: "Community contributed field, please update with Airbyte sandbox account data" # https://github.com/airbytehq/airbyte/pull/23868
-            - name: CampaignName
-              bypass_reason: "Community contributed field, please update with Airbyte sandbox account data" # https://github.com/airbytehq/airbyte/pull/23868
-            - name: CampaignType
-              bypass_reason: "Community contributed field, please update with Airbyte sandbox account data" # https://github.com/airbytehq/airbyte/pull/23868
-            - name: AdGroupName
-              bypass_reason: "Community contributed field, please update with Airbyte sandbox account data" # https://github.com/airbytehq/airbyte/pull/23868
-            - name: AdGroupType
-              bypass_reason: "Community contributed field, please update with Airbyte sandbox account data" # https://github.com/airbytehq/airbyte/pull/23868
-          ad_performance_report_daily:
-            - name: AccountName
-              bypass_reason: "Community contributed field, please update with Airbyte sandbox account data" # https://github.com/airbytehq/airbyte/pull/23868
-            - name: CampaignName
-              bypass_reason: "Community contributed field, please update with Airbyte sandbox account data" # https://github.com/airbytehq/airbyte/pull/23868
-            - name: CampaignType
-              bypass_reason: "Community contributed field, please update with Airbyte sandbox account data" # https://github.com/airbytehq/airbyte/pull/23868
-            - name: AdGroupName
-              bypass_reason: "Community contributed field, please update with Airbyte sandbox account data" # https://github.com/airbytehq/airbyte/pull/23868
-          ad_performance_report_weekly:
-            - name: AccountName
-              bypass_reason: "Community contributed field, please update with Airbyte sandbox account data" # https://github.com/airbytehq/airbyte/pull/23868
-            - name: CampaignName
-              bypass_reason: "Community contributed field, please update with Airbyte sandbox account data" # https://github.com/airbytehq/airbyte/pull/23868
-            - name: CampaignType
-              bypass_reason: "Community contributed field, please update with Airbyte sandbox account data" # https://github.com/airbytehq/airbyte/pull/23868
-            - name: AdGroupName
-              bypass_reason: "Community contributed field, please update with Airbyte sandbox account data" # https://github.com/airbytehq/airbyte/pull/23868
-          ad_performance_report_monthly:
-            - name: AccountName
-              bypass_reason: "Community contributed field, please update with Airbyte sandbox account data" # https://github.com/airbytehq/airbyte/pull/23868
-            - name: CampaignName
-              bypass_reason: "Community contributed field, please update with Airbyte sandbox account data" # https://github.com/airbytehq/airbyte/pull/23868
-            - name: CampaignType
-              bypass_reason: "Community contributed field, please update with Airbyte sandbox account data" # https://github.com/airbytehq/airbyte/pull/23868
-            - name: AdGroupName
-              bypass_reason: "Community contributed field, please update with Airbyte sandbox account data" # https://github.com/airbytehq/airbyte/pull/23868
-          campaign_performance_report_daily:
-            - name: AccountName
-              bypass_reason: "Community contributed field, please update with Airbyte sandbox account data" # https://github.com/airbytehq/airbyte/pull/23868
-            - name: CampaignName
-              bypass_reason: "Community contributed field, please update with Airbyte sandbox account data" # https://github.com/airbytehq/airbyte/pull/23868
-            - name: CampaignType
-              bypass_reason: "Community contributed field, please update with Airbyte sandbox account data" # https://github.com/airbytehq/airbyte/pull/23868
-          campaign_performance_report_weekly:
-            - name: AccountName
-              bypass_reason: "Community contributed field, please update with Airbyte sandbox account data" # https://github.com/airbytehq/airbyte/pull/23868
-            - name: CampaignName
-              bypass_reason: "Community contributed field, please update with Airbyte sandbox account data" # https://github.com/airbytehq/airbyte/pull/23868
-            - name: CampaignType
-              bypass_reason: "Community contributed field, please update with Airbyte sandbox account data" # https://github.com/airbytehq/airbyte/pull/23868
-          campaign_performance_report_monthly:
-            - name: AccountName
-              bypass_reason: "Community contributed field, please update with Airbyte sandbox account data" # https://github.com/airbytehq/airbyte/pull/23868
-            - name: CampaignName
-              bypass_reason: "Community contributed field, please update with Airbyte sandbox account data" # https://github.com/airbytehq/airbyte/pull/23868
-            - name: CampaignType
-              bypass_reason: "Community contributed field, please update with Airbyte sandbox account data" # https://github.com/airbytehq/airbyte/pull/23868
-          keyword_performance_report_daily:
-            - name: AccountName
-              bypass_reason: "Community contributed field, please update with Airbyte sandbox account data" # https://github.com/airbytehq/airbyte/pull/23868
-            - name: CampaignName
-              bypass_reason: "Community contributed field, please update with Airbyte sandbox account data" # https://github.com/airbytehq/airbyte/pull/23868
-            - name: AdGroupName
-              bypass_reason: "Community contributed field, please update with Airbyte sandbox account data" # https://github.com/airbytehq/airbyte/pull/23868
-          keyword_performance_report_weekly:
-            - name: AccountName
-              bypass_reason: "Community contributed field, please update with Airbyte sandbox account data" # https://github.com/airbytehq/airbyte/pull/23868
-            - name: CampaignName
-              bypass_reason: "Community contributed field, please update with Airbyte sandbox account data" # https://github.com/airbytehq/airbyte/pull/23868
-            - name: AdGroupName
-              bypass_reason: "Community contributed field, please update with Airbyte sandbox account data" # https://github.com/airbytehq/airbyte/pull/23868
-          keyword_performance_report_monthly:
-            - name: AccountName
-              bypass_reason: "Community contributed field, please update with Airbyte sandbox account data" # https://github.com/airbytehq/airbyte/pull/23868
-            - name: CampaignName
-              bypass_reason: "Community contributed field, please update with Airbyte sandbox account data" # https://github.com/airbytehq/airbyte/pull/23868
-            - name: AdGroupName
-              bypass_reason: "Community contributed field, please update with Airbyte sandbox account data" # https://github.com/airbytehq/airbyte/pull/23868
-        empty_streams:
-          - name: account_performance_report_hourly
-            bypass_reason: "Hourly reports are disabled, because sync is too long"
-          - name: ad_group_performance_report_hourly
-            bypass_reason: "Hourly reports are disabled, because sync is too long"
-          - name: ad_performance_report_hourly
-            bypass_reason: "Hourly reports are disabled, because sync is too long"
-          - name: campaign_performance_report_hourly
-            bypass_reason: "Hourly reports are disabled, because sync is too long"
-          - name: keyword_performance_report_hourly
-            bypass_reason: "Hourly reports are disabled, because sync is too long"
-=======
     - config_path: secrets/config.json
       expect_records:
         path: "integration_tests/expected_records.txt"
@@ -168,7 +33,6 @@
       - name: keyword_performance_report_hourly
         bypass_reason: "Hourly reports are disabled, because sync is too long"
       fail_on_extra_columns: false
->>>>>>> 4f1aa00a
   full_refresh:
     tests:
       - config_path: secrets/config.json
