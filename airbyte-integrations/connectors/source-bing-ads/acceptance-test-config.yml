connector_image: airbyte/source-bing-ads:dev
test_strictness_level: high
acceptance_tests:
  spec:
    tests:
      - spec_path: source_bing_ads/spec.json
        backward_compatibility_tests_config:
          disable_for_version: "1.11.0"
  discovery:
    tests:
      - config_path: secrets/config.json
        backward_compatibility_tests_config:
          disable_for_version: "1.4.0"
  connection:
    tests:
      - config_path: secrets/config.json
        status: succeed
      - config_path: secrets/config_no_date.json
        status: succeed
      - config_path: integration_tests/invalid_config.json
        status: failed
  basic_read:
    tests:
      - config_path: secrets/config.json
        expect_records:
          path: "integration_tests/expected_records.jsonl"
        empty_streams:
          - name: product_dimension_performance_report_hourly
            bypass_reason: "Test Account doesn't have Merchant Center configured to add Products, testing in integration test"
          - name: product_dimension_performance_report_daily
            bypass_reason: "Test Account doesn't have Merchant Center configured to add Products, testing in integration test"
          - name: product_dimension_performance_report_weekly
            bypass_reason: "Test Account doesn't have Merchant Center configured to add Products, testing in integration test"
          - name: product_dimension_performance_report_monthly
            bypass_reason: "Test Account doesn't have Merchant Center configured to add Products, testing in integration test"
<<<<<<< HEAD
=======
          - name: product_search_query_performance_report_hourly
            bypass_reason: "Test Account doesn't have Merchant Center configured to add Products, testing in integration test"
          - name: product_search_query_performance_report_daily
            bypass_reason: "Test Account doesn't have Merchant Center configured to add Products, testing in integration test"
          - name: product_search_query_performance_report_weekly
            bypass_reason: "Test Account doesn't have Merchant Center configured to add Products, testing in integration test"
          - name: product_search_query_performance_report_monthly
            bypass_reason: "Test Account doesn't have Merchant Center configured to add Products, testing in integration test"
          - name: audience_performance_report_daily
            bypass_reason: "Test Account doesn't have audiences associated with any ad groups in the campaign."
          - name: audience_performance_report_hourly
            bypass_reason: "Test Account doesn't have audiences associated with any ad groups in the campaign."
          - name: audience_performance_report_weekly
            bypass_reason: "Test Account doesn't have audiences associated with any ad groups in the campaign."
          - name: audience_performance_report_monthly
            bypass_reason: "Test Account doesn't have audiences associated with any ad groups in the campaign."
          - name: goals_and_funnels_report_daily
            bypass_reason: "Test Account doesn't have audiences associated with any ad groups in the campaign."
          - name: goals_and_funnels_report_hourly
            bypass_reason: "Test Account doesn't have audiences associated with any ad groups in the campaign."
          - name: goals_and_funnels_report_weekly
            bypass_reason: "Test Account doesn't have audiences associated with any ad groups in the campaign."
          - name: goals_and_funnels_report_monthly
            bypass_reason: "Test Account doesn't have audiences associated with any ad groups in the campaign."
>>>>>>> be6849f5
          - name: account_performance_report_hourly
            bypass_reason: "Hourly reports are disabled, because sync is too long"
          - name: ad_group_performance_report_hourly
            bypass_reason: "Hourly reports are disabled, because sync is too long"
          - name: ad_performance_report_hourly
            bypass_reason: "Hourly reports are disabled, because sync is too long"
          - name: campaign_performance_report_hourly
            bypass_reason: "Hourly reports are disabled, because sync is too long"
          - name: campaign_impression_performance_report_hourly
            bypass_reason: "Empty report; hourly data fetched is limited to 180 days"
          - name: keyword_performance_report_hourly
            bypass_reason: "Hourly reports are disabled, because sync is too long"
          - name: geographic_performance_report_hourly
            bypass_reason: "Hourly reports are disabled, because sync is too long"
          - name: age_gender_audience_report_hourly
            bypass_reason: "Empty report; hourly data fetched is limited to 180 days"
          - name: search_query_performance_report_hourly
            bypass_reason: "Empty report; hourly data fetched is limited to 180 days"
          - name: user_location_performance_report_hourly
            bypass_reason: "Empty report; hourly data fetched is limited to 180 days"
          - name: account_impression_performance_report_hourly
            bypass_reason: "Empty report; hourly data fetched is limited to 180 days"
          - name: ad_group_impression_performance_report_hourly
            bypass_reason: "Empty report; hourly data fetched is limited to 180 days"
          - name: app_install_ads
            bypass_reason: "Can not populate; new campaign with link to app needed; feature is not available yet"
          - name: app_install_ad_labels
            bypass_reason: "Can not populate; depends on stream app_install_ads"
          ####          TODO: remove *_report_monthly after all become populated on December, 1
          - name: account_performance_report_monthly
            bypass_reason: "Campaign is still in progress"
          - name: ad_group_performance_report_monthly
            bypass_reason: "Campaign is still in progress"
          - name: ad_group_impression_performance_report_monthly
            bypass_reason: "Campaign is still in progress"
          - name: ad_performance_report_monthly
            bypass_reason: "Campaign is still in progress"
          - name: campaign_performance_report_monthly
            bypass_reason: "Campaign is still in progress"
          - name: campaign_impression_performance_report_monthly
            bypass_reason: "Campaign is still in progress"
          - name: keyword_performance_report_monthly
            bypass_reason: "Campaign is still in progress"
          - name: geographic_performance_report_monthly
            bypass_reason: "Campaign is still in progress"
          - name: age_gender_audience_report_monthly
            bypass_reason: "Campaign is still in progress"
          - name: search_query_performance_report_monthly
            bypass_reason: "Campaign is still in progress"
          - name: user_location_performance_report_monthly
            bypass_reason: "Campaign is still in progress"
          - name: account_impression_performance_report_monthly
            bypass_reason: "Campaign is still in progress"
            ### For stream below start date in config is not relevant, empty data
          - name: keyword_labels
            bypass_reason: "This stream is tested without start date"
          - name: keywords
            bypass_reason: "This stream is tested without start date"
          - name: ad_group_labels
            bypass_reason: "This stream is tested without start date"
          - name: labels
            bypass_reason: "This stream is tested without start date"
          - name: campaign_labels
            bypass_reason: "This stream is tested without start date"
        timeout_seconds: 9000
      - config_path: secrets/config_no_date.json
        expect_records:
          path: "integration_tests/expected_records_no_start_date.jsonl"
        empty_streams:
          - name: product_dimension_performance_report_hourly
            bypass_reason: "Test Account doesn't have Merchant Center configured to add Products, testing in integration test"
          - name: product_dimension_performance_report_daily
            bypass_reason: "Test Account doesn't have Merchant Center configured to add Products, testing in integration test"
          - name: product_dimension_performance_report_weekly
            bypass_reason: "Test Account doesn't have Merchant Center configured to add Products, testing in integration test"
          - name: product_dimension_performance_report_monthly
            bypass_reason: "Test Account doesn't have Merchant Center configured to add Products, testing in integration test"
<<<<<<< HEAD
=======
          - name: product_search_query_performance_report_hourly
            bypass_reason: "Test Account doesn't have Merchant Center configured to add Products, testing in integration test"
          - name: product_search_query_performance_report_daily
            bypass_reason: "Test Account doesn't have Merchant Center configured to add Products, testing in integration test"
          - name: product_search_query_performance_report_weekly
            bypass_reason: "Test Account doesn't have Merchant Center configured to add Products, testing in integration test"
          - name: product_search_query_performance_report_monthly
            bypass_reason: "Test Account doesn't have Merchant Center configured to add Products, testing in integration test"
          - name: audience_performance_report_daily
            bypass_reason: "Test Account doesn't have audiences associated with any ad groups in the campaign."
          - name: audience_performance_report_hourly
            bypass_reason: "Test Account doesn't have audiences associated with any ad groups in the campaign."
          - name: audience_performance_report_weekly
            bypass_reason: "Test Account doesn't have audiences associated with any ad groups in the campaign."
          - name: audience_performance_report_monthly
            bypass_reason: "Test Account doesn't have audiences associated with any ad groups in the campaign."
          - name: goals_and_funnels_report_daily
            bypass_reason: "Test Account doesn't have audiences associated with any ad groups in the campaign."
          - name: goals_and_funnels_report_hourly
            bypass_reason: "Test Account doesn't have audiences associated with any ad groups in the campaign."
          - name: goals_and_funnels_report_weekly
            bypass_reason: "Test Account doesn't have audiences associated with any ad groups in the campaign."
          - name: goals_and_funnels_report_monthly
            bypass_reason: "Test Account doesn't have audiences associated with any ad groups in the campaign."
>>>>>>> be6849f5
          - name: app_install_ads
            bypass_reason: "Can not populate; new campaign with link to app needed; feature is not available yet"
          - name: app_install_ad_labels
            bypass_reason: "Can not populate; depends on stream app_install_ads"
          - name: age_gender_audience_report_hourly
            bypass_reason: "Empty report; hourly data fetched is limited to 180 days"
          - name: user_location_performance_report_hourly
            bypass_reason: "Empty report; hourly data fetched is limited to 180 days"
          - name: account_performance_report_hourly
            bypass_reason: "Hourly reports are disabled, because sync is too long"
          - name: account_impression_performance_report_hourly
            bypass_reason: "Empty report; hourly data fetched is limited to 180 days"
          - name: campaign_performance_report_hourly
            bypass_reason: "Hourly reports are disabled, because sync is too long"
          - name: ad_group_performance_report_hourly
            bypass_reason: "Hourly reports are disabled, because sync is too long"
          - name: ad_performance_report_hourly
            bypass_reason: "Hourly reports are disabled, because sync is too long"
          - name: ad_group_impression_performance_report_hourly
            bypass_reason: "Empty report; hourly data fetched is limited to 180 days"
          - name: keyword_performance_report_hourly
            bypass_reason: "Hourly reports are disabled, because sync is too long"
          - name: geographic_performance_report_hourly
            bypass_reason: "Hourly reports are disabled, because sync is too long"
          - name: campaign_impression_performance_report_hourly
            bypass_reason: "Empty report; hourly data fetched is limited to 180 days"
          - name: search_query_performance_report_hourly
            bypass_reason: "Empty report; hourly data fetched is limited to 180 days"
          ####          TODO: remove *_report_monthly after all become populated on December, 1
          - name: account_performance_report_monthly
            bypass_reason: "Campaign is still in progress"
          - name: ad_group_performance_report_monthly
            bypass_reason: "Campaign is still in progress"
          - name: ad_group_impression_performance_report_monthly
            bypass_reason: "Campaign is still in progress"
          - name: ad_performance_report_monthly
            bypass_reason: "Campaign is still in progress"
          - name: campaign_performance_report_monthly
            bypass_reason: "Campaign is still in progress"
          - name: campaign_impression_performance_report_monthly
            bypass_reason: "Campaign is still in progress"
          - name: keyword_performance_report_monthly
            bypass_reason: "Campaign is still in progress"
          - name: geographic_performance_report_monthly
            bypass_reason: "Campaign is still in progress"
          - name: age_gender_audience_report_monthly
            bypass_reason: "Campaign is still in progress"
          - name: search_query_performance_report_monthly
            bypass_reason: "Campaign is still in progress"
          - name: user_location_performance_report_monthly
            bypass_reason: "Campaign is still in progress"
          - name: account_impression_performance_report_monthly
            bypass_reason: "Campaign is still in progress"
            #### Streams below sync takes a lot of time if start date is not provided
          - name: ad_groups
            bypass_reason: "This stream is tested with config with start date"
          - name: ads
            bypass_reason: "This stream is tested with config with start date"
          - name: campaigns
            bypass_reason: "This stream is tested with config with start date"
          - name: accounts
            bypass_reason: "This stream is tested with config with start date"
          - name: account_performance_report_daily
            bypass_reason: "This stream is tested with config with start date"
          - name: account_performance_report_weekly
            bypass_reason: "This stream is tested with config with start date"
          - name: ad_group_performance_report_daily
            bypass_reason: "This stream is tested with config with start date"
          - name: ad_group_performance_report_weekly
            bypass_reason: "This stream is tested with config with start date"
          - name: ad_group_impression_performance_report_daily
            bypass_reason: "This stream is tested with config with start date"
          - name: ad_group_impression_performance_report_weekly
            bypass_reason: "This stream is tested with config with start date"
          - name: ad_performance_report_daily
            bypass_reason: "This stream is tested with config with start date"
          - name: ad_performance_report_weekly
            bypass_reason: "This stream is tested with config with start date"
          - name: budget_summary_report
            bypass_reason: "This stream is tested with config with start date"
          - name: campaign_performance_report_daily
            bypass_reason: "This stream is tested with config with start date"
          - name: campaign_performance_report_weekly
            bypass_reason: "This stream is tested with config with start date"
          - name: campaign_impression_performance_report_daily
            bypass_reason: "This stream is tested with config with start date"
          - name: campaign_impression_performance_report_weekly
            bypass_reason: "This stream is tested with config with start date"
          - name: keyword_performance_report_daily
            bypass_reason: "This stream is tested with config with start date"
          - name: keyword_performance_report_weekly
            bypass_reason: "This stream is tested with config with start date"
          - name: geographic_performance_report_daily
            bypass_reason: "This stream is tested with config with start date"
          - name: geographic_performance_report_weekly
            bypass_reason: "This stream is tested with config with start date"
          - name: age_gender_audience_report_daily
            bypass_reason: "This stream is tested with config with start date"
          - name: age_gender_audience_report_weekly
            bypass_reason: "This stream is tested with config with start date"
          - name: search_query_performance_report_daily
            bypass_reason: "This stream is tested with config with start date"
          - name: search_query_performance_report_weekly
            bypass_reason: "This stream is tested with config with start date"
          - name: user_location_performance_report_daily
            bypass_reason: "This stream is tested with config with start date"
          - name: user_location_performance_report_weekly
            bypass_reason: "This stream is tested with config with start date"
          - name: account_impression_performance_report_daily
            bypass_reason: "This stream is tested with config with start date"
          - name: account_impression_performance_report_weekly
            bypass_reason: "This stream is tested with config with start date"
        timeout_seconds: 9000
  full_refresh:
    tests:
      - config_path: secrets/config.json
        configured_catalog_path: integration_tests/configured_catalog_full_refresh.json
        timeout_seconds: 9000
        ignored_fields:
          account_performance_report_hourly:
            - name: "AdDistribution"
              bypass_reason: "dynamic field"
            - name: "DeviceType"
              bypass_reason: "dynamic field"
            - name: "Network"
              bypass_reason: "dynamic field"
            - name: "DeliveredMatchType"
              bypass_reason: "dynamic field"
            - name: "DeviceOS"
              bypass_reason: "dynamic field"
            - name: "TopVsOther"
              bypass_reason: "dynamic field"
            - name: "Impressions"
              bypass_reason: "dynamic field"
            - name: "Clicks"
              bypass_reason: "dynamic field"
            - name: "Ctr"
              bypass_reason: "dynamic field"
            - name: "Spend"
              bypass_reason: "dynamic field"
            - name: "ReturnOnAdSpend"
              bypass_reason: "dynamic field"
            - name: "AverageCpc"
              bypass_reason: "dynamic field"
            - name: "AverageCpm"
              bypass_reason: "dynamic field"
            - name: "ConversionRate"
              bypass_reason: "dynamic field"
            - name: "LowQualityClicksPercent"
              bypass_reason: "dynamic field"
            - name: "LowQualityImpressions"
              bypass_reason: "dynamic field"
          account_performance_report_weekly:
            - name: "AdDistribution"
              bypass_reason: "dynamic field"
            - name: "DeviceType"
              bypass_reason: "dynamic field"
            - name: "Network"
              bypass_reason: "dynamic field"
            - name: "DeliveredMatchType"
              bypass_reason: "dynamic field"
            - name: "DeviceOS"
              bypass_reason: "dynamic field"
            - name: "TopVsOther"
              bypass_reason: "dynamic field"
            - name: "Impressions"
              bypass_reason: "dynamic field"
            - name: "Clicks"
              bypass_reason: "dynamic field"
            - name: "Ctr"
              bypass_reason: "dynamic field"
            - name: "Spend"
              bypass_reason: "dynamic field"
            - name: "ReturnOnAdSpend"
              bypass_reason: "dynamic field"
            - name: "AverageCpc"
              bypass_reason: "dynamic field"
            - name: "AverageCpm"
              bypass_reason: "dynamic field"
            - name: "ConversionRate"
              bypass_reason: "dynamic field"
            - name: "LowQualityClicksPercent"
              bypass_reason: "dynamic field"
            - name: "LowQualityImpressions"
              bypass_reason: "dynamic field"
          account_performance_report_daily:
            - name: "AdDistribution"
              bypass_reason: "dynamic field"
            - name: "DeviceType"
              bypass_reason: "dynamic field"
            - name: "Network"
              bypass_reason: "dynamic field"
            - name: "DeliveredMatchType"
              bypass_reason: "dynamic field"
            - name: "DeviceOS"
              bypass_reason: "dynamic field"
            - name: "TopVsOther"
              bypass_reason: "dynamic field"
            - name: "Impressions"
              bypass_reason: "dynamic field"
            - name: "Clicks"
              bypass_reason: "dynamic field"
            - name: "Ctr"
              bypass_reason: "dynamic field"
            - name: "Spend"
              bypass_reason: "dynamic field"
            - name: "ReturnOnAdSpend"
              bypass_reason: "dynamic field"
            - name: "AverageCpc"
              bypass_reason: "dynamic field"
            - name: "AverageCpm"
              bypass_reason: "dynamic field"
            - name: "ConversionRate"
              bypass_reason: "dynamic field"
            - name: "LowQualityClicksPercent"
              bypass_reason: "dynamic field"
            - name: "LowQualityImpressions"
              bypass_reason: "dynamic field"
          budget_summary_report:
            - name: Date
              bypass_reason: "dynamic field"
            - name: MonthlyBudget
              bypass_reason: "dynamic field"
            - name: DailySpend
              bypass_reason: "dynamic field"
            - name: MonthToDateSpend
              bypass_reason: "dynamic field"

  incremental:
    tests:
    bypass_reason: "SAT doesn't support complex nested states used in incremental report streams"<|MERGE_RESOLUTION|>--- conflicted
+++ resolved
@@ -33,8 +33,6 @@
             bypass_reason: "Test Account doesn't have Merchant Center configured to add Products, testing in integration test"
           - name: product_dimension_performance_report_monthly
             bypass_reason: "Test Account doesn't have Merchant Center configured to add Products, testing in integration test"
-<<<<<<< HEAD
-=======
           - name: product_search_query_performance_report_hourly
             bypass_reason: "Test Account doesn't have Merchant Center configured to add Products, testing in integration test"
           - name: product_search_query_performance_report_daily
@@ -59,7 +57,6 @@
             bypass_reason: "Test Account doesn't have audiences associated with any ad groups in the campaign."
           - name: goals_and_funnels_report_monthly
             bypass_reason: "Test Account doesn't have audiences associated with any ad groups in the campaign."
->>>>>>> be6849f5
           - name: account_performance_report_hourly
             bypass_reason: "Hourly reports are disabled, because sync is too long"
           - name: ad_group_performance_report_hourly
@@ -137,8 +134,6 @@
             bypass_reason: "Test Account doesn't have Merchant Center configured to add Products, testing in integration test"
           - name: product_dimension_performance_report_monthly
             bypass_reason: "Test Account doesn't have Merchant Center configured to add Products, testing in integration test"
-<<<<<<< HEAD
-=======
           - name: product_search_query_performance_report_hourly
             bypass_reason: "Test Account doesn't have Merchant Center configured to add Products, testing in integration test"
           - name: product_search_query_performance_report_daily
@@ -163,7 +158,6 @@
             bypass_reason: "Test Account doesn't have audiences associated with any ad groups in the campaign."
           - name: goals_and_funnels_report_monthly
             bypass_reason: "Test Account doesn't have audiences associated with any ad groups in the campaign."
->>>>>>> be6849f5
           - name: app_install_ads
             bypass_reason: "Can not populate; new campaign with link to app needed; feature is not available yet"
           - name: app_install_ad_labels
