#
# Copyright (c) 2023 Airbyte, Inc., all rights reserved.
#

from unittest.mock import MagicMock, patch

import pytest
import source_bing_ads
from airbyte_cdk.models import SyncMode
from airbyte_cdk.utils import AirbyteTracedException
from bingads.service_info import SERVICE_INFO_DICT_V13
from source_bing_ads.base_streams import Accounts, AdGroups, Ads, Campaigns
from source_bing_ads.source import SourceBingAds


@patch.object(source_bing_ads.source, "Client")
def test_streams_config_based(mocked_client, config):
    streams = SourceBingAds().streams(config)
<<<<<<< HEAD
    assert len(streams) == 65
=======
    assert len(streams) == 77
>>>>>>> be6849f5


@patch.object(source_bing_ads.source, "Client")
def test_source_check_connection_ok(mocked_client, config, logger_mock):
    with patch.object(Accounts, "read_records", return_value=iter([{"Id": 180519267}, {"Id": 180278106}])):
        assert SourceBingAds().check_connection(logger_mock, config=config) == (True, None)


@patch.object(source_bing_ads.source, "Client")
def test_source_check_connection_failed_user_do_not_have_accounts(mocked_client, config, logger_mock):
    with patch.object(Accounts, "read_records", return_value=[]):
        connected, reason = SourceBingAds().check_connection(logger_mock, config=config)
        assert connected is False
        assert (
            reason.message == "Config validation error: You don't have accounts assigned to this user. Please verify your developer token."
        )


def test_source_check_connection_failed_invalid_creds(config, logger_mock):
    with patch.object(Accounts, "read_records", return_value=[]):
        connected, reason = SourceBingAds().check_connection(logger_mock, config=config)
        assert connected is False
        assert (
            reason.internal_message
            == "Failed to get OAuth access token by refresh token. The user could not be authenticated as the grant is expired. The user must sign in again."
        )


@patch.object(source_bing_ads.source, "Client")
def test_validate_custom_reposts(mocked_client, config_with_custom_reports, logger_mock):
    reporting_service_mock = MagicMock()
    reporting_service_mock._get_service_info_dict.return_value = SERVICE_INFO_DICT_V13
    mocked_client.get_service.return_value = reporting_service_mock
    mocked_client.environment = "production"
    res = SourceBingAds().validate_custom_reposts(config=config_with_custom_reports, client=mocked_client)
    assert res is None


@patch.object(source_bing_ads.source, "Client")
def test_validate_custom_reposts_failed_invalid_report_columns(mocked_client, config_with_custom_reports, logger_mock):
    reporting_service_mock = MagicMock()
    reporting_service_mock._get_service_info_dict.return_value = SERVICE_INFO_DICT_V13
    mocked_client.get_service.return_value = reporting_service_mock
    mocked_client.environment = "production"
    config_with_custom_reports["custom_reports"][0]["report_columns"] = ["TimePeriod", "NonExistingColumn", "ConversionRate"]

    with pytest.raises(AirbyteTracedException) as e:
        SourceBingAds().validate_custom_reposts(config=config_with_custom_reports, client=mocked_client)
    assert e.value.internal_message == (
        "my test custom report: Reporting Columns are invalid. "
        "Columns that you provided don't belong to Reporting Data Object Columns:"
        " ['TimePeriod', 'NonExistingColumn', 'ConversionRate']. "
        "Please ensure it is correct in Bing Ads Docs."
    )
    assert (
        "Config validation error: my test custom report: Reporting Columns are "
        "invalid. Columns that you provided don't belong to Reporting Data Object "
        "Columns: ['TimePeriod', 'NonExistingColumn', 'ConversionRate']. Please "
        "ensure it is correct in Bing Ads Docs."
    ) in e.value.message


@patch.object(source_bing_ads.source, "Client")
def test_get_custom_reports(mocked_client, config_with_custom_reports):
    custom_reports = SourceBingAds().get_custom_reports(config_with_custom_reports, mocked_client)
    assert isinstance(custom_reports, list)
    assert custom_reports[0].report_name == "DSAAutoTargetPerformanceReport"
    assert custom_reports[0].report_aggregation == "Weekly"
    assert "AccountId" in custom_reports[0].custom_report_columns


def test_clear_reporting_object_name():
    reporting_object = SourceBingAds()._clear_reporting_object_name("DSAAutoTargetPerformanceReportRequest")
    assert reporting_object == "DSAAutoTargetPerformanceReport"
    reporting_object = SourceBingAds()._clear_reporting_object_name("DSAAutoTargetPerformanceReport")
    assert reporting_object == "DSAAutoTargetPerformanceReport"


@patch.object(source_bing_ads.source, "Client")
def test_campaigns_request_params(mocked_client, config):

    campaigns = Campaigns(mocked_client, config)

    request_params = campaigns.request_params(stream_slice={"account_id": "account_id"})
    assert request_params == {
        "AccountId": "account_id",
        "CampaignType": "Audience DynamicSearchAds Search Shopping",
        "ReturnAdditionalFields": "AdScheduleUseSearcherTimeZone BidStrategyId CpvCpmBiddingScheme DynamicDescriptionSetting DynamicFeedSetting MaxConversionValueBiddingScheme MultimediaAdsBidAdjustment TargetImpressionShareBiddingScheme TargetSetting VerifiedTrackingSetting",
    }


@patch.object(source_bing_ads.source, "Client")
def test_campaigns_stream_slices(mocked_client, config):

    campaigns = Campaigns(mocked_client, config)
    accounts_read_records = iter([{"Id": 180519267, "ParentCustomerId": 100}, {"Id": 180278106, "ParentCustomerId": 200}])
    with patch.object(Accounts, "read_records", return_value=accounts_read_records):
        slices = campaigns.stream_slices()
        assert list(slices) == [
            {"account_id": 180519267, "customer_id": 100},
            {"account_id": 180278106, "customer_id": 200},
        ]


@patch.object(source_bing_ads.source, "Client")
def test_adgroups_stream_slices(mocked_client, config):

    adgroups = AdGroups(mocked_client, config)
    accounts_read_records = iter([{"Id": 180519267, "ParentCustomerId": 100}, {"Id": 180278106, "ParentCustomerId": 200}])
    campaigns_read_records = [iter([{"Id": 11}, {"Id": 22}]), iter([{"Id": 55}, {"Id": 66}])]
    with patch.object(Accounts, "read_records", return_value=accounts_read_records):
        with patch.object(Campaigns, "read_records", side_effect=campaigns_read_records):
            slices = adgroups.stream_slices()
            assert list(slices) == [
                {"campaign_id": 11, "account_id": 180519267, "customer_id": 100},
                {"campaign_id": 22, "account_id": 180519267, "customer_id": 100},
                {"campaign_id": 55, "account_id": 180278106, "customer_id": 200},
                {"campaign_id": 66, "account_id": 180278106, "customer_id": 200},
            ]


@patch.object(source_bing_ads.source, "Client")
def test_ads_request_params(mocked_client, config):

    ads = Ads(mocked_client, config)

    request_params = ads.request_params(stream_slice={"ad_group_id": "ad_group_id"})
    assert request_params == {
        "AdGroupId": "ad_group_id",
        "AdTypes": {
            "AdType": ["Text", "Image", "Product", "AppInstall", "ExpandedText", "DynamicSearch", "ResponsiveAd", "ResponsiveSearch"]
        },
        "ReturnAdditionalFields": "ImpressionTrackingUrls Videos LongHeadlines",
    }


@patch.object(source_bing_ads.source, "Client")
def test_ads_stream_slices(mocked_client, config):

    ads = Ads(mocked_client, config)

    with patch.object(
        AdGroups,
        "stream_slices",
        return_value=iter([{"account_id": 180519267, "customer_id": 100}, {"account_id": 180278106, "customer_id": 200}]),
    ):
        with patch.object(AdGroups, "read_records", side_effect=[iter([{"Id": 11}, {"Id": 22}]), iter([{"Id": 55}, {"Id": 66}])]):
            slices = ads.stream_slices()
            assert list(slices) == [
                {"ad_group_id": 11, "account_id": 180519267, "customer_id": 100},
                {"ad_group_id": 22, "account_id": 180519267, "customer_id": 100},
                {"ad_group_id": 55, "account_id": 180278106, "customer_id": 200},
                {"ad_group_id": 66, "account_id": 180278106, "customer_id": 200},
            ]


@pytest.mark.parametrize(
    ("stream", "stream_slice"),
    (
        (Accounts, {"predicates": {"Predicate": [{"Field": "UserId", "Operator": "Equals", "Value": "131313131"},]}}),
        (AdGroups, {"campaign_id": "campaign_id"}),
        (Ads, {"ad_group_id": "ad_group_id"}),
        (Campaigns, {"account_id": "account_id"}),
    ),
)
@patch.object(source_bing_ads.source, "Client")
def test_streams_full_refresh(mocked_client, config, stream, stream_slice):
    stream_instance = stream(mocked_client, config)
    _ = list(stream_instance.read_records(SyncMode.full_refresh, stream_slice))
    mocked_client.request.assert_called_once()


@patch.object(source_bing_ads.source, "Client")
def test_transform(mocked_client, config):
    record = {"AdFormatPreference": "All", "DevicePreference": 0, "EditorialStatus": "ActiveLimited", "FinalAppUrls": None}
    transformed_record = Ads(mocked_client, config).transform(
        record=record, stream_slice={"ad_group_id": 90909090, "account_id": 909090, "customer_id": 9090909}
    )
    assert transformed_record == {
        "AccountId": 909090,
        "AdFormatPreference": "All",
        "AdGroupId": 90909090,
        "CustomerId": 9090909,
        "DevicePreference": 0,
        "EditorialStatus": "ActiveLimited",
        "FinalAppUrls": None,
    }


@patch.object(source_bing_ads.source, "Client")
def test_check_connection_with_accounts_names_config(mocked_client, config_with_account_names, logger_mock):
    with patch.object(Accounts, "read_records", return_value=iter([{"Id": 180519267}, {"Id": 180278106}])):
        assert SourceBingAds().check_connection(logger_mock, config=config_with_account_names) == (True, None)<|MERGE_RESOLUTION|>--- conflicted
+++ resolved
@@ -16,11 +16,7 @@
 @patch.object(source_bing_ads.source, "Client")
 def test_streams_config_based(mocked_client, config):
     streams = SourceBingAds().streams(config)
-<<<<<<< HEAD
-    assert len(streams) == 65
-=======
     assert len(streams) == 77
->>>>>>> be6849f5
 
 
 @patch.object(source_bing_ads.source, "Client")
