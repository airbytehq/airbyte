#
# Copyright (c) 2023 Airbyte, Inc., all rights reserved.
#

import _csv
import copy
import json
import xml.etree.ElementTree as ET
from pathlib import Path
from unittest.mock import MagicMock, Mock, patch
from urllib.parse import urlparse

import pendulum
import pytest
import source_bing_ads
from bingads.service_info import SERVICE_INFO_DICT_V13
from bingads.v13.internal.reporting.row_report import _RowReport
from bingads.v13.internal.reporting.row_report_iterator import _RowReportRecord, _RowValues
from helpers import source
from source_bing_ads.base_streams import Accounts
from source_bing_ads.report_streams import (
    AccountImpressionPerformanceReportDaily,
    AccountImpressionPerformanceReportHourly,
    AccountPerformanceReportDaily,
    AccountPerformanceReportHourly,
    AccountPerformanceReportMonthly,
<<<<<<< HEAD
    AdGroupPerformanceReportDaily,
    AdGroupPerformanceReportHourly,
=======
    AdGroupImpressionPerformanceReportDaily,
    AdGroupImpressionPerformanceReportHourly,
>>>>>>> de580dc4
    BudgetSummaryReport,
    GeographicPerformanceReportDaily,
    GeographicPerformanceReportHourly,
    GeographicPerformanceReportMonthly,
    GeographicPerformanceReportWeekly,
    KeywordPerformanceReportDaily,
    KeywordPerformanceReportHourly,
    SearchQueryPerformanceReportDaily,
    SearchQueryPerformanceReportHourly,
    UserLocationPerformanceReportDaily,
    UserLocationPerformanceReportHourly,
)
from source_bing_ads.reports import BingAdsReportingServicePerformanceStream, BingAdsReportingServiceStream
from source_bing_ads.reports.ad_performance_report import (
    AdPerformanceReportDaily,
    AdPerformanceReportHourly,
)
from source_bing_ads.source import SourceBingAds
from suds import WebFault

from airbyte_cdk.models import SyncMode


TEST_CONFIG = {
    "developer_token": "developer_token",
    "client_id": "client_id",
    "refresh_token": "refresh_token",
    "reports_start_date": "2020-01-01T00:00:00Z",
}


class TestClient:
    pass


class TestReport(BingAdsReportingServiceStream, SourceBingAds):
    date_format, report_columns, report_name, cursor_field = "YYYY-MM-DD", None, None, "Time"
    report_aggregation = "Monthly"
    report_schema_name = "campaign_performance_report"

    def __init__(self) -> None:
        self.client = TestClient()


class TestPerformanceReport(BingAdsReportingServicePerformanceStream, SourceBingAds):
    date_format, report_columns, report_name, cursor_field = "YYYY-MM-DD", None, None, "Time"
    report_aggregation = "Monthly"
    report_schema_name = "campaign_performance_report"

    def __init__(self) -> None:
        self.client = TestClient()


def test_get_column_value():
    config = {
        "developer_token": "developer_token",
        "client_id": "client_id",
        "refresh_token": "refresh_token",
        "reports_start_date": "2020-01-01T00:00:00Z",
    }
    test_report = GeographicPerformanceReportDaily(client=Mock(), config=config)

    row_values = _RowValues(
        {"AccountId": 1, "AverageCpc": 3, "AdGroupId": 2, "AccountName": 5, "Spend": 4, "AllRevenue": 6, "Assists": 7},
        {3: "11.5", 1: "33", 2: "--", 5: "123456789", 4: "120.3%", 6: "123,456,789.23", 7: "123,456,789"},
    )
    record = _RowReportRecord(row_values)

    assert test_report.get_column_value(record, "AccountId") == "33"
    assert test_report.get_column_value(record, "AverageCpc") == "11.5"
    assert test_report.get_column_value(record, "AdGroupId") is None
    assert test_report.get_column_value(record, "AccountName") == "123456789"
    assert test_report.get_column_value(record, "Spend") == "120.3"
    assert test_report.get_column_value(record, "AllRevenue") == "123456789.23"
    assert test_report.get_column_value(record, "Assists") == "123456789"


@patch.object(source_bing_ads.source, "Client")
def test_AccountPerformanceReportMonthly_request_params(mocked_client, config):
    accountperformancereportmonthly = AccountPerformanceReportMonthly(mocked_client, config)
    request_params = accountperformancereportmonthly.request_params(account_id=180278106, stream_slice={"time_period": "ThisYear"})
    del request_params["report_request"]
    assert request_params == {
        "overwrite_result_file": True,
        "result_file_directory": "/tmp",
        "result_file_name": "AccountPerformanceReport",
        "timeout_in_milliseconds": 300000,
    }


def test_get_updated_state_init_state():
    test_report = TestReport()
    stream_state = {}
    latest_record = {"AccountId": 123, "Time": "2020-01-02"}
    new_state = test_report.get_updated_state(stream_state, latest_record)
    assert new_state["123"]["Time"] == "2020-01-02"


def test_get_updated_state_new_state():
    test_report = TestReport()
    stream_state = {"123": {"Time": "2020-01-01"}}
    latest_record = {"AccountId": 123, "Time": "2020-01-02"}
    new_state = test_report.get_updated_state(stream_state, latest_record)
    assert new_state["123"]["Time"] == "2020-01-02"


def test_get_updated_state_state_unchanged():
    test_report = TestReport()
    stream_state = {"123": {"Time": "2020-01-03"}}
    latest_record = {"AccountId": 123, "Time": "2020-01-02"}
    new_state = test_report.get_updated_state(copy.deepcopy(stream_state), latest_record)
    assert stream_state == new_state


def test_get_updated_state_state_new_account():
    test_report = TestReport()
    stream_state = {"123": {"Time": "2020-01-03"}}
    latest_record = {"AccountId": 234, "Time": "2020-01-02"}
    new_state = test_report.get_updated_state(stream_state, latest_record)
    assert "234" in new_state and "123" in new_state
    assert new_state["234"]["Time"] == "2020-01-02"


@pytest.mark.parametrize(
    "stream_report_daily_cls",
    (
        AccountImpressionPerformanceReportDaily,
        AccountPerformanceReportDaily,
<<<<<<< HEAD
        AdGroupPerformanceReportDaily,
=======
        AdGroupImpressionPerformanceReportDaily,
>>>>>>> de580dc4
        AdPerformanceReportDaily,
        KeywordPerformanceReportDaily,
        SearchQueryPerformanceReportDaily,
        UserLocationPerformanceReportDaily,
        GeographicPerformanceReportDaily,
    ),
)
def test_get_report_record_timestamp_daily(stream_report_daily_cls):
    stream_report = stream_report_daily_cls(client=Mock(), config=TEST_CONFIG)
    assert "2020-01-01" == stream_report.get_report_record_timestamp("2020-01-01")


def test_get_report_record_timestamp_without_aggregation():
    stream_report = BudgetSummaryReport(client=Mock(), config=TEST_CONFIG)
    assert "2020-07-20" == stream_report.get_report_record_timestamp("7/20/2020")


@pytest.mark.parametrize(
    "stream_report_hourly_cls",
    (
        AccountImpressionPerformanceReportHourly,
        AccountPerformanceReportHourly,
<<<<<<< HEAD
        AdGroupPerformanceReportHourly,
=======
        AdGroupImpressionPerformanceReportHourly,
>>>>>>> de580dc4
        AdPerformanceReportHourly,
        KeywordPerformanceReportHourly,
        SearchQueryPerformanceReportHourly,
        UserLocationPerformanceReportHourly,
        GeographicPerformanceReportHourly,
    ),
)
def test_get_report_record_timestamp_hourly(stream_report_hourly_cls):
    stream_report = stream_report_hourly_cls(client=Mock(), config=TEST_CONFIG)
    assert "2020-01-01T15:00:00+00:00" == stream_report.get_report_record_timestamp("2020-01-01|15")


def test_report_get_start_date_wo_stream_state():
    expected_start_date = "2020-01-01"
    test_report = GeographicPerformanceReportDaily(client=Mock(), config=TEST_CONFIG)
    test_report.client.reports_start_date = "2020-01-01"
    stream_state = {}
    account_id = "123"
    assert expected_start_date == test_report.get_start_date(stream_state, account_id)


def test_report_get_start_date_with_stream_state():
    expected_start_date = pendulum.parse("2023-04-17T21:29:57")
    test_report = GeographicPerformanceReportDaily(client=Mock(), config=TEST_CONFIG)
    test_report.client.reports_start_date = "2020-01-01"
    stream_state = {"123": {"TimePeriod": "2023-04-17T21:29:57+00:00"}}
    account_id = "123"
    assert expected_start_date == test_report.get_start_date(stream_state, account_id)


def test_report_get_start_date_performance_report_with_stream_state():
    expected_start_date = pendulum.parse("2023-04-07T21:29:57")
    test_report = GeographicPerformanceReportDaily(client=Mock(), config=TEST_CONFIG)
    test_report.config = {"lookback_window": 10}
    stream_state = {"123": {"TimePeriod": "2023-04-17T21:29:57+00:00"}}
    account_id = "123"
    assert expected_start_date == test_report.get_start_date(stream_state, account_id)


def test_report_get_start_date_performance_report_wo_stream_state():
    days_to_subtract = 10
    reports_start_date = pendulum.parse("2021-04-07T00:00:00")
    test_report = GeographicPerformanceReportDaily(client=Mock(), config=TEST_CONFIG)
    test_report.client.reports_start_date = reports_start_date
    test_report.config = {"lookback_window": days_to_subtract}
    stream_state = {}
    account_id = "123"
    assert reports_start_date.subtract(days=days_to_subtract) == test_report.get_start_date(stream_state, account_id)


@pytest.mark.parametrize(
    "performance_report_cls",
    (
        GeographicPerformanceReportDaily,
        GeographicPerformanceReportHourly,
        GeographicPerformanceReportMonthly,
        GeographicPerformanceReportWeekly,
    ),
)
def test_geographic_performance_report_pk(performance_report_cls):
    stream = performance_report_cls(client=Mock(), config=TEST_CONFIG)
    assert stream.primary_key is None


def test_report_parse_response_csv_error(caplog):
    stream_report = AccountPerformanceReportHourly(client=Mock(), config=TEST_CONFIG)
    fake_response = MagicMock()
    fake_response.report_records.__iter__ = MagicMock(side_effect=_csv.Error)
    list(stream_report.parse_response(fake_response))
    assert (
        "CSV report file for stream `account_performance_report_hourly` is broken or cannot be read correctly: , skipping ..."
        in caplog.messages
    )


@patch.object(source_bing_ads.source, "Client")
def test_custom_report_clear_namespace(mocked_client, config_with_custom_reports, logger_mock):
    custom_report = source(config_with_custom_reports).get_custom_reports(config_with_custom_reports, mocked_client)[0]
    assert custom_report._clear_namespace("tns:ReportAggregation") == "ReportAggregation"


@patch.object(source_bing_ads.source, "Client")
def test_custom_report_get_object_columns(mocked_client, config_with_custom_reports, logger_mock):
    reporting_service_mock = MagicMock()
    reporting_service_mock._get_service_info_dict.return_value = SERVICE_INFO_DICT_V13
    mocked_client.get_service.return_value = reporting_service_mock
    mocked_client.environment = "production"

    custom_report = source(config=config_with_custom_reports).get_custom_reports(config_with_custom_reports, mocked_client)[0]

    tree = ET.parse(urlparse(SERVICE_INFO_DICT_V13[("reporting", mocked_client.environment)]).path)
    request_object = tree.find(f".//{{*}}complexType[@name='{custom_report.report_name}Request']")

    assert custom_report._get_object_columns(request_object, tree) == [
        "TimePeriod",
        "AccountId",
        "AccountName",
        "AccountNumber",
        "AccountStatus",
        "CampaignId",
        "CampaignName",
        "CampaignStatus",
        "AdGroupId",
        "AdGroupName",
        "AdGroupStatus",
        "AdDistribution",
        "Language",
        "Network",
        "TopVsOther",
        "DeviceType",
        "DeviceOS",
        "BidStrategyType",
        "TrackingTemplate",
        "CustomParameters",
        "DynamicAdTargetId",
        "DynamicAdTarget",
        "DynamicAdTargetStatus",
        "WebsiteCoverage",
        "Impressions",
        "Clicks",
        "Ctr",
        "AverageCpc",
        "Spend",
        "AveragePosition",
        "Conversions",
        "ConversionRate",
        "CostPerConversion",
        "Assists",
        "Revenue",
        "ReturnOnAdSpend",
        "CostPerAssist",
        "RevenuePerConversion",
        "RevenuePerAssist",
        "AllConversions",
        "AllRevenue",
        "AllConversionRate",
        "AllCostPerConversion",
        "AllReturnOnAdSpend",
        "AllRevenuePerConversion",
        "ViewThroughConversions",
        "Goal",
        "GoalType",
        "AbsoluteTopImpressionRatePercent",
        "TopImpressionRatePercent",
        "AverageCpm",
        "ConversionsQualified",
        "AllConversionsQualified",
        "ViewThroughConversionsQualified",
        "AdId",
        "ViewThroughRevenue",
    ]


@patch.object(source_bing_ads.source, "Client")
def test_custom_report_send_request(mocked_client, config_with_custom_reports, logger_mock, caplog):
    class Fault:
        faultstring = "Invalid Client Data"

    custom_report = source(config=config_with_custom_reports).get_custom_reports(config_with_custom_reports, mocked_client)[0]
    with patch.object(BingAdsReportingServiceStream, "send_request", side_effect=WebFault(fault=Fault(), document=None)):
        custom_report.send_request(params={}, customer_id="13131313", account_id="800800808")
        assert (
            "Could not sync custom report my test custom report: Please validate your column and aggregation configuration. "
            "Error form server: [Invalid Client Data]"
        ) in caplog.text


@pytest.mark.parametrize(
    "aggregation, datastring, expected",
    [
        (
            "Summary",
            "11/13/2023",
            "2023-11-13",
        ),
        (
            "Hourly",
            "2022-11-13|10",
            "2022-11-13T10:00:00+00:00",
        ),
        (
            "Daily",
            "2022-11-13",
            "2022-11-13",
        ),
        (
            "Weekly",
            "2022-11-13",
            "2022-11-13",
        ),
        (
            "Monthly",
            "2022-11-13",
            "2022-11-13",
        ),
        (
            "WeeklyStartingMonday",
            "2022-11-13",
            "2022-11-13",
        ),
    ],
)
@patch.object(source_bing_ads.source, "Client")
def test_custom_report_get_report_record_timestamp(mocked_client, config_with_custom_reports, aggregation, datastring, expected):
    custom_report = source(config=config_with_custom_reports).get_custom_reports(config_with_custom_reports, mocked_client)[0]
    custom_report.report_aggregation = aggregation
    assert custom_report.get_report_record_timestamp(datastring) == expected


@patch.object(source_bing_ads.source, "Client")
def test_account_performance_report_monthly_stream_slices(mocked_client, config_without_start_date):
    mocked_client.reports_start_date = None
    account_performance_report_monthly = AccountPerformanceReportMonthly(mocked_client, config_without_start_date)
    accounts_read_records = iter([{"Id": 180519267, "ParentCustomerId": 100}, {"Id": 180278106, "ParentCustomerId": 200}])
    with patch.object(Accounts, "read_records", return_value=accounts_read_records):
        stream_slice = list(account_performance_report_monthly.stream_slices(sync_mode=SyncMode.full_refresh))
        assert stream_slice == [
            {"account_id": 180519267, "customer_id": 100, "time_period": "LastYear"},
            {"account_id": 180519267, "customer_id": 100, "time_period": "ThisYear"},
            {"account_id": 180278106, "customer_id": 200, "time_period": "LastYear"},
            {"account_id": 180278106, "customer_id": 200, "time_period": "ThisYear"},
        ]


@patch.object(source_bing_ads.source, "Client")
def test_account_performance_report_monthly_stream_slices_no_time_period(mocked_client, config):
    account_performance_report_monthly = AccountPerformanceReportMonthly(mocked_client, config)
    accounts_read_records = iter([{"Id": 180519267, "ParentCustomerId": 100}, {"Id": 180278106, "ParentCustomerId": 200}])
    with patch.object(Accounts, "read_records", return_value=accounts_read_records):
        stream_slice = list(account_performance_report_monthly.stream_slices(sync_mode=SyncMode.full_refresh))
        assert stream_slice == [{"account_id": 180519267, "customer_id": 100}, {"account_id": 180278106, "customer_id": 200}]


@pytest.mark.parametrize(
    "aggregation",
    [
        "DayOfWeek",
        "HourOfDay",
    ],
)
@patch.object(source_bing_ads.source, "Client")
def test_custom_performance_report_no_last_year_stream_slices(mocked_client, config_with_custom_reports, aggregation):
    mocked_client.reports_start_date = None  # in case of start date time period won't be used in request params
    custom_report = source(config=config_with_custom_reports).get_custom_reports(config_with_custom_reports, mocked_client)[0]
    custom_report.report_aggregation = aggregation
    accounts_read_records = iter([{"Id": 180519267, "ParentCustomerId": 100}, {"Id": 180278106, "ParentCustomerId": 200}])
    with patch.object(Accounts, "read_records", return_value=accounts_read_records):
        stream_slice = list(custom_report.stream_slices(sync_mode=SyncMode.full_refresh))
        assert stream_slice == [
            {"account_id": 180519267, "customer_id": 100, "time_period": "ThisYear"},
            {"account_id": 180278106, "customer_id": 200, "time_period": "ThisYear"},
        ]


@pytest.mark.parametrize(
    "stream, response, records",
    [
        (AccountPerformanceReportHourly, "hourly_reports/account_performance.csv", "hourly_reports/account_performance_records.json"),
        (AdPerformanceReportHourly, "hourly_reports/ad_performance.csv", "hourly_reports/ad_performance_records.json"),
        (KeywordPerformanceReportHourly, "hourly_reports/keyword_performance.csv", "hourly_reports/keyword_performance_records.json"),
        (
            GeographicPerformanceReportHourly,
            "hourly_reports/geographic_performance.csv",
            "hourly_reports/geographic_performance_records.json",
        ),
        (
            SearchQueryPerformanceReportHourly,
            "hourly_reports/search_query_performance.csv",
            "hourly_reports/search_query_performance_records.json",
        ),
        (
            UserLocationPerformanceReportHourly,
            "hourly_reports/user_location_performance.csv",
            "hourly_reports/user_location_performance_records.json",
        ),
        (
            AccountImpressionPerformanceReportHourly,
            "hourly_reports/account_impression_performance.csv",
            "hourly_reports/account_impression_performance_records.json",
        ),
    ],
)
@patch.object(source_bing_ads.source, "Client")
def test_hourly_reports(mocked_client, config, stream, response, records):
    stream_object = stream(mocked_client, config)
    with patch.object(stream, "send_request", return_value=_RowReport(file=Path(__file__).parent / response)):
        with open(Path(__file__).parent / records, "r") as file:
            assert list(stream_object.read_records(sync_mode=SyncMode.full_refresh, stream_slice={}, stream_state={})) == json.load(file)<|MERGE_RESOLUTION|>--- conflicted
+++ resolved
@@ -24,13 +24,6 @@
     AccountPerformanceReportDaily,
     AccountPerformanceReportHourly,
     AccountPerformanceReportMonthly,
-<<<<<<< HEAD
-    AdGroupPerformanceReportDaily,
-    AdGroupPerformanceReportHourly,
-=======
-    AdGroupImpressionPerformanceReportDaily,
-    AdGroupImpressionPerformanceReportHourly,
->>>>>>> de580dc4
     BudgetSummaryReport,
     GeographicPerformanceReportDaily,
     GeographicPerformanceReportHourly,
@@ -159,11 +152,6 @@
     (
         AccountImpressionPerformanceReportDaily,
         AccountPerformanceReportDaily,
-<<<<<<< HEAD
-        AdGroupPerformanceReportDaily,
-=======
-        AdGroupImpressionPerformanceReportDaily,
->>>>>>> de580dc4
         AdPerformanceReportDaily,
         KeywordPerformanceReportDaily,
         SearchQueryPerformanceReportDaily,
@@ -186,11 +174,6 @@
     (
         AccountImpressionPerformanceReportHourly,
         AccountPerformanceReportHourly,
-<<<<<<< HEAD
-        AdGroupPerformanceReportHourly,
-=======
-        AdGroupImpressionPerformanceReportHourly,
->>>>>>> de580dc4
         AdPerformanceReportHourly,
         KeywordPerformanceReportHourly,
         SearchQueryPerformanceReportHourly,
