# Copyright (c) 2023 Airbyte, Inc., all rights reserved.
<<<<<<< HEAD
import re
=======

>>>>>>> 0403820d
from copy import deepcopy
from pathlib import Path
from typing import Any, Optional

import pendulum
from base_test import BaseTest
from bingads.v13.reporting.reporting_service_manager import ReportingServiceManager
from config_builder import ConfigBuilder
from freezegun import freeze_time

from airbyte_cdk.models import SyncMode


# TODO: Remove this list when all streams are migrated to the manifest
MIGRATED_STREAMS = [
    "ad_performance_report_hourly",
    "ad_performance_report_daily",
    "ad_performance_report_weekly",
    "ad_performance_report_monthly",
]

SECOND_READ_FREEZE_TIME = "2024-05-08"


class TestReportStream(BaseTest):
    start_date = "2024-01-01"

    @property
    def service_manager(self) -> ReportingServiceManager:
        return ReportingServiceManager

    @property
    def _config(self) -> dict[str, Any]:
        return ConfigBuilder().with_reports_start_date(self.start_date).build()

    def _download_file(self, file: Optional[str] = None) -> Path:
        """
        Returns path to temporary file of downloaded data that will be use in read.
        Base file should be named as {file_name}.csv in resource/response folder.
        """
        if file:
            path_to_tmp_file = Path(__file__).parent.parent / f"resource/response/{file}.csv"
            return path_to_tmp_file
        return Path(__file__).parent.parent / "resource/response/non-existing-file.csv"


class TestSuiteReportStream(TestReportStream):
    stream_name: Optional[str] = None
    report_file: str
    report_file_with_records_further_start_date: Optional[str] = None
    records_number: int
    second_read_records_number: Optional[int] = None
    state_file: str
    state_file_after_migration: Optional[str] = None
    state_file_after_migration_with_cursor_further_config_start_date: Optional[str] = None
    state_file_legacy: Optional[str] = None
    incremental_report_file: str
    incremental_report_file_with_records_further_cursor: Optional[str] = None
    first_read_state: dict
    first_read_state_for_records_further_start_date: Optional[dict] = None
    second_read_state: dict
    second_read_state_for_records_before_start_date: Optional[dict] = None
    second_read_state_for_records_further_start_date: Optional[dict] = None
    transform_field: str = "AccountId"
    account_id: str = "180535609"
    cursor_field = "TimePeriod"

    def setUp(self):
        super().setUp()
        if not self.stream_name:
            self.skipTest("Skipping TestSuiteReportStream")

    def mock_report_apis(self):
        # make noop for no migrated streams to manifest (rest api).
        ...

    @freeze_time("2024-05-06")
    def test_return_records_from_given_csv_file(self):
        self.mock_report_apis()
        output, _ = self.read_stream(self.stream_name, SyncMode.full_refresh, self._config, self.report_file)
        assert len(output.records) == self.records_number

    @freeze_time("2024-05-06")
    def test_transform_records_from_given_csv_file(self):
        self.mock_report_apis()
        output, _ = self.read_stream(self.stream_name, SyncMode.full_refresh, self._config, self.report_file)

        assert len(output.records) == self.records_number
        for record in output.records:
            assert self.transform_field in record.record.data.keys()

    @freeze_time("2024-05-06")
    def test_incremental_read_returns_records(self):
        self.mock_report_apis()
        output, _ = self.read_stream(self.stream_name, SyncMode.incremental, self._config, self.report_file)
        assert len(output.records) == self.records_number
        assert output.most_recent_state.stream_state.__dict__ == self.first_read_state

    @freeze_time("2024-05-06")
    def test_incremental_read_returns_records_further_config_start_date(self):
        """
        We validate the state cursor is set to the value of the latest record read.
        """
        if self.stream_name not in MIGRATED_STREAMS:
            self.skipTest(f"Skipping test_incremental_read_returns_records for NOT migrated to manifest stream: {self.stream_name}")
        if not self.report_file_with_records_further_start_date or not self.first_read_state_for_records_further_start_date:
            assert False, "test_incremental_read_returns_records_further_config_start_date is not correctly set"
        self.mock_report_apis()
        output, _ = self.read_stream(self.stream_name, SyncMode.incremental, self._config, self.report_file_with_records_further_start_date)
        assert len(output.records) == self.records_number
        assert output.most_recent_state.stream_state.__dict__ == self.first_read_state_for_records_further_start_date

    @freeze_time("2024-05-06")
    def test_incremental_read_with_state_returns_records(self):
        if self.stream_name in MIGRATED_STREAMS:
            self.skipTest(f"Skipping for migrated to manifest stream: : {self.stream_name}")
        self.mock_report_apis()
        state = self._state(self.state_file, self.stream_name)
        output, service_call_mock = self.read_stream(
            self.stream_name, SyncMode.incremental, self._config, self.incremental_report_file, state
        )
        if not self.second_read_records_number:
            assert len(output.records) == self.records_number
        else:
            assert len(output.records) == self.second_read_records_number

        most_recent_state = output.most_recent_state.stream_state.__dict__
        actual_cursor = most_recent_state.get(self.account_id)
        expected_cursor = self.second_read_state.get(self.account_id)
        assert actual_cursor == expected_cursor

        provided_state = state[0].stream.stream_state.__dict__[self.account_id][self.cursor_field]
        # gets ReportDownloadParams object
        request_start_date = service_call_mock.call_args.args[0].report_request.Time.CustomDateRangeStart
        year = request_start_date.Year
        month = request_start_date.Month
        day = request_start_date.Day
        assert pendulum.DateTime(year, month, day, tzinfo=pendulum.UTC) == pendulum.parse(provided_state)

<<<<<<< HEAD
    @freeze_time("2024-05-06")
    def test_incremental_read_with_state_returns_records_after_migration(self):
        """
        For this test the records are all with TimePeriod behind the config start date and the state TimePeriod cursor.
        """
        if self.stream_name not in MIGRATED_STREAMS:
            self.skipTest(f"Skipping for NOT migrated to manifest stream: {self.stream_name}")
        self.mock_report_apis()
        state = self._state(self.state_file_after_migration, self.stream_name)
        output, service_call_mock = self.read_stream(
            self.stream_name, SyncMode.incremental, self._config, self.incremental_report_file, state
        )
        if not self.second_read_records_number:
            assert len(output.records) == self.records_number
        else:
            assert len(output.records) == self.second_read_records_number

        actual_cursor = None
        for state in output.most_recent_state.stream_state.states:
            if state["partition"]["account_id"] == self.account_id:
                actual_cursor = state["cursor"]
        expected_state = self.second_read_state_for_records_before_start_date
        expected_cursor = None
        for state in expected_state["states"]:
            if state["partition"]["account_id"] == self.account_id:
                expected_cursor = state["cursor"]
        if not expected_cursor or not actual_cursor:
            assert False, f"Expected state is empty for account_id: {self.account_id}"
        assert actual_cursor == expected_cursor

    @freeze_time(SECOND_READ_FREEZE_TIME)
    def test_incremental_read_with_state_returns_records_after_migration_with_records_further_state_cursor(self):
        """
        For this test we get records with TimePeriod further the config start date and the state TimePeriod cursor.
        The provide state is "taken" from a previous run; with stream manifest; so, is in the new state format, and
        where the resultant cursor was further the config start date.
        So we validate that the cursor in the output.most_recent_state is moved to the value of the latest record read.
        The state format before migration IS NOT involved in this test.
        """
        if self.stream_name not in MIGRATED_STREAMS:
            self.skipTest(f"Skipping for NOT migrated to manifest stream: : {self.stream_name}")
        self.mock_report_apis()
        provided_state = self._state(self.state_file_after_migration_with_cursor_further_config_start_date, self.stream_name)
        output, service_call_mock = self.read_stream(
            self.stream_name, SyncMode.incremental, self._config, self.incremental_report_file_with_records_further_cursor, provided_state
        )
        if not self.second_read_records_number:
            assert len(output.records) == self.records_number
        else:
            assert len(output.records) == self.second_read_records_number

        actual_cursor = None
        actual_partition = None
        for state in output.most_recent_state.stream_state.states:
            if state["partition"]["account_id"] == self.account_id:
                actual_cursor = state["cursor"]
                actual_partition = state["partition"]
        expected_state = self.second_read_state_for_records_further_start_date
        expected_cursor = None
        expected_partition = None
        for state in expected_state["states"]:
            if state["partition"]["account_id"] == self.account_id:
                expected_cursor = state["cursor"]
                expected_partition = state["partition"]
        if not expected_cursor or not actual_cursor:
            assert False, f"Expected state is empty for account_id: {self.account_id}"
        # here the cursor moved to expected that is the latest record read
        assert actual_cursor == expected_cursor
        # this is important as we are expecting the new state format
        # to contain the parent slice as should be happening. In this case
        # migration is not needed as the state is already in the new format
        assert actual_partition == expected_partition

        # Let's check in the logs what was the start_time and end_time values of the Job
        job_completed_log = ""
        for current_log in output.logs:
            if "The following jobs for stream slice" in current_log.log.message:
                job_completed_log = current_log.log.message
                break

        if not job_completed_log:
            assert False, "Job completed log is empty"

        # Regex patterns to match start_time and end_time values
        start_time_pattern = re.compile(r"'start_time': '([^']+)'")
        end_time_pattern = re.compile(r"'end_time': '([^']+)'")

        # Extract values
        start_time_match = start_time_pattern.search(job_completed_log)
        end_time_match = end_time_pattern.search(job_completed_log)

        job_start_time = start_time_match.group(1) if start_time_match else None
        job_end_time = end_time_match.group(1) if end_time_match else None

        last_successful_sync_cursor_value = provided_state[0].stream.stream_state.state[self.cursor_field]
        assert job_start_time == last_successful_sync_cursor_value
        assert job_end_time == f"{SECOND_READ_FREEZE_TIME}T00:00:00+0000"

    @freeze_time(SECOND_READ_FREEZE_TIME)
    def test_incremental_read_with_legacy_state_returns_records_after_migration_with_records_further_state_cursor(self):
        """
        For this test we get records with TimePeriod further the config start date and the state TimePeriod cursor.
        The provide state is taken from a previous run; with python stream; so, is already in legacy format, and
        where the resultant cursor was further the config start date.
        So we validate that the cursor in the output.most_recent_state is moved to the value of the latest record read.
        Also, the state is migrated to the new format, so we can validate that the partition is correctly set.
        The state format before migration (legacy) IS involved in this test.
        """
        if self.stream_name not in MIGRATED_STREAMS:
            self.skipTest(f"Skipping for NOT migrated to manifest stream: {self.stream_name}")
        self.mock_report_apis()
        provided_state = self._state(self.state_file_legacy, self.stream_name)
        output, service_call_mock = self.read_stream(
            self.stream_name, SyncMode.incremental, self._config, self.incremental_report_file_with_records_further_cursor, provided_state
        )
        if not self.second_read_records_number:
            assert len(output.records) == self.records_number
        else:
            assert len(output.records) == self.second_read_records_number

        actual_cursor = None
        actual_partition = None
        for state in output.most_recent_state.stream_state.states:
            if state["partition"]["account_id"] == self.account_id:
                actual_cursor = state["cursor"]
                actual_partition = state["partition"]
        expected_state = self.second_read_state_for_records_further_start_date
        expected_cursor = None
        expected_partition = None
        for state in expected_state["states"]:
            if state["partition"]["account_id"] == self.account_id:
                expected_cursor = state["cursor"]
                expected_partition = state["partition"]
        if not expected_cursor or not actual_cursor:
            assert False, f"Expected state is empty for account_id: {self.account_id}"
        if not actual_partition or not expected_partition:
            assert False, f"Expected state is empty for account_id: {self.account_id}"
        # here the cursor moved to expected that is the latest record read
        assert actual_cursor == expected_cursor
        assert actual_partition == expected_partition

        # Let's check in the logs what was the start_time and end_time values of the Job
        job_completed_log = ""
        for current_log in output.logs:
            if "The following jobs for stream slice" in current_log.log.message:
                job_completed_log = current_log.log.message
                break

        if not job_completed_log:
            assert False, "Job completed log is empty"

        # Regex patterns to match start_time and end_time values
        start_time_pattern = re.compile(r"'start_time': '([^']+)'")
        end_time_pattern = re.compile(r"'end_time': '([^']+)'")

        # Extract values
        start_time_match = start_time_pattern.search(job_completed_log)
        end_time_match = end_time_pattern.search(job_completed_log)

        job_start_time = start_time_match.group(1) if start_time_match else None
        job_end_time = end_time_match.group(1) if end_time_match else None

        last_successful_sync_cursor_value = vars(provided_state[0].stream.stream_state)[self.account_id][self.cursor_field]
        assert job_start_time == last_successful_sync_cursor_value
        assert job_end_time == f"{SECOND_READ_FREEZE_TIME}T00:00:00+0000"

    @freeze_time("2024-05-06")
    def test_no_config_start_date(self):
        """
        If the field reports_start_date is blank, Airbyte will replicate all data from previous and current calendar years.
        This test is to validate that the stream will return all records from the first day of the year 2023 (CustomDateRangeStart in mocked body).
        """
        if self.stream_name not in MIGRATED_STREAMS:
            self.skipTest(f"Skipping for NOT migrated to manifest stream: {self.stream_name}")
        self.mock_report_apis()
        # here we mock the report start date to be the first day of the year 2023
        self.mock_generate_report_api(
            endpoint="Submit",
            response_template="generate_report",
            body=b'{"ReportRequest": {"ExcludeColumnHeaders": false, "ExcludeReportFooter": true, "ExcludeReportHeader": true, "Format": "Csv", "FormatVersion": "2.0", "ReportName": "AdPerformanceReport", "ReturnOnlyCompleteData": false, "Type": "AdPerformanceReportRequest", "Aggregation": "Hourly", "Columns": ["AccountId", "CampaignId", "AdGroupId", "AdId", "TimePeriod", "AbsoluteTopImpressionRatePercent", "TopImpressionRatePercent", "CurrencyCode", "AdDistribution", "DeviceType", "Language", "Network", "DeviceOS", "TopVsOther", "BidMatchType", "DeliveredMatchType", "AccountName", "CampaignName", "CampaignType", "AdGroupName", "Impressions", "Clicks", "Ctr", "Spend", "CostPerConversion", "DestinationUrl", "Assists", "ReturnOnAdSpend", "CostPerAssist", "CustomParameters", "FinalAppUrl", "AdDescription", "AdDescription2", "ViewThroughConversions", "ViewThroughConversionsQualified", "AllCostPerConversion", "AllReturnOnAdSpend", "Conversions", "ConversionRate", "ConversionsQualified", "AverageCpc", "AveragePosition", "AverageCpm", "AllConversions", "AllConversionRate", "AllRevenue", "AllRevenuePerConversion", "Revenue", "RevenuePerConversion", "RevenuePerAssist"], "Scope": {"AccountIds": [180535609]}, "Time": {"CustomDateRangeStart": {"Day": 1, "Month": 1, "Year": 2023}, "CustomDateRangeEnd": {"Day": 6, "Month": 5, "Year": 2024}, "ReportTimeZone": "GreenwichMeanTimeDublinEdinburghLisbonLondon"}}}',
        )
        config = deepcopy(self._config)
        del config["reports_start_date"]
        output, _ = self.read_stream(self.stream_name, SyncMode.incremental, config, self.report_file)
        assert len(output.records) == self.records_number
        first_read_state = deepcopy(self.first_read_state)
        # this corresponds to the last read record as we don't have started_date in the config
        # the self.first_read_state is set using the config start date so it is not correct for this test
        first_read_state["state"][self.cursor_field] = "2023-11-12T00:00:00+0000"
        first_read_state["states"][0]["cursor"][self.cursor_field] = "2023-11-12T00:00:00+0000"
        assert output.most_recent_state.stream_state.__dict__ == first_read_state

    # todo: add test for dedup, two user that shared an account; only records for that shared account once
=======
    def test_incremental_read_with_state_and_no_start_date_returns_records_once(self):
        """
        Test that incremental read with state and no start date in config returns records only once.
        We observed that if the start date is not provided in the config, and we don't parse correctly the account_id
        from the state, the incremental read returns records multiple times as we yield the default_time_periods
        for no start date scenario.
        """
        state = self._state(self.state_file, self.stream_name)
        config = deepcopy(self._config)
        del config["reports_start_date"]  # Simulate no start date in config
        output, service_call_mock = self.read_stream(self.stream_name, SyncMode.incremental, config, self.incremental_report_file, state)
        if not self.second_read_records_number:
            assert len(output.records) == self.records_number
        else:
            assert len(output.records) == self.second_read_records_number
>>>>>>> 0403820d
<|MERGE_RESOLUTION|>--- conflicted
+++ resolved
@@ -1,9 +1,5 @@
 # Copyright (c) 2023 Airbyte, Inc., all rights reserved.
-<<<<<<< HEAD
 import re
-=======
-
->>>>>>> 0403820d
 from copy import deepcopy
 from pathlib import Path
 from typing import Any, Optional
@@ -143,7 +139,22 @@
         day = request_start_date.Day
         assert pendulum.DateTime(year, month, day, tzinfo=pendulum.UTC) == pendulum.parse(provided_state)
 
-<<<<<<< HEAD
+    def test_incremental_read_with_state_and_no_start_date_returns_records_once(self):
+        """
+        Test that incremental read with state and no start date in config returns records only once.
+        We observed that if the start date is not provided in the config, and we don't parse correctly the account_id
+        from the state, the incremental read returns records multiple times as we yield the default_time_periods
+        for no start date scenario.
+        """
+        state = self._state(self.state_file, self.stream_name)
+        config = deepcopy(self._config)
+        del config["reports_start_date"]  # Simulate no start date in config
+        output, service_call_mock = self.read_stream(self.stream_name, SyncMode.incremental, config, self.incremental_report_file, state)
+        if not self.second_read_records_number:
+            assert len(output.records) == self.records_number
+        else:
+            assert len(output.records) == self.second_read_records_number
+
     @freeze_time("2024-05-06")
     def test_incremental_read_with_state_returns_records_after_migration(self):
         """
@@ -334,23 +345,4 @@
         # the self.first_read_state is set using the config start date so it is not correct for this test
         first_read_state["state"][self.cursor_field] = "2023-11-12T00:00:00+0000"
         first_read_state["states"][0]["cursor"][self.cursor_field] = "2023-11-12T00:00:00+0000"
-        assert output.most_recent_state.stream_state.__dict__ == first_read_state
-
-    # todo: add test for dedup, two user that shared an account; only records for that shared account once
-=======
-    def test_incremental_read_with_state_and_no_start_date_returns_records_once(self):
-        """
-        Test that incremental read with state and no start date in config returns records only once.
-        We observed that if the start date is not provided in the config, and we don't parse correctly the account_id
-        from the state, the incremental read returns records multiple times as we yield the default_time_periods
-        for no start date scenario.
-        """
-        state = self._state(self.state_file, self.stream_name)
-        config = deepcopy(self._config)
-        del config["reports_start_date"]  # Simulate no start date in config
-        output, service_call_mock = self.read_stream(self.stream_name, SyncMode.incremental, config, self.incremental_report_file, state)
-        if not self.second_read_records_number:
-            assert len(output.records) == self.records_number
-        else:
-            assert len(output.records) == self.second_read_records_number
->>>>>>> 0403820d
+        assert output.most_recent_state.stream_state.__dict__ == first_read_state