#
# Copyright (c) 2023 Airbyte, Inc., all rights reserved.
#

import re
import xml.etree.ElementTree as ET
from abc import ABC
from typing import Any, Iterable, List, Mapping, MutableMapping, Tuple, Union
from urllib.parse import urlparse

from bingads.v13.internal.reporting.row_report import _RowReport
from suds import WebFault

from airbyte_cdk.sources.utils.transform import TransformConfig, TypeTransformer
from source_bing_ads.reports import BingAdsReportingServicePerformanceStream, BingAdsReportingServiceStream, HourlyReportTransformerMixin
from source_bing_ads.utils import transform_date_format_to_rfc_3339, transform_report_hourly_datetime_format_to_rfc_3339


class BudgetSummaryReport(BingAdsReportingServiceStream):
    report_name: str = "BudgetSummaryReport"
    report_aggregation = None
    cursor_field = "Date"
    report_schema_name = "budget_summary_report"
    primary_key = "Date"

    transformer: TypeTransformer = TypeTransformer(TransformConfig.DefaultSchemaNormalization | TransformConfig.CustomSchemaNormalization)

    @staticmethod
    @transformer.registerCustomTransform
    def custom_transform_date_rfc3339(original_value, field_schema):
        if original_value and "format" in field_schema and field_schema["format"] == "date":
            transformed_value = transform_date_format_to_rfc_3339(original_value)
            return transformed_value
        return original_value


<<<<<<< HEAD
class AdGroupPerformanceReport(BingAdsReportingServicePerformanceStream, ABC):
    report_name: str = "AdGroupPerformanceReport"
    report_schema_name = "ad_group_performance_report"

    primary_key = [
        "AccountId",
        "CampaignId",
        "AdGroupId",
        "TimePeriod",
        "CurrencyCode",
        "AdDistribution",
        "DeviceType",
        "Network",
        "DeliveredMatchType",
        "DeviceOS",
        "TopVsOther",
        "BidMatchType",
        "Language",
    ]


class AdGroupPerformanceReportHourly(HourlyReportTransformerMixin, AdGroupPerformanceReport):
    report_aggregation = "Hourly"
    report_schema_name = "ad_group_performance_report_hourly"


class AdGroupPerformanceReportDaily(AdGroupPerformanceReport):
    report_aggregation = "Daily"


class AdGroupPerformanceReportWeekly(AdGroupPerformanceReport):
    report_aggregation = "Weekly"


class AdGroupPerformanceReportMonthly(AdGroupPerformanceReport):
=======
class CampaignImpressionPerformanceReport(BingAdsReportingServicePerformanceStream, ABC):
    """
    https://learn.microsoft.com/en-us/advertising/reporting-service/adgroupperformancereportrequest?view=bingads-13
    Primary key cannot be set: due to included `Impression Share Performance Statistics` some fields should be removed,
    see https://learn.microsoft.com/en-us/advertising/guides/reports?view=bingads-13#columnrestrictions for more info.
    """

    report_name: str = "CampaignPerformanceReport"

    report_schema_name = "campaign_impression_performance_report"

    primary_key = None


class CampaignImpressionPerformanceReportHourly(HourlyReportTransformerMixin, CampaignImpressionPerformanceReport):
    report_aggregation = "Hourly"

    report_schema_name = "campaign_impression_performance_report_hourly"


class CampaignImpressionPerformanceReportDaily(CampaignImpressionPerformanceReport):
    report_aggregation = "Daily"


class CampaignImpressionPerformanceReportWeekly(CampaignImpressionPerformanceReport):
    report_aggregation = "Weekly"


class CampaignImpressionPerformanceReportMonthly(CampaignImpressionPerformanceReport):
    report_aggregation = "Monthly"


class AdGroupImpressionPerformanceReport(BingAdsReportingServicePerformanceStream, ABC):
    """
    https://learn.microsoft.com/en-us/advertising/reporting-service/adgroupperformancereportrequest?view=bingads-13
    Primary key cannot be set: due to included `Impression Share Performance Statistics` some fields should be removed,
    see https://learn.microsoft.com/en-us/advertising/guides/reports?view=bingads-13#columnrestrictions for more info.
    """

    report_name: str = "AdGroupPerformanceReport"
    report_schema_name = "ad_group_impression_performance_report"


class AdGroupImpressionPerformanceReportHourly(HourlyReportTransformerMixin, AdGroupImpressionPerformanceReport):
    report_aggregation = "Hourly"
    report_schema_name = "ad_group_impression_performance_report_hourly"


class AdGroupImpressionPerformanceReportDaily(AdGroupImpressionPerformanceReport):
    report_aggregation = "Daily"


class AdGroupImpressionPerformanceReportWeekly(AdGroupImpressionPerformanceReport):
    report_aggregation = "Weekly"


class AdGroupImpressionPerformanceReportMonthly(AdGroupImpressionPerformanceReport):
>>>>>>> de580dc4
    report_aggregation = "Monthly"


class KeywordPerformanceReport(BingAdsReportingServicePerformanceStream, ABC):
    report_name: str = "KeywordPerformanceReport"
    report_schema_name = "keyword_performance_report"
    primary_key = [
        "AccountId",
        "CampaignId",
        "AdGroupId",
        "KeywordId",
        "AdId",
        "TimePeriod",
        "CurrencyCode",
        "DeliveredMatchType",
        "AdDistribution",
        "DeviceType",
        "Language",
        "Network",
        "DeviceOS",
        "TopVsOther",
        "BidMatchType",
    ]


class KeywordPerformanceReportHourly(HourlyReportTransformerMixin, KeywordPerformanceReport):
    report_aggregation = "Hourly"
    report_schema_name = "keyword_performance_report_hourly"


class KeywordPerformanceReportDaily(KeywordPerformanceReport):
    report_aggregation = "Daily"
    report_schema_name = "keyword_performance_report_daily"


class KeywordPerformanceReportWeekly(KeywordPerformanceReport):
    report_aggregation = "Weekly"


class KeywordPerformanceReportMonthly(KeywordPerformanceReport):
    report_aggregation = "Monthly"


class GeographicPerformanceReport(BingAdsReportingServicePerformanceStream, ABC):
    report_name: str = "GeographicPerformanceReport"
    report_schema_name = "geographic_performance_report"

    # Need to override the primary key here because the one inherited from the PerformanceReportsMixin
    # is incorrect for the geographic performance reports
    primary_key = None


class GeographicPerformanceReportHourly(HourlyReportTransformerMixin, GeographicPerformanceReport):
    report_aggregation = "Hourly"
    report_schema_name = "geographic_performance_report_hourly"


class GeographicPerformanceReportDaily(GeographicPerformanceReport):
    report_aggregation = "Daily"


class GeographicPerformanceReportWeekly(GeographicPerformanceReport):
    report_aggregation = "Weekly"


class GeographicPerformanceReportMonthly(GeographicPerformanceReport):
    report_aggregation = "Monthly"


class AccountPerformanceReport(BingAdsReportingServicePerformanceStream, ABC):
    report_name: str = "AccountPerformanceReport"
    report_schema_name = "account_performance_report"
    primary_key = [
        "AccountId",
        "TimePeriod",
        "CurrencyCode",
        "AdDistribution",
        "DeviceType",
        "Network",
        "DeliveredMatchType",
        "DeviceOS",
        "TopVsOther",
        "BidMatchType",
    ]


class AccountPerformanceReportHourly(HourlyReportTransformerMixin, AccountPerformanceReport):
    report_aggregation = "Hourly"
    report_schema_name = "account_performance_report_hourly"


class AccountPerformanceReportDaily(AccountPerformanceReport):
    report_aggregation = "Daily"


class AccountPerformanceReportWeekly(AccountPerformanceReport):
    report_aggregation = "Weekly"


class AccountPerformanceReportMonthly(AccountPerformanceReport):
    report_aggregation = "Monthly"


class AccountImpressionPerformanceReport(BingAdsReportingServicePerformanceStream, ABC):
    """
    Report source: https://docs.microsoft.com/en-us/advertising/reporting-service/accountperformancereportrequest?view=bingads-13
    Primary key cannot be set: due to included `Impression Share Performance Statistics` some fields should be removed,
    see https://learn.microsoft.com/en-us/advertising/guides/reports?view=bingads-13#columnrestrictions for more info.
    """

    report_name: str = "AccountPerformanceReport"
    report_schema_name = "account_impression_performance_report"
    primary_key = None


class AccountImpressionPerformanceReportHourly(HourlyReportTransformerMixin, AccountImpressionPerformanceReport):
    report_aggregation = "Hourly"
    report_schema_name = "account_impression_performance_report_hourly"


class AccountImpressionPerformanceReportDaily(AccountImpressionPerformanceReport):
    report_aggregation = "Daily"


class AccountImpressionPerformanceReportWeekly(AccountImpressionPerformanceReport):
    report_aggregation = "Weekly"


class AccountImpressionPerformanceReportMonthly(AccountImpressionPerformanceReport):
    report_aggregation = "Monthly"


class SearchQueryPerformanceReport(BingAdsReportingServicePerformanceStream, ABC):
    report_name: str = "SearchQueryPerformanceReport"
    report_schema_name = "search_query_performance_report"

    primary_key = [
        "SearchQuery",
        "Keyword",
        "TimePeriod",
        "AccountId",
        "CampaignId",
        "Language",
        "DeliveredMatchType",
        "DeviceType",
        "DeviceOS",
        "TopVsOther",
    ]


class SearchQueryPerformanceReportHourly(HourlyReportTransformerMixin, SearchQueryPerformanceReport):
    report_aggregation = "Hourly"
    report_schema_name = "search_query_performance_report_hourly"


class SearchQueryPerformanceReportDaily(SearchQueryPerformanceReport):
    report_aggregation = "Daily"


class SearchQueryPerformanceReportWeekly(SearchQueryPerformanceReport):
    report_aggregation = "Weekly"


class SearchQueryPerformanceReportMonthly(SearchQueryPerformanceReport):
    report_aggregation = "Monthly"


class UserLocationPerformanceReport(BingAdsReportingServicePerformanceStream, ABC):
    report_name: str = "UserLocationPerformanceReport"
    report_schema_name = "user_location_performance_report"
    primary_key = [
        "AccountId",
        "AdGroupId",
        "CampaignId",
        "DeliveredMatchType",
        "DeviceOS",
        "DeviceType",
        "Language",
        "LocationId",
        "QueryIntentLocationId",
        "TimePeriod",
        "TopVsOther",
    ]


class UserLocationPerformanceReportHourly(HourlyReportTransformerMixin, UserLocationPerformanceReport):
    report_aggregation = "Hourly"
    report_schema_name = "user_location_performance_report_hourly"


class UserLocationPerformanceReportDaily(UserLocationPerformanceReport):
    report_aggregation = "Daily"


class UserLocationPerformanceReportWeekly(UserLocationPerformanceReport):
    report_aggregation = "Weekly"


class UserLocationPerformanceReportMonthly(UserLocationPerformanceReport):
    report_aggregation = "Monthly"


class ProductSearchQueryPerformanceReport(BingAdsReportingServicePerformanceStream, ABC):
    """
    https://learn.microsoft.com/en-us/advertising/reporting-service/productsearchqueryperformancereportrequest?view=bingads-13
    """

    report_name: str = "ProductSearchQueryPerformanceReport"
    report_schema_name = "product_search_query_performance_report"
    primary_key = [
        "AccountId",
        "TimePeriod",
        "CampaignId",
        "AdId",
        "AdGroupId",
        "SearchQuery",
        "DeviceType",
        "DeviceOS",
        "Language",
        "Network",
    ]


class ProductSearchQueryPerformanceReportHourly(HourlyReportTransformerMixin, ProductSearchQueryPerformanceReport):
    report_aggregation = "Hourly"
    report_schema_name = "product_search_query_performance_report_hourly"


class ProductSearchQueryPerformanceReportDaily(ProductSearchQueryPerformanceReport):
    report_aggregation = "Daily"


class ProductSearchQueryPerformanceReportWeekly(ProductSearchQueryPerformanceReport):
    report_aggregation = "Weekly"


class ProductSearchQueryPerformanceReportMonthly(ProductSearchQueryPerformanceReport):
    report_aggregation = "Monthly"


class GoalsAndFunnelsReport(BingAdsReportingServicePerformanceStream, ABC):
    """
    https://learn.microsoft.com/en-us/advertising/reporting-service/goalsandfunnelsreportrequest?view=bingads-13
    """

    report_name: str = "GoalsAndFunnelsReport"
    report_schema_name = "goals_and_funnels_report"
    primary_key = [
        "GoalId",
        "TimePeriod",
        "AccountId",
        "CampaignId",
        "DeviceType",
        "DeviceOS",
        "AdGroupId",
    ]


class GoalsAndFunnelsReportHourly(HourlyReportTransformerMixin, GoalsAndFunnelsReport):
    report_aggregation = "Hourly"
    report_schema_name = "goals_and_funnels_report_hourly"


class GoalsAndFunnelsReportDaily(GoalsAndFunnelsReport):
    report_aggregation = "Daily"


class GoalsAndFunnelsReportWeekly(GoalsAndFunnelsReport):
    report_aggregation = "Weekly"


class GoalsAndFunnelsReportMonthly(GoalsAndFunnelsReport):
    report_aggregation = "Monthly"


class AudiencePerformanceReport(BingAdsReportingServicePerformanceStream, ABC):
    """
    https://learn.microsoft.com/en-us/advertising/reporting-service/audienceperformancereportrequest?view=bingads-13
    """

    report_name: str = "AudiencePerformanceReport"
    report_schema_name = "audience_performance_report"
    primary_key = [
        "AudienceId",
        "TimePeriod",
        "AccountId",
        "CampaignId",
        "AdGroupId",
    ]


class AudiencePerformanceReportHourly(HourlyReportTransformerMixin, AudiencePerformanceReport):
    report_aggregation = "Hourly"
    report_schema_name = "audience_performance_report_hourly"


class AudiencePerformanceReportDaily(AudiencePerformanceReport):
    report_aggregation = "Daily"


class AudiencePerformanceReportWeekly(AudiencePerformanceReport):
    report_aggregation = "Weekly"


class AudiencePerformanceReportMonthly(AudiencePerformanceReport):
    report_aggregation = "Monthly"


class CustomReport(BingAdsReportingServicePerformanceStream, ABC):
    transformer: TypeTransformer = TypeTransformer(TransformConfig.DefaultSchemaNormalization)
    custom_report_columns = []
    report_schema_name = None
    primary_key = None

    @property
    def cursor_field(self) -> Union[str, List[str]]:
        # Summary aggregation doesn't include TimePeriod field
        if self.report_aggregation not in ("Summary", "DayOfWeek", "HourOfDay"):
            return "TimePeriod"

    @property
    def report_columns(self):
        # adding common and default columns
        if "AccountId" not in self.custom_report_columns:
            self.custom_report_columns.append("AccountId")
        if self.cursor_field and self.cursor_field not in self.custom_report_columns:
            self.custom_report_columns.append(self.cursor_field)
        return list(frozenset(self.custom_report_columns))

    def get_json_schema(self) -> Mapping[str, Any]:
        columns_schema = {col: {"type": ["null", "string"]} for col in self.report_columns}
        schema: Mapping[str, Any] = {
            "$schema": "https://json-schema.org/draft-07/schema#",
            "type": ["null", "object"],
            "additionalProperties": True,
            "properties": columns_schema,
        }
        return schema

    def validate_report_configuration(self) -> Tuple[bool, str]:
        # gets /bingads/v13/proxies/production/reporting_service.xml
        reporting_service_file = self.client.get_service(self.service_name)._get_service_info_dict(self.client.api_version)[
            ("reporting", self.client.environment)
        ]
        tree = ET.parse(urlparse(reporting_service_file).path)
        request_object = tree.find(f".//{{*}}complexType[@name='{self.report_name}Request']")

        report_object_columns = self._get_object_columns(request_object, tree)
        is_custom_cols_in_report_object_cols = all(x in report_object_columns for x in self.custom_report_columns)

        if not is_custom_cols_in_report_object_cols:
            return False, (
                f"Reporting Columns are invalid. Columns that you provided don't belong to Reporting Data Object Columns:"
                f" {self.custom_report_columns}. Please ensure it is correct in Bing Ads Docs."
            )

        return True, ""

    def _clear_namespace(self, type: str) -> str:
        return re.sub(r"^[a-z]+:", "", type)

    def _get_object_columns(self, request_el: ET.Element, tree: ET.ElementTree) -> List[str]:
        column_el = request_el.find(".//{*}element[@name='Columns']")
        array_of_columns_name = self._clear_namespace(column_el.get("type"))

        array_of_columns_elements = tree.find(f".//{{*}}complexType[@name='{array_of_columns_name}']")
        inner_array_of_columns_elements = array_of_columns_elements.find(".//{*}element")
        column_el_name = self._clear_namespace(inner_array_of_columns_elements.get("type"))

        column_el = tree.find(f".//{{*}}simpleType[@name='{column_el_name}']")
        column_enum_items = column_el.findall(".//{*}enumeration")
        column_enum_items_values = [el.get("value") for el in column_enum_items]
        return column_enum_items_values

    def get_report_record_timestamp(self, datestring: str) -> str:
        """
        Parse report date field based on aggregation type
        """
        if not self.report_aggregation or self.report_aggregation == "Summary":
            datestring = transform_date_format_to_rfc_3339(datestring)
        elif self.report_aggregation == "Hourly":
            datestring = transform_report_hourly_datetime_format_to_rfc_3339(datestring)
        return datestring

    def send_request(self, params: Mapping[str, Any], customer_id: str, account_id: str) -> _RowReport:
        try:
            return super().send_request(params, customer_id, account_id)
        except WebFault as e:
            self.logger.error(
                f"Could not sync custom report {self.name}: Please validate your column and aggregation configuration. "
                f"Error form server: [{e.fault.faultstring}]"
            )<|MERGE_RESOLUTION|>--- conflicted
+++ resolved
@@ -32,104 +32,6 @@
             transformed_value = transform_date_format_to_rfc_3339(original_value)
             return transformed_value
         return original_value
-
-
-<<<<<<< HEAD
-class AdGroupPerformanceReport(BingAdsReportingServicePerformanceStream, ABC):
-    report_name: str = "AdGroupPerformanceReport"
-    report_schema_name = "ad_group_performance_report"
-
-    primary_key = [
-        "AccountId",
-        "CampaignId",
-        "AdGroupId",
-        "TimePeriod",
-        "CurrencyCode",
-        "AdDistribution",
-        "DeviceType",
-        "Network",
-        "DeliveredMatchType",
-        "DeviceOS",
-        "TopVsOther",
-        "BidMatchType",
-        "Language",
-    ]
-
-
-class AdGroupPerformanceReportHourly(HourlyReportTransformerMixin, AdGroupPerformanceReport):
-    report_aggregation = "Hourly"
-    report_schema_name = "ad_group_performance_report_hourly"
-
-
-class AdGroupPerformanceReportDaily(AdGroupPerformanceReport):
-    report_aggregation = "Daily"
-
-
-class AdGroupPerformanceReportWeekly(AdGroupPerformanceReport):
-    report_aggregation = "Weekly"
-
-
-class AdGroupPerformanceReportMonthly(AdGroupPerformanceReport):
-=======
-class CampaignImpressionPerformanceReport(BingAdsReportingServicePerformanceStream, ABC):
-    """
-    https://learn.microsoft.com/en-us/advertising/reporting-service/adgroupperformancereportrequest?view=bingads-13
-    Primary key cannot be set: due to included `Impression Share Performance Statistics` some fields should be removed,
-    see https://learn.microsoft.com/en-us/advertising/guides/reports?view=bingads-13#columnrestrictions for more info.
-    """
-
-    report_name: str = "CampaignPerformanceReport"
-
-    report_schema_name = "campaign_impression_performance_report"
-
-    primary_key = None
-
-
-class CampaignImpressionPerformanceReportHourly(HourlyReportTransformerMixin, CampaignImpressionPerformanceReport):
-    report_aggregation = "Hourly"
-
-    report_schema_name = "campaign_impression_performance_report_hourly"
-
-
-class CampaignImpressionPerformanceReportDaily(CampaignImpressionPerformanceReport):
-    report_aggregation = "Daily"
-
-
-class CampaignImpressionPerformanceReportWeekly(CampaignImpressionPerformanceReport):
-    report_aggregation = "Weekly"
-
-
-class CampaignImpressionPerformanceReportMonthly(CampaignImpressionPerformanceReport):
-    report_aggregation = "Monthly"
-
-
-class AdGroupImpressionPerformanceReport(BingAdsReportingServicePerformanceStream, ABC):
-    """
-    https://learn.microsoft.com/en-us/advertising/reporting-service/adgroupperformancereportrequest?view=bingads-13
-    Primary key cannot be set: due to included `Impression Share Performance Statistics` some fields should be removed,
-    see https://learn.microsoft.com/en-us/advertising/guides/reports?view=bingads-13#columnrestrictions for more info.
-    """
-
-    report_name: str = "AdGroupPerformanceReport"
-    report_schema_name = "ad_group_impression_performance_report"
-
-
-class AdGroupImpressionPerformanceReportHourly(HourlyReportTransformerMixin, AdGroupImpressionPerformanceReport):
-    report_aggregation = "Hourly"
-    report_schema_name = "ad_group_impression_performance_report_hourly"
-
-
-class AdGroupImpressionPerformanceReportDaily(AdGroupImpressionPerformanceReport):
-    report_aggregation = "Daily"
-
-
-class AdGroupImpressionPerformanceReportWeekly(AdGroupImpressionPerformanceReport):
-    report_aggregation = "Weekly"
-
-
-class AdGroupImpressionPerformanceReportMonthly(AdGroupImpressionPerformanceReport):
->>>>>>> de580dc4
-    report_aggregation = "Monthly"
 
 
 class KeywordPerformanceReport(BingAdsReportingServicePerformanceStream, ABC):
