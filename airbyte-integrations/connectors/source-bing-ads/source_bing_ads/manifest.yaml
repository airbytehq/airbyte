--- conflicted
+++ resolved
@@ -1386,8 +1386,6 @@
         fields:
           $ref: "#/definitions/transformations/ad_performance_report_transformations"
 
-<<<<<<< HEAD
-=======
   # TODO: streams above potentially also can share base stream logic, to check and update if so.
   report_base_stream:
     type: DeclarativeStream
@@ -1610,7 +1608,6 @@
       - HistoricalAdRelevance
       - HistoricalLandingPageExperience
 
->>>>>>> e4b58a0e
   # bulk streams
   base_bulk_stream:
     # https://learn.microsoft.com/en-us/advertising/bulk-service/label?view=bingads-13
@@ -2470,11 +2467,8 @@
   - $ref: "#/definitions/ad_performance_report_weekly_stream"
   - $ref: "#/definitions/ad_performance_report_monthly_stream"
   - $ref: "#/definitions/labels_stream"
-<<<<<<< HEAD
   - $ref: "#/definitions/ad_group_labels_stream"
   - $ref: "#/definitions/app_install_ad_labels_stream"
-=======
->>>>>>> e4b58a0e
 
 schemas:
   accounts:
@@ -4686,7 +4680,965 @@
         type:
           - "null"
           - string
-<<<<<<< HEAD
+
+  age_gender_audience_report:
+    $schema: https://json-schema.org/draft-07/schema#
+    type: object
+    properties:
+      AccountId:
+        description: The ID of the Bing Ads account.
+        type:
+          - "null"
+          - integer
+      AgeGroup:
+        description: The age group of the audience targeted by the ad campaign.
+        type:
+          - "null"
+          - string
+      Gender:
+        description: The gender of the audience targeted by the ad campaign.
+        type:
+          - "null"
+          - string
+      TimePeriod:
+        description: The time period for which the data is reported.
+        type:
+          - "null"
+          - string
+        format: date
+      AllConversions:
+        description: The total number of conversions.
+        type:
+          - "null"
+          - integer
+      AccountName:
+        description: The name of the Bing Ads account.
+        type:
+          - "null"
+          - string
+      AccountNumber:
+        description: The account number associated with the Bing Ads account.
+        type:
+          - "null"
+          - string
+      CampaignName:
+        description: The name of the campaign.
+        type:
+          - "null"
+          - string
+      CampaignId:
+        description: The ID of the campaign.
+        type:
+          - "null"
+          - integer
+      AdGroupName:
+        description: The name of the ad group.
+        type:
+          - "null"
+          - string
+      AdGroupId:
+        description: The ID of the ad group.
+        type:
+          - "null"
+          - integer
+      AdDistribution:
+        description: The type of ad distribution, such as search or content network.
+        type:
+          - "null"
+          - string
+      Impressions:
+        description: The number of times the ad was displayed.
+        type:
+          - "null"
+          - integer
+      Clicks:
+        description: The number of clicks on the ad.
+        type:
+          - "null"
+          - integer
+      Conversions:
+        description: The number of conversions.
+        type:
+          - "null"
+          - number
+      Spend:
+        description: The total amount spent on the ad campaign.
+        type:
+          - "null"
+          - number
+      Revenue:
+        description: The total revenue generated from conversions.
+        type:
+          - "null"
+          - number
+      ExtendedCost:
+        description: The total cost extended due to possible monthly budget overspend.
+        type:
+          - "null"
+          - number
+      Assists:
+        description: The number of assists that contributed to conversions.
+        type:
+          - "null"
+          - integer
+      Language:
+        description: The language used in targeting the audience.
+        type:
+          - "null"
+          - string
+      AccountStatus:
+        description: The status of the Bing Ads account.
+        type:
+          - "null"
+          - string
+      CampaignStatus:
+        description: The status of the campaign.
+        type:
+          - "null"
+          - string
+      AdGroupStatus:
+        description: The status of the ad group.
+        type:
+          - "null"
+          - string
+      BaseCampaignId:
+        description: The ID of the base campaign.
+        type:
+          - "null"
+          - string
+      AllRevenue:
+        description: The total revenue generated from all conversions.
+        type:
+          - "null"
+          - number
+      ViewThroughConversions:
+        description: The number of view-through conversions.
+        type:
+          - "null"
+          - integer
+      Goal:
+        description: The goal set for the ad campaign.
+        type:
+          - "null"
+          - string
+      GoalType:
+        description: The type of goal set for the ad campaign.
+        type:
+          - "null"
+          - string
+      AbsoluteTopImpressionRatePercent:
+        description:
+          The percentage of times your ad was shown at the absolute top of the
+          search results page.
+        type:
+          - "null"
+          - number
+      TopImpressionRatePercent:
+        description: The percentage of times your ad was shown above organic search results.
+        type:
+          - "null"
+          - number
+      ConversionsQualified:
+        description: The number of qualified conversions.
+        type:
+          - "null"
+          - number
+      AllConversionsQualified:
+        description: The total number of qualified conversions.
+        type:
+          - "null"
+          - number
+      ViewThroughConversionsQualified:
+        description: The number of qualified view-through conversions.
+        type:
+          - "null"
+          - number
+      ViewThroughRevenue:
+        description: The total revenue generated from view-through conversions.
+        type:
+          - "null"
+          - number
+  age_gender_audience_report_hourly:
+    $schema: https://json-schema.org/draft-07/schema#
+    type: object
+    properties:
+      AccountId:
+        description: The unique identifier of the account to which the data belongs.
+        type:
+          - "null"
+          - integer
+      AgeGroup:
+        description: The age group of the audience targeted by the campaign.
+        type:
+          - "null"
+          - string
+      Gender:
+        description: The gender of the audience targeted by the campaign.
+        type:
+          - "null"
+          - string
+      TimePeriod:
+        description: The specific date and time period for the collected data.
+        type:
+          - "null"
+          - string
+        format: date-time
+        airbyte_type: timestamp_with_timezone
+      AllConversions:
+        description: Total number of all types of conversions.
+        type:
+          - "null"
+          - integer
+      AccountName:
+        description: The name of the account to which the data belongs.
+        type:
+          - "null"
+          - string
+      AccountNumber:
+        description: The account number associated with the account.
+        type:
+          - "null"
+          - string
+      CampaignName:
+        description: The name of the campaign to which the data belongs.
+        type:
+          - "null"
+          - string
+      CampaignId:
+        description: The unique identifier of the campaign to which the data belongs.
+        type:
+          - "null"
+          - integer
+      AdGroupName:
+        description: The name of the ad group to which the data belongs.
+        type:
+          - "null"
+          - string
+      AdGroupId:
+        description: The unique identifier of the ad group to which the data belongs.
+        type:
+          - "null"
+          - integer
+      AdDistribution:
+        description:
+          The distribution network where the ad was displayed (search, display,
+          etc.).
+        type:
+          - "null"
+          - string
+      Impressions:
+        description: The total number of times the ad was displayed to users.
+        type:
+          - "null"
+          - integer
+      Clicks:
+        description: The total number of times the ad was clicked on.
+        type:
+          - "null"
+          - integer
+      Conversions:
+        description: The total number of conversions generated by the ad.
+        type:
+          - "null"
+          - number
+      Spend:
+        description: The total amount spent on running the ad campaign.
+        type:
+          - "null"
+          - number
+      Revenue:
+        description: The total revenue generated by the ad campaign.
+        type:
+          - "null"
+          - number
+      ExtendedCost:
+        description:
+          The total cost of running the ad campaign including all associated
+          costs.
+        type:
+          - "null"
+          - number
+      Assists:
+        description:
+          The number of times this ad appeared in a conversion path but was not
+          the last click before the conversion.
+        type:
+          - "null"
+          - integer
+      Language:
+        description: The language targeting setting for the campaign.
+        type:
+          - "null"
+          - string
+      AccountStatus:
+        description: The status of the account (active, paused, etc.).
+        type:
+          - "null"
+          - string
+      CampaignStatus:
+        description: The status of the campaign (active, paused, etc.).
+        type:
+          - "null"
+          - string
+      AdGroupStatus:
+        description: The status of the ad group (active, paused, etc.).
+        type:
+          - "null"
+          - string
+      BaseCampaignId:
+        description: The unique identifier of the base campaign to which the data belongs.
+        type:
+          - "null"
+          - string
+      AllRevenue:
+        description: Total revenue generated from all types of conversions.
+        type:
+          - "null"
+          - number
+      ViewThroughConversions:
+        description:
+          The number of times users saw but did not interact with this ad and
+          later converted.
+        type:
+          - "null"
+          - integer
+      Goal:
+        description: The objective or goal set for the campaign.
+        type:
+          - "null"
+          - string
+      GoalType:
+        description: The type of goal set for the campaign (e.g., clicks, conversions).
+        type:
+          - "null"
+          - string
+      AbsoluteTopImpressionRatePercent:
+        description:
+          The percentage of times that your ad is shown at the top of the page,
+          above the organic search results.
+        type:
+          - "null"
+          - number
+      TopImpressionRatePercent:
+        description:
+          The percentage of times that your ad is shown at the top of the search
+          results.
+        type:
+          - "null"
+          - number
+      ConversionsQualified:
+        description: The total number of conversions that meet specified criteria.
+        type:
+          - "null"
+          - number
+      AllConversionsQualified:
+        description: Total number of all types of conversions that meet specified criteria.
+        type:
+          - "null"
+          - number
+      ViewThroughConversionsQualified:
+        description: The number of view-through conversions that meet specified criteria.
+        type:
+          - "null"
+          - number
+      ViewThroughRevenue:
+        description: The revenue generated from view-through conversions.
+        type:
+          - "null"
+          - number
+  campaign_performance_report:
+    $schema: http://json-schema.org/draft-07/schema#
+    type: object
+    properties:
+      AccountId:
+        description: The unique ID of the account to which the campaign belongs.
+        type:
+          - "null"
+          - integer
+      CampaignId:
+        description: The unique ID of the campaign.
+        type:
+          - "null"
+          - integer
+      TimePeriod:
+        description: The time period for which the data is reported.
+        type:
+          - "null"
+          - string
+        format: date
+      CurrencyCode:
+        description: The currency code used for monetary values.
+        type:
+          - "null"
+          - string
+      AdDistribution:
+        description: The distribution channels where the ads were displayed.
+        type:
+          - "null"
+          - string
+      DeviceType:
+        description: The type of device where the ad was displayed (e.g., mobile, desktop).
+        type:
+          - "null"
+          - string
+      Network:
+        description: The advertising network where the ad was displayed.
+        type:
+          - "null"
+          - string
+      DeliveredMatchType:
+        description: The type of match used for delivering ads.
+        type:
+          - "null"
+          - string
+      DeviceOS:
+        description: The operating system of the device where the ad was displayed.
+        type:
+          - "null"
+          - string
+      TopVsOther:
+        description: Comparison of the ad position with top vs. other placements.
+        type:
+          - "null"
+          - string
+      BidMatchType:
+        description: The type of bid matching used for the campaign.
+        type:
+          - "null"
+          - string
+      AccountName:
+        description: The name of the account to which the campaign belongs.
+        type:
+          - "null"
+          - string
+      CampaignName:
+        description: The name of the campaign.
+        type:
+          - "null"
+          - string
+      CampaignType:
+        description: The type/category of the campaign.
+        type:
+          - "null"
+          - string
+      CampaignStatus:
+        description: The status of the campaign.
+        type:
+          - "null"
+          - string
+      CampaignLabels:
+        description: Any labels associated with the campaign.
+        type:
+          - "null"
+          - string
+      Impressions:
+        description: Total number of times the ad was displayed.
+        type:
+          - "null"
+          - integer
+      Clicks:
+        description: Total number of clicks on the ad.
+        type:
+          - "null"
+          - integer
+      Ctr:
+        description: Click-through rate.
+        type:
+          - "null"
+          - number
+      Spend:
+        description: Total amount spent on the campaign.
+        type:
+          - "null"
+          - number
+      CostPerConversion:
+        description: The average cost per conversion.
+        type:
+          - "null"
+          - number
+      QualityScore:
+        description: The quality score of the ad.
+        type:
+          - "null"
+          - number
+      AdRelevance:
+        description: The relevance score of the ad in relation to the target audience.
+        type:
+          - "null"
+          - number
+      LandingPageExperience:
+        description: The landing page experience of the ad.
+        type:
+          - "null"
+          - number
+      PhoneImpressions:
+        description: Number of impressions on phone devices.
+        type:
+          - "null"
+          - integer
+      PhoneCalls:
+        description: Number of phone calls generated by the ad.
+        type:
+          - "null"
+          - integer
+      Ptr:
+        description: Phone-through rate.
+        type:
+          - "null"
+          - number
+      Assists:
+        description: Number of assists in the conversion process.
+        type:
+          - "null"
+          - integer
+      ReturnOnAdSpend:
+        description: The return on ad spend for conversions.
+        type:
+          - "null"
+          - number
+      CostPerAssist:
+        description: Average cost per assist in the conversion process.
+        type:
+          - "null"
+          - number
+      CustomParameters:
+        description: Any custom parameters associated with the campaign.
+        type:
+          - "null"
+          - string
+      ViewThroughConversions:
+        description: Number of view-through conversions generated by the ad.
+        type:
+          - "null"
+          - integer
+      AllCostPerConversion:
+        description: The average cost per conversion for all conversion types.
+        type:
+          - "null"
+          - number
+      AllReturnOnAdSpend:
+        description: The return on ad spend for all conversions.
+        type:
+          - "null"
+          - number
+      AllConversions:
+        description: Total number of all types of conversions.
+        type:
+          - "null"
+          - integer
+      ConversionsQualified:
+        description: Number of qualified conversions.
+        type:
+          - "null"
+          - number
+      AllConversionRate:
+        description: Conversion rate considering all types of conversions.
+        type:
+          - "null"
+          - number
+      AllRevenue:
+        description: Total revenue generated from all types of conversions.
+        type:
+          - "null"
+          - number
+      AllRevenuePerConversion:
+        description: The average revenue generated per conversion for all conversion types.
+        type:
+          - "null"
+          - number
+      AverageCpc:
+        description: Average cost per click.
+        type:
+          - "null"
+          - number
+      AveragePosition:
+        description: The average position of the ad in search results.
+        type:
+          - "null"
+          - number
+      AverageCpm:
+        description: Average cost per thousand impressions.
+        type:
+          - "null"
+          - number
+      Conversions:
+        description: Total number of conversions.
+        type:
+          - "null"
+          - number
+      ConversionRate:
+        description: The overall conversion rate.
+        type:
+          - "null"
+          - number
+      LowQualityClicks:
+        description: Number of clicks categorized as low quality.
+        type:
+          - "null"
+          - integer
+      LowQualityClicksPercent:
+        description: Percentage of clicks categorized as low quality.
+        type:
+          - "null"
+          - number
+      LowQualityImpressions:
+        description: Number of impressions categorized as low quality.
+        type:
+          - "null"
+          - integer
+      LowQualitySophisticatedClicks:
+        description: Number of sophisticated clicks categorized as low quality.
+        type:
+          - "null"
+          - integer
+      LowQualityConversions:
+        description: Number of conversions from low-quality clicks.
+        type:
+          - "null"
+          - integer
+      LowQualityConversionRate:
+        description: Conversion rate of low-quality clicks.
+        type:
+          - "null"
+          - number
+      HistoricalQualityScore:
+        description: Historical quality score of the ad.
+        type:
+          - "null"
+          - number
+      HistoricalExpectedCtr:
+        description: Historical expected click-through rate.
+        type:
+          - "null"
+          - number
+      HistoricalAdRelevance:
+        description: Historical ad relevance score.
+        type:
+          - "null"
+          - number
+      HistoricalLandingPageExperience:
+        description: Historical landing page experience score.
+        type:
+          - "null"
+          - number
+      Revenue:
+        description: Total revenue generated from conversions.
+        type:
+          - "null"
+          - number
+      RevenuePerConversion:
+        description: The average revenue generated per conversion.
+        type:
+          - "null"
+          - number
+      RevenuePerAssist:
+        description: Average revenue generated per assist in the conversion process.
+        type:
+          - "null"
+          - number
+      BudgetName:
+        description: The name of the budget associated with the campaign.
+        type:
+          - "null"
+          - string
+      BudgetStatus:
+        description: The status of the budget associated with the campaign.
+        type:
+          - "null"
+          - string
+      BudgetAssociationStatus:
+        description: The status of the campaign's budget association.
+        type:
+          - "null"
+          - string
+
+  campaign_performance_report_hourly:
+    $schema: http://json-schema.org/draft-07/schema#
+    type: object
+    properties:
+      AccountId:
+        description: The unique identifier for the Bing Ads account.
+        type:
+          - "null"
+          - integer
+      CampaignId:
+        description: Unique identifier for the campaign.
+        type:
+          - "null"
+          - integer
+      TimePeriod:
+        description: The time period covered by the reported data.
+        type:
+          - "null"
+          - string
+        format: date-time
+        airbyte_type: timestamp_with_timezone
+      CurrencyCode:
+        description: Currency used for monetary values.
+        type:
+          - "null"
+          - string
+      AdDistribution:
+        description: "Where the ads were displayed, e.g., search, audience network, native, etc."
+        type:
+          - "null"
+          - string
+      DeviceType:
+        description: "Type of device where the ad was displayed, e.g., mobile, desktop, etc."
+        type:
+          - "null"
+          - string
+      Network:
+        description: Network where the ad was displayed.
+        type:
+          - "null"
+          - string
+      DeliveredMatchType:
+        description: Type of the match for delivered ads.
+        type:
+          - "null"
+          - string
+      DeviceOS:
+        description: Operating system of the device where the ad was displayed.
+        type:
+          - "null"
+          - string
+      TopVsOther:
+        description: Performance comparison between top and other ad positions.
+        type:
+          - "null"
+          - string
+      BidMatchType:
+        description: "The type of bid match used, e.g., exact, broad, etc."
+        type:
+          - "null"
+          - string
+      AccountName:
+        description: The name of the Bing Ads account.
+        type:
+          - "null"
+          - string
+      CampaignName:
+        description: Name of the campaign.
+        type:
+          - "null"
+          - string
+      CampaignType:
+        description: "Type of the campaign, e.g., search, shopping, etc."
+        type:
+          - "null"
+          - string
+      CampaignStatus:
+        description: "Status of the campaign, e.g., active, paused, etc."
+        type:
+          - "null"
+          - string
+      CampaignLabels:
+        description: Labels associated with the campaign.
+        type:
+          - "null"
+          - string
+      Impressions:
+        description: Total number of impressions.
+        type:
+          - "null"
+          - integer
+      Clicks:
+        description: Total number of clicks.
+        type:
+          - "null"
+          - integer
+      Ctr:
+        description: Click-through rate.
+        type:
+          - "null"
+          - number
+      Spend:
+        description: Total amount spent on the campaign.
+        type:
+          - "null"
+          - number
+      CostPerConversion:
+        description: Average cost per tracked conversion.
+        type:
+          - "null"
+          - number
+      QualityScore:
+        description: Quality score of the ad shown.
+        type:
+          - "null"
+          - number
+      AdRelevance:
+        description: Relevance score of the ad shown.
+        type:
+          - "null"
+          - number
+      LandingPageExperience:
+        description: User experience of the landing page.
+        type:
+          - "null"
+          - number
+      PhoneImpressions:
+        description: Number of impressions with a phone number shown.
+        type:
+          - "null"
+          - integer
+      PhoneCalls:
+        description: Number of phone calls generated by the ad.
+        type:
+          - "null"
+          - integer
+      Ptr:
+        description: Phone-through rate.
+        type:
+          - "null"
+          - number
+      Assists:
+        description: Number of assists provided in the conversion path.
+        type:
+          - "null"
+          - integer
+      ReturnOnAdSpend:
+        description: Return on ad spend for tracked conversions.
+        type:
+          - "null"
+          - number
+      CostPerAssist:
+        description: Average cost per assist.
+        type:
+          - "null"
+          - number
+      CustomParameters:
+        description: Custom parameters associated with the ad.
+        type:
+          - "null"
+          - string
+      ViewThroughConversions:
+        description: Number of view-through conversions recorded.
+        type:
+          - "null"
+          - integer
+      AllCostPerConversion:
+        description: Average cost per all conversions.
+        type:
+          - "null"
+          - number
+      AllReturnOnAdSpend:
+        description: Return on ad spend for all conversions.
+        type:
+          - "null"
+          - number
+      AllConversions:
+        description: Total number of all conversions.
+        type:
+          - "null"
+          - integer
+      ConversionsQualified:
+        description: Number of qualified conversions.
+        type:
+          - "null"
+          - number
+      AllConversionRate:
+        description: Overall conversion rate for all conversions.
+        type:
+          - "null"
+          - number
+      AllRevenue:
+        description: Total revenue generated from all conversions.
+        type:
+          - "null"
+          - number
+      AllRevenuePerConversion:
+        description: Average revenue per all conversions.
+        type:
+          - "null"
+          - number
+      AverageCpc:
+        description: Average cost per click.
+        type:
+          - "null"
+          - number
+      AveragePosition:
+        description: Average position of the ad when displayed.
+        type:
+          - "null"
+          - number
+      AverageCpm:
+        description: Average cost per thousand impressions.
+        type:
+          - "null"
+          - number
+      Conversions:
+        description: Total number of tracked conversions.
+        type:
+          - "null"
+          - number
+      ConversionRate:
+        description: Conversion rate for tracked conversions.
+        type:
+          - "null"
+          - number
+      LowQualityClicks:
+        description: Number of clicks on low-quality traffic sources.
+        type:
+          - "null"
+          - integer
+      LowQualityClicksPercent:
+        description: Percentage of low-quality clicks.
+        type:
+          - "null"
+          - number
+      LowQualityImpressions:
+        description: Number of impressions from low-quality traffic sources.
+        type:
+          - "null"
+          - integer
+      LowQualitySophisticatedClicks:
+        description: Number of sophisticated clicks on low-quality traffic sources.
+        type:
+          - "null"
+          - integer
+      LowQualityConversions:
+        description: Number of conversions from low-quality clicks.
+        type:
+          - "null"
+          - integer
+      LowQualityConversionRate:
+        description: Conversion rate for low-quality clicks.
+        type:
+          - "null"
+          - number
+      Revenue:
+        description: Total revenue generated from tracked conversions.
+        type:
+          - "null"
+          - number
+      RevenuePerConversion:
+        description: Average revenue per tracked conversion.
+        type:
+          - "null"
+          - number
+      RevenuePerAssist:
+        description: Average revenue per assist.
+        type:
+          - "null"
+          - number
+      BudgetName:
+        description: Name of the budget associated with the campaign.
+        type:
+          - "null"
+          - string
+      BudgetStatus:
+        description: "Status of the budget, e.g., active, paused, etc."
+        type:
+          - "null"
+          - string
+      BudgetAssociationStatus:
+        description: Status of the budget association.
+        type:
+          - "null"
+          - string
+
 
   ad_group_labels:
     $schema: https://json-schema.org/draft-07/schema#
@@ -4734,218 +5686,17 @@
           - integer
       Modified Time:
         description: The date and time when the ad group label was last modified.
-=======
-  age_gender_audience_report:
-    $schema: https://json-schema.org/draft-07/schema#
-    type: object
-    properties:
-      AccountId:
-        description: The ID of the Bing Ads account.
-        type:
-          - "null"
-          - integer
-      AgeGroup:
-        description: The age group of the audience targeted by the ad campaign.
-        type:
-          - "null"
-          - string
-      Gender:
-        description: The gender of the audience targeted by the ad campaign.
-        type:
-          - "null"
-          - string
-      TimePeriod:
-        description: The time period for which the data is reported.
-        type:
-          - "null"
-          - string
-        format: date
-      AllConversions:
-        description: The total number of conversions.
-        type:
-          - "null"
-          - integer
-      AccountName:
-        description: The name of the Bing Ads account.
-        type:
-          - "null"
-          - string
-      AccountNumber:
-        description: The account number associated with the Bing Ads account.
-        type:
-          - "null"
-          - string
-      CampaignName:
-        description: The name of the campaign.
-        type:
-          - "null"
-          - string
-      CampaignId:
-        description: The ID of the campaign.
-        type:
-          - "null"
-          - integer
-      AdGroupName:
-        description: The name of the ad group.
-        type:
-          - "null"
-          - string
-      AdGroupId:
-        description: The ID of the ad group.
-        type:
-          - "null"
-          - integer
-      AdDistribution:
-        description: The type of ad distribution, such as search or content network.
-        type:
-          - "null"
-          - string
-      Impressions:
-        description: The number of times the ad was displayed.
-        type:
-          - "null"
-          - integer
-      Clicks:
-        description: The number of clicks on the ad.
-        type:
-          - "null"
-          - integer
-      Conversions:
-        description: The number of conversions.
-        type:
-          - "null"
-          - number
-      Spend:
-        description: The total amount spent on the ad campaign.
-        type:
-          - "null"
-          - number
-      Revenue:
-        description: The total revenue generated from conversions.
-        type:
-          - "null"
-          - number
-      ExtendedCost:
-        description: The total cost extended due to possible monthly budget overspend.
-        type:
-          - "null"
-          - number
-      Assists:
-        description: The number of assists that contributed to conversions.
-        type:
-          - "null"
-          - integer
-      Language:
-        description: The language used in targeting the audience.
-        type:
-          - "null"
-          - string
-      AccountStatus:
-        description: The status of the Bing Ads account.
-        type:
-          - "null"
-          - string
-      CampaignStatus:
-        description: The status of the campaign.
-        type:
-          - "null"
-          - string
-      AdGroupStatus:
-        description: The status of the ad group.
-        type:
-          - "null"
-          - string
-      BaseCampaignId:
-        description: The ID of the base campaign.
-        type:
-          - "null"
-          - string
-      AllRevenue:
-        description: The total revenue generated from all conversions.
-        type:
-          - "null"
-          - number
-      ViewThroughConversions:
-        description: The number of view-through conversions.
-        type:
-          - "null"
-          - integer
-      Goal:
-        description: The goal set for the ad campaign.
-        type:
-          - "null"
-          - string
-      GoalType:
-        description: The type of goal set for the ad campaign.
-        type:
-          - "null"
-          - string
-      AbsoluteTopImpressionRatePercent:
-        description:
-          The percentage of times your ad was shown at the absolute top of the
-          search results page.
-        type:
-          - "null"
-          - number
-      TopImpressionRatePercent:
-        description: The percentage of times your ad was shown above organic search results.
-        type:
-          - "null"
-          - number
-      ConversionsQualified:
-        description: The number of qualified conversions.
-        type:
-          - "null"
-          - number
-      AllConversionsQualified:
-        description: The total number of qualified conversions.
-        type:
-          - "null"
-          - number
-      ViewThroughConversionsQualified:
-        description: The number of qualified view-through conversions.
-        type:
-          - "null"
-          - number
-      ViewThroughRevenue:
-        description: The total revenue generated from view-through conversions.
-        type:
-          - "null"
-          - number
-  age_gender_audience_report_hourly:
-    $schema: https://json-schema.org/draft-07/schema#
-    type: object
-    properties:
-      AccountId:
-        description: The unique identifier of the account to which the data belongs.
-        type:
-          - "null"
-          - integer
-      AgeGroup:
-        description: The age group of the audience targeted by the campaign.
-        type:
-          - "null"
-          - string
-      Gender:
-        description: The gender of the audience targeted by the campaign.
-        type:
-          - "null"
-          - string
-      TimePeriod:
-        description: The specific date and time period for the collected data.
->>>>>>> e4b58a0e
         type:
           - "null"
           - string
         format: date-time
         airbyte_type: timestamp_with_timezone
-<<<<<<< HEAD
       Status:
         description: The status of the ad group label.
         type:
           - "null"
           - string
-  
+
   app_install_ad_labels:
     $schema: https://json-schema.org/draft-07/schema#
     type: object
@@ -4975,764 +5726,13 @@
           - integer
       Modified Time:
         description: The date and time when the app install ad was last modified.
-=======
-      AllConversions:
-        description: Total number of all types of conversions.
-        type:
-          - "null"
-          - integer
-      AccountName:
-        description: The name of the account to which the data belongs.
-        type:
-          - "null"
-          - string
-      AccountNumber:
-        description: The account number associated with the account.
-        type:
-          - "null"
-          - string
-      CampaignName:
-        description: The name of the campaign to which the data belongs.
-        type:
-          - "null"
-          - string
-      CampaignId:
-        description: The unique identifier of the campaign to which the data belongs.
-        type:
-          - "null"
-          - integer
-      AdGroupName:
-        description: The name of the ad group to which the data belongs.
-        type:
-          - "null"
-          - string
-      AdGroupId:
-        description: The unique identifier of the ad group to which the data belongs.
-        type:
-          - "null"
-          - integer
-      AdDistribution:
-        description:
-          The distribution network where the ad was displayed (search, display,
-          etc.).
-        type:
-          - "null"
-          - string
-      Impressions:
-        description: The total number of times the ad was displayed to users.
-        type:
-          - "null"
-          - integer
-      Clicks:
-        description: The total number of times the ad was clicked on.
-        type:
-          - "null"
-          - integer
-      Conversions:
-        description: The total number of conversions generated by the ad.
-        type:
-          - "null"
-          - number
-      Spend:
-        description: The total amount spent on running the ad campaign.
-        type:
-          - "null"
-          - number
-      Revenue:
-        description: The total revenue generated by the ad campaign.
-        type:
-          - "null"
-          - number
-      ExtendedCost:
-        description:
-          The total cost of running the ad campaign including all associated
-          costs.
-        type:
-          - "null"
-          - number
-      Assists:
-        description:
-          The number of times this ad appeared in a conversion path but was not
-          the last click before the conversion.
-        type:
-          - "null"
-          - integer
-      Language:
-        description: The language targeting setting for the campaign.
-        type:
-          - "null"
-          - string
-      AccountStatus:
-        description: The status of the account (active, paused, etc.).
-        type:
-          - "null"
-          - string
-      CampaignStatus:
-        description: The status of the campaign (active, paused, etc.).
-        type:
-          - "null"
-          - string
-      AdGroupStatus:
-        description: The status of the ad group (active, paused, etc.).
-        type:
-          - "null"
-          - string
-      BaseCampaignId:
-        description: The unique identifier of the base campaign to which the data belongs.
-        type:
-          - "null"
-          - string
-      AllRevenue:
-        description: Total revenue generated from all types of conversions.
-        type:
-          - "null"
-          - number
-      ViewThroughConversions:
-        description:
-          The number of times users saw but did not interact with this ad and
-          later converted.
-        type:
-          - "null"
-          - integer
-      Goal:
-        description: The objective or goal set for the campaign.
-        type:
-          - "null"
-          - string
-      GoalType:
-        description: The type of goal set for the campaign (e.g., clicks, conversions).
-        type:
-          - "null"
-          - string
-      AbsoluteTopImpressionRatePercent:
-        description:
-          The percentage of times that your ad is shown at the top of the page,
-          above the organic search results.
-        type:
-          - "null"
-          - number
-      TopImpressionRatePercent:
-        description:
-          The percentage of times that your ad is shown at the top of the search
-          results.
-        type:
-          - "null"
-          - number
-      ConversionsQualified:
-        description: The total number of conversions that meet specified criteria.
-        type:
-          - "null"
-          - number
-      AllConversionsQualified:
-        description: Total number of all types of conversions that meet specified criteria.
-        type:
-          - "null"
-          - number
-      ViewThroughConversionsQualified:
-        description: The number of view-through conversions that meet specified criteria.
-        type:
-          - "null"
-          - number
-      ViewThroughRevenue:
-        description: The revenue generated from view-through conversions.
-        type:
-          - "null"
-          - number
-  campaign_performance_report:
-    $schema: http://json-schema.org/draft-07/schema#
-    type: object
-    properties:
-      AccountId:
-        description: The unique ID of the account to which the campaign belongs.
-        type:
-          - "null"
-          - integer
-      CampaignId:
-        description: The unique ID of the campaign.
-        type:
-          - "null"
-          - integer
-      TimePeriod:
-        description: The time period for which the data is reported.
-        type:
-          - "null"
-          - string
-        format: date
-      CurrencyCode:
-        description: The currency code used for monetary values.
-        type:
-          - "null"
-          - string
-      AdDistribution:
-        description: The distribution channels where the ads were displayed.
-        type:
-          - "null"
-          - string
-      DeviceType:
-        description: The type of device where the ad was displayed (e.g., mobile, desktop).
-        type:
-          - "null"
-          - string
-      Network:
-        description: The advertising network where the ad was displayed.
-        type:
-          - "null"
-          - string
-      DeliveredMatchType:
-        description: The type of match used for delivering ads.
-        type:
-          - "null"
-          - string
-      DeviceOS:
-        description: The operating system of the device where the ad was displayed.
-        type:
-          - "null"
-          - string
-      TopVsOther:
-        description: Comparison of the ad position with top vs. other placements.
-        type:
-          - "null"
-          - string
-      BidMatchType:
-        description: The type of bid matching used for the campaign.
-        type:
-          - "null"
-          - string
-      AccountName:
-        description: The name of the account to which the campaign belongs.
-        type:
-          - "null"
-          - string
-      CampaignName:
-        description: The name of the campaign.
-        type:
-          - "null"
-          - string
-      CampaignType:
-        description: The type/category of the campaign.
-        type:
-          - "null"
-          - string
-      CampaignStatus:
-        description: The status of the campaign.
-        type:
-          - "null"
-          - string
-      CampaignLabels:
-        description: Any labels associated with the campaign.
-        type:
-          - "null"
-          - string
-      Impressions:
-        description: Total number of times the ad was displayed.
-        type:
-          - "null"
-          - integer
-      Clicks:
-        description: Total number of clicks on the ad.
-        type:
-          - "null"
-          - integer
-      Ctr:
-        description: Click-through rate.
-        type:
-          - "null"
-          - number
-      Spend:
-        description: Total amount spent on the campaign.
-        type:
-          - "null"
-          - number
-      CostPerConversion:
-        description: The average cost per conversion.
-        type:
-          - "null"
-          - number
-      QualityScore:
-        description: The quality score of the ad.
-        type:
-          - "null"
-          - number
-      AdRelevance:
-        description: The relevance score of the ad in relation to the target audience.
-        type:
-          - "null"
-          - number
-      LandingPageExperience:
-        description: The landing page experience of the ad.
-        type:
-          - "null"
-          - number
-      PhoneImpressions:
-        description: Number of impressions on phone devices.
-        type:
-          - "null"
-          - integer
-      PhoneCalls:
-        description: Number of phone calls generated by the ad.
-        type:
-          - "null"
-          - integer
-      Ptr:
-        description: Phone-through rate.
-        type:
-          - "null"
-          - number
-      Assists:
-        description: Number of assists in the conversion process.
-        type:
-          - "null"
-          - integer
-      ReturnOnAdSpend:
-        description: The return on ad spend for conversions.
-        type:
-          - "null"
-          - number
-      CostPerAssist:
-        description: Average cost per assist in the conversion process.
-        type:
-          - "null"
-          - number
-      CustomParameters:
-        description: Any custom parameters associated with the campaign.
-        type:
-          - "null"
-          - string
-      ViewThroughConversions:
-        description: Number of view-through conversions generated by the ad.
-        type:
-          - "null"
-          - integer
-      AllCostPerConversion:
-        description: The average cost per conversion for all conversion types.
-        type:
-          - "null"
-          - number
-      AllReturnOnAdSpend:
-        description: The return on ad spend for all conversions.
-        type:
-          - "null"
-          - number
-      AllConversions:
-        description: Total number of all types of conversions.
-        type:
-          - "null"
-          - integer
-      ConversionsQualified:
-        description: Number of qualified conversions.
-        type:
-          - "null"
-          - number
-      AllConversionRate:
-        description: Conversion rate considering all types of conversions.
-        type:
-          - "null"
-          - number
-      AllRevenue:
-        description: Total revenue generated from all types of conversions.
-        type:
-          - "null"
-          - number
-      AllRevenuePerConversion:
-        description: The average revenue generated per conversion for all conversion types.
-        type:
-          - "null"
-          - number
-      AverageCpc:
-        description: Average cost per click.
-        type:
-          - "null"
-          - number
-      AveragePosition:
-        description: The average position of the ad in search results.
-        type:
-          - "null"
-          - number
-      AverageCpm:
-        description: Average cost per thousand impressions.
-        type:
-          - "null"
-          - number
-      Conversions:
-        description: Total number of conversions.
-        type:
-          - "null"
-          - number
-      ConversionRate:
-        description: The overall conversion rate.
-        type:
-          - "null"
-          - number
-      LowQualityClicks:
-        description: Number of clicks categorized as low quality.
-        type:
-          - "null"
-          - integer
-      LowQualityClicksPercent:
-        description: Percentage of clicks categorized as low quality.
-        type:
-          - "null"
-          - number
-      LowQualityImpressions:
-        description: Number of impressions categorized as low quality.
-        type:
-          - "null"
-          - integer
-      LowQualitySophisticatedClicks:
-        description: Number of sophisticated clicks categorized as low quality.
-        type:
-          - "null"
-          - integer
-      LowQualityConversions:
-        description: Number of conversions from low-quality clicks.
-        type:
-          - "null"
-          - integer
-      LowQualityConversionRate:
-        description: Conversion rate of low-quality clicks.
-        type:
-          - "null"
-          - number
-      HistoricalQualityScore:
-        description: Historical quality score of the ad.
-        type:
-          - "null"
-          - number
-      HistoricalExpectedCtr:
-        description: Historical expected click-through rate.
-        type:
-          - "null"
-          - number
-      HistoricalAdRelevance:
-        description: Historical ad relevance score.
-        type:
-          - "null"
-          - number
-      HistoricalLandingPageExperience:
-        description: Historical landing page experience score.
-        type:
-          - "null"
-          - number
-      Revenue:
-        description: Total revenue generated from conversions.
-        type:
-          - "null"
-          - number
-      RevenuePerConversion:
-        description: The average revenue generated per conversion.
-        type:
-          - "null"
-          - number
-      RevenuePerAssist:
-        description: Average revenue generated per assist in the conversion process.
-        type:
-          - "null"
-          - number
-      BudgetName:
-        description: The name of the budget associated with the campaign.
-        type:
-          - "null"
-          - string
-      BudgetStatus:
-        description: The status of the budget associated with the campaign.
-        type:
-          - "null"
-          - string
-      BudgetAssociationStatus:
-        description: The status of the campaign's budget association.
-        type:
-          - "null"
-          - string
-
-  campaign_performance_report_hourly:
-    $schema: http://json-schema.org/draft-07/schema#
-    type: object
-    properties:
-      AccountId:
-        description: The unique identifier for the Bing Ads account.
-        type:
-          - "null"
-          - integer
-      CampaignId:
-        description: Unique identifier for the campaign.
-        type:
-          - "null"
-          - integer
-      TimePeriod:
-        description: The time period covered by the reported data.
->>>>>>> e4b58a0e
         type:
           - "null"
           - string
         format: date-time
         airbyte_type: timestamp_with_timezone
-<<<<<<< HEAD
       Status:
         description: The current status of the app install ad.
-=======
-      CurrencyCode:
-        description: Currency used for monetary values.
-        type:
-          - "null"
-          - string
-      AdDistribution:
-        description: "Where the ads were displayed, e.g., search, audience network, native, etc."
-        type:
-          - "null"
-          - string
-      DeviceType:
-        description: "Type of device where the ad was displayed, e.g., mobile, desktop, etc."
-        type:
-          - "null"
-          - string
-      Network:
-        description: Network where the ad was displayed.
-        type:
-          - "null"
-          - string
-      DeliveredMatchType:
-        description: Type of the match for delivered ads.
-        type:
-          - "null"
-          - string
-      DeviceOS:
-        description: Operating system of the device where the ad was displayed.
-        type:
-          - "null"
-          - string
-      TopVsOther:
-        description: Performance comparison between top and other ad positions.
-        type:
-          - "null"
-          - string
-      BidMatchType:
-        description: "The type of bid match used, e.g., exact, broad, etc."
-        type:
-          - "null"
-          - string
-      AccountName:
-        description: The name of the Bing Ads account.
-        type:
-          - "null"
-          - string
-      CampaignName:
-        description: Name of the campaign.
-        type:
-          - "null"
-          - string
-      CampaignType:
-        description: "Type of the campaign, e.g., search, shopping, etc."
-        type:
-          - "null"
-          - string
-      CampaignStatus:
-        description: "Status of the campaign, e.g., active, paused, etc."
-        type:
-          - "null"
-          - string
-      CampaignLabels:
-        description: Labels associated with the campaign.
-        type:
-          - "null"
-          - string
-      Impressions:
-        description: Total number of impressions.
-        type:
-          - "null"
-          - integer
-      Clicks:
-        description: Total number of clicks.
-        type:
-          - "null"
-          - integer
-      Ctr:
-        description: Click-through rate.
-        type:
-          - "null"
-          - number
-      Spend:
-        description: Total amount spent on the campaign.
-        type:
-          - "null"
-          - number
-      CostPerConversion:
-        description: Average cost per tracked conversion.
-        type:
-          - "null"
-          - number
-      QualityScore:
-        description: Quality score of the ad shown.
-        type:
-          - "null"
-          - number
-      AdRelevance:
-        description: Relevance score of the ad shown.
-        type:
-          - "null"
-          - number
-      LandingPageExperience:
-        description: User experience of the landing page.
-        type:
-          - "null"
-          - number
-      PhoneImpressions:
-        description: Number of impressions with a phone number shown.
-        type:
-          - "null"
-          - integer
-      PhoneCalls:
-        description: Number of phone calls generated by the ad.
-        type:
-          - "null"
-          - integer
-      Ptr:
-        description: Phone-through rate.
-        type:
-          - "null"
-          - number
-      Assists:
-        description: Number of assists provided in the conversion path.
-        type:
-          - "null"
-          - integer
-      ReturnOnAdSpend:
-        description: Return on ad spend for tracked conversions.
-        type:
-          - "null"
-          - number
-      CostPerAssist:
-        description: Average cost per assist.
-        type:
-          - "null"
-          - number
-      CustomParameters:
-        description: Custom parameters associated with the ad.
-        type:
-          - "null"
-          - string
-      ViewThroughConversions:
-        description: Number of view-through conversions recorded.
-        type:
-          - "null"
-          - integer
-      AllCostPerConversion:
-        description: Average cost per all conversions.
-        type:
-          - "null"
-          - number
-      AllReturnOnAdSpend:
-        description: Return on ad spend for all conversions.
-        type:
-          - "null"
-          - number
-      AllConversions:
-        description: Total number of all conversions.
-        type:
-          - "null"
-          - integer
-      ConversionsQualified:
-        description: Number of qualified conversions.
-        type:
-          - "null"
-          - number
-      AllConversionRate:
-        description: Overall conversion rate for all conversions.
-        type:
-          - "null"
-          - number
-      AllRevenue:
-        description: Total revenue generated from all conversions.
-        type:
-          - "null"
-          - number
-      AllRevenuePerConversion:
-        description: Average revenue per all conversions.
-        type:
-          - "null"
-          - number
-      AverageCpc:
-        description: Average cost per click.
-        type:
-          - "null"
-          - number
-      AveragePosition:
-        description: Average position of the ad when displayed.
-        type:
-          - "null"
-          - number
-      AverageCpm:
-        description: Average cost per thousand impressions.
-        type:
-          - "null"
-          - number
-      Conversions:
-        description: Total number of tracked conversions.
-        type:
-          - "null"
-          - number
-      ConversionRate:
-        description: Conversion rate for tracked conversions.
-        type:
-          - "null"
-          - number
-      LowQualityClicks:
-        description: Number of clicks on low-quality traffic sources.
-        type:
-          - "null"
-          - integer
-      LowQualityClicksPercent:
-        description: Percentage of low-quality clicks.
-        type:
-          - "null"
-          - number
-      LowQualityImpressions:
-        description: Number of impressions from low-quality traffic sources.
-        type:
-          - "null"
-          - integer
-      LowQualitySophisticatedClicks:
-        description: Number of sophisticated clicks on low-quality traffic sources.
-        type:
-          - "null"
-          - integer
-      LowQualityConversions:
-        description: Number of conversions from low-quality clicks.
-        type:
-          - "null"
-          - integer
-      LowQualityConversionRate:
-        description: Conversion rate for low-quality clicks.
-        type:
-          - "null"
-          - number
-      Revenue:
-        description: Total revenue generated from tracked conversions.
-        type:
-          - "null"
-          - number
-      RevenuePerConversion:
-        description: Average revenue per tracked conversion.
-        type:
-          - "null"
-          - number
-      RevenuePerAssist:
-        description: Average revenue per assist.
-        type:
-          - "null"
-          - number
-      BudgetName:
-        description: Name of the budget associated with the campaign.
-        type:
-          - "null"
-          - string
-      BudgetStatus:
-        description: "Status of the budget, e.g., active, paused, etc."
-        type:
-          - "null"
-          - string
-      BudgetAssociationStatus:
-        description: Status of the budget association.
->>>>>>> e4b58a0e
         type:
           - "null"
           - string
