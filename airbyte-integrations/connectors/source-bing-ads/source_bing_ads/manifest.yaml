version: 6.7.0

type: DeclarativeSource

check:
  type: CheckStream
  stream_names:
    - accounts

definitions:
  authenticator:
    type: OAuthAuthenticator
    refresh_request_body:
      environment: "production"
      oauth_scope: "msads.manage"
      scope: "https://ads.microsoft.com/msads.manage offline_access"
      tenant: "{{ config['tenant_id'] }}"
    token_refresh_endpoint:
      'https://login.microsoftonline.com/{{ config["tenant_id"]
      }}/oauth2/v2.0/token'
    grant_type: refresh_token
    client_id: '{{ config["client_id"] }}'
    client_secret: '{{ config["client_secret"] }}'
    refresh_token: '{{ config["refresh_token"] }}'
  users_stream:
    type: DeclarativeStream
    name: users
    primary_key: Id
    schema_loader:
      type: InlineSchemaLoader
      schema: # this does not matter as we don't expose the stream as public
        type: object
        $schema: http://json-schema.org/draft-07/schema#
        additionalProperties: true
        properties: {}
    retriever:
      type: SimpleRetriever
      requester:
        type: HttpRequester
        url_base: https://clientcenter.api.bingads.microsoft.com/CustomerManagement/v13/User/Query
        http_method: POST
        request_headers:
          Content-Type: application/json
          DeveloperToken: "{{ config['developer_token'] }}"
        request_body_data: '{"UserId": null}'
        authenticator: "#/definitions/authenticator"
      record_selector:
        type: RecordSelector
        extractor:
          type: DpathExtractor
          field_path: ["User"]
        schema_normalization: Default
  accounts_stream:
    type: DeclarativeStream
    name: accounts
    primary_key: Id
    schema_loader:
      type: InlineSchemaLoader
      schema:
        $ref: "#/schemas/accounts"
    retriever:
      type: SimpleRetriever
      requester:
        type: HttpRequester
        url_base: https://clientcenter.api.bingads.microsoft.com/CustomerManagement/v13/Accounts/Search
        http_method: POST
        request_headers:
          Content-Type: application/json
          DeveloperToken: "{{ config['developer_token'] }}"
        request_body_json:
          PageInfo:
            Index: "{{ next_page_token.next_page_token }}"
            Size: 1000
          Predicates: |
            {% if "account_names" in config and config["account_names"] | length %}
            [
              {
                "Field": "UserId",
                "Operator": "Equals",
                "Value": "{{ stream_partition['user_id'] }}"
              },
              {
                "Field": "AccountName",
                "Operator": "{{ stream_partition.account_name['operator'] }}",
                "Value": "{{ stream_partition.account_name['name'] }}"
              }
            ]
            {% else %}
            [
              {
                "Field": "UserId",
                "Operator": "Equals",
                "Value": "{{ stream_partition['user_id'] }}"
              }
            ]
            {% endif %}
          ReturnAdditionalFields: "TaxCertificate,AccountMode"
        authenticator: "#/definitions/authenticator"
      paginator:
        type: DefaultPaginator
        pagination_strategy:
          type: PageIncrement
          inject_on_first_request: true
          page_size: 1000
      partition_router:
        - type: SubstreamPartitionRouter
          parent_stream_configs:
            - type: ParentStreamConfig
              parent_key: Id
              partition_field: user_id
              stream:
                $ref: "#/definitions/users_stream"
        - type: ListPartitionRouter
          values: "{{ config['account_names'] if 'account_names' in config and config['account_names'] | length else [''] }}"
          cursor_field: account_name
      record_selector:
        type: RecordSelector
        record_filter:
          type: CustomRecordFilter
          class_name: source_bing_ads.components.DuplicatedRecordsFilter
        extractor:
          type: DpathExtractor
          field_path: ["Accounts"]
        schema_normalization: Default
    transformations:
      - type: AddFields
        fields:
          - type: AddedFieldDefinition
            path:
              - LinkedAgencies
            value: |
              {% set linked_agencies = [] %}
              {% for agency in (record.get('LinkedAgencies') or []) %}
              {% set _ = linked_agencies.append({ "Id": agency.Id|int, "Name": agency.Name }) %}
              {% endfor %}
              {{ linked_agencies }}
          - type: AddedFieldDefinition
            path:
              - LinkedAgencies
            value: '{{ { "CustomerInfo": record.LinkedAgencies } }}'
          - type: AddedFieldDefinition
            path:
              - LastModifiedTime
            value: '{{ format_datetime(record.LastModifiedTime, "%Y-%m-%dT%H:%M:%S.%f" ) }}'
          # Schema parses Id as integer, we use this parsing for the state as historically value has been saved as string
          - type: AddedFieldDefinition # useful when used as a parent stream
            path:
              - parsed_account_id
            value: "{{ record.Id | string }}"
            value_type: string
  ad_performance_report_hourly_stream:
    type: DeclarativeStream
    name: ad_performance_report_hourly
    primary_key:
      [
        "AccountId",
        "CampaignId",
        "AdGroupId",
        "AdId",
        "TimePeriod",
        "CurrencyCode",
        "AdDistribution",
        "DeviceType",
        "Language",
        "Network",
        "DeviceOS",
        "TopVsOther",
        "BidMatchType",
        "DeliveredMatchType",
      ]
    schema_loader:
      type: InlineSchemaLoader
      schema:
        $ref: "#/schemas/ad_performance_report_hourly"
    retriever:
      $ref: "#/definitions/basic_async_retriever"
      creation_requester:
        $ref: "#/definitions/basic_async_retriever/creation_requester"
        request_body_json:
          ReportRequest:
            ExcludeColumnHeaders: false
            ExcludeReportFooter: true
            ExcludeReportHeader: true
            Format: Csv
            FormatVersion: "'2.0'"
            ReportName: AdPerformanceReport
            ReturnOnlyCompleteData: false
            Type: AdPerformanceReportRequest
            Aggregation: Hourly
            Columns:
              - AccountId
              - CampaignId
              - AdGroupId
              - AdId
              - TimePeriod
              - AbsoluteTopImpressionRatePercent
              - TopImpressionRatePercent
              - CurrencyCode
              - AdDistribution
              - DeviceType
              - Language
              - Network
              - DeviceOS
              - TopVsOther
              - BidMatchType
              - DeliveredMatchType
              - AccountName
              - CampaignName
              - CampaignType
              - AdGroupName
              - Impressions
              - Clicks
              - Ctr
              - Spend
              - CostPerConversion
              - DestinationUrl
              - Assists
              - ReturnOnAdSpend
              - CostPerAssist
              - CustomParameters
              - FinalAppUrl
              - AdDescription
              - AdDescription2
              - ViewThroughConversions
              - ViewThroughConversionsQualified
              - AllCostPerConversion
              - AllReturnOnAdSpend
              - Conversions
              - ConversionRate
              - ConversionsQualified
              - AverageCpc
              - AveragePosition
              - AverageCpm
              - AllConversions
              - AllConversionRate
              - AllRevenue
              - AllRevenuePerConversion
              - Revenue
              - RevenuePerConversion
              - RevenuePerAssist
            Scope:
              AccountIds:
                - "{{ stream_partition['account_id'] }}"
            Time:
              CustomDateRangeStart: # {{ str_to_datetime(stream_interval.get('start_time')).year }}
                Day: "{{ str_to_datetime(stream_interval.get('start_time')).day if stream_interval.get('start_time') else str_to_datetime(config.get('reports_start_date')).day}}"
                Month: "{{ str_to_datetime(stream_interval.get('start_time')).month if stream_interval.get('start_time') else str_to_datetime(config.get('reports_start_date')).month}}"
                Year: "{{ str_to_datetime(stream_interval.get('start_time')).year if stream_interval.get('start_time') else str_to_datetime(config.get('reports_start_date')).year}}"
              CustomDateRangeEnd:
                Day: "{{ str_to_datetime(stream_interval.get('end_time')).day }}"
                Month: "{{ str_to_datetime(stream_interval.get('end_time')).month }}"
                Year: "{{ str_to_datetime(stream_interval.get('end_time')).year }}"
              # "PredefinedTime": "ValueHere"
              "ReportTimeZone": "GreenwichMeanTimeDublinEdinburghLisbonLondon"
    incremental_sync: "#/definitions/incremental_sync_report_hourly_datetime_cursor"
    state_migrations:
      - Type: LegacyToPerPartitionStateMigration
    transformations:
      - type: AddFields
        fields:
          - type: AddedFieldDefinition
            path:
              - TimePeriod
            #            Bing Ads API reports with hourly aggregation provides date fields in custom format: "2023-11-04|11"
            #            Return date in RFC3339 format: "2023-11-04T11:00:00+00:00"
            value: |
              {%- set parts = record.TimePeriod.split('|') -%}
              {%- set time_period = record.TimePeriod -%}
              {%- set date_part = '' -%}
              {%- set hour_part = 0 -%}
              {%- if parts|length > 1 -%}
                {%- set date_part = parts[0] -%}
                {%- set hour_part = parts[1]|int -%}
                {%- set time_period = date_part ~ "T" ~ "%02d" % hour_part ~ ":00:00+00:00" -%}
              {%- endif -%}
              {{ time_period }}
      - type: AddFields
        fields:
          $ref: "#/definitions/transformations/ad_performance_report_common_transformations"
      - type: RemoveFields
        field_pointers:
          - ["TopImpressionRatePercent"]
          - ["AbsoluteTopImpressionRatePercent"]
  ad_performance_report_daily_stream:
    type: DeclarativeStream
    name: ad_performance_report_daily
    primary_key:
      [
        "AccountId",
        "CampaignId",
        "AdGroupId",
        "AdId",
        "TimePeriod",
        "CurrencyCode",
        "AdDistribution",
        "DeviceType",
        "Language",
        "Network",
        "DeviceOS",
        "TopVsOther",
        "BidMatchType",
        "DeliveredMatchType",
      ]
    schema_loader:
      type: InlineSchemaLoader
      schema:
        $ref: "#/schemas/ad_performance_report"
    retriever:
      $ref: "#/definitions/basic_async_retriever"
      creation_requester:
        $ref: "#/definitions/basic_async_retriever/creation_requester"
        request_body_json:
          ReportRequest:
            ExcludeColumnHeaders: false
            ExcludeReportFooter: true
            ExcludeReportHeader: true
            Format: Csv
            FormatVersion: "'2.0'"
            ReportName: AdPerformanceReport
            ReturnOnlyCompleteData: false
            Type: AdPerformanceReportRequest
            Aggregation: Daily
            Columns:
              - AccountId
              - CampaignId
              - AdGroupId
              - AdId
              - TimePeriod
              - AbsoluteTopImpressionRatePercent
              - TopImpressionRatePercent
              - CurrencyCode
              - AdDistribution
              - DeviceType
              - Language
              - Network
              - DeviceOS
              - TopVsOther
              - BidMatchType
              - DeliveredMatchType
              - AccountName
              - CampaignName
              - CampaignType
              - AdGroupName
              - Impressions
              - Clicks
              - Ctr
              - Spend
              - CostPerConversion
              - DestinationUrl
              - Assists
              - ReturnOnAdSpend
              - CostPerAssist
              - CustomParameters
              - FinalAppUrl
              - AdDescription
              - AdDescription2
              - ViewThroughConversions
              - ViewThroughConversionsQualified
              - AllCostPerConversion
              - AllReturnOnAdSpend
              - Conversions
              - ConversionRate
              - ConversionsQualified
              - AverageCpc
              - AveragePosition
              - AverageCpm
              - AllConversions
              - AllConversionRate
              - AllRevenue
              - AllRevenuePerConversion
              - Revenue
              - RevenuePerConversion
              - RevenuePerAssist
            Scope:
              AccountIds:
                - "{{ stream_partition['account_id'] }}"
            Time:
              CustomDateRangeStart: # {{ str_to_datetime(stream_interval.get('start_time')).year }}
                Day: "{{ str_to_datetime(stream_interval.get('start_time')).day if stream_interval.get('start_time') else str_to_datetime(config.get('reports_start_date')).day}}"
                Month: "{{ str_to_datetime(stream_interval.get('start_time')).month if stream_interval.get('start_time') else str_to_datetime(config.get('reports_start_date')).month}}"
                Year: "{{ str_to_datetime(stream_interval.get('start_time')).year if stream_interval.get('start_time') else str_to_datetime(config.get('reports_start_date')).year}}"
              CustomDateRangeEnd:
                Day: "{{ str_to_datetime(stream_interval.get('end_time')).day }}"
                Month: "{{ str_to_datetime(stream_interval.get('end_time')).month }}"
                Year: "{{ str_to_datetime(stream_interval.get('end_time')).year }}"
              # "PredefinedTime": "ValueHere"
              "ReportTimeZone": "GreenwichMeanTimeDublinEdinburghLisbonLondon"
    incremental_sync: "#/definitions/incremental_sync_report_datetime_cursor"
    state_migrations:
      - Type: LegacyToPerPartitionStateMigration
    transformations:
      - type: AddFields
        fields:
          $ref: "#/definitions/transformations/ad_performance_report_common_transformations"
      - type: AddFields
        fields:
          $ref: "#/definitions/transformations/ad_performance_report_transformations"
  ad_performance_report_weekly_stream:
    type: DeclarativeStream
    name: ad_performance_report_weekly
    primary_key:
      [
        "AccountId",
        "CampaignId",
        "AdGroupId",
        "AdId",
        "TimePeriod",
        "CurrencyCode",
        "AdDistribution",
        "DeviceType",
        "Language",
        "Network",
        "DeviceOS",
        "TopVsOther",
        "BidMatchType",
        "DeliveredMatchType",
      ]
    schema_loader:
      type: InlineSchemaLoader
      schema:
        $ref: "#/schemas/ad_performance_report"
    retriever:
      $ref: "#/definitions/basic_async_retriever"
      creation_requester:
        $ref: "#/definitions/basic_async_retriever/creation_requester"
        request_body_json:
          ReportRequest:
            ExcludeColumnHeaders: false
            ExcludeReportFooter: true
            ExcludeReportHeader: true
            Format: Csv
            FormatVersion: "'2.0'"
            ReportName: AdPerformanceReport
            ReturnOnlyCompleteData: false
            Type: AdPerformanceReportRequest
            Aggregation: Weekly
            Columns:
              - AccountId
              - CampaignId
              - AdGroupId
              - AdId
              - TimePeriod
              - AbsoluteTopImpressionRatePercent
              - TopImpressionRatePercent
              - CurrencyCode
              - AdDistribution
              - DeviceType
              - Language
              - Network
              - DeviceOS
              - TopVsOther
              - BidMatchType
              - DeliveredMatchType
              - AccountName
              - CampaignName
              - CampaignType
              - AdGroupName
              - Impressions
              - Clicks
              - Ctr
              - Spend
              - CostPerConversion
              - DestinationUrl
              - Assists
              - ReturnOnAdSpend
              - CostPerAssist
              - CustomParameters
              - FinalAppUrl
              - AdDescription
              - AdDescription2
              - ViewThroughConversions
              - ViewThroughConversionsQualified
              - AllCostPerConversion
              - AllReturnOnAdSpend
              - Conversions
              - ConversionRate
              - ConversionsQualified
              - AverageCpc
              - AveragePosition
              - AverageCpm
              - AllConversions
              - AllConversionRate
              - AllRevenue
              - AllRevenuePerConversion
              - Revenue
              - RevenuePerConversion
              - RevenuePerAssist
            Scope:
              AccountIds:
                - "{{ stream_partition['account_id'] }}"
            Time:
              CustomDateRangeStart: # {{ str_to_datetime(stream_interval.get('start_time')).year }}
                Day: "{{ str_to_datetime(stream_interval.get('start_time')).day if stream_interval.get('start_time') else str_to_datetime(config.get('reports_start_date')).day}}"
                Month: "{{ str_to_datetime(stream_interval.get('start_time')).month if stream_interval.get('start_time') else str_to_datetime(config.get('reports_start_date')).month}}"
                Year: "{{ str_to_datetime(stream_interval.get('start_time')).year if stream_interval.get('start_time') else str_to_datetime(config.get('reports_start_date')).year}}"
              CustomDateRangeEnd:
                Day: "{{ str_to_datetime(stream_interval.get('end_time')).day }}"
                Month: "{{ str_to_datetime(stream_interval.get('end_time')).month }}"
                Year: "{{ str_to_datetime(stream_interval.get('end_time')).year }}"
              # "PredefinedTime": "ValueHere"
              "ReportTimeZone": "GreenwichMeanTimeDublinEdinburghLisbonLondon"
    incremental_sync: "#/definitions/incremental_sync_report_datetime_cursor"
    state_migrations:
      - Type: LegacyToPerPartitionStateMigration
    transformations:
      - type: AddFields
        fields:
          $ref: "#/definitions/transformations/ad_performance_report_common_transformations"
      - type: AddFields
        fields:
          $ref: "#/definitions/transformations/ad_performance_report_transformations"
  ad_performance_report_monthly_stream:
    type: DeclarativeStream
    name: ad_performance_report_monthly
    primary_key:
      [
        "AccountId",
        "CampaignId",
        "AdGroupId",
        "AdId",
        "TimePeriod",
        "CurrencyCode",
        "AdDistribution",
        "DeviceType",
        "Language",
        "Network",
        "DeviceOS",
        "TopVsOther",
        "BidMatchType",
        "DeliveredMatchType",
      ]
    schema_loader:
      type: InlineSchemaLoader
      schema:
        $ref: "#/schemas/ad_performance_report"
    retriever:
      $ref: "#/definitions/basic_async_retriever"
      creation_requester:
        $ref: "#/definitions/basic_async_retriever/creation_requester"
        request_body_json:
          ReportRequest:
            ExcludeColumnHeaders: false
            ExcludeReportFooter: true
            ExcludeReportHeader: true
            Format: Csv
            FormatVersion: "'2.0'"
            ReportName: AdPerformanceReport
            ReturnOnlyCompleteData: false
            Type: AdPerformanceReportRequest
            Aggregation: Monthly
            Columns:
              - AccountId
              - CampaignId
              - AdGroupId
              - AdId
              - TimePeriod
              - AbsoluteTopImpressionRatePercent
              - TopImpressionRatePercent
              - CurrencyCode
              - AdDistribution
              - DeviceType
              - Language
              - Network
              - DeviceOS
              - TopVsOther
              - BidMatchType
              - DeliveredMatchType
              - AccountName
              - CampaignName
              - CampaignType
              - AdGroupName
              - Impressions
              - Clicks
              - Ctr
              - Spend
              - CostPerConversion
              - DestinationUrl
              - Assists
              - ReturnOnAdSpend
              - CostPerAssist
              - CustomParameters
              - FinalAppUrl
              - AdDescription
              - AdDescription2
              - ViewThroughConversions
              - ViewThroughConversionsQualified
              - AllCostPerConversion
              - AllReturnOnAdSpend
              - Conversions
              - ConversionRate
              - ConversionsQualified
              - AverageCpc
              - AveragePosition
              - AverageCpm
              - AllConversions
              - AllConversionRate
              - AllRevenue
              - AllRevenuePerConversion
              - Revenue
              - RevenuePerConversion
              - RevenuePerAssist
            Scope:
              AccountIds:
                - "{{ stream_partition['account_id'] }}"
            Time:
              CustomDateRangeStart:
                Day: "{{ str_to_datetime(stream_interval.get('start_time')).day }}"
                Month: "{{ str_to_datetime(stream_interval.get('start_time')).month }}"
                Year: "{{ str_to_datetime(stream_interval.get('start_time')).year }}"
              CustomDateRangeEnd:
                Day: "{{ str_to_datetime(stream_interval.get('end_time')).day }}"
                Month: "{{ str_to_datetime(stream_interval.get('end_time')).month }}"
                Year: "{{ str_to_datetime(stream_interval.get('end_time')).year }}"
              # "PredefinedTime": "ValueHere"
              "ReportTimeZone": "GreenwichMeanTimeDublinEdinburghLisbonLondon"
    incremental_sync: "#/definitions/incremental_sync_report_datetime_cursor"
    state_migrations:
      - Type: LegacyToPerPartitionStateMigration
    transformations:
      - type: AddFields
        fields:
          $ref: "#/definitions/transformations/ad_performance_report_common_transformations"
      - type: AddFields
        fields:
          $ref: "#/definitions/transformations/ad_performance_report_transformations"
  basic_async_retriever:
    type: AsyncRetriever
    partition_router:
      $ref: "#/definitions/account_substream_partition_router"
    status_mapping:
      failed:
        - Error
      running:
        - Pending
      completed:
        - Success
      timeout: []
    download_target_extractor:
      type: DpathExtractor
      field_path:
        - ReportRequestStatus
        - ReportDownloadUrl
    record_selector:
      type: RecordSelector
      extractor:
        type: DpathExtractor
        field_path: []
    status_extractor:
      type: DpathExtractor
      field_path:
        - ReportRequestStatus
        - Status
    polling_requester:
      type: HttpRequester
      url_base: https://reporting.api.bingads.microsoft.com/
      path: Reporting/v13/GenerateReport/Poll
      http_method: POST
      authenticator: "#/definitions/authenticator"
      request_headers:
        Content-Type: application/json
        DeveloperToken: "{{ config['developer_token'] }}"
        CustomerId: "'{{ stream_partition.extra_fields['ParentCustomerId'] }}'"
        CustomerAccountId: "'{{ stream_partition['account_id'] }}'"
      request_body_json:
        ReportRequestId: "'{{ creation_response['ReportRequestId'] }}'"
    download_requester:
      type: HttpRequester
      url_base: "{{download_target}}"
      http_method: GET
    download_decoder:
      type: ZipfileDecoder
      decoder:
        type: CsvDecoder
        encoding: "utf-8-sig"
    creation_requester:
      type: HttpRequester
      url_base: https://reporting.api.bingads.microsoft.com/
      path: Reporting/v13/GenerateReport/Submit
      http_method: POST
      request_headers:
        Content-Type: application/json
        DeveloperToken: "{{ config['developer_token'] }}"
        CustomerId: "'{{ stream_partition.extra_fields['ParentCustomerId'] }}'"
        CustomerAccountId: "'{{ stream_partition['account_id'] }}'"
      authenticator: "#/definitions/authenticator"
  account_substream_partition_router:
    type: CustomPartitionRouter
    class_name: source_bing_ads.components.LightSubstreamPartitionRouter
    parent_stream_configs:
      - type: ParentStreamConfig
        # Id is the primary key of the accounts stream but an integer
        # and not a string. We need to convert it to a string to be able
        # to get the state from the previous state format transformed.
        parent_key: parsed_account_id
        partition_field: account_id
        stream: "#/definitions/accounts_stream"
        extra_fields:
          - - ParentCustomerId
  # cursors section
  incremental_sync_report_datetime_cursor:
    type: DatetimeBasedCursor
    cursor_field: TimePeriod
    cursor_datetime_formats:
      - "%Y-%m-%d"
    datetime_format: "%Y-%m-%d"
    lookback_window: P{{ config.get('lookback_window', 0) }}D
    start_datetime:
      type: MinMaxDatetime
      datetime: |
        {%- set last_year = now_utc() - duration('P1Y') -%}
        {%- set default_date = last_year.strftime('%Y-01-01') -%}
        {%- set start_date = config.get('reports_start_date', default_date) -%}
        {{ start_date }}
      datetime_format: "%Y-%m-%d"
    end_datetime:
      type: MinMaxDatetime
      # we need the end time to include the time part as well to distinguish from the start time
      # if we are syncing in same day, then we can evaluate boundaries effectively like lower >= upper
      datetime: "{{ format_datetime(now_utc(), '%Y-%m-%dT%H:%M:%S%z') }}"
      datetime_format: "%Y-%m-%dT%H:%M:%S%z"
  incremental_sync_report_hourly_datetime_cursor:
    type: DatetimeBasedCursor
    cursor_field: TimePeriod
    cursor_datetime_formats:
      - "%Y-%m-%dT%H:%M:%S+00:00"
    datetime_format: "%Y-%m-%dT%H:%M:%S+00:00"
    lookback_window: P{{ config.get('lookback_window', 0) }}D
    start_datetime:
      type: MinMaxDatetime
      datetime: |
        {%- set last_year = now_utc() - duration('P1Y') -%}
        {%- set default_date = last_year.strftime('%Y-01-01') -%}
        {%- set start_date = config.get('reports_start_date', default_date) -%}
        {{ start_date }}
      datetime_format: "%Y-%m-%d"
    end_datetime:
      type: MinMaxDatetime
      # we need the end time to include the time part as well to distinguish from the start time
      # if we are syncing in same day, then we can evaluate boundaries effectively like lower >= upper
      datetime: "{{ format_datetime(now_utc(), '%Y-%m-%dT%H:%M:%S+00:00') }}"
      datetime_format: "%Y-%m-%dT%H:%M:%S+00:00"
  transformations:
    # not used in hourly stream
    ad_performance_report_transformations:
      - type: AddedFieldDefinition
        path:
          - AbsoluteTopImpressionRatePercent
        value: |
          {% set v = record.get('AbsoluteTopImpressionRatePercent') %}
          {{ v | replace('%', '') | float if v is not none and v != "" else None }}
      - type: AddedFieldDefinition
        path:
          - TopImpressionRatePercent
        value: |
          {% set v = record.get('TopImpressionRatePercent') %}
          {{ v | replace('%', '') | float if v is not none and v != "" else None }}
    # used in all ad performance streams
    ad_performance_report_common_transformations:
      - type: AddedFieldDefinition
        path:
          - AccountId
        value: |
          {{ record['AccountId'] | int if record.get('AccountId') else none }}
      - type: AddedFieldDefinition
        path:
          - AdGroupId
        value: |
          {{ record['AdGroupId'] | int if record.get('AdGroupId') else none }}
      - type: AddedFieldDefinition
        path:
          - AdId
        value: |
          {{ record['AdId'] | int if record.get('AdId') else none }}
      - type: AddedFieldDefinition
        path:
          - AllConversionRate
        value: |
          {% set v = record.get('AllConversionRate') %}
          {{ v | replace('%', '') | float if v is not none and v != "" else None }}
      - type: AddedFieldDefinition
        path:
          - AllConversions
        value: |
          {{ record['AllConversions'] | int if record.get('AllConversions') else 0 }}
      - type: AddedFieldDefinition
        path:
          - AllReturnOnAdSpend
        value: |
          {% set v = record.get('AllReturnOnAdSpend') %}
          {{ v | float if v is not none and v != "" else None }}
        # to remove the comma, specifically found for the AllRevenue field, but adding to the other revenue fields as well.
        # ref: https://learn.microsoft.com/en-us/advertising/guides/reports?view=bingads-13#formatversion
      # format 2.0 is supposed to set things like 3,071.00 to 3071.00 but this is not always the case so im adding a "replace"
      - type: AddedFieldDefinition
        path:
          - AllRevenue
        value: |
          {{ record['AllRevenue'] | replace(',', '') | float if record.get('AllRevenue') else 0.0 }}
      - type: AddedFieldDefinition
        path:
          - Assists
        value: |
          {{ record['Assists'] | int if record.get('Assists') else 0 }}
      - type: AddedFieldDefinition
        path:
          - AverageCpc
        value: |
          {{ record['AverageCpc'] | float if record.get('AverageCpc') else 0.0 }}
      - type: AddedFieldDefinition
        path:
          - AverageCpm
        value: |
          {{ record['AverageCpm'] | float if record.get('AverageCpm') else 0.0 }}
      - type: AddedFieldDefinition
        path:
          - AveragePosition
        value: |
          {{ record['AveragePosition'] | float if record.get('AveragePosition') else 0.0 }}
      - type: AddedFieldDefinition
        path:
          - CampaignId
        value: |
          {{ record['CampaignId'] | int if record.get('CampaignId') else 0 }}
      - type: AddedFieldDefinition
        path:
          - Clicks
        value: |
          {{ record['Clicks'] | int if record.get('Clicks') else 0 }}
      - type: AddedFieldDefinition
        path:
          - ConversionRate
        value: |
          {% set v = record.get('ConversionRate') %}
          {{ v | replace('%', '') | float if v is not none and v != "" else None }}
      - type: AddedFieldDefinition
        path:
          - Conversions
        value: |
          {{ record['Conversions'] | float if record.get('Conversions') else 0.0 }}
      - type: AddedFieldDefinition
        path:
          - ConversionsQualified
        value: |
          {{ record['ConversionsQualified'] | float if record.get('ConversionsQualified') else 0.0 }}
      - type: AddedFieldDefinition
        path:
          - Ctr
        value: |
          {% set v = record.get('Ctr') %}
          {{ v | replace('%', '') | float if v is not none and v != "" else None }}
      - type: AddedFieldDefinition
        path:
          - Impressions
        value: |
          {{ record['Impressions'] | int if record.get('Impressions') else 0 }}
      - type: AddedFieldDefinition
        path:
          - ReturnOnAdSpend
        value: |
          {% set v = record.get('ReturnOnAdSpend') %}
          {{ v | float if v is not none and v != "" else None }}
      - type: AddedFieldDefinition
        path:
          - Revenue
        value: |
          {{ record['Revenue'] | replace(',', '') | float if record.get('Revenue') else 0.0 }}
      - type: AddedFieldDefinition
        path:
          - Spend
        value: |
          {{ record['Spend'] | float if record.get('Spend') else 0.0 }}
      - type: AddedFieldDefinition
        path:
          - ViewThroughConversions
        value: |
          {{ record['ViewThroughConversions'] | int if record.get('ViewThroughConversions') else 0 }}

<<<<<<< HEAD
      # Comparing to SOAP version following fields are not present in records if there is no data:
      - type: AddedFieldDefinition
        path:
          - AllCostPerConversion
        value: |
          {% set v = record.get('AllCostPerConversion') %}
          {{ v | float if v is not none and v != "" else None }}
      - type: AddedFieldDefinition
        path:
          - AllRevenuePerConversion
        value: |
          {% set v = record.get('AllRevenuePerConversion') %}
          {{ v | float if v is not none and v != "" else None }}
      - type: AddedFieldDefinition
        path:
          - CostPerAssist
        value: |
          {% set v = record.get('CostPerAssist') %}
          {{ v | float if v is not none and v != "" else None }}
      - type: AddedFieldDefinition
        path:
          - CostPerConversion
        value: |
          {% set v = record.get('CostPerConversion') %}
          {{ v | float if v is not none and v != "" else None }}
      - type: AddedFieldDefinition
        path:
          - RevenuePerAssist
        value: |
          {% set v = record.get('RevenuePerAssist') %}
          {{ v | replace(',', '') | float if v is not none and v != "" else None }}
      - type: AddedFieldDefinition
        path:
          - RevenuePerConversion
        value: |
          {% set v = record.get('RevenuePerConversion') %}
          {{ v | replace(',', '') | float if v is not none and v != "" else None }}
      - type: AddedFieldDefinition
        path:
          - ViewThroughConversionsQualified
        value: |
          {% set v = record.get('ViewThroughConversionsQualified') %}
          {{ v | float if v is not none and v != "" else None }}
      # all below are string fields, just need to ensure they not empty
      - type: AddedFieldDefinition
        path:
          - DestinationUrl
        value: |
          {{ record['DestinationUrl'] if record.get('DestinationUrl') else none }}
      - type: AddedFieldDefinition
        path:
          - CustomParameters
        value: |
          {{ record['CustomParameters'] if record.get('CustomParameters') else none }}
      - type: AddedFieldDefinition
        path:
          - FinalAppUrl
        value: |
          {{ record['FinalAppUrl'] if record.get('FinalAppUrl') else none }}
      - type: AddedFieldDefinition
        path:
          - AdDescription
        value: |
          {{ record['AdDescription'] if record.get('AdDescription') else none }}
      - type: AddedFieldDefinition
        path:
          - AdDescription2
        value: |
          {{ record['AdDescription2'] if record.get('AdDescription2') else none }}
streams:
  - $ref: "#/definitions/accounts_stream"
  - $ref: "#/definitions/ad_performance_report_hourly_stream"
  - $ref: "#/definitions/ad_performance_report_daily_stream"
  - $ref: "#/definitions/ad_performance_report_weekly_stream"
  - $ref: "#/definitions/ad_performance_report_monthly_stream"
=======
  campaigns_stream:
    type: DeclarativeStream
    name: campaigns
    primary_key: Id
    schema_loader:
      type: InlineSchemaLoader
      schema:
        $ref: "#/schemas/campaigns"
    retriever:
      type: SimpleRetriever
      requester:
        type: HttpRequester
        url_base: https://campaign.api.bingads.microsoft.com
        path: /CampaignManagement/v13/Campaigns/QueryByAccountId
        http_method: POST
        request_headers:
          Content-Type: application/json
          CustomerAccountId: "{{ stream_partition['account_id'] }}"
          CustomerId: "{{ stream_slice.extra_fields['ParentCustomerId'][0] }}"
          DeveloperToken: "{{ config['developer_token'] }}"
        request_body_json:
          AccountId: "{{ stream_partition['account_id'] }}"
          CampaignType: "Audience,DynamicSearchAds,Search,Shopping,PerformanceMax"
          ReturnAdditionalFields: "AdScheduleUseSearcherTimeZone,BidStrategyId,CpvCpmBiddingScheme,DynamicDescriptionSetting,DynamicFeedSetting,MaxConversionValueBiddingScheme,MultimediaAdsBidAdjustment,TargetImpressionShareBiddingScheme,TargetSetting,VerifiedTrackingSetting"
        authenticator: "#/definitions/authenticator"
      record_selector:
        type: RecordSelector
        extractor:
          type: DpathExtractor
          field_path: ["Campaigns"]
          schema_normalization: Default
      partition_router:
        type: SubstreamPartitionRouter
        parent_stream_configs:
          - type: ParentStreamConfig
            parent_key: Id
            partition_field: account_id
            stream:
              $ref: "#/definitions/accounts_stream"
            extra_fields:
              - - ParentCustomerId
    transformations:
      - type: AddFields
        fields:
          - type: AddedFieldDefinition
            path:
              - Id
            value: "{{ record.Id|int }}"
          - type: AddedFieldDefinition
            path:
              - ExperimentId
            value: "{{ record.get('ExperimentId')|int if record.get('ExperimentId') is not none else none }}"
          - type: AddedFieldDefinition
            path:
              - AccountId
            value: "{{ stream_partition['account_id'] }}"
          - type: AddedFieldDefinition
            path:
              - CustomerId
            value: "{{ stream_partition.extra_fields['ParentCustomerId'] }}"
          - type: AddedFieldDefinition
            path:
              - DailyBudget
            value: "{{ record.get('DailyBudget')|float if record.get('DailyBudget') is not none else none }}"
          - type: AddedFieldDefinition
            path:
              - BudgetId
            value: "{{ record.get('BudgetId')|int if record.get('BudgetId') is not none else none }}"
          - type: AddedFieldDefinition
            path:
              - BidStrategyId
            value: "{{ record.get('BidStrategyId')|int if record.get('BidStrategyId') is not none else none }}"
          - type: AddedFieldDefinition
            path:
              - ForwardCompatibilityMap
            value: "{{ record.get('ForwardCompatibilityMap') if record.get('ForwardCompatibilityMap') and record.get('ForwardCompatibilityMap') | length > 0 else none }}"
          - type: AddedFieldDefinition
            path:
              - Languages
            value: "{{ {'string': record.get('Languages')} if record.get('Languages') is not none and record.get('Languages') | length > 0 else None }}"
          - type: AddedFieldDefinition
            path:
              - UrlCustomParameters
            value: "{{ {'Parameters': {'CustomParameter': record.UrlCustomParameters.Parameters}} if record.get('UrlCustomParameters') and record.get('UrlCustomParameters').get('Parameters') else record.get('UrlCustomParameters') }}"
      - type: CustomTransformation
        class_name: source_bing_ads.components.BingAdsCampaignsRecordTransformer
      - type: RemoveFields
        field_pointers: []
streams:
  - $ref: "#/definitions/accounts_stream"
  - $ref: "#/definitions/campaigns_stream"

>>>>>>> e59e08b0
schemas:
  accounts:
    $schema: http://json-schema.org/draft-07/schema#
    type: object
    properties:
      Id:
        description: ID of the account
        type:
          - "null"
          - integer
      AccountFinancialStatus:
        description: The financial status of the account
        type:
          - "null"
          - string
      AccountLifeCycleStatus:
        description: The life cycle status of the account
        type:
          - "null"
          - string
      AutoTagType:
        description: The type of auto-tagging
        type:
          - "null"
          - string
      AccountMode:
        description: The mode of the account
        type:
          - "null"
          - string
      ForwardCompatibilityMap:
        description: Map for forward compatibility
        type:
          - "null"
          - string
      PaymentMethodType:
        description: Type of the payment method
        type:
          - "null"
          - string
      Language:
        description: The language used in the account
        type:
          - "null"
          - string
      LinkedAgencies:
        description: The agencies linked to the account for management purposes.
        type:
          - "null"
          - object
        properties:
          Id:
            description: ID of the linked agency
            type:
              - "null"
              - integer
          Name:
            description: Name of the linked agency
            type:
              - "null"
              - string
      TaxInformation:
        description: Tax information of the account
        type:
          - "null"
          - string
      CurrencyCode:
        description: The currency code used by the account
        type:
          - "null"
          - string
      TimeZone:
        description: The time zone of the account
        type:
          - "null"
          - string
      BusinessAddress:
        description: The business address associated with the account.
        type:
          - "null"
          - object
        properties:
          City:
            description: The city of the business address
            type:
              - "null"
              - string
          CountryCode:
            description: The country code of the business address
            type:
              - "null"
              - string
          Id:
            description: ID of the business address
            type:
              - "null"
              - integer
          Line1:
            description: Address line 1
            type:
              - "null"
              - string
          Line2:
            description: Address line 2
            type:
              - "null"
              - string
          Line3:
            description: Address line 3
            type:
              - "null"
              - string
          Line4:
            description: Address line 4
            type:
              - "null"
              - string
          PostalCode:
            description: The postal code of the business address
            type:
              - "null"
              - string
          StateOrProvince:
            description: The state or province of the business address
            type:
              - "null"
              - string
          TimeStamp:
            description: Timestamp of the business address
            type:
              - "null"
              - string
          BusinessName:
            description: The business name
            type:
              - "null"
              - string
      BackUpPaymentInstrumentId:
        description: ID of the backup payment instrument
        type:
          - "null"
          - integer
      BillingThresholdAmount:
        description: The threshold amount for billing
        type:
          - "null"
          - number
      BillToCustomerId:
        description: Customer ID for billing
        type:
          - "null"
          - integer
      LastModifiedByUserId:
        description: ID of the user who last modified the account
        type:
          - "null"
          - integer
      LastModifiedTime:
        description: The date and time of the last modification
        type:
          - "null"
          - string
        format: date-time
        airbyte_type: timestamp_without_timezone
      Name:
        description: The name of the account
        type:
          - "null"
          - string
      Number:
        description: The account number
        type:
          - "null"
          - string
      ParentCustomerId:
        description: ID of the parent customer
        type:
          - "null"
          - integer
      PauseReason:
        description: Reason for pausing the account
        type:
          - "null"
          - integer
      PaymentMethodId:
        description: ID of the payment method
        type:
          - "null"
          - integer
      PrimaryUserId:
        description: ID of the primary user
        type:
          - "null"
          - integer
      SalesHouseCustomerId:
        description: Customer ID for sales house
        type:
          - "null"
          - integer
      SoldToPaymentInstrumentId:
        description: ID of the payment instrument for sales
        type:
          - "null"
          - integer
      TimeStamp:
        description: Timestamp of the account
        type:
          - "null"
          - string
      TaxCertificate:
        type:
          - "null"
          - object
        properties:
          TaxCertificateBlobContainerName:
            type:
              - "null"
              - string
          Status:
            type:
              - "null"
              - string
            enum:
              - Invalid
              - Pending
              - Valid
          TaxCertificates:
            type:
              - "null"
              - array
            items:
              type:
                - "null"
                - object
              properties:
                key:
                  type:
                    - "null"
                    - string
                value:
                  type:
                    - "null"
                    - string
<<<<<<< HEAD
  ad_performance_report:
=======

  campaigns:
>>>>>>> e59e08b0
    $schema: http://json-schema.org/draft-07/schema#
    type: object
    properties:
      AccountId:
<<<<<<< HEAD
        description: The unique ID of the account to which the ad belongs
        type:
          - "null"
          - integer
      CampaignId:
        description: The unique ID of the campaign to which the ad belongs
        type:
          - "null"
          - integer
      AdGroupId:
        description: The ID of the ad group to which the ad belongs
        type:
          - "null"
          - integer
      AdId:
        description: The unique ID of the ad
        type:
          - "null"
          - integer
      TimePeriod:
        description: The time period for the report data
        type:
          - "null"
          - string
        format: date
      AbsoluteTopImpressionRatePercent:
        description: The percentage of times your ad is shown in the absolute
          top location
        type:
          - "null"
          - number
      TopImpressionRatePercent:
        description: The percentage of times your ad is shown either at the top
          or absolute top location
        type:
          - "null"
          - number
      CurrencyCode:
        description: The currency code used for monetary values
        type:
          - "null"
          - string
      AdDistribution:
        description: The distribution network where the ad was shown
        type:
          - "null"
          - string
      DeviceType:
        description:
          The type of device where the ad was displayed (Desktop, Mobile,
          Tablet)
        type:
          - "null"
          - string
      Language:
        description: The language targeting of the ad
        type:
          - "null"
          - string
      Network:
        description: The network where the ad was displayed (Bing, Syndicated
          search partners)
        type:
          - "null"
          - string
      DeviceOS:
        description: The operating system of the device where the ad was displayed
        type:
          - "null"
          - string
      TopVsOther:
        description: The comparison between showing at the top or other positions
        type:
          - "null"
          - string
      BidMatchType:
        description: The match type of the keyword that triggered the ad
        type:
          - "null"
          - string
      DeliveredMatchType:
        description: The match type of the keyword that was matched to deliver
          the ad
        type:
          - "null"
          - string
      AccountName:
        description: The name of the account to which the ad belongs
        type:
          - "null"
          - string
      CampaignName:
        description: The name of the campaign to which the ad belongs
        type:
          - "null"
          - string
      CampaignType:
        description: The type of campaign (Search, Display, etc.)
        type:
          - "null"
          - string
      AdGroupName:
        description: The name of the ad group to which the ad belongs
        type:
          - "null"
          - string
      Impressions:
        description: The total number of times the ad was shown
        type:
          - "null"
          - integer
      Clicks:
        description: The total number of clicks on the ad
        type:
          - "null"
          - integer
      Ctr:
        description: The click-through rate
        type:
          - "null"
          - number
      Spend:
        description: The total cost spent on the ad
        type:
          - "null"
          - number
      CostPerConversion:
        description: The cost per conversion
        type:
          - "null"
          - number
      DestinationUrl:
        description: The URL where the user is directed when clicking the ad
        type:
          - "null"
          - string
      Assists:
        description: The number of assist conversions generated
        type:
          - "null"
          - integer
      ReturnOnAdSpend:
        description: The return on ad spend
        type:
          - "null"
          - number
      CostPerAssist:
        description: The cost per assist conversion
        type:
          - "null"
          - number
      CustomParameters:
        description: Custom parameters passed in the ad URL
        type:
          - "null"
          - string
      FinalAppUrl:
        description: The final URL for specific apps in the ad
        type:
          - "null"
          - string
      AdDescription:
        description: The description text of the ad
        type:
          - "null"
          - string
      AdDescription2:
        description: The second description line of the ad
        type:
          - "null"
          - string
      ViewThroughConversions:
        description: The total number of view-through conversions
        type:
          - "null"
          - integer
      ViewThroughConversionsQualified:
        description: The total number of qualified view-through conversions
        type:
          - "null"
          - number
      AllCostPerConversion:
        description: The cost per conversion for all conversion actions
        type:
          - "null"
          - number
      AllReturnOnAdSpend:
        description: The return on ad spend for all conversion actions
        type:
          - "null"
          - number
      Conversions:
        description: The total number of conversions
        type:
          - "null"
          - number
      ConversionRate:
        description: The conversion rate
        type:
          - "null"
          - number
      ConversionsQualified:
        description: The total number of qualified conversions
        type:
          - "null"
          - number
      AverageCpc:
        description: The average cost per click
        type:
          - "null"
          - number
      AveragePosition:
        description: The average position in which the ad appeared
        type:
          - "null"
          - number
      AverageCpm:
        description: The average cost per thousand impressions
        type:
          - "null"
          - number
      AllConversions:
        description: The total number of all conversion actions
        type:
          - "null"
          - integer
      AllConversionRate:
        description: The conversion rate for all conversion actions
        type:
          - "null"
          - number
      AllRevenue:
        description: The total revenue generated from all conversion actions
        type:
          - "null"
          - number
      AllRevenuePerConversion:
        description: The average revenue per conversion for all conversion actions
        type:
          - "null"
          - number
      Revenue:
        description: The total revenue generated by the ad
        type:
          - "null"
          - number
      RevenuePerConversion:
        description: The revenue per conversion
        type:
          - "null"
          - number
      RevenuePerAssist:
        description: The revenue per assist conversion
        type:
          - "null"
          - number
  ad_performance_report_hourly:
    $schema: http://json-schema.org/draft-07/schema#
    type: object
    properties:
      AccountId:
        description: The unique identifier for the account to which the ad belongs
        type:
          - "null"
          - integer
      CampaignId:
        description: The unique identifier for the campaign to which the ad belongs
        type:
          - "null"
          - integer
      AdGroupId:
        description: The unique identifier for the ad group to which the ad belongs
        type:
          - "null"
          - integer
      AdId:
        description: The unique identifier for the ad
        type:
          - "null"
          - integer
      TimePeriod:
        description: The time period to which the data corresponds
        type:
          - "null"
          - string
        format: date-time
        airbyte_type: timestamp_with_timezone
      CurrencyCode:
        description: The currency code used for monetary values
        type:
          - "null"
          - string
      AdDistribution:
        description: The distribution channel for the ad (e.g., Search, Audience
          Network)
        type:
          - "null"
          - string
      DeviceType:
        description:
          The type of device on which the ad was displayed (e.g., Desktop,
          Mobile)
        type:
          - "null"
          - string
      Language:
        description: The language targeting of the ad
        type:
          - "null"
          - string
      Network:
        description: The network where the ad was displayed (e.g., Bing, AOL)
        type:
          - "null"
          - string
      DeviceOS:
        description: The operating system of the device on which the ad was displayed
        type:
          - "null"
          - string
      TopVsOther:
        description: The performance comparison of top positions vs. other positions
        type:
          - "null"
          - string
      BidMatchType:
        description: The type of keyword match (e.g., Broad, Phrase, Exact) for
          the bid
        type:
          - "null"
          - string
      DeliveredMatchType:
        description: The type of keyword match for which the ad has been delivered
        type:
          - "null"
          - string
      AccountName:
        description: The name of the account to which the ad belongs
        type:
          - "null"
          - string
      CampaignName:
        description: The name of the campaign to which the ad belongs
        type:
          - "null"
          - string
      CampaignType:
        description: The type of the campaign (e.g., Search, Audience Network)
        type:
          - "null"
          - string
      AdGroupName:
        description: The name of the ad group to which the ad belongs
        type:
          - "null"
          - string
      Impressions:
        description: The total number of times the ad was shown
        type:
          - "null"
          - integer
      Clicks:
        description: The total number of clicks on the ad
        type:
          - "null"
          - integer
      Ctr:
        description: The click-through rate
        type:
          - "null"
          - number
      Spend:
        description: The total amount spent on the ad campaign
        type:
          - "null"
          - number
      CostPerConversion:
        description: The cost per specific conversion
        type:
          - "null"
          - number
      DestinationUrl:
        description: The destination URL of the ad
        type:
          - "null"
          - string
      Assists:
        description: The number of assists (when an ad indirectly results in a
          conversion)
        type:
          - "null"
          - integer
      ReturnOnAdSpend:
        description: The return on ad spend for specific conversions
        type:
          - "null"
          - number
      CostPerAssist:
        description: The cost per assist (indirect conversion)
        type:
          - "null"
          - number
      CustomParameters:
        description: Any custom parameters set for the ad
        type:
          - "null"
          - string
      FinalAppUrl:
        description: The final URL shown in the ad for app installations
        type:
          - "null"
          - string
      AdDescription:
        description: The text of the first description line in the ad
        type:
          - "null"
          - string
      AdDescription2:
        description: The text of the second description line in the ad
        type:
          - "null"
          - string
      ViewThroughConversions:
        description: The total number of view-through conversions
        type:
          - "null"
          - integer
      ViewThroughConversionsQualified:
        description: The number of qualified view-through conversions
        type:
          - "null"
          - number
      AllCostPerConversion:
        description: The cost per conversion for all conversions
        type:
          - "null"
          - number
      AllReturnOnAdSpend:
        description: The return on ad spend for all conversions
        type:
          - "null"
          - number
      Conversions:
        description: The total number of specific conversions
        type:
          - "null"
          - number
      ConversionRate:
        description: The conversion rate for specific conversions
        type:
          - "null"
          - number
      ConversionsQualified:
        description: The number of qualified conversions
        type:
          - "null"
          - number
      AverageCpc:
        description: The average cost per click
        type:
          - "null"
          - number
      AveragePosition:
        description: The average position of the ad on the search results page
        type:
          - "null"
          - number
      AverageCpm:
        description: The average cost per 1,000 impressions
        type:
          - "null"
          - number
      AllConversions:
        description: The total number of all conversions
        type:
          - "null"
          - integer
      AllConversionRate:
        description: The conversion rate for all conversions
        type:
          - "null"
          - number
      AllRevenue:
        description: The total revenue from all conversions
        type:
          - "null"
          - number
      AllRevenuePerConversion:
        description: The revenue per conversion for all conversions
        type:
          - "null"
          - number
      Revenue:
        description: The total revenue generated by the ad
        type:
          - "null"
          - number
      RevenuePerConversion:
        description: The revenue per specific conversion
        type:
          - "null"
          - number
      RevenuePerAssist:
        description: The revenue per assist (indirect conversion)
        type:
          - "null"
          - number
=======
        description: The unique identifier of the account associated with the campaign.
        type:
          - "null"
          - integer
      CustomerId:
        description: The unique identifier of the customer associated with the campaign.
        type:
          - "null"
          - integer
      AudienceAdsBidAdjustment:
        description: Bid adjustment value for audience targeting ads.
        type:
          - "null"
          - number
      BiddingScheme:
        description: Details of the bidding scheme for the campaign
        type:
          - "null"
          - object
        properties:
          Type:
            description: The type of bidding strategy used for the campaign.
            type:
              - "null"
              - string
          MaxCpc:
            description: Details of the maximum cost-per-click bid
            type:
              - "null"
              - object
            properties:
              Amount:
                description: The maximum cost-per-click bid for the campaign.
                type:
                  - "null"
                  - number
      BudgetType:
        description: The type of budget (e.g., daily, monthly) for the campaign.
        type:
          - "null"
          - string
      MultimediaAdsBidAdjustment:
        description: Bid adjustment value for multimedia ads.
        type:
          - "null"
          - number
      DailyBudget:
        description: The daily budget amount set for the campaign.
        type:
          - "null"
          - number
      ExperimentId:
        description: The identifier of the experiment linked to the campaign.
        type:
          - "null"
          - number
      FinalUrlSuffix:
        description: The final URL suffix appended to campaign URLs.
        type:
          - "null"
          - string
      ForwardCompatibilityMap:
        description: Forward compatibility map for potential future enhancements
        type:
          - "null"
          - array
        items:
          type:
            - "null"
            - object
          properties:
            key:
              description: The key identifying a forward compatibility setting.
              type:
                - "null"
                - string
            value:
              description: The value associated with the forward compatibility setting.
              type:
                - "null"
                - string
      Id:
        description: The unique identifier of the campaign.
        type:
          - "null"
          - number
      Name:
        description: The name of the campaign.
        type:
          - "null"
          - string
      Status:
        description: The status of the campaign (e.g., Active, Paused).
        type:
          - "null"
          - string
      SubType:
        description: The subtype of the campaign, providing additional context.
        type:
          - "null"
          - string
      TimeZone:
        description: The time zone setting for the campaign.
        type:
          - "null"
          - string
      TrackingUrlTemplate:
        description: The tracking URL template used for the campaign.
        type:
          - "null"
          - string
      UrlCustomParameters:
        description: Custom parameters for campaign URLs
        type:
          - "null"
          - object
        properties:
          Parameters:
            description: Specific URL parameters
            type:
              - "null"
              - array
            items:
              type:
                - "null"
                - object
              properties:
                Key:
                  description: The key parameter for URL customization.
                  type:
                    - "null"
                    - string
                Value:
                  description: The value parameter for URL customization.
                  type:
                    - "null"
                    - string
      CampaignType:
        description: The type of campaign (e.g., Search, Display, Video) being run.
        type:
          - "null"
          - string
      Settings:
        description: Settings related to the campaign
        type:
          - "null"
          - object
        properties:
          Setting:
            description: Specific setting details
            type:
              - "null"
              - array
            items:
              type:
                - "null"
                - object
              properties:
                Type:
                  description: The type of setting applied to the campaign.
                  type:
                    - "null"
                    - string
                Details:
                  description: Specific details of the setting
                  type:
                    - "null"
                    - object
                  properties:
                    TargetSettingDetail:
                      description: Specific target setting details
                      type:
                        - "null"
                        - array
                      items:
                        type:
                          - "null"
                          - object
                        properties:
                          CriterionTypeGroup:
                            description: The group type for targeting.
                            type:
                              - "null"
                              - string
                          TargetAndBid:
                            description: Indicates whether targeting is set to 'Bid only' or 'Target and bid'.
                            type:
                              - "null"
                              - boolean
      BudgetId:
        description: The identifier of the budget associated with the campaign.
        type:
          - "null"
          - number
      Languages:
        description: Languages targeted in the campaign
        type:
          - "null"
          - object
        properties:
          string:
            description: The languages targeted by the campaign.
            type:
              - "null"
              - array
            items:
              type:
                - "null"
                - string
      AdScheduleUseSearcherTimeZone:
        description: Indicates whether ad schedules should be based on the searcher's time zone.
        type:
          - "null"
          - boolean

>>>>>>> e59e08b0
concurrency_level:
  type: ConcurrencyLevel
  default_concurrency: 2
  max_concurrency: 10<|MERGE_RESOLUTION|>--- conflicted
+++ resolved
@@ -148,6 +148,94 @@
               - parsed_account_id
             value: "{{ record.Id | string }}"
             value_type: string
+  campaigns_stream:
+    type: DeclarativeStream
+    name: campaigns
+    primary_key: Id
+    schema_loader:
+      type: InlineSchemaLoader
+      schema:
+        $ref: "#/schemas/campaigns"
+    retriever:
+      type: SimpleRetriever
+      requester:
+        type: HttpRequester
+        url_base: https://campaign.api.bingads.microsoft.com
+        path: /CampaignManagement/v13/Campaigns/QueryByAccountId
+        http_method: POST
+        request_headers:
+          Content-Type: application/json
+          CustomerAccountId: "{{ stream_partition['account_id'] }}"
+          CustomerId: "{{ stream_slice.extra_fields['ParentCustomerId'][0] }}"
+          DeveloperToken: "{{ config['developer_token'] }}"
+        request_body_json:
+          AccountId: "{{ stream_partition['account_id'] }}"
+          CampaignType: "Audience,DynamicSearchAds,Search,Shopping,PerformanceMax"
+          ReturnAdditionalFields: "AdScheduleUseSearcherTimeZone,BidStrategyId,CpvCpmBiddingScheme,DynamicDescriptionSetting,DynamicFeedSetting,MaxConversionValueBiddingScheme,MultimediaAdsBidAdjustment,TargetImpressionShareBiddingScheme,TargetSetting,VerifiedTrackingSetting"
+        authenticator: "#/definitions/authenticator"
+      record_selector:
+        type: RecordSelector
+        extractor:
+          type: DpathExtractor
+          field_path: ["Campaigns"]
+          schema_normalization: Default
+      partition_router:
+        type: SubstreamPartitionRouter
+        parent_stream_configs:
+          - type: ParentStreamConfig
+            parent_key: Id
+            partition_field: account_id
+            stream:
+              $ref: "#/definitions/accounts_stream"
+            extra_fields:
+              - - ParentCustomerId
+    transformations:
+      - type: AddFields
+        fields:
+          - type: AddedFieldDefinition
+            path:
+              - Id
+            value: "{{ record.Id|int }}"
+          - type: AddedFieldDefinition
+            path:
+              - ExperimentId
+            value: "{{ record.get('ExperimentId')|int if record.get('ExperimentId') is not none else none }}"
+          - type: AddedFieldDefinition
+            path:
+              - AccountId
+            value: "{{ stream_partition['account_id'] }}"
+          - type: AddedFieldDefinition
+            path:
+              - CustomerId
+            value: "{{ stream_partition.extra_fields['ParentCustomerId'] }}"
+          - type: AddedFieldDefinition
+            path:
+              - DailyBudget
+            value: "{{ record.get('DailyBudget')|float if record.get('DailyBudget') is not none else none }}"
+          - type: AddedFieldDefinition
+            path:
+              - BudgetId
+            value: "{{ record.get('BudgetId')|int if record.get('BudgetId') is not none else none }}"
+          - type: AddedFieldDefinition
+            path:
+              - BidStrategyId
+            value: "{{ record.get('BidStrategyId')|int if record.get('BidStrategyId') is not none else none }}"
+          - type: AddedFieldDefinition
+            path:
+              - ForwardCompatibilityMap
+            value: "{{ record.get('ForwardCompatibilityMap') if record.get('ForwardCompatibilityMap') and record.get('ForwardCompatibilityMap') | length > 0 else none }}"
+          - type: AddedFieldDefinition
+            path:
+              - Languages
+            value: "{{ {'string': record.get('Languages')} if record.get('Languages') is not none and record.get('Languages') | length > 0 else None }}"
+          - type: AddedFieldDefinition
+            path:
+              - UrlCustomParameters
+            value: "{{ {'Parameters': {'CustomParameter': record.UrlCustomParameters.Parameters}} if record.get('UrlCustomParameters') and record.get('UrlCustomParameters').get('Parameters') else record.get('UrlCustomParameters') }}"
+      - type: CustomTransformation
+        class_name: source_bing_ads.components.BingAdsCampaignsRecordTransformer
+      - type: RemoveFields
+        field_pointers: []
   ad_performance_report_hourly_stream:
     type: DeclarativeStream
     name: ad_performance_report_hourly
@@ -875,7 +963,6 @@
         value: |
           {{ record['ViewThroughConversions'] | int if record.get('ViewThroughConversions') else 0 }}
 
-<<<<<<< HEAD
       # Comparing to SOAP version following fields are not present in records if there is no data:
       - type: AddedFieldDefinition
         path:
@@ -947,104 +1034,11 @@
           {{ record['AdDescription2'] if record.get('AdDescription2') else none }}
 streams:
   - $ref: "#/definitions/accounts_stream"
+  - $ref: "#/definitions/campaigns_stream"
   - $ref: "#/definitions/ad_performance_report_hourly_stream"
   - $ref: "#/definitions/ad_performance_report_daily_stream"
   - $ref: "#/definitions/ad_performance_report_weekly_stream"
   - $ref: "#/definitions/ad_performance_report_monthly_stream"
-=======
-  campaigns_stream:
-    type: DeclarativeStream
-    name: campaigns
-    primary_key: Id
-    schema_loader:
-      type: InlineSchemaLoader
-      schema:
-        $ref: "#/schemas/campaigns"
-    retriever:
-      type: SimpleRetriever
-      requester:
-        type: HttpRequester
-        url_base: https://campaign.api.bingads.microsoft.com
-        path: /CampaignManagement/v13/Campaigns/QueryByAccountId
-        http_method: POST
-        request_headers:
-          Content-Type: application/json
-          CustomerAccountId: "{{ stream_partition['account_id'] }}"
-          CustomerId: "{{ stream_slice.extra_fields['ParentCustomerId'][0] }}"
-          DeveloperToken: "{{ config['developer_token'] }}"
-        request_body_json:
-          AccountId: "{{ stream_partition['account_id'] }}"
-          CampaignType: "Audience,DynamicSearchAds,Search,Shopping,PerformanceMax"
-          ReturnAdditionalFields: "AdScheduleUseSearcherTimeZone,BidStrategyId,CpvCpmBiddingScheme,DynamicDescriptionSetting,DynamicFeedSetting,MaxConversionValueBiddingScheme,MultimediaAdsBidAdjustment,TargetImpressionShareBiddingScheme,TargetSetting,VerifiedTrackingSetting"
-        authenticator: "#/definitions/authenticator"
-      record_selector:
-        type: RecordSelector
-        extractor:
-          type: DpathExtractor
-          field_path: ["Campaigns"]
-          schema_normalization: Default
-      partition_router:
-        type: SubstreamPartitionRouter
-        parent_stream_configs:
-          - type: ParentStreamConfig
-            parent_key: Id
-            partition_field: account_id
-            stream:
-              $ref: "#/definitions/accounts_stream"
-            extra_fields:
-              - - ParentCustomerId
-    transformations:
-      - type: AddFields
-        fields:
-          - type: AddedFieldDefinition
-            path:
-              - Id
-            value: "{{ record.Id|int }}"
-          - type: AddedFieldDefinition
-            path:
-              - ExperimentId
-            value: "{{ record.get('ExperimentId')|int if record.get('ExperimentId') is not none else none }}"
-          - type: AddedFieldDefinition
-            path:
-              - AccountId
-            value: "{{ stream_partition['account_id'] }}"
-          - type: AddedFieldDefinition
-            path:
-              - CustomerId
-            value: "{{ stream_partition.extra_fields['ParentCustomerId'] }}"
-          - type: AddedFieldDefinition
-            path:
-              - DailyBudget
-            value: "{{ record.get('DailyBudget')|float if record.get('DailyBudget') is not none else none }}"
-          - type: AddedFieldDefinition
-            path:
-              - BudgetId
-            value: "{{ record.get('BudgetId')|int if record.get('BudgetId') is not none else none }}"
-          - type: AddedFieldDefinition
-            path:
-              - BidStrategyId
-            value: "{{ record.get('BidStrategyId')|int if record.get('BidStrategyId') is not none else none }}"
-          - type: AddedFieldDefinition
-            path:
-              - ForwardCompatibilityMap
-            value: "{{ record.get('ForwardCompatibilityMap') if record.get('ForwardCompatibilityMap') and record.get('ForwardCompatibilityMap') | length > 0 else none }}"
-          - type: AddedFieldDefinition
-            path:
-              - Languages
-            value: "{{ {'string': record.get('Languages')} if record.get('Languages') is not none and record.get('Languages') | length > 0 else None }}"
-          - type: AddedFieldDefinition
-            path:
-              - UrlCustomParameters
-            value: "{{ {'Parameters': {'CustomParameter': record.UrlCustomParameters.Parameters}} if record.get('UrlCustomParameters') and record.get('UrlCustomParameters').get('Parameters') else record.get('UrlCustomParameters') }}"
-      - type: CustomTransformation
-        class_name: source_bing_ads.components.BingAdsCampaignsRecordTransformer
-      - type: RemoveFields
-        field_pointers: []
-streams:
-  - $ref: "#/definitions/accounts_stream"
-  - $ref: "#/definitions/campaigns_stream"
-
->>>>>>> e59e08b0
 schemas:
   accounts:
     $schema: http://json-schema.org/draft-07/schema#
@@ -1288,525 +1282,12 @@
                   type:
                     - "null"
                     - string
-<<<<<<< HEAD
-  ad_performance_report:
-=======
 
   campaigns:
->>>>>>> e59e08b0
     $schema: http://json-schema.org/draft-07/schema#
     type: object
     properties:
       AccountId:
-<<<<<<< HEAD
-        description: The unique ID of the account to which the ad belongs
-        type:
-          - "null"
-          - integer
-      CampaignId:
-        description: The unique ID of the campaign to which the ad belongs
-        type:
-          - "null"
-          - integer
-      AdGroupId:
-        description: The ID of the ad group to which the ad belongs
-        type:
-          - "null"
-          - integer
-      AdId:
-        description: The unique ID of the ad
-        type:
-          - "null"
-          - integer
-      TimePeriod:
-        description: The time period for the report data
-        type:
-          - "null"
-          - string
-        format: date
-      AbsoluteTopImpressionRatePercent:
-        description: The percentage of times your ad is shown in the absolute
-          top location
-        type:
-          - "null"
-          - number
-      TopImpressionRatePercent:
-        description: The percentage of times your ad is shown either at the top
-          or absolute top location
-        type:
-          - "null"
-          - number
-      CurrencyCode:
-        description: The currency code used for monetary values
-        type:
-          - "null"
-          - string
-      AdDistribution:
-        description: The distribution network where the ad was shown
-        type:
-          - "null"
-          - string
-      DeviceType:
-        description:
-          The type of device where the ad was displayed (Desktop, Mobile,
-          Tablet)
-        type:
-          - "null"
-          - string
-      Language:
-        description: The language targeting of the ad
-        type:
-          - "null"
-          - string
-      Network:
-        description: The network where the ad was displayed (Bing, Syndicated
-          search partners)
-        type:
-          - "null"
-          - string
-      DeviceOS:
-        description: The operating system of the device where the ad was displayed
-        type:
-          - "null"
-          - string
-      TopVsOther:
-        description: The comparison between showing at the top or other positions
-        type:
-          - "null"
-          - string
-      BidMatchType:
-        description: The match type of the keyword that triggered the ad
-        type:
-          - "null"
-          - string
-      DeliveredMatchType:
-        description: The match type of the keyword that was matched to deliver
-          the ad
-        type:
-          - "null"
-          - string
-      AccountName:
-        description: The name of the account to which the ad belongs
-        type:
-          - "null"
-          - string
-      CampaignName:
-        description: The name of the campaign to which the ad belongs
-        type:
-          - "null"
-          - string
-      CampaignType:
-        description: The type of campaign (Search, Display, etc.)
-        type:
-          - "null"
-          - string
-      AdGroupName:
-        description: The name of the ad group to which the ad belongs
-        type:
-          - "null"
-          - string
-      Impressions:
-        description: The total number of times the ad was shown
-        type:
-          - "null"
-          - integer
-      Clicks:
-        description: The total number of clicks on the ad
-        type:
-          - "null"
-          - integer
-      Ctr:
-        description: The click-through rate
-        type:
-          - "null"
-          - number
-      Spend:
-        description: The total cost spent on the ad
-        type:
-          - "null"
-          - number
-      CostPerConversion:
-        description: The cost per conversion
-        type:
-          - "null"
-          - number
-      DestinationUrl:
-        description: The URL where the user is directed when clicking the ad
-        type:
-          - "null"
-          - string
-      Assists:
-        description: The number of assist conversions generated
-        type:
-          - "null"
-          - integer
-      ReturnOnAdSpend:
-        description: The return on ad spend
-        type:
-          - "null"
-          - number
-      CostPerAssist:
-        description: The cost per assist conversion
-        type:
-          - "null"
-          - number
-      CustomParameters:
-        description: Custom parameters passed in the ad URL
-        type:
-          - "null"
-          - string
-      FinalAppUrl:
-        description: The final URL for specific apps in the ad
-        type:
-          - "null"
-          - string
-      AdDescription:
-        description: The description text of the ad
-        type:
-          - "null"
-          - string
-      AdDescription2:
-        description: The second description line of the ad
-        type:
-          - "null"
-          - string
-      ViewThroughConversions:
-        description: The total number of view-through conversions
-        type:
-          - "null"
-          - integer
-      ViewThroughConversionsQualified:
-        description: The total number of qualified view-through conversions
-        type:
-          - "null"
-          - number
-      AllCostPerConversion:
-        description: The cost per conversion for all conversion actions
-        type:
-          - "null"
-          - number
-      AllReturnOnAdSpend:
-        description: The return on ad spend for all conversion actions
-        type:
-          - "null"
-          - number
-      Conversions:
-        description: The total number of conversions
-        type:
-          - "null"
-          - number
-      ConversionRate:
-        description: The conversion rate
-        type:
-          - "null"
-          - number
-      ConversionsQualified:
-        description: The total number of qualified conversions
-        type:
-          - "null"
-          - number
-      AverageCpc:
-        description: The average cost per click
-        type:
-          - "null"
-          - number
-      AveragePosition:
-        description: The average position in which the ad appeared
-        type:
-          - "null"
-          - number
-      AverageCpm:
-        description: The average cost per thousand impressions
-        type:
-          - "null"
-          - number
-      AllConversions:
-        description: The total number of all conversion actions
-        type:
-          - "null"
-          - integer
-      AllConversionRate:
-        description: The conversion rate for all conversion actions
-        type:
-          - "null"
-          - number
-      AllRevenue:
-        description: The total revenue generated from all conversion actions
-        type:
-          - "null"
-          - number
-      AllRevenuePerConversion:
-        description: The average revenue per conversion for all conversion actions
-        type:
-          - "null"
-          - number
-      Revenue:
-        description: The total revenue generated by the ad
-        type:
-          - "null"
-          - number
-      RevenuePerConversion:
-        description: The revenue per conversion
-        type:
-          - "null"
-          - number
-      RevenuePerAssist:
-        description: The revenue per assist conversion
-        type:
-          - "null"
-          - number
-  ad_performance_report_hourly:
-    $schema: http://json-schema.org/draft-07/schema#
-    type: object
-    properties:
-      AccountId:
-        description: The unique identifier for the account to which the ad belongs
-        type:
-          - "null"
-          - integer
-      CampaignId:
-        description: The unique identifier for the campaign to which the ad belongs
-        type:
-          - "null"
-          - integer
-      AdGroupId:
-        description: The unique identifier for the ad group to which the ad belongs
-        type:
-          - "null"
-          - integer
-      AdId:
-        description: The unique identifier for the ad
-        type:
-          - "null"
-          - integer
-      TimePeriod:
-        description: The time period to which the data corresponds
-        type:
-          - "null"
-          - string
-        format: date-time
-        airbyte_type: timestamp_with_timezone
-      CurrencyCode:
-        description: The currency code used for monetary values
-        type:
-          - "null"
-          - string
-      AdDistribution:
-        description: The distribution channel for the ad (e.g., Search, Audience
-          Network)
-        type:
-          - "null"
-          - string
-      DeviceType:
-        description:
-          The type of device on which the ad was displayed (e.g., Desktop,
-          Mobile)
-        type:
-          - "null"
-          - string
-      Language:
-        description: The language targeting of the ad
-        type:
-          - "null"
-          - string
-      Network:
-        description: The network where the ad was displayed (e.g., Bing, AOL)
-        type:
-          - "null"
-          - string
-      DeviceOS:
-        description: The operating system of the device on which the ad was displayed
-        type:
-          - "null"
-          - string
-      TopVsOther:
-        description: The performance comparison of top positions vs. other positions
-        type:
-          - "null"
-          - string
-      BidMatchType:
-        description: The type of keyword match (e.g., Broad, Phrase, Exact) for
-          the bid
-        type:
-          - "null"
-          - string
-      DeliveredMatchType:
-        description: The type of keyword match for which the ad has been delivered
-        type:
-          - "null"
-          - string
-      AccountName:
-        description: The name of the account to which the ad belongs
-        type:
-          - "null"
-          - string
-      CampaignName:
-        description: The name of the campaign to which the ad belongs
-        type:
-          - "null"
-          - string
-      CampaignType:
-        description: The type of the campaign (e.g., Search, Audience Network)
-        type:
-          - "null"
-          - string
-      AdGroupName:
-        description: The name of the ad group to which the ad belongs
-        type:
-          - "null"
-          - string
-      Impressions:
-        description: The total number of times the ad was shown
-        type:
-          - "null"
-          - integer
-      Clicks:
-        description: The total number of clicks on the ad
-        type:
-          - "null"
-          - integer
-      Ctr:
-        description: The click-through rate
-        type:
-          - "null"
-          - number
-      Spend:
-        description: The total amount spent on the ad campaign
-        type:
-          - "null"
-          - number
-      CostPerConversion:
-        description: The cost per specific conversion
-        type:
-          - "null"
-          - number
-      DestinationUrl:
-        description: The destination URL of the ad
-        type:
-          - "null"
-          - string
-      Assists:
-        description: The number of assists (when an ad indirectly results in a
-          conversion)
-        type:
-          - "null"
-          - integer
-      ReturnOnAdSpend:
-        description: The return on ad spend for specific conversions
-        type:
-          - "null"
-          - number
-      CostPerAssist:
-        description: The cost per assist (indirect conversion)
-        type:
-          - "null"
-          - number
-      CustomParameters:
-        description: Any custom parameters set for the ad
-        type:
-          - "null"
-          - string
-      FinalAppUrl:
-        description: The final URL shown in the ad for app installations
-        type:
-          - "null"
-          - string
-      AdDescription:
-        description: The text of the first description line in the ad
-        type:
-          - "null"
-          - string
-      AdDescription2:
-        description: The text of the second description line in the ad
-        type:
-          - "null"
-          - string
-      ViewThroughConversions:
-        description: The total number of view-through conversions
-        type:
-          - "null"
-          - integer
-      ViewThroughConversionsQualified:
-        description: The number of qualified view-through conversions
-        type:
-          - "null"
-          - number
-      AllCostPerConversion:
-        description: The cost per conversion for all conversions
-        type:
-          - "null"
-          - number
-      AllReturnOnAdSpend:
-        description: The return on ad spend for all conversions
-        type:
-          - "null"
-          - number
-      Conversions:
-        description: The total number of specific conversions
-        type:
-          - "null"
-          - number
-      ConversionRate:
-        description: The conversion rate for specific conversions
-        type:
-          - "null"
-          - number
-      ConversionsQualified:
-        description: The number of qualified conversions
-        type:
-          - "null"
-          - number
-      AverageCpc:
-        description: The average cost per click
-        type:
-          - "null"
-          - number
-      AveragePosition:
-        description: The average position of the ad on the search results page
-        type:
-          - "null"
-          - number
-      AverageCpm:
-        description: The average cost per 1,000 impressions
-        type:
-          - "null"
-          - number
-      AllConversions:
-        description: The total number of all conversions
-        type:
-          - "null"
-          - integer
-      AllConversionRate:
-        description: The conversion rate for all conversions
-        type:
-          - "null"
-          - number
-      AllRevenue:
-        description: The total revenue from all conversions
-        type:
-          - "null"
-          - number
-      AllRevenuePerConversion:
-        description: The revenue per conversion for all conversions
-        type:
-          - "null"
-          - number
-      Revenue:
-        description: The total revenue generated by the ad
-        type:
-          - "null"
-          - number
-      RevenuePerConversion:
-        description: The revenue per specific conversion
-        type:
-          - "null"
-          - number
-      RevenuePerAssist:
-        description: The revenue per assist (indirect conversion)
-        type:
-          - "null"
-          - number
-=======
         description: The unique identifier of the account associated with the campaign.
         type:
           - "null"
@@ -2021,8 +1502,518 @@
         type:
           - "null"
           - boolean
-
->>>>>>> e59e08b0
+  ad_performance_report:
+    $schema: http://json-schema.org/draft-07/schema#
+    type: object
+    properties:
+      AccountId:
+        description: The unique ID of the account to which the ad belongs
+        type:
+          - "null"
+          - integer
+      CampaignId:
+        description: The unique ID of the campaign to which the ad belongs
+        type:
+          - "null"
+          - integer
+      AdGroupId:
+        description: The ID of the ad group to which the ad belongs
+        type:
+          - "null"
+          - integer
+      AdId:
+        description: The unique ID of the ad
+        type:
+          - "null"
+          - integer
+      TimePeriod:
+        description: The time period for the report data
+        type:
+          - "null"
+          - string
+        format: date
+      AbsoluteTopImpressionRatePercent:
+        description: The percentage of times your ad is shown in the absolute
+          top location
+        type:
+          - "null"
+          - number
+      TopImpressionRatePercent:
+        description: The percentage of times your ad is shown either at the top
+          or absolute top location
+        type:
+          - "null"
+          - number
+      CurrencyCode:
+        description: The currency code used for monetary values
+        type:
+          - "null"
+          - string
+      AdDistribution:
+        description: The distribution network where the ad was shown
+        type:
+          - "null"
+          - string
+      DeviceType:
+        description:
+          The type of device where the ad was displayed (Desktop, Mobile,
+          Tablet)
+        type:
+          - "null"
+          - string
+      Language:
+        description: The language targeting of the ad
+        type:
+          - "null"
+          - string
+      Network:
+        description: The network where the ad was displayed (Bing, Syndicated
+          search partners)
+        type:
+          - "null"
+          - string
+      DeviceOS:
+        description: The operating system of the device where the ad was displayed
+        type:
+          - "null"
+          - string
+      TopVsOther:
+        description: The comparison between showing at the top or other positions
+        type:
+          - "null"
+          - string
+      BidMatchType:
+        description: The match type of the keyword that triggered the ad
+        type:
+          - "null"
+          - string
+      DeliveredMatchType:
+        description: The match type of the keyword that was matched to deliver
+          the ad
+        type:
+          - "null"
+          - string
+      AccountName:
+        description: The name of the account to which the ad belongs
+        type:
+          - "null"
+          - string
+      CampaignName:
+        description: The name of the campaign to which the ad belongs
+        type:
+          - "null"
+          - string
+      CampaignType:
+        description: The type of campaign (Search, Display, etc.)
+        type:
+          - "null"
+          - string
+      AdGroupName:
+        description: The name of the ad group to which the ad belongs
+        type:
+          - "null"
+          - string
+      Impressions:
+        description: The total number of times the ad was shown
+        type:
+          - "null"
+          - integer
+      Clicks:
+        description: The total number of clicks on the ad
+        type:
+          - "null"
+          - integer
+      Ctr:
+        description: The click-through rate
+        type:
+          - "null"
+          - number
+      Spend:
+        description: The total cost spent on the ad
+        type:
+          - "null"
+          - number
+      CostPerConversion:
+        description: The cost per conversion
+        type:
+          - "null"
+          - number
+      DestinationUrl:
+        description: The URL where the user is directed when clicking the ad
+        type:
+          - "null"
+          - string
+      Assists:
+        description: The number of assist conversions generated
+        type:
+          - "null"
+          - integer
+      ReturnOnAdSpend:
+        description: The return on ad spend
+        type:
+          - "null"
+          - number
+      CostPerAssist:
+        description: The cost per assist conversion
+        type:
+          - "null"
+          - number
+      CustomParameters:
+        description: Custom parameters passed in the ad URL
+        type:
+          - "null"
+          - string
+      FinalAppUrl:
+        description: The final URL for specific apps in the ad
+        type:
+          - "null"
+          - string
+      AdDescription:
+        description: The description text of the ad
+        type:
+          - "null"
+          - string
+      AdDescription2:
+        description: The second description line of the ad
+        type:
+          - "null"
+          - string
+      ViewThroughConversions:
+        description: The total number of view-through conversions
+        type:
+          - "null"
+          - integer
+      ViewThroughConversionsQualified:
+        description: The total number of qualified view-through conversions
+        type:
+          - "null"
+          - number
+      AllCostPerConversion:
+        description: The cost per conversion for all conversion actions
+        type:
+          - "null"
+          - number
+      AllReturnOnAdSpend:
+        description: The return on ad spend for all conversion actions
+        type:
+          - "null"
+          - number
+      Conversions:
+        description: The total number of conversions
+        type:
+          - "null"
+          - number
+      ConversionRate:
+        description: The conversion rate
+        type:
+          - "null"
+          - number
+      ConversionsQualified:
+        description: The total number of qualified conversions
+        type:
+          - "null"
+          - number
+      AverageCpc:
+        description: The average cost per click
+        type:
+          - "null"
+          - number
+      AveragePosition:
+        description: The average position in which the ad appeared
+        type:
+          - "null"
+          - number
+      AverageCpm:
+        description: The average cost per thousand impressions
+        type:
+          - "null"
+          - number
+      AllConversions:
+        description: The total number of all conversion actions
+        type:
+          - "null"
+          - integer
+      AllConversionRate:
+        description: The conversion rate for all conversion actions
+        type:
+          - "null"
+          - number
+      AllRevenue:
+        description: The total revenue generated from all conversion actions
+        type:
+          - "null"
+          - number
+      AllRevenuePerConversion:
+        description: The average revenue per conversion for all conversion actions
+        type:
+          - "null"
+          - number
+      Revenue:
+        description: The total revenue generated by the ad
+        type:
+          - "null"
+          - number
+      RevenuePerConversion:
+        description: The revenue per conversion
+        type:
+          - "null"
+          - number
+      RevenuePerAssist:
+        description: The revenue per assist conversion
+        type:
+          - "null"
+          - number
+  ad_performance_report_hourly:
+    $schema: http://json-schema.org/draft-07/schema#
+    type: object
+    properties:
+      AccountId:
+        description: The unique identifier for the account to which the ad belongs
+        type:
+          - "null"
+          - integer
+      CampaignId:
+        description: The unique identifier for the campaign to which the ad belongs
+        type:
+          - "null"
+          - integer
+      AdGroupId:
+        description: The unique identifier for the ad group to which the ad belongs
+        type:
+          - "null"
+          - integer
+      AdId:
+        description: The unique identifier for the ad
+        type:
+          - "null"
+          - integer
+      TimePeriod:
+        description: The time period to which the data corresponds
+        type:
+          - "null"
+          - string
+        format: date-time
+        airbyte_type: timestamp_with_timezone
+      CurrencyCode:
+        description: The currency code used for monetary values
+        type:
+          - "null"
+          - string
+      AdDistribution:
+        description: The distribution channel for the ad (e.g., Search, Audience
+          Network)
+        type:
+          - "null"
+          - string
+      DeviceType:
+        description:
+          The type of device on which the ad was displayed (e.g., Desktop,
+          Mobile)
+        type:
+          - "null"
+          - string
+      Language:
+        description: The language targeting of the ad
+        type:
+          - "null"
+          - string
+      Network:
+        description: The network where the ad was displayed (e.g., Bing, AOL)
+        type:
+          - "null"
+          - string
+      DeviceOS:
+        description: The operating system of the device on which the ad was displayed
+        type:
+          - "null"
+          - string
+      TopVsOther:
+        description: The performance comparison of top positions vs. other positions
+        type:
+          - "null"
+          - string
+      BidMatchType:
+        description: The type of keyword match (e.g., Broad, Phrase, Exact) for
+          the bid
+        type:
+          - "null"
+          - string
+      DeliveredMatchType:
+        description: The type of keyword match for which the ad has been delivered
+        type:
+          - "null"
+          - string
+      AccountName:
+        description: The name of the account to which the ad belongs
+        type:
+          - "null"
+          - string
+      CampaignName:
+        description: The name of the campaign to which the ad belongs
+        type:
+          - "null"
+          - string
+      CampaignType:
+        description: The type of the campaign (e.g., Search, Audience Network)
+        type:
+          - "null"
+          - string
+      AdGroupName:
+        description: The name of the ad group to which the ad belongs
+        type:
+          - "null"
+          - string
+      Impressions:
+        description: The total number of times the ad was shown
+        type:
+          - "null"
+          - integer
+      Clicks:
+        description: The total number of clicks on the ad
+        type:
+          - "null"
+          - integer
+      Ctr:
+        description: The click-through rate
+        type:
+          - "null"
+          - number
+      Spend:
+        description: The total amount spent on the ad campaign
+        type:
+          - "null"
+          - number
+      CostPerConversion:
+        description: The cost per specific conversion
+        type:
+          - "null"
+          - number
+      DestinationUrl:
+        description: The destination URL of the ad
+        type:
+          - "null"
+          - string
+      Assists:
+        description: The number of assists (when an ad indirectly results in a
+          conversion)
+        type:
+          - "null"
+          - integer
+      ReturnOnAdSpend:
+        description: The return on ad spend for specific conversions
+        type:
+          - "null"
+          - number
+      CostPerAssist:
+        description: The cost per assist (indirect conversion)
+        type:
+          - "null"
+          - number
+      CustomParameters:
+        description: Any custom parameters set for the ad
+        type:
+          - "null"
+          - string
+      FinalAppUrl:
+        description: The final URL shown in the ad for app installations
+        type:
+          - "null"
+          - string
+      AdDescription:
+        description: The text of the first description line in the ad
+        type:
+          - "null"
+          - string
+      AdDescription2:
+        description: The text of the second description line in the ad
+        type:
+          - "null"
+          - string
+      ViewThroughConversions:
+        description: The total number of view-through conversions
+        type:
+          - "null"
+          - integer
+      ViewThroughConversionsQualified:
+        description: The number of qualified view-through conversions
+        type:
+          - "null"
+          - number
+      AllCostPerConversion:
+        description: The cost per conversion for all conversions
+        type:
+          - "null"
+          - number
+      AllReturnOnAdSpend:
+        description: The return on ad spend for all conversions
+        type:
+          - "null"
+          - number
+      Conversions:
+        description: The total number of specific conversions
+        type:
+          - "null"
+          - number
+      ConversionRate:
+        description: The conversion rate for specific conversions
+        type:
+          - "null"
+          - number
+      ConversionsQualified:
+        description: The number of qualified conversions
+        type:
+          - "null"
+          - number
+      AverageCpc:
+        description: The average cost per click
+        type:
+          - "null"
+          - number
+      AveragePosition:
+        description: The average position of the ad on the search results page
+        type:
+          - "null"
+          - number
+      AverageCpm:
+        description: The average cost per 1,000 impressions
+        type:
+          - "null"
+          - number
+      AllConversions:
+        description: The total number of all conversions
+        type:
+          - "null"
+          - integer
+      AllConversionRate:
+        description: The conversion rate for all conversions
+        type:
+          - "null"
+          - number
+      AllRevenue:
+        description: The total revenue from all conversions
+        type:
+          - "null"
+          - number
+      AllRevenuePerConversion:
+        description: The revenue per conversion for all conversions
+        type:
+          - "null"
+          - number
+      Revenue:
+        description: The total revenue generated by the ad
+        type:
+          - "null"
+          - number
+      RevenuePerConversion:
+        description: The revenue per specific conversion
+        type:
+          - "null"
+          - number
+      RevenuePerAssist:
+        description: The revenue per assist (indirect conversion)
+        type:
+          - "null"
+          - number
 concurrency_level:
   type: ConcurrencyLevel
   default_concurrency: 2
