version: 6.7.0

type: DeclarativeSource

check:
  type: CheckStream
  stream_names:
    - accounts

definitions:
  authenticator:
    type: OAuthAuthenticator
    refresh_request_body:
      environment: "production"
      oauth_scope: "msads.manage"
      scope: "https://ads.microsoft.com/msads.manage offline_access"
      tenant: "{{ config['tenant_id'] }}"
    token_refresh_endpoint:
      'https://login.microsoftonline.com/{{ config["tenant_id"]
      }}/oauth2/v2.0/token'
    grant_type: refresh_token
    client_id: '{{ config["client_id"] }}'
    client_secret: '{{ config["client_secret"] }}'
    refresh_token: '{{ config["refresh_token"] }}'
  users_stream:
    type: DeclarativeStream
    name: users
    primary_key: Id
    schema_loader:
      type: InlineSchemaLoader
      schema: # this does not matter as we don't expose the stream as public
        type: object
        $schema: http://json-schema.org/draft-07/schema#
        additionalProperties: true
        properties: {}
    retriever:
      type: SimpleRetriever
      requester:
        type: HttpRequester
        url_base: https://clientcenter.api.bingads.microsoft.com/CustomerManagement/v13/User/Query
        http_method: POST
        request_headers:
          Content-Type: application/json
          DeveloperToken: "{{ config['developer_token'] }}"
        request_body_data: '{"UserId": null}'
        authenticator: "#/definitions/authenticator"
      record_selector:
        type: RecordSelector
        extractor:
          type: DpathExtractor
          field_path: ["User"]
        schema_normalization: Default
  accounts_stream:
    type: DeclarativeStream
    name: accounts
    primary_key: Id
    schema_loader:
      type: InlineSchemaLoader
      schema:
        $ref: "#/schemas/accounts"
    retriever:
      type: SimpleRetriever
      requester:
        type: HttpRequester
        url_base: https://clientcenter.api.bingads.microsoft.com/CustomerManagement/v13/Accounts/Search
        http_method: POST
        request_headers:
          Content-Type: application/json
          DeveloperToken: "{{ config['developer_token'] }}"
        request_body_json:
          PageInfo:
            Index: "{{ next_page_token.next_page_token }}"
            Size: 1000
          Predicates: |
            {% if "account_names" in config and config["account_names"] | length %}
            [
              {
                "Field": "UserId",
                "Operator": "Equals",
                "Value": "{{ stream_partition['user_id'] }}"
              },
              {
                "Field": "AccountName",
                "Operator": "{{ stream_partition.account_name['operator'] }}",
                "Value": "{{ stream_partition.account_name['name'] }}"
              }
            ]
            {% else %}
            [
              {
                "Field": "UserId",
                "Operator": "Equals",
                "Value": "{{ stream_partition['user_id'] }}"
              }
            ]
            {% endif %}
          ReturnAdditionalFields: "TaxCertificate,AccountMode"
        authenticator: "#/definitions/authenticator"
      paginator:
        type: DefaultPaginator
        pagination_strategy:
          type: PageIncrement
          inject_on_first_request: true
          page_size: 1000
      partition_router:
        - type: SubstreamPartitionRouter
          parent_stream_configs:
            - type: ParentStreamConfig
              parent_key: Id
              partition_field: user_id
              stream:
                $ref: "#/definitions/users_stream"
        - type: ListPartitionRouter
          values: "{{ config['account_names'] if 'account_names' in config and config['account_names'] | length else [''] }}"
          cursor_field: account_name
      record_selector:
        type: RecordSelector
        record_filter:
          type: CustomRecordFilter
          class_name: source_bing_ads.components.DuplicatedRecordsFilter
        extractor:
          type: DpathExtractor
          field_path: ["Accounts"]
        schema_normalization: Default
    transformations:
      - type: AddFields
        fields:
          - type: AddedFieldDefinition
            path:
              - LinkedAgencies
            value: |
              {% set linked_agencies = [] %}
              {% for agency in (record.get('LinkedAgencies') or []) %}
              {% set _ = linked_agencies.append({ "Id": agency.Id|int, "Name": agency.Name }) %}
              {% endfor %}
              {{ linked_agencies }}
          - type: AddedFieldDefinition
            path:
              - LinkedAgencies
            value: '{{ { "CustomerInfo": record.LinkedAgencies } }}'
          - type: AddedFieldDefinition
            path:
              - LastModifiedTime
            value: '{{ format_datetime(record.LastModifiedTime, "%Y-%m-%dT%H:%M:%S.%f" ) }}'
          # Schema parses Id as integer, we use this parsing for the state as historically value has been saved as string
          - type: AddedFieldDefinition # useful when used as a parent stream
            path:
              - parsed_account_id
            value: "{{ record.Id | string }}"
            value_type: string
  campaigns_stream:
    type: DeclarativeStream
    name: campaigns
    primary_key: Id
    schema_loader:
      type: InlineSchemaLoader
      schema:
        $ref: "#/schemas/campaigns"
    retriever:
      type: SimpleRetriever
      requester:
        type: HttpRequester
        url_base: https://campaign.api.bingads.microsoft.com
        path: /CampaignManagement/v13/Campaigns/QueryByAccountId
        http_method: POST
        request_headers:
          Content-Type: application/json
          CustomerAccountId: "{{ stream_partition['account_id'] }}"
          CustomerId: "{{ stream_slice.extra_fields['ParentCustomerId'][0] }}"
          DeveloperToken: "{{ config['developer_token'] }}"
        request_body_json:
          AccountId: "{{ stream_partition['account_id'] }}"
          CampaignType: "Audience,DynamicSearchAds,Search,Shopping,PerformanceMax"
          ReturnAdditionalFields: "AdScheduleUseSearcherTimeZone,BidStrategyId,CpvCpmBiddingScheme,DynamicDescriptionSetting,DynamicFeedSetting,MaxConversionValueBiddingScheme,MultimediaAdsBidAdjustment,TargetImpressionShareBiddingScheme,TargetSetting,VerifiedTrackingSetting"
        authenticator: "#/definitions/authenticator"
      record_selector:
        type: RecordSelector
        extractor:
          type: DpathExtractor
          field_path: ["Campaigns"]
          schema_normalization: Default
      partition_router:
        type: SubstreamPartitionRouter
        parent_stream_configs:
          - type: ParentStreamConfig
            parent_key: Id
            partition_field: account_id
            stream:
              $ref: "#/definitions/accounts_stream"
            extra_fields:
              - - ParentCustomerId
    transformations:
      - type: AddFields
        fields:
          - type: AddedFieldDefinition
            path:
              - Id
            value: "{{ record.Id|int }}"
          - type: AddedFieldDefinition
            path:
              - ExperimentId
            value: "{{ record.get('ExperimentId')|int if record.get('ExperimentId') is not none else none }}"
          - type: AddedFieldDefinition
            path:
              - AccountId
            value: "{{ stream_partition['account_id'] }}"
          - type: AddedFieldDefinition
            path:
              - CustomerId
            value: "{{ stream_partition.extra_fields['ParentCustomerId'] }}"
          - type: AddedFieldDefinition
            path:
              - DailyBudget
            value: "{{ record.get('DailyBudget')|float if record.get('DailyBudget') is not none else none }}"
          - type: AddedFieldDefinition
            path:
              - BudgetId
            value: "{{ record.get('BudgetId')|int if record.get('BudgetId') is not none else none }}"
          - type: AddedFieldDefinition
            path:
              - BidStrategyId
            value: "{{ record.get('BidStrategyId')|int if record.get('BidStrategyId') is not none else none }}"
          - type: AddedFieldDefinition
            path:
              - ForwardCompatibilityMap
            value: "{{ record.get('ForwardCompatibilityMap') if record.get('ForwardCompatibilityMap') and record.get('ForwardCompatibilityMap') | length > 0 else none }}"
          - type: AddedFieldDefinition
            path:
              - Languages
            value: "{{ {'string': record.get('Languages')} if record.get('Languages') is not none and record.get('Languages') | length > 0 else None }}"
          - type: AddedFieldDefinition
            path:
              - UrlCustomParameters
            value: "{{ {'Parameters': {'CustomParameter': record.UrlCustomParameters.Parameters}} if record.get('UrlCustomParameters') and record.get('UrlCustomParameters').get('Parameters') else record.get('UrlCustomParameters') }}"
      - type: CustomTransformation
        class_name: source_bing_ads.components.BingAdsCampaignsRecordTransformer
      - type: RemoveFields
        field_pointers: []
  ad_performance_report_hourly_stream:
    type: DeclarativeStream
    name: ad_performance_report_hourly
    primary_key:
      [
        "AccountId",
        "CampaignId",
        "AdGroupId",
        "AdId",
        "TimePeriod",
        "CurrencyCode",
        "AdDistribution",
        "DeviceType",
        "Language",
        "Network",
        "DeviceOS",
        "TopVsOther",
        "BidMatchType",
        "DeliveredMatchType",
      ]
    schema_loader:
      type: InlineSchemaLoader
      schema:
        $ref: "#/schemas/ad_performance_report_hourly"
    retriever:
      $ref: "#/definitions/basic_async_retriever"
      creation_requester:
        $ref: "#/definitions/basic_async_retriever/creation_requester"
        request_body_json:
          ReportRequest:
            ExcludeColumnHeaders: false
            ExcludeReportFooter: true
            ExcludeReportHeader: true
            Format: Csv
            FormatVersion: "'2.0'"
            ReportName: AdPerformanceReport
            ReturnOnlyCompleteData: false
            Type: AdPerformanceReportRequest
            Aggregation: Hourly
            Columns:
              - AccountId
              - CampaignId
              - AdGroupId
              - AdId
              - TimePeriod
              - AbsoluteTopImpressionRatePercent
              - TopImpressionRatePercent
              - CurrencyCode
              - AdDistribution
              - DeviceType
              - Language
              - Network
              - DeviceOS
              - TopVsOther
              - BidMatchType
              - DeliveredMatchType
              - AccountName
              - CampaignName
              - CampaignType
              - AdGroupName
              - Impressions
              - Clicks
              - Ctr
              - Spend
              - CostPerConversion
              - DestinationUrl
              - Assists
              - ReturnOnAdSpend
              - CostPerAssist
              - CustomParameters
              - FinalAppUrl
              - AdDescription
              - AdDescription2
              - ViewThroughConversions
              - ViewThroughConversionsQualified
              - AllCostPerConversion
              - AllReturnOnAdSpend
              - Conversions
              - ConversionRate
              - ConversionsQualified
              - AverageCpc
              - AveragePosition
              - AverageCpm
              - AllConversions
              - AllConversionRate
              - AllRevenue
              - AllRevenuePerConversion
              - Revenue
              - RevenuePerConversion
              - RevenuePerAssist
            Scope:
              AccountIds:
                - "{{ stream_partition['account_id'] }}"
            Time:
              CustomDateRangeStart: # {{ str_to_datetime(stream_interval.get('start_time')).year }}
                Day: "{{ str_to_datetime(stream_interval.get('start_time')).day if stream_interval.get('start_time') else str_to_datetime(config.get('reports_start_date')).day}}"
                Month: "{{ str_to_datetime(stream_interval.get('start_time')).month if stream_interval.get('start_time') else str_to_datetime(config.get('reports_start_date')).month}}"
                Year: "{{ str_to_datetime(stream_interval.get('start_time')).year if stream_interval.get('start_time') else str_to_datetime(config.get('reports_start_date')).year}}"
              CustomDateRangeEnd:
                Day: "{{ str_to_datetime(stream_interval.get('end_time')).day }}"
                Month: "{{ str_to_datetime(stream_interval.get('end_time')).month }}"
                Year: "{{ str_to_datetime(stream_interval.get('end_time')).year }}"
              # "PredefinedTime": "ValueHere"
              "ReportTimeZone": "GreenwichMeanTimeDublinEdinburghLisbonLondon"
    incremental_sync: "#/definitions/incremental_sync_report_hourly_datetime_cursor"
    state_migrations:
      - Type: LegacyToPerPartitionStateMigration
    transformations:
      - type: AddFields
        fields:
          - type: AddedFieldDefinition
            path:
              - TimePeriod
            #            Bing Ads API reports with hourly aggregation provides date fields in custom format: "2023-11-04|11"
            #            Return date in RFC3339 format: "2023-11-04T11:00:00+00:00"
            value: |
              {%- set parts = record.TimePeriod.split('|') -%}
              {%- set time_period = record.TimePeriod -%}
              {%- set date_part = '' -%}
              {%- set hour_part = 0 -%}
              {%- if parts|length > 1 -%}
                {%- set date_part = parts[0] -%}
                {%- set hour_part = parts[1]|int -%}
                {%- set time_period = date_part ~ "T" ~ "%02d" % hour_part ~ ":00:00+00:00" -%}
              {%- endif -%}
              {{ time_period }}
      - type: AddFields
        fields:
          $ref: "#/definitions/transformations/ad_performance_report_common_transformations"
      - type: RemoveFields
        field_pointers:
          - ["TopImpressionRatePercent"]
          - ["AbsoluteTopImpressionRatePercent"]
  ad_performance_report_daily_stream:
    type: DeclarativeStream
    name: ad_performance_report_daily
    primary_key:
      [
        "AccountId",
        "CampaignId",
        "AdGroupId",
        "AdId",
        "TimePeriod",
        "CurrencyCode",
        "AdDistribution",
        "DeviceType",
        "Language",
        "Network",
        "DeviceOS",
        "TopVsOther",
        "BidMatchType",
        "DeliveredMatchType",
      ]
    schema_loader:
      type: InlineSchemaLoader
      schema:
        $ref: "#/schemas/ad_performance_report"
    retriever:
      $ref: "#/definitions/basic_async_retriever"
      creation_requester:
        $ref: "#/definitions/basic_async_retriever/creation_requester"
        request_body_json:
          ReportRequest:
            ExcludeColumnHeaders: false
            ExcludeReportFooter: true
            ExcludeReportHeader: true
            Format: Csv
            FormatVersion: "'2.0'"
            ReportName: AdPerformanceReport
            ReturnOnlyCompleteData: false
            Type: AdPerformanceReportRequest
            Aggregation: Daily
            Columns:
              - AccountId
              - CampaignId
              - AdGroupId
              - AdId
              - TimePeriod
              - AbsoluteTopImpressionRatePercent
              - TopImpressionRatePercent
              - CurrencyCode
              - AdDistribution
              - DeviceType
              - Language
              - Network
              - DeviceOS
              - TopVsOther
              - BidMatchType
              - DeliveredMatchType
              - AccountName
              - CampaignName
              - CampaignType
              - AdGroupName
              - Impressions
              - Clicks
              - Ctr
              - Spend
              - CostPerConversion
              - DestinationUrl
              - Assists
              - ReturnOnAdSpend
              - CostPerAssist
              - CustomParameters
              - FinalAppUrl
              - AdDescription
              - AdDescription2
              - ViewThroughConversions
              - ViewThroughConversionsQualified
              - AllCostPerConversion
              - AllReturnOnAdSpend
              - Conversions
              - ConversionRate
              - ConversionsQualified
              - AverageCpc
              - AveragePosition
              - AverageCpm
              - AllConversions
              - AllConversionRate
              - AllRevenue
              - AllRevenuePerConversion
              - Revenue
              - RevenuePerConversion
              - RevenuePerAssist
            Scope:
              AccountIds:
                - "{{ stream_partition['account_id'] }}"
            Time:
              CustomDateRangeStart: # {{ str_to_datetime(stream_interval.get('start_time')).year }}
                Day: "{{ str_to_datetime(stream_interval.get('start_time')).day if stream_interval.get('start_time') else str_to_datetime(config.get('reports_start_date')).day}}"
                Month: "{{ str_to_datetime(stream_interval.get('start_time')).month if stream_interval.get('start_time') else str_to_datetime(config.get('reports_start_date')).month}}"
                Year: "{{ str_to_datetime(stream_interval.get('start_time')).year if stream_interval.get('start_time') else str_to_datetime(config.get('reports_start_date')).year}}"
              CustomDateRangeEnd:
                Day: "{{ str_to_datetime(stream_interval.get('end_time')).day }}"
                Month: "{{ str_to_datetime(stream_interval.get('end_time')).month }}"
                Year: "{{ str_to_datetime(stream_interval.get('end_time')).year }}"
              # "PredefinedTime": "ValueHere"
              "ReportTimeZone": "GreenwichMeanTimeDublinEdinburghLisbonLondon"
    incremental_sync: "#/definitions/incremental_sync_report_datetime_cursor"
    state_migrations:
      - Type: LegacyToPerPartitionStateMigration
    transformations:
      - type: AddFields
        fields:
          $ref: "#/definitions/transformations/ad_performance_report_common_transformations"
      - type: AddFields
        fields:
          $ref: "#/definitions/transformations/ad_performance_report_transformations"
  ad_performance_report_weekly_stream:
    type: DeclarativeStream
    name: ad_performance_report_weekly
    primary_key:
      [
        "AccountId",
        "CampaignId",
        "AdGroupId",
        "AdId",
        "TimePeriod",
        "CurrencyCode",
        "AdDistribution",
        "DeviceType",
        "Language",
        "Network",
        "DeviceOS",
        "TopVsOther",
        "BidMatchType",
        "DeliveredMatchType",
      ]
    schema_loader:
      type: InlineSchemaLoader
      schema:
        $ref: "#/schemas/ad_performance_report"
    retriever:
      $ref: "#/definitions/basic_async_retriever"
      creation_requester:
        $ref: "#/definitions/basic_async_retriever/creation_requester"
        request_body_json:
          ReportRequest:
            ExcludeColumnHeaders: false
            ExcludeReportFooter: true
            ExcludeReportHeader: true
            Format: Csv
            FormatVersion: "'2.0'"
            ReportName: AdPerformanceReport
            ReturnOnlyCompleteData: false
            Type: AdPerformanceReportRequest
            Aggregation: Weekly
            Columns:
              - AccountId
              - CampaignId
              - AdGroupId
              - AdId
              - TimePeriod
              - AbsoluteTopImpressionRatePercent
              - TopImpressionRatePercent
              - CurrencyCode
              - AdDistribution
              - DeviceType
              - Language
              - Network
              - DeviceOS
              - TopVsOther
              - BidMatchType
              - DeliveredMatchType
              - AccountName
              - CampaignName
              - CampaignType
              - AdGroupName
              - Impressions
              - Clicks
              - Ctr
              - Spend
              - CostPerConversion
              - DestinationUrl
              - Assists
              - ReturnOnAdSpend
              - CostPerAssist
              - CustomParameters
              - FinalAppUrl
              - AdDescription
              - AdDescription2
              - ViewThroughConversions
              - ViewThroughConversionsQualified
              - AllCostPerConversion
              - AllReturnOnAdSpend
              - Conversions
              - ConversionRate
              - ConversionsQualified
              - AverageCpc
              - AveragePosition
              - AverageCpm
              - AllConversions
              - AllConversionRate
              - AllRevenue
              - AllRevenuePerConversion
              - Revenue
              - RevenuePerConversion
              - RevenuePerAssist
            Scope:
              AccountIds:
                - "{{ stream_partition['account_id'] }}"
            Time:
              CustomDateRangeStart: # {{ str_to_datetime(stream_interval.get('start_time')).year }}
                Day: "{{ str_to_datetime(stream_interval.get('start_time')).day if stream_interval.get('start_time') else str_to_datetime(config.get('reports_start_date')).day}}"
                Month: "{{ str_to_datetime(stream_interval.get('start_time')).month if stream_interval.get('start_time') else str_to_datetime(config.get('reports_start_date')).month}}"
                Year: "{{ str_to_datetime(stream_interval.get('start_time')).year if stream_interval.get('start_time') else str_to_datetime(config.get('reports_start_date')).year}}"
              CustomDateRangeEnd:
                Day: "{{ str_to_datetime(stream_interval.get('end_time')).day }}"
                Month: "{{ str_to_datetime(stream_interval.get('end_time')).month }}"
                Year: "{{ str_to_datetime(stream_interval.get('end_time')).year }}"
              # "PredefinedTime": "ValueHere"
              "ReportTimeZone": "GreenwichMeanTimeDublinEdinburghLisbonLondon"
    incremental_sync: "#/definitions/incremental_sync_report_datetime_cursor"
    state_migrations:
      - Type: LegacyToPerPartitionStateMigration
    transformations:
      - type: AddFields
        fields:
          $ref: "#/definitions/transformations/ad_performance_report_common_transformations"
      - type: AddFields
        fields:
          $ref: "#/definitions/transformations/ad_performance_report_transformations"
  ad_performance_report_monthly_stream:
    type: DeclarativeStream
    name: ad_performance_report_monthly
    primary_key:
      [
        "AccountId",
        "CampaignId",
        "AdGroupId",
        "AdId",
        "TimePeriod",
        "CurrencyCode",
        "AdDistribution",
        "DeviceType",
        "Language",
        "Network",
        "DeviceOS",
        "TopVsOther",
        "BidMatchType",
        "DeliveredMatchType",
      ]
    schema_loader:
      type: InlineSchemaLoader
      schema:
        $ref: "#/schemas/ad_performance_report"
    retriever:
      $ref: "#/definitions/basic_async_retriever"
      creation_requester:
        $ref: "#/definitions/basic_async_retriever/creation_requester"
        request_body_json:
          ReportRequest:
            ExcludeColumnHeaders: false
            ExcludeReportFooter: true
            ExcludeReportHeader: true
            Format: Csv
            FormatVersion: "'2.0'"
            ReportName: AdPerformanceReport
            ReturnOnlyCompleteData: false
            Type: AdPerformanceReportRequest
            Aggregation: Monthly
            Columns:
              - AccountId
              - CampaignId
              - AdGroupId
              - AdId
              - TimePeriod
              - AbsoluteTopImpressionRatePercent
              - TopImpressionRatePercent
              - CurrencyCode
              - AdDistribution
              - DeviceType
              - Language
              - Network
              - DeviceOS
              - TopVsOther
              - BidMatchType
              - DeliveredMatchType
              - AccountName
              - CampaignName
              - CampaignType
              - AdGroupName
              - Impressions
              - Clicks
              - Ctr
              - Spend
              - CostPerConversion
              - DestinationUrl
              - Assists
              - ReturnOnAdSpend
              - CostPerAssist
              - CustomParameters
              - FinalAppUrl
              - AdDescription
              - AdDescription2
              - ViewThroughConversions
              - ViewThroughConversionsQualified
              - AllCostPerConversion
              - AllReturnOnAdSpend
              - Conversions
              - ConversionRate
              - ConversionsQualified
              - AverageCpc
              - AveragePosition
              - AverageCpm
              - AllConversions
              - AllConversionRate
              - AllRevenue
              - AllRevenuePerConversion
              - Revenue
              - RevenuePerConversion
              - RevenuePerAssist
            Scope:
              AccountIds:
                - "{{ stream_partition['account_id'] }}"
            Time:
              CustomDateRangeStart:
                Day: "{{ str_to_datetime(stream_interval.get('start_time')).day }}"
                Month: "{{ str_to_datetime(stream_interval.get('start_time')).month }}"
                Year: "{{ str_to_datetime(stream_interval.get('start_time')).year }}"
              CustomDateRangeEnd:
                Day: "{{ str_to_datetime(stream_interval.get('end_time')).day }}"
                Month: "{{ str_to_datetime(stream_interval.get('end_time')).month }}"
                Year: "{{ str_to_datetime(stream_interval.get('end_time')).year }}"
              # "PredefinedTime": "ValueHere"
              "ReportTimeZone": "GreenwichMeanTimeDublinEdinburghLisbonLondon"
    incremental_sync: "#/definitions/incremental_sync_report_datetime_cursor"
    state_migrations:
      - Type: LegacyToPerPartitionStateMigration
    transformations:
      - type: AddFields
        fields:
          $ref: "#/definitions/transformations/ad_performance_report_common_transformations"
      - type: AddFields
        fields:
          $ref: "#/definitions/transformations/ad_performance_report_transformations"
  basic_async_retriever:
    type: AsyncRetriever
    partition_router:
      $ref: "#/definitions/account_substream_partition_router"
    status_mapping:
      failed:
        - Error
      running:
        - Pending
      completed:
        - Success
      timeout: []
    download_target_extractor:
      type: DpathExtractor
      field_path:
        - ReportRequestStatus
        - ReportDownloadUrl
    record_selector:
      type: RecordSelector
      extractor:
        type: DpathExtractor
        field_path: []
    status_extractor:
      type: DpathExtractor
      field_path:
        - ReportRequestStatus
        - Status
    polling_requester:
      type: HttpRequester
      url_base: https://reporting.api.bingads.microsoft.com/
      path: Reporting/v13/GenerateReport/Poll
      http_method: POST
      authenticator: "#/definitions/authenticator"
      request_headers:
        Content-Type: application/json
        DeveloperToken: "{{ config['developer_token'] }}"
        CustomerId: "'{{ stream_partition.extra_fields['ParentCustomerId'] }}'"
        CustomerAccountId: "'{{ stream_partition['account_id'] }}'"
      request_body_json:
        ReportRequestId: "'{{ creation_response['ReportRequestId'] }}'"
    download_requester:
      type: HttpRequester
      url_base: "{{download_target}}"
      http_method: GET
    download_decoder:
      type: ZipfileDecoder
      decoder:
        type: CsvDecoder
        encoding: "utf-8-sig"
    creation_requester:
      type: HttpRequester
      url_base: https://reporting.api.bingads.microsoft.com/
      path: Reporting/v13/GenerateReport/Submit
      http_method: POST
      request_headers:
        Content-Type: application/json
        DeveloperToken: "{{ config['developer_token'] }}"
        CustomerId: "'{{ stream_partition.extra_fields['ParentCustomerId'] }}'"
        CustomerAccountId: "'{{ stream_partition['account_id'] }}'"
      authenticator: "#/definitions/authenticator"
  account_substream_partition_router:
    type: CustomPartitionRouter
    class_name: source_bing_ads.components.LightSubstreamPartitionRouter
    parent_stream_configs:
      - type: ParentStreamConfig
        # Id is the primary key of the accounts stream but an integer
        # and not a string. We need to convert it to a string to be able
        # to get the state from the previous state format transformed.
        parent_key: parsed_account_id
        partition_field: account_id
        stream: "#/definitions/accounts_stream"
        extra_fields:
          - - ParentCustomerId
  # cursors section
  incremental_sync_report_datetime_cursor:
    type: DatetimeBasedCursor
    cursor_field: TimePeriod
    cursor_datetime_formats:
      - "%Y-%m-%d"
    datetime_format: "%Y-%m-%d"
    lookback_window: P{{ config.get('lookback_window', 0) }}D
    start_datetime:
      type: MinMaxDatetime
      datetime: |
        {%- set last_year = now_utc() - duration('P1Y') -%}
        {%- set default_date = last_year.strftime('%Y-01-01') -%}
        {%- set start_date = config.get('reports_start_date', default_date) -%}
        {{ start_date }}
      datetime_format: "%Y-%m-%d"
    end_datetime:
      type: MinMaxDatetime
      # we need the end time to include the time part as well to distinguish from the start time
      # if we are syncing in same day, then we can evaluate boundaries effectively like lower >= upper
      datetime: "{{ format_datetime(now_utc(), '%Y-%m-%dT%H:%M:%S%z') }}"
      datetime_format: "%Y-%m-%dT%H:%M:%S%z"
  incremental_sync_report_hourly_datetime_cursor:
    type: DatetimeBasedCursor
    cursor_field: TimePeriod
    cursor_datetime_formats:
      - "%Y-%m-%dT%H:%M:%S+00:00"
    datetime_format: "%Y-%m-%dT%H:%M:%S+00:00"
    lookback_window: P{{ config.get('lookback_window', 0) }}D
    start_datetime:
      type: MinMaxDatetime
      datetime: |
        {%- set last_year = now_utc() - duration('P1Y') -%}
        {%- set default_date = last_year.strftime('%Y-01-01') -%}
        {%- set start_date = config.get('reports_start_date', default_date) -%}
        {{ start_date }}
      datetime_format: "%Y-%m-%d"
    end_datetime:
      type: MinMaxDatetime
      # we need the end time to include the time part as well to distinguish from the start time
      # if we are syncing in same day, then we can evaluate boundaries effectively like lower >= upper
      datetime: "{{ format_datetime(now_utc(), '%Y-%m-%dT%H:%M:%S+00:00') }}"
      datetime_format: "%Y-%m-%dT%H:%M:%S+00:00"
  transformations:
    # not used in hourly stream
    ad_performance_report_transformations:
      - type: AddedFieldDefinition
        path:
          - AbsoluteTopImpressionRatePercent
        value: |
          {% set v = record.get('AbsoluteTopImpressionRatePercent') %}
          {{ v | replace('%', '') | float if v is not none and v != "" else None }}
      - type: AddedFieldDefinition
        path:
          - TopImpressionRatePercent
        value: |
          {% set v = record.get('TopImpressionRatePercent') %}
          {{ v | replace('%', '') | float if v is not none and v != "" else None }}
    # used in all ad performance streams
    ad_performance_report_common_transformations:
      - type: AddedFieldDefinition
        path:
          - AccountId
        value: |
          {{ record['AccountId'] | int if record.get('AccountId') else none }}
      - type: AddedFieldDefinition
        path:
          - AdGroupId
        value: |
          {{ record['AdGroupId'] | int if record.get('AdGroupId') else none }}
      - type: AddedFieldDefinition
        path:
          - AdId
        value: |
          {{ record['AdId'] | int if record.get('AdId') else none }}
      - type: AddedFieldDefinition
        path:
          - AllConversionRate
        value: |
          {% set v = record.get('AllConversionRate') %}
          {{ v | replace('%', '') | float if v is not none and v != "" else None }}
      - type: AddedFieldDefinition
        path:
          - AllConversions
        value: |
          {{ record['AllConversions'] | int if record.get('AllConversions') else 0 }}
      - type: AddedFieldDefinition
        path:
          - AllReturnOnAdSpend
        value: |
          {% set v = record.get('AllReturnOnAdSpend') %}
          {{ v | float if v is not none and v != "" else None }}
        # to remove the comma, specifically found for the AllRevenue field, but adding to the other revenue fields as well.
        # ref: https://learn.microsoft.com/en-us/advertising/guides/reports?view=bingads-13#formatversion
      # format 2.0 is supposed to set things like 3,071.00 to 3071.00 but this is not always the case so im adding a "replace"
      - type: AddedFieldDefinition
        path:
          - AllRevenue
        value: |
          {{ record['AllRevenue'] | replace(',', '') | float if record.get('AllRevenue') else 0.0 }}
      - type: AddedFieldDefinition
        path:
          - Assists
        value: |
          {{ record['Assists'] | int if record.get('Assists') else 0 }}
      - type: AddedFieldDefinition
        path:
          - AverageCpc
        value: |
          {{ record['AverageCpc'] | float if record.get('AverageCpc') else 0.0 }}
      - type: AddedFieldDefinition
        path:
          - AverageCpm
        value: |
          {{ record['AverageCpm'] | float if record.get('AverageCpm') else 0.0 }}
      - type: AddedFieldDefinition
        path:
          - AveragePosition
        value: |
          {{ record['AveragePosition'] | float if record.get('AveragePosition') else 0.0 }}
      - type: AddedFieldDefinition
        path:
          - CampaignId
        value: |
          {{ record['CampaignId'] | int if record.get('CampaignId') else 0 }}
      - type: AddedFieldDefinition
        path:
          - Clicks
        value: |
          {{ record['Clicks'] | int if record.get('Clicks') else 0 }}
      - type: AddedFieldDefinition
        path:
          - ConversionRate
        value: |
          {% set v = record.get('ConversionRate') %}
          {{ v | replace('%', '') | float if v is not none and v != "" else None }}
      - type: AddedFieldDefinition
        path:
          - Conversions
        value: |
          {{ record['Conversions'] | float if record.get('Conversions') else 0.0 }}
      - type: AddedFieldDefinition
        path:
          - ConversionsQualified
        value: |
          {{ record['ConversionsQualified'] | float if record.get('ConversionsQualified') else 0.0 }}
      - type: AddedFieldDefinition
        path:
          - Ctr
        value: |
          {% set v = record.get('Ctr') %}
          {{ v | replace('%', '') | float if v is not none and v != "" else None }}
      - type: AddedFieldDefinition
        path:
          - Impressions
        value: |
          {{ record['Impressions'] | int if record.get('Impressions') else 0 }}
      - type: AddedFieldDefinition
        path:
          - ReturnOnAdSpend
        value: |
          {% set v = record.get('ReturnOnAdSpend') %}
          {{ v | float if v is not none and v != "" else None }}
      - type: AddedFieldDefinition
        path:
          - Revenue
        value: |
          {{ record['Revenue'] | replace(',', '') | float if record.get('Revenue') else 0.0 }}
      - type: AddedFieldDefinition
        path:
          - Spend
        value: |
          {{ record['Spend'] | float if record.get('Spend') else 0.0 }}
      - type: AddedFieldDefinition
        path:
          - ViewThroughConversions
        value: |
          {{ record['ViewThroughConversions'] | int if record.get('ViewThroughConversions') else 0 }}

<<<<<<< HEAD
  campaigns_stream:
    type: DeclarativeStream
    name: campaigns
    primary_key: Id
    schema_loader:
      type: InlineSchemaLoader
      schema:
        $ref: "#/schemas/campaigns"
    retriever:
      type: SimpleRetriever
      requester:
        type: HttpRequester
        url_base: https://campaign.api.bingads.microsoft.com
        path: /CampaignManagement/v13/Campaigns/QueryByAccountId
        http_method: POST
        request_headers:
          Content-Type: application/json
          CustomerAccountId: "{{ stream_partition['account_id'][0] }}"
          CustomerId: "{{ stream_slice.extra_fields['ParentCustomerId'][0] }}"
          DeveloperToken: "{{ config['developer_token'] }}"
          Authorization: "Bearer {{ config['_token']['access_token'] }}"
        request_body_json:
          AccountId: "{{ stream_partition['account_id'][0] }}"
          CampaignType: "Audience,DynamicSearchAds,Search,Shopping,PerformanceMax"
          ReturnAdditionalFields: "AdScheduleUseSearcherTimeZone,BidStrategyId,CpvCpmBiddingScheme,DynamicDescriptionSetting,DynamicFeedSetting,MaxConversionValueBiddingScheme,MultimediaAdsBidAdjustment,TargetImpressionShareBiddingScheme,TargetSetting,VerifiedTrackingSetting"
        authenticator: "#/definitions/authenticator"
      record_selector:
        type: RecordSelector
        extractor:
          type: DpathExtractor
          field_path: ["Campaigns"]
          schema_normalization: Default
      partition_router:
        type: GroupingPartitionRouter
        group_size: 1 # If you want to query one account at a time
        deduplicate: true
        underlying_partition_router:
          type: SubstreamPartitionRouter
          parent_stream_configs:
            - type: ParentStreamConfig
              parent_key: Id
              partition_field: account_id
              deduplicate: true
              stream:
                $ref: "#/definitions/accounts_stream"
              extra_fields:
                - - ParentCustomerId
    transformations:
      - type: AddFields
        fields:
          - type: AddedFieldDefinition
            path:
              - Id
            value: "{{ record.Id|int }}"
          - type: AddedFieldDefinition
            path:
              - ExperimentId
            value: "{{ record.get('ExperimentId')|int if record.get('ExperimentId') is not none else none }}"
          - type: AddedFieldDefinition
            path:
              - AccountId
            value: "{{ stream_partition['account_id'][0] }}"
          - type: AddedFieldDefinition
            path:
              - CustomerId
            value: "{{ stream_slice.extra_fields['ParentCustomerId'][0] }}"
          - type: AddedFieldDefinition
            path:
              - DailyBudget
            value: "{{ record.get('DailyBudget')|float if record.get('DailyBudget') is not none else none }}"
          - type: AddedFieldDefinition
            path:
              - BudgetId
            value: "{{ record.get('BudgetId')|int if record.get('BudgetId') is not none else none }}"
          - type: AddedFieldDefinition
            path:
              - BidStrategyId
            value: "{{ record.get('BidStrategyId')|int if record.get('BidStrategyId') is not none else none }}"
          - type: AddedFieldDefinition
            path:
              - Languages
            value: |
              {% set languages = [] %}
              {% for language in (record.get('Languages') or []) %}
              {% set _ = languages.append(language) %}
              {% endfor %}
              {{ {"string": languages} }}
          - type: AddedFieldDefinition
            path:
              - SettingContent
            value: |
              {% set settings_content = [] %}
              {% for setting in record.Settings %}
                {% set target_details = [] %}
                {% for detail in setting.Details %}
                  {% set _ = target_details.append(detail) %}
                {% endfor %}
                {% set setting_obj = {"Type": setting.Type, "Details": {"TargetSettingDetail": target_details}} %}
                {% set _ = settings_content.append(setting_obj) %}
              {% endfor %}
              {{ settings_content }}
          - type: AddedFieldDefinition
            path:
              - Settings
            value: "{{ {'Setting': record.SettingContent} }}"
      - type: RemoveFields
        field_pointers:
          - - SettingContent

  ad_groups_stream:
    type: DeclarativeStream
    name: ad_groups
    primary_key: Id
    schema_loader:
      type: InlineSchemaLoader
      schema:
        $ref: "#/schemas/ad_groups"
    retriever:
      type: SimpleRetriever
      requester:
        type: HttpRequester
        url_base: https://campaign.api.bingads.microsoft.com/CampaignManagement/v13/AdGroups/QueryByCampaignId
        http_method: POST
        request_headers:
          Content-Type: application/json
          DeveloperToken: "{{ config['developer_token'] }}"
          CustomerAccountId: "{{ stream_slice.extra_fields['AccountId'][0] }}"
          CustomerId: "{{ stream_slice.extra_fields['CustomerId'][0] }}"
        request_body_json:
          CampaignId: "{{ stream_partition['campaign_id'][0] | string }}"
          ReturnAdditionalFields: "AdGroupType,AdScheduleUseSearcherTimeZone,CpmBid,CpvBid,MultimediaAdsBidAdjustment"
        authenticator: "#/definitions/authenticator"
      partition_router:
        type: GroupingPartitionRouter
        group_size: 1
        deduplicate: true
        underlying_partition_router:
          type: SubstreamPartitionRouter
          parent_stream_configs:
            - type: ParentStreamConfig
              parent_key: Id
              partition_field: campaign_id
              stream:
                $ref: "#/definitions/campaigns_stream"
              extra_fields:
                - - AccountId
                - - CustomerId
      record_selector:
        type: RecordSelector
        extractor:
          type: DpathExtractor
          field_path: [ "AdGroups" ]
        schema_normalization: Default
    transformations:
      - type: AddFields
        fields:
          - type: AddedFieldDefinition
            path:
              - AccountId
            value: "{{ stream_slice.extra_fields['AccountId'][0] }}"
          - type: AddedFieldDefinition
            path:
              - CampaignId
            value: "{{ stream_partition['campaign_id'][0] }}"
          - type: AddedFieldDefinition
            path:
              - CustomerId
            value: "{{ stream_slice.extra_fields['CustomerId'][0] }}"

  ads_stream:
    type: DeclarativeStream
    name: ads
    primary_key: Id
    schema_loader:
      type: InlineSchemaLoader
      schema:
        $ref: "#/schemas/ads"
    retriever:
      type: SimpleRetriever
      requester:
        type: HttpRequester
        url_base: https://campaign.api.bingads.microsoft.com/CampaignManagement/v13/Ads/QueryByAdGroupId
        http_method: POST
        request_headers:
          Content-Type: application/json
          DeveloperToken: "{{ config['developer_token'] }}"
          CustomerAccountId: "{{ stream_slice.extra_fields['AccountId'][0] }}"
          CustomerId: "{{ stream_slice.extra_fields['CustomerId'][0] }}"
        request_body_json:
          AdGroupId: "{{ stream_partition['ad_group_id'][0] | string }}"
          AdTypes: '{{ [ "Text", "Image", "Product", "AppInstall", "ExpandedText", "DynamicSearch", "ResponsiveAd", "ResponsiveSearch" ] }}'
          ReturnAdditionalFields: "ImpressionTrackingUrls,Videos,LongHeadlines"
        authenticator: "#/definitions/authenticator"
      partition_router:
        type: GroupingPartitionRouter
        group_size: 1
        deduplicate: true
        underlying_partition_router:
          type: SubstreamPartitionRouter
          parent_stream_configs:
            - type: ParentStreamConfig
              parent_key: Id
              partition_field: ad_group_id
              stream:
                $ref: "#/definitions/ad_groups_stream"
              extra_fields:
                - - AccountId
                - - CustomerId
      record_selector:
        type: RecordSelector
        extractor:
          type: DpathExtractor
          field_path: [ "Ads" ]
        schema_normalization: Default
    transformations:
      - type: AddFields
        fields:
          - type: AddedFieldDefinition
            path:
              - AccountId
            value: "{{ stream_slice.extra_fields['AccountId'][0] }}"
          - type: AddedFieldDefinition
            path:
              - AdGroupId
            value: "{{ stream_partition['ad_group_id'][0] }}"
          - type: AddedFieldDefinition
            path:
              - CustomerId
            value: "{{ stream_slice.extra_fields['CustomerId'][0] }}"
          - type: AddedFieldDefinition
            path:
              - _tmp_Descriptions_AssetLink
            value: "{{ record.get('Descriptions') }}"
          - type: AddedFieldDefinition
            path:
              - _tmp_FinalMobileUrls_string
            value: "{{ record.get('FinalMobileUrls') }}"
          - type: AddedFieldDefinition
            path:
              - _tmp_FinalUrls_string
            value: "{{ record.get('FinalUrls') }}"
          - type: AddedFieldDefinition
            path:
              - _tmp_Headlines_AssetLink
            value: "{{ record.get('Headlines') }}"
      - type: RemoveFields
        field_pointers:
          - - Descriptions
          - - FinalMobileUrls
          - - FinalUrls
          - - Headlines
      - type: AddFields
        fields:
          - type: AddedFieldDefinition
            path:
              - Descriptions
              - AssetLink
            value: "{{ record.get('_tmp_Descriptions_AssetLink') }}"
          - type: AddedFieldDefinition
            path:
              - FinalMobileUrls
              - string
            value: "{{ record.get('_tmp_FinalMobileUrls_string') }}"
          - type: AddedFieldDefinition
            path:
              - FinalUrls
              - string
            value: "{{ record.get('_tmp_FinalUrls_string') }}"
          - type: AddedFieldDefinition
            path:
              - Headlines
              - AssetLink
            value: "{{ record.get('_tmp_Headlines_AssetLink') }}"
      - type: RemoveFields
        field_pointers:
          - - _tmp_Descriptions_AssetLink
          - - _tmp_FinalMobileUrls_string
          - - _tmp_FinalUrls_string
          - - _tmp_Headlines_AssetLink

streams:
  - $ref: "#/definitions/accounts_stream"
  - $ref: "#/definitions/campaigns_stream"
  - $ref: "#/definitions/ad_groups_stream"
  - $ref: "#/definitions/ads_stream"

=======
      # Comparing to SOAP version following fields are not present in records if there is no data:
      - type: AddedFieldDefinition
        path:
          - AllCostPerConversion
        value: |
          {% set v = record.get('AllCostPerConversion') %}
          {{ v | float if v is not none and v != "" else None }}
      - type: AddedFieldDefinition
        path:
          - AllRevenuePerConversion
        value: |
          {% set v = record.get('AllRevenuePerConversion') %}
          {{ v | float if v is not none and v != "" else None }}
      - type: AddedFieldDefinition
        path:
          - CostPerAssist
        value: |
          {% set v = record.get('CostPerAssist') %}
          {{ v | float if v is not none and v != "" else None }}
      - type: AddedFieldDefinition
        path:
          - CostPerConversion
        value: |
          {% set v = record.get('CostPerConversion') %}
          {{ v | float if v is not none and v != "" else None }}
      - type: AddedFieldDefinition
        path:
          - RevenuePerAssist
        value: |
          {% set v = record.get('RevenuePerAssist') %}
          {{ v | replace(',', '') | float if v is not none and v != "" else None }}
      - type: AddedFieldDefinition
        path:
          - RevenuePerConversion
        value: |
          {% set v = record.get('RevenuePerConversion') %}
          {{ v | replace(',', '') | float if v is not none and v != "" else None }}
      - type: AddedFieldDefinition
        path:
          - ViewThroughConversionsQualified
        value: |
          {% set v = record.get('ViewThroughConversionsQualified') %}
          {{ v | float if v is not none and v != "" else None }}
      # all below are string fields, just need to ensure they not empty
      - type: AddedFieldDefinition
        path:
          - DestinationUrl
        value: |
          {{ record['DestinationUrl'] if record.get('DestinationUrl') else none }}
      - type: AddedFieldDefinition
        path:
          - CustomParameters
        value: |
          {{ record['CustomParameters'] if record.get('CustomParameters') else none }}
      - type: AddedFieldDefinition
        path:
          - FinalAppUrl
        value: |
          {{ record['FinalAppUrl'] if record.get('FinalAppUrl') else none }}
      - type: AddedFieldDefinition
        path:
          - AdDescription
        value: |
          {{ record['AdDescription'] if record.get('AdDescription') else none }}
      - type: AddedFieldDefinition
        path:
          - AdDescription2
        value: |
          {{ record['AdDescription2'] if record.get('AdDescription2') else none }}
streams:
  - $ref: "#/definitions/accounts_stream"
  - $ref: "#/definitions/campaigns_stream"
  - $ref: "#/definitions/ad_performance_report_hourly_stream"
  - $ref: "#/definitions/ad_performance_report_daily_stream"
  - $ref: "#/definitions/ad_performance_report_weekly_stream"
  - $ref: "#/definitions/ad_performance_report_monthly_stream"
>>>>>>> b2ffb018
schemas:
  accounts:
    $schema: http://json-schema.org/draft-07/schema#
    type: object
    properties:
      Id:
        description: ID of the account
        type:
          - "null"
          - integer
      AccountFinancialStatus:
        description: The financial status of the account
        type:
          - "null"
          - string
      AccountLifeCycleStatus:
        description: The life cycle status of the account
        type:
          - "null"
          - string
      AutoTagType:
        description: The type of auto-tagging
        type:
          - "null"
          - string
      AccountMode:
        description: The mode of the account
        type:
          - "null"
          - string
      ForwardCompatibilityMap:
        description: Map for forward compatibility
        type:
          - "null"
          - string
      PaymentMethodType:
        description: Type of the payment method
        type:
          - "null"
          - string
      Language:
        description: The language used in the account
        type:
          - "null"
          - string
      LinkedAgencies:
        description: The agencies linked to the account for management purposes.
        type:
          - "null"
          - object
        properties:
          Id:
            description: ID of the linked agency
            type:
              - "null"
              - integer
          Name:
            description: Name of the linked agency
            type:
              - "null"
              - string
      TaxInformation:
        description: Tax information of the account
        type:
          - "null"
          - string
      CurrencyCode:
        description: The currency code used by the account
        type:
          - "null"
          - string
      TimeZone:
        description: The time zone of the account
        type:
          - "null"
          - string
      BusinessAddress:
        description: The business address associated with the account.
        type:
          - "null"
          - object
        properties:
          City:
            description: The city of the business address
            type:
              - "null"
              - string
          CountryCode:
            description: The country code of the business address
            type:
              - "null"
              - string
          Id:
            description: ID of the business address
            type:
              - "null"
              - integer
          Line1:
            description: Address line 1
            type:
              - "null"
              - string
          Line2:
            description: Address line 2
            type:
              - "null"
              - string
          Line3:
            description: Address line 3
            type:
              - "null"
              - string
          Line4:
            description: Address line 4
            type:
              - "null"
              - string
          PostalCode:
            description: The postal code of the business address
            type:
              - "null"
              - string
          StateOrProvince:
            description: The state or province of the business address
            type:
              - "null"
              - string
          TimeStamp:
            description: Timestamp of the business address
            type:
              - "null"
              - string
          BusinessName:
            description: The business name
            type:
              - "null"
              - string
      BackUpPaymentInstrumentId:
        description: ID of the backup payment instrument
        type:
          - "null"
          - integer
      BillingThresholdAmount:
        description: The threshold amount for billing
        type:
          - "null"
          - number
      BillToCustomerId:
        description: Customer ID for billing
        type:
          - "null"
          - integer
      LastModifiedByUserId:
        description: ID of the user who last modified the account
        type:
          - "null"
          - integer
      LastModifiedTime:
        description: The date and time of the last modification
        type:
          - "null"
          - string
        format: date-time
        airbyte_type: timestamp_without_timezone
      Name:
        description: The name of the account
        type:
          - "null"
          - string
      Number:
        description: The account number
        type:
          - "null"
          - string
      ParentCustomerId:
        description: ID of the parent customer
        type:
          - "null"
          - integer
      PauseReason:
        description: Reason for pausing the account
        type:
          - "null"
          - integer
      PaymentMethodId:
        description: ID of the payment method
        type:
          - "null"
          - integer
      PrimaryUserId:
        description: ID of the primary user
        type:
          - "null"
          - integer
      SalesHouseCustomerId:
        description: Customer ID for sales house
        type:
          - "null"
          - integer
      SoldToPaymentInstrumentId:
        description: ID of the payment instrument for sales
        type:
          - "null"
          - integer
      TimeStamp:
        description: Timestamp of the account
        type:
          - "null"
          - string
      TaxCertificate:
        type:
          - "null"
          - object
        properties:
          TaxCertificateBlobContainerName:
            type:
              - "null"
              - string
          Status:
            type:
              - "null"
              - string
            enum:
              - Invalid
              - Pending
              - Valid
          TaxCertificates:
            type:
              - "null"
              - array
            items:
              type:
                - "null"
                - object
              properties:
                key:
                  type:
                    - "null"
                    - string
                value:
                  type:
                    - "null"
                    - string

  campaigns:
    $schema: http://json-schema.org/draft-07/schema#
    type: object
    properties:
      AccountId:
        description: The unique identifier of the account associated with the campaign.
        type:
          - "null"
          - integer
      CustomerId:
        description: The unique identifier of the customer associated with the campaign.
        type:
          - "null"
          - integer
      AudienceAdsBidAdjustment:
        description: Bid adjustment value for audience targeting ads.
        type:
          - "null"
          - number
      BiddingScheme:
        description: Details of the bidding scheme for the campaign
        type:
          - "null"
          - object
        properties:
          Type:
            description: The type of bidding strategy used for the campaign.
            type:
              - "null"
              - string
          MaxCpc:
            description: Details of the maximum cost-per-click bid
            type:
              - "null"
              - object
            properties:
              Amount:
                description: The maximum cost-per-click bid for the campaign.
                type:
                  - "null"
                  - number
      BudgetType:
        description: The type of budget (e.g., daily, monthly) for the campaign.
        type:
          - "null"
          - string
      MultimediaAdsBidAdjustment:
        description: Bid adjustment value for multimedia ads.
        type:
          - "null"
          - number
      DailyBudget:
        description: The daily budget amount set for the campaign.
        type:
          - "null"
          - number
      ExperimentId:
        description: The identifier of the experiment linked to the campaign.
        type:
          - "null"
          - number
      FinalUrlSuffix:
        description: The final URL suffix appended to campaign URLs.
        type:
          - "null"
          - string
      ForwardCompatibilityMap:
        description: Forward compatibility map for potential future enhancements
        type:
          - "null"
          - array
        items:
          type:
            - "null"
            - object
          properties:
            key:
              description: The key identifying a forward compatibility setting.
              type:
                - "null"
                - string
            value:
              description: The value associated with the forward compatibility setting.
              type:
                - "null"
                - string
      Id:
        description: The unique identifier of the campaign.
        type:
          - "null"
          - number
      Name:
        description: The name of the campaign.
        type:
          - "null"
          - string
      Status:
        description: The status of the campaign (e.g., Active, Paused).
        type:
          - "null"
          - string
      SubType:
        description: The subtype of the campaign, providing additional context.
        type:
          - "null"
          - string
      TimeZone:
        description: The time zone setting for the campaign.
        type:
          - "null"
          - string
      TrackingUrlTemplate:
        description: The tracking URL template used for the campaign.
        type:
          - "null"
          - string
      UrlCustomParameters:
        description: Custom parameters for campaign URLs
        type:
          - "null"
          - object
        properties:
          Parameters:
            description: Specific URL parameters
            type:
              - "null"
              - array
            items:
              type:
                - "null"
                - object
              properties:
                Key:
                  description: The key parameter for URL customization.
                  type:
                    - "null"
                    - string
                Value:
                  description: The value parameter for URL customization.
                  type:
                    - "null"
                    - string
      CampaignType:
        description: The type of campaign (e.g., Search, Display, Video) being run.
        type:
          - "null"
          - string
      Settings:
        description: Settings related to the campaign
        type:
          - "null"
          - object
        properties:
          Setting:
            description: Specific setting details
            type:
              - "null"
              - array
            items:
              type:
                - "null"
                - object
              properties:
                Type:
                  description: The type of setting applied to the campaign.
                  type:
                    - "null"
                    - string
                Details:
                  description: Specific details of the setting
                  type:
                    - "null"
                    - object
                  properties:
                    TargetSettingDetail:
                      description: Specific target setting details
                      type:
                        - "null"
                        - array
                      items:
                        type:
                          - "null"
                          - object
                        properties:
                          CriterionTypeGroup:
                            description: The group type for targeting.
                            type:
                              - "null"
                              - string
                          TargetAndBid:
                            description: Indicates whether targeting is set to 'Bid only' or 'Target and bid'.
                            type:
                              - "null"
                              - boolean
      BudgetId:
        description: The identifier of the budget associated with the campaign.
        type:
          - "null"
          - number
      Languages:
        description: Languages targeted in the campaign
        type:
          - "null"
          - object
        properties:
          string:
            description: The languages targeted by the campaign.
            type:
              - "null"
              - array
            items:
              type:
                - "null"
                - string
      AdScheduleUseSearcherTimeZone:
        description: Indicates whether ad schedules should be based on the searcher's time zone.
        type:
          - "null"
          - boolean
<<<<<<< HEAD

  ad_groups:
    $schema: http://json-schema.org/draft-07/schema#
    type: object
    properties:
      CampaignId:
        description: The unique identifier of the campaign to which the ad group belongs.
        type:
          - "null"
          - integer
      AccountId:
        description: The unique identifier of the account to which the ad group belongs.
        type:
          - "null"
          - integer
      CustomerId:
        description: The unique identifier of the customer to which the ad group belongs.
        type:
          - "null"
          - integer
      AdRotation:
        description: Defines how ads are rotated within the ad group.
        type:
          - "null"
          - object
        properties:
          EndDate:
            description: The end date for the ad rotation period.
            type:
              - "null"
              - string
          StartDate:
            description: The start date for the ad rotation period.
            type:
              - "null"
              - string
          Type:
            description: The type of ad rotation strategy being used.
            type:
              - "null"
              - string
      AudienceAdsBidAdjustment:
        description: The bid adjustment for audience-based ads.
        type:
          - "null"
          - number
      BiddingScheme:
        description: The bidding strategy used for the ad group.
        type:
          - "null"
          - object
        properties:
          Type:
            description: The type of bidding strategy being used.
            type:
              - "null"
              - string
          InheritedBidStrategyType:
            description: The inherited bid strategy type from the parent campaign.
            type:
              - "null"
              - string
      CpcBid:
        description: The cost-per-click bid for the ad group.
        type:
          - "null"
          - object
        properties:
          Amount:
            description: The amount of the cost-per-click bid.
            type:
              - "null"
              - number
      CpvBid:
        description: The cost-per-view bid for the ad group.
        type:
          - "null"
          - object
        properties:
          Amount:
            description: The amount of the cost-per-view bid.
            type:
              - "null"
              - number
      CpmBid:
        description: The cost-per-thousand-impressions bid for the ad group.
        type:
          - "null"
          - object
        properties:
          Amount:
            description: The amount of the cost-per-thousand-impressions bid.
            type:
              - "null"
              - number
      EndDate:
        description: The end date of the ad group.
        type:
          - "null"
          - object
        properties:
          Day:
            description: The day part of the end date.
            type:
              - "null"
              - integer
          Month:
            description: The month part of the end date.
            type:
              - "null"
              - integer
          Year:
            description: The year part of the end date.
            type:
              - "null"
              - integer
      FinalUrlSuffix:
        description: A string to append to the final URL.
        type:
          - "null"
          - string
      ForwardCompatibilityMap:
        description: A map of key-value pairs for forward compatibility.
        type:
          - "null"
          - array
        items:
          type:
            - "null"
            - object
          properties:
            key:
              description: The key of the compatibility pair.
              type:
                - "null"
                - string
            value:
              description: The value of the compatibility pair.
              type:
                - "null"
                - string
      Id:
        description: The unique identifier of the ad group.
        type:
          - "null"
          - integer
      Language:
        description: The language targeting setting for the ad group.
        type:
          - "null"
          - string
      Name:
        description: The name of the ad group.
        type:
          - "null"
          - string
      Network:
        description: The network targeting setting for the ad group.
        type:
          - "null"
          - string
      PrivacyStatus:
        description: The privacy status of the ad group.
        type:
          - "null"
          - string
      Settings:
        description: The settings associated with the ad group.
        type:
          - "null"
          - array
        items:
          type:
            - "null"
            - object
          properties:
            Type:
              description: The type of setting.
              type:
                - "null"
                - string
      StartDate:
        description: The start date of the ad group.
        type:
          - "null"
          - object
        properties:
          Day:
            description: The day part of the start date.
            type:
              - "null"
              - integer
          Month:
            description: The month part of the start date.
            type:
              - "null"
              - integer
          Year:
            description: The year part of the start date.
            type:
              - "null"
              - integer
      Status:
        description: The status of the ad group.
        type:
          - "null"
          - string
      TrackingUrlTemplate:
        description: The tracking URL template for the ad group.
        type:
          - "null"
          - string
      UrlCustomParameters:
        description: Custom parameters for tracking URLs.
        type:
          - "null"
          - object
        properties:
          Parameters:
            description: The list of custom parameters.
            type:
              - "null"
              - array
            items:
              type:
                - "null"
                - object
              properties:
                key:
                  description: The key of the custom parameter.
                  type:
                    - "null"
                    - string
                value:
                  description: The value of the custom parameter.
                  type:
                    - "null"
                    - string
      AdScheduleUseSearcherTimeZone:
        description: Indicates whether ad scheduling uses the searcher's time zone.
        type:
          - "null"
          - boolean
      AdGroupType:
        description: The type of the ad group (e.g., Search, Display, Video, etc).
        type:
          - "null"
          - string
      MultimediaAdsBidAdjustment:
        description: The bid adjustment for multimedia ads.
        type:
          - "null"
          - integer

  ads:
    $schema: http://json-schema.org/draft-07/schema#
    type: object
    properties:
=======
  ad_performance_report:
    $schema: http://json-schema.org/draft-07/schema#
    type: object
    properties:
      AccountId:
        description: The unique ID of the account to which the ad belongs
        type:
          - "null"
          - integer
      CampaignId:
        description: The unique ID of the campaign to which the ad belongs
        type:
          - "null"
          - integer
      AdGroupId:
        description: The ID of the ad group to which the ad belongs
        type:
          - "null"
          - integer
      AdId:
        description: The unique ID of the ad
        type:
          - "null"
          - integer
      TimePeriod:
        description: The time period for the report data
        type:
          - "null"
          - string
        format: date
      AbsoluteTopImpressionRatePercent:
        description: The percentage of times your ad is shown in the absolute
          top location
        type:
          - "null"
          - number
      TopImpressionRatePercent:
        description: The percentage of times your ad is shown either at the top
          or absolute top location
        type:
          - "null"
          - number
      CurrencyCode:
        description: The currency code used for monetary values
        type:
          - "null"
          - string
      AdDistribution:
        description: The distribution network where the ad was shown
        type:
          - "null"
          - string
      DeviceType:
        description:
          The type of device where the ad was displayed (Desktop, Mobile,
          Tablet)
        type:
          - "null"
          - string
      Language:
        description: The language targeting of the ad
        type:
          - "null"
          - string
      Network:
        description: The network where the ad was displayed (Bing, Syndicated
          search partners)
        type:
          - "null"
          - string
      DeviceOS:
        description: The operating system of the device where the ad was displayed
        type:
          - "null"
          - string
      TopVsOther:
        description: The comparison between showing at the top or other positions
        type:
          - "null"
          - string
      BidMatchType:
        description: The match type of the keyword that triggered the ad
        type:
          - "null"
          - string
      DeliveredMatchType:
        description: The match type of the keyword that was matched to deliver
          the ad
        type:
          - "null"
          - string
      AccountName:
        description: The name of the account to which the ad belongs
        type:
          - "null"
          - string
      CampaignName:
        description: The name of the campaign to which the ad belongs
        type:
          - "null"
          - string
      CampaignType:
        description: The type of campaign (Search, Display, etc.)
        type:
          - "null"
          - string
      AdGroupName:
        description: The name of the ad group to which the ad belongs
        type:
          - "null"
          - string
      Impressions:
        description: The total number of times the ad was shown
        type:
          - "null"
          - integer
      Clicks:
        description: The total number of clicks on the ad
        type:
          - "null"
          - integer
      Ctr:
        description: The click-through rate
        type:
          - "null"
          - number
      Spend:
        description: The total cost spent on the ad
        type:
          - "null"
          - number
      CostPerConversion:
        description: The cost per conversion
        type:
          - "null"
          - number
      DestinationUrl:
        description: The URL where the user is directed when clicking the ad
        type:
          - "null"
          - string
      Assists:
        description: The number of assist conversions generated
        type:
          - "null"
          - integer
      ReturnOnAdSpend:
        description: The return on ad spend
        type:
          - "null"
          - number
      CostPerAssist:
        description: The cost per assist conversion
        type:
          - "null"
          - number
      CustomParameters:
        description: Custom parameters passed in the ad URL
        type:
          - "null"
          - string
      FinalAppUrl:
        description: The final URL for specific apps in the ad
        type:
          - "null"
          - string
      AdDescription:
        description: The description text of the ad
        type:
          - "null"
          - string
      AdDescription2:
        description: The second description line of the ad
        type:
          - "null"
          - string
      ViewThroughConversions:
        description: The total number of view-through conversions
        type:
          - "null"
          - integer
      ViewThroughConversionsQualified:
        description: The total number of qualified view-through conversions
        type:
          - "null"
          - number
      AllCostPerConversion:
        description: The cost per conversion for all conversion actions
        type:
          - "null"
          - number
      AllReturnOnAdSpend:
        description: The return on ad spend for all conversion actions
        type:
          - "null"
          - number
      Conversions:
        description: The total number of conversions
        type:
          - "null"
          - number
      ConversionRate:
        description: The conversion rate
        type:
          - "null"
          - number
      ConversionsQualified:
        description: The total number of qualified conversions
        type:
          - "null"
          - number
      AverageCpc:
        description: The average cost per click
        type:
          - "null"
          - number
      AveragePosition:
        description: The average position in which the ad appeared
        type:
          - "null"
          - number
      AverageCpm:
        description: The average cost per thousand impressions
        type:
          - "null"
          - number
      AllConversions:
        description: The total number of all conversion actions
        type:
          - "null"
          - integer
      AllConversionRate:
        description: The conversion rate for all conversion actions
        type:
          - "null"
          - number
      AllRevenue:
        description: The total revenue generated from all conversion actions
        type:
          - "null"
          - number
      AllRevenuePerConversion:
        description: The average revenue per conversion for all conversion actions
        type:
          - "null"
          - number
      Revenue:
        description: The total revenue generated by the ad
        type:
          - "null"
          - number
      RevenuePerConversion:
        description: The revenue per conversion
        type:
          - "null"
          - number
      RevenuePerAssist:
        description: The revenue per assist conversion
        type:
          - "null"
          - number
  ad_performance_report_hourly:
    $schema: http://json-schema.org/draft-07/schema#
    type: object
    properties:
      AccountId:
        description: The unique identifier for the account to which the ad belongs
        type:
          - "null"
          - integer
      CampaignId:
        description: The unique identifier for the campaign to which the ad belongs
        type:
          - "null"
          - integer
>>>>>>> b2ffb018
      AdGroupId:
        description: The unique identifier for the ad group to which the ad belongs
        type:
          - "null"
          - integer
<<<<<<< HEAD
      AccountId:
        description: The unique identifier for the account associated with the ad
        type:
          - "null"
          - integer
      CustomerId:
        description: The unique identifier for the customer associated with the ad
        type:
          - "null"
          - integer
      AdFormatPreference:
        description: Preference for the ad format
        type:
          - "null"
          - string
      DevicePreference:
        description: Preference for the device on which the ad should be displayed
        type:
          - "null"
          - integer
      EditorialStatus:
        description: The editorial review status of the ad
        type:
          - "null"
          - string
      BusinessName:
        description: The name of the business or entity associated with the ad
        type:
          - "null"
          - string
      CallToAction:
        description: The call-to-action message for the ad
        type:
          - "null"
          - string
      CallToActionLanguage:
        description: The language used for the call-to-action message
        type:
          - "null"
          - string
      Headline:
        description: The headline of the ad
        type:
          - "null"
          - string
      Images:
        description: Contains images for the ads
        type:
          - "null"
          - object
        properties:
          AssetLink:
            type:
              - "null"
              - array
            items:
              description: Links to assets used in the images
              type:
                - "null"
                - object
              properties:
                Asset:
                  description: Defines the asset properties
                  type:
                    - "null"
                    - object
                  properties:
                    Id:
                      description: The unique identifier for the asset
                      type:
                        - "null"
                        - integer
                    Name:
                      description: The name of the asset
                      type:
                        - "null"
                        - string
                    Type:
                      description: The type of the asset
                      type:
                        - "null"
                        - string
                    Text:
                      description: The text content of the asset
                      type:
                        - "null"
                        - string
                AssetPerformanceLabel:
                  description: Label indicating the performance of the asset
                  type:
                    - "null"
                    - string
                EditorialStatus:
                  description: The editorial review status of the asset
                  type:
                    - "null"
                    - string
                PinnedField:
                  description: Indicates if the field is pinned
                  type:
                    - "null"
                    - string
      Videos:
        description: Contains videos for the ads
        type:
          - "null"
          - object
        properties:
          AssetLink:
            type:
              - "null"
              - array
            items:
              description: Links to assets used in the videos
              type:
                - "null"
                - object
              properties:
                Asset:
                  description: Defines the asset properties
                  type:
                    - "null"
                    - object
                  properties:
                    Id:
                      description: The unique identifier for the asset
                      type:
                        - "null"
                        - integer
                    Name:
                      description: The name of the asset
                      type:
                        - "null"
                        - string
                    Type:
                      description: The type of the asset
                      type:
                        - "null"
                        - string
                    Text:
                      description: The text content of the asset
                      type:
                        - "null"
                        - string
                AssetPerformanceLabel:
                  description: Label indicating the performance of the asset
                  type:
                    - "null"
                    - string
                EditorialStatus:
                  description: The editorial review status of the asset
                  type:
                    - "null"
                    - string
                PinnedField:
                  description: Indicates if the field is pinned
                  type:
                    - "null"
                    - string
      LongHeadlines:
        description: Contains long headlines for the ads
        type:
          - "null"
          - object
        properties:
          AssetLink:
            type:
              - "null"
              - array
            items:
              description: Links to assets used in the long headlines
              type:
                - "null"
                - object
              properties:
                Asset:
                  description: Defines the asset properties
                  type:
                    - "null"
                    - object
                  properties:
                    Id:
                      description: The unique identifier for the asset
                      type:
                        - "null"
                        - integer
                    Name:
                      description: The name of the asset
                      type:
                        - "null"
                        - string
                    Type:
                      description: The type of the asset
                      type:
                        - "null"
                        - string
                    Text:
                      description: The text content of the asset
                      type:
                        - "null"
                        - string
                AssetPerformanceLabel:
                  description: Label indicating the performance of the asset
                  type:
                    - "null"
                    - string
                EditorialStatus:
                  description: The editorial review status of the asset
                  type:
                    - "null"
                    - string
                PinnedField:
                  description: Indicates if the field is pinned
                  type:
                    - "null"
                    - string
      LongHeadline:
        description: Long headline for the ads
        type:
          - "null"
          - object
        properties:
          Asset:
            description: Defines the asset properties for long headlines
            type:
              - "null"
              - object
            properties:
              Id:
                description: The unique identifier for the asset
                type:
                  - "null"
                  - integer
              Name:
                description: The name of the asset
                type:
                  - "null"
                  - integer
              Type:
                description: The type of the asset
                type:
                  - "null"
                  - integer
          AssetPerformanceLabel:
            description: Label indicating the performance of the asset
            type:
              - "null"
              - string
          EditorialStatus:
            description: The editorial review status of the asset
            type:
              - "null"
              - string
          PinnedField:
            description: Indicates if the field is pinned
            type:
              - "null"
              - string
      LongHeadlineString:
        description: The long headline content as a string
        type:
          - "null"
          - string
      Text:
        description: The text content of the ad
        type:
          - "null"
          - string
      TextPart2:
        description: The second part of the text content for the ad
        type:
          - "null"
          - string
      TitlePart1:
        description: The first part of the ad title
        type:
          - "null"
          - string
      TitlePart2:
        description: The second part of the ad title
        type:
          - "null"
          - string
      TitlePart3:
        description: The third part of the ad title
        type:
          - "null"
          - string
      FinalAppUrls:
        description: Final URLs for mobile app links
        type: "null"
      FinalMobileUrls:
        description: Mobile final URLs for the ads
        type:
          - "null"
          - object
        properties:
          string:
            description: String properties for mobile URLs
            type:
              - "null"
              - array
            items:
              description: Final mobile URL
              type:
                - "null"
                - string
      FinalUrlSuffix:
        description: Suffix to append to the final URL
        type:
          - "null"
          - string
      FinalUrls:
        description: Final URLs for the ads
        type:
          - "null"
          - object
        properties:
          string:
            description: String properties for URLs
            type:
              - "null"
              - array
            items:
              description: Final URL
              type:
                - "null"
                - string
      ForwardCompatibilityMap:
        description: Map for forward compatibility with future API changes
        type:
          - "null"
          - array
        items:
          type:
            - "null"
            - object
          properties:
            key:
              description: Key for the compatibility map
              type:
                - "null"
                - string
            value:
              description: Value for the compatibility map
              type:
                - "null"
                - string
      Id:
        description: The unique identifier for the ad
        type:
          - "null"
          - integer
      Status:
        description: The status of the ad
        type:
          - "null"
          - string
      TrackingUrlTemplate:
        description: Template for tracking URLs
        type:
          - "null"
          - string
      Type:
        description: The type of ad
        type:
          - "null"
          - string
      UrlCustomParameters:
        description: Custom URL parameters for the ads
        type:
          - "null"
          - object
        properties:
          Parameters:
            description: Defines the URL parameter properties
            type:
              - "null"
              - array
            items:
              type:
                - "null"
                - object
              properties:
                key:
                  description: Parameter key
                  type:
                    - "null"
                    - string
                value:
                  description: Parameter value
                  type:
                    - "null"
                    - string
      Descriptions:
        description: Contains descriptions for the ads
        type:
          - "null"
          - object
        properties:
          AssetLink:
            type:
              - "null"
              - array
            items:
              description: Links to assets used in the descriptions
              type:
                - "null"
                - object
              properties:
                Asset:
                  description: Defines the asset properties
                  type:
                    - "null"
                    - object
                  properties:
                    Id:
                      description: The unique identifier for the asset
                      type:
                        - "null"
                        - integer
                    Name:
                      description: The name of the asset
                      type:
                        - "null"
                        - string
                    Type:
                      description: The type of the asset
                      type:
                        - "null"
                        - string
                    Text:
                      description: The text content of the asset
                      type:
                        - "null"
                        - string
                AssetPerformanceLabel:
                  description: Label indicating the performance of the asset
                  type:
                    - "null"
                    - string
                EditorialStatus:
                  description: The editorial review status of the asset
                  type:
                    - "null"
                    - string
                PinnedField:
                  description: Indicates if the field is pinned
                  type:
                    - "null"
                    - string
      Domain:
        description: The domain associated with the ad
        type:
          - "null"
          - string
      Headlines:
        description: Contains headlines for the ads
        type:
          - "null"
          - object
        properties:
          AssetLink:
            type:
              - "null"
              - array
            items:
              description: Links to assets used in the headlines
              type:
                - "null"
                - object
              properties:
                Asset:
                  description: Defines the asset properties
                  type:
                    - "null"
                    - object
                  properties:
                    Id:
                      description: The unique identifier for the asset
                      type:
                        - "null"
                        - integer
                    Name:
                      description: The name of the asset
                      type:
                        - "null"
                        - string
                    Type:
                      description: The type of the asset
                      type:
                        - "null"
                        - string
                    Text:
                      description: The text content of the asset
                      type:
                        - "null"
                        - string
                AssetPerformanceLabel:
                  description: Label indicating the performance of the asset
                  type:
                    - "null"
                    - string
                EditorialStatus:
                  description: The editorial review status of the asset
                  type:
                    - "null"
                    - string
                PinnedField:
                  description: Indicates if the field is pinned
                  type:
                    - "null"
                    - string
      Path1:
        description: The first part of the display URL path
        type:
          - "null"
          - string
      Path2:
        description: The second part of the display URL path
        type:
          - "null"
          - string


=======
      AdId:
        description: The unique identifier for the ad
        type:
          - "null"
          - integer
      TimePeriod:
        description: The time period to which the data corresponds
        type:
          - "null"
          - string
        format: date-time
        airbyte_type: timestamp_with_timezone
      CurrencyCode:
        description: The currency code used for monetary values
        type:
          - "null"
          - string
      AdDistribution:
        description: The distribution channel for the ad (e.g., Search, Audience
          Network)
        type:
          - "null"
          - string
      DeviceType:
        description:
          The type of device on which the ad was displayed (e.g., Desktop,
          Mobile)
        type:
          - "null"
          - string
      Language:
        description: The language targeting of the ad
        type:
          - "null"
          - string
      Network:
        description: The network where the ad was displayed (e.g., Bing, AOL)
        type:
          - "null"
          - string
      DeviceOS:
        description: The operating system of the device on which the ad was displayed
        type:
          - "null"
          - string
      TopVsOther:
        description: The performance comparison of top positions vs. other positions
        type:
          - "null"
          - string
      BidMatchType:
        description: The type of keyword match (e.g., Broad, Phrase, Exact) for
          the bid
        type:
          - "null"
          - string
      DeliveredMatchType:
        description: The type of keyword match for which the ad has been delivered
        type:
          - "null"
          - string
      AccountName:
        description: The name of the account to which the ad belongs
        type:
          - "null"
          - string
      CampaignName:
        description: The name of the campaign to which the ad belongs
        type:
          - "null"
          - string
      CampaignType:
        description: The type of the campaign (e.g., Search, Audience Network)
        type:
          - "null"
          - string
      AdGroupName:
        description: The name of the ad group to which the ad belongs
        type:
          - "null"
          - string
      Impressions:
        description: The total number of times the ad was shown
        type:
          - "null"
          - integer
      Clicks:
        description: The total number of clicks on the ad
        type:
          - "null"
          - integer
      Ctr:
        description: The click-through rate
        type:
          - "null"
          - number
      Spend:
        description: The total amount spent on the ad campaign
        type:
          - "null"
          - number
      CostPerConversion:
        description: The cost per specific conversion
        type:
          - "null"
          - number
      DestinationUrl:
        description: The destination URL of the ad
        type:
          - "null"
          - string
      Assists:
        description: The number of assists (when an ad indirectly results in a
          conversion)
        type:
          - "null"
          - integer
      ReturnOnAdSpend:
        description: The return on ad spend for specific conversions
        type:
          - "null"
          - number
      CostPerAssist:
        description: The cost per assist (indirect conversion)
        type:
          - "null"
          - number
      CustomParameters:
        description: Any custom parameters set for the ad
        type:
          - "null"
          - string
      FinalAppUrl:
        description: The final URL shown in the ad for app installations
        type:
          - "null"
          - string
      AdDescription:
        description: The text of the first description line in the ad
        type:
          - "null"
          - string
      AdDescription2:
        description: The text of the second description line in the ad
        type:
          - "null"
          - string
      ViewThroughConversions:
        description: The total number of view-through conversions
        type:
          - "null"
          - integer
      ViewThroughConversionsQualified:
        description: The number of qualified view-through conversions
        type:
          - "null"
          - number
      AllCostPerConversion:
        description: The cost per conversion for all conversions
        type:
          - "null"
          - number
      AllReturnOnAdSpend:
        description: The return on ad spend for all conversions
        type:
          - "null"
          - number
      Conversions:
        description: The total number of specific conversions
        type:
          - "null"
          - number
      ConversionRate:
        description: The conversion rate for specific conversions
        type:
          - "null"
          - number
      ConversionsQualified:
        description: The number of qualified conversions
        type:
          - "null"
          - number
      AverageCpc:
        description: The average cost per click
        type:
          - "null"
          - number
      AveragePosition:
        description: The average position of the ad on the search results page
        type:
          - "null"
          - number
      AverageCpm:
        description: The average cost per 1,000 impressions
        type:
          - "null"
          - number
      AllConversions:
        description: The total number of all conversions
        type:
          - "null"
          - integer
      AllConversionRate:
        description: The conversion rate for all conversions
        type:
          - "null"
          - number
      AllRevenue:
        description: The total revenue from all conversions
        type:
          - "null"
          - number
      AllRevenuePerConversion:
        description: The revenue per conversion for all conversions
        type:
          - "null"
          - number
      Revenue:
        description: The total revenue generated by the ad
        type:
          - "null"
          - number
      RevenuePerConversion:
        description: The revenue per specific conversion
        type:
          - "null"
          - number
      RevenuePerAssist:
        description: The revenue per assist (indirect conversion)
        type:
          - "null"
          - number
>>>>>>> b2ffb018
concurrency_level:
  type: ConcurrencyLevel
  default_concurrency: 2
  max_concurrency: 10<|MERGE_RESOLUTION|>--- conflicted
+++ resolved
@@ -963,294 +963,6 @@
         value: |
           {{ record['ViewThroughConversions'] | int if record.get('ViewThroughConversions') else 0 }}
 
-<<<<<<< HEAD
-  campaigns_stream:
-    type: DeclarativeStream
-    name: campaigns
-    primary_key: Id
-    schema_loader:
-      type: InlineSchemaLoader
-      schema:
-        $ref: "#/schemas/campaigns"
-    retriever:
-      type: SimpleRetriever
-      requester:
-        type: HttpRequester
-        url_base: https://campaign.api.bingads.microsoft.com
-        path: /CampaignManagement/v13/Campaigns/QueryByAccountId
-        http_method: POST
-        request_headers:
-          Content-Type: application/json
-          CustomerAccountId: "{{ stream_partition['account_id'][0] }}"
-          CustomerId: "{{ stream_slice.extra_fields['ParentCustomerId'][0] }}"
-          DeveloperToken: "{{ config['developer_token'] }}"
-          Authorization: "Bearer {{ config['_token']['access_token'] }}"
-        request_body_json:
-          AccountId: "{{ stream_partition['account_id'][0] }}"
-          CampaignType: "Audience,DynamicSearchAds,Search,Shopping,PerformanceMax"
-          ReturnAdditionalFields: "AdScheduleUseSearcherTimeZone,BidStrategyId,CpvCpmBiddingScheme,DynamicDescriptionSetting,DynamicFeedSetting,MaxConversionValueBiddingScheme,MultimediaAdsBidAdjustment,TargetImpressionShareBiddingScheme,TargetSetting,VerifiedTrackingSetting"
-        authenticator: "#/definitions/authenticator"
-      record_selector:
-        type: RecordSelector
-        extractor:
-          type: DpathExtractor
-          field_path: ["Campaigns"]
-          schema_normalization: Default
-      partition_router:
-        type: GroupingPartitionRouter
-        group_size: 1 # If you want to query one account at a time
-        deduplicate: true
-        underlying_partition_router:
-          type: SubstreamPartitionRouter
-          parent_stream_configs:
-            - type: ParentStreamConfig
-              parent_key: Id
-              partition_field: account_id
-              deduplicate: true
-              stream:
-                $ref: "#/definitions/accounts_stream"
-              extra_fields:
-                - - ParentCustomerId
-    transformations:
-      - type: AddFields
-        fields:
-          - type: AddedFieldDefinition
-            path:
-              - Id
-            value: "{{ record.Id|int }}"
-          - type: AddedFieldDefinition
-            path:
-              - ExperimentId
-            value: "{{ record.get('ExperimentId')|int if record.get('ExperimentId') is not none else none }}"
-          - type: AddedFieldDefinition
-            path:
-              - AccountId
-            value: "{{ stream_partition['account_id'][0] }}"
-          - type: AddedFieldDefinition
-            path:
-              - CustomerId
-            value: "{{ stream_slice.extra_fields['ParentCustomerId'][0] }}"
-          - type: AddedFieldDefinition
-            path:
-              - DailyBudget
-            value: "{{ record.get('DailyBudget')|float if record.get('DailyBudget') is not none else none }}"
-          - type: AddedFieldDefinition
-            path:
-              - BudgetId
-            value: "{{ record.get('BudgetId')|int if record.get('BudgetId') is not none else none }}"
-          - type: AddedFieldDefinition
-            path:
-              - BidStrategyId
-            value: "{{ record.get('BidStrategyId')|int if record.get('BidStrategyId') is not none else none }}"
-          - type: AddedFieldDefinition
-            path:
-              - Languages
-            value: |
-              {% set languages = [] %}
-              {% for language in (record.get('Languages') or []) %}
-              {% set _ = languages.append(language) %}
-              {% endfor %}
-              {{ {"string": languages} }}
-          - type: AddedFieldDefinition
-            path:
-              - SettingContent
-            value: |
-              {% set settings_content = [] %}
-              {% for setting in record.Settings %}
-                {% set target_details = [] %}
-                {% for detail in setting.Details %}
-                  {% set _ = target_details.append(detail) %}
-                {% endfor %}
-                {% set setting_obj = {"Type": setting.Type, "Details": {"TargetSettingDetail": target_details}} %}
-                {% set _ = settings_content.append(setting_obj) %}
-              {% endfor %}
-              {{ settings_content }}
-          - type: AddedFieldDefinition
-            path:
-              - Settings
-            value: "{{ {'Setting': record.SettingContent} }}"
-      - type: RemoveFields
-        field_pointers:
-          - - SettingContent
-
-  ad_groups_stream:
-    type: DeclarativeStream
-    name: ad_groups
-    primary_key: Id
-    schema_loader:
-      type: InlineSchemaLoader
-      schema:
-        $ref: "#/schemas/ad_groups"
-    retriever:
-      type: SimpleRetriever
-      requester:
-        type: HttpRequester
-        url_base: https://campaign.api.bingads.microsoft.com/CampaignManagement/v13/AdGroups/QueryByCampaignId
-        http_method: POST
-        request_headers:
-          Content-Type: application/json
-          DeveloperToken: "{{ config['developer_token'] }}"
-          CustomerAccountId: "{{ stream_slice.extra_fields['AccountId'][0] }}"
-          CustomerId: "{{ stream_slice.extra_fields['CustomerId'][0] }}"
-        request_body_json:
-          CampaignId: "{{ stream_partition['campaign_id'][0] | string }}"
-          ReturnAdditionalFields: "AdGroupType,AdScheduleUseSearcherTimeZone,CpmBid,CpvBid,MultimediaAdsBidAdjustment"
-        authenticator: "#/definitions/authenticator"
-      partition_router:
-        type: GroupingPartitionRouter
-        group_size: 1
-        deduplicate: true
-        underlying_partition_router:
-          type: SubstreamPartitionRouter
-          parent_stream_configs:
-            - type: ParentStreamConfig
-              parent_key: Id
-              partition_field: campaign_id
-              stream:
-                $ref: "#/definitions/campaigns_stream"
-              extra_fields:
-                - - AccountId
-                - - CustomerId
-      record_selector:
-        type: RecordSelector
-        extractor:
-          type: DpathExtractor
-          field_path: [ "AdGroups" ]
-        schema_normalization: Default
-    transformations:
-      - type: AddFields
-        fields:
-          - type: AddedFieldDefinition
-            path:
-              - AccountId
-            value: "{{ stream_slice.extra_fields['AccountId'][0] }}"
-          - type: AddedFieldDefinition
-            path:
-              - CampaignId
-            value: "{{ stream_partition['campaign_id'][0] }}"
-          - type: AddedFieldDefinition
-            path:
-              - CustomerId
-            value: "{{ stream_slice.extra_fields['CustomerId'][0] }}"
-
-  ads_stream:
-    type: DeclarativeStream
-    name: ads
-    primary_key: Id
-    schema_loader:
-      type: InlineSchemaLoader
-      schema:
-        $ref: "#/schemas/ads"
-    retriever:
-      type: SimpleRetriever
-      requester:
-        type: HttpRequester
-        url_base: https://campaign.api.bingads.microsoft.com/CampaignManagement/v13/Ads/QueryByAdGroupId
-        http_method: POST
-        request_headers:
-          Content-Type: application/json
-          DeveloperToken: "{{ config['developer_token'] }}"
-          CustomerAccountId: "{{ stream_slice.extra_fields['AccountId'][0] }}"
-          CustomerId: "{{ stream_slice.extra_fields['CustomerId'][0] }}"
-        request_body_json:
-          AdGroupId: "{{ stream_partition['ad_group_id'][0] | string }}"
-          AdTypes: '{{ [ "Text", "Image", "Product", "AppInstall", "ExpandedText", "DynamicSearch", "ResponsiveAd", "ResponsiveSearch" ] }}'
-          ReturnAdditionalFields: "ImpressionTrackingUrls,Videos,LongHeadlines"
-        authenticator: "#/definitions/authenticator"
-      partition_router:
-        type: GroupingPartitionRouter
-        group_size: 1
-        deduplicate: true
-        underlying_partition_router:
-          type: SubstreamPartitionRouter
-          parent_stream_configs:
-            - type: ParentStreamConfig
-              parent_key: Id
-              partition_field: ad_group_id
-              stream:
-                $ref: "#/definitions/ad_groups_stream"
-              extra_fields:
-                - - AccountId
-                - - CustomerId
-      record_selector:
-        type: RecordSelector
-        extractor:
-          type: DpathExtractor
-          field_path: [ "Ads" ]
-        schema_normalization: Default
-    transformations:
-      - type: AddFields
-        fields:
-          - type: AddedFieldDefinition
-            path:
-              - AccountId
-            value: "{{ stream_slice.extra_fields['AccountId'][0] }}"
-          - type: AddedFieldDefinition
-            path:
-              - AdGroupId
-            value: "{{ stream_partition['ad_group_id'][0] }}"
-          - type: AddedFieldDefinition
-            path:
-              - CustomerId
-            value: "{{ stream_slice.extra_fields['CustomerId'][0] }}"
-          - type: AddedFieldDefinition
-            path:
-              - _tmp_Descriptions_AssetLink
-            value: "{{ record.get('Descriptions') }}"
-          - type: AddedFieldDefinition
-            path:
-              - _tmp_FinalMobileUrls_string
-            value: "{{ record.get('FinalMobileUrls') }}"
-          - type: AddedFieldDefinition
-            path:
-              - _tmp_FinalUrls_string
-            value: "{{ record.get('FinalUrls') }}"
-          - type: AddedFieldDefinition
-            path:
-              - _tmp_Headlines_AssetLink
-            value: "{{ record.get('Headlines') }}"
-      - type: RemoveFields
-        field_pointers:
-          - - Descriptions
-          - - FinalMobileUrls
-          - - FinalUrls
-          - - Headlines
-      - type: AddFields
-        fields:
-          - type: AddedFieldDefinition
-            path:
-              - Descriptions
-              - AssetLink
-            value: "{{ record.get('_tmp_Descriptions_AssetLink') }}"
-          - type: AddedFieldDefinition
-            path:
-              - FinalMobileUrls
-              - string
-            value: "{{ record.get('_tmp_FinalMobileUrls_string') }}"
-          - type: AddedFieldDefinition
-            path:
-              - FinalUrls
-              - string
-            value: "{{ record.get('_tmp_FinalUrls_string') }}"
-          - type: AddedFieldDefinition
-            path:
-              - Headlines
-              - AssetLink
-            value: "{{ record.get('_tmp_Headlines_AssetLink') }}"
-      - type: RemoveFields
-        field_pointers:
-          - - _tmp_Descriptions_AssetLink
-          - - _tmp_FinalMobileUrls_string
-          - - _tmp_FinalUrls_string
-          - - _tmp_Headlines_AssetLink
-
-streams:
-  - $ref: "#/definitions/accounts_stream"
-  - $ref: "#/definitions/campaigns_stream"
-  - $ref: "#/definitions/ad_groups_stream"
-  - $ref: "#/definitions/ads_stream"
-
-=======
       # Comparing to SOAP version following fields are not present in records if there is no data:
       - type: AddedFieldDefinition
         path:
@@ -1322,12 +1034,13 @@
           {{ record['AdDescription2'] if record.get('AdDescription2') else none }}
 streams:
   - $ref: "#/definitions/accounts_stream"
+  - $ref: "#/definitions/ad_groups_stream"
+  - $ref: "#/definitions/ads_stream"
   - $ref: "#/definitions/campaigns_stream"
   - $ref: "#/definitions/ad_performance_report_hourly_stream"
   - $ref: "#/definitions/ad_performance_report_daily_stream"
   - $ref: "#/definitions/ad_performance_report_weekly_stream"
   - $ref: "#/definitions/ad_performance_report_monthly_stream"
->>>>>>> b2ffb018
 schemas:
   accounts:
     $schema: http://json-schema.org/draft-07/schema#
@@ -1791,266 +1504,6 @@
         type:
           - "null"
           - boolean
-<<<<<<< HEAD
-
-  ad_groups:
-    $schema: http://json-schema.org/draft-07/schema#
-    type: object
-    properties:
-      CampaignId:
-        description: The unique identifier of the campaign to which the ad group belongs.
-        type:
-          - "null"
-          - integer
-      AccountId:
-        description: The unique identifier of the account to which the ad group belongs.
-        type:
-          - "null"
-          - integer
-      CustomerId:
-        description: The unique identifier of the customer to which the ad group belongs.
-        type:
-          - "null"
-          - integer
-      AdRotation:
-        description: Defines how ads are rotated within the ad group.
-        type:
-          - "null"
-          - object
-        properties:
-          EndDate:
-            description: The end date for the ad rotation period.
-            type:
-              - "null"
-              - string
-          StartDate:
-            description: The start date for the ad rotation period.
-            type:
-              - "null"
-              - string
-          Type:
-            description: The type of ad rotation strategy being used.
-            type:
-              - "null"
-              - string
-      AudienceAdsBidAdjustment:
-        description: The bid adjustment for audience-based ads.
-        type:
-          - "null"
-          - number
-      BiddingScheme:
-        description: The bidding strategy used for the ad group.
-        type:
-          - "null"
-          - object
-        properties:
-          Type:
-            description: The type of bidding strategy being used.
-            type:
-              - "null"
-              - string
-          InheritedBidStrategyType:
-            description: The inherited bid strategy type from the parent campaign.
-            type:
-              - "null"
-              - string
-      CpcBid:
-        description: The cost-per-click bid for the ad group.
-        type:
-          - "null"
-          - object
-        properties:
-          Amount:
-            description: The amount of the cost-per-click bid.
-            type:
-              - "null"
-              - number
-      CpvBid:
-        description: The cost-per-view bid for the ad group.
-        type:
-          - "null"
-          - object
-        properties:
-          Amount:
-            description: The amount of the cost-per-view bid.
-            type:
-              - "null"
-              - number
-      CpmBid:
-        description: The cost-per-thousand-impressions bid for the ad group.
-        type:
-          - "null"
-          - object
-        properties:
-          Amount:
-            description: The amount of the cost-per-thousand-impressions bid.
-            type:
-              - "null"
-              - number
-      EndDate:
-        description: The end date of the ad group.
-        type:
-          - "null"
-          - object
-        properties:
-          Day:
-            description: The day part of the end date.
-            type:
-              - "null"
-              - integer
-          Month:
-            description: The month part of the end date.
-            type:
-              - "null"
-              - integer
-          Year:
-            description: The year part of the end date.
-            type:
-              - "null"
-              - integer
-      FinalUrlSuffix:
-        description: A string to append to the final URL.
-        type:
-          - "null"
-          - string
-      ForwardCompatibilityMap:
-        description: A map of key-value pairs for forward compatibility.
-        type:
-          - "null"
-          - array
-        items:
-          type:
-            - "null"
-            - object
-          properties:
-            key:
-              description: The key of the compatibility pair.
-              type:
-                - "null"
-                - string
-            value:
-              description: The value of the compatibility pair.
-              type:
-                - "null"
-                - string
-      Id:
-        description: The unique identifier of the ad group.
-        type:
-          - "null"
-          - integer
-      Language:
-        description: The language targeting setting for the ad group.
-        type:
-          - "null"
-          - string
-      Name:
-        description: The name of the ad group.
-        type:
-          - "null"
-          - string
-      Network:
-        description: The network targeting setting for the ad group.
-        type:
-          - "null"
-          - string
-      PrivacyStatus:
-        description: The privacy status of the ad group.
-        type:
-          - "null"
-          - string
-      Settings:
-        description: The settings associated with the ad group.
-        type:
-          - "null"
-          - array
-        items:
-          type:
-            - "null"
-            - object
-          properties:
-            Type:
-              description: The type of setting.
-              type:
-                - "null"
-                - string
-      StartDate:
-        description: The start date of the ad group.
-        type:
-          - "null"
-          - object
-        properties:
-          Day:
-            description: The day part of the start date.
-            type:
-              - "null"
-              - integer
-          Month:
-            description: The month part of the start date.
-            type:
-              - "null"
-              - integer
-          Year:
-            description: The year part of the start date.
-            type:
-              - "null"
-              - integer
-      Status:
-        description: The status of the ad group.
-        type:
-          - "null"
-          - string
-      TrackingUrlTemplate:
-        description: The tracking URL template for the ad group.
-        type:
-          - "null"
-          - string
-      UrlCustomParameters:
-        description: Custom parameters for tracking URLs.
-        type:
-          - "null"
-          - object
-        properties:
-          Parameters:
-            description: The list of custom parameters.
-            type:
-              - "null"
-              - array
-            items:
-              type:
-                - "null"
-                - object
-              properties:
-                key:
-                  description: The key of the custom parameter.
-                  type:
-                    - "null"
-                    - string
-                value:
-                  description: The value of the custom parameter.
-                  type:
-                    - "null"
-                    - string
-      AdScheduleUseSearcherTimeZone:
-        description: Indicates whether ad scheduling uses the searcher's time zone.
-        type:
-          - "null"
-          - boolean
-      AdGroupType:
-        description: The type of the ad group (e.g., Search, Display, Video, etc).
-        type:
-          - "null"
-          - string
-      MultimediaAdsBidAdjustment:
-        description: The bid adjustment for multimedia ads.
-        type:
-          - "null"
-          - integer
-
-  ads:
-    $schema: http://json-schema.org/draft-07/schema#
-    type: object
-    properties:
-=======
   ad_performance_report:
     $schema: http://json-schema.org/draft-07/schema#
     type: object
@@ -2326,539 +1779,11 @@
         type:
           - "null"
           - integer
->>>>>>> b2ffb018
       AdGroupId:
         description: The unique identifier for the ad group to which the ad belongs
         type:
           - "null"
           - integer
-<<<<<<< HEAD
-      AccountId:
-        description: The unique identifier for the account associated with the ad
-        type:
-          - "null"
-          - integer
-      CustomerId:
-        description: The unique identifier for the customer associated with the ad
-        type:
-          - "null"
-          - integer
-      AdFormatPreference:
-        description: Preference for the ad format
-        type:
-          - "null"
-          - string
-      DevicePreference:
-        description: Preference for the device on which the ad should be displayed
-        type:
-          - "null"
-          - integer
-      EditorialStatus:
-        description: The editorial review status of the ad
-        type:
-          - "null"
-          - string
-      BusinessName:
-        description: The name of the business or entity associated with the ad
-        type:
-          - "null"
-          - string
-      CallToAction:
-        description: The call-to-action message for the ad
-        type:
-          - "null"
-          - string
-      CallToActionLanguage:
-        description: The language used for the call-to-action message
-        type:
-          - "null"
-          - string
-      Headline:
-        description: The headline of the ad
-        type:
-          - "null"
-          - string
-      Images:
-        description: Contains images for the ads
-        type:
-          - "null"
-          - object
-        properties:
-          AssetLink:
-            type:
-              - "null"
-              - array
-            items:
-              description: Links to assets used in the images
-              type:
-                - "null"
-                - object
-              properties:
-                Asset:
-                  description: Defines the asset properties
-                  type:
-                    - "null"
-                    - object
-                  properties:
-                    Id:
-                      description: The unique identifier for the asset
-                      type:
-                        - "null"
-                        - integer
-                    Name:
-                      description: The name of the asset
-                      type:
-                        - "null"
-                        - string
-                    Type:
-                      description: The type of the asset
-                      type:
-                        - "null"
-                        - string
-                    Text:
-                      description: The text content of the asset
-                      type:
-                        - "null"
-                        - string
-                AssetPerformanceLabel:
-                  description: Label indicating the performance of the asset
-                  type:
-                    - "null"
-                    - string
-                EditorialStatus:
-                  description: The editorial review status of the asset
-                  type:
-                    - "null"
-                    - string
-                PinnedField:
-                  description: Indicates if the field is pinned
-                  type:
-                    - "null"
-                    - string
-      Videos:
-        description: Contains videos for the ads
-        type:
-          - "null"
-          - object
-        properties:
-          AssetLink:
-            type:
-              - "null"
-              - array
-            items:
-              description: Links to assets used in the videos
-              type:
-                - "null"
-                - object
-              properties:
-                Asset:
-                  description: Defines the asset properties
-                  type:
-                    - "null"
-                    - object
-                  properties:
-                    Id:
-                      description: The unique identifier for the asset
-                      type:
-                        - "null"
-                        - integer
-                    Name:
-                      description: The name of the asset
-                      type:
-                        - "null"
-                        - string
-                    Type:
-                      description: The type of the asset
-                      type:
-                        - "null"
-                        - string
-                    Text:
-                      description: The text content of the asset
-                      type:
-                        - "null"
-                        - string
-                AssetPerformanceLabel:
-                  description: Label indicating the performance of the asset
-                  type:
-                    - "null"
-                    - string
-                EditorialStatus:
-                  description: The editorial review status of the asset
-                  type:
-                    - "null"
-                    - string
-                PinnedField:
-                  description: Indicates if the field is pinned
-                  type:
-                    - "null"
-                    - string
-      LongHeadlines:
-        description: Contains long headlines for the ads
-        type:
-          - "null"
-          - object
-        properties:
-          AssetLink:
-            type:
-              - "null"
-              - array
-            items:
-              description: Links to assets used in the long headlines
-              type:
-                - "null"
-                - object
-              properties:
-                Asset:
-                  description: Defines the asset properties
-                  type:
-                    - "null"
-                    - object
-                  properties:
-                    Id:
-                      description: The unique identifier for the asset
-                      type:
-                        - "null"
-                        - integer
-                    Name:
-                      description: The name of the asset
-                      type:
-                        - "null"
-                        - string
-                    Type:
-                      description: The type of the asset
-                      type:
-                        - "null"
-                        - string
-                    Text:
-                      description: The text content of the asset
-                      type:
-                        - "null"
-                        - string
-                AssetPerformanceLabel:
-                  description: Label indicating the performance of the asset
-                  type:
-                    - "null"
-                    - string
-                EditorialStatus:
-                  description: The editorial review status of the asset
-                  type:
-                    - "null"
-                    - string
-                PinnedField:
-                  description: Indicates if the field is pinned
-                  type:
-                    - "null"
-                    - string
-      LongHeadline:
-        description: Long headline for the ads
-        type:
-          - "null"
-          - object
-        properties:
-          Asset:
-            description: Defines the asset properties for long headlines
-            type:
-              - "null"
-              - object
-            properties:
-              Id:
-                description: The unique identifier for the asset
-                type:
-                  - "null"
-                  - integer
-              Name:
-                description: The name of the asset
-                type:
-                  - "null"
-                  - integer
-              Type:
-                description: The type of the asset
-                type:
-                  - "null"
-                  - integer
-          AssetPerformanceLabel:
-            description: Label indicating the performance of the asset
-            type:
-              - "null"
-              - string
-          EditorialStatus:
-            description: The editorial review status of the asset
-            type:
-              - "null"
-              - string
-          PinnedField:
-            description: Indicates if the field is pinned
-            type:
-              - "null"
-              - string
-      LongHeadlineString:
-        description: The long headline content as a string
-        type:
-          - "null"
-          - string
-      Text:
-        description: The text content of the ad
-        type:
-          - "null"
-          - string
-      TextPart2:
-        description: The second part of the text content for the ad
-        type:
-          - "null"
-          - string
-      TitlePart1:
-        description: The first part of the ad title
-        type:
-          - "null"
-          - string
-      TitlePart2:
-        description: The second part of the ad title
-        type:
-          - "null"
-          - string
-      TitlePart3:
-        description: The third part of the ad title
-        type:
-          - "null"
-          - string
-      FinalAppUrls:
-        description: Final URLs for mobile app links
-        type: "null"
-      FinalMobileUrls:
-        description: Mobile final URLs for the ads
-        type:
-          - "null"
-          - object
-        properties:
-          string:
-            description: String properties for mobile URLs
-            type:
-              - "null"
-              - array
-            items:
-              description: Final mobile URL
-              type:
-                - "null"
-                - string
-      FinalUrlSuffix:
-        description: Suffix to append to the final URL
-        type:
-          - "null"
-          - string
-      FinalUrls:
-        description: Final URLs for the ads
-        type:
-          - "null"
-          - object
-        properties:
-          string:
-            description: String properties for URLs
-            type:
-              - "null"
-              - array
-            items:
-              description: Final URL
-              type:
-                - "null"
-                - string
-      ForwardCompatibilityMap:
-        description: Map for forward compatibility with future API changes
-        type:
-          - "null"
-          - array
-        items:
-          type:
-            - "null"
-            - object
-          properties:
-            key:
-              description: Key for the compatibility map
-              type:
-                - "null"
-                - string
-            value:
-              description: Value for the compatibility map
-              type:
-                - "null"
-                - string
-      Id:
-        description: The unique identifier for the ad
-        type:
-          - "null"
-          - integer
-      Status:
-        description: The status of the ad
-        type:
-          - "null"
-          - string
-      TrackingUrlTemplate:
-        description: Template for tracking URLs
-        type:
-          - "null"
-          - string
-      Type:
-        description: The type of ad
-        type:
-          - "null"
-          - string
-      UrlCustomParameters:
-        description: Custom URL parameters for the ads
-        type:
-          - "null"
-          - object
-        properties:
-          Parameters:
-            description: Defines the URL parameter properties
-            type:
-              - "null"
-              - array
-            items:
-              type:
-                - "null"
-                - object
-              properties:
-                key:
-                  description: Parameter key
-                  type:
-                    - "null"
-                    - string
-                value:
-                  description: Parameter value
-                  type:
-                    - "null"
-                    - string
-      Descriptions:
-        description: Contains descriptions for the ads
-        type:
-          - "null"
-          - object
-        properties:
-          AssetLink:
-            type:
-              - "null"
-              - array
-            items:
-              description: Links to assets used in the descriptions
-              type:
-                - "null"
-                - object
-              properties:
-                Asset:
-                  description: Defines the asset properties
-                  type:
-                    - "null"
-                    - object
-                  properties:
-                    Id:
-                      description: The unique identifier for the asset
-                      type:
-                        - "null"
-                        - integer
-                    Name:
-                      description: The name of the asset
-                      type:
-                        - "null"
-                        - string
-                    Type:
-                      description: The type of the asset
-                      type:
-                        - "null"
-                        - string
-                    Text:
-                      description: The text content of the asset
-                      type:
-                        - "null"
-                        - string
-                AssetPerformanceLabel:
-                  description: Label indicating the performance of the asset
-                  type:
-                    - "null"
-                    - string
-                EditorialStatus:
-                  description: The editorial review status of the asset
-                  type:
-                    - "null"
-                    - string
-                PinnedField:
-                  description: Indicates if the field is pinned
-                  type:
-                    - "null"
-                    - string
-      Domain:
-        description: The domain associated with the ad
-        type:
-          - "null"
-          - string
-      Headlines:
-        description: Contains headlines for the ads
-        type:
-          - "null"
-          - object
-        properties:
-          AssetLink:
-            type:
-              - "null"
-              - array
-            items:
-              description: Links to assets used in the headlines
-              type:
-                - "null"
-                - object
-              properties:
-                Asset:
-                  description: Defines the asset properties
-                  type:
-                    - "null"
-                    - object
-                  properties:
-                    Id:
-                      description: The unique identifier for the asset
-                      type:
-                        - "null"
-                        - integer
-                    Name:
-                      description: The name of the asset
-                      type:
-                        - "null"
-                        - string
-                    Type:
-                      description: The type of the asset
-                      type:
-                        - "null"
-                        - string
-                    Text:
-                      description: The text content of the asset
-                      type:
-                        - "null"
-                        - string
-                AssetPerformanceLabel:
-                  description: Label indicating the performance of the asset
-                  type:
-                    - "null"
-                    - string
-                EditorialStatus:
-                  description: The editorial review status of the asset
-                  type:
-                    - "null"
-                    - string
-                PinnedField:
-                  description: Indicates if the field is pinned
-                  type:
-                    - "null"
-                    - string
-      Path1:
-        description: The first part of the display URL path
-        type:
-          - "null"
-          - string
-      Path2:
-        description: The second part of the display URL path
-        type:
-          - "null"
-          - string
-
-
-=======
       AdId:
         description: The unique identifier for the ad
         type:
@@ -3091,7 +2016,6 @@
         type:
           - "null"
           - number
->>>>>>> b2ffb018
 concurrency_level:
   type: ConcurrencyLevel
   default_concurrency: 2
