version: 6.7.0

type: DeclarativeSource

check:
  type: CheckStream
  stream_names:
    - accounts

definitions:
  authenticator:
    type: OAuthAuthenticator
    refresh_request_body:
      environment: "production"
      oauth_scope: "msads.manage"
      scope: "https://ads.microsoft.com/msads.manage offline_access"
      tenant: "{{ config['tenant_id'] }}"
    token_refresh_endpoint:
      'https://login.microsoftonline.com/{{ config["tenant_id"]
      }}/oauth2/v2.0/token'
    grant_type: refresh_token
    client_id: '{{ config["client_id"] }}'
    client_secret: '{{ config["client_secret"] }}'
    refresh_token: '{{ config["refresh_token"] }}'
  users_stream:
    type: DeclarativeStream
    name: users
    primary_key: Id
    schema_loader:
      type: InlineSchemaLoader
      schema: # this does not matter as we don't expose the stream as public
        type: object
        $schema: http://json-schema.org/draft-07/schema#
        additionalProperties: true
        properties: {}
    retriever:
      type: SimpleRetriever
      requester:
        type: HttpRequester
        url_base: https://clientcenter.api.bingads.microsoft.com/CustomerManagement/v13/User/Query
        http_method: POST
        request_headers:
          Content-Type: application/json
          DeveloperToken: "{{ config['developer_token'] }}"
        request_body_data: '{"UserId": null}'
        authenticator: "#/definitions/authenticator"
      record_selector:
        type: RecordSelector
        extractor:
          type: DpathExtractor
          field_path: ["User"]
        schema_normalization: Default
  accounts_stream:
    type: DeclarativeStream
    name: accounts
    primary_key: Id
    schema_loader:
      type: InlineSchemaLoader
      schema:
        $ref: "#/schemas/accounts"
    retriever:
      type: SimpleRetriever
      requester:
        type: HttpRequester
        url_base: https://clientcenter.api.bingads.microsoft.com/CustomerManagement/v13/Accounts/Search
        http_method: POST
        request_headers:
          Content-Type: application/json
          DeveloperToken: "{{ config['developer_token'] }}"
        request_body_json:
          PageInfo:
            Index: "{{ next_page_token.next_page_token }}"
            Size: 1000
          Predicates: |
            {% if "account_names" in config and config["account_names"] | length %}
            [
              {
                "Field": "UserId",
                "Operator": "Equals",
                "Value": "{{ stream_partition['user_id'] }}"
              },
              {
                "Field": "AccountName",
                "Operator": "{{ stream_partition.account_name['operator'] }}",
                "Value": "{{ stream_partition.account_name['name'] }}"
              }
            ]
            {% else %}
            [
              {
                "Field": "UserId",
                "Operator": "Equals",
                "Value": "{{ stream_partition['user_id'] }}"
              }
            ]
            {% endif %}
          ReturnAdditionalFields: "TaxCertificate,AccountMode"
        authenticator: "#/definitions/authenticator"
      paginator:
        type: DefaultPaginator
        pagination_strategy:
          type: PageIncrement
          inject_on_first_request: true
          page_size: 1000
      partition_router:
        - type: SubstreamPartitionRouter
          parent_stream_configs:
            - type: ParentStreamConfig
              parent_key: Id
              partition_field: user_id
              stream:
                $ref: "#/definitions/users_stream"
        - type: ListPartitionRouter
          values: "{{ config['account_names'] if 'account_names' in config and config['account_names'] | length else [''] }}"
          cursor_field: account_name
      record_selector:
        type: RecordSelector
        record_filter:
          type: CustomRecordFilter
          class_name: source_bing_ads.components.DuplicatedRecordsFilter
        extractor:
          type: DpathExtractor
          field_path: ["Accounts"]
        schema_normalization: Default
    transformations:
      - type: AddFields
        fields:
          - type: AddedFieldDefinition
            path:
              - LinkedAgencies
            value: |
              {% set linked_agencies = [] %}
              {% for agency in (record.get('LinkedAgencies') or []) %}
              {% set _ = linked_agencies.append({ "Id": agency.Id|int, "Name": agency.Name }) %}
              {% endfor %}
              {{ linked_agencies }}
          - type: AddedFieldDefinition
            path:
              - LinkedAgencies
            value: '{{ { "CustomerInfo": record.LinkedAgencies } }}'
          - type: AddedFieldDefinition
            path:
              - LastModifiedTime
            value: '{{ format_datetime(record.LastModifiedTime, "%Y-%m-%dT%H:%M:%S.%f" ) }}'
          # Schema parses Id as integer, we use this parsing for the state as historically value has been saved as string
          - type: AddedFieldDefinition # useful when used as a parent stream
            path:
              - parsed_account_id
            value: "{{ record.Id | string }}"
            value_type: string
  campaigns_stream:
    type: DeclarativeStream
    name: campaigns
    primary_key: Id
    schema_loader:
      type: InlineSchemaLoader
      schema:
        $ref: "#/schemas/campaigns"
    retriever:
      type: SimpleRetriever
      requester:
        type: HttpRequester
        url_base: https://campaign.api.bingads.microsoft.com
        path: /CampaignManagement/v13/Campaigns/QueryByAccountId
        http_method: POST
        request_headers:
          Content-Type: application/json
          CustomerAccountId: "{{ stream_partition['account_id'] }}"
          CustomerId: "{{ stream_slice.extra_fields['ParentCustomerId'][0] }}"
          DeveloperToken: "{{ config['developer_token'] }}"
        request_body_json:
          AccountId: "{{ stream_partition['account_id'] }}"
          CampaignType: "Audience,DynamicSearchAds,Search,Shopping,PerformanceMax"
          ReturnAdditionalFields: "AdScheduleUseSearcherTimeZone,BidStrategyId,CpvCpmBiddingScheme,DynamicDescriptionSetting,DynamicFeedSetting,MaxConversionValueBiddingScheme,MultimediaAdsBidAdjustment,TargetImpressionShareBiddingScheme,TargetSetting,VerifiedTrackingSetting"
        authenticator: "#/definitions/authenticator"
      record_selector:
        type: RecordSelector
        extractor:
          type: DpathExtractor
          field_path: ["Campaigns"]
          schema_normalization: Default
      partition_router:
        type: SubstreamPartitionRouter
        parent_stream_configs:
          - type: ParentStreamConfig
            parent_key: Id
            partition_field: account_id
            stream:
              $ref: "#/definitions/accounts_stream"
            extra_fields:
              - - ParentCustomerId
    transformations:
      - type: AddFields
        fields:
          - type: AddedFieldDefinition
            path:
              - Id
            value: "{{ record.Id|int }}"
          - type: AddedFieldDefinition
            path:
              - ExperimentId
            value: "{{ record.get('ExperimentId')|int if record.get('ExperimentId') is not none else none }}"
          - type: AddedFieldDefinition
            path:
              - AccountId
            value: "{{ stream_partition['account_id'] }}"
          - type: AddedFieldDefinition
            path:
              - CustomerId
            value: "{{ stream_partition.extra_fields['ParentCustomerId'] }}"
          - type: AddedFieldDefinition
            path:
              - DailyBudget
            value: "{{ record.get('DailyBudget')|float if record.get('DailyBudget') is not none else none }}"
          - type: AddedFieldDefinition
            path:
              - BudgetId
            value: "{{ record.get('BudgetId')|int if record.get('BudgetId') is not none else none }}"
          - type: AddedFieldDefinition
            path:
              - BidStrategyId
            value: "{{ record.get('BidStrategyId')|int if record.get('BidStrategyId') is not none else none }}"
          - type: AddedFieldDefinition
            path:
              - ForwardCompatibilityMap
            value: "{{ record.get('ForwardCompatibilityMap') if record.get('ForwardCompatibilityMap') and record.get('ForwardCompatibilityMap') | length > 0 else none }}"
          - type: AddedFieldDefinition
            path:
              - Languages
            value: "{{ {'string': record.get('Languages')} if record.get('Languages') is not none and record.get('Languages') | length > 0 else None }}"
          - type: AddedFieldDefinition
            path:
              - UrlCustomParameters
            value: "{{ {'Parameters': {'CustomParameter': record.UrlCustomParameters.Parameters}} if record.get('UrlCustomParameters') and record.get('UrlCustomParameters').get('Parameters') else record.get('UrlCustomParameters') }}"
      - type: CustomTransformation
        class_name: source_bing_ads.components.BingAdsCampaignsRecordTransformer
      - type: RemoveFields
        field_pointers: []
  ad_groups_stream:
    type: DeclarativeStream
    name: ad_groups
    primary_key: Id
    schema_loader:
      type: InlineSchemaLoader
      schema:
        $ref: "#/schemas/ad_groups"
    retriever:
      type: SimpleRetriever
      requester:
        type: HttpRequester
        url_base: https://campaign.api.bingads.microsoft.com/CampaignManagement/v13/AdGroups/QueryByCampaignId
        http_method: POST
        request_headers:
          Content-Type: application/json
          DeveloperToken: "{{ config['developer_token'] }}"
          CustomerAccountId: "{{ stream_slice.extra_fields['AccountId'][0] }}"
          CustomerId: "{{ stream_slice.extra_fields['CustomerId'][0] }}"
        request_body_json:
          CampaignId: "{{ stream_partition['campaign_id'][0] | string }}"
          ReturnAdditionalFields: "AdGroupType,AdScheduleUseSearcherTimeZone,CpmBid,CpvBid,MultimediaAdsBidAdjustment"
        authenticator: "#/definitions/authenticator"
      partition_router:
        type: GroupingPartitionRouter
        group_size: 1
        underlying_partition_router:
          type: SubstreamPartitionRouter
          parent_stream_configs:
            - type: ParentStreamConfig
              parent_key: Id
              partition_field: campaign_id
              stream:
                $ref: "#/definitions/campaigns_stream"
              extra_fields:
                - - AccountId
                - - CustomerId
      record_selector:
        type: RecordSelector
        extractor:
          type: DpathExtractor
          field_path: ["AdGroups"]
        schema_normalization: Default
    transformations:
      - type: AddFields
        fields:
          - type: AddedFieldDefinition
            path:
              - AccountId
            value: "{{ stream_slice.extra_fields['AccountId'][0] }}"
          - type: AddedFieldDefinition
            path:
              - CampaignId
            value: "{{ stream_partition['campaign_id'][0] }}"
          - type: AddedFieldDefinition
            path:
              - CustomerId
            value: "{{ stream_slice.extra_fields['CustomerId'][0] }}"
          - type: AddedFieldDefinition
            path:
              - ForwardCompatibilityMap
            value: "{{ record.get('ForwardCompatibilityMap') if record.get('ForwardCompatibilityMap') and record.get('ForwardCompatibilityMap') | length > 0 else none }}"
  ads_stream:
    type: DeclarativeStream
    name: ads
    primary_key: Id
    schema_loader:
      type: InlineSchemaLoader
      schema:
        $ref: "#/schemas/ads"
    retriever:
      type: SimpleRetriever
      requester:
        type: HttpRequester
        url_base: https://campaign.api.bingads.microsoft.com/CampaignManagement/v13/Ads/QueryByAdGroupId
        http_method: POST
        request_headers:
          Content-Type: application/json
          DeveloperToken: "{{ config['developer_token'] }}"
          CustomerAccountId: "{{ stream_slice.extra_fields['AccountId'][0] }}"
          CustomerId: "{{ stream_slice.extra_fields['CustomerId'][0] }}"
        request_body_json:
          AdGroupId: "{{ stream_partition['ad_group_id'][0] | string }}"
          AdTypes: '{{ [ "Text", "Image", "Product", "AppInstall", "ExpandedText", "DynamicSearch", "ResponsiveAd", "ResponsiveSearch" ] }}'
          ReturnAdditionalFields: "ImpressionTrackingUrls,Videos,LongHeadlines"
        authenticator: "#/definitions/authenticator"
      partition_router:
        type: GroupingPartitionRouter
        group_size: 1
        underlying_partition_router:
          type: SubstreamPartitionRouter
          parent_stream_configs:
            - type: ParentStreamConfig
              parent_key: Id
              partition_field: ad_group_id
              stream:
                $ref: "#/definitions/ad_groups_stream"
              extra_fields:
                - - AccountId
                - - CustomerId
      record_selector:
        type: RecordSelector
        extractor:
          type: DpathExtractor
          field_path: ["Ads"]
        schema_normalization: Default
    transformations:
      - type: AddFields
        fields:
          - type: AddedFieldDefinition
            path:
              - AccountId
            value: "{{ stream_slice.extra_fields['AccountId'][0] }}"
          - type: AddedFieldDefinition
            path:
              - AdGroupId
            value: "{{ stream_partition['ad_group_id'][0] }}"
          - type: AddedFieldDefinition
            path:
              - CustomerId
            value: "{{ stream_slice.extra_fields['CustomerId'][0] }}"
          - type: AddedFieldDefinition
            path:
              - _tmp_Descriptions_AssetLink
            value: "{{ record.get('Descriptions') }}"
          - type: AddedFieldDefinition
            path:
              - _tmp_FinalMobileUrls_string
            value: "{{ record.get('FinalMobileUrls') }}"
          - type: AddedFieldDefinition
            path:
              - _tmp_FinalUrls_string
            value: "{{ record.get('FinalUrls') }}"
          - type: AddedFieldDefinition
            path:
              - _tmp_Headlines_AssetLink
            value: "{{ record.get('Headlines') }}"
          - type: AddedFieldDefinition
            path:
              - _tmp_Images_AssetLink
            value: "{{ record.get('Images') }}"
          - type: AddedFieldDefinition
            path:
              - _tmp_LongHeadlines_AssetLink
            value: "{{ record.get('LongHeadlines') }}"
          - type: AddedFieldDefinition
            path:
              - _tmp_Videos_AssetLink
            value: "{{ record.get('Videos') }}"
          - type: AddedFieldDefinition
            path:
              - ForwardCompatibilityMap
            value: "{{ record.get('ForwardCompatibilityMap') if record.get('ForwardCompatibilityMap') and record.get('ForwardCompatibilityMap') | length > 0 else none }}"
          - type: AddedFieldDefinition
            path:
              - Path1
            value: "{{ none if record.get('Path1') == '' else record.get('Path1')}}"
          - type: AddedFieldDefinition
            path:
              - Path2
            value: "{{ none if record.get('Path2') == '' else record.get('Path2')}}"
          - type: AddedFieldDefinition
            path:
              - TextPart2
            value: "{{ none if record.get('TextPart2') == '' else record.get('TextPart2')}}"
          - type: AddedFieldDefinition
            path:
              - TitlePart3
            value: "{{ none if record.get('TitlePart3') == '' else record.get('TitlePart3')}}"
      - type: RemoveFields
        field_pointers:
          - - Descriptions
          - - FinalMobileUrls
          - - FinalUrls
          - - Headlines
          - - Images
          - - LongHeadlines
          - - Videos
      - type: AddFields
        fields:
          - type: AddedFieldDefinition
            path:
              - Descriptions
              - AssetLink
            value: "{{ record.get('_tmp_Descriptions_AssetLink') }}"
          - type: AddedFieldDefinition
            path:
              - FinalMobileUrls
              - string
            value: "{{ record.get('_tmp_FinalMobileUrls_string') }}"
          - type: AddedFieldDefinition
            path:
              - FinalUrls
              - string
            value: "{{ record.get('_tmp_FinalUrls_string') }}"
          - type: AddedFieldDefinition
            path:
              - Headlines
              - AssetLink
            value: "{{ record.get('_tmp_Headlines_AssetLink') }}"
          - type: AddedFieldDefinition
            path:
              - Images
              - AssetLink
            value: "{{ record.get('_tmp_Images_AssetLink') }}"
          - type: AddedFieldDefinition
            path:
              - LongHeadlines
              - AssetLink
            value: "{{ record.get('_tmp_Images_AssetLink') }}"
          - type: AddedFieldDefinition
            path:
              - Videos
              - AssetLink
            value: "{{ record.get('_tmp_Videos_AssetLink') }}"
      - type: RemoveFields
        field_pointers:
          - - _tmp_Descriptions_AssetLink
          - - _tmp_FinalMobileUrls_string
          - - _tmp_FinalUrls_string
          - - _tmp_Headlines_AssetLink
          - - _tmp_Images_AssetLink
          - - _tmp_LongHeadlines_AssetLink
          - - _tmp_Videos_AssetLink
      - type: AddFields
        fields:
          - type: AddedFieldDefinition
            path:
              - Descriptions
            value: "{{ none if record.get('Descriptions', {}).get('AssetLink') == none else record.get('Descriptions') }}"
          - type: AddedFieldDefinition
            path:
              - FinalMobileUrls
            value: "{{ none if record.get('FinalMobileUrls', {}).get('string') == none else record.get('FinalMobileUrls') }}"
          - type: AddedFieldDefinition
            path:
              - FinalUrls
            value: "{{ none if record.get('FinalUrls', {}).get('string') == none else record.get('FinalUrls') }}"
          - type: AddedFieldDefinition
            path:
              - Headlines
            value: "{{ none if record.get('Headlines', {}).get('AssetLink') == none else record.get('Headlines') }}"
          - type: AddedFieldDefinition
            path:
              - Images
            value: "{{ none if record.get('Images', {}).get('AssetLink') == none else record.get('Images') }}"
          - type: AddedFieldDefinition
            path:
              - LongHeadlines
            value: "{{ none if record.get('LongHeadlines', {}).get('AssetLink') == none else record.get('LongHeadlines') }}"
          - type: AddedFieldDefinition
            path:
              - Videos
            value: "{{ none if record.get('Videos', {}).get('AssetLink') == none or record.get('Videos', {}).get('AssetLink') == [] else record.get('Videos') }}"

  # Base Report Stream
  ## This stream is used as a stream template in a dynamic_streams section to create report streams dynamically.
  ## To define new report stream, you need to add a new object of stream parameters to list_of_parameters_for_stream.
  ## Required params to define a report stream:
  ## - name
  ## - parameters
  ## - primary_key
  ## - schema_loader
  ## - transformations
  ## - incremental_sync
  ## Then components resolving login in dynamic streams will set provided in list_of_parameters_for_stream object parameters
  ## to base report stream template and add this stream to a catalog.

  report_base_stream:
    type: DeclarativeStream
    #    set report_aggregation in parameters, for example,
    #    $parameters:
    #      report_aggregation: Monthly
    #      report_columns: [list of columns]
    #      report_name: AgeGenderAudienceReport
    #      report_type: AgeGenderAudienceReportRequest
    retriever:
      $ref: "#/definitions/basic_async_retriever"
      record_selector:
        $ref: "#/definitions/basic_async_retriever/record_selector"
        schema_normalization: Default
      creation_requester:
        $ref: "#/definitions/basic_async_retriever/creation_requester"
        request_body_json:
          ReportRequest:
            ExcludeColumnHeaders: false
            ExcludeReportFooter: true
            ExcludeReportHeader: true
            Format: Csv
            FormatVersion: "'2.0'"
            ReportName: "{{ parameters['report_name'] }}"
            ReturnOnlyCompleteData: false
            Type: "{{ parameters['report_type'] }}"
            Aggregation: "{{ parameters['report_aggregation'] }}"
            Columns: "{{ parameters['report_columns'] }}"
            Scope:
              AccountIds:
                - "{{ stream_partition['account_id'] }}"
            Time:
              CustomDateRangeStart:
                Day: "{{ str_to_datetime(stream_interval.get('start_time')).day }}"
                Month: "{{ str_to_datetime(stream_interval.get('start_time')).month }}"
                Year: "{{ str_to_datetime(stream_interval.get('start_time')).year }}"
              CustomDateRangeEnd:
                Day: "{{ str_to_datetime(stream_interval.get('end_time')).day }}"
                Month: "{{ str_to_datetime(stream_interval.get('end_time')).month }}"
                Year: "{{ str_to_datetime(stream_interval.get('end_time')).year }}"
              "ReportTimeZone": "GreenwichMeanTimeDublinEdinburghLisbonLondon"
    incremental_sync: "#/definitions/incremental_sync_report_datetime_cursor"
    state_migrations:
      - Type: LegacyToPerPartitionStateMigration

  report_primary_keys:
    base_report_primary_keys:
      - TimePeriod
      - Network
      - DeviceType
    age_gender_audience:
      - AgeGroup
      - Gender
      - TimePeriod
      - AccountId
      - CampaignId
      - Language
      - AdDistribution
    campaign_performance:
      - AccountId
      - CampaignId
      - TimePeriod
      - CurrencyCode
      - AdDistribution
      - DeviceType
      - Network
      - DeliveredMatchType
      - DeviceOS
      - TopVsOther
      - BidMatchType
    ad_group_performance:
      - AccountId
      - CampaignId
      - AdGroupId
      - TimePeriod
      - CurrencyCode
      - AdDistribution
      - DeviceType
      - Network
      - DeliveredMatchType
      - DeviceOS
      - TopVsOther
      - BidMatchType
      - Language
    keyword_performance_report:
      - AccountId
      - CampaignId
      - AdGroupId
      - KeywordId
      - AdId
      - TimePeriod
      - CurrencyCode
      - DeliveredMatchType
      - AdDistribution
      - DeviceType
      - Language
      - Network
      - DeviceOS
      - TopVsOther
      - BidMatchType
    geographic_performance_report: None
<<<<<<< HEAD
    budget_summary:
      - Date
    account_performance_report:
      - AccountId
      - TimePeriod
      - CurrencyCode
      - AdDistribution
      - DeviceType
      - Network
      - DeliveredMatchType
      - DeviceOS
      - TopVsOther
      - BidMatchType
    ad_performance_report:
      - AccountId
      - CampaignId
      - AdGroupId
      - AdId
      - TimePeriod
      - CurrencyCode
      - AdDistribution
      - DeviceType
      - Language
      - Network
      - DeviceOS
      - TopVsOther
      - BidMatchType
      - DeliveredMatchType
=======
    campaign_impression_performance: None
    product_dimension_performance: None
    audience_performance:
      - AudienceId
      - TimePeriod
      - AccountId
      - CampaignId
      - AdGroupId
    goals_and_funnels:
      - GoalId
      - TimePeriod
      - AccountId
      - CampaignId
      - DeviceType
      - DeviceOS
      - AdGroupId
    account_impression_performance: None
    user_location_performance:
      - AccountId
      - AdGroupId
      - CampaignId
      - DeliveredMatchType
      - DeviceOS
      - DeviceType
      - Language
      - LocationId
      - QueryIntentLocationId
      - TimePeriod
      - TopVsOther
>>>>>>> a5da0dfd

  report_columns:
    age_gender_audience:
      - AccountName
      - AccountNumber
      - AccountId
      - TimePeriod
      - CampaignName
      - CampaignId
      - AdGroupName
      - AdGroupId
      - AdDistribution
      - AgeGroup
      - Gender
      - Impressions
      - Clicks
      - Conversions
      - Spend
      - Revenue
      - ExtendedCost
      - Assists
      - Language
      - AccountStatus
      - CampaignStatus
      - AdGroupStatus
      - BaseCampaignId
      - AllConversions
      - AllRevenue
      - ViewThroughConversions
      - Goal
      - GoalType
      - AbsoluteTopImpressionRatePercent
      - TopImpressionRatePercent
      - ConversionsQualified
      - AllConversionsQualified
      - ViewThroughConversionsQualified
      - ViewThroughRevenue
    campaign_performance_hourly:
      - AccountId
      - CampaignId
      - TimePeriod
      - CurrencyCode
      - AdDistribution
      - DeviceType
      - Network
      - DeliveredMatchType
      - DeviceOS
      - TopVsOther
      - BidMatchType
      - AccountName
      - CampaignName
      - CampaignType
      - CampaignStatus
      - CampaignLabels
      - Impressions
      - Clicks
      - Ctr
      - Spend
      - CostPerConversion
      - QualityScore
      - AdRelevance
      - LandingPageExperience
      - PhoneImpressions
      - PhoneCalls
      - Ptr
      - Assists
      - ReturnOnAdSpend
      - CostPerAssist
      - CustomParameters
      - ViewThroughConversions
      - AllCostPerConversion
      - AllReturnOnAdSpend
      - AllConversions
      - ConversionsQualified
      - AllConversionRate
      - AllRevenue
      - AllRevenuePerConversion
      - AverageCpc
      - AveragePosition
      - AverageCpm
      - Conversions
      - ConversionRate
      - LowQualityClicks
      - LowQualityClicksPercent
      - LowQualityImpressions
      - LowQualitySophisticatedClicks
      - LowQualityConversions
      - LowQualityConversionRate
      - Revenue
      - RevenuePerConversion
      - RevenuePerAssist
      - BudgetName
      - BudgetStatus
      - BudgetAssociationStatus
    campaign_performance_non_hourly:
      - AccountId
      - CampaignId
      - TimePeriod
      - CurrencyCode
      - AdDistribution
      - DeviceType
      - Network
      - DeliveredMatchType
      - DeviceOS
      - TopVsOther
      - BidMatchType
      - AccountName
      - CampaignName
      - CampaignType
      - CampaignStatus
      - CampaignLabels
      - Impressions
      - Clicks
      - Ctr
      - Spend
      - CostPerConversion
      - QualityScore
      - AdRelevance
      - LandingPageExperience
      - PhoneImpressions
      - PhoneCalls
      - Ptr
      - Assists
      - ReturnOnAdSpend
      - CostPerAssist
      - CustomParameters
      - ViewThroughConversions
      - AllCostPerConversion
      - AllReturnOnAdSpend
      - AllConversions
      - ConversionsQualified
      - AllConversionRate
      - AllRevenue
      - AllRevenuePerConversion
      - AverageCpc
      - AveragePosition
      - AverageCpm
      - Conversions
      - ConversionRate
      - LowQualityClicks
      - LowQualityClicksPercent
      - LowQualityImpressions
      - LowQualitySophisticatedClicks
      - LowQualityConversions
      - LowQualityConversionRate
      - Revenue
      - RevenuePerConversion
      - RevenuePerAssist
      - BudgetName
      - BudgetStatus
      - BudgetAssociationStatus
      - HistoricalQualityScore
      - HistoricalExpectedCtr
      - HistoricalAdRelevance
      - HistoricalLandingPageExperience
    ad_group_performance_hourly:
      - AccountId
      - CampaignId
      - AdGroupId
      - TimePeriod
      - CurrencyCode
      - AdDistribution
      - DeviceType
      - Network
      - DeliveredMatchType
      - DeviceOS
      - TopVsOther
      - BidMatchType
      - Language
      - AccountName
      - CampaignName
      - CampaignType
      - AdGroupName
      - AdGroupType
      - Impressions
      - Clicks
      - Ctr
      - Spend
      - CostPerConversion
      - QualityScore
      - ExpectedCtr
      - AdRelevance
      - LandingPageExperience
      - PhoneImpressions
      - PhoneCalls
      - Ptr
      - Assists
      - CostPerAssist
      - CustomParameters
      - FinalUrlSuffix
      - ViewThroughConversions
      - AllCostPerConversion
      - AllReturnOnAdSpend
      - AllConversions
      - AllConversionRate
      - AllRevenue
      - AllRevenuePerConversion
      - AverageCpc
      - AveragePosition
      - AverageCpm
      - Conversions
      - ConversionRate
      - ConversionsQualified
      - Revenue
      - RevenuePerConversion
      - RevenuePerAssist
    ad_group_performance_non_hourly:
      - AccountId
      - CampaignId
      - AdGroupId
      - TimePeriod
      - CurrencyCode
      - AdDistribution
      - DeviceType
      - Network
      - DeliveredMatchType
      - DeviceOS
      - TopVsOther
      - BidMatchType
      - Language
      - AccountName
      - CampaignName
      - CampaignType
      - AdGroupName
      - AdGroupType
      - Impressions
      - Clicks
      - Ctr
      - Spend
      - CostPerConversion
      - QualityScore
      - ExpectedCtr
      - AdRelevance
      - LandingPageExperience
      - PhoneImpressions
      - PhoneCalls
      - Ptr
      - Assists
      - CostPerAssist
      - CustomParameters
      - FinalUrlSuffix
      - ViewThroughConversions
      - AllCostPerConversion
      - AllReturnOnAdSpend
      - AllConversions
      - AllConversionRate
      - AllRevenue
      - AllRevenuePerConversion
      - AverageCpc
      - AveragePosition
      - AverageCpm
      - Conversions
      - ConversionRate
      - ConversionsQualified
      - HistoricalQualityScore
      - HistoricalExpectedCtr
      - HistoricalAdRelevance
      - HistoricalLandingPageExperience
      - Revenue
      - RevenuePerConversion
      - RevenuePerAssist
    keyword_performance_report_hourly:
      - AccountId
      - CampaignId
      - AdGroupId
      - KeywordId
      - Keyword
      - AdId
      - TimePeriod
      - CurrencyCode
      - DeliveredMatchType
      - AdDistribution
      - DeviceType
      - Language
      - Network
      - DeviceOS
      - TopVsOther
      - BidMatchType
      - AccountName
      - CampaignName
      - AdGroupName
      - KeywordStatus
      - Impressions
      - Clicks
      - Ctr
      - CurrentMaxCpc
      - Spend
      - CostPerConversion
      - QualityScore
      - ExpectedCtr
      - AdRelevance
      - LandingPageExperience
      - QualityImpact
      - Assists
      - ReturnOnAdSpend
      - CostPerAssist
      - CustomParameters
      - FinalAppUrl
      - Mainline1Bid
      - MainlineBid
      - FirstPageBid
      - FinalUrlSuffix
      - ViewThroughConversions
      - ViewThroughConversionsQualified
      - AllCostPerConversion
      - AllReturnOnAdSpend
      - Conversions
      - ConversionRate
      - ConversionsQualified
      - AverageCpc
      - AveragePosition
      - AverageCpm
      - AllConversions
      - AllConversionRate
      - AllRevenue
      - AllRevenuePerConversion
      - Revenue
      - RevenuePerConversion
      - RevenuePerAssist
      - CampaignStatus
      - TopImpressionRatePercent
      - AdGroupStatus
      - TrackingTemplate
      - BidStrategyType
      - AccountStatus
      - FinalUrl
      - AdType
      - KeywordLabels
      - FinalMobileUrl
      - Goal
      - GoalType
      - AbsoluteTopImpressionRatePercent
      - BaseCampaignId
      - AccountNumber
      - DestinationUrl
    keyword_performance_report_daily:
      - AccountId
      - CampaignId
      - AdGroupId
      - KeywordId
      - Keyword
      - AdId
      - TimePeriod
      - CurrencyCode
      - DeliveredMatchType
      - AdDistribution
      - DeviceType
      - Language
      - Network
      - DeviceOS
      - TopVsOther
      - BidMatchType
      - AccountName
      - CampaignName
      - AdGroupName
      - KeywordStatus
      - HistoricalExpectedCtr
      - HistoricalAdRelevance
      - HistoricalLandingPageExperience
      - HistoricalQualityScore
      - Impressions
      - Clicks
      - Ctr
      - CurrentMaxCpc
      - Spend
      - CostPerConversion
      - QualityScore
      - ExpectedCtr
      - AdRelevance
      - LandingPageExperience
      - QualityImpact
      - Assists
      - ReturnOnAdSpend
      - CostPerAssist
      - CustomParameters
      - FinalAppUrl
      - Mainline1Bid
      - MainlineBid
      - FirstPageBid
      - FinalUrlSuffix
      - ViewThroughConversions
      - ViewThroughConversionsQualified
      - AllCostPerConversion
      - AllReturnOnAdSpend
      - Conversions
      - ConversionRate
      - ConversionsQualified
      - AverageCpc
      - AveragePosition
      - AverageCpm
      - AllConversions
      - AllConversionRate
      - AllRevenue
      - AllRevenuePerConversion
      - Revenue
      - RevenuePerConversion
      - RevenuePerAssist
      - CampaignStatus
      - TopImpressionRatePercent
      - AdGroupStatus
      - TrackingTemplate
      - BidStrategyType
      - AccountStatus
      - FinalUrl
      - AdType
      - KeywordLabels
      - FinalMobileUrl
      - Goal
      - GoalType
      - AbsoluteTopImpressionRatePercent
      - BaseCampaignId
      - AccountNumber
      - DestinationUrl
    keyword_performance_report:
      - AccountId
      - CampaignId
      - AdGroupId
      - KeywordId
      - Keyword
      - AdId
      - TimePeriod
      - CurrencyCode
      - DeliveredMatchType
      - AdDistribution
      - DeviceType
      - Language
      - Network
      - DeviceOS
      - TopVsOther
      - BidMatchType
      - AccountName
      - CampaignName
      - AdGroupName
      - KeywordStatus
      - Impressions
      - Clicks
      - Ctr
      - CurrentMaxCpc
      - Spend
      - CostPerConversion
      - QualityScore
      - ExpectedCtr
      - AdRelevance
      - LandingPageExperience
      - QualityImpact
      - Assists
      - ReturnOnAdSpend
      - CostPerAssist
      - CustomParameters
      - FinalAppUrl
      - Mainline1Bid
      - MainlineBid
      - FirstPageBid
      - FinalUrlSuffix
      - ViewThroughConversions
      - ViewThroughConversionsQualified
      - AllCostPerConversion
      - AllReturnOnAdSpend
      - Conversions
      - ConversionRate
      - ConversionsQualified
      - AverageCpc
      - AveragePosition
      - AverageCpm
      - AllConversions
      - AllConversionRate
      - AllRevenue
      - AllRevenuePerConversion
      - Revenue
      - RevenuePerConversion
      - RevenuePerAssist
      - CampaignStatus
      - TopImpressionRatePercent
      - AdGroupStatus
      - TrackingTemplate
      - BidStrategyType
      - AccountStatus
      - FinalUrl
      - AdType
      - KeywordLabels
      - FinalMobileUrl
      - Goal
      - GoalType
      - AbsoluteTopImpressionRatePercent
      - BaseCampaignId
      - AccountNumber
      - DestinationUrl
    geographic_performance_report_hourly:
      - AccountId
      - CampaignId
      - AdGroupId
      - TimePeriod
      - AccountNumber
      - Country
      - State
      - MetroArea
      - City
      - ProximityTargetLocation
      - Radius
      - LocationType
      - MostSpecificLocation
      - AccountStatus
      - CampaignStatus
      - AdGroupStatus
      - County
      - PostalCode
      - LocationId
      - BaseCampaignId
      - Goal
      - GoalType
      - AbsoluteTopImpressionRatePercent
      - TopImpressionRatePercent
      - AllConversionsQualified
      - Neighborhood
      - ViewThroughRevenue
      - CampaignType
      - AssetGroupId
      - AssetGroupName
      - AssetGroupStatus
      - CurrencyCode
      - DeliveredMatchType
      - AdDistribution
      - DeviceType
      - Language
      - Network
      - DeviceOS
      - TopVsOther
      - BidMatchType
      - AccountName
      - CampaignName
      - AdGroupName
      - Impressions
      - Clicks
      - Ctr
      - Spend
      - CostPerConversion
      - Assists
      - ReturnOnAdSpend
      - CostPerAssist
      - ViewThroughConversions
      - ViewThroughConversionsQualified
      - AllCostPerConversion
      - AllReturnOnAdSpend
      - Conversions
      - ConversionRate
      - ConversionsQualified
      - AverageCpc
      - AveragePosition
      - AverageCpm
      - AllConversions
      - AllConversionRate
      - AllRevenue
      - AllRevenuePerConversion
      - Revenue
      - RevenuePerConversion
      - RevenuePerAssist
    geographic_performance_report:
      - AccountId
      - CampaignId
      - AdGroupId
      - TimePeriod
      - AccountNumber
      - Country
      - State
      - MetroArea
      - City
      - ProximityTargetLocation
      - Radius
      - LocationType
      - MostSpecificLocation
      - AccountStatus
      - CampaignStatus
      - AdGroupStatus
      - County
      - PostalCode
      - LocationId
      - BaseCampaignId
      - Goal
      - GoalType
      - AbsoluteTopImpressionRatePercent
      - TopImpressionRatePercent
      - AllConversionsQualified
      - Neighborhood
      - ViewThroughRevenue
      - CampaignType
      - AssetGroupId
      - AssetGroupName
      - AssetGroupStatus
      - CurrencyCode
      - DeliveredMatchType
      - AdDistribution
      - DeviceType
      - Language
      - Network
      - DeviceOS
      - TopVsOther
      - BidMatchType
      - AccountName
      - CampaignName
      - AdGroupName
      - Impressions
      - Clicks
      - Ctr
      - Spend
      - CostPerConversion
      - Assists
      - ReturnOnAdSpend
      - CostPerAssist
      - ViewThroughConversions
      - ViewThroughConversionsQualified
      - AllCostPerConversion
      - AllReturnOnAdSpend
      - Conversions
      - ConversionRate
      - ConversionsQualified
      - AverageCpc
      - AveragePosition
      - AverageCpm
      - AllConversions
      - AllConversionRate
      - AllRevenue
      - AllRevenuePerConversion
      - Revenue
      - RevenuePerConversion
      - RevenuePerAssist
    budget_summary:
      - AccountName
      - AccountNumber
      - AccountId
      - CampaignId
      - CampaignName
      - Date
      - MonthlyBudget
      - DailySpend
      - MonthToDateSpend
    account_performance_report_hourly:
      - AccountId
      - TimePeriod
      - CurrencyCode
      - AdDistribution
      - DeviceType
      - Network
      - DeliveredMatchType
      - DeviceOS
      - TopVsOther
      - BidMatchType
      - AccountName
      - AccountNumber
      - PhoneImpressions
      - PhoneCalls
      - Clicks
      - Ctr
      - Spend
      - Impressions
      - Assists
      - ReturnOnAdSpend
      - AverageCpc
      - AveragePosition
      - AverageCpm
      - Conversions
      - ConversionsQualified
      - ConversionRate
      - CostPerAssist
      - CostPerConversion
      - LowQualityClicks
      - LowQualityClicksPercent
      - LowQualityImpressions
      - LowQualitySophisticatedClicks
      - LowQualityConversions
      - LowQualityConversionRate
      - Revenue
      - RevenuePerAssist
      - RevenuePerConversion
      - Ptr
    account_performance_report_non_hourly:
      - AccountId
      - TimePeriod
      - CurrencyCode
      - AdDistribution
      - DeviceType
      - Network
      - DeliveredMatchType
      - DeviceOS
      - TopVsOther
      - BidMatchType
      - AccountName
      - AccountNumber
      - PhoneImpressions
      - PhoneCalls
      - Clicks
      - Ctr
      - Spend
      - Impressions
      - Assists
      - ReturnOnAdSpend
      - AverageCpc
      - AveragePosition
      - AverageCpm
      - Conversions
      - ConversionsQualified
      - ConversionRate
      - CostPerAssist
      - CostPerConversion
      - LowQualityClicks
      - LowQualityClicksPercent
      - LowQualityImpressions
      - LowQualitySophisticatedClicks
      - LowQualityConversions
      - LowQualityConversionRate
      - Revenue
      - RevenuePerAssist
      - RevenuePerConversion
      - Ptr
    ad_performance_report_hourly:
      - AccountId
      - CampaignId
      - AdGroupId
      - AdId
      - TimePeriod
      - AbsoluteTopImpressionRatePercent
      - TopImpressionRatePercent
      - CurrencyCode
      - AdDistribution
      - DeviceType
      - Language
      - Network
      - DeviceOS
      - TopVsOther
      - BidMatchType
      - DeliveredMatchType
      - AccountName
      - CampaignName
      - CampaignType
      - AdGroupName
      - Impressions
      - Clicks
      - Ctr
      - Spend
      - CostPerConversion
      - DestinationUrl
      - Assists
      - ReturnOnAdSpend
      - CostPerAssist
      - CustomParameters
      - FinalAppUrl
      - AdDescription
      - AdDescription2
      - ViewThroughConversions
      - ViewThroughConversionsQualified
      - AllCostPerConversion
      - AllReturnOnAdSpend
      - Conversions
      - ConversionRate
      - ConversionsQualified
      - AverageCpc
      - AveragePosition
      - AverageCpm
      - AllConversions
      - AllConversionRate
      - AllRevenue
      - AllRevenuePerConversion
      - Revenue
      - RevenuePerConversion
      - RevenuePerAssist
    ad_performance_report_non_hourly:
      - AccountId
      - CampaignId
      - AdGroupId
      - AdId
      - TimePeriod
      - AbsoluteTopImpressionRatePercent
      - TopImpressionRatePercent
      - CurrencyCode
      - AdDistribution
      - DeviceType
      - Language
      - Network
      - DeviceOS
      - TopVsOther
      - BidMatchType
      - DeliveredMatchType
      - AccountName
      - CampaignName
      - CampaignType
      - AdGroupName
      - Impressions
      - Clicks
      - Ctr
      - Spend
      - CostPerConversion
      - DestinationUrl
      - Assists
      - ReturnOnAdSpend
      - CostPerAssist
      - CustomParameters
      - FinalAppUrl
      - AdDescription
      - AdDescription2
      - ViewThroughConversions
      - ViewThroughConversionsQualified
      - AllCostPerConversion
      - AllReturnOnAdSpend
      - Conversions
      - ConversionRate
      - ConversionsQualified
      - AverageCpc
      - AveragePosition
      - AverageCpm
      - AllConversions
      - AllConversionRate
      - AllRevenue
      - AllRevenuePerConversion
      - Revenue
      - RevenuePerConversion
      - RevenuePerAssist
<<<<<<< HEAD

  # Base bulk streams
  ## This stream is used as a stream template in a dynamic_streams section to create bulk streams dynamically.
  ## To define new bulk stream, you need to add a new object of stream parameters to list_of_parameters_for_stream.
  ## Required params to define a bulk stream:
  ## - name
  ## - DownloadEntities
  ## - schema_loader
  ## - schema_loader
  ## Then components resolving login in dynamic streams will set provided in list_of_parameters_for_stream object parameters
  ## to base bulk stream template and add this stream to a catalog.
=======
    ad_group_impression_performance_hourly:
      - AccountName
      - AccountNumber
      - AccountId
      - TimePeriod
      - Status
      - CampaignName
      - CampaignId
      - AdGroupName
      - AdGroupId
      - CurrencyCode
      - AdDistribution
      - Impressions
      - Clicks
      - Ctr
      - AverageCpc
      - Spend
      - AveragePosition
      - Conversions
      - ConversionRate
      - CostPerConversion
      - DeviceType
      - Language
      - QualityScore
      - ExpectedCtr
      - AdRelevance
      - LandingPageExperience
      - PhoneImpressions
      - PhoneCalls
      - Ptr
      - Network
      - Assists
      - Revenue
      - ReturnOnAdSpend
      - CostPerAssist
      - RevenuePerConversion
      - RevenuePerAssist
      - TrackingTemplate
      - CustomParameters
      - AccountStatus
      - CampaignStatus
      - AdGroupLabels
      - FinalUrlSuffix
      - CampaignType
      - TopImpressionSharePercent
      - AbsoluteTopImpressionRatePercent
      - TopImpressionRatePercent
      - BaseCampaignId
      - AllConversions
      - AllRevenue
      - AllConversionRate
      - AllCostPerConversion
      - AllReturnOnAdSpend
      - AllRevenuePerConversion
      - ViewThroughConversions
      - AdGroupType
      - AverageCpm
      - ConversionsQualified
      - AllConversionsQualified
      - ViewThroughConversionsQualified
      - ViewThroughRevenue
      - VideoViews
      - ViewThroughRate
      - AverageCPV
      - VideoViewsAt25Percent
      - VideoViewsAt50Percent
      - VideoViewsAt75Percent
      - CompletedVideoViews
      - VideoCompletionRate
      - TotalWatchTimeInMS
      - AverageWatchTimePerVideoView
      - AverageWatchTimePerImpression
      - Sales
      - CostPerSale
      - RevenuePerSale
      - Installs
      - CostPerInstall
      - RevenuePerInstall
    ad_group_impression_performance_non_hourly:
      - AccountName
      - AccountNumber
      - AccountId
      - TimePeriod
      - Status
      - CampaignName
      - CampaignId
      - AdGroupName
      - AdGroupId
      - CurrencyCode
      - AdDistribution
      - Impressions
      - Clicks
      - Ctr
      - AverageCpc
      - Spend
      - AveragePosition
      - Conversions
      - ConversionRate
      - CostPerConversion
      - DeviceType
      - Language
      - ImpressionSharePercent
      - ImpressionLostToBudgetPercent
      - ImpressionLostToRankAggPercent
      - QualityScore
      - ExpectedCtr
      - AdRelevance
      - LandingPageExperience
      - HistoricalQualityScore
      - HistoricalExpectedCtr
      - HistoricalAdRelevance
      - HistoricalLandingPageExperience
      - PhoneImpressions
      - PhoneCalls
      - Ptr
      - Network
      - Assists
      - Revenue
      - ReturnOnAdSpend
      - CostPerAssist
      - RevenuePerConversion
      - RevenuePerAssist
      - TrackingTemplate
      - CustomParameters
      - AccountStatus
      - CampaignStatus
      - AdGroupLabels
      - ExactMatchImpressionSharePercent
      - ClickSharePercent
      - AbsoluteTopImpressionSharePercent
      - FinalUrlSuffix
      - CampaignType
      - TopImpressionShareLostToRankPercent
      - TopImpressionShareLostToBudgetPercent
      - AbsoluteTopImpressionShareLostToRankPercent
      - AbsoluteTopImpressionShareLostToBudgetPercent
      - TopImpressionSharePercent
      - AbsoluteTopImpressionRatePercent
      - TopImpressionRatePercent
      - BaseCampaignId
      - AllConversions
      - AllRevenue
      - AllConversionRate
      - AllCostPerConversion
      - AllReturnOnAdSpend
      - AllRevenuePerConversion
      - ViewThroughConversions
      - AudienceImpressionSharePercent
      - AudienceImpressionLostToRankPercent
      - AudienceImpressionLostToBudgetPercent
      - RelativeCtr
      - AdGroupType
      - AverageCpm
      - ConversionsQualified
      - AllConversionsQualified
      - ViewThroughConversionsQualified
      - ViewThroughRevenue
      - VideoViews
      - ViewThroughRate
      - AverageCPV
      - VideoViewsAt25Percent
      - VideoViewsAt50Percent
      - VideoViewsAt75Percent
      - CompletedVideoViews
      - VideoCompletionRate
      - TotalWatchTimeInMS
      - AverageWatchTimePerVideoView
      - AverageWatchTimePerImpression
      - Sales
      - CostPerSale
      - RevenuePerSale
      - Installs
      - CostPerInstall
      - RevenuePerInstall
    campaign_impression_performance_hourly:
      - AccountName
      - AccountNumber
      - AccountId
      - TimePeriod
      - CampaignStatus
      - CampaignName
      - CampaignId
      - CurrencyCode
      - AdDistribution
      - Impressions
      - Clicks
      - Ctr
      - AverageCpc
      - Spend
      - AveragePosition
      - Conversions
      - ConversionRate
      - CostPerConversion
      - LowQualityClicks
      - LowQualityClicksPercent
      - LowQualityImpressions
      - LowQualityImpressionsPercent
      - LowQualityConversions
      - LowQualityConversionRate
      - DeviceType
      - QualityScore
      - ExpectedCtr
      - AdRelevance
      - LandingPageExperience
      - PhoneImpressions
      - PhoneCalls
      - Ptr
      - Network
      - Assists
      - Revenue
      - ReturnOnAdSpend
      - CostPerAssist
      - RevenuePerConversion
      - RevenuePerAssist
      - TrackingTemplate
      - CustomParameters
      - AccountStatus
      - LowQualityGeneralClicks
      - LowQualitySophisticatedClicks
      - CampaignLabels
      - FinalUrlSuffix
      - CampaignType
      - AbsoluteTopImpressionRatePercent
      - TopImpressionRatePercent
      - BaseCampaignId
      - AllConversions
      - AllRevenue
      - AllConversionRate
      - AllCostPerConversion
      - AllReturnOnAdSpend
      - AllRevenuePerConversion
      - ViewThroughConversions
      - AverageCpm
      - ConversionsQualified
      - LowQualityConversionsQualified
      - AllConversionsQualified
      - ViewThroughConversionsQualified
      - ViewThroughRevenue
      - VideoViews
      - ViewThroughRate
      - AverageCPV
      - VideoViewsAt25Percent
      - VideoViewsAt50Percent
      - VideoViewsAt75Percent
      - CompletedVideoViews
      - VideoCompletionRate
      - TotalWatchTimeInMS
      - AverageWatchTimePerVideoView
      - AverageWatchTimePerImpression
      - Sales
      - CostPerSale
      - RevenuePerSale
      - Installs
      - CostPerInstall
      - RevenuePerInstall
    campaign_impression_performance_non_hourly:
      - AccountName
      - AccountNumber
      - AccountId
      - TimePeriod
      - CampaignStatus
      - CampaignName
      - CampaignId
      - CurrencyCode
      - AdDistribution
      - Impressions
      - Clicks
      - Ctr
      - AverageCpc
      - Spend
      - AveragePosition
      - Conversions
      - ConversionRate
      - CostPerConversion
      - LowQualityClicks
      - LowQualityClicksPercent
      - LowQualityImpressions
      - LowQualityImpressionsPercent
      - LowQualityConversions
      - LowQualityConversionRate
      - DeviceType
      - ImpressionSharePercent
      - ImpressionLostToBudgetPercent
      - ImpressionLostToRankAggPercent
      - QualityScore
      - ExpectedCtr
      - AdRelevance
      - LandingPageExperience
      - HistoricalQualityScore
      - HistoricalExpectedCtr
      - HistoricalAdRelevance
      - HistoricalLandingPageExperience
      - PhoneImpressions
      - PhoneCalls
      - Ptr
      - Network
      - Assists
      - Revenue
      - ReturnOnAdSpend
      - CostPerAssist
      - RevenuePerConversion
      - RevenuePerAssist
      - TrackingTemplate
      - CustomParameters
      - AccountStatus
      - LowQualityGeneralClicks
      - LowQualitySophisticatedClicks
      - CampaignLabels
      - ExactMatchImpressionSharePercent
      - ClickSharePercent
      - AbsoluteTopImpressionSharePercent
      - FinalUrlSuffix
      - CampaignType
      - TopImpressionShareLostToRankPercent
      - TopImpressionShareLostToBudgetPercent
      - AbsoluteTopImpressionShareLostToRankPercent
      - AbsoluteTopImpressionShareLostToBudgetPercent
      - TopImpressionSharePercent
      - AbsoluteTopImpressionRatePercent
      - TopImpressionRatePercent
      - BaseCampaignId
      - AllConversions
      - AllRevenue
      - AllConversionRate
      - AllCostPerConversion
      - AllReturnOnAdSpend
      - AllRevenuePerConversion
      - ViewThroughConversions
      - AudienceImpressionSharePercent
      - AudienceImpressionLostToRankPercent
      - AudienceImpressionLostToBudgetPercent
      - RelativeCtr
      - AverageCpm
      - ConversionsQualified
      - LowQualityConversionsQualified
      - AllConversionsQualified
      - ViewThroughConversionsQualified
      - ViewThroughRevenue
      - VideoViews
      - ViewThroughRate
      - AverageCPV
      - VideoViewsAt25Percent
      - VideoViewsAt50Percent
      - VideoViewsAt75Percent
      - CompletedVideoViews
      - VideoCompletionRate
      - TotalWatchTimeInMS
      - AverageWatchTimePerVideoView
      - AverageWatchTimePerImpression
      - Sales
      - CostPerSale
      - RevenuePerSale
      - Installs
      - CostPerInstall
      - RevenuePerInstall
    product_dimension_performance_hourly:
      - TimePeriod
      - AccountName
      - AccountNumber
      - AdGroupName
      - AdGroupId
      - CampaignStatus
      - AccountStatus
      - AdGroupStatus
      - Network
      - AdId
      - CampaignId
      - CampaignName
      - CurrencyCode
      - DeviceType
      - Language
      - MerchantProductId
      - Title
      - Condition
      - Brand
      - Price
      - Impressions
      - Clicks
      - Ctr
      - AverageCpc
      - Spend
      - Conversions
      - ConversionRate
      - Revenue
      - RevenuePerConversion
      - SellerName
      - OfferLanguage
      - CountryOfSale
      - AdStatus
      - AdDistribution
      - ClickTypeId
      - TotalClicksOnAdElements
      - ClickType
      - ReturnOnAdSpend
      - BidStrategyType
      - LocalStoreCode
      - StoreId
      - AssistedClicks
      - AssistedConversions
      - AllConversions
      - AllRevenue
      - AllConversionRate
      - AllCostPerConversion
      - AllReturnOnAdSpend
      - AllRevenuePerConversion
      - CostPerConversion
      - ViewThroughConversions
      - Goal
      - GoalType
      - ProductBought
      - QuantityBought
      - AverageCpm
      - ConversionsQualified
      - AssistedConversionsQualified
      - ViewThroughConversionsQualified
      - ProductBoughtTitle
      - GTIN
      - MPN
      - ViewThroughRevenue
      - Sales
      - CostPerSale
      - RevenuePerSale
      - Installs
      - CostPerInstall
      - RevenuePerInstall
      - CampaignType
      - AssetGroupId
      - AssetGroupName
      - AssetGroupStatus
      - CustomLabel0
      - CustomLabel1
      - CustomLabel2
      - CustomLabel3
      - CustomLabel4
      - ProductType1
      - ProductType2
      - ProductType3
      - ProductType4
      - ProductType5
    product_dimension_performance_non_hourly:
      - TimePeriod
      - AccountName
      - AccountNumber
      - AdGroupName
      - AdGroupId
      - CampaignStatus
      - AccountStatus
      - AdGroupStatus
      - Network
      - AdId
      - CampaignId
      - CampaignName
      - CurrencyCode
      - DeviceType
      - Language
      - MerchantProductId
      - Title
      - Condition
      - Brand
      - Price
      - Impressions
      - Clicks
      - Ctr
      - AverageCpc
      - Spend
      - Conversions
      - ConversionRate
      - Revenue
      - RevenuePerConversion
      - SellerName
      - OfferLanguage
      - CountryOfSale
      - AdStatus
      - AdDistribution
      - ClickTypeId
      - TotalClicksOnAdElements
      - ClickType
      - ReturnOnAdSpend
      - BidStrategyType
      - LocalStoreCode
      - StoreId
      - AssistedClicks
      - AssistedConversions
      - AllConversions
      - AllRevenue
      - AllConversionRate
      - AllCostPerConversion
      - AllReturnOnAdSpend
      - AllRevenuePerConversion
      - CostPerConversion
      - ViewThroughConversions
      - Goal
      - GoalType
      - ProductBought
      - QuantityBought
      - AverageCpm
      - ConversionsQualified
      - AssistedConversionsQualified
      - ViewThroughConversionsQualified
      - ProductBoughtTitle
      - GTIN
      - MPN
      - ViewThroughRevenue
      - Sales
      - CostPerSale
      - RevenuePerSale
      - Installs
      - CostPerInstall
      - RevenuePerInstall
      - CampaignType
      - AssetGroupId
      - AssetGroupName
      - AssetGroupStatus
      - CustomLabel0
      - CustomLabel1
      - CustomLabel2
      - CustomLabel3
      - CustomLabel4
      - ProductType1
      - ProductType2
      - ProductType3
      - ProductType4
      - ProductType5
    audience_performance:
      - AccountName
      - AccountNumber
      - AccountId
      - TimePeriod
      - CampaignName
      - CampaignId
      - AdGroupName
      - AdGroupId
      - AudienceId
      - AudienceName
      - AssociationStatus
      - BidAdjustment
      - TargetingSetting
      - Impressions
      - Clicks
      - Ctr
      - AverageCpc
      - Spend
      - AveragePosition
      - Conversions
      - ConversionRate
      - CostPerConversion
      - Revenue
      - ReturnOnAdSpend
      - RevenuePerConversion
      - AccountStatus
      - CampaignStatus
      - AdGroupStatus
      - AudienceType
      - BaseCampaignId
      - AllConversions
      - AllRevenue
      - AllConversionRate
      - AllCostPerConversion
      - AllReturnOnAdSpend
      - AllRevenuePerConversion
      - AssociationId
      - AssociationLevel
      - ViewThroughConversions
      - Goal
      - GoalType
      - AbsoluteTopImpressionRatePercent
      - TopImpressionRatePercent
      - AverageCpm
      - ConversionsQualified
      - AllConversionsQualified
      - ViewThroughConversionsQualified
      - ViewThroughRevenue
    goals_and_funnels:
      - AccountName
      - AccountNumber
      - AccountId
      - TimePeriod
      - CampaignName
      - CampaignId
      - AdGroupName
      - AdGroupId
      - Keyword
      - KeywordId
      - Goal
      - AllConversions
      - Assists
      - AllRevenue
      - GoalId
      - DeviceType
      - DeviceOS
      - AccountStatus
      - CampaignStatus
      - AdGroupStatus
      - KeywordStatus
      - GoalType
      - ViewThroughConversions
      - AllConversionsQualified
      - ViewThroughConversionsQualified
      - ViewThroughRevenue
    account_impression_performance_non_hourly:
      - AccountName
      - AccountNumber
      - AccountId
      - TimePeriod
      - CurrencyCode
      - AdDistribution
      - Impressions
      - Clicks
      - Ctr
      - AverageCpc
      - Spend
      - AveragePosition
      - Conversions
      - ConversionRate
      - CostPerConversion
      - LowQualityClicks
      - LowQualityClicksPercent
      - LowQualityImpressions
      - LowQualityImpressionsPercent
      - LowQualityConversions
      - LowQualityConversionRate
      - DeviceType
      - ImpressionSharePercent
      - ImpressionLostToBudgetPercent
      - ImpressionLostToRankAggPercent
      - PhoneImpressions
      - PhoneCalls
      - Ptr
      - Network
      - Assists
      - Revenue
      - ReturnOnAdSpend
      - CostPerAssist
      - RevenuePerConversion
      - RevenuePerAssist
      - AccountStatus
      - LowQualityGeneralClicks
      - LowQualitySophisticatedClicks
      - ExactMatchImpressionSharePercent
      - ClickSharePercent
      - AbsoluteTopImpressionSharePercent
      - TopImpressionShareLostToRankPercent
      - TopImpressionShareLostToBudgetPercent
      - AbsoluteTopImpressionShareLostToRankPercent
      - AbsoluteTopImpressionShareLostToBudgetPercent
      - TopImpressionSharePercent
      - AbsoluteTopImpressionRatePercent
      - TopImpressionRatePercent
      - AllConversions
      - AllRevenue
      - AllConversionRate
      - AllCostPerConversion
      - AllReturnOnAdSpend
      - AllRevenuePerConversion
      - ViewThroughConversions
      - AudienceImpressionSharePercent
      - AudienceImpressionLostToRankPercent
      - AudienceImpressionLostToBudgetPercent
      - AverageCpm
      - ConversionsQualified
      - LowQualityConversionsQualified
      - AllConversionsQualified
      - ViewThroughConversionsQualified
      - ViewThroughRevenue
      - VideoViews
      - ViewThroughRate
      - AverageCPV
      - VideoViewsAt25Percent
      - VideoViewsAt50Percent
      - VideoViewsAt75Percent
      - CompletedVideoViews
      - VideoCompletionRate
      - TotalWatchTimeInMS
      - AverageWatchTimePerVideoView
      - AverageWatchTimePerImpression
      - Sales
      - CostPerSale
      - RevenuePerSale
      - Installs
      - CostPerInstall
      - RevenuePerInstall
    account_impression_performance_hourly:
      - AccountName
      - AccountNumber
      - AccountId
      - TimePeriod
      - CurrencyCode
      - AdDistribution
      - Impressions
      - Clicks
      - Ctr
      - AverageCpc
      - Spend
      - AveragePosition
      - Conversions
      - ConversionRate
      - CostPerConversion
      - LowQualityClicks
      - LowQualityClicksPercent
      - LowQualityImpressions
      - LowQualityImpressionsPercent
      - LowQualityConversions
      - LowQualityConversionRate
      - DeviceType
      - PhoneImpressions
      - PhoneCalls
      - Ptr
      - Network
      - Assists
      - Revenue
      - ReturnOnAdSpend
      - CostPerAssist
      - RevenuePerConversion
      - RevenuePerAssist
      - AccountStatus
      - LowQualityGeneralClicks
      - LowQualitySophisticatedClicks
      - TopImpressionRatePercent
      - AllConversions
      - AllRevenue
      - AllConversionRate
      - AllCostPerConversion
      - AllReturnOnAdSpend
      - AllRevenuePerConversion
      - ViewThroughConversions
      - AverageCpm
      - ConversionsQualified
      - LowQualityConversionsQualified
      - AllConversionsQualified
      - ViewThroughConversionsQualified
      - ViewThroughRevenue
      - VideoViews
      - ViewThroughRate
      - AverageCPV
      - VideoViewsAt25Percent
      - VideoViewsAt50Percent
      - VideoViewsAt75Percent
      - CompletedVideoViews
      - VideoCompletionRate
      - TotalWatchTimeInMS
      - AverageWatchTimePerVideoView
      - AverageWatchTimePerImpression
      - Sales
      - CostPerSale
      - RevenuePerSale
      - Installs
      - CostPerInstall
      - RevenuePerInstall
    user_location_performance:
      - AccountName
      - AccountNumber
      - AccountId
      - TimePeriod
      - CampaignName
      - CampaignId
      - AdGroupName
      - AdGroupId
      - Country
      - State
      - MetroArea
      - CurrencyCode
      - AdDistribution
      - Impressions
      - Clicks
      - Ctr
      - AverageCpc
      - Spend
      - AveragePosition
      - ProximityTargetLocation
      - Radius
      - Language
      - City
      - QueryIntentCountry
      - QueryIntentState
      - QueryIntentCity
      - QueryIntentDMA
      - BidMatchType
      - DeliveredMatchType
      - Network
      - TopVsOther
      - DeviceType
      - DeviceOS
      - Assists
      - Conversions
      - ConversionRate
      - Revenue
      - ReturnOnAdSpend
      - CostPerConversion
      - CostPerAssist
      - RevenuePerConversion
      - RevenuePerAssist
      - County
      - PostalCode
      - QueryIntentCounty
      - QueryIntentPostalCode
      - LocationId
      - QueryIntentLocationId
      - AllConversions
      - AllRevenue
      - AllConversionRate
      - AllCostPerConversion
      - AllReturnOnAdSpend
      - AllRevenuePerConversion
      - ViewThroughConversions
      - Goal
      - GoalType
      - AbsoluteTopImpressionRatePercent
      - TopImpressionRatePercent
      - AverageCpm
      - ConversionsQualified
      - AllConversionsQualified
      - ViewThroughConversionsQualified
      - Neighborhood
      - QueryIntentNeighborhood
      - ViewThroughRevenue
      - CampaignType
      - AssetGroupId
      - AssetGroupName

  # base bulk streams
>>>>>>> a5da0dfd
  base_bulk_stream:
    # https://learn.microsoft.com/en-us/advertising/bulk-service/label?view=bingads-13
    type: DeclarativeStream
    primary_key: Id
    # $parameters:
    #   DownloadEntities: to_be_set
    retriever:
      $ref: "#/definitions/basic_bulk_async_retriever"
      creation_requester:
        $ref: "#/definitions/basic_bulk_async_retriever/creation_requester"
        request_body_json:
          AccountIds: "['{{ stream_partition['account_id'] }}']"
          DataScope: EntityData
          DownloadEntities: '{{ parameters["DownloadEntities"] }}'
          DownloadFileType: Csv
          FormatVersion: "'6.0'"
          # Typically, you request a full download the first time you call the operation by setting this element to null.
          # If you set a date and time that is more than 30 days ago, an error will be returned.
          # ref: https://learn.microsoft.com/en-ie/advertising/bulk-service/downloadcampaignsbyaccountids?view=bingads-13&tabs=prod&pivots=rest#request-body
          LastSyncTimeInUTC: >-
            {%- set _start_date = stream_interval.get('start_time') -%}
            {%- set min_available_date = format_datetime(now_utc() - duration('P30D'), '%Y-%m-%d') -%}
            {{ str_to_datetime(_start_date).isoformat('T', 'milliseconds') if _start_date and format_datetime(_start_date, '%Y-%m-%d') >= min_available_date else "" }}
          CompressionType: GZip
    transformations:
      - type: AddFields
        fields:
          - type: AddedFieldDefinition
            path:
              - "Account Id"
            value: "{{ stream_partition['account_id'] }}"
      - type: CustomTransformation
        class_name: source_bing_ads.components.BulkDatetimeToRFC3339
    incremental_sync: "#/definitions/incremental_bulk_datetime_cursor"
    state_migrations:
      - type: CustomStateMigration
        class_name: source_bing_ads.components.BulkStreamsStateMigration
      - type: LegacyToPerPartitionStateMigration

  # base retrievers
  basic_async_retriever:
    type: AsyncRetriever
    partition_router:
      $ref: "#/definitions/account_substream_partition_router"
    status_mapping:
      failed:
        - Error
      running:
        - Pending
      completed:
        - Success
      timeout: []
    download_target_extractor:
      type: DpathExtractor
      field_path:
        - ReportRequestStatus
        - ReportDownloadUrl
    record_selector:
      type: RecordSelector
      extractor:
        type: DpathExtractor
        field_path: []
    status_extractor:
      type: DpathExtractor
      field_path:
        - ReportRequestStatus
        - Status
    polling_requester:
      type: HttpRequester
      url_base: https://reporting.api.bingads.microsoft.com/
      path: Reporting/v13/GenerateReport/Poll
      http_method: POST
      authenticator: "#/definitions/authenticator"
      request_headers:
        Content-Type: application/json
        DeveloperToken: "{{ config['developer_token'] }}"
        CustomerId: "'{{ stream_partition.extra_fields['ParentCustomerId'] }}'"
        CustomerAccountId: "'{{ stream_partition['account_id'] }}'"
      request_body_json:
        ReportRequestId: "'{{ creation_response['ReportRequestId'] }}'"
    download_requester:
      type: HttpRequester
      url_base: "{{download_target}}"
      http_method: GET
    download_decoder:
      type: ZipfileDecoder
      decoder:
        type: CsvDecoder
        encoding: "utf-8-sig"
        set_values_to_none:
          - ""
          - "--"
    creation_requester:
      type: HttpRequester
      url_base: https://reporting.api.bingads.microsoft.com/
      path: Reporting/v13/GenerateReport/Submit
      http_method: POST
      request_headers:
        Content-Type: application/json
        DeveloperToken: "{{ config['developer_token'] }}"
        CustomerId: "'{{ stream_partition.extra_fields['ParentCustomerId'] }}'"
        CustomerAccountId: "'{{ stream_partition['account_id'] }}'"
      authenticator: "#/definitions/authenticator"
  basic_bulk_async_retriever:
    type: AsyncRetriever
    partition_router:
      $ref: "#/definitions/account_substream_partition_router"
    status_mapping:
      failed:
        - Failed
        - FailedFullSyncRequired
      running:
        - InProgress
      completed:
        - Completed
      timeout: []
    download_target_extractor:
      type: DpathExtractor
      field_path:
        - ResultFileUrl
    record_selector:
      type: RecordSelector
      extractor:
        type: DpathExtractor
        field_path: []
      record_filter:
        type: RecordFilter
        condition: "{{ record['Type'] not in ['Format Version', 'Account']}}"
      schema_normalization: Default
    status_extractor:
      type: DpathExtractor
      field_path:
        - RequestStatus
    polling_requester:
      # https://learn.microsoft.com/en-ie/advertising/bulk-service/getbulkdownloadstatus?view=bingads-13&tabs=prod&pivots=rest
      type: HttpRequester
      url_base: https://bulk.api.bingads.microsoft.com/
      path: Bulk/v13/BulkDownloadStatus/Query
      http_method: POST
      authenticator: "#/definitions/authenticator"
      request_headers:
        Content-Type: application/json
        DeveloperToken: "{{ config['developer_token'] }}"
        CustomerId: "'{{ stream_partition.extra_fields['ParentCustomerId'] }}'"
        CustomerAccountId: "'{{ stream_partition['account_id'] }}'"
      request_body_json:
        RequestId: "'{{ creation_response['DownloadRequestId'] }}'"
    download_requester:
      type: HttpRequester
      url_base: "{{download_target}}"
      http_method: GET
    download_decoder:
      type: GzipDecoder
      decoder:
        type: CsvDecoder
        encoding: "utf-8-sig"
        set_values_to_none:
          - ""
    creation_requester:
      # https://learn.microsoft.com/en-ie/advertising/bulk-service/downloadcampaignsbyaccountids?view=bingads-13&tabs=prod&pivots=rest
      type: HttpRequester
      url_base: https://bulk.api.bingads.microsoft.com/
      path: Bulk/v13/Campaigns/DownloadByAccountIds
      http_method: POST
      request_headers:
        Content-Type: application/json
        DeveloperToken: "{{ config['developer_token'] }}"
        CustomerId: "'{{ stream_partition.extra_fields['ParentCustomerId'] }}'"
        CustomerAccountId: "'{{ stream_partition['account_id'] }}'"
      authenticator: "#/definitions/authenticator"

  # substream partition routers
  account_substream_partition_router:
    type: CustomPartitionRouter
    class_name: source_bing_ads.components.LightSubstreamPartitionRouter
    parent_stream_configs:
      - type: ParentStreamConfig
        # Id is the primary key of the accounts stream but an integer
        # and not a string. We need to convert it to a string to be able
        # to get the state from the previous state format transformed.
        parent_key: parsed_account_id
        partition_field: account_id
        stream: "#/definitions/accounts_stream"
        extra_fields:
          - - ParentCustomerId

  # cursors section
  incremental_sync_report_datetime_cursor:
    type: DatetimeBasedCursor
    cursor_field: TimePeriod
    cursor_datetime_formats:
      - "%Y-%m-%d"
    datetime_format: "%Y-%m-%d"
    lookback_window: P{{ config.get('lookback_window', 0) }}D
    start_datetime:
      type: MinMaxDatetime
      datetime: |
        {%- set last_year = now_utc() - duration('P1Y') -%}
        {%- set default_date = last_year.strftime('%Y-01-01') -%}
        {%- set start_date = config.get('reports_start_date', default_date) -%}
        {{ start_date }}
      datetime_format: "%Y-%m-%d"
    end_datetime:
      type: MinMaxDatetime
      # we need the end time to include the time part as well to distinguish from the start time
      # if we are syncing in same day, then we can evaluate boundaries effectively like lower >= upper
      datetime: "{{ format_datetime(now_utc(), '%Y-%m-%dT%H:%M:%S%z') }}"
      datetime_format: "%Y-%m-%dT%H:%M:%S%z"
<<<<<<< HEAD
  incremental_sync_budget_summary_report_datetime_cursor:
    type: DatetimeBasedCursor
    cursor_field: Date
    cursor_datetime_formats:
      - "%Y-%m-%d"
      - "%m/%d/%Y"
    datetime_format: "%Y-%m-%d"
    lookback_window: P{{ config.get('lookback_window', 0) }}D
    start_datetime:
      type: MinMaxDatetime
      datetime: |
        {%- set last_year = now_utc() - duration('P1Y') -%}
        {%- set default_date = last_year.strftime('%Y-01-01') -%}
        {%- set start_date = config.get('reports_start_date', default_date) -%}
        {{ start_date }}
      datetime_format: "%Y-%m-%d"
    end_datetime:
      type: MinMaxDatetime
      # we need the end time to include the time part as well to distinguish from the start time
      # if we are syncing in same day, then we can evaluate boundaries effectively like lower >= upper
      datetime: "{{ format_datetime(now_utc(), '%Y-%m-%dT%H:%M:%S%z') }}"
      datetime_format: "%Y-%m-%dT%H:%M:%S%z"
=======
>>>>>>> a5da0dfd
  incremental_sync_report_hourly_datetime_cursor:
    type: DatetimeBasedCursor
    cursor_field: TimePeriod
    cursor_datetime_formats:
      - "%Y-%m-%dT%H:%M:%S+00:00"
    datetime_format: "%Y-%m-%dT%H:%M:%S+00:00"
    lookback_window: P{{ config.get('lookback_window', 0) }}D
    start_datetime:
      type: MinMaxDatetime
      datetime: |
        {%- set last_year = now_utc() - duration('P1Y') -%}
        {%- set default_date = last_year.strftime('%Y-01-01') -%}
        {%- set start_date = config.get('reports_start_date', default_date) -%}
        {{ start_date }}
      datetime_format: "%Y-%m-%d"
    end_datetime:
      type: MinMaxDatetime
      # we need the end time to include the time part as well to distinguish from the start time
      # if we are syncing in same day, then we can evaluate boundaries effectively like lower >= upper
      datetime: "{{ format_datetime(now_utc(), '%Y-%m-%dT%H:%M:%S+00:00') }}"
      datetime_format: "%Y-%m-%dT%H:%M:%S+00:00"
  incremental_bulk_datetime_cursor:
    type: DatetimeBasedCursor
    cursor_field: "Modified Time"
    cursor_datetime_formats:
      - "%Y-%m-%dT%H:%M:%S.%_ms%z"
      - "%m/%d/%Y %H:%M:%S.%_ms"
    datetime_format: "%Y-%m-%dT%H:%M:%S.%_ms%z"
    lookback_window: P{{ config.get('lookback_window', 0) }}D
    start_datetime:
      type: MinMaxDatetime
      # falling back 1 year as anyway we will leave empty LastSyncTimeInUTC for dates > 30 Days
      datetime: '{{ config["reports_start_date"] if config.get("reports_start_date") else format_datetime(now_utc() - duration("P1Y"), "%Y-%m-%d") }}'
      datetime_format: "%Y-%m-%d"

  transformations:
    # Shared by multiple performance report streams (account + ad)
    performance_report_common_transformations:
      - type: AddedFieldDefinition
        path:
          - AccountId
        value: |
          {{ record['AccountId'] | int if record.get('AccountId') else none }}
      - type: AddedFieldDefinition
        path:
          - Assists
        value: |
          {{ record['Assists'] | int if record.get('Assists') else 0 }}
      - type: AddedFieldDefinition
        path:
          - AverageCpc
        value: |
          {{ record['AverageCpc'] | float if record.get('AverageCpc') else 0.0 }}
      - type: AddedFieldDefinition
        path:
          - AverageCpm
        value: |
          {{ record['AverageCpm'] | float if record.get('AverageCpm') else 0.0 }}
      - type: AddedFieldDefinition
        path:
          - AveragePosition
        value: |
          {{ record['AveragePosition'] | float if record.get('AveragePosition') else 0.0 }}
      - type: AddedFieldDefinition
        path:
          - Clicks
        value: |
          {{ record['Clicks'] | int if record.get('Clicks') else 0 }}
      - type: AddedFieldDefinition
        path:
          - ConversionRate
        value: |
          {% set v = record.get('ConversionRate') %}
          {{ v | replace('%', '') | float if v is not none and v != "" else None }}
      - type: AddedFieldDefinition
        path:
          - Conversions
        value: |
          {{ record['Conversions'] | float if record.get('Conversions') else 0.0 }}
      - type: AddedFieldDefinition
        path:
          - ConversionsQualified
        value: |
          {{ record['ConversionsQualified'] | float if record.get('ConversionsQualified') else 0.0 }}
      - type: AddedFieldDefinition
        path:
          - CostPerAssist
        value: |
          {% set v = record.get('CostPerAssist') %}
          {{ v | float if v is not none and v != "" else None }}
      - type: AddedFieldDefinition
        path:
          - CostPerConversion
        value: |
          {% set v = record.get('CostPerConversion') %}
          {{ v | float if v is not none and v != "" else None }}
      - type: AddedFieldDefinition
        path:
          - Ctr
        value: |
          {% set v = record.get('Ctr') %}
          {{ v | replace('%', '') | float if v is not none and v != "" else None }}
      - type: AddedFieldDefinition
        path:
          - Impressions
        value: |
          {{ record['Impressions'] | int if record.get('Impressions') else 0 }}
      - type: AddedFieldDefinition
        path:
          - ReturnOnAdSpend
        value: |
          {% set v = record.get('ReturnOnAdSpend') %}
          {{ v | float if v is not none and v != "" else None }}
      - type: AddedFieldDefinition
        path:
          - Revenue
        value: |
          {{ record['Revenue'] | replace(',', '') | float if record.get('Revenue') else 0.0 }}
      - type: AddedFieldDefinition
        path:
          - RevenuePerAssist
        value: |
          {% set v = record.get('RevenuePerAssist') %}
          {{ v | replace(',', '') | float if v is not none and v != "" else None }}
      - type: AddedFieldDefinition
        path:
          - RevenuePerConversion
        value: |
          {% set v = record.get('RevenuePerConversion') %}
          {{ v | replace(',', '') | float if v is not none and v != "" else None }}
      - type: AddedFieldDefinition
        path:
          - Spend
        value: |
          {{ record['Spend'] | float if record.get('Spend') else 0.0 }}

    # used in all account performance report streams
    account_performance_report_common_transformations:
      - type: AddedFieldDefinition
        path:
          - PhoneImpressions
        value: |
          {{ record['PhoneImpressions'] | int if record.get('PhoneImpressions') else 0 }}
      - type: AddedFieldDefinition
        path:
          - PhoneCalls
        value: |
          {{ record['PhoneCalls'] | int if record.get('PhoneCalls') else 0 }}
      - type: AddedFieldDefinition
        path:
          - Ptr
        value: |
          {% set v = record.get('Ptr') %}
          {{ v | replace('%', '') | float if v is not none and v != "" else None }}
      - type: AddedFieldDefinition
        path:
          - LowQualityClicks
        value: |
          {{ record['LowQualityClicks'] | int if record.get('LowQualityClicks') else 0 }}
      - type: AddedFieldDefinition
        path:
          - LowQualityClicksPercent
        value: |
          {% set v = record.get('LowQualityClicksPercent') %}
          {{ v | replace('%', '') | float if v is not none and v != "" else None }}
      - type: AddedFieldDefinition
        path:
          - LowQualityImpressions
        value: |
          {{ record['LowQualityImpressions'] | int if record.get('LowQualityImpressions') else 0 }}
      - type: AddedFieldDefinition
        path:
          - LowQualitySophisticatedClicks
        value: |
          {{ record['LowQualitySophisticatedClicks'] | int if record.get('LowQualitySophisticatedClicks') else 0 }}
      - type: AddedFieldDefinition
        path:
          - LowQualityConversions
        value: |
          {{ record['LowQualityConversions'] | int if record.get('LowQualityConversions') else 0 }}
      - type: AddedFieldDefinition
        path:
          - LowQualityConversionRate
        value: |
          {% set v = record.get('LowQualityConversionRate') %}
          {{ v | replace('%', '') | float if v is not none and v != "" else None }}

    # used in all ad performance report streams
    ad_performance_report_common_transformations:
      - type: AddedFieldDefinition
        path:
          - AdGroupId
        value: |
          {{ record['AdGroupId'] | int if record.get('AdGroupId') else none }}
      - type: AddedFieldDefinition
        path:
          - AdId
        value: |
          {{ record['AdId'] | int if record.get('AdId') else none }}
      - type: AddedFieldDefinition
        path:
          - AllConversionRate
        value: |
          {% set v = record.get('AllConversionRate') %}
          {{ v | replace('%', '') | float if v is not none and v != "" else None }}
      - type: AddedFieldDefinition
        path:
          - AllConversions
        value: |
          {{ record['AllConversions'] | int if record.get('AllConversions') else 0 }}
      - type: AddedFieldDefinition
        path:
          - AllReturnOnAdSpend
        value: |
          {% set v = record.get('AllReturnOnAdSpend') %}
          {{ v | float if v is not none and v != "" else None }}
      - type: AddedFieldDefinition
        path:
          - AllRevenue
        value: |
          {{ record['AllRevenue'] | replace(',', '') | float if record.get('AllRevenue') else 0.0 }}
      - type: AddedFieldDefinition
        path:
          - CampaignId
        value: |
          {{ record['CampaignId'] | int if record.get('CampaignId') else 0 }}
      - type: AddedFieldDefinition
        path:
          - ViewThroughConversions
        value: |
          {{ record['ViewThroughConversions'] | int if record.get('ViewThroughConversions') else 0 }}
      - type: AddedFieldDefinition
        path:
          - AllCostPerConversion
        value: |
          {% set v = record.get('AllCostPerConversion') %}
          {{ v | float if v is not none and v != "" else None }}
      - type: AddedFieldDefinition
        path:
          - AllRevenuePerConversion
        value: |
          {% set v = record.get('AllRevenuePerConversion') %}
          {{ v | float if v is not none and v != "" else None }}
      - type: AddedFieldDefinition
        path:
          - ViewThroughConversionsQualified
        value: |
          {% set v = record.get('ViewThroughConversionsQualified') %}
          {{ v | float if v is not none and v != "" else None }}
      # all below are string fields, just need to ensure they not empty
      - type: AddedFieldDefinition
        path:
          - DestinationUrl
        value: |
          {{ record['DestinationUrl'] if record.get('DestinationUrl') else none }}
      - type: AddedFieldDefinition
        path:
          - CustomParameters
        value: |
          {{ record['CustomParameters'] if record.get('CustomParameters') else none }}
      - type: AddedFieldDefinition
        path:
          - FinalAppUrl
        value: |
          {{ record['FinalAppUrl'] if record.get('FinalAppUrl') else none }}
      - type: AddedFieldDefinition
        path:
          - AdDescription
        value: |
          {{ record['AdDescription'] if record.get('AdDescription') else none }}
      - type: AddedFieldDefinition
        path:
          - AdDescription2
        value: |
          {{ record['AdDescription2'] if record.get('AdDescription2') else none }}

    # used in ad performance report streams (except hourly)
    ad_performance_report_transformations:
      - type: AddedFieldDefinition
        path:
          - AbsoluteTopImpressionRatePercent
        value: |
          {% set v = record.get('AbsoluteTopImpressionRatePercent') %}
          {{ v | replace('%', '') | float if v is not none and v != "" else None }}
      - type: AddedFieldDefinition
        path:
          - TopImpressionRatePercent
        value: |
          {% set v = record.get('TopImpressionRatePercent') %}
          {{ v | replace('%', '') | float if v is not none and v != "" else None }}

    age_gender_audience_report_transformations:
      - type: AddedFieldDefinition
        path:
          - AbsoluteTopImpressionRatePercent
        value: |
          {% set v = record.get('AbsoluteTopImpressionRatePercent') %}
          {{ v | replace('%', '') | float if v is not none and v != "" else None }}
      - type: AddedFieldDefinition
        path:
          - TopImpressionRatePercent
        value: |
          {% set v = record.get('TopImpressionRatePercent') %}
          {{ v | replace('%', '') | float if v is not none and v != "" else None }}
      - type: AddedFieldDefinition
        path:
          - Goal
        value: "{{ none if record.get('Goal') == '' else record.get('Goal') }}"
      - type: AddedFieldDefinition
        path:
          - GoalType
        value: "{{ none if record.get('GoalType') == '' else record.get('GoalType') }}"
      - type: AddedFieldDefinition
        path:
          - ViewThroughConversionsQualified
        value: "{{ none if record.get('ViewThroughConversionsQualified') == '' else record.get('ViewThroughConversionsQualified') }}"
    ad_group_performance_report_transformations:
      - type: AddedFieldDefinition
        path:
          - AllConversionRate
        value: |
          {% set v = record.get('AllConversionRate') %}
          {{ v | replace('%', '') | float if v is not none and v != "" else None }}
      - type: AddedFieldDefinition
        path:
          - AllCostPerConversion
        value: |
          {% set v = record.get('AllCostPerConversion') %}
          {{ v | float if v is not none and v != "" else None }}
      - type: AddedFieldDefinition
        path:
          - AllRevenue
        value: |
          {{ record['AllRevenue'] | replace(',', '') | float if record.get('AllRevenue') else 0.0 }}
      - type: AddedFieldDefinition
        path:
          - AllRevenuePerConversion
        value: |
          {% set v = record.get('AllRevenuePerConversion') %}
          {{ v | float if v is not none and v != "" else None }}
      - type: AddedFieldDefinition
        path:
          - ConversionRate
        value: |
          {% set v = record.get('ConversionRate') %}
          {{ v | replace('%', '') | float if v is not none and v != "" else None }}
      - type: AddedFieldDefinition
        path:
          - Ctr
        value: |
          {% set v = record.get('Ctr') %}
          {{ v | replace('%', '') | float if v is not none and v != "" else None }}
      - type: AddedFieldDefinition
        path:
          - Ptr
        value: |
          {% set v = record.get('Ptr') %}
          {{ v | replace('%', '') | float if v is not none and v != "" else None }}
      - type: AddedFieldDefinition
        path:
          - RevenuePerAssist
        value: |
          {% set v = record.get('RevenuePerAssist') %}
          {{ v | replace(',', '') | float if v is not none and v != "" else None }}

    # used in hourly report streams to convert date-time format for backward compatibility
    hourly_report_transformations:
      - type: AddedFieldDefinition
        path:
          - TimePeriod
        # Bing Ads API reports with hourly aggregation provides date fields in custom format: "2023-11-04|11"
        # Return date in RFC3339 format: "2023-11-04T11:00:00+00:00"
        value: |
          {%- set parts = record.TimePeriod.split('|') -%}
          {%- set time_period = record.TimePeriod -%}
          {%- set date_part = '' -%}
          {%- set hour_part = 0 -%}
          {%- if parts|length > 1 -%}
            {%- set date_part = parts[0] -%}
            {%- set hour_part = parts[1]|int -%}
            {%- set time_period = date_part ~ "T" ~ "%02d" % hour_part ~ ":00:00+00:00" -%}
          {%- endif -%}
          {{ time_period }}

    # Used in campaign performance report streams
    campaign_performance_report_common_transformations:
      - type: AddedFieldDefinition
        path:
          - AllConversionRate
        value: |
          {% set v = record.get('AllConversionRate') %}
          {{ v | replace('%', '') | float if v is not none and v != "" else None }}
      - type: AddedFieldDefinition
        path:
          - AllRevenue
        value: |
          {{ record['AllRevenue'] | replace(',', '') | float if record.get('AllRevenue') else 0.0 }}
      - type: AddedFieldDefinition
        path:
          - ViewThroughConversions
        value: |
          {{ record['ViewThroughConversions'] | int if record.get('ViewThroughConversions') else 0 }}
      - type: AddedFieldDefinition
        path:
          - PhoneImpressions
        value: |
          {{ record['PhoneImpressions'] | int if record.get('PhoneImpressions') else 0 }}
      - type: AddedFieldDefinition
        path:
          - PhoneCalls
        value: |
          {{ record['PhoneCalls'] | int if record.get('PhoneCalls') else 0 }}
      - type: AddedFieldDefinition
        path:
          - LowQualityClicks
        value: |
          {{ record['LowQualityClicks'] | int if record.get('LowQualityClicks') else 0 }}
      - type: AddedFieldDefinition
        path:
          - LowQualityClicksPercent
        value: |
          {% set v = record.get('LowQualityClicksPercent') %}
          {{ v | replace('%', '') | float if v is not none and v != "" else None }}
      - type: AddedFieldDefinition
        path:
          - LowQualityImpressions
        value: |
          {{ record['LowQualityImpressions'] | int if record.get('LowQualityImpressions') else 0 }}
      - type: AddedFieldDefinition
        path:
          - LowQualitySophisticatedClicks
        value: |
          {{ record['LowQualitySophisticatedClicks'] | int if record.get('LowQualitySophisticatedClicks') else 0 }}
      - type: AddedFieldDefinition
        path:
          - LowQualityConversions
        value: |
          {{ record['LowQualityConversions'] | int if record.get('LowQualityConversions') else 0 }}
      - type: AddedFieldDefinition
        path:
          - LowQualityConversionRate
        value: |
          {% set v = record.get('LowQualityConversionRate') %}
          {{ v | replace('%', '') | float if v is not none and v != "" else None }}

    ad_group_impression_performance_report_transformations:
      - type: AddedFieldDefinition
        path:
          - AbsoluteTopImpressionRatePercent
        value: |
          {% set v = record.get('AbsoluteTopImpressionRatePercent') %}
          {{ v | replace('%', '') | float if v is not none and v != "" else None }}
      - type: AddedFieldDefinition
        path:
          - Ctr
        value: |
          {% set v = record.get('Ctr') %}
          {{ v | replace('%', '') | float if v is not none and v != "" else None }}
      - type: AddedFieldDefinition
        path:
          - TopImpressionRatePercent
        value: |
          {% set v = record.get('TopImpressionRatePercent') %}
          {{ v | replace('%', '') | float if v is not none and v != "" else None }}
      - type: AddedFieldDefinition
        path:
          - AllConversionRate
        value: |
          {% set v = record.get('AllConversionRate') %}
          {{ v | replace('%', '') | float if v is not none and v != "" else None }}
      - type: AddedFieldDefinition
        path:
          - ConversionRate
        value: |
          {% set v = record.get('ConversionRate') %}
          {{ v | replace('%', '') | float if v is not none and v != "" else None }}
      - type: AddedFieldDefinition
        path:
          - AbsoluteTopImpressionShareLostToBudgetPercent
        value: |
          {% set v = record.get('AbsoluteTopImpressionShareLostToBudgetPercent') %}
          {{ v | replace('%', '') | float if v is not none and v != "" else None }}
      - type: AddedFieldDefinition
        path:
          - AbsoluteTopImpressionShareLostToRankPercent
        value: |
          {% set v = record.get('AbsoluteTopImpressionShareLostToRankPercent') %}
          {{ v | replace('%', '') | float if v is not none and v != "" else None }}
      - type: AddedFieldDefinition
        path:
          - AbsoluteTopImpressionSharePercent
        value: |
          {% set v = record.get('AbsoluteTopImpressionSharePercent') %}
          {{ v | replace('%', '') | float if v is not none and v != "" else None }}
      - type: AddedFieldDefinition
        path:
          - ClickSharePercent
        value: |
          {% set v = record.get('ClickSharePercent') %}
          {{ v | replace('%', '') | float if v is not none and v != "" else None }}
      - type: AddedFieldDefinition
        path:
          - ExactMatchImpressionSharePercent
        value: |
          {% set v = record.get('ExactMatchImpressionSharePercent') %}
          {{ v | replace('%', '') | float if v is not none and v != "" else None }}
      - type: AddedFieldDefinition
        path:
          - ImpressionLostToBudgetPercent
        value: |
          {% set v = record.get('ImpressionLostToBudgetPercent') %}
          {{ v | replace('%', '') | float if v is not none and v != "" else None }}
      - type: AddedFieldDefinition
        path:
          - ImpressionLostToRankAggPercent
        value: |
          {% set v = record.get('ImpressionLostToRankAggPercent') %}
          {{ v | replace('%', '') | float if v is not none and v != "" else None }}
      - type: AddedFieldDefinition
        path:
          - ImpressionSharePercent
        value: |
          {% set v = record.get('ImpressionSharePercent') %}
          {{ v | replace('%', '') | float if v is not none and v != "" else None }}
      - type: AddedFieldDefinition
        path:
          - TopImpressionShareLostToBudgetPercent
        value: |
          {% set v = record.get('TopImpressionShareLostToBudgetPercent') %}
          {{ v | replace('%', '') | float if v is not none and v != "" else None }}
      - type: AddedFieldDefinition
        path:
          - TopImpressionShareLostToRankPercent
        value: |
          {% set v = record.get('TopImpressionShareLostToRankPercent') %}
          {{ v | replace('%', '') | float if v is not none and v != "" else None }}
      - type: AddedFieldDefinition
        path:
          - TopImpressionSharePercent
        value: |
          {% set v = record.get('TopImpressionSharePercent') %}
          {{ v | replace('%', '') | float if v is not none and v != "" else None }}
    ad_group_impression_performance_report_hourly_transformations:
      - type: AddedFieldDefinition
        path:
          - AbsoluteTopImpressionRatePercent
        value: |
          {% set v = record.get('AbsoluteTopImpressionRatePercent') %}
          {{ v | replace('%', '') | float if v is not none and v != "" else None }}
      - type: AddedFieldDefinition
        path:
          - Ctr
        value: |
          {% set v = record.get('Ctr') %}
          {{ v | replace('%', '') | float if v is not none and v != "" else None }}
      - type: AddedFieldDefinition
        path:
          - TopImpressionRatePercent
        value: |
          {% set v = record.get('TopImpressionRatePercent') %}
          {{ v | replace('%', '') | float if v is not none and v != "" else None }}
      - type: AddedFieldDefinition
        path:
          - AllConversionRate
        value: |
          {% set v = record.get('AllConversionRate') %}
          {{ v | replace('%', '') | float if v is not none and v != "" else None }}
      - type: AddedFieldDefinition
        path:
          - ConversionRate
        value: |
          {% set v = record.get('ConversionRate') %}
          {{ v | replace('%', '') | float if v is not none and v != "" else None }}
      - type: AddedFieldDefinition
        path:
          - TopImpressionSharePercent
        value: |
          {% set v = record.get('TopImpressionSharePercent') %}
          {{ v | replace('%', '') | float if v is not none and v != "" else None }}
    campaign_impression_performance_report_transformations:
      - type: AddedFieldDefinition
        path:
          - AbsoluteTopImpressionRatePercent
        value: |
          {% set v = record.get('AbsoluteTopImpressionRatePercent') %}
          {{ v | replace('%', '') | float if v is not none and v != "" else None }}
      - type: AddedFieldDefinition
        path:
          - AbsoluteTopImpressionShareLostToBudgetPercent
        value: |
          {% set v = record.get('AbsoluteTopImpressionShareLostToBudgetPercent') %}
          {{ v | replace('%', '') | float if v is not none and v != "" else None }}
      - type: AddedFieldDefinition
        path:
          - AbsoluteTopImpressionShareLostToRankPercent
        value: |
          {% set v = record.get('AbsoluteTopImpressionShareLostToRankPercent') %}
          {{ v | replace('%', '') | float if v is not none and v != "" else None }}
      - type: AddedFieldDefinition
        path:
          - AbsoluteTopImpressionSharePercent
        value: |
          {% set v = record.get('AbsoluteTopImpressionSharePercent') %}
          {{ v | replace('%', '') | float if v is not none and v != "" else None }}
      - type: AddedFieldDefinition
        path:
          - Ctr
        value: |
          {% set v = record.get('Ctr') %}
          {{ v | replace('%', '') | float if v is not none and v != "" else None }}
      - type: AddedFieldDefinition
        path:
          - ExactMatchImpressionSharePercent
        value: |
          {% set v = record.get('ExactMatchImpressionSharePercent') %}
          {{ v | replace('%', '') | float if v is not none and v != "" else None }}
      - type: AddedFieldDefinition
        path:
          - ImpressionLostToBudgetPercent
        value: |
          {% set v = record.get('ImpressionLostToBudgetPercent') %}
          {{ v | replace('%', '') | float if v is not none and v != "" else None }}
      - type: AddedFieldDefinition
        path:
          - ImpressionLostToRankAggPercent
        value: |
          {% set v = record.get('ImpressionLostToRankAggPercent') %}
          {{ v | replace('%', '') | float if v is not none and v != "" else None }}
      - type: AddedFieldDefinition
        path:
          - ImpressionSharePercent
        value: |
          {% set v = record.get('ImpressionSharePercent') %}
          {{ v | replace('%', '') | float if v is not none and v != "" else None }}
      - type: AddedFieldDefinition
        path:
          - LowQualityImpressionsPercent
        value: |
          {% set v = record.get('LowQualityImpressionsPercent') %}
          {{ v | replace('%', '') | float if v is not none and v != "" else None }}
      - type: AddedFieldDefinition
        path:
          - TopImpressionRatePercent
        value: |
          {% set v = record.get('TopImpressionRatePercent') %}
          {{ v | replace('%', '') | float if v is not none and v != "" else None }}
      - type: AddedFieldDefinition
        path:
          - TopImpressionShareLostToBudgetPercent
        value: |
          {% set v = record.get('TopImpressionShareLostToBudgetPercent') %}
          {{ v | replace('%', '') | float if v is not none and v != "" else None }}
      - type: AddedFieldDefinition
        path:
          - TopImpressionShareLostToRankPercent
        value: |
          {% set v = record.get('TopImpressionShareLostToRankPercent') %}
          {{ v | replace('%', '') | float if v is not none and v != "" else None }}
      - type: AddedFieldDefinition
        path:
          - TopImpressionSharePercent
        value: |
          {% set v = record.get('TopImpressionSharePercent') %}
          {{ v | replace('%', '') | float if v is not none and v != "" else None }}
      - type: AddedFieldDefinition
        path:
          - ClickSharePercent
        value: |
          {% set v = record.get('ClickSharePercent') %}
          {{ v | replace('%', '') | float if v is not none and v != "" else None }}
      - type: AddedFieldDefinition
        path:
          - LowQualityClicksPercent
        value: |
          {% set v = record.get('LowQualityClicksPercent') %}
          {{ v | replace('%', '') | float if v is not none and v != "" else None }}
      - type: AddedFieldDefinition
        path:
          - LowQualityConversionRate
        value: |
          {% set v = record.get('LowQualityConversionRate') %}
          {{ v | replace('%', '') | float if v is not none and v != "" else None }}
      - type: AddedFieldDefinition
        path:
          - AllConversionRate
        value: |
          {% set v = record.get('AllConversionRate') %}
          {{ v | replace('%', '') | float if v is not none and v != "" else None }}
      - type: AddedFieldDefinition
        path:
          - ConversionRate
        value: |
          {% set v = record.get('ConversionRate') %}
          {{ v | replace('%', '') | float if v is not none and v != "" else None }}
    campaign_impression_performance_report_hourly_transformations:
      - type: AddedFieldDefinition
        path:
          - AbsoluteTopImpressionRatePercent
        value: |
          {% set v = record.get('AbsoluteTopImpressionRatePercent') %}
          {{ v | replace('%', '') | float if v is not none and v != "" else None }}
      - type: AddedFieldDefinition
        path:
          - Ctr
        value: |
          {% set v = record.get('Ctr') %}
          {{ v | replace('%', '') | float if v is not none and v != "" else None }}
      - type: AddedFieldDefinition
        path:
          - LowQualityImpressionsPercent
        value: |
          {% set v = record.get('LowQualityImpressionsPercent') %}
          {{ v | replace('%', '') | float if v is not none and v != "" else None }}
      - type: AddedFieldDefinition
        path:
          - TopImpressionRatePercent
        value: |
          {% set v = record.get('TopImpressionRatePercent') %}
          {{ v | replace('%', '') | float if v is not none and v != "" else None }}
      - type: AddedFieldDefinition
        path:
          - LowQualityClicksPercent
        value: |
          {% set v = record.get('LowQualityClicksPercent') %}
          {{ v | replace('%', '') | float if v is not none and v != "" else None }}
      - type: AddedFieldDefinition
        path:
          - LowQualityConversionRate
        value: |
          {% set v = record.get('LowQualityConversionRate') %}
          {{ v | replace('%', '') | float if v is not none and v != "" else None }}
      - type: AddedFieldDefinition
        path:
          - AllConversionRate
        value: |
          {% set v = record.get('AllConversionRate') %}
          {{ v | replace('%', '') | float if v is not none and v != "" else None }}
      - type: AddedFieldDefinition
        path:
          - ConversionRate
        value: |
          {% set v = record.get('ConversionRate') %}
          {{ v | replace('%', '') | float if v is not none and v != "" else None }}
    add_account_id_transformations:
      - type: AddedFieldDefinition
        path:
          - AccountId
        value: "{{ stream_partition['account_id'][0] }}"
    product_dimension_performance_report_transformations:
      - type: AddedFieldDefinition
        path:
          - Ctr
        value: |
          {% set v = record.get('Ctr') %}
          {{ v | replace('%', '') | float if v is not none and v != "" else None }}
      - type: AddedFieldDefinition
        path:
          - ConversionRate
        value: |
          {% set v = record.get('ConversionRate') %}
          {{ v | replace('%', '') | float if v is not none and v != "" else None }}

    keyword_performance_report_transformations:
      - type: AddedFieldDefinition
        path:
          - AbsoluteTopImpressionRatePercent
        value: |
          {% set v = record.get('AbsoluteTopImpressionRatePercent') %}
          {{ v | replace('%', '') | float if v is not none and v != "" else None }}
      - type: AddedFieldDefinition
        path:
          - Ctr
        value: |
          {% set v = record.get('Ctr') %}
          {{ v | replace('%', '') | float if v is not none and v != "" else None }}
      - type: AddedFieldDefinition
        path:
          - TopImpressionRatePercent
        value: |
          {% set v = record.get('TopImpressionRatePercent') %}
          {{ v | replace('%', '') | float if v is not none and v != "" else None }}
      - type: AddedFieldDefinition
        path:
          - AllConversionRate
        value: |
          {% set v = record.get('AllConversionRate') %}
          {{ v | replace('%', '') | float if v is not none and v != "" else None }}
      - type: AddedFieldDefinition
        path:
          - ConversionRate
        value: |
          {% set v = record.get('ConversionRate') %}
          {{ v | replace('%', '') | float if v is not none and v != "" else None }}
    geographic_performance_report_transformations:
      - type: AddedFieldDefinition
        path:
          - AbsoluteTopImpressionRatePercent
        value: |
          {% set v = record.get('AbsoluteTopImpressionRatePercent') %}
          {{ v | replace('%', '') | float if v is not none and v != "" else None }}
      - type: AddedFieldDefinition
        path:
          - Ctr
        value: |
          {% set v = record.get('Ctr') %}
          {{ v | replace('%', '') | float if v is not none and v != "" else None }}
      - type: AddedFieldDefinition
        path:
          - TopImpressionRatePercent
        value: |
          {% set v = record.get('TopImpressionRatePercent') %}
          {{ v | replace('%', '') | float if v is not none and v != "" else None }}
      - type: AddedFieldDefinition
        path:
          - AllConversionRate
        value: |
          {% set v = record.get('AllConversionRate') %}
          {{ v | replace('%', '') | float if v is not none and v != "" else None }}
      - type: AddedFieldDefinition
        path:
          - ConversionRate
        value: |
          {% set v = record.get('ConversionRate') %}
          {{ v | replace('%', '') | float if v is not none and v != "" else None }}

    audience_performance_report_transformations:
      - type: AddedFieldDefinition
        path:
          - AbsoluteTopImpressionRatePercent
        value: |
          {% set v = record.get('AbsoluteTopImpressionRatePercent') %}
          {{ v | replace('%', '') | float if v is not none and v != "" else None }}
      - type: AddedFieldDefinition
        path:
          - AllConversionRate
        value: |
          {% set v = record.get('AllConversionRate') %}
          {{ v | replace('%', '') | float if v is not none and v != "" else None }}
      - type: AddedFieldDefinition
        path:
          - ConversionRate
        value: |
          {% set v = record.get('ConversionRate') %}
          {{ v | replace('%', '') | float if v is not none and v != "" else None }}
      - type: AddedFieldDefinition
        path:
          - Ctr
        value: |
          {% set v = record.get('Ctr') %}
          {{ v | replace('%', '') | float if v is not none and v != "" else None }}
      - type: AddedFieldDefinition
        path:
          - TopImpressionRatePercent
        value: |
          {% set v = record.get('TopImpressionRatePercent') %}
          {{ v | replace('%', '') | float if v is not none and v != "" else None }}

    # Used in all account impression performance report streams
    account_impression_performance_report_transformations:
      - type: AddedFieldDefinition
        path:
          - AllRevenue
        value: |
          {{ record['AllRevenue'] | replace(',', '') | float if record.get('AllRevenue') else 0.0 }}
      - type: AddedFieldDefinition
        path:
          - ConversionRate
        value: |
          {% set v = record.get('ConversionRate') %}
          {{ v | replace('%', '') | float if v is not none and v != "" else None }}
      - type: AddedFieldDefinition
        path:
          - LowQualityClicksPercent
        value: |
          {% set v = record.get('LowQualityClicksPercent') %}
          {{ v | replace('%', '') | float if v is not none and v != "" else None }}
      - type: AddedFieldDefinition
        path:
          - LowQualityImpressionsPercent
        value: |
          {% set v = record.get('LowQualityImpressionsPercent') %}
          {{ v | replace('%', '') | float if v is not none and v != "" else None }}
      - type: AddedFieldDefinition
        path:
          - LowQualityConversionRate
        value: |
          {% set v = record.get('LowQualityConversionRate') %}
          {{ v | replace('%', '') | float if v is not none and v != "" else None }}
      - type: AddedFieldDefinition
        path:
          - TopImpressionRatePercent
        value: |
          {% set v = record.get('TopImpressionRatePercent') %}
          {{ v | replace('%', '') | float if v is not none and v != "" else None }}
      - type: AddedFieldDefinition
        path:
          - AllConversionRate
        value: |
          {% set v = record.get('AllConversionRate') %}
          {{ v | replace('%', '') | float if v is not none and v != "" else None }}
      - type: AddedFieldDefinition
        path:
          - Ctr
        value: |
          {% set v = record.get('Ctr') %}
          {{ v | replace('%', '') | float if v is not none and v != "" else None }}
      - type: AddedFieldDefinition
        path:
          - RevenuePerInstall
        value: |
          {{ record['RevenuePerInstall'] | replace(',', '') | float if record.get('RevenuePerInstall') else 0.0 }}
    # Used only in non-hourly account impression performance report streams
    account_impression_performance_report_transformations_non_hourly:
      - type: AddedFieldDefinition
        path:
          - AbsoluteTopImpressionRatePercent
        value: |
          {% set v = record.get('AbsoluteTopImpressionRatePercent') %}
          {{ v | replace('%', '') | float if v is not none and v != "" else None }}
      - type: AddedFieldDefinition
        path:
          - TopImpressionSharePercent
        value: |
          {% set v = record.get('TopImpressionSharePercent') %}
          {{ v | replace('%', '') | float if v is not none and v != "" else None }}
      - type: AddedFieldDefinition
        path:
          - ImpressionSharePercent
        value: |
          {% set v = record.get('ImpressionSharePercent') %}
          {{ v | replace('%', '') | float if v is not none and v != "" else None }}
      - type: AddedFieldDefinition
        path:
          - ImpressionLostToBudgetPercent
        value: |
          {% set v = record.get('ImpressionLostToBudgetPercent') %}
          {{ v | replace('%', '') | float if v is not none and v != "" else None }}
      - type: AddedFieldDefinition
        path:
          - ImpressionLostToRankAggPercent
        value: |
          {% set v = record.get('ImpressionLostToRankAggPercent') %}
          {{ v | replace('%', '') | float if v is not none and v != "" else None }}
      - type: AddedFieldDefinition
        path:
          - ExactMatchImpressionSharePercent
        value: |
          {% set v = record.get('ExactMatchImpressionSharePercent') %}
          {{ v | replace('%', '') | float if v is not none and v != "" else None }}
      - type: AddedFieldDefinition
        path:
          - ClickSharePercent
        value: |
          {% set v = record.get('ClickSharePercent') %}
          {{ v | replace('%', '') | float if v is not none and v != "" else None }}
      - type: AddedFieldDefinition
        path:
          - AbsoluteTopImpressionSharePercent
        value: |
          {% set v = record.get('AbsoluteTopImpressionSharePercent') %}
          {{ v | replace('%', '') | float if v is not none and v != "" else None }}
      - type: AddedFieldDefinition
        path:
          - TopImpressionShareLostToRankPercent
        value: |
          {% set v = record.get('TopImpressionShareLostToRankPercent') %}
          {{ v | replace('%', '') | float if v is not none and v != "" else None }}
      - type: AddedFieldDefinition
        path:
          - TopImpressionShareLostToBudgetPercent
        value: |
          {% set v = record.get('TopImpressionShareLostToBudgetPercent') %}
          {{ v | replace('%', '') | float if v is not none and v != "" else None }}
      - type: AddedFieldDefinition
        path:
          - AbsoluteTopImpressionShareLostToRankPercent
        value: |
          {% set v = record.get('AbsoluteTopImpressionShareLostToRankPercent') %}
          {{ v | replace('%', '') | float if v is not none and v != "" else None }}
      - type: AddedFieldDefinition
        path:
          - AbsoluteTopImpressionShareLostToBudgetPercent
        value: |
          {% set v = record.get('AbsoluteTopImpressionShareLostToBudgetPercent') %}
          {{ v | replace('%', '') | float if v is not none and v != "" else None }}

    user_location_performance_report_transformations:
      - type: AddedFieldDefinition
        path:
          - AbsoluteTopImpressionRatePercent
        value: |
          {% set v = record.get('AbsoluteTopImpressionRatePercent') %}
          {{ v | replace('%', '') | float if v is not none and v != "" else None }}
      - type: AddedFieldDefinition
        path:
          - TopImpressionRatePercent
        value: |
          {% set v = record.get('TopImpressionRatePercent') %}
          {{ v | replace('%', '') | float if v is not none and v != "" else None }}
      - type: AddedFieldDefinition
        path:
          - ConversionRate
        value: |
          {% set v = record.get('ConversionRate') %}
          {{ v | replace('%', '') | float if v is not none and v != "" else None }}
      - type: AddedFieldDefinition
        path:
          - AllConversionRate
        value: |
          {% set v = record.get('AllConversionRate') %}
          {{ v | replace('%', '') | float if v is not none and v != "" else None }}
      - type: AddedFieldDefinition
        path:
          - Ctr
        value: |
          {% set v = record.get('Ctr') %}
          {{ v | replace('%', '') | float if v is not none and v != "" else None }}
<<<<<<< HEAD
    budget_summary_report_transformations:
      - type: AddedFieldDefinition
        path:
          - Date
        value: "{{ format_datetime(record.get('Date'), '%Y-%m-%d', '%m/%d/%Y') }}"
=======
>>>>>>> a5da0dfd

dynamic_streams:
  # Report streams
  - type: DynamicDeclarativeStream
    stream_template:
      $ref: "#/definitions/report_base_stream"
    components_resolver:
      type: ParametrizedComponentsResolver
      stream_parameters:
        type: StreamParametersDefinition
        list_of_parameters_for_stream:
          ## Age Gender Audience Reports
          - name: age_gender_audience_report_hourly
            parameters:
              report_aggregation: Hourly
              report_type: AgeGenderAudienceReportRequest
              report_name: AgeGenderAudienceReport
              report_columns:
                $ref: "#/definitions/report_columns/age_gender_audience"
            primary_key:
              $ref: "#/definitions/report_primary_keys/age_gender_audience"
            schema_loader:
              type: InlineSchemaLoader
              schema:
                $ref: "#/schemas/age_gender_audience_report_hourly"
            transformations:
              - type: AddFields
                fields:
                  $ref: "#/definitions/transformations/age_gender_audience_report_transformations"
              - type: AddFields
                fields:
                  $ref: "#/definitions/transformations/hourly_report_transformations"
            incremental_sync:
              $ref: "#/definitions/incremental_sync_report_hourly_datetime_cursor"
          - name: age_gender_audience_report_daily
            parameters:
              report_aggregation: Daily
              report_type: AgeGenderAudienceReportRequest
              report_name: AgeGenderAudienceReport
              report_columns:
                $ref: "#/definitions/report_columns/age_gender_audience"
            primary_key:
              $ref: "#/definitions/report_primary_keys/age_gender_audience"
            schema_loader:
              type: InlineSchemaLoader
              schema:
                $ref: "#/schemas/age_gender_audience_report"
            transformations:
              - type: AddFields
                fields:
                  $ref: "#/definitions/transformations/age_gender_audience_report_transformations"
            incremental_sync:
              $ref: "#/definitions/incremental_sync_report_datetime_cursor"
          - name: age_gender_audience_report_weekly
            parameters:
              report_aggregation: Weekly
              report_type: AgeGenderAudienceReportRequest
              report_name: AgeGenderAudienceReport
              report_columns:
                $ref: "#/definitions/report_columns/age_gender_audience"
            primary_key:
              $ref: "#/definitions/report_primary_keys/age_gender_audience"
            schema_loader:
              type: InlineSchemaLoader
              schema:
                $ref: "#/schemas/age_gender_audience_report"
            transformations:
              - type: AddFields
                fields:
                  $ref: "#/definitions/transformations/age_gender_audience_report_transformations"
            incremental_sync:
              $ref: "#/definitions/incremental_sync_report_datetime_cursor"
          - name: age_gender_audience_report_monthly
            parameters:
              report_aggregation: Monthly
              report_type: AgeGenderAudienceReportRequest
              report_name: AgeGenderAudienceReport
              report_columns:
                $ref: "#/definitions/report_columns/age_gender_audience"
            primary_key:
              $ref: "#/definitions/report_primary_keys/age_gender_audience"
            schema_loader:
              type: InlineSchemaLoader
              schema:
                $ref: "#/schemas/age_gender_audience_report"
            transformations:
              - type: AddFields
                fields:
                  $ref: "#/definitions/transformations/age_gender_audience_report_transformations"
            incremental_sync:
              $ref: "#/definitions/incremental_sync_report_datetime_cursor"
          ## Campaign Performance Reports
          - name: campaign_performance_report_hourly
            parameters:
              report_aggregation: Hourly
              report_name: CampaignPerformanceReport
              report_type: CampaignPerformanceReportRequest
              report_columns:
                $ref: "#/definitions/report_columns/campaign_performance_hourly"
            primary_key:
              $ref: "#/definitions/report_primary_keys/campaign_performance"
            schema_loader:
              type: InlineSchemaLoader
              schema:
                $ref: "#/schemas/campaign_performance_report_hourly"
            transformations:
              - type: AddFields
                fields:
                  $ref: "#/definitions/transformations/performance_report_common_transformations"
              - type: AddFields
                fields:
                  $ref: "#/definitions/transformations/campaign_performance_report_common_transformations"
              - type: AddFields
                fields:
                  $ref: "#/definitions/transformations/hourly_report_transformations"
            incremental_sync:
              $ref: "#/definitions/incremental_sync_report_hourly_datetime_cursor"
          - name: campaign_performance_report_daily
            parameters:
              report_aggregation: Daily
              report_name: CampaignPerformanceReport
              report_type: CampaignPerformanceReportRequest
              report_columns:
                $ref: "#/definitions/report_columns/campaign_performance_non_hourly"
            primary_key:
              $ref: "#/definitions/report_primary_keys/campaign_performance"
            schema_loader:
              type: InlineSchemaLoader
              schema:
                $ref: "#/schemas/campaign_performance_report"
            transformations:
              - type: AddFields
                fields:
                  $ref: "#/definitions/transformations/performance_report_common_transformations"
              - type: AddFields
                fields:
                  $ref: "#/definitions/transformations/campaign_performance_report_common_transformations"
            incremental_sync:
              $ref: "#/definitions/incremental_sync_report_datetime_cursor"
          - name: campaign_performance_report_weekly
            parameters:
              report_aggregation: Weekly
              report_name: CampaignPerformanceReport
              report_type: CampaignPerformanceReportRequest
              report_columns:
                $ref: "#/definitions/report_columns/campaign_performance_non_hourly"
            primary_key:
              $ref: "#/definitions/report_primary_keys/campaign_performance"
            schema_loader:
              type: InlineSchemaLoader
              schema:
                $ref: "#/schemas/campaign_performance_report"
            transformations:
              - type: AddFields
                fields:
                  $ref: "#/definitions/transformations/performance_report_common_transformations"
              - type: AddFields
                fields:
                  $ref: "#/definitions/transformations/campaign_performance_report_common_transformations"
            incremental_sync:
              $ref: "#/definitions/incremental_sync_report_datetime_cursor"
          - name: campaign_performance_report_monthly
            parameters:
              report_aggregation: Monthly
              report_name: CampaignPerformanceReport
              report_type: CampaignPerformanceReportRequest
              report_columns:
                $ref: "#/definitions/report_columns/campaign_performance_non_hourly"
            primary_key:
              $ref: "#/definitions/report_primary_keys/campaign_performance"
            schema_loader:
              type: InlineSchemaLoader
              schema:
                $ref: "#/schemas/campaign_performance_report"
            transformations:
              - type: AddFields
                fields:
                  $ref: "#/definitions/transformations/performance_report_common_transformations"
              - type: AddFields
                fields:
                  $ref: "#/definitions/transformations/campaign_performance_report_common_transformations"
            incremental_sync:
              $ref: "#/definitions/incremental_sync_report_datetime_cursor"
          - name: ad_group_performance_report_hourly
            parameters:
              report_aggregation: Hourly
              report_name: AdGroupPerformanceReport
              report_type: AdGroupPerformanceReportRequest
              report_columns:
                $ref: "#/definitions/report_columns/ad_group_performance_hourly"
            primary_key:
              $ref: "#/definitions/report_primary_keys/ad_group_performance"
            schema_loader:
              type: InlineSchemaLoader
              schema:
                $ref: "#/schemas/ad_group_performance_report_hourly"
            transformations:
              - type: AddFields
                fields:
                  $ref: "#/definitions/transformations/ad_group_performance_report_transformations"
              - type: AddFields
                fields:
                  $ref: "#/definitions/transformations/hourly_report_transformations"
            incremental_sync:
              $ref: "#/definitions/incremental_sync_report_hourly_datetime_cursor"
          - name: ad_group_performance_report_daily
            parameters:
              report_aggregation: Daily
              report_name: AdGroupPerformanceReport
              report_type: AdGroupPerformanceReportRequest
              report_columns:
                $ref: "#/definitions/report_columns/ad_group_performance_non_hourly"
            primary_key:
              $ref: "#/definitions/report_primary_keys/ad_group_performance"
            schema_loader:
              type: InlineSchemaLoader
              schema:
                $ref: "#/schemas/ad_group_performance_report"
            transformations:
              - type: AddFields
                fields:
                  $ref: "#/definitions/transformations/ad_group_performance_report_transformations"
            incremental_sync:
              $ref: "#/definitions/incremental_sync_report_datetime_cursor"
          - name: ad_group_performance_report_weekly
            parameters:
              report_aggregation: Weekly
              report_name: AdGroupPerformanceReport
              report_type: AdGroupPerformanceReportRequest
              report_columns:
                $ref: "#/definitions/report_columns/ad_group_performance_non_hourly"
            primary_key:
              $ref: "#/definitions/report_primary_keys/ad_group_performance"
            schema_loader:
              type: InlineSchemaLoader
              schema:
                $ref: "#/schemas/ad_group_performance_report"
            transformations:
              - type: AddFields
                fields:
                  $ref: "#/definitions/transformations/ad_group_performance_report_transformations"
            incremental_sync:
              $ref: "#/definitions/incremental_sync_report_datetime_cursor"
          - name: ad_group_performance_report_monthly
            parameters:
              report_aggregation: Monthly
              report_name: AdGroupPerformanceReport
              report_type: AdGroupPerformanceReportRequest
              report_columns:
                $ref: "#/definitions/report_columns/ad_group_performance_non_hourly"
            primary_key:
              $ref: "#/definitions/report_primary_keys/ad_group_performance"
            schema_loader:
              type: InlineSchemaLoader
              schema:
                $ref: "#/schemas/ad_group_performance_report"
            transformations:
              - type: AddFields
                fields:
                  $ref: "#/definitions/transformations/ad_group_performance_report_transformations"
            incremental_sync:
              $ref: "#/definitions/incremental_sync_report_datetime_cursor"
          ## Keyword Performance Reports
          - name: keyword_performance_report_hourly
            parameters:
              report_aggregation: Hourly
              report_name: KeywordPerformanceReport
              report_type: KeywordPerformanceReportRequest
              report_columns:
                $ref: "#/definitions/report_columns/keyword_performance_report_hourly"
            primary_key:
              $ref: "#/definitions/report_primary_keys/keyword_performance_report"
            schema_loader:
              type: InlineSchemaLoader
              schema:
                $ref: "#/schemas/keyword_performance_report_hourly"
            transformations:
              - type: AddFields
                fields:
                  $ref: "#/definitions/transformations/hourly_report_transformations"
              - type: AddFields
                fields:
                  $ref: "#/definitions/transformations/keyword_performance_report_transformations"
            incremental_sync:
              $ref: "#/definitions/incremental_sync_report_hourly_datetime_cursor"
          - name: keyword_performance_report_daily
            parameters:
              report_aggregation: Daily
              report_name: KeywordPerformanceReport
              report_type: KeywordPerformanceReportRequest
              report_columns:
                $ref: "#/definitions/report_columns/keyword_performance_report_daily"
            primary_key:
              $ref: "#/definitions/report_primary_keys/keyword_performance_report"
            schema_loader:
              type: InlineSchemaLoader
              schema:
                $ref: "#/schemas/keyword_performance_report_daily"
            transformations:
              - type: AddFields
                fields:
                  $ref: "#/definitions/transformations/keyword_performance_report_transformations"
            incremental_sync:
              $ref: "#/definitions/incremental_sync_report_datetime_cursor"
          - name: keyword_performance_report_weekly
            parameters:
              report_aggregation: Weekly
              report_name: KeywordPerformanceReport
              report_type: KeywordPerformanceReportRequest
              report_columns:
                $ref: "#/definitions/report_columns/keyword_performance_report"
            primary_key:
              $ref: "#/definitions/report_primary_keys/keyword_performance_report"
            schema_loader:
              type: InlineSchemaLoader
              schema:
                $ref: "#/schemas/keyword_performance_report"
            transformations:
              - type: AddFields
                fields:
                  $ref: "#/definitions/transformations/keyword_performance_report_transformations"
            incremental_sync:
              $ref: "#/definitions/incremental_sync_report_datetime_cursor"
          - name: keyword_performance_report_monthly
            parameters:
              report_aggregation: Monthly
              report_name: KeywordPerformanceReport
              report_type: KeywordPerformanceReportRequest
              report_columns:
                $ref: "#/definitions/report_columns/keyword_performance_report"
            primary_key:
              $ref: "#/definitions/report_primary_keys/keyword_performance_report"
            schema_loader:
              type: InlineSchemaLoader
              schema:
                $ref: "#/schemas/keyword_performance_report"
            transformations:
              - type: AddFields
                fields:
                  $ref: "#/definitions/transformations/keyword_performance_report_transformations"
            incremental_sync:
              $ref: "#/definitions/incremental_sync_report_datetime_cursor"
          ## Geographic Performance Reports
          - name: geographic_performance_report_hourly
            parameters:
              report_aggregation: Hourly
              report_name: GeographicPerformanceReport
              report_type: GeographicPerformanceReportRequest
              report_columns:
                $ref: "#/definitions/report_columns/geographic_performance_report_hourly"
            primary_key:
              $ref: "#/definitions/report_primary_keys/geographic_performance_report"
            schema_loader:
              type: InlineSchemaLoader
              schema:
                $ref: "#/schemas/geographic_performance_report_hourly"
            transformations:
              - type: AddFields
                fields:
                  $ref: "#/definitions/transformations/hourly_report_transformations"
              - type: AddFields
                fields:
                  $ref: "#/definitions/transformations/geographic_performance_report_transformations"
            incremental_sync:
              $ref: "#/definitions/incremental_sync_report_hourly_datetime_cursor"
          - name: geographic_performance_report_daily
            parameters:
              report_aggregation: Daily
              report_name: GeographicPerformanceReport
              report_type: GeographicPerformanceReportRequest
              report_columns:
                $ref: "#/definitions/report_columns/geographic_performance_report"
            primary_key:
              $ref: "#/definitions/report_primary_keys/geographic_performance_report"
            schema_loader:
              type: InlineSchemaLoader
              schema:
                $ref: "#/schemas/geographic_performance_report"
            transformations:
              - type: AddFields
                fields:
                  $ref: "#/definitions/transformations/geographic_performance_report_transformations"
            incremental_sync:
              $ref: "#/definitions/incremental_sync_report_datetime_cursor"
          - name: geographic_performance_report_weekly
            parameters:
              report_aggregation: Weekly
              report_name: GeographicPerformanceReport
              report_type: GeographicPerformanceReportRequest
              report_columns:
                $ref: "#/definitions/report_columns/geographic_performance_report"
            primary_key:
              $ref: "#/definitions/report_primary_keys/geographic_performance_report"
            schema_loader:
              type: InlineSchemaLoader
              schema:
                $ref: "#/schemas/geographic_performance_report"
            transformations:
              - type: AddFields
                fields:
                  $ref: "#/definitions/transformations/geographic_performance_report_transformations"
            incremental_sync:
              $ref: "#/definitions/incremental_sync_report_datetime_cursor"
          - name: geographic_performance_report_monthly
            parameters:
              report_aggregation: Monthly
              report_name: GeographicPerformanceReport
              report_type: GeographicPerformanceReportRequest
              report_columns:
                $ref: "#/definitions/report_columns/geographic_performance_report"
            primary_key:
              $ref: "#/definitions/report_primary_keys/geographic_performance_report"
            schema_loader:
              type: InlineSchemaLoader
              schema:
                $ref: "#/schemas/geographic_performance_report"
            transformations:
              - type: AddFields
                fields:
                  $ref: "#/definitions/transformations/geographic_performance_report_transformations"
            incremental_sync:
              $ref: "#/definitions/incremental_sync_report_datetime_cursor"
          ## Ad Group Impression Performance Reports
          - name: ad_group_impression_performance_report_hourly
            parameters:
              report_aggregation: Hourly
              report_name: AdGroupPerformanceReport
              report_type: AdGroupPerformanceReportRequest
              report_columns:
                $ref: "#/definitions/report_columns/ad_group_impression_performance_hourly"
            primary_key:
              $ref: "#/definitions/report_primary_keys/base_report_primary_keys"
            schema_loader:
              type: InlineSchemaLoader
              schema:
                $ref: "#/schemas/ad_group_impression_performance_report_hourly"
            transformations:
              - type: AddFields
                fields:
                  $ref: "#/definitions/transformations/hourly_report_transformations"
              - type: AddFields
                fields:
                  $ref: "#/definitions/transformations/ad_group_impression_performance_report_hourly_transformations"
            incremental_sync:
              $ref: "#/definitions/incremental_sync_report_hourly_datetime_cursor"
          - name: ad_group_impression_performance_report_daily
            parameters:
              report_aggregation: Daily
              report_name: AdGroupPerformanceReport
              report_type: AdGroupPerformanceReportRequest
              report_columns:
                $ref: "#/definitions/report_columns/ad_group_impression_performance_non_hourly"
            primary_key:
              $ref: "#/definitions/report_primary_keys/base_report_primary_keys"
            schema_loader:
              type: InlineSchemaLoader
              schema:
                $ref: "#/schemas/ad_group_impression_performance_report"
            transformations:
              - type: AddFields
                fields:
                  $ref: "#/definitions/transformations/ad_group_impression_performance_report_transformations"
            incremental_sync:
              $ref: "#/definitions/incremental_sync_report_datetime_cursor"
          - name: ad_group_impression_performance_report_weekly
            parameters:
              report_aggregation: Weekly
              report_name: AdGroupPerformanceReport
              report_type: AdGroupPerformanceReportRequest
              report_columns:
                $ref: "#/definitions/report_columns/ad_group_impression_performance_non_hourly"
            primary_key:
              $ref: "#/definitions/report_primary_keys/base_report_primary_keys"
            schema_loader:
              type: InlineSchemaLoader
              schema:
                $ref: "#/schemas/ad_group_impression_performance_report"
            transformations:
              - type: AddFields
                fields:
                  $ref: "#/definitions/transformations/ad_group_impression_performance_report_transformations"
            incremental_sync:
              $ref: "#/definitions/incremental_sync_report_datetime_cursor"
          - name: ad_group_impression_performance_report_monthly
            parameters:
              report_aggregation: Monthly
              report_name: AdGroupPerformanceReport
              report_type: AdGroupPerformanceReportRequest
              report_columns:
                $ref: "#/definitions/report_columns/ad_group_impression_performance_non_hourly"
            primary_key:
              $ref: "#/definitions/report_primary_keys/base_report_primary_keys"
            schema_loader:
              type: InlineSchemaLoader
              schema:
                $ref: "#/schemas/ad_group_impression_performance_report"
            transformations:
              - type: AddFields
                fields:
                  $ref: "#/definitions/transformations/ad_group_impression_performance_report_transformations"
            incremental_sync:
              $ref: "#/definitions/incremental_sync_report_datetime_cursor"
          ## Campaign Impression Performance Reports
          - name: campaign_impression_performance_report_hourly
            parameters:
              report_aggregation: Hourly
              report_name: CampaignPerformanceReport
              report_type: CampaignPerformanceReportRequest
              report_columns:
                $ref: "#/definitions/report_columns/campaign_impression_performance_hourly"
            primary_key:
              $ref: "#/definitions/report_primary_keys/campaign_impression_performance"
            schema_loader:
              type: InlineSchemaLoader
              schema:
                $ref: "#/schemas/campaign_impression_performance_report_hourly"
            transformations:
              - type: AddFields
                fields:
                  $ref: "#/definitions/transformations/hourly_report_transformations"
              - type: AddFields
                fields:
                  $ref: "#/definitions/transformations/campaign_impression_performance_report_hourly_transformations"
            incremental_sync:
              $ref: "#/definitions/incremental_sync_report_hourly_datetime_cursor"
          - name: campaign_impression_performance_report_daily
            parameters:
              report_aggregation: Daily
              report_name: CampaignPerformanceReport
              report_type: CampaignPerformanceReportRequest
              report_columns:
                $ref: "#/definitions/report_columns/campaign_impression_performance_non_hourly"
            primary_key:
              $ref: "#/definitions/report_primary_keys/campaign_impression_performance"
            schema_loader:
              type: InlineSchemaLoader
              schema:
                $ref: "#/schemas/campaign_impression_performance_report"
            transformations:
              - type: AddFields
                fields:
                  $ref: "#/definitions/transformations/campaign_impression_performance_report_transformations"
            incremental_sync:
              $ref: "#/definitions/incremental_sync_report_datetime_cursor"
          - name: campaign_impression_performance_report_weekly
            parameters:
              report_aggregation: Weekly
              report_name: CampaignPerformanceReport
              report_type: CampaignPerformanceReportRequest
              report_columns:
                $ref: "#/definitions/report_columns/campaign_impression_performance_non_hourly"
            primary_key:
              $ref: "#/definitions/report_primary_keys/campaign_impression_performance"
            schema_loader:
              type: InlineSchemaLoader
              schema:
                $ref: "#/schemas/campaign_impression_performance_report"
            transformations:
              - type: AddFields
                fields:
                  $ref: "#/definitions/transformations/campaign_impression_performance_report_transformations"
            incremental_sync:
              $ref: "#/definitions/incremental_sync_report_datetime_cursor"
          - name: campaign_impression_performance_report_monthly
            parameters:
              report_aggregation: Monthly
              report_name: CampaignPerformanceReport
              report_type: CampaignPerformanceReportRequest
              report_columns:
                $ref: "#/definitions/report_columns/campaign_impression_performance_non_hourly"
            primary_key:
              $ref: "#/definitions/report_primary_keys/campaign_impression_performance"
            schema_loader:
              type: InlineSchemaLoader
              schema:
                $ref: "#/schemas/campaign_impression_performance_report"
            transformations:
              - type: AddFields
                fields:
                  $ref: "#/definitions/transformations/campaign_impression_performance_report_transformations"
            incremental_sync:
              $ref: "#/definitions/incremental_sync_report_datetime_cursor"
          ## Product Dimension Performance Reports
          - name: product_dimension_performance_report_hourly
            parameters:
              report_aggregation: Hourly
              report_name: ProductDimensionPerformanceReport
              report_type: ProductDimensionPerformanceReportRequest
              report_columns:
                $ref: "#/definitions/report_columns/product_dimension_performance_hourly"
            primary_key:
              $ref: "#/definitions/report_primary_keys/product_dimension_performance"
            schema_loader:
              type: InlineSchemaLoader
              schema:
                $ref: "#/schemas/product_dimension_performance_report_hourly"
            transformations:
              - type: AddFields
                fields:
                  $ref: "#/definitions/transformations/hourly_report_transformations"
              - type: AddFields
                fields:
                  $ref: "#/definitions/transformations/add_account_id_transformations"
              - type: AddFields
                fields:
                  $ref: "#/definitions/transformations/product_dimension_performance_report_transformations"
            incremental_sync:
              $ref: "#/definitions/incremental_sync_report_hourly_datetime_cursor"
          - name: product_dimension_performance_report_daily
            parameters:
              report_aggregation: Daily
              report_name: ProductDimensionPerformanceReport
              report_type: ProductDimensionPerformanceReportRequest
              report_columns:
                $ref: "#/definitions/report_columns/product_dimension_performance_non_hourly"
            primary_key:
              $ref: "#/definitions/report_primary_keys/product_dimension_performance"
            schema_loader:
              type: InlineSchemaLoader
              schema:
                $ref: "#/schemas/product_dimension_performance_report"
            transformations:
              - type: AddFields
                fields:
                  $ref: "#/definitions/transformations/add_account_id_transformations"
              - type: AddFields
                fields:
                  $ref: "#/definitions/transformations/product_dimension_performance_report_transformations"
            incremental_sync:
              $ref: "#/definitions/incremental_sync_report_datetime_cursor"
          - name: product_dimension_performance_report_weekly
            parameters:
              report_aggregation: Weekly
              report_name: ProductDimensionPerformanceReport
              report_type: ProductDimensionPerformanceReportRequest
              report_columns:
                $ref: "#/definitions/report_columns/product_dimension_performance_non_hourly"
            primary_key:
              $ref: "#/definitions/report_primary_keys/product_dimension_performance"
            schema_loader:
              type: InlineSchemaLoader
              schema:
                $ref: "#/schemas/product_dimension_performance_report"
            transformations:
              - type: AddFields
                fields:
                  $ref: "#/definitions/transformations/add_account_id_transformations"
              - type: AddFields
                fields:
                  $ref: "#/definitions/transformations/product_dimension_performance_report_transformations"
            incremental_sync:
              $ref: "#/definitions/incremental_sync_report_datetime_cursor"
          - name: product_dimension_performance_report_monthly
            parameters:
              report_aggregation: Monthly
              report_name: ProductDimensionPerformanceReport
              report_type: ProductDimensionPerformanceReportRequest
              report_columns:
                $ref: "#/definitions/report_columns/product_dimension_performance_non_hourly"
            primary_key:
              $ref: "#/definitions/report_primary_keys/product_dimension_performance"
            schema_loader:
              type: InlineSchemaLoader
              schema:
                $ref: "#/schemas/product_dimension_performance_report"
            transformations:
              - type: AddFields
                fields:
                  $ref: "#/definitions/transformations/add_account_id_transformations"
              - type: AddFields
                fields:
                  $ref: "#/definitions/transformations/product_dimension_performance_report_transformations"
            incremental_sync:
              $ref: "#/definitions/incremental_sync_report_datetime_cursor"
          ## Audience Performance Reports
          - name: audience_performance_report_hourly
            parameters:
              report_aggregation: Hourly
              report_name: AudiencePerformanceReport
              report_type: AudiencePerformanceReportRequest
              report_columns:
                $ref: "#/definitions/report_columns/audience_performance"
            primary_key:
              $ref: "#/definitions/report_primary_keys/audience_performance"
            schema_loader:
              type: InlineSchemaLoader
              schema:
                $ref: "#/schemas/audience_performance_report_hourly"
            transformations:
              - type: AddFields
                fields:
                  $ref: "#/definitions/transformations/audience_performance_report_transformations"
              - type: AddFields
                fields:
                  $ref: "#/definitions/transformations/hourly_report_transformations"
            incremental_sync:
              $ref: "#/definitions/incremental_sync_report_hourly_datetime_cursor"
          - name: audience_performance_report_daily
            parameters:
              report_aggregation: Daily
              report_name: AudiencePerformanceReport
              report_type: AudiencePerformanceReportRequest
              report_columns:
                $ref: "#/definitions/report_columns/audience_performance"
            primary_key:
              $ref: "#/definitions/report_primary_keys/audience_performance"
            schema_loader:
              type: InlineSchemaLoader
              schema:
                $ref: "#/schemas/audience_performance_report"
            transformations:
              - type: AddFields
                fields:
                  $ref: "#/definitions/transformations/audience_performance_report_transformations"
            incremental_sync:
              $ref: "#/definitions/incremental_sync_report_datetime_cursor"
          - name: audience_performance_report_weekly
            parameters:
              report_aggregation: Weekly
              report_name: AudiencePerformanceReport
              report_type: AudiencePerformanceReportRequest
              report_columns:
                $ref: "#/definitions/report_columns/audience_performance"
            primary_key:
              $ref: "#/definitions/report_primary_keys/audience_performance"
            schema_loader:
              type: InlineSchemaLoader
              schema:
                $ref: "#/schemas/audience_performance_report"
            transformations:
              - type: AddFields
                fields:
                  $ref: "#/definitions/transformations/audience_performance_report_transformations"
            incremental_sync:
              $ref: "#/definitions/incremental_sync_report_datetime_cursor"
          - name: audience_performance_report_monthly
            parameters:
              report_aggregation: Monthly
              report_name: AudiencePerformanceReport
              report_type: AudiencePerformanceReportRequest
              report_columns:
                $ref: "#/definitions/report_columns/audience_performance"
            primary_key:
              $ref: "#/definitions/report_primary_keys/audience_performance"
            schema_loader:
              type: InlineSchemaLoader
              schema:
                $ref: "#/schemas/audience_performance_report"
            transformations:
              - type: AddFields
                fields:
                  $ref: "#/definitions/transformations/audience_performance_report_transformations"
            incremental_sync:
              $ref: "#/definitions/incremental_sync_report_datetime_cursor"
          ## Goals and Funnels Reports
          - name: goals_and_funnels_report_hourly
            parameters:
              report_aggregation: Hourly
              report_name: GoalsAndFunnelsReport
              report_type: GoalsAndFunnelsReportRequest
              report_columns:
                $ref: "#/definitions/report_columns/goals_and_funnels"
            primary_key:
              $ref: "#/definitions/report_primary_keys/goals_and_funnels"
            schema_loader:
              type: InlineSchemaLoader
              schema:
                $ref: "#/schemas/goals_and_funnels_report_hourly"
            incremental_sync:
              $ref: "#/definitions/incremental_sync_report_hourly_datetime_cursor"
            transformations:
              - type: AddFields
                fields:
                  $ref: "#/definitions/transformations/hourly_report_transformations"
          - name: goals_and_funnels_report_daily
            parameters:
              report_aggregation: Daily
              report_name: GoalsAndFunnelsReport
              report_type: GoalsAndFunnelsReportRequest
              report_columns:
                $ref: "#/definitions/report_columns/goals_and_funnels"
            primary_key:
              $ref: "#/definitions/report_primary_keys/goals_and_funnels"
            schema_loader:
              type: InlineSchemaLoader
              schema:
                $ref: "#/schemas/goals_and_funnels_report"
            incremental_sync:
              $ref: "#/definitions/incremental_sync_report_datetime_cursor"
          - name: goals_and_funnels_report_weekly
            parameters:
              report_aggregation: Weekly
              report_name: GoalsAndFunnelsReport
              report_type: GoalsAndFunnelsReportRequest
              report_columns:
                $ref: "#/definitions/report_columns/goals_and_funnels"
            primary_key:
              $ref: "#/definitions/report_primary_keys/goals_and_funnels"
            schema_loader:
              type: InlineSchemaLoader
              schema:
                $ref: "#/schemas/goals_and_funnels_report"
            incremental_sync:
              $ref: "#/definitions/incremental_sync_report_datetime_cursor"
          - name: goals_and_funnels_report_monthly
            parameters:
              report_aggregation: Monthly
              report_name: GoalsAndFunnelsReport
              report_type: GoalsAndFunnelsReportRequest
              report_columns:
                $ref: "#/definitions/report_columns/goals_and_funnels"
            primary_key:
              $ref: "#/definitions/report_primary_keys/goals_and_funnels"
            schema_loader:
              type: InlineSchemaLoader
              schema:
                $ref: "#/schemas/goals_and_funnels_report"
            incremental_sync:
              $ref: "#/definitions/incremental_sync_report_datetime_cursor"
          ## Account Impression Performance Reports
          - name: account_impression_performance_report_hourly
            parameters:
              report_aggregation: Hourly
              report_name: AccountPerformanceReport
              report_type: AccountPerformanceReportRequest
              report_columns:
                $ref: "#/definitions/report_columns/account_impression_performance_hourly"
            primary_key:
              $ref: "#/definitions/report_primary_keys/account_impression_performance"
            schema_loader:
              type: InlineSchemaLoader
              schema:
                $ref: "#/schemas/account_impression_performance_report_hourly"
            transformations:
              - type: AddFields
                fields:
                  $ref: "#/definitions/transformations/hourly_report_transformations"
              - type: AddFields
                fields:
                  $ref: "#/definitions/transformations/account_impression_performance_report_transformations"
            incremental_sync:
              $ref: "#/definitions/incremental_sync_report_hourly_datetime_cursor"
          - name: account_impression_performance_report_daily
            parameters:
              report_aggregation: Daily
              report_name: AccountPerformanceReport
              report_type: AccountPerformanceReportRequest
              report_columns:
                $ref: "#/definitions/report_columns/account_impression_performance_non_hourly"
            primary_key:
              $ref: "#/definitions/report_primary_keys/account_impression_performance"
            schema_loader:
              type: InlineSchemaLoader
              schema:
                $ref: "#/schemas/account_impression_performance_report"
            incremental_sync:
              $ref: "#/definitions/incremental_sync_report_datetime_cursor"
            transformations:
              - type: AddFields
                fields:
                  $ref: "#/definitions/transformations/account_impression_performance_report_transformations"
              - type: AddFields
                fields:
                  $ref: "#/definitions/transformations/account_impression_performance_report_transformations_non_hourly"
          - name: account_impression_performance_report_weekly
            parameters:
              report_aggregation: Weekly
              report_name: AccountPerformanceReport
              report_type: AccountPerformanceReportRequest
              report_columns:
                $ref: "#/definitions/report_columns/account_impression_performance_non_hourly"
            primary_key:
              $ref: "#/definitions/report_primary_keys/account_impression_performance"
            schema_loader:
              type: InlineSchemaLoader
              schema:
                $ref: "#/schemas/account_impression_performance_report"
            incremental_sync:
              $ref: "#/definitions/incremental_sync_report_datetime_cursor"
            transformations:
              - type: AddFields
                fields:
                  $ref: "#/definitions/transformations/account_impression_performance_report_transformations"
              - type: AddFields
                fields:
                  $ref: "#/definitions/transformations/account_impression_performance_report_transformations_non_hourly"
          - name: account_impression_performance_report_monthly
            parameters:
              report_aggregation: Monthly
              report_name: AccountPerformanceReport
              report_type: AccountPerformanceReportRequest
              report_columns:
                $ref: "#/definitions/report_columns/account_impression_performance_non_hourly"
            primary_key:
              $ref: "#/definitions/report_primary_keys/account_impression_performance"
            schema_loader:
              type: InlineSchemaLoader
              schema:
                $ref: "#/schemas/account_impression_performance_report"
            incremental_sync:
              $ref: "#/definitions/incremental_sync_report_datetime_cursor"
            transformations:
              - type: AddFields
                fields:
                  $ref: "#/definitions/transformations/account_impression_performance_report_transformations"
              - type: AddFields
                fields:
                  $ref: "#/definitions/transformations/account_impression_performance_report_transformations_non_hourly"
          ## User Location Performance Reports
          - name: user_location_performance_report_hourly
            parameters:
              report_aggregation: Hourly
              report_name: UserLocationPerformanceReport
              report_type: UserLocationPerformanceReportRequest
              report_columns:
                $ref: "#/definitions/report_columns/user_location_performance"
            primary_key:
              $ref: "#/definitions/report_primary_keys/user_location_performance"
            schema_loader:
              type: InlineSchemaLoader
              schema:
                $ref: "#/schemas/user_location_performance_report_hourly"
            incremental_sync:
              $ref: "#/definitions/incremental_sync_report_hourly_datetime_cursor"
            transformations:
              - type: AddFields
                fields:
                  $ref: "#/definitions/transformations/user_location_performance_report_transformations"
              - type: AddFields
                fields:
                  $ref: "#/definitions/transformations/hourly_report_transformations"
          - name: user_location_performance_report_daily
            parameters:
              report_aggregation: Daily
              report_name: UserLocationPerformanceReport
              report_type: UserLocationPerformanceReportRequest
              report_columns:
                $ref: "#/definitions/report_columns/user_location_performance"
            primary_key:
              $ref: "#/definitions/report_primary_keys/user_location_performance"
            schema_loader:
              type: InlineSchemaLoader
              schema:
                $ref: "#/schemas/user_location_performance_report"
            incremental_sync:
              $ref: "#/definitions/incremental_sync_report_datetime_cursor"
            transformations:
              - type: AddFields
                fields:
                  $ref: "#/definitions/transformations/user_location_performance_report_transformations"
          - name: user_location_performance_report_weekly
            parameters:
              report_aggregation: Weekly
              report_name: UserLocationPerformanceReport
              report_type: UserLocationPerformanceReportRequest
              report_columns:
                $ref: "#/definitions/report_columns/user_location_performance"
            primary_key:
              $ref: "#/definitions/report_primary_keys/user_location_performance"
            schema_loader:
              type: InlineSchemaLoader
              schema:
                $ref: "#/schemas/user_location_performance_report"
            incremental_sync:
              $ref: "#/definitions/incremental_sync_report_datetime_cursor"
            transformations:
              - type: AddFields
                fields:
                  $ref: "#/definitions/transformations/user_location_performance_report_transformations"
          - name: user_location_performance_report_monthly
            parameters:
              report_aggregation: Monthly
              report_name: UserLocationPerformanceReport
              report_type: UserLocationPerformanceReportRequest
              report_columns:
                $ref: "#/definitions/report_columns/user_location_performance"
            primary_key:
              $ref: "#/definitions/report_primary_keys/user_location_performance"
            schema_loader:
              type: InlineSchemaLoader
              schema:
                $ref: "#/schemas/user_location_performance_report"
            incremental_sync:
              $ref: "#/definitions/incremental_sync_report_datetime_cursor"
            transformations:
              - type: AddFields
                fields:
<<<<<<< HEAD
                  $ref: "#/definitions/transformations/geographic_performance_report_transformations"
            incremental_sync:
              $ref: "#/definitions/incremental_sync_report_datetime_cursor"
          ## Budget Summary Report
          - name: budget_summary_report
            parameters:
              report_aggregation: None
              report_name: BudgetSummaryReport
              report_type: BudgetSummaryReportRequest
              report_columns:
                $ref: "#/definitions/report_columns/budget_summary"
            primary_key:
              $ref: "#/definitions/report_primary_keys/budget_summary"
            schema_loader:
              type: InlineSchemaLoader
              schema:
                $ref: "#/schemas/budget_summary_report"
            transformations:
              - type: AddFields
                fields:
                  $ref: "#/definitions/transformations/budget_summary_report_transformations"
            incremental_sync:
              $ref: "#/definitions/incremental_sync_budget_summary_report_datetime_cursor"
          ## Account Performance Reports
          - name: account_performance_report_hourly
            parameters:
              report_aggregation: Hourly
              report_name: AccountPerformanceReport
              report_type: AccountPerformanceReportRequest
              report_columns:
                $ref: "#/definitions/report_columns/account_performance_report_hourly"
            primary_key:
              $ref: "#/definitions/report_primary_keys/account_performance_report"
            schema_loader:
              type: InlineSchemaLoader
              schema:
                $ref: "#/schemas/account_performance_report_hourly"
            transformations:
              - type: AddFields
                fields:
                  $ref: "#/definitions/transformations/hourly_report_transformations"
              - type: AddFields
                fields:
                  $ref: "#/definitions/transformations/performance_report_common_transformations"
              - type: AddFields
                fields:
                  $ref: "#/definitions/transformations/account_performance_report_common_transformations"
            incremental_sync:
              $ref: "#/definitions/incremental_sync_report_hourly_datetime_cursor"
          - name: account_performance_report_daily
            parameters:
              report_aggregation: Daily
              report_name: AccountPerformanceReport
              report_type: AccountPerformanceReportRequest
              report_columns:
                $ref: "#/definitions/report_columns/account_performance_report_non_hourly"
            primary_key:
              $ref: "#/definitions/report_primary_keys/account_performance_report"
            schema_loader:
              type: InlineSchemaLoader
              schema:
                $ref: "#/schemas/account_performance_report"
            transformations:
              - type: AddFields
                fields:
                  $ref: "#/definitions/transformations/performance_report_common_transformations"
              - type: AddFields
                fields:
                  $ref: "#/definitions/transformations/account_performance_report_common_transformations"
            incremental_sync:
              $ref: "#/definitions/incremental_sync_report_datetime_cursor"
          - name: account_performance_report_weekly
            parameters:
              report_aggregation: Weekly
              report_name: AccountPerformanceReport
              report_type: AccountPerformanceReportRequest
              report_columns:
                $ref: "#/definitions/report_columns/account_performance_report_non_hourly"
            primary_key:
              $ref: "#/definitions/report_primary_keys/account_performance_report"
            schema_loader:
              type: InlineSchemaLoader
              schema:
                $ref: "#/schemas/account_performance_report"
            transformations:
              - type: AddFields
                fields:
                  $ref: "#/definitions/transformations/performance_report_common_transformations"
              - type: AddFields
                fields:
                  $ref: "#/definitions/transformations/account_performance_report_common_transformations"
            incremental_sync:
              $ref: "#/definitions/incremental_sync_report_datetime_cursor"
          - name: account_performance_report_monthly
            parameters:
              report_aggregation: Monthly
              report_name: AccountPerformanceReport
              report_type: AccountPerformanceReportRequest
              report_columns:
                $ref: "#/definitions/report_columns/account_performance_report_non_hourly"
            primary_key:
              $ref: "#/definitions/report_primary_keys/account_performance_report"
            schema_loader:
              type: InlineSchemaLoader
              schema:
                $ref: "#/schemas/account_performance_report"
            transformations:
              - type: AddFields
                fields:
                  $ref: "#/definitions/transformations/performance_report_common_transformations"
              - type: AddFields
                fields:
                  $ref: "#/definitions/transformations/account_performance_report_common_transformations"
            incremental_sync:
              $ref: "#/definitions/incremental_sync_report_datetime_cursor"
          ## Ad Performance Reports
          - name: ad_performance_report_hourly
            parameters:
              report_aggregation: Hourly
              report_name: AdPerformanceReport
              report_type: AdPerformanceReportRequest
              report_columns:
                $ref: "#/definitions/report_columns/ad_performance_report_hourly"
            primary_key:
              $ref: "#/definitions/report_primary_keys/ad_performance_report"
            schema_loader:
              type: InlineSchemaLoader
              schema:
                $ref: "#/schemas/ad_performance_report_hourly"
            transformations:
              - type: AddFields
                fields:
                  $ref: "#/definitions/transformations/hourly_report_transformations"
              - type: AddFields
                fields:
                  $ref: "#/definitions/transformations/performance_report_common_transformations"
              - type: AddFields
                fields:
                  $ref: "#/definitions/transformations/ad_performance_report_common_transformations"
              - type: RemoveFields
                field_pointers:
                  - ["TopImpressionRatePercent"]
                  - ["AbsoluteTopImpressionRatePercent"]
            incremental_sync:
              $ref: "#/definitions/incremental_sync_report_hourly_datetime_cursor"
          - name: ad_performance_report_daily
            parameters:
              report_aggregation: Daily
              report_name: AdPerformanceReport
              report_type: AdPerformanceReportRequest
              report_columns:
                $ref: "#/definitions/report_columns/ad_performance_report_non_hourly"
            primary_key:
              $ref: "#/definitions/report_primary_keys/ad_performance_report"
            schema_loader:
              type: InlineSchemaLoader
              schema:
                $ref: "#/schemas/ad_performance_report"
            transformations:
              - type: AddFields
                fields:
                  $ref: "#/definitions/transformations/performance_report_common_transformations"
              - type: AddFields
                fields:
                  $ref: "#/definitions/transformations/ad_performance_report_common_transformations"
              - type: AddFields
                fields:
                  $ref: "#/definitions/transformations/ad_performance_report_transformations"
            incremental_sync:
              $ref: "#/definitions/incremental_sync_report_datetime_cursor"
          - name: ad_performance_report_weekly
            parameters:
              report_aggregation: Weekly
              report_name: AdPerformanceReport
              report_type: AdPerformanceReportRequest
              report_columns:
                $ref: "#/definitions/report_columns/ad_performance_report_non_hourly"
            primary_key:
              $ref: "#/definitions/report_primary_keys/ad_performance_report"
            schema_loader:
              type: InlineSchemaLoader
              schema:
                $ref: "#/schemas/ad_performance_report"
            transformations:
              - type: AddFields
                fields:
                  $ref: "#/definitions/transformations/performance_report_common_transformations"
              - type: AddFields
                fields:
                  $ref: "#/definitions/transformations/ad_performance_report_common_transformations"
              - type: AddFields
                fields:
                  $ref: "#/definitions/transformations/ad_performance_report_transformations"
            incremental_sync:
              $ref: "#/definitions/incremental_sync_report_datetime_cursor"
          - name: ad_performance_report_monthly
            parameters:
              report_aggregation: Monthly
              report_name: AdPerformanceReport
              report_type: AdPerformanceReportRequest
              report_columns:
                $ref: "#/definitions/report_columns/ad_performance_report_non_hourly"
            primary_key:
              $ref: "#/definitions/report_primary_keys/ad_performance_report"
            schema_loader:
              type: InlineSchemaLoader
              schema:
                $ref: "#/schemas/ad_performance_report"
            transformations:
              - type: AddFields
                fields:
                  $ref: "#/definitions/transformations/performance_report_common_transformations"
              - type: AddFields
                fields:
                  $ref: "#/definitions/transformations/ad_performance_report_common_transformations"
              - type: AddFields
                fields:
                  $ref: "#/definitions/transformations/ad_performance_report_transformations"
            incremental_sync:
              $ref: "#/definitions/incremental_sync_report_datetime_cursor"
=======
                  $ref: "#/definitions/transformations/user_location_performance_report_transformations"
>>>>>>> a5da0dfd
      components_mapping:
        - type: ComponentMappingDefinition
          create_or_update: true
          field_path: ["name"]
          value: "{{components_values['name']}}"
        - type: ComponentMappingDefinition
          create_or_update: true
          field_path: ["$parameters"]
          value: "{{components_values['parameters']}}"
        - type: ComponentMappingDefinition
          create_or_update: true
          field_path: ["primary_key"]
          value: "{{components_values['primary_key']}}"
        - type: ComponentMappingDefinition
          create_or_update: true
          field_path: ["schema_loader"]
          value: "{{components_values['schema_loader']}}"
        - type: ComponentMappingDefinition
          create_or_update: true
          field_path: ["transformations"]
          value: "{{components_values['transformations']}}"
        - type: ComponentMappingDefinition
          create_or_update: true
          field_path: ["incremental_sync"]
          value: "{{components_values['incremental_sync']}}"
  # Bulk streams
  - type: DynamicDeclarativeStream
    stream_template:
      $ref: "#/definitions/base_bulk_stream"
    components_resolver:
      type: ParametrizedComponentsResolver
      stream_parameters:
        type: StreamParametersDefinition
        list_of_parameters_for_stream:
          # https://learn.microsoft.com/en-us/advertising/bulk-service/label?view=bingads-13
          - name: labels
            DownloadEntities: ["Labels"]
            schema_loader:
              type: InlineSchemaLoader
              schema:
                $ref: "#/schemas/labels"
          # https://learn.microsoft.com/en-us/advertising/bulk-service/ad-group-label?view=bingads-13
          - name: ad_group_labels
            DownloadEntities: ["AdGroupLabels"]
            schema_loader:
              type: InlineSchemaLoader
              schema:
                $ref: "#/schemas/ad_group_labels"
          # https://learn.microsoft.com/en-us/advertising/bulk-service/app-install-ad-label?view=bingads-13
          - name: app_install_ad_labels
            DownloadEntities: ["AppInstallAdLabels"]
            schema_loader:
              type: InlineSchemaLoader
              schema:
                $ref: "#/schemas/app_install_ad_labels"
          # https://learn.microsoft.com/en-us/advertising/bulk-service/app-install-ad?view=bingads-13
          - name: app_install_ads
            DownloadEntities: ["AppInstallAds"]
            schema_loader:
              type: InlineSchemaLoader
              schema:
                $ref: "#/schemas/app_install_ads"
          # https://learn.microsoft.com/en-us/advertising/bulk-service/keyword?view=bingads-13
          - name: keywords
            DownloadEntities: ["Keywords"]
            schema_loader:
              type: InlineSchemaLoader
              schema:
                $ref: "#/schemas/keywords"
          # https://learn.microsoft.com/en-us/advertising/bulk-service/keyword-label?view=bingads-13
          - name: keyword_labels
            DownloadEntities: ["KeywordLabels"]
            schema_loader:
              type: InlineSchemaLoader
              schema:
                $ref: "#/schemas/keyword_labels"
          # https://learn.microsoft.com/en-us/advertising/bulk-service/campaign-label?view=bingads-13
          - name: campaign_labels
            DownloadEntities: ["CampaignLabels"]
            schema_loader:
              type: InlineSchemaLoader
              schema:
                $ref: "#/schemas/campaign_labels"
          # https://learn.microsoft.com/en-us/advertising/bulk-service/budget?view=bingads-13&viewFallbackFrom=bingads-13
          - name: budget
            DownloadEntities: ["Budgets"]
            schema_loader:
              type: InlineSchemaLoader
              schema:
                $ref: "#/schemas/budget"
      components_mapping:
        - type: ComponentMappingDefinition
          create_or_update: true
          field_path: ["name"]
          value: "{{components_values['name']}}"
        - type: ComponentMappingDefinition
          create_or_update: true
          field_path: ["$parameters", "DownloadEntities"]
          value: "{{components_values['DownloadEntities']}}"
        - type: ComponentMappingDefinition
          create_or_update: true
          field_path: ["schema_loader"]
          value: "{{components_values['schema_loader']}}"

streams:
  - $ref: "#/definitions/accounts_stream"
  - $ref: "#/definitions/ad_groups_stream"
  - $ref: "#/definitions/ads_stream"
  - $ref: "#/definitions/campaigns_stream"
<<<<<<< HEAD
=======
  - $ref: "#/definitions/account_performance_report_hourly_stream"
  - $ref: "#/definitions/account_performance_report_daily_stream"
  - $ref: "#/definitions/account_performance_report_weekly_stream"
  - $ref: "#/definitions/account_performance_report_monthly_stream"
  - $ref: "#/definitions/ad_performance_report_hourly_stream"
  - $ref: "#/definitions/ad_performance_report_daily_stream"
  - $ref: "#/definitions/ad_performance_report_weekly_stream"
  - $ref: "#/definitions/ad_performance_report_monthly_stream"

schemas:
  accounts:
    $schema: http://json-schema.org/draft-07/schema#
    type: object
    properties:
      Id:
        description: ID of the account
        type:
          - "null"
          - integer
      AccountFinancialStatus:
        description: The financial status of the account
        type:
          - "null"
          - string
      AccountLifeCycleStatus:
        description: The life cycle status of the account
        type:
          - "null"
          - string
      AutoTagType:
        description: The type of auto-tagging
        type:
          - "null"
          - string
      AccountMode:
        description: The mode of the account
        type:
          - "null"
          - string
      ForwardCompatibilityMap:
        description: Map for forward compatibility
        type:
          - "null"
          - string
      PaymentMethodType:
        description: Type of the payment method
        type:
          - "null"
          - string
      Language:
        description: The language used in the account
        type:
          - "null"
          - string
      LinkedAgencies:
        description: The agencies linked to the account for management purposes.
        type:
          - "null"
          - object
        properties:
          Id:
            description: ID of the linked agency
            type:
              - "null"
              - integer
          Name:
            description: Name of the linked agency
            type:
              - "null"
              - string
      TaxInformation:
        description: Tax information of the account
        type:
          - "null"
          - string
      CurrencyCode:
        description: The currency code used by the account
        type:
          - "null"
          - string
      TimeZone:
        description: The time zone of the account
        type:
          - "null"
          - string
      BusinessAddress:
        description: The business address associated with the account.
        type:
          - "null"
          - object
        properties:
          City:
            description: The city of the business address
            type:
              - "null"
              - string
          CountryCode:
            description: The country code of the business address
            type:
              - "null"
              - string
          Id:
            description: ID of the business address
            type:
              - "null"
              - integer
          Line1:
            description: Address line 1
            type:
              - "null"
              - string
          Line2:
            description: Address line 2
            type:
              - "null"
              - string
          Line3:
            description: Address line 3
            type:
              - "null"
              - string
          Line4:
            description: Address line 4
            type:
              - "null"
              - string
          PostalCode:
            description: The postal code of the business address
            type:
              - "null"
              - string
          StateOrProvince:
            description: The state or province of the business address
            type:
              - "null"
              - string
          TimeStamp:
            description: Timestamp of the business address
            type:
              - "null"
              - string
          BusinessName:
            description: The business name
            type:
              - "null"
              - string
      BackUpPaymentInstrumentId:
        description: ID of the backup payment instrument
        type:
          - "null"
          - integer
      BillingThresholdAmount:
        description: The threshold amount for billing
        type:
          - "null"
          - number
      BillToCustomerId:
        description: Customer ID for billing
        type:
          - "null"
          - integer
      LastModifiedByUserId:
        description: ID of the user who last modified the account
        type:
          - "null"
          - integer
      LastModifiedTime:
        description: The date and time of the last modification
        type:
          - "null"
          - string
        format: date-time
        airbyte_type: timestamp_without_timezone
      Name:
        description: The name of the account
        type:
          - "null"
          - string
      Number:
        description: The account number
        type:
          - "null"
          - string
      ParentCustomerId:
        description: ID of the parent customer
        type:
          - "null"
          - integer
      PauseReason:
        description: Reason for pausing the account
        type:
          - "null"
          - integer
      PaymentMethodId:
        description: ID of the payment method
        type:
          - "null"
          - integer
      PrimaryUserId:
        description: ID of the primary user
        type:
          - "null"
          - integer
      SalesHouseCustomerId:
        description: Customer ID for sales house
        type:
          - "null"
          - integer
      SoldToPaymentInstrumentId:
        description: ID of the payment instrument for sales
        type:
          - "null"
          - integer
      TimeStamp:
        description: Timestamp of the account
        type:
          - "null"
          - string
      TaxCertificate:
        type:
          - "null"
          - object
        properties:
          TaxCertificateBlobContainerName:
            type:
              - "null"
              - string
          Status:
            type:
              - "null"
              - string
            enum:
              - Invalid
              - Pending
              - Valid
          TaxCertificates:
            type:
              - "null"
              - array
            items:
              type:
                - "null"
                - object
              properties:
                key:
                  type:
                    - "null"
                    - string
                value:
                  type:
                    - "null"
                    - string

  campaigns:
    $schema: http://json-schema.org/draft-07/schema#
    type: object
    properties:
      AccountId:
        description: The unique identifier of the account associated with the campaign.
        type:
          - "null"
          - integer
      CustomerId:
        description: The unique identifier of the customer associated with the campaign.
        type:
          - "null"
          - integer
      AudienceAdsBidAdjustment:
        description: Bid adjustment value for audience targeting ads.
        type:
          - "null"
          - number
      BiddingScheme:
        description: Details of the bidding scheme for the campaign
        type:
          - "null"
          - object
        properties:
          Type:
            description: The type of bidding strategy used for the campaign.
            type:
              - "null"
              - string
          MaxCpc:
            description: Details of the maximum cost-per-click bid
            type:
              - "null"
              - object
            properties:
              Amount:
                description: The maximum cost-per-click bid for the campaign.
                type:
                  - "null"
                  - number
      BudgetType:
        description: The type of budget (e.g., daily, monthly) for the campaign.
        type:
          - "null"
          - string
      MultimediaAdsBidAdjustment:
        description: Bid adjustment value for multimedia ads.
        type:
          - "null"
          - number
      DailyBudget:
        description: The daily budget amount set for the campaign.
        type:
          - "null"
          - number
      ExperimentId:
        description: The identifier of the experiment linked to the campaign.
        type:
          - "null"
          - number
      FinalUrlSuffix:
        description: The final URL suffix appended to campaign URLs.
        type:
          - "null"
          - string
      ForwardCompatibilityMap:
        description: Forward compatibility map for potential future enhancements
        type:
          - "null"
          - array
        items:
          type:
            - "null"
            - object
          properties:
            key:
              description: The key identifying a forward compatibility setting.
              type:
                - "null"
                - string
            value:
              description: The value associated with the forward compatibility setting.
              type:
                - "null"
                - string
      Id:
        description: The unique identifier of the campaign.
        type:
          - "null"
          - number
      Name:
        description: The name of the campaign.
        type:
          - "null"
          - string
      Status:
        description: The status of the campaign (e.g., Active, Paused).
        type:
          - "null"
          - string
      SubType:
        description: The subtype of the campaign, providing additional context.
        type:
          - "null"
          - string
      TimeZone:
        description: The time zone setting for the campaign.
        type:
          - "null"
          - string
      TrackingUrlTemplate:
        description: The tracking URL template used for the campaign.
        type:
          - "null"
          - string
      UrlCustomParameters:
        description: Custom parameters for campaign URLs
        type:
          - "null"
          - object
        properties:
          Parameters:
            description: Specific URL parameters
            type:
              - "null"
              - array
            items:
              type:
                - "null"
                - object
              properties:
                Key:
                  description: The key parameter for URL customization.
                  type:
                    - "null"
                    - string
                Value:
                  description: The value parameter for URL customization.
                  type:
                    - "null"
                    - string
      CampaignType:
        description: The type of campaign (e.g., Search, Display, Video) being run.
        type:
          - "null"
          - string
      Settings:
        description: Settings related to the campaign
        type:
          - "null"
          - object
        properties:
          Setting:
            description: Specific setting details
            type:
              - "null"
              - array
            items:
              type:
                - "null"
                - object
              properties:
                Type:
                  description: The type of setting applied to the campaign.
                  type:
                    - "null"
                    - string
                Details:
                  description: Specific details of the setting
                  type:
                    - "null"
                    - object
                  properties:
                    TargetSettingDetail:
                      description: Specific target setting details
                      type:
                        - "null"
                        - array
                      items:
                        type:
                          - "null"
                          - object
                        properties:
                          CriterionTypeGroup:
                            description: The group type for targeting.
                            type:
                              - "null"
                              - string
                          TargetAndBid:
                            description: Indicates whether targeting is set to 'Bid only' or 'Target and bid'.
                            type:
                              - "null"
                              - boolean
      BudgetId:
        description: The identifier of the budget associated with the campaign.
        type:
          - "null"
          - number
      Languages:
        description: Languages targeted in the campaign
        type:
          - "null"
          - object
        properties:
          string:
            description: The languages targeted by the campaign.
            type:
              - "null"
              - array
            items:
              type:
                - "null"
                - string
      AdScheduleUseSearcherTimeZone:
        description: Indicates whether ad schedules should be based on the searcher's time zone.
        type:
          - "null"
          - boolean

  ad_groups:
    $schema: http://json-schema.org/draft-07/schema#
    type: object
    properties:
      CampaignId:
        description: The unique identifier of the campaign to which the ad group belongs.
        type:
          - "null"
          - integer
      AccountId:
        description: The unique identifier of the account to which the ad group belongs.
        type:
          - "null"
          - integer
      CustomerId:
        description: The unique identifier of the customer to which the ad group belongs.
        type:
          - "null"
          - integer
      AdRotation:
        description: Defines how ads are rotated within the ad group.
        type:
          - "null"
          - object
        properties:
          EndDate:
            description: The end date for the ad rotation period.
            type:
              - "null"
              - string
          StartDate:
            description: The start date for the ad rotation period.
            type:
              - "null"
              - string
          Type:
            description: The type of ad rotation strategy being used.
            type:
              - "null"
              - string
      AudienceAdsBidAdjustment:
        description: The bid adjustment for audience-based ads.
        type:
          - "null"
          - number
      BiddingScheme:
        description: The bidding strategy used for the ad group.
        type:
          - "null"
          - object
        properties:
          Type:
            description: The type of bidding strategy being used.
            type:
              - "null"
              - string
          InheritedBidStrategyType:
            description: The inherited bid strategy type from the parent campaign.
            type:
              - "null"
              - string
      CpcBid:
        description: The cost-per-click bid for the ad group.
        type:
          - "null"
          - object
        properties:
          Amount:
            description: The amount of the cost-per-click bid.
            type:
              - "null"
              - number
      CpvBid:
        description: The cost-per-view bid for the ad group.
        type:
          - "null"
          - object
        properties:
          Amount:
            description: The amount of the cost-per-view bid.
            type:
              - "null"
              - number
      CpmBid:
        description: The cost-per-thousand-impressions bid for the ad group.
        type:
          - "null"
          - object
        properties:
          Amount:
            description: The amount of the cost-per-thousand-impressions bid.
            type:
              - "null"
              - number
      EndDate:
        description: The end date of the ad group.
        type:
          - "null"
          - object
        properties:
          Day:
            description: The day part of the end date.
            type:
              - "null"
              - integer
          Month:
            description: The month part of the end date.
            type:
              - "null"
              - integer
          Year:
            description: The year part of the end date.
            type:
              - "null"
              - integer
      FinalUrlSuffix:
        description: A string to append to the final URL.
        type:
          - "null"
          - string
      ForwardCompatibilityMap:
        description: A map of key-value pairs for forward compatibility.
        type:
          - "null"
          - array
        items:
          type:
            - "null"
            - object
          properties:
            key:
              description: The key of the compatibility pair.
              type:
                - "null"
                - string
            value:
              description: The value of the compatibility pair.
              type:
                - "null"
                - string
      Id:
        description: The unique identifier of the ad group.
        type:
          - "null"
          - integer
      Language:
        description: The language targeting setting for the ad group.
        type:
          - "null"
          - string
      Name:
        description: The name of the ad group.
        type:
          - "null"
          - string
      Network:
        description: The network targeting setting for the ad group.
        type:
          - "null"
          - string
      PrivacyStatus:
        description: The privacy status of the ad group.
        type:
          - "null"
          - string
      Settings:
        description: The settings associated with the ad group.
        type:
          - "null"
          - array
        items:
          type:
            - "null"
            - object
          properties:
            Type:
              description: The type of setting.
              type:
                - "null"
                - string
      StartDate:
        description: The start date of the ad group.
        type:
          - "null"
          - object
        properties:
          Day:
            description: The day part of the start date.
            type:
              - "null"
              - integer
          Month:
            description: The month part of the start date.
            type:
              - "null"
              - integer
          Year:
            description: The year part of the start date.
            type:
              - "null"
              - integer
      Status:
        description: The status of the ad group.
        type:
          - "null"
          - string
      TrackingUrlTemplate:
        description: The tracking URL template for the ad group.
        type:
          - "null"
          - string
      UrlCustomParameters:
        description: Custom parameters for tracking URLs.
        type:
          - "null"
          - object
        properties:
          Parameters:
            description: The list of custom parameters.
            type:
              - "null"
              - array
            items:
              type:
                - "null"
                - object
              properties:
                key:
                  description: The key of the custom parameter.
                  type:
                    - "null"
                    - string
                value:
                  description: The value of the custom parameter.
                  type:
                    - "null"
                    - string
      AdScheduleUseSearcherTimeZone:
        description: Indicates whether ad scheduling uses the searcher's time zone.
        type:
          - "null"
          - boolean
      AdGroupType:
        description: The type of the ad group (e.g., Search, Display, Video, etc).
        type:
          - "null"
          - string
      MultimediaAdsBidAdjustment:
        description: The bid adjustment for multimedia ads.
        type:
          - "null"
          - integer

  ads:
    $schema: http://json-schema.org/draft-07/schema#
    type: object
    properties:
      AdGroupId:
        description: The unique identifier for the ad group to which the ad belongs
        type:
          - "null"
          - integer
      AccountId:
        description: The unique identifier for the account associated with the ad
        type:
          - "null"
          - integer
      CustomerId:
        description: The unique identifier for the customer associated with the ad
        type:
          - "null"
          - integer
      AdFormatPreference:
        description: Preference for the ad format
        type:
          - "null"
          - string
      DevicePreference:
        description: Preference for the device on which the ad should be displayed
        type:
          - "null"
          - integer
      EditorialStatus:
        description: The editorial review status of the ad
        type:
          - "null"
          - string
      BusinessName:
        description: The name of the business or entity associated with the ad
        type:
          - "null"
          - string
      CallToAction:
        description: The call-to-action message for the ad
        type:
          - "null"
          - string
      CallToActionLanguage:
        description: The language used for the call-to-action message
        type:
          - "null"
          - string
      Headline:
        description: The headline of the ad
        type:
          - "null"
          - string
      Images:
        description: Contains images for the ads
        type:
          - "null"
          - object
        properties:
          AssetLink:
            type:
              - "null"
              - array
            items:
              description: Links to assets used in the images
              type:
                - "null"
                - object
              properties:
                Asset:
                  description: Defines the asset properties
                  type:
                    - "null"
                    - object
                  properties:
                    Id:
                      description: The unique identifier for the asset
                      type:
                        - "null"
                        - integer
                    Name:
                      description: The name of the asset
                      type:
                        - "null"
                        - string
                    Type:
                      description: The type of the asset
                      type:
                        - "null"
                        - string
                    Text:
                      description: The text content of the asset
                      type:
                        - "null"
                        - string
                AssetPerformanceLabel:
                  description: Label indicating the performance of the asset
                  type:
                    - "null"
                    - string
                EditorialStatus:
                  description: The editorial review status of the asset
                  type:
                    - "null"
                    - string
                PinnedField:
                  description: Indicates if the field is pinned
                  type:
                    - "null"
                    - string
      Videos:
        description: Contains videos for the ads
        type:
          - "null"
          - object
        properties:
          AssetLink:
            type:
              - "null"
              - array
            items:
              description: Links to assets used in the videos
              type:
                - "null"
                - object
              properties:
                Asset:
                  description: Defines the asset properties
                  type:
                    - "null"
                    - object
                  properties:
                    Id:
                      description: The unique identifier for the asset
                      type:
                        - "null"
                        - integer
                    Name:
                      description: The name of the asset
                      type:
                        - "null"
                        - string
                    Type:
                      description: The type of the asset
                      type:
                        - "null"
                        - string
                    Text:
                      description: The text content of the asset
                      type:
                        - "null"
                        - string
                AssetPerformanceLabel:
                  description: Label indicating the performance of the asset
                  type:
                    - "null"
                    - string
                EditorialStatus:
                  description: The editorial review status of the asset
                  type:
                    - "null"
                    - string
                PinnedField:
                  description: Indicates if the field is pinned
                  type:
                    - "null"
                    - string
      LongHeadlines:
        description: Contains long headlines for the ads
        type:
          - "null"
          - object
        properties:
          AssetLink:
            type:
              - "null"
              - array
            items:
              description: Links to assets used in the long headlines
              type:
                - "null"
                - object
              properties:
                Asset:
                  description: Defines the asset properties
                  type:
                    - "null"
                    - object
                  properties:
                    Id:
                      description: The unique identifier for the asset
                      type:
                        - "null"
                        - integer
                    Name:
                      description: The name of the asset
                      type:
                        - "null"
                        - string
                    Type:
                      description: The type of the asset
                      type:
                        - "null"
                        - string
                    Text:
                      description: The text content of the asset
                      type:
                        - "null"
                        - string
                AssetPerformanceLabel:
                  description: Label indicating the performance of the asset
                  type:
                    - "null"
                    - string
                EditorialStatus:
                  description: The editorial review status of the asset
                  type:
                    - "null"
                    - string
                PinnedField:
                  description: Indicates if the field is pinned
                  type:
                    - "null"
                    - string
      LongHeadline:
        description: Long headline for the ads
        type:
          - "null"
          - object
        properties:
          Asset:
            description: Defines the asset properties for long headlines
            type:
              - "null"
              - object
            properties:
              Id:
                description: The unique identifier for the asset
                type:
                  - "null"
                  - integer
              Name:
                description: The name of the asset
                type:
                  - "null"
                  - integer
              Type:
                description: The type of the asset
                type:
                  - "null"
                  - integer
          AssetPerformanceLabel:
            description: Label indicating the performance of the asset
            type:
              - "null"
              - string
          EditorialStatus:
            description: The editorial review status of the asset
            type:
              - "null"
              - string
          PinnedField:
            description: Indicates if the field is pinned
            type:
              - "null"
              - string
      LongHeadlineString:
        description: The long headline content as a string
        type:
          - "null"
          - string
      Text:
        description: The text content of the ad
        type:
          - "null"
          - string
      TextPart2:
        description: The second part of the text content for the ad
        type:
          - "null"
          - string
      TitlePart1:
        description: The first part of the ad title
        type:
          - "null"
          - string
      TitlePart2:
        description: The second part of the ad title
        type:
          - "null"
          - string
      TitlePart3:
        description: The third part of the ad title
        type:
          - "null"
          - string
      FinalAppUrls:
        description: Final URLs for mobile app links
        type: "null"
      FinalMobileUrls:
        description: Mobile final URLs for the ads
        type:
          - "null"
          - object
        properties:
          string:
            description: String properties for mobile URLs
            type:
              - "null"
              - array
            items:
              description: Final mobile URL
              type:
                - "null"
                - string
      FinalUrlSuffix:
        description: Suffix to append to the final URL
        type:
          - "null"
          - string
      FinalUrls:
        description: Final URLs for the ads
        type:
          - "null"
          - object
        properties:
          string:
            description: String properties for URLs
            type:
              - "null"
              - array
            items:
              description: Final URL
              type:
                - "null"
                - string
      ForwardCompatibilityMap:
        description: Map for forward compatibility with future API changes
        type:
          - "null"
          - array
        items:
          type:
            - "null"
            - object
          properties:
            key:
              description: Key for the compatibility map
              type:
                - "null"
                - string
            value:
              description: Value for the compatibility map
              type:
                - "null"
                - string
      Id:
        description: The unique identifier for the ad
        type:
          - "null"
          - integer
      Status:
        description: The status of the ad
        type:
          - "null"
          - string
      TrackingUrlTemplate:
        description: Template for tracking URLs
        type:
          - "null"
          - string
      Type:
        description: The type of ad
        type:
          - "null"
          - string
      UrlCustomParameters:
        description: Custom URL parameters for the ads
        type:
          - "null"
          - object
        properties:
          Parameters:
            description: Defines the URL parameter properties
            type:
              - "null"
              - array
            items:
              type:
                - "null"
                - object
              properties:
                key:
                  description: Parameter key
                  type:
                    - "null"
                    - string
                value:
                  description: Parameter value
                  type:
                    - "null"
                    - string
      Descriptions:
        description: Contains descriptions for the ads
        type:
          - "null"
          - object
        properties:
          AssetLink:
            type:
              - "null"
              - array
            items:
              description: Links to assets used in the descriptions
              type:
                - "null"
                - object
              properties:
                Asset:
                  description: Defines the asset properties
                  type:
                    - "null"
                    - object
                  properties:
                    Id:
                      description: The unique identifier for the asset
                      type:
                        - "null"
                        - integer
                    Name:
                      description: The name of the asset
                      type:
                        - "null"
                        - string
                    Type:
                      description: The type of the asset
                      type:
                        - "null"
                        - string
                    Text:
                      description: The text content of the asset
                      type:
                        - "null"
                        - string
                AssetPerformanceLabel:
                  description: Label indicating the performance of the asset
                  type:
                    - "null"
                    - string
                EditorialStatus:
                  description: The editorial review status of the asset
                  type:
                    - "null"
                    - string
                PinnedField:
                  description: Indicates if the field is pinned
                  type:
                    - "null"
                    - string
      Domain:
        description: The domain associated with the ad
        type:
          - "null"
          - string
      Headlines:
        description: Contains headlines for the ads
        type:
          - "null"
          - object
        properties:
          AssetLink:
            type:
              - "null"
              - array
            items:
              description: Links to assets used in the headlines
              type:
                - "null"
                - object
              properties:
                Asset:
                  description: Defines the asset properties
                  type:
                    - "null"
                    - object
                  properties:
                    Id:
                      description: The unique identifier for the asset
                      type:
                        - "null"
                        - integer
                    Name:
                      description: The name of the asset
                      type:
                        - "null"
                        - string
                    Type:
                      description: The type of the asset
                      type:
                        - "null"
                        - string
                    Text:
                      description: The text content of the asset
                      type:
                        - "null"
                        - string
                AssetPerformanceLabel:
                  description: Label indicating the performance of the asset
                  type:
                    - "null"
                    - string
                EditorialStatus:
                  description: The editorial review status of the asset
                  type:
                    - "null"
                    - string
                PinnedField:
                  description: Indicates if the field is pinned
                  type:
                    - "null"
                    - string
      Path1:
        description: The first part of the display URL path
        type:
          - "null"
          - string
      Path2:
        description: The second part of the display URL path
        type:
          - "null"
          - string

  account_performance_report:
    $schema: http://json-schema.org/draft-07/schema#
    type: object
    properties:
      AccountId:
        description: Unique identifier for the Bing Ads account
        type:
          - "null"
          - integer
      TimePeriod:
        description: Time period for the report
        type:
          - "null"
          - string
        format: date
      CurrencyCode:
        description: Currency code used for reporting
        type:
          - "null"
          - string
      AdDistribution:
        description: Type of ad distribution (search, content, both)
        type:
          - "null"
          - string
      DeviceType:
        description: Type of device used
        type:
          - "null"
          - string
      Network:
        description: Type of network (search, audience)
        type:
          - "null"
          - string
      DeliveredMatchType:
        description: Type of match in ad delivery
        type:
          - "null"
          - string
      DeviceOS:
        description: Operating system of the device
        type:
          - "null"
          - string
      TopVsOther:
        description: Performance comparison between top and other ad positions
        type:
          - "null"
          - string
      BidMatchType:
        description: Type of bidding match (exact, phrase, broad)
        type:
          - "null"
          - string
      AccountName:
        description: Name of the Bing Ads account
        type:
          - "null"
          - string
      AccountNumber:
        description: Numeric account number
        type:
          - "null"
          - string
      PhoneImpressions:
        description: Number of ad impressions on phone devices
        type:
          - "null"
          - integer
      PhoneCalls:
        description: Number of phone calls generated
        type:
          - "null"
          - integer
      Clicks:
        description: Total number of clicks
        type:
          - "null"
          - integer
      Ctr:
        description: Click-through rate
        type:
          - "null"
          - number
      Spend:
        description: Total spend on ad campaigns
        type:
          - "null"
          - number
      Impressions:
        description: Total number of ad impressions
        type:
          - "null"
          - integer
      CostPerConversion:
        description: Cost per conversion
        type:
          - "null"
          - number
      Ptr:
        description: Phone-through rate
        type:
          - "null"
          - number
      Assists:
        description: Number of assist conversions
        type:
          - "null"
          - integer
      ReturnOnAdSpend:
        description: Return on ad spend
        type:
          - "null"
          - number
      CostPerAssist:
        description: Cost per assist conversion
        type:
          - "null"
          - number
      AverageCpc:
        description: Average cost per click
        type:
          - "null"
          - number
      AveragePosition:
        description: Average ad position
        type:
          - "null"
          - number
      AverageCpm:
        description: Average cost per thousand impressions
        type:
          - "null"
          - number
      Conversions:
        description: Total number of conversions
        type:
          - "null"
          - number
      ConversionsQualified:
        description: Number of qualified conversions
        type:
          - "null"
          - number
      ConversionRate:
        description: Percentage of conversions from clicks
        type:
          - "null"
          - number
      LowQualityClicks:
        description: Number of low-quality clicks
        type:
          - "null"
          - integer
      LowQualityClicksPercent:
        description: Percentage of low-quality clicks
        type:
          - "null"
          - number
      LowQualityImpressions:
        description: Number of low-quality impressions
        type:
          - "null"
          - integer
      LowQualitySophisticatedClicks:
        description: Number of sophisticated low-quality clicks
        type:
          - "null"
          - integer
      LowQualityConversions:
        description: Total number of low-quality conversions
        type:
          - "null"
          - integer
      LowQualityConversionRate:
        description: Conversion rate for low-quality clicks
        type:
          - "null"
          - number
      Revenue:
        description: Total revenue generated
        type:
          - "null"
          - number
      RevenuePerConversion:
        description: Revenue per conversion
        type:
          - "null"
          - number
      RevenuePerAssist:
        description: Revenue per assist conversion
        type:
          - "null"
          - number

  account_performance_report_hourly:
    $schema: http://json-schema.org/draft-07/schema#
    type: object
    properties:
      AccountId:
        description: The unique identifier for the Bing Ads account
        type:
          - "null"
          - integer
      TimePeriod:
        description: The time period for the report data
        type:
          - "null"
          - string
        format: date-time
        airbyte_type: timestamp_with_timezone
      CurrencyCode:
        description: The currency code used for monetary values
        type:
          - "null"
          - string
      AdDistribution:
        description:
          The distribution network for the ad (search partners, audience network,
          etc.)
        type:
          - "null"
          - string
      DeviceType:
        description: The type of device on which the ad was displayed
        type:
          - "null"
          - string
      Network:
        description: The network on which the ad appeared (e.g., Bing, AOL)
        type:
          - "null"
          - string
      DeliveredMatchType:
        description: The match type for the delivered ad
        type:
          - "null"
          - string
      DeviceOS:
        description: The operating system of the device on which the ad was displayed
        type:
          - "null"
          - string
      TopVsOther:
        description: Indicates whether the ad appeared at the top or other positions
        type:
          - "null"
          - string
      BidMatchType:
        description: The match type for which the bid was set
        type:
          - "null"
          - string
      AccountName:
        description: The name of the Bing Ads account
        type:
          - "null"
          - string
      AccountNumber:
        description: The account number associated with the Bing Ads account
        type:
          - "null"
          - string
      PhoneImpressions:
        description: The number of impressions that included a phone number
        type:
          - "null"
          - integer
      PhoneCalls:
        description: The number of phone calls generated by the ad
        type:
          - "null"
          - integer
      Clicks:
        description: The total number of clicks on the ad
        type:
          - "null"
          - integer
      Ctr:
        description: The click-through rate for the ad
        type:
          - "null"
          - number
      Spend:
        description: The total spend on the ad campaign
        type:
          - "null"
          - number
      Impressions:
        description: The total number of impressions generated by the ad
        type:
          - "null"
          - integer
      CostPerConversion:
        description: The cost per conversion generated by the ad
        type:
          - "null"
          - number
      Ptr:
        description: The phone-through rate for the ad
        type:
          - "null"
          - number
      Assists:
        description: The number of assists generated by the ad
        type:
          - "null"
          - integer
      ReturnOnAdSpend:
        description: The return on ad spend (ROAS) for the ad campaign
        type:
          - "null"
          - number
      CostPerAssist:
        description: The cost per assist generated by the ad
        type:
          - "null"
          - number
      AverageCpc:
        description: The average cost per click for the ad
        type:
          - "null"
          - number
      AveragePosition:
        description:
          The average position where the ad appeared on the search results
          page
        type:
          - "null"
          - number
      AverageCpm:
        description: The average cost per thousand impressions for the ad
        type:
          - "null"
          - number
      Conversions:
        description: The total number of conversions generated by the ad
        type:
          - "null"
          - number
      ConversionsQualified:
        description: The number of conversions that met certain criteria
        type:
          - "null"
          - number
      ConversionRate:
        description: The rate at which clicks on the ad led to conversions
        type:
          - "null"
          - number
      LowQualityClicks:
        description: The number of low-quality clicks on the ad
        type:
          - "null"
          - integer
      LowQualityClicksPercent:
        description: The percentage of low-quality clicks out of total clicks
        type:
          - "null"
          - number
      LowQualityImpressions:
        description: The number of low-quality impressions generated by the ad
        type:
          - "null"
          - integer
      LowQualitySophisticatedClicks:
        description: The number of sophisticated clicks recognized as low-quality
        type:
          - "null"
          - integer
      LowQualityConversions:
        description: The number of conversions from low-quality clicks
        type:
          - "null"
          - integer
      LowQualityConversionRate:
        description: The conversion rate for low-quality clicks
        type:
          - "null"
          - number
      Revenue:
        description: The total revenue generated by the ad
        type:
          - "null"
          - number
      RevenuePerConversion:
        description: The revenue per conversion generated by the ad
        type:
          - "null"
          - number
      RevenuePerAssist:
        description: The revenue per assist generated by the ad
        type:
          - "null"
          - number

  ad_performance_report:
    $schema: http://json-schema.org/draft-07/schema#
    type: object
    properties:
      AccountId:
        description: The unique ID of the account to which the ad belongs
        type:
          - "null"
          - integer
      CampaignId:
        description: The unique ID of the campaign to which the ad belongs
        type:
          - "null"
          - integer
      AdGroupId:
        description: The ID of the ad group to which the ad belongs
        type:
          - "null"
          - integer
      AdId:
        description: The unique ID of the ad
        type:
          - "null"
          - integer
      TimePeriod:
        description: The time period for the report data
        type:
          - "null"
          - string
        format: date
      AbsoluteTopImpressionRatePercent:
        description: The percentage of times your ad is shown in the absolute
          top location
        type:
          - "null"
          - number
      TopImpressionRatePercent:
        description: The percentage of times your ad is shown either at the top
          or absolute top location
        type:
          - "null"
          - number
      CurrencyCode:
        description: The currency code used for monetary values
        type:
          - "null"
          - string
      AdDistribution:
        description: The distribution network where the ad was shown
        type:
          - "null"
          - string
      DeviceType:
        description:
          The type of device where the ad was displayed (Desktop, Mobile,
          Tablet)
        type:
          - "null"
          - string
      Language:
        description: The language targeting of the ad
        type:
          - "null"
          - string
      Network:
        description: The network where the ad was displayed (Bing, Syndicated
          search partners)
        type:
          - "null"
          - string
      DeviceOS:
        description: The operating system of the device where the ad was displayed
        type:
          - "null"
          - string
      TopVsOther:
        description: The comparison between showing at the top or other positions
        type:
          - "null"
          - string
      BidMatchType:
        description: The match type of the keyword that triggered the ad
        type:
          - "null"
          - string
      DeliveredMatchType:
        description: The match type of the keyword that was matched to deliver
          the ad
        type:
          - "null"
          - string
      AccountName:
        description: The name of the account to which the ad belongs
        type:
          - "null"
          - string
      CampaignName:
        description: The name of the campaign to which the ad belongs
        type:
          - "null"
          - string
      CampaignType:
        description: The type of campaign (Search, Display, etc.)
        type:
          - "null"
          - string
      AdGroupName:
        description: The name of the ad group to which the ad belongs
        type:
          - "null"
          - string
      Impressions:
        description: The total number of times the ad was shown
        type:
          - "null"
          - integer
      Clicks:
        description: The total number of clicks on the ad
        type:
          - "null"
          - integer
      Ctr:
        description: The click-through rate
        type:
          - "null"
          - number
      Spend:
        description: The total cost spent on the ad
        type:
          - "null"
          - number
      CostPerConversion:
        description: The cost per conversion
        type:
          - "null"
          - number
      DestinationUrl:
        description: The URL where the user is directed when clicking the ad
        type:
          - "null"
          - string
      Assists:
        description: The number of assist conversions generated
        type:
          - "null"
          - integer
      ReturnOnAdSpend:
        description: The return on ad spend
        type:
          - "null"
          - number
      CostPerAssist:
        description: The cost per assist conversion
        type:
          - "null"
          - number
      CustomParameters:
        description: Custom parameters passed in the ad URL
        type:
          - "null"
          - string
      FinalAppUrl:
        description: The final URL for specific apps in the ad
        type:
          - "null"
          - string
      AdDescription:
        description: The description text of the ad
        type:
          - "null"
          - string
      AdDescription2:
        description: The second description line of the ad
        type:
          - "null"
          - string
      ViewThroughConversions:
        description: The total number of view-through conversions
        type:
          - "null"
          - integer
      ViewThroughConversionsQualified:
        description: The total number of qualified view-through conversions
        type:
          - "null"
          - number
      AllCostPerConversion:
        description: The cost per conversion for all conversion actions
        type:
          - "null"
          - number
      AllReturnOnAdSpend:
        description: The return on ad spend for all conversion actions
        type:
          - "null"
          - number
      Conversions:
        description: The total number of conversions
        type:
          - "null"
          - number
      ConversionRate:
        description: The conversion rate
        type:
          - "null"
          - number
      ConversionsQualified:
        description: The total number of qualified conversions
        type:
          - "null"
          - number
      AverageCpc:
        description: The average cost per click
        type:
          - "null"
          - number
      AveragePosition:
        description: The average position in which the ad appeared
        type:
          - "null"
          - number
      AverageCpm:
        description: The average cost per thousand impressions
        type:
          - "null"
          - number
      AllConversions:
        description: The total number of all conversion actions
        type:
          - "null"
          - integer
      AllConversionRate:
        description: The conversion rate for all conversion actions
        type:
          - "null"
          - number
      AllRevenue:
        description: The total revenue generated from all conversion actions
        type:
          - "null"
          - number
      AllRevenuePerConversion:
        description: The average revenue per conversion for all conversion actions
        type:
          - "null"
          - number
      Revenue:
        description: The total revenue generated by the ad
        type:
          - "null"
          - number
      RevenuePerConversion:
        description: The revenue per conversion
        type:
          - "null"
          - number
      RevenuePerAssist:
        description: The revenue per assist conversion
        type:
          - "null"
          - number

  ad_performance_report_hourly:
    $schema: http://json-schema.org/draft-07/schema#
    type: object
    properties:
      AccountId:
        description: The unique identifier for the account to which the ad belongs
        type:
          - "null"
          - integer
      CampaignId:
        description: The unique identifier for the campaign to which the ad belongs
        type:
          - "null"
          - integer
      AdGroupId:
        description: The unique identifier for the ad group to which the ad belongs
        type:
          - "null"
          - integer
      AdId:
        description: The unique identifier for the ad
        type:
          - "null"
          - integer
      TimePeriod:
        description: The time period to which the data corresponds
        type:
          - "null"
          - string
        format: date-time
        airbyte_type: timestamp_with_timezone
      CurrencyCode:
        description: The currency code used for monetary values
        type:
          - "null"
          - string
      AdDistribution:
        description: The distribution channel for the ad (e.g., Search, Audience
          Network)
        type:
          - "null"
          - string
      DeviceType:
        description:
          The type of device on which the ad was displayed (e.g., Desktop,
          Mobile)
        type:
          - "null"
          - string
      Language:
        description: The language targeting of the ad
        type:
          - "null"
          - string
      Network:
        description: The network where the ad was displayed (e.g., Bing, AOL)
        type:
          - "null"
          - string
      DeviceOS:
        description: The operating system of the device on which the ad was displayed
        type:
          - "null"
          - string
      TopVsOther:
        description: The performance comparison of top positions vs. other positions
        type:
          - "null"
          - string
      BidMatchType:
        description: The type of keyword match (e.g., Broad, Phrase, Exact) for
          the bid
        type:
          - "null"
          - string
      DeliveredMatchType:
        description: The type of keyword match for which the ad has been delivered
        type:
          - "null"
          - string
      AccountName:
        description: The name of the account to which the ad belongs
        type:
          - "null"
          - string
      CampaignName:
        description: The name of the campaign to which the ad belongs
        type:
          - "null"
          - string
      CampaignType:
        description: The type of the campaign (e.g., Search, Audience Network)
        type:
          - "null"
          - string
      AdGroupName:
        description: The name of the ad group to which the ad belongs
        type:
          - "null"
          - string
      Impressions:
        description: The total number of times the ad was shown
        type:
          - "null"
          - integer
      Clicks:
        description: The total number of clicks on the ad
        type:
          - "null"
          - integer
      Ctr:
        description: The click-through rate
        type:
          - "null"
          - number
      Spend:
        description: The total amount spent on the ad campaign
        type:
          - "null"
          - number
      CostPerConversion:
        description: The cost per specific conversion
        type:
          - "null"
          - number
      DestinationUrl:
        description: The destination URL of the ad
        type:
          - "null"
          - string
      Assists:
        description: The number of assists (when an ad indirectly results in a
          conversion)
        type:
          - "null"
          - integer
      ReturnOnAdSpend:
        description: The return on ad spend for specific conversions
        type:
          - "null"
          - number
      CostPerAssist:
        description: The cost per assist (indirect conversion)
        type:
          - "null"
          - number
      CustomParameters:
        description: Any custom parameters set for the ad
        type:
          - "null"
          - string
      FinalAppUrl:
        description: The final URL shown in the ad for app installations
        type:
          - "null"
          - string
      AdDescription:
        description: The text of the first description line in the ad
        type:
          - "null"
          - string
      AdDescription2:
        description: The text of the second description line in the ad
        type:
          - "null"
          - string
      ViewThroughConversions:
        description: The total number of view-through conversions
        type:
          - "null"
          - integer
      ViewThroughConversionsQualified:
        description: The number of qualified view-through conversions
        type:
          - "null"
          - number
      AllCostPerConversion:
        description: The cost per conversion for all conversions
        type:
          - "null"
          - number
      AllReturnOnAdSpend:
        description: The return on ad spend for all conversions
        type:
          - "null"
          - number
      Conversions:
        description: The total number of specific conversions
        type:
          - "null"
          - number
      ConversionRate:
        description: The conversion rate for specific conversions
        type:
          - "null"
          - number
      ConversionsQualified:
        description: The number of qualified conversions
        type:
          - "null"
          - number
      AverageCpc:
        description: The average cost per click
        type:
          - "null"
          - number
      AveragePosition:
        description: The average position of the ad on the search results page
        type:
          - "null"
          - number
      AverageCpm:
        description: The average cost per 1,000 impressions
        type:
          - "null"
          - number
      AllConversions:
        description: The total number of all conversions
        type:
          - "null"
          - integer
      AllConversionRate:
        description: The conversion rate for all conversions
        type:
          - "null"
          - number
      AllRevenue:
        description: The total revenue from all conversions
        type:
          - "null"
          - number
      AllRevenuePerConversion:
        description: The revenue per conversion for all conversions
        type:
          - "null"
          - number
      Revenue:
        description: The total revenue generated by the ad
        type:
          - "null"
          - number
      RevenuePerConversion:
        description: The revenue per specific conversion
        type:
          - "null"
          - number
      RevenuePerAssist:
        description: The revenue per assist (indirect conversion)
        type:
          - "null"
          - number

  labels:
    $schema: https://json-schema.org/draft-07/schema#
    type: object
    properties:
      Account Id:
        description: The unique identifier of the account associated with the
          label.
        type:
          - "null"
          - integer
      Color:
        description: The color code or name associated with the label for visual
          identification purposes.
        type:
          - "null"
          - string
      Client Id:
        description: The unique identifier of the client associated with the label.
        type:
          - "null"
          - string
      Description:
        description: A brief description or notes related to the label.
        type:
          - "null"
          - string
      Id:
        description: The unique identifier of the label.
        type:
          - "null"
          - integer
      Label:
        description: The name or title given to the label for identification.
        type:
          - "null"
          - string
      Modified Time:
        description: The date and time when the label was last modified.
        type:
          - "null"
          - string
        format: date-time
        airbyte_type: timestamp_with_timezone
      Status:
        description: The current status of the label, such as active, inactive,
          or archived.
        type:
          - "null"
          - string

  age_gender_audience_report:
    $schema: https://json-schema.org/draft-07/schema#
    type: object
    properties:
      AccountId:
        description: The ID of the Bing Ads account.
        type:
          - "null"
          - integer
      AgeGroup:
        description: The age group of the audience targeted by the ad campaign.
        type:
          - "null"
          - string
      Gender:
        description: The gender of the audience targeted by the ad campaign.
        type:
          - "null"
          - string
      TimePeriod:
        description: The time period for which the data is reported.
        type:
          - "null"
          - string
        format: date
      AllConversions:
        description: The total number of conversions.
        type:
          - "null"
          - integer
      AccountName:
        description: The name of the Bing Ads account.
        type:
          - "null"
          - string
      AccountNumber:
        description: The account number associated with the Bing Ads account.
        type:
          - "null"
          - string
      CampaignName:
        description: The name of the campaign.
        type:
          - "null"
          - string
      CampaignId:
        description: The ID of the campaign.
        type:
          - "null"
          - integer
      AdGroupName:
        description: The name of the ad group.
        type:
          - "null"
          - string
      AdGroupId:
        description: The ID of the ad group.
        type:
          - "null"
          - integer
      AdDistribution:
        description: The type of ad distribution, such as search or content network.
        type:
          - "null"
          - string
      Impressions:
        description: The number of times the ad was displayed.
        type:
          - "null"
          - integer
      Clicks:
        description: The number of clicks on the ad.
        type:
          - "null"
          - integer
      Conversions:
        description: The number of conversions.
        type:
          - "null"
          - number
      Spend:
        description: The total amount spent on the ad campaign.
        type:
          - "null"
          - number
      Revenue:
        description: The total revenue generated from conversions.
        type:
          - "null"
          - number
      ExtendedCost:
        description: The total cost extended due to possible monthly budget overspend.
        type:
          - "null"
          - number
      Assists:
        description: The number of assists that contributed to conversions.
        type:
          - "null"
          - integer
      Language:
        description: The language used in targeting the audience.
        type:
          - "null"
          - string
      AccountStatus:
        description: The status of the Bing Ads account.
        type:
          - "null"
          - string
      CampaignStatus:
        description: The status of the campaign.
        type:
          - "null"
          - string
      AdGroupStatus:
        description: The status of the ad group.
        type:
          - "null"
          - string
      BaseCampaignId:
        description: The ID of the base campaign.
        type:
          - "null"
          - string
      AllRevenue:
        description: The total revenue generated from all conversions.
        type:
          - "null"
          - number
      ViewThroughConversions:
        description: The number of view-through conversions.
        type:
          - "null"
          - integer
      Goal:
        description: The goal set for the ad campaign.
        type:
          - "null"
          - string
      GoalType:
        description: The type of goal set for the ad campaign.
        type:
          - "null"
          - string
      AbsoluteTopImpressionRatePercent:
        description:
          The percentage of times your ad was shown at the absolute top of the
          search results page.
        type:
          - "null"
          - number
      TopImpressionRatePercent:
        description: The percentage of times your ad was shown above organic search results.
        type:
          - "null"
          - number
      ConversionsQualified:
        description: The number of qualified conversions.
        type:
          - "null"
          - number
      AllConversionsQualified:
        description: The total number of qualified conversions.
        type:
          - "null"
          - number
      ViewThroughConversionsQualified:
        description: The number of qualified view-through conversions.
        type:
          - "null"
          - number
      ViewThroughRevenue:
        description: The total revenue generated from view-through conversions.
        type:
          - "null"
          - number

  age_gender_audience_report_hourly:
    $schema: https://json-schema.org/draft-07/schema#
    type: object
    properties:
      AccountId:
        description: The unique identifier of the account to which the data belongs.
        type:
          - "null"
          - integer
      AgeGroup:
        description: The age group of the audience targeted by the campaign.
        type:
          - "null"
          - string
      Gender:
        description: The gender of the audience targeted by the campaign.
        type:
          - "null"
          - string
      TimePeriod:
        description: The specific date and time period for the collected data.
        type:
          - "null"
          - string
        format: date-time
        airbyte_type: timestamp_with_timezone
      AllConversions:
        description: Total number of all types of conversions.
        type:
          - "null"
          - integer
      AccountName:
        description: The name of the account to which the data belongs.
        type:
          - "null"
          - string
      AccountNumber:
        description: The account number associated with the account.
        type:
          - "null"
          - string
      CampaignName:
        description: The name of the campaign to which the data belongs.
        type:
          - "null"
          - string
      CampaignId:
        description: The unique identifier of the campaign to which the data belongs.
        type:
          - "null"
          - integer
      AdGroupName:
        description: The name of the ad group to which the data belongs.
        type:
          - "null"
          - string
      AdGroupId:
        description: The unique identifier of the ad group to which the data belongs.
        type:
          - "null"
          - integer
      AdDistribution:
        description:
          The distribution network where the ad was displayed (search, display,
          etc.).
        type:
          - "null"
          - string
      Impressions:
        description: The total number of times the ad was displayed to users.
        type:
          - "null"
          - integer
      Clicks:
        description: The total number of times the ad was clicked on.
        type:
          - "null"
          - integer
      Conversions:
        description: The total number of conversions generated by the ad.
        type:
          - "null"
          - number
      Spend:
        description: The total amount spent on running the ad campaign.
        type:
          - "null"
          - number
      Revenue:
        description: The total revenue generated by the ad campaign.
        type:
          - "null"
          - number
      ExtendedCost:
        description:
          The total cost of running the ad campaign including all associated
          costs.
        type:
          - "null"
          - number
      Assists:
        description:
          The number of times this ad appeared in a conversion path but was not
          the last click before the conversion.
        type:
          - "null"
          - integer
      Language:
        description: The language targeting setting for the campaign.
        type:
          - "null"
          - string
      AccountStatus:
        description: The status of the account (active, paused, etc.).
        type:
          - "null"
          - string
      CampaignStatus:
        description: The status of the campaign (active, paused, etc.).
        type:
          - "null"
          - string
      AdGroupStatus:
        description: The status of the ad group (active, paused, etc.).
        type:
          - "null"
          - string
      BaseCampaignId:
        description: The unique identifier of the base campaign to which the data belongs.
        type:
          - "null"
          - string
      AllRevenue:
        description: Total revenue generated from all types of conversions.
        type:
          - "null"
          - number
      ViewThroughConversions:
        description:
          The number of times users saw but did not interact with this ad and
          later converted.
        type:
          - "null"
          - integer
      Goal:
        description: The objective or goal set for the campaign.
        type:
          - "null"
          - string
      GoalType:
        description: The type of goal set for the campaign (e.g., clicks, conversions).
        type:
          - "null"
          - string
      AbsoluteTopImpressionRatePercent:
        description:
          The percentage of times that your ad is shown at the top of the page,
          above the organic search results.
        type:
          - "null"
          - number
      TopImpressionRatePercent:
        description:
          The percentage of times that your ad is shown at the top of the search
          results.
        type:
          - "null"
          - number
      ConversionsQualified:
        description: The total number of conversions that meet specified criteria.
        type:
          - "null"
          - number
      AllConversionsQualified:
        description: Total number of all types of conversions that meet specified criteria.
        type:
          - "null"
          - number
      ViewThroughConversionsQualified:
        description: The number of view-through conversions that meet specified criteria.
        type:
          - "null"
          - number
      ViewThroughRevenue:
        description: The revenue generated from view-through conversions.
        type:
          - "null"
          - number

  campaign_performance_report:
    $schema: http://json-schema.org/draft-07/schema#
    type: object
    properties:
      AccountId:
        description: The unique ID of the account to which the campaign belongs.
        type:
          - "null"
          - integer
      CampaignId:
        description: The unique ID of the campaign.
        type:
          - "null"
          - integer
      TimePeriod:
        description: The time period for which the data is reported.
        type:
          - "null"
          - string
        format: date
      CurrencyCode:
        description: The currency code used for monetary values.
        type:
          - "null"
          - string
      AdDistribution:
        description: The distribution channels where the ads were displayed.
        type:
          - "null"
          - string
      DeviceType:
        description: The type of device where the ad was displayed (e.g., mobile, desktop).
        type:
          - "null"
          - string
      Network:
        description: The advertising network where the ad was displayed.
        type:
          - "null"
          - string
      DeliveredMatchType:
        description: The type of match used for delivering ads.
        type:
          - "null"
          - string
      DeviceOS:
        description: The operating system of the device where the ad was displayed.
        type:
          - "null"
          - string
      TopVsOther:
        description: Comparison of the ad position with top vs. other placements.
        type:
          - "null"
          - string
      BidMatchType:
        description: The type of bid matching used for the campaign.
        type:
          - "null"
          - string
      AccountName:
        description: The name of the account to which the campaign belongs.
        type:
          - "null"
          - string
      CampaignName:
        description: The name of the campaign.
        type:
          - "null"
          - string
      CampaignType:
        description: The type/category of the campaign.
        type:
          - "null"
          - string
      CampaignStatus:
        description: The status of the campaign.
        type:
          - "null"
          - string
      CampaignLabels:
        description: Any labels associated with the campaign.
        type:
          - "null"
          - string
      Impressions:
        description: Total number of times the ad was displayed.
        type:
          - "null"
          - integer
      Clicks:
        description: Total number of clicks on the ad.
        type:
          - "null"
          - integer
      Ctr:
        description: Click-through rate.
        type:
          - "null"
          - number
      Spend:
        description: Total amount spent on the campaign.
        type:
          - "null"
          - number
      CostPerConversion:
        description: The average cost per conversion.
        type:
          - "null"
          - number
      QualityScore:
        description: The quality score of the ad.
        type:
          - "null"
          - number
      AdRelevance:
        description: The relevance score of the ad in relation to the target audience.
        type:
          - "null"
          - number
      LandingPageExperience:
        description: The landing page experience of the ad.
        type:
          - "null"
          - number
      PhoneImpressions:
        description: Number of impressions on phone devices.
        type:
          - "null"
          - integer
      PhoneCalls:
        description: Number of phone calls generated by the ad.
        type:
          - "null"
          - integer
      Ptr:
        description: Phone-through rate.
        type:
          - "null"
          - number
      Assists:
        description: Number of assists in the conversion process.
        type:
          - "null"
          - integer
      ReturnOnAdSpend:
        description: The return on ad spend for conversions.
        type:
          - "null"
          - number
      CostPerAssist:
        description: Average cost per assist in the conversion process.
        type:
          - "null"
          - number
      CustomParameters:
        description: Any custom parameters associated with the campaign.
        type:
          - "null"
          - string
      ViewThroughConversions:
        description: Number of view-through conversions generated by the ad.
        type:
          - "null"
          - integer
      AllCostPerConversion:
        description: The average cost per conversion for all conversion types.
        type:
          - "null"
          - number
      AllReturnOnAdSpend:
        description: The return on ad spend for all conversions.
        type:
          - "null"
          - number
      AllConversions:
        description: Total number of all types of conversions.
        type:
          - "null"
          - integer
      ConversionsQualified:
        description: Number of qualified conversions.
        type:
          - "null"
          - number
      AllConversionRate:
        description: Conversion rate considering all types of conversions.
        type:
          - "null"
          - number
      AllRevenue:
        description: Total revenue generated from all types of conversions.
        type:
          - "null"
          - number
      AllRevenuePerConversion:
        description: The average revenue generated per conversion for all conversion types.
        type:
          - "null"
          - number
      AverageCpc:
        description: Average cost per click.
        type:
          - "null"
          - number
      AveragePosition:
        description: The average position of the ad in search results.
        type:
          - "null"
          - number
      AverageCpm:
        description: Average cost per thousand impressions.
        type:
          - "null"
          - number
      Conversions:
        description: Total number of conversions.
        type:
          - "null"
          - number
      ConversionRate:
        description: The overall conversion rate.
        type:
          - "null"
          - number
      LowQualityClicks:
        description: Number of clicks categorized as low quality.
        type:
          - "null"
          - integer
      LowQualityClicksPercent:
        description: Percentage of clicks categorized as low quality.
        type:
          - "null"
          - number
      LowQualityImpressions:
        description: Number of impressions categorized as low quality.
        type:
          - "null"
          - integer
      LowQualitySophisticatedClicks:
        description: Number of sophisticated clicks categorized as low quality.
        type:
          - "null"
          - integer
      LowQualityConversions:
        description: Number of conversions from low-quality clicks.
        type:
          - "null"
          - integer
      LowQualityConversionRate:
        description: Conversion rate of low-quality clicks.
        type:
          - "null"
          - number
      HistoricalQualityScore:
        description: Historical quality score of the ad.
        type:
          - "null"
          - number
      HistoricalExpectedCtr:
        description: Historical expected click-through rate.
        type:
          - "null"
          - number
      HistoricalAdRelevance:
        description: Historical ad relevance score.
        type:
          - "null"
          - number
      HistoricalLandingPageExperience:
        description: Historical landing page experience score.
        type:
          - "null"
          - number
      Revenue:
        description: Total revenue generated from conversions.
        type:
          - "null"
          - number
      RevenuePerConversion:
        description: The average revenue generated per conversion.
        type:
          - "null"
          - number
      RevenuePerAssist:
        description: Average revenue generated per assist in the conversion process.
        type:
          - "null"
          - number
      BudgetName:
        description: The name of the budget associated with the campaign.
        type:
          - "null"
          - string
      BudgetStatus:
        description: The status of the budget associated with the campaign.
        type:
          - "null"
          - string
      BudgetAssociationStatus:
        description: The status of the campaign's budget association.
        type:
          - "null"
          - string

  campaign_performance_report_hourly:
    $schema: http://json-schema.org/draft-07/schema#
    type: object
    properties:
      AccountId:
        description: The unique identifier for the Bing Ads account.
        type:
          - "null"
          - integer
      CampaignId:
        description: Unique identifier for the campaign.
        type:
          - "null"
          - integer
      TimePeriod:
        description: The time period covered by the reported data.
        type:
          - "null"
          - string
        format: date-time
        airbyte_type: timestamp_with_timezone
      CurrencyCode:
        description: Currency used for monetary values.
        type:
          - "null"
          - string
      AdDistribution:
        description: "Where the ads were displayed, e.g., search, audience network, native, etc."
        type:
          - "null"
          - string
      DeviceType:
        description: "Type of device where the ad was displayed, e.g., mobile, desktop, etc."
        type:
          - "null"
          - string
      Network:
        description: Network where the ad was displayed.
        type:
          - "null"
          - string
      DeliveredMatchType:
        description: Type of the match for delivered ads.
        type:
          - "null"
          - string
      DeviceOS:
        description: Operating system of the device where the ad was displayed.
        type:
          - "null"
          - string
      TopVsOther:
        description: Performance comparison between top and other ad positions.
        type:
          - "null"
          - string
      BidMatchType:
        description: "The type of bid match used, e.g., exact, broad, etc."
        type:
          - "null"
          - string
      AccountName:
        description: The name of the Bing Ads account.
        type:
          - "null"
          - string
      CampaignName:
        description: Name of the campaign.
        type:
          - "null"
          - string
      CampaignType:
        description: "Type of the campaign, e.g., search, shopping, etc."
        type:
          - "null"
          - string
      CampaignStatus:
        description: "Status of the campaign, e.g., active, paused, etc."
        type:
          - "null"
          - string
      CampaignLabels:
        description: Labels associated with the campaign.
        type:
          - "null"
          - string
      Impressions:
        description: Total number of impressions.
        type:
          - "null"
          - integer
      Clicks:
        description: Total number of clicks.
        type:
          - "null"
          - integer
      Ctr:
        description: Click-through rate.
        type:
          - "null"
          - number
      Spend:
        description: Total amount spent on the campaign.
        type:
          - "null"
          - number
      CostPerConversion:
        description: Average cost per tracked conversion.
        type:
          - "null"
          - number
      QualityScore:
        description: Quality score of the ad shown.
        type:
          - "null"
          - number
      AdRelevance:
        description: Relevance score of the ad shown.
        type:
          - "null"
          - number
      LandingPageExperience:
        description: User experience of the landing page.
        type:
          - "null"
          - number
      PhoneImpressions:
        description: Number of impressions with a phone number shown.
        type:
          - "null"
          - integer
      PhoneCalls:
        description: Number of phone calls generated by the ad.
        type:
          - "null"
          - integer
      Ptr:
        description: Phone-through rate.
        type:
          - "null"
          - number
      Assists:
        description: Number of assists provided in the conversion path.
        type:
          - "null"
          - integer
      ReturnOnAdSpend:
        description: Return on ad spend for tracked conversions.
        type:
          - "null"
          - number
      CostPerAssist:
        description: Average cost per assist.
        type:
          - "null"
          - number
      CustomParameters:
        description: Custom parameters associated with the ad.
        type:
          - "null"
          - string
      ViewThroughConversions:
        description: Number of view-through conversions recorded.
        type:
          - "null"
          - integer
      AllCostPerConversion:
        description: Average cost per all conversions.
        type:
          - "null"
          - number
      AllReturnOnAdSpend:
        description: Return on ad spend for all conversions.
        type:
          - "null"
          - number
      AllConversions:
        description: Total number of all conversions.
        type:
          - "null"
          - integer
      ConversionsQualified:
        description: Number of qualified conversions.
        type:
          - "null"
          - number
      AllConversionRate:
        description: Overall conversion rate for all conversions.
        type:
          - "null"
          - number
      AllRevenue:
        description: Total revenue generated from all conversions.
        type:
          - "null"
          - number
      AllRevenuePerConversion:
        description: Average revenue per all conversions.
        type:
          - "null"
          - number
      AverageCpc:
        description: Average cost per click.
        type:
          - "null"
          - number
      AveragePosition:
        description: Average position of the ad when displayed.
        type:
          - "null"
          - number
      AverageCpm:
        description: Average cost per thousand impressions.
        type:
          - "null"
          - number
      Conversions:
        description: Total number of tracked conversions.
        type:
          - "null"
          - number
      ConversionRate:
        description: Conversion rate for tracked conversions.
        type:
          - "null"
          - number
      LowQualityClicks:
        description: Number of clicks on low-quality traffic sources.
        type:
          - "null"
          - integer
      LowQualityClicksPercent:
        description: Percentage of low-quality clicks.
        type:
          - "null"
          - number
      LowQualityImpressions:
        description: Number of impressions from low-quality traffic sources.
        type:
          - "null"
          - integer
      LowQualitySophisticatedClicks:
        description: Number of sophisticated clicks on low-quality traffic sources.
        type:
          - "null"
          - integer
      LowQualityConversions:
        description: Number of conversions from low-quality clicks.
        type:
          - "null"
          - integer
      LowQualityConversionRate:
        description: Conversion rate for low-quality clicks.
        type:
          - "null"
          - number
      Revenue:
        description: Total revenue generated from tracked conversions.
        type:
          - "null"
          - number
      RevenuePerConversion:
        description: Average revenue per tracked conversion.
        type:
          - "null"
          - number
      RevenuePerAssist:
        description: Average revenue per assist.
        type:
          - "null"
          - number
      BudgetName:
        description: Name of the budget associated with the campaign.
        type:
          - "null"
          - string
      BudgetStatus:
        description: "Status of the budget, e.g., active, paused, etc."
        type:
          - "null"
          - string
      BudgetAssociationStatus:
        description: Status of the budget association.
        type:
          - "null"
          - string

  ad_group_performance_report:
    $schema: "http://json-schema.org/draft-07/schema#"
    type: object
    properties:
      AccountId:
        description: The unique identifier for the Bing Ads account.
        type:
          - "null"
          - integer
      CampaignId:
        description: The unique identifier for the campaign.
        type:
          - "null"
          - integer
      AdGroupId:
        description: The unique identifier for the ad group.
        type:
          - "null"
          - integer
      TimePeriod:
        description: The time period for the data.
        type:
          - "null"
          - string
        format: date
      CurrencyCode:
        description: The currency code used for the data.
        type:
          - "null"
          - string
      AdDistribution:
        description: The distribution network where the ad was shown.
        type:
          - "null"
          - string
      DeviceType:
        description: The type of device where the ad was shown.
        type:
          - "null"
          - string
      Network:
        description: The network where the ad was shown.
        type:
          - "null"
          - string
      DeliveredMatchType:
        description: The match type when ads are shown.
        type:
          - "null"
          - string
      DeviceOS:
        description: The operating system of the device.
        type:
          - "null"
          - string
      TopVsOther:
        description: The performance in top positions versus other positions.
        type:
          - "null"
          - string
      BidMatchType:
        description: The match type of the bid.
        type:
          - "null"
          - string
      Language:
        description: The language used in the ad.
        type:
          - "null"
          - string
      AccountName:
        description: The name of the Bing Ads account.
        type:
          - "null"
          - string
      CampaignName:
        description: The name of the campaign.
        type:
          - "null"
          - string
      CampaignType:
        description: "The type of campaign, like search or shopping."
        type:
          - "null"
          - string
      AdGroupName:
        description: The name of the ad group.
        type:
          - "null"
          - string
      AdGroupType:
        description: "The type of ad group, like product ads or audience ads."
        type:
          - "null"
          - string
      Impressions:
        description: The total number of impressions.
        type:
          - "null"
          - integer
      Clicks:
        description: The total number of clicks.
        type:
          - "null"
          - integer
      Ctr:
        description: The click-through rate.
        type:
          - "null"
          - number
      Spend:
        description: The total spend for the specified period.
        type:
          - "null"
          - number
      CostPerConversion:
        description: The cost per specified goal conversion.
        type:
          - "null"
          - number
      QualityScore:
        description: The quality score of the ad.
        type:
          - "null"
          - number
      ExpectedCtr:
        description: The expected click-through rate based on historical data.
        type:
          - "null"
          - string
      AdRelevance:
        description: The relevance of the ad to its targeted keywords.
        type:
          - "null"
          - number
      LandingPageExperience:
        description: The landing page experience score.
        type:
          - "null"
          - number
      PhoneImpressions:
        description: The number of times phone number was shown.
        type:
          - "null"
          - integer
      PhoneCalls:
        description: The number of phone calls made as a result of the ad.
        type:
          - "null"
          - integer
      Ptr:
        description: The phone-through rate.
        type:
          - "null"
          - number
      Assists:
        description: The number of assists for conversions.
        type:
          - "null"
          - integer
      CostPerAssist:
        description: The cost per assist for conversions.
        type:
          - "null"
          - number
      CustomParameters:
        description: Any custom parameters associated with the ad.
        type:
          - "null"
          - string
      FinalUrlSuffix:
        description: The suffix added to the final URL.
        type:
          - "null"
          - string
      ViewThroughConversions:
        description: The number of view-through conversions recorded.
        type:
          - "null"
          - integer
      AllCostPerConversion:
        description: The cost per conversion across all conversions.
        type:
          - "null"
          - number
      AllReturnOnAdSpend:
        description: The return on ad spend across all conversions.
        type:
          - "null"
          - number
      AllConversions:
        description: The total number of all conversions.
        type:
          - "null"
          - integer
      AllConversionRate:
        description: The conversion rate across all conversions.
        type:
          - "null"
          - number
      AllRevenue:
        description: The total revenue across all conversions.
        type:
          - "null"
          - number
      AllRevenuePerConversion:
        description: The revenue per conversion across all conversions.
        type:
          - "null"
          - number
      AverageCpc:
        description: The average cost per click.
        type:
          - "null"
          - number
      AveragePosition:
        description: The average position of the ad when shown.
        type:
          - "null"
          - number
      AverageCpm:
        description: The average cost per thousand impressions.
        type:
          - "null"
          - number
      Conversions:
        description: The total number of specified goal conversions.
        type:
          - "null"
          - number
      ConversionRate:
        description: The conversion rate for a specific goal.
        type:
          - "null"
          - number
      ConversionsQualified:
        description: The number of qualified conversions.
        type:
          - "null"
          - number
      HistoricalQualityScore:
        description: The historical quality score of the ad.
        type:
          - "null"
          - number
      HistoricalExpectedCtr:
        description: The historically expected click-through rate.
        type:
          - "null"
          - number
      HistoricalAdRelevance:
        description: The historical relevance of the ad.
        type:
          - "null"
          - number
      HistoricalLandingPageExperience:
        description: The historical landing page experience.
        type:
          - "null"
          - number
      Revenue:
        description: The total revenue generated.
        type:
          - "null"
          - number
      RevenuePerConversion:
        description: The revenue per specified goal conversion.
        type:
          - "null"
          - number
      RevenuePerAssist:
        description: The revenue per assist for conversions.
        type:
          - "null"
          - number

  ad_group_performance_report_hourly:
    $schema: "http://json-schema.org/draft-07/schema#"
    type: object
    properties:
      AccountId:
        description: Unique identifier for the account where the ad group belongs.
        type:
          - "null"
          - integer
      CampaignId:
        description: Unique identifier for the campaign where the ad group belongs.
        type:
          - "null"
          - integer
      AdGroupId:
        description: Unique identifier for the ad group.
        type:
          - "null"
          - integer
      TimePeriod:
        description: Date and time when the data was recorded.
        type:
          - "null"
          - string
        format: date-time
        airbyte_type: timestamp_with_timezone
      CurrencyCode:
        description: Currency code used for reporting.
        type:
          - "null"
          - string
      AdDistribution:
        description: The types of distribution networks where the ad was shown.
        type:
          - "null"
          - string
      DeviceType:
        description: Type of device where the ad was shown.
        type:
          - "null"
          - string
      Network:
        description: Type of advertising network where the ad was shown.
        type:
          - "null"
          - string
      DeliveredMatchType:
        description: Type of match bid used for the keyword delivered with the ad.
        type:
          - "null"
          - string
      DeviceOS:
        description: Operating system of the device where the ad was shown.
        type:
          - "null"
          - string
      TopVsOther:
        description: Performance comparison of top ad placements versus other placements.
        type:
          - "null"
          - string
      BidMatchType:
        description: Type of match bid used for the keyword triggering the ad.
        type:
          - "null"
          - string
      Language:
        description: Language settings targeting for the ad.
        type:
          - "null"
          - string
      AccountName:
        description: Name of the account where the ad group belongs.
        type:
          - "null"
          - string
      CampaignName:
        description: Name of the campaign where the ad group belongs.
        type:
          - "null"
          - string
      CampaignType:
        description: Type of the campaign.
        type:
          - "null"
          - string
      AdGroupName:
        description: Name of the ad group.
        type:
          - "null"
          - string
      AdGroupType:
        description: Type of the ad group.
        type:
          - "null"
          - string
      Impressions:
        description: Number of times the ad was shown.
        type:
          - "null"
          - integer
      Clicks:
        description: Number of clicks on the ad.
        type:
          - "null"
          - integer
      Ctr:
        description: Click-through rate for the ad.
        type:
          - "null"
          - number
      Spend:
        description: Total spend on the ad.
        type:
          - "null"
          - number
      CostPerConversion:
        description: Average cost per conversion for specific actions.
        type:
          - "null"
          - number
      QualityScore:
        description: Quality score for the ad.
        type:
          - "null"
          - number
      ExpectedCtr:
        description: Expected click-through rate for the ad.
        type:
          - "null"
          - string
      AdRelevance:
        description: Quality score reflecting how relevant the ad is to the audience.
        type:
          - "null"
          - number
      LandingPageExperience:
        description: Quality score for the landing page experience.
        type:
          - "null"
          - number
      PhoneImpressions:
        description: Number of times the phone number was shown in the ad.
        type:
          - "null"
          - integer
      PhoneCalls:
        description: Number of phone calls driven by the ad.
        type:
          - "null"
          - integer
      Ptr:
        description: Phone-through rate for the ad.
        type:
          - "null"
          - number
      Assists:
        description: Number of assist impressions for the ad.
        type:
          - "null"
          - integer
      CostPerAssist:
        description: Average cost per assist for the ad.
        type:
          - "null"
          - number
      CustomParameters:
        description: Custom parameters associated with the ad.
        type:
          - "null"
          - string
      FinalUrlSuffix:
        description: Suffix added to the final URL for tracking purposes.
        type:
          - "null"
          - string
      ViewThroughConversions:
        description: Number of view-through conversions attributed to the ad.
        type:
          - "null"
          - integer
      AllCostPerConversion:
        description: Average cost per all conversions.
        type:
          - "null"
          - number
      AllReturnOnAdSpend:
        description: Return on investment for all actions taken as a result of the ad.
        type:
          - "null"
          - number
      AllConversions:
        description: Total number of all conversions from the ad.
        type:
          - "null"
          - integer
      AllConversionRate:
        description: Overall conversion rate for all actions taken as a result of the ad.
        type:
          - "null"
          - number
      AllRevenue:
        description: Total revenue generated from all conversions.
        type:
          - "null"
          - number
      AllRevenuePerConversion:
        description: Average revenue generated per all conversion.
        type:
          - "null"
          - number
      AverageCpc:
        description: Average cost per click for the ad.
        type:
          - "null"
          - number
      AveragePosition:
        description: The average position of the ad when shown.
        type:
          - "null"
          - number
      AverageCpm:
        description: Average cost per thousand impressions.
        type:
          - "null"
          - number
      Conversions:
        description: Total number of conversions for specific actions from the ad.
        type:
          - "null"
          - number
      ConversionRate:
        description: Conversion rate for specific actions taken as a result of the ad.
        type:
          - "null"
          - number
      ConversionsQualified:
        description: Number of qualified conversions from the ad.
        type:
          - "null"
          - number
      Revenue:
        description: Total revenue generated from specific actions as a result of the ad.
        type:
          - "null"
          - number
      RevenuePerConversion:
        description: Average revenue per conversion for specific actions.
        type:
          - "null"
          - number
      RevenuePerAssist:
        description: Average revenue per assist.
        type:
          - "null"
          - number

  ad_group_labels:
    $schema: https://json-schema.org/draft-07/schema#
    type: object
    properties:
      Account Id:
        description: The unique identifier for the account to which the ad group belongs.
        type:
          - "null"
          - integer
      Campaign Id:
        description: The unique identifier for the campaign to which the ad group belongs.
        type:
          - "null"
          - integer
      Campaign Type:
        description: The type for the campaign to which the ad group belongs.
        type:
          - "null"
          - string
      Ad Group:
        description: The name or identifier of the ad group.
        type:
          - "null"
          - string
      Campaign:
        description: The campaign to which the ad group is associated.
        type:
          - "null"
          - string
      Client Id:
        description: The client identifier associated with the ad group.
        type:
          - "null"
          - string
      Id:
        description: The unique identifier of the ad group label.
        type:
          - "null"
          - integer
      Parent Id:
        description: The identifier of the parent entity, if applicable.
        type:
          - "null"
          - integer
      Modified Time:
        description: The date and time when the ad group label was last modified.
        type:
          - "null"
          - string
        format: date-time
        airbyte_type: timestamp_with_timezone
      Status:
        description: The status of the ad group label.
        type:
          - "null"
          - string

  app_install_ad_labels:
    $schema: https://json-schema.org/draft-07/schema#
    type: object
    properties:
      Account Id:
        description:
          The unique identifier for the account associated with the app install
          ad.
        type:
          - "null"
          - integer
      Client Id:
        description:
          The unique identifier for the client associated with the app install
          ad.
        type:
          - "null"
          - string
      Id:
        description: The unique identifier for the app install ad.
        type:
          - "null"
          - integer
      Parent Id:
        description:
          The unique identifier for the parent resource that this app install
          ad belongs to.
        type:
          - "null"
          - integer
      Modified Time:
        description: The date and time when the app install ad was last modified.
        type:
          - "null"
          - string
        format: date-time
        airbyte_type: timestamp_with_timezone
      Status:
        description: The current status of the app install ad.
        type:
          - "null"
          - string

  app_install_ads:
    $schema: http://json-schema.org/draft-07/schema#
    type: object
    properties:
      Ad Group:
        description: The name or ID of the ad group to which the app install ad belongs.
        type:
          - "null"
          - string
      App Id:
        description: The unique identifier of the mobile app being promoted.
        type:
          - "null"
          - integer
      Campaign:
        description:
          The name or ID of the advertising campaign associated with the app
          install ad.
        type:
          - "null"
          - string
      Client Id:
        description: The unique identifier of the client or advertiser account.
        type:
          - "null"
          - integer
      Custom Parameter:
        description: Optional custom parameters configured for tracking purposes.
        type:
          - "null"
          - string
      Device Preference:
        description: Device preference targeting for the app install ad.
        type:
          - "null"
          - string
      Editorial Appeal Status:
        description: The editorial appeal status of the ad.
        type:
          - "null"
          - string
      Editorial Location:
        description: The editorial location where the ad is being reviewed.
        type:
          - "null"
          - string
      Editorial Reason Code:
        description:
          The editorial reason code indicating the reason for disapproval of
          the ad.
        type:
          - "null"
          - string
      Editorial Status:
        description: The editorial status of the ad (e.g., pending, approved, disapproved).
        type:
          - "null"
          - string
      Editorial Term:
        description: The editorial term triggered in the review process.
        type:
          - "null"
          - string
      Final Url:
        description:
          The final URL users are directed to after clicking the app install
          ad.
        type:
          - "null"
          - string
      Final Url Suffix:
        description: Additional tracking information appended to the final URL.
        type:
          - "null"
          - string
      Id:
        description: The unique identifier of the app install ad.
        type:
          - "null"
          - integer
      Modified Time:
        description: The date and time when the app install ad was last modified.
        type:
          - "null"
          - string
        format: date-time
        airbyte_type: timestamp_with_timezone
      Parent Id:
        description: The ID of the parent object to which the app install ad belongs.
        type:
          - "null"
          - integer
      Publisher Countries:
        description: List of countries targeted for publishing the app install ad.
        type:
          - "null"
          - string
      Status:
        description: The status of the app install ad (e.g., enabled, paused, deleted).
        type:
          - "null"
          - string
      Text:
        description: The text content of the app install ad.
        type:
          - "null"
          - string
      Title:
        description: The title of the app install ad.
        type:
          - "null"
          - string
      Tracking Template:
        description: The tracking template URL for monitoring ad performance.
        type:
          - "null"
          - string

  keyword_performance_report_hourly:
    $schema: http://json-schema.org/draft-07/schema#
    type: object
    properties:
      AccountId:
        description: The unique identifier for the Bing Ads account.
        type:
          - "null"
          - integer
      CampaignId:
        description: The unique identifier for the campaign.
        type:
          - "null"
          - integer
      AdGroupId:
        description: The unique identifier for the ad group.
        type:
          - "null"
          - integer
      KeywordId:
        description: The unique identifier for the keyword.
        type:
          - "null"
          - integer
      Keyword:
        description: The keyword for the ad.
        type:
          - "null"
          - string
      AdId:
        description: The unique identifier for the ad.
        type:
          - "null"
          - integer
      TimePeriod:
        description: The time period the data represents.
        type:
          - "null"
          - string
        format: date-time
        airbyte_type: timestamp_with_timezone
      CurrencyCode:
        description: The currency code.
        type:
          - "null"
          - string
      DeliveredMatchType:
        description: The match type that generated the impression.
        type:
          - "null"
          - string
      AdDistribution:
        description: The ad distribution type.
        type:
          - "null"
          - string
      DeviceType:
        description: The type of device.
        type:
          - "null"
          - string
      Language:
        description: The language of the ads.
        type:
          - "null"
          - string
      Network:
        description: The network where the ad was displayed.
        type:
          - "null"
          - string
      DeviceOS:
        description: The device operating system.
        type:
          - "null"
          - string
      TopVsOther:
        description: Indicates if the ad was displayed on the top or other positions.
        type:
          - "null"
          - string
      BidMatchType:
        description: The match type for which the bid applies.
        type:
          - "null"
          - string
      AccountName:
        description: The name of the Bing Ads account.
        type:
          - "null"
          - string
      CampaignName:
        description: The name of the campaign.
        type:
          - "null"
          - string
      AdGroupName:
        description: The name of the ad group.
        type:
          - "null"
          - string
      KeywordStatus:
        description: The status of the keyword.
        type:
          - "null"
          - string
      Impressions:
        description: The total number of impressions.
        type:
          - "null"
          - integer
      Clicks:
        description: The total number of clicks.
        type:
          - "null"
          - integer
      Ctr:
        description: The click-through rate.
        type:
          - "null"
          - number
      CurrentMaxCpc:
        description: The current maximum cost per click.
        type:
          - "null"
          - number
      Spend:
        description: The total cost.
        type:
          - "null"
          - number
      CostPerConversion:
        description: The cost per conversion.
        type:
          - "null"
          - number
      QualityScore:
        description: The quality score of the ad.
        type:
          - "null"
          - number
      ExpectedCtr:
        description: The expected click-through rate.
        type:
          - "null"
          - string
      AdRelevance:
        description: The relevance score of the ad.
        type:
          - "null"
          - number
      LandingPageExperience:
        description: The landing page experience score.
        type:
          - "null"
          - number
      QualityImpact:
        description: The impact of quality on ad performance.
        type:
          - "null"
          - number
      Assists:
        description: The number of assists.
        type:
          - "null"
          - integer
      ReturnOnAdSpend:
        description: The return on ad spend.
        type:
          - "null"
          - number
      CostPerAssist:
        description: The cost per assist.
        type:
          - "null"
          - number
      CustomParameters:
        description: Custom parameters associated with the ad.
        type:
          - "null"
          - string
      FinalAppUrl:
        description: The final app URL.
        type:
          - "null"
          - string
      Mainline1Bid:
        description: The bid for the mainline position 1.
        type:
          - "null"
          - number
      MainlineBid:
        description: The bid for all mainline positions.
        type:
          - "null"
          - number
      FirstPageBid:
        description: The first page bid.
        type:
          - "null"
          - number
      FinalUrlSuffix:
        description: The final URL suffix.
        type:
          - "null"
          - string
      ViewThroughConversions:
        description: The total number of view-through conversions.
        type:
          - "null"
          - integer
      ViewThroughConversionsQualified:
        description: The number of qualified view-through conversions.
        type:
          - "null"
          - number
      AllCostPerConversion:
        description: The overall cost per conversion.
        type:
          - "null"
          - number
      AllReturnOnAdSpend:
        description: The overall return on ad spend.
        type:
          - "null"
          - number
      Conversions:
        description: The number of conversions.
        type:
          - "null"
          - number
      ConversionRate:
        description: The conversion rate.
        type:
          - "null"
          - number
      ConversionsQualified:
        description: The number of qualified conversions.
        type:
          - "null"
          - number
      AverageCpc:
        description: The average cost per click.
        type:
          - "null"
          - number
      AveragePosition:
        description: The average position of the ad.
        type:
          - "null"
          - number
      AverageCpm:
        description: The average cost per thousand impressions.
        type:
          - "null"
          - number
      AllConversions:
        description: The total number of conversions.
        type:
          - "null"
          - integer
      AllConversionRate:
        description: The overall conversion rate.
        type:
          - "null"
          - number
      AllRevenue:
        description: The total revenue.
        type:
          - "null"
          - number
      AllRevenuePerConversion:
        description: The overall revenue per conversion.
        type:
          - "null"
          - number
      Revenue:
        description: The revenue generated.
        type:
          - "null"
          - number
      RevenuePerConversion:
        description: The revenue per conversion.
        type:
          - "null"
          - number
      RevenuePerAssist:
        description: The revenue per assist.
        type:
          - "null"
          - number
      CampaignStatus:
        type:
          - "null"
          - string
      TopImpressionRatePercent:
        type:
          - "null"
          - number
      AdGroupStatus:
        type:
          - "null"
          - string
      TrackingTemplate:
        type:
          - "null"
          - string
      BidStrategyType:
        type:
          - "null"
          - string
      AccountStatus:
        type:
          - "null"
          - string
      FinalUrl:
        type:
          - "null"
          - string
      AdType:
        type:
          - "null"
          - string
      KeywordLabels:
        type:
          - "null"
          - string
      FinalMobileUrl:
        type:
          - "null"
          - string
      Goal:
        type:
          - "null"
          - string
      GoalType:
        type:
          - "null"
          - string
      AbsoluteTopImpressionRatePercent:
        type:
          - "null"
          - number
      BaseCampaignId:
        type:
          - "null"
          - integer
      AccountNumber:
        type:
          - "null"
          - string
      DestinationUrl:
        type:
          - "null"
          - string

  keyword_performance_report_daily:
    $schema: http://json-schema.org/draft-07/schema#
    type: object
    properties:
      AccountId:
        description: The unique identifier of the Bing Ads account
        type:
          - "null"
          - integer
      CampaignId:
        description: The unique identifier of the campaign
        type:
          - "null"
          - integer
      AdGroupId:
        description: The unique identifier of the ad group
        type:
          - "null"
          - integer
      KeywordId:
        description: The unique identifier of the keyword
        type:
          - "null"
          - integer
      Keyword:
        description: The keyword for the performance data
        type:
          - "null"
          - string
      AdId:
        description: The unique identifier of the ad
        type:
          - "null"
          - integer
      TimePeriod:
        description: The date for which the performance data is reported
        type:
          - "null"
          - string
        format: date
      CurrencyCode:
        description: Currency code used
        type:
          - "null"
          - string
      DeliveredMatchType:
        description: Match type of the delivered ad
        type:
          - "null"
          - string
      AdDistribution:
        description: The ad distribution mechanism for the keyword
        type:
          - "null"
          - string
      DeviceType:
        description: Type of device
        type:
          - "null"
          - string
      Language:
        description: Language used in the ad or campaign
        type:
          - "null"
          - string
      Network:
        description: Network where the ad was displayed
        type:
          - "null"
          - string
      DeviceOS:
        description: Operating system of the device
        type:
          - "null"
          - string
      TopVsOther:
        description: Comparison of top vs. other ad placements
        type:
          - "null"
          - string
      BidMatchType:
        description: Match type of the bid
        type:
          - "null"
          - string
      AccountName:
        description: The name of the Bing Ads account
        type:
          - "null"
          - string
      CampaignName:
        description: The name of the campaign
        type:
          - "null"
          - string
      AdGroupName:
        description: The name of the ad group
        type:
          - "null"
          - string
      KeywordStatus:
        description: Status of the keyword
        type:
          - "null"
          - string
      HistoricalExpectedCtr:
        description: Historical expected click-through rate
        type:
          - "null"
          - number
      HistoricalAdRelevance:
        description: Historical relevance score of the ad
        type:
          - "null"
          - number
      HistoricalLandingPageExperience:
        description: Historical landing page experience score
        type:
          - "null"
          - number
      HistoricalQualityScore:
        description: Historical quality score of the keyword
        type:
          - "null"
          - number
      Impressions:
        description: Total number of ad impressions
        type:
          - "null"
          - integer
      Clicks:
        description: Total number of clicks
        type:
          - "null"
          - integer
      Ctr:
        description: Click-through rate
        type:
          - "null"
          - number
      CurrentMaxCpc:
        description: Current maximum cost per click
        type:
          - "null"
          - number
      Spend:
        description: Total cost incurred for advertising
        type:
          - "null"
          - number
      CostPerConversion:
        description: Cost per specific conversion
        type:
          - "null"
          - number
      QualityScore:
        description: Quality score of the keyword
        type:
          - "null"
          - number
      ExpectedCtr:
        description: Expected click-through rate
        type:
          - "null"
          - string
      AdRelevance:
        description: Relevance score of the ad
        type:
          - "null"
          - number
      LandingPageExperience:
        description: Landing page experience score
        type:
          - "null"
          - number
      QualityImpact:
        description: Impact of quality score on performance
        type:
          - "null"
          - number
      Assists:
        description: Number of assists for conversions
        type:
          - "null"
          - integer
      ReturnOnAdSpend:
        description: Return on ad spend for specific conversions
        type:
          - "null"
          - number
      CostPerAssist:
        description: Cost per assist for conversions
        type:
          - "null"
          - number
      CustomParameters:
        description: Custom parameters used
        type:
          - "null"
          - string
      FinalAppUrl:
        description: Final URL linking to the app
        type:
          - "null"
          - string
      Mainline1Bid:
        description: Bid required for mainline placement 1
        type:
          - "null"
          - number
      MainlineBid:
        description: Bid required for mainline placement
        type:
          - "null"
          - number
      FirstPageBid:
        description: Bid required for first page placement
        type:
          - "null"
          - number
      FinalUrlSuffix:
        description: Additional URL suffix
        type:
          - "null"
          - string
      ViewThroughConversions:
        description: Number of view-through conversions
        type:
          - "null"
          - integer
      ViewThroughConversionsQualified:
        description: Number of qualified view-through conversions
        type:
          - "null"
          - number
      AllCostPerConversion:
        description: Total cost per all conversions
        type:
          - "null"
          - number
      AllReturnOnAdSpend:
        description: Return on ad spend for all conversions
        type:
          - "null"
          - number
      Conversions:
        description: Total number of specific conversions
        type:
          - "null"
          - number
      ConversionRate:
        description: Conversion rate for specific conversions
        type:
          - "null"
          - number
      ConversionsQualified:
        description: Number of qualified conversions
        type:
          - "null"
          - number
      AverageCpc:
        description: Average cost per click
        type:
          - "null"
          - number
      AveragePosition:
        description: Average position of the ad
        type:
          - "null"
          - number
      AverageCpm:
        description: Average cost per thousand impressions
        type:
          - "null"
          - number
      AllConversions:
        description: Total number of all conversions
        type:
          - "null"
          - integer
      AllConversionRate:
        description: Conversion rate for all conversions
        type:
          - "null"
          - number
      AllRevenue:
        description: Total revenue for all conversions
        type:
          - "null"
          - number
      AllRevenuePerConversion:
        description: Revenue per conversion for all conversions
        type:
          - "null"
          - number
      Revenue:
        description: Total revenue generated
        type:
          - "null"
          - number
      RevenuePerConversion:
        description: Revenue per specific conversion
        type:
          - "null"
          - number
      RevenuePerAssist:
        description: Revenue per assist for conversions
        type:
          - "null"
          - number
      CampaignStatus:
        type:
          - "null"
          - string
      TopImpressionRatePercent:
        type:
          - "null"
          - number
      AdGroupStatus:
        type:
          - "null"
          - string
      TrackingTemplate:
        type:
          - "null"
          - string
      BidStrategyType:
        type:
          - "null"
          - string
      AccountStatus:
        type:
          - "null"
          - string
      FinalUrl:
        type:
          - "null"
          - string
      AdType:
        type:
          - "null"
          - string
      KeywordLabels:
        type:
          - "null"
          - string
      FinalMobileUrl:
        type:
          - "null"
          - string
      Goal:
        type:
          - "null"
          - string
      GoalType:
        type:
          - "null"
          - string
      AbsoluteTopImpressionRatePercent:
        type:
          - "null"
          - number
      BaseCampaignId:
        type:
          - "null"
          - integer
      AccountNumber:
        type:
          - "null"
          - string
      DestinationUrl:
        type:
          - "null"
          - string
>>>>>>> a5da0dfd

  keyword_performance_report:
    $schema: http://json-schema.org/draft-07/schema#
    type: object
    properties:
      AccountId:
        description: The unique identifier for the account to which the data belongs.
        type:
          - "null"
          - integer
      CampaignId:
        description: The unique identifier for the campaign to which the keyword belongs.
        type:
          - "null"
          - integer
      AdGroupId:
        description: The unique identifier for the ad group to which the keyword belongs.
        type:
          - "null"
          - integer
      KeywordId:
        description: The unique identifier for the keyword being reported.
        type:
          - "null"
          - integer
      Keyword:
        description: The keyword that triggered the ad and is being reported.
        type:
          - "null"
          - string
      AdId:
        description: The unique identifier for the ad responsible for the keyword's performance.
        type:
          - "null"
          - integer
      TimePeriod:
        description: The time period for which the performance data is reported.
        type:
          - "null"
          - string
        format: date
      CurrencyCode:
        description: The currency code used for monetary values in the data.
        type:
          - "null"
          - string
      DeliveredMatchType:
        description: The match type that delivered the keyword's ad.
        type:
          - "null"
          - string
      AdDistribution:
        description: The type of ad distribution for the performance data.
        type:
          - "null"
          - string
      DeviceType:
        description: The type of device on which the ad was displayed.
        type:
          - "null"
          - string
      Language:
        description: The language targeting for the keyword's ad.
        type:
          - "null"
          - string
      Network:
        description: The network where the ad was displayed (e.g., search, display).
        type:
          - "null"
          - string
      DeviceOS:
        description: The operating system of the device on which the ad was displayed.
        type:
          - "null"
          - string
      TopVsOther:
        description: The comparison between the top ad positions and other ad positions.
        type:
          - "null"
          - string
      BidMatchType:
        description: The match type used for the keyword's bid.
        type:
          - "null"
          - string
      AccountName:
        description: The name of the account to which the data belongs.
        type:
          - "null"
          - string
      CampaignName:
        description: The name of the campaign to which the keyword belongs.
        type:
          - "null"
          - string
      AdGroupName:
        description: The name of the ad group to which the keyword belongs.
        type:
          - "null"
          - string
      KeywordStatus:
        description: The status of the keyword (e.g., active, paused).
        type:
          - "null"
          - string
      Impressions:
        description: The total number of times the keyword's ad was shown.
        type:
          - "null"
          - integer
      Clicks:
        description: The total number of clicks on the keyword's ad.
        type:
          - "null"
          - integer
      Ctr:
        description: The click-through rate for the keyword.
        type:
          - "null"
          - number
      CurrentMaxCpc:
        description: The current maximum cost per click bid for the keyword.
        type:
          - "null"
          - number
      Spend:
        description: The total cost spent on displaying the ad for the keyword.
        type:
          - "null"
          - number
      CostPerConversion:
        description: The average cost per conversion for the keyword.
        type:
          - "null"
          - number
      QualityScore:
        description: The relevance and quality of the keyword's ad.
        type:
          - "null"
          - number
      ExpectedCtr:
        description:
          The expected click-through rate for the keyword based on historical
          data.
        type:
          - "null"
          - string
      AdRelevance:
        description: The relevance score of the ad associated with the keyword.
        type:
          - "null"
          - number
      LandingPageExperience:
        description: The evaluation of the landing page experience for the keyword.
        type:
          - "null"
          - number
      QualityImpact:
        description: The impact of quality score changes on ad performance.
        type:
          - "null"
          - number
      Assists:
        description:
          The number of assists (interactions before a conversion) that the keyword
          contributed to.
        type:
          - "null"
          - integer
      ReturnOnAdSpend:
        description: The return on ad spend specific to the keyword.
        type:
          - "null"
          - number
      CostPerAssist:
        description: The average cost per assist for the keyword.
        type:
          - "null"
          - number
      CustomParameters:
        description: Any custom parameters associated with the keyword.
        type:
          - "null"
          - string
      FinalAppUrl:
        description: The final URL for the app download destination.
        type:
          - "null"
          - string
      Mainline1Bid:
        description: The bid needed to appear in the first mainline position.
        type:
          - "null"
          - number
      MainlineBid:
        description: The bid needed to appear in the mainline positions.
        type:
          - "null"
          - number
      FirstPageBid:
        description: The bid needed to appear on the first page of search results.
        type:
          - "null"
          - number
      FinalUrlSuffix:
        description: The suffix added to the final URL for tracking purposes.
        type:
          - "null"
          - string
      ViewThroughConversions:
        description: The total number of view-through conversions for the keyword.
        type:
          - "null"
          - integer
      ViewThroughConversionsQualified:
        description: The total number of qualified view-through conversions for the keyword.
        type:
          - "null"
          - number
      AllCostPerConversion:
        description: The average cost per conversion for all types of conversions.
        type:
          - "null"
          - number
      AllReturnOnAdSpend:
        description: The return on ad spend considering all conversions.
        type:
          - "null"
          - number
      Conversions:
        description: The total number of conversions generated by the keyword.
        type:
          - "null"
          - number
      ConversionRate:
        description: The conversion rate specific to the keyword.
        type:
          - "null"
          - number
      ConversionsQualified:
        description: The total number of qualified conversions from the keyword.
        type:
          - "null"
          - number
      AverageCpc:
        description: The average cost per click for the keyword.
        type:
          - "null"
          - number
      AveragePosition:
        description: The average position where the ad was shown for the keyword.
        type:
          - "null"
          - number
      AverageCpm:
        description: The average cost per thousand impressions for the keyword.
        type:
          - "null"
          - number
      AllConversions:
        description: The total number of all types of conversions.
        type:
          - "null"
          - integer
      AllConversionRate:
        description: The overall conversion rate considering all conversions.
        type:
          - "null"
          - number
      AllRevenue:
        description: The total revenue generated from all types of conversions.
        type:
          - "null"
          - number
      AllRevenuePerConversion:
        description: The average revenue per conversion for all types of conversions.
        type:
          - "null"
          - number
      Revenue:
        description: The total revenue generated by the keyword.
        type:
          - "null"
          - number
      RevenuePerConversion:
        description: The average revenue per conversion for the keyword.
        type:
          - "null"
          - number
      RevenuePerAssist:
        description: The average revenue per assist for the keyword.
        type:
          - "null"
          - number
      CampaignStatus:
        type:
          - "null"
          - string
      TopImpressionRatePercent:
        type:
          - "null"
          - number
      AdGroupStatus:
        type:
          - "null"
          - string
      TrackingTemplate:
        type:
          - "null"
          - string
      BidStrategyType:
        type:
          - "null"
          - string
      AccountStatus:
        type:
          - "null"
          - string
      FinalUrl:
        type:
          - "null"
          - string
      AdType:
        type:
          - "null"
          - string
      KeywordLabels:
        type:
          - "null"
          - string
      FinalMobileUrl:
        type:
          - "null"
          - string
      Goal:
        type:
          - "null"
          - string
      GoalType:
        type:
          - "null"
          - string
      AbsoluteTopImpressionRatePercent:
        type:
          - "null"
          - number
      BaseCampaignId:
        type:
          - "null"
          - integer
      AccountNumber:
        type:
          - "null"
          - string
      DestinationUrl:
        type:
          - "null"
          - string

  geographic_performance_report_hourly:
    $schema: http://json-schema.org/draft-07/schema#
    type: object
    properties:
      AccountId:
        description: The unique identifier for the Bing Ads account.
        type:
          - "null"
          - integer
      CampaignId:
        description: The unique identifier for the campaign.
        type:
          - "null"
          - integer
      AdGroupId:
        description: The unique identifier for the ad group.
        type:
          - "null"
          - integer
      TimePeriod:
        description: The time period for the data, formatted as date-time.
        type:
          - "null"
          - string
        format: date-time
        airbyte_type: timestamp_with_timezone
      AccountNumber:
        description: The account number associated with the Bing Ads account.
        type:
          - "null"
          - string
      Country:
        description: The country where the ad interactions occurred.
        type:
          - "null"
          - string
      State:
        description: The state where the ad interactions occurred.
        type:
          - "null"
          - string
      MetroArea:
        description: The metropolitan area where the ad interactions occurred.
        type:
          - "null"
          - string
      City:
        description: The city where the ad interactions occurred.
        type:
          - "null"
          - string
      ProximityTargetLocation:
        description: The target location for proximity targeting.
        type:
          - "null"
          - string
      Radius:
        description: The radius set for proximity targeting.
        type:
          - "null"
          - string
      LocationType:
        description: The type of location where the ad interactions occurred.
        type:
          - "null"
          - string
      MostSpecificLocation:
        description: The most specific location where the ad interactions occurred.
        type:
          - "null"
          - string
      AccountStatus:
        description: The status of the Bing Ads account.
        type:
          - "null"
          - string
      CampaignStatus:
        description: The status of the campaign.
        type:
          - "null"
          - string
      AdGroupStatus:
        description: The status of the ad group.
        type:
          - "null"
          - string
      County:
        description: The county where the ad interactions occurred.
        type:
          - "null"
          - string
      PostalCode:
        description: The postal code of the location where the ad interactions occurred.
        type:
          - "null"
          - string
      LocationId:
        description: The unique identifier for the location.
        type:
          - "null"
          - string
      BaseCampaignId:
        description: The base campaign identifier.
        type:
          - "null"
          - string
      Goal:
        description: The goal set for the campaign.
        type:
          - "null"
          - string
      GoalType:
        description: The type of goal set for the campaign.
        type:
          - "null"
          - string
      AbsoluteTopImpressionRatePercent:
        description: The percentage of absolute top impressions in relation to total impressions.
        type:
          - "null"
          - number
      TopImpressionRatePercent:
        description: The percentage of top impressions in relation to total impressions.
        type:
          - "null"
          - string
      AllConversionsQualified:
        description: The number of qualified conversions for all interactions.
        type:
          - "null"
          - string
      Neighborhood:
        description: The neighborhood where the ad interactions occurred.
        type:
          - "null"
          - string
      ViewThroughRevenue:
        description: The total revenue generated from view-through conversions.
        type:
          - "null"
          - string
      CampaignType:
        description: The type of the campaign.
        type:
          - "null"
          - string
      AssetGroupId:
        description: The unique identifier for the asset group.
        type:
          - "null"
          - string
      AssetGroupName:
        description: The name of the asset group.
        type:
          - "null"
          - string
      AssetGroupStatus:
        description: The status of the asset group.
        type:
          - "null"
          - string
      CurrencyCode:
        description: The currency code used for reporting.
        type:
          - "null"
          - string
      DeliveredMatchType:
        description: The match type of the delivered ad.
        type:
          - "null"
          - string
      AdDistribution:
        description: The distribution network where the ad was displayed.
        type:
          - "null"
          - string
      DeviceType:
        description: The type of device where the ad was interacted with.
        type:
          - "null"
          - string
      Language:
        description: The language setting of the user interacting with the ad.
        type:
          - "null"
          - string
      Network:
        description: The network used for ad distribution.
        type:
          - "null"
          - string
      DeviceOS:
        description: The operating system on the device where the ad was interacted with.
        type:
          - "null"
          - string
      TopVsOther:
        description: The comparison of top impressions versus other impression types.
        type:
          - "null"
          - string
      BidMatchType:
        description: The match type used for bidding.
        type:
          - "null"
          - string
      AccountName:
        description: The name of the Bing Ads account.
        type:
          - "null"
          - string
      CampaignName:
        description: The name of the campaign.
        type:
          - "null"
          - string
      AdGroupName:
        description: The name of the ad group.
        type:
          - "null"
          - string
      Impressions:
        description: The total number of times the ad was shown.
        type:
          - "null"
          - integer
      Clicks:
        description: The total number of clicks.
        type:
          - "null"
          - integer
      Ctr:
        description: The click-through rate.
        type:
          - "null"
          - number
      Spend:
        description: The total amount spent on ad interactions.
        type:
          - "null"
          - number
      CostPerConversion:
        description: The cost incurred per conversion.
        type:
          - "null"
          - number
      Assists:
        description: The number of assists in conversions.
        type:
          - "null"
          - integer
      ReturnOnAdSpend:
        description: The return on ad spend for interactions.
        type:
          - "null"
          - number
      CostPerAssist:
        description: The cost incurred per assist in a conversion.
        type:
          - "null"
          - number
      ViewThroughConversions:
        description: The total number of view-through conversions.
        type:
          - "null"
          - integer
      ViewThroughConversionsQualified:
        description: The number of qualified view-through conversions.
        type:
          - "null"
          - number
      AllCostPerConversion:
        description: The cost incurred per all conversion.
        type:
          - "null"
          - number
      AllReturnOnAdSpend:
        description: The return on ad spend for all interactions.
        type:
          - "null"
          - number
      Conversions:
        description: The total number of conversions.
        type:
          - "null"
          - number
      ConversionRate:
        description: The rate of conversions in relation to total interactions.
        type:
          - "null"
          - number
      ConversionsQualified:
        description: The number of qualified conversions.
        type:
          - "null"
          - number
      AverageCpc:
        description: The average cost per click.
        type:
          - "null"
          - number
      AveragePosition:
        description: The average position of the ad when shown.
        type:
          - "null"
          - number
      AverageCpm:
        description: The average cost per thousand impressions.
        type:
          - "null"
          - number
      AllConversions:
        description: The total number of all conversions.
        type:
          - "null"
          - integer
      AllConversionRate:
        description: The rate of all conversions in relation to total interactions.
        type:
          - "null"
          - number
      AllRevenue:
        description: The total revenue generated from all interactions.
        type:
          - "null"
          - number
      AllRevenuePerConversion:
        description: The revenue generated per all conversion.
        type:
          - "null"
          - number
      Revenue:
        description: The total revenue generated from interactions.
        type:
          - "null"
          - number
      RevenuePerConversion:
        description: The revenue generated per conversion.
        type:
          - "null"
          - number
      RevenuePerAssist:
        description: The revenue generated per assist in a conversion.
        type:
          - "null"
          - number

  geographic_performance_report:
    $schema: http://json-schema.org/draft-07/schema#
    type: object
    properties:
      AccountId:
        description: The unique identifier of the account associated with the data.
        type:
          - "null"
          - integer
      CampaignId:
        description: The unique identifier of the campaign.
        type:
          - "null"
          - integer
      AdGroupId:
        description: The unique identifier of the ad group.
        type:
          - "null"
          - integer
      TimePeriod:
        description: The time period for the report data.
        type:
          - "null"
          - string
        format: date
      AccountNumber:
        description: The number of the account associated with the data.
        type:
          - "null"
          - string
      Country:
        description: The country where the ad was shown.
        type:
          - "null"
          - string
      State:
        description: The state where the ad was shown.
        type:
          - "null"
          - string
      MetroArea:
        description: The metro area where the ad was shown.
        type:
          - "null"
          - string
      City:
        description: The city where the ad was shown.
        type:
          - "null"
          - string
      ProximityTargetLocation:
        description: The target location for proximity targeting.
        type:
          - "null"
          - string
      Radius:
        description: The radius used for proximity targeting.
        type:
          - "null"
          - string
      LocationType:
        description: The type of location where the ad was shown.
        type:
          - "null"
          - string
      MostSpecificLocation:
        description: The most specific location where the ad was shown.
        type:
          - "null"
          - string
      AccountStatus:
        description: The status of the account.
        type:
          - "null"
          - string
      CampaignStatus:
        description: The status of the campaign.
        type:
          - "null"
          - string
      AdGroupStatus:
        description: The status of the ad group.
        type:
          - "null"
          - string
      County:
        description: The county where the ad was shown.
        type:
          - "null"
          - string
      PostalCode:
        description: The postal code of the location where the ad was shown.
        type:
          - "null"
          - string
      LocationId:
        description: The unique identifier of the location where the ad was shown.
        type:
          - "null"
          - string
      BaseCampaignId:
        description: The base campaign's unique identifier.
        type:
          - "null"
          - string
      Goal:
        description: The goal set for the campaign.
        type:
          - "null"
          - string
      GoalType:
        description: The type of goal set for the campaign.
        type:
          - "null"
          - string
      AbsoluteTopImpressionRatePercent:
        description:
          The percentage of absolute top impressions divided by the total number
          of impressions.
        type:
          - "null"
          - number
      TopImpressionRatePercent:
        description: The percentage of top impressions divided by the total number of impressions.
        type:
          - "null"
          - string
      AllConversionsQualified:
        description: The number of all conversions that are qualified.
        type:
          - "null"
          - string
      Neighborhood:
        description: The neighborhood where the ad was shown.
        type:
          - "null"
          - string
      ViewThroughRevenue:
        description: The revenue from view-through conversions.
        type:
          - "null"
          - string
      CampaignType:
        description: The type of the campaign.
        type:
          - "null"
          - string
      AssetGroupId:
        description: The unique identifier of the asset group.
        type:
          - "null"
          - string
      AssetGroupName:
        description: The name of the asset group.
        type:
          - "null"
          - string
      AssetGroupStatus:
        description: The status of the asset group.
        type:
          - "null"
          - string
      CurrencyCode:
        description: The currency code used for financial data.
        type:
          - "null"
          - string
      DeliveredMatchType:
        description: The type of matching used for the delivered ad.
        type:
          - "null"
          - string
      AdDistribution:
        description: The distribution network where the ad was shown.
        type:
          - "null"
          - string
      DeviceType:
        description: The type of device used to view the ad.
        type:
          - "null"
          - string
      Language:
        description: The language targeted by the ad.
        type:
          - "null"
          - string
      Network:
        description: The network where the ad was shown.
        type:
          - "null"
          - string
      DeviceOS:
        description: The operating system of the device.
        type:
          - "null"
          - string
      TopVsOther:
        description: The performance comparison of the top positions vs. other positions.
        type:
          - "null"
          - string
      BidMatchType:
        description: The type of matching used for the bid.
        type:
          - "null"
          - string
      AccountName:
        description: The name of the account associated with the data.
        type:
          - "null"
          - string
      CampaignName:
        description: The name of the campaign.
        type:
          - "null"
          - string
      AdGroupName:
        description: The name of the ad group.
        type:
          - "null"
          - string
      Impressions:
        description: The total number of impressions.
        type:
          - "null"
          - integer
      Clicks:
        description: The total number of clicks.
        type:
          - "null"
          - integer
      Ctr:
        description: The click-through rate.
        type:
          - "null"
          - number
      Spend:
        description: The total spend.
        type:
          - "null"
          - number
      CostPerConversion:
        description: The cost per conversion.
        type:
          - "null"
          - number
      Assists:
        description: The number of assists for conversions.
        type:
          - "null"
          - integer
      ReturnOnAdSpend:
        description: The return on ad spend.
        type:
          - "null"
          - number
      CostPerAssist:
        description: The cost per assist for conversions.
        type:
          - "null"
          - number
      ViewThroughConversions:
        description: The number of view-through conversions.
        type:
          - "null"
          - integer
      ViewThroughConversionsQualified:
        description: The number of view-through conversions that are qualified.
        type:
          - "null"
          - number
      AllCostPerConversion:
        description: The cost per all conversion.
        type:
          - "null"
          - number
      AllReturnOnAdSpend:
        description: The return on ad spend for all conversions.
        type:
          - "null"
          - number
      Conversions:
        description: The total number of conversions.
        type:
          - "null"
          - number
      ConversionRate:
        description: The rate at which conversions occur.
        type:
          - "null"
          - number
      ConversionsQualified:
        description: The number of conversions that are qualified.
        type:
          - "null"
          - number
      AverageCpc:
        description: The average cost per click.
        type:
          - "null"
          - number
      AveragePosition:
        description: The average position of the ad.
        type:
          - "null"
          - number
      AverageCpm:
        description: The average cost per thousand impressions.
        type:
          - "null"
          - number
      AllConversions:
        description: The total number of all conversions.
        type:
          - "null"
          - integer
      AllConversionRate:
        description: The rate at which all conversions occur.
        type:
          - "null"
          - number
      AllRevenue:
        description: The total revenue from all conversions.
        type:
          - "null"
          - number
      AllRevenuePerConversion:
        description: The revenue per conversion for all conversions.
        type:
          - "null"
          - number
      Revenue:
        description: The total revenue.
        type:
          - "null"
          - number
      RevenuePerConversion:
        description: The revenue per conversion.
        type:
          - "null"
          - number
      RevenuePerAssist:
        description: The revenue per assist for conversions.
        type:
          - "null"
          - number

  keywords:
    $schema: http://json-schema.org/draft-07/schema#
    type: object
    properties:
      Account Id:
        description: The unique identifier for the Bing Ads account.
        type:
          - "null"
          - integer
      Id:
        description: The unique identifier for the keyword.
        type:
          - "null"
          - integer
      Campaign Id:
        description: The unique identifier for the campaign to which the ad group belongs.
        type:
          - "null"
          - integer
      Campaign Type:
        description: The type for the campaign to which the ad group belongs.
        type:
          - "null"
          - string
      Ad Group:
        description: The name of the ad group where the keyword belongs.
        type:
          - "null"
          - string
      Bid:
        description: The bid amount set for the keyword.
        type:
          - "null"
          - string
      Bid Strategy Type:
        description: The type of bid strategy used for the keyword.
        type:
          - "null"
          - string
      Campaign:
        description: The campaign name where the keyword is associated.
        type:
          - "null"
          - string
      Client Id:
        description: The client identifier linked to the keyword.
        type:
          - "null"
          - integer
      Custom Parameter:
        description: A custom parameter associated with the keyword.
        type:
          - "null"
          - string
      Destination Url:
        description: The destination URL for the keyword.
        type:
          - "null"
          - string
      Modified Time:
        description: The timestamp when the keyword was last modified.
        type:
          - "null"
          - string
        format: date-time
        airbyte_type: timestamp_with_timezone
      Editorial Appeal Status:
        description: The appeal status of the keyword during the editorial review process.
        type:
          - "null"
          - string
      Editorial Location:
        description: The location of the editorial review for the keyword.
        type:
          - "null"
          - string
      Editorial Reason Code:
        description: The reason code provided during the editorial review process.
        type:
          - "null"
          - string
      Editorial Status:
        description: The editorial status of the keyword.
        type:
          - "null"
          - string
      Editorial Term:
        description: The term that was reviewed editorially.
        type:
          - "null"
          - string
      Final Url:
        description: The final URL that the keyword points to.
        type:
          - "null"
          - string
      Final Url Suffix:
        description: The URL suffix added to the final URL.
        type:
          - "null"
          - string
      Inherited Bid Strategy Type:
        description: The bid strategy type inherited for the keyword.
        type:
          - "null"
          - string
      Keyword:
        description: The keyword used for advertising.
        type:
          - "null"
          - string
      Keyword Relevance:
        description: The relevance of the keyword to its ad group or campaign.
        type:
          - "null"
          - string
      Landing Page Relevance:
        description: The relevance of the landing page to the keyword.
        type:
          - "null"
          - string
      Landing Page User Experience:
        description: The user experience on the landing page related to the keyword.
        type:
          - "null"
          - string
      Match Type:
        description: The match type of the keyword (e.g., exact, phrase, broad).
        type:
          - "null"
          - string
      Mobile Final Url:
        description: The final URL for mobile devices.
        type:
          - "null"
          - string
      Param1:
        description: Parameter 1 associated with the keyword.
        type:
          - "null"
          - string
      Param2:
        description: Parameter 2 associated with the keyword.
        type:
          - "null"
          - string
      Param3:
        description: Parameter 3 associated with the keyword.
        type:
          - "null"
          - string
      Parent Id:
        description: The parent identifier to which the keyword belongs.
        type:
          - "null"
          - string
      Publisher Countries:
        description: The countries targeted for publishing the keyword.
        type:
          - "null"
          - string
      Quality Score:
        description: The quality score assigned to the keyword.
        type:
          - "null"
          - string
      Status:
        description: The current status of the keyword.
        type:
          - "null"
          - string
      Tracking Template:
        description: The template used for tracking the performance of the keyword.
        type:
          - "null"
          - string

  keyword_labels:
    $schema: http://json-schema.org/draft-07/schema#
    type: object
    properties:
      Account Id:
        description: Unique identifier for the account associated with the keyword label.
        type:
          - "null"
          - integer
      Client Id:
        description: Unique identifier for the client associated with the keyword label.
        type:
          - "null"
          - string
      Id:
        description: Unique identifier for the keyword label.
        type:
          - "null"
          - integer
      Campaign Id:
        description: The unique identifier for the campaign to which the ad group belongs.
        type:
          - "null"
          - integer
      Campaign Type:
        description: The type for the campaign to which the ad group belongs.
        type:
          - "null"
          - string
      Parent Id:
        description: Unique identifier for the parent entity related to the keyword label.
        type:
          - "null"
          - integer
      Modified Time:
        description: Timestamp indicating when the keyword label was last modified.
        type:
          - "null"
          - string
        format: date-time
        airbyte_type: timestamp_with_timezone
      Status:
        description: Current status of the keyword label.
        type:
          - "null"
          - string

  campaign_labels:
    $schema: http://json-schema.org/draft-07/schema#
    type: object
    properties:
      Account Id:
        description: The unique identifier of the account associated with the campaign label.
        type:
          - "null"
          - integer
      Campaign:
        description: The name or title of the campaign to which the label is applied.
        type:
          - "null"
          - string
      Client Id:
        description: The unique identifier of the client associated with the campaign label.
        type:
          - "null"
          - string
      Id:
        description: The unique identifier of the campaign label.
        type:
          - "null"
          - integer
      Campaign Id:
        description: The unique identifier for the campaign to which the ad group belongs.
        type:
          - "null"
          - integer
      Campaign Type:
        description: The type for the campaign to which the ad group belongs.
        type:
          - "null"
          - string
      Parent Id:
        description:
          The unique identifier of the parent item associated with the campaign
          label.
        type:
          - "null"
          - integer
      Modified Time:
        description: The date and time when the campaign label was last modified.
        type:
          - "null"
          - string
        format: date-time
        airbyte_type: timestamp_with_timezone
      Status:
        description: The current status of the campaign label (e.g., active, paused, deleted).
        type:
          - "null"
          - string

  budget:
    $schema: http://json-schema.org/draft-07/schema#
    type: object
    properties:
      Account Id:
        description: The unique identifier of the account associated with the budget.
        type:
          - "null"
          - integer
      Type:
        description: The type of budget entity, such as campaign or ad group budget.
        type:
          - "null"
          - string
      Status:
        description: The current status of the budget, such as active or paused.
        type:
          - "null"
          - string
      Id:
        description: The unique identifier of the budget entity.
        type:
          - "null"
          - integer
      Parent Id:
        description:
          The identifier of the parent entity to which the budget belongs, if
          applicable.
        type:
          - "null"
          - integer
      Client Id:
        description: The unique identifier of the client associated with the budget.
        type:
          - "null"
          - integer
      Modified Time:
        description: The date and time when the budget information was last modified.
        type:
          - "null"
          - string
        format: date-time
        airbyte_type: timestamp_with_timezone
      Budget Id:
        description: The unique identifier of the budget.
        type:
          - "null"
          - integer
      Budget Name:
        description: The name assigned to the budget for easy identification.
        type:
          - "null"
          - string
      Budget:
        description: The amount allocated for spending on advertising campaigns.
        type:
          - "null"
          - number
      Budget Type:
        description: The type of budget allocation, such as daily or monthly.
        type:
          - "null"
          - string

  ad_group_impression_performance_report_hourly:
    $schema: http://json-schema.org/draft-07/schema#
    type: object
    properties:
      AccountName:
        description: The name of the account associated with the ad group.
        type:
          - "null"
          - string
      AccountNumber:
        description: The account number associated with the ad group.
        type:
          - "null"
          - string
      AccountId:
        description: The unique identifier for the account associated with the ad group.
        type:
          - "null"
          - integer
      TimePeriod:
        description: The time period for the report data.
        type:
          - "null"
          - string
        format: date-time
        airbyte_type: timestamp_with_timezone
      Status:
        description: The status of the ad group.
        type:
          - "null"
          - string
      CampaignName:
        description: The name of the campaign associated with the ad group.
        type:
          - "null"
          - string
      CampaignId:
        description: The unique identifier for the campaign associated with the ad group.
        type:
          - "null"
          - integer
      AdGroupName:
        description: The name of the ad group.
        type:
          - "null"
          - string
      AdGroupId:
        description: The unique identifier for the ad group.
        type:
          - "null"
          - integer
      CurrencyCode:
        description: The currency code used for monetary values.
        type:
          - "null"
          - string
      AdDistribution:
        description: The distribution network where the ad is displayed.
        type:
          - "null"
          - string
      Impressions:
        description: The total number of times the ad was displayed.
        type:
          - "null"
          - integer
      Clicks:
        description: The total number of clicks on the ad.
        type:
          - "null"
          - integer
      Ctr:
        description: The click-through rate in percentage.
        type:
          - "null"
          - number
      AverageCpc:
        description: The average cost per click.
        type:
          - "null"
          - number
      Spend:
        description: The total amount spent on the ad.
        type:
          - "null"
          - number
      AveragePosition:
        description: The average position of the ad shown.
        type:
          - "null"
          - number
      Conversions:
        description: The total count of conversions.
        type:
          - "null"
          - integer
      ConversionRate:
        description: The rate of conversions divided by clicks.
        type:
          - "null"
          - number
      CostPerConversion:
        description: The average cost per conversion.
        type:
          - "null"
          - number
      DeviceType:
        description: The type of device where the ad is displayed.
        type:
          - "null"
          - string
      Language:
        description: The language targeting of the ad group.
        type:
          - "null"
          - string
      QualityScore:
        description: A score reflecting the quality of the ad and landing page experience.
        type:
          - "null"
          - integer
      ExpectedCtr:
        description: The expected click-through rate based on historical data.
        type:
          - "null"
          - number
      AdRelevance:
        description: A score that reflects how relevant the ad is to the audience.
        type:
          - "null"
          - integer
      LandingPageExperience:
        description: The user experience of the landing page.
        type:
          - "null"
          - integer
      PhoneImpressions:
        description: The total number of phone impressions.
        type:
          - "null"
          - integer
      PhoneCalls:
        description: The total number of phone calls generated.
        type:
          - "null"
          - integer
      Ptr:
        description: The phone-through rate in percentage.
        type:
          - "null"
          - number
      Network:
        description: The network where the ad is displayed.
        type:
          - "null"
          - string
      Assists:
        description: The number of assists (secondary conversions).
        type:
          - "null"
          - integer
      Revenue:
        description: The total revenue generated.
        type:
          - "null"
          - number
      ReturnOnAdSpend:
        description: The return on ad spend for conversions.
        type:
          - "null"
          - number
      CostPerAssist:
        description: The average cost per assist (secondary conversion).
        type:
          - "null"
          - number
      RevenuePerConversion:
        description: The average revenue per conversion.
        type:
          - "null"
          - number
      RevenuePerAssist:
        description: The average revenue per assist (secondary conversion).
        type:
          - "null"
          - number
      TrackingTemplate:
        description: The tracking template URL for advanced tracking.
        type:
          - "null"
          - string
      CustomParameters:
        description: Custom parameters associated with the ad group.
        type:
          - "null"
          - string
      AccountStatus:
        description: The status of the account associated with the ad group.
        type:
          - "null"
          - string
      CampaignStatus:
        description: The status of the campaign associated with the ad group.
        type:
          - "null"
          - string
      AdGroupLabels:
        description: Labels assigned to the ad group.
        type:
          - "null"
          - string
      FinalUrlSuffix:
        description: The final URL suffix for tracking purposes.
        type:
          - "null"
          - string
      CampaignType:
        description: The type of the campaign associated with the ad group.
        type:
          - "null"
          - string
      TopImpressionSharePercent:
        description: The percentage of times the ad is shown in the top position.
        type:
          - "null"
          - number
      AbsoluteTopImpressionRatePercent:
        description:
          The percentage of times the ad is shown at the absolute top of the
          search results page.
        type:
          - "null"
          - number
      TopImpressionRatePercent:
        description:
          The percentage of times the ad is shown at the top of the search results
          page.
        type:
          - "null"
          - number
      BaseCampaignId:
        description: The unique identifier for the base campaign.
        type:
          - "null"
          - integer
      AllConversions:
        description: The total count of all conversions.
        type:
          - "null"
          - integer
      AllRevenue:
        description: The total revenue generated from all conversions.
        type:
          - "null"
          - number
      AllConversionRate:
        description: The rate of all conversions divided by all clicks.
        type:
          - "null"
          - number
      AllCostPerConversion:
        description: The average cost per all conversion.
        type:
          - "null"
          - number
      AllReturnOnAdSpend:
        description: The return on ad spend for all conversions.
        type:
          - "null"
          - number
      AllRevenuePerConversion:
        description: The average revenue per all conversion.
        type:
          - "null"
          - number
      ViewThroughConversions:
        description: The total count of view-through conversions.
        type:
          - "null"
          - integer
      AdGroupType:
        description: The type of the ad group.
        type:
          - "null"
          - string
      AverageCpm:
        description: The average cost per thousand impressions.
        type:
          - "null"
          - number
      ConversionsQualified:
        description: The count of conversions that meet qualification criteria.
        type:
          - "null"
          - number
      AllConversionsQualified:
        description: The count of all conversions that meet qualification criteria.
        type:
          - "null"
          - number
      ViewThroughConversionsQualified:
        description: The count of view-through conversions that meet qualification criteria.
        type:
          - "null"
          - number
      ViewThroughRevenue:
        description: The revenue generated from view-through conversions.
        type:
          - "null"
          - number
      VideoViews:
        description: The total count of video views.
        type:
          - "null"
          - integer
      ViewThroughRate:
        description: The rate of view-through conversions divided by impressions.
        type:
          - "null"
          - number
      AverageCPV:
        description: The average cost per video view.
        type:
          - "null"
          - number
      VideoViewsAt25Percent:
        description: The total count of video views at 25% completion.
        type:
          - "null"
          - integer
      VideoViewsAt50Percent:
        description: The total count of video views at 50% completion.
        type:
          - "null"
          - integer
      VideoViewsAt75Percent:
        description: The total count of video views at 75% completion.
        type:
          - "null"
          - integer
      CompletedVideoViews:
        description: The total count of completed video views.
        type:
          - "null"
          - integer
      VideoCompletionRate:
        description: The rate of video completions divided by video views.
        type:
          - "null"
          - number
      TotalWatchTimeInMS:
        description: The total watch time in milliseconds.
        type:
          - "null"
          - integer
      AverageWatchTimePerVideoView:
        description: The average watch time per video view.
        type:
          - "null"
          - number
      AverageWatchTimePerImpression:
        description: The average watch time per impression.
        type:
          - "null"
          - number
      Sales:
        description: The total count of sales generated.
        type:
          - "null"
          - integer
      CostPerSale:
        description: The average cost per sale.
        type:
          - "null"
          - number
      RevenuePerSale:
        description: The average revenue per sale.
        type:
          - "null"
          - number
      Installs:
        description: The total count of installs generated.
        type:
          - "null"
          - integer
      CostPerInstall:
        description: The average cost per install.
        type:
          - "null"
          - number
      RevenuePerInstall:
        description: The average revenue per install.
        type:
          - "null"
          - number

  ad_group_impression_performance_report:
    $schema: http://json-schema.org/draft-07/schema#
    type: object
    properties:
      AccountName:
        description: The name of the account.
        type:
          - "null"
          - string
      AccountNumber:
        description: The account number associated with the account.
        type:
          - "null"
          - string
      AccountId:
        description: The unique identifier of the account.
        type:
          - "null"
          - integer
      TimePeriod:
        description: The time period covered by the report.
        type:
          - "null"
          - string
        format: date
      Status:
        description: The status of the ad (active, paused, etc.).
        type:
          - "null"
          - string
      CampaignName:
        description: The name of the campaign.
        type:
          - "null"
          - string
      CampaignId:
        description: The unique identifier of the campaign.
        type:
          - "null"
          - integer
      AdGroupName:
        description: The name of the ad group.
        type:
          - "null"
          - string
      AdGroupId:
        description: The unique identifier of the ad group.
        type:
          - "null"
          - integer
      CurrencyCode:
        description: The currency code used for monetary values.
        type:
          - "null"
          - string
      AdDistribution:
        description: Where the ad was displayed (search, content, etc.).
        type:
          - "null"
          - string
      Impressions:
        description: The total number of impressions received by the ad.
        type:
          - "null"
          - integer
      Clicks:
        description: The total number of clicks on the ad.
        type:
          - "null"
          - integer
      Ctr:
        description: The click-through rate.
        type:
          - "null"
          - number
      AverageCpc:
        description: The average cost-per-click.
        type:
          - "null"
          - number
      Spend:
        description: The total amount spent on the ad.
        type:
          - "null"
          - number
      AveragePosition:
        description: The average position of the ad on the search result page.
        type:
          - "null"
          - number
      Conversions:
        description: The total number of conversions.
        type:
          - "null"
          - integer
      ConversionRate:
        description: The conversion rate for the ad.
        type:
          - "null"
          - number
      CostPerConversion:
        description: The cost per conversion.
        type:
          - "null"
          - number
      DeviceType:
        description: The type of device (desktop, mobile, tablet) on which the ad was displayed.
        type:
          - "null"
          - string
      Language:
        description: The language targeting for the ad.
        type:
          - "null"
          - string
      ImpressionSharePercent:
        description:
          The percentage of impressions achieved by the ad compared to the total
          available impressions.
        type:
          - "null"
          - number
      ImpressionLostToBudgetPercent:
        description: The percentage of impressions lost due to budget constraints.
        type:
          - "null"
          - number
      ImpressionLostToRankAggPercent:
        description: The percentage of impressions lost due to rank aggregation.
        type:
          - "null"
          - number
      QualityScore:
        description: The quality score of the ad.
        type:
          - "null"
          - integer
      ExpectedCtr:
        description: The expected click-through rate based on targeting settings.
        type:
          - "null"
          - number
      AdRelevance:
        description: The relevance of the ad to the search query.
        type:
          - "null"
          - integer
      LandingPageExperience:
        description: The quality of the landing page experience.
        type:
          - "null"
          - integer
      HistoricalQualityScore:
        description: The historical quality score of the ad.
        type:
          - "null"
          - integer
      HistoricalExpectedCtr:
        description: The historical expected click-through rate score.
        type:
          - "null"
          - integer
      HistoricalAdRelevance:
        description: The historical ad relevance score.
        type:
          - "null"
          - integer
      HistoricalLandingPageExperience:
        description: The historical landing page experience score.
        type:
          - "null"
          - integer
      PhoneImpressions:
        description: The total number of phone impressions.
        type:
          - "null"
          - integer
      PhoneCalls:
        description: The total number of phone calls generated by the ad.
        type:
          - "null"
          - integer
      Ptr:
        description: The phone through rate (PTR) for phone calls.
        type:
          - "null"
          - number
      Network:
        description: The network where the ad was displayed (search, display, etc.).
        type:
          - "null"
          - string
      Assists:
        description: The number of assists generated by the ad.
        type:
          - "null"
          - integer
      Revenue:
        description: The total revenue generated by the ad.
        type:
          - "null"
          - number
      ReturnOnAdSpend:
        description: The return on ad spend for the ad.
        type:
          - "null"
          - number
      CostPerAssist:
        description: The cost per assist.
        type:
          - "null"
          - number
      RevenuePerConversion:
        description: The average revenue generated per conversion.
        type:
          - "null"
          - number
      RevenuePerAssist:
        description: The average revenue generated per assist.
        type:
          - "null"
          - number
      TrackingTemplate:
        description: The tracking template URL used for campaign tracking.
        type:
          - "null"
          - string
      CustomParameters:
        description: Custom parameters associated with the ad.
        type:
          - "null"
          - string
      AccountStatus:
        description: The status of the account (active, paused, etc.).
        type:
          - "null"
          - string
      CampaignStatus:
        description: The status of the campaign (active, paused, etc.).
        type:
          - "null"
          - string
      AdGroupLabels:
        description: Labels associated with the ad group.
        type:
          - "null"
          - string
      ExactMatchImpressionSharePercent:
        description: The percentage of exact match impressions achieved by the ad.
        type:
          - "null"
          - number
      ClickSharePercent:
        description:
          The percentage of eligible clicks the ad received out of the total
          available clicks.
        type:
          - "null"
          - number
      AbsoluteTopImpressionSharePercent:
        description:
          The percentage of absolute top impressions achieved by the ad compared
          to the total available absolute top impressions.
        type:
          - "null"
          - number
      FinalUrlSuffix:
        description: The final URL suffix added to the displayed URL.
        type:
          - "null"
          - string
      CampaignType:
        description: The type of campaign (search, shopping, video, etc.).
        type:
          - "null"
          - string
      TopImpressionShareLostToRankPercent:
        description: The percentage of top impressions lost due to rank constraints.
        type:
          - "null"
          - number
      TopImpressionShareLostToBudgetPercent:
        description: The percentage of top impressions lost due to budget constraints.
        type:
          - "null"
          - number
      AbsoluteTopImpressionShareLostToRankPercent:
        description: The percentage of absolute top impressions lost due to rank constraints.
        type:
          - "null"
          - number
      AbsoluteTopImpressionShareLostToBudgetPercent:
        description: The percentage of absolute top impressions lost due to budget constraints.
        type:
          - "null"
          - number
      TopImpressionSharePercent:
        description:
          The percentage of top impressions achieved by the ad compared to the
          total available top impressions.
        type:
          - "null"
          - number
      AbsoluteTopImpressionRatePercent:
        description:
          The percentage of absolute top impressions divided by the total impressions
          in the search result page.
        type:
          - "null"
          - number
      TopImpressionRatePercent:
        description:
          The percentage of top impressions divided by the total impressions
          in the search result page.
        type:
          - "null"
          - number
      BaseCampaignId:
        description: The base campaign identifier.
        type:
          - "null"
          - integer
      AllConversions:
        description: The total number of all conversions.
        type:
          - "null"
          - integer
      AllRevenue:
        description: The total revenue from all conversions.
        type:
          - "null"
          - number
      AllConversionRate:
        description: The conversion rate for all conversions.
        type:
          - "null"
          - number
      AllCostPerConversion:
        description: The cost per conversion for all conversions.
        type:
          - "null"
          - number
      AllReturnOnAdSpend:
        description: The return on ad spend for all conversions.
        type:
          - "null"
          - number
      AllRevenuePerConversion:
        description: The average revenue per conversion for all conversions.
        type:
          - "null"
          - number
      ViewThroughConversions:
        description: The total number of view-through conversions.
        type:
          - "null"
          - integer
      AudienceImpressionSharePercent:
        description:
          The percentage of audience impressions achieved by the ad compared
          to the total available audience impressions.
        type:
          - "null"
          - number
      AudienceImpressionLostToRankPercent:
        description: The percentage of audience impressions lost due to rank constraints.
        type:
          - "null"
          - number
      AudienceImpressionLostToBudgetPercent:
        description: The percentage of audience impressions lost due to budget constraints.
        type:
          - "null"
          - number
      RelativeCtr:
        description: The relative click-through rate performance compared to other ads.
        type:
          - "null"
          - number
      AdGroupType:
        description: The type of ad group (standard, dynamic, remarketing, etc.).
        type:
          - "null"
          - string
      AverageCpm:
        description: The average cost-per-thousand-impressions.
        type:
          - "null"
          - number
      ConversionsQualified:
        description: The total number of qualified conversions.
        type:
          - "null"
          - number
      AllConversionsQualified:
        description: The total number of qualified conversions.
        type:
          - "null"
          - number
      ViewThroughConversionsQualified:
        description: The total number of qualified view-through conversions.
        type:
          - "null"
          - number
      ViewThroughRevenue:
        description: The revenue generated from view-through conversions.
        type:
          - "null"
          - number
      VideoViews:
        description: The total number of video views.
        type:
          - "null"
          - integer
      ViewThroughRate:
        description: The percentage of view-through conversions out of total viewable impressions.
        type:
          - "null"
          - number
      AverageCPV:
        description: The average cost-per-view for video ads.
        type:
          - "null"
          - number
      VideoViewsAt25Percent:
        description: The total number of video views at 25% completion.
        type:
          - "null"
          - integer
      VideoViewsAt50Percent:
        description: The total number of video views at 50% completion.
        type:
          - "null"
          - integer
      VideoViewsAt75Percent:
        description: The total number of video views at 75% completion.
        type:
          - "null"
          - integer
      CompletedVideoViews:
        description: The total number of completed video views for video ads.
        type:
          - "null"
          - integer
      VideoCompletionRate:
        description: The percentage of video views that were completed.
        type:
          - "null"
          - number
      TotalWatchTimeInMS:
        description: The total watch time in milliseconds for video ads.
        type:
          - "null"
          - integer
      AverageWatchTimePerVideoView:
        description: The average watch time per video view for video ads.
        type:
          - "null"
          - number
      AverageWatchTimePerImpression:
        description: The average watch time per impression for video ads.
        type:
          - "null"
          - number
      Sales:
        description: The total number of sales generated by the ad.
        type:
          - "null"
          - integer
      CostPerSale:
        description: The cost per sale.
        type:
          - "null"
          - number
      RevenuePerSale:
        description: The average revenue generated per sale.
        type:
          - "null"
          - number
      Installs:
        description: The total number of app installs.
        type:
          - "null"
          - integer
      CostPerInstall:
        description: The cost per app install.
        type:
          - "null"
          - number
      RevenuePerInstall:
        description: The average revenue generated per app install.
        type:
          - "null"
          - number

  campaign_impression_performance_report_hourly:
    $schema: http://json-schema.org/draft-07/schema#
    type: object
    properties:
      AccountName:
        description: The name of the account associated with the campaign.
        type:
          - "null"
          - string
      AccountNumber:
        description: The account number associated with the campaign.
        type:
          - "null"
          - string
      AccountId:
        description: The unique identifier of the account associated with the campaign.
        type:
          - "null"
          - integer
      TimePeriod:
        description: The specific date and time period the data corresponds to.
        type:
          - "null"
          - string
        format: date-time
        airbyte_type: timestamp_with_timezone
      CampaignStatus:
        description: The status of the campaign.
        type:
          - "null"
          - string
      CampaignName:
        description: The name of the campaign.
        type:
          - "null"
          - string
      CampaignId:
        description: The unique identifier of the campaign.
        type:
          - "null"
          - integer
      CurrencyCode:
        description: The currency code used for the campaign.
        type:
          - "null"
          - string
      AdDistribution:
        description: The distribution network of the ad.
        type:
          - "null"
          - string
      Impressions:
        description: The total number of impressions for the ad.
        type:
          - "null"
          - integer
      Clicks:
        description: The total number of clicks on the ad.
        type:
          - "null"
          - integer
      Ctr:
        description: The click-through rate for the campaign.
        type:
          - "null"
          - number
      AverageCpc:
        description: The average cost per click of the ad.
        type:
          - "null"
          - number
      Spend:
        description: The total amount spent on the campaign.
        type:
          - "null"
          - number
      AveragePosition:
        description: The average position of the ad in search results.
        type:
          - "null"
          - number
      Conversions:
        description: The total number of conversions for the campaign.
        type:
          - "null"
          - integer
      ConversionRate:
        description: The conversion rate for the campaign.
        type:
          - "null"
          - number
      CostPerConversion:
        description: The cost per conversion for the campaign.
        type:
          - "null"
          - number
      LowQualityClicks:
        description: The total number of low-quality clicks.
        type:
          - "null"
          - integer
      LowQualityClicksPercent:
        description: The percentage of low-quality clicks.
        type:
          - "null"
          - number
      LowQualityImpressions:
        description: The total number of low-quality impressions.
        type:
          - "null"
          - integer
      LowQualityImpressionsPercent:
        description: The percentage of low-quality impressions.
        type:
          - "null"
          - number
      LowQualityConversions:
        description: The total number of conversions from low-quality clicks.
        type:
          - "null"
          - integer
      LowQualityConversionRate:
        description: The conversion rate for low-quality clicks.
        type:
          - "null"
          - number
      DeviceType:
        description: The type of device where the ad was displayed.
        type:
          - "null"
          - string
      QualityScore:
        description: The quality score assigned to the ad.
        type:
          - "null"
          - number
      ExpectedCtr:
        description: The expected click-through rate for the ad.
        type:
          - "null"
          - string
      AdRelevance:
        description: The relevance score of the ad.
        type:
          - "null"
          - number
      LandingPageExperience:
        description: The landing page experience score.
        type:
          - "null"
          - number
      PhoneImpressions:
        description: The total number of impressions on phones.
        type:
          - "null"
          - integer
      PhoneCalls:
        description: The total number of phone calls generated.
        type:
          - "null"
          - integer
      Ptr:
        description: The phone-through rate for the ad.
        type:
          - "null"
          - number
      Network:
        description: The network where the ad was displayed.
        type:
          - "null"
          - string
      Assists:
        description: The number of assists in the conversion process.
        type:
          - "null"
          - integer
      Revenue:
        description: The total revenue generated by the campaign.
        type:
          - "null"
          - number
      ReturnOnAdSpend:
        description: The return on ad spend for the campaign.
        type:
          - "null"
          - number
      CostPerAssist:
        description: The cost per assist in the conversion process.
        type:
          - "null"
          - number
      RevenuePerConversion:
        description: The revenue per conversion for the campaign.
        type:
          - "null"
          - number
      RevenuePerAssist:
        description: The revenue per assist in the conversion process.
        type:
          - "null"
          - number
      TrackingTemplate:
        description: The tracking template used for the ad.
        type:
          - "null"
          - string
      CustomParameters:
        description: Custom parameters for tracking purposes.
        type:
          - "null"
          - string
      AccountStatus:
        description: The status of the account associated with the campaign.
        type:
          - "null"
          - string
      LowQualityGeneralClicks:
        description: The total number of general clicks from low-quality sources.
        type:
          - "null"
          - integer
      LowQualitySophisticatedClicks:
        description: The total number of sophisticated clicks from low-quality sources.
        type:
          - "null"
          - integer
      CampaignLabels:
        description: Labels associated with the campaign.
        type:
          - "null"
          - string
      FinalUrlSuffix:
        description: The final URL suffix for the ad.
        type:
          - "null"
          - string
      CampaignType:
        description: The type of the campaign.
        type:
          - "null"
          - string
      AbsoluteTopImpressionRatePercent:
        description: The percentage of absolute top impressions for the campaign.
        type:
          - "null"
          - number
      TopImpressionRatePercent:
        description: The percentage of top impressions for the campaign.
        type:
          - "null"
          - number
      BaseCampaignId:
        description: The base campaign identifier.
        type:
          - "null"
          - integer
      AllConversions:
        description: The total number of all conversions.
        type:
          - "null"
          - integer
      AllRevenue:
        description: The total revenue for all conversions.
        type:
          - "null"
          - number
      AllConversionRate:
        description: The overall conversion rate for all conversions.
        type:
          - "null"
          - number
      AllCostPerConversion:
        description: The cost per conversion for all conversions.
        type:
          - "null"
          - number
      AllReturnOnAdSpend:
        description: The return on ad spend for all conversions.
        type:
          - "null"
          - number
      AllRevenuePerConversion:
        description: The revenue per conversion for all conversions.
        type:
          - "null"
          - number
      ViewThroughConversions:
        description: The total number of view-through conversions for the campaign.
        type:
          - "null"
          - integer
      AverageCpm:
        description: The average cost per thousand impressions of the ad.
        type:
          - "null"
          - number
      ConversionsQualified:
        description: The number of qualified conversions for the campaign.
        type:
          - "null"
          - number
      LowQualityConversionsQualified:
        description: The number of qualified conversions from low-quality clicks.
        type:
          - "null"
          - number
      AllConversionsQualified:
        description: The number of qualified conversions for all conversions.
        type:
          - "null"
          - number
      ViewThroughConversionsQualified:
        description: The number of qualified view-through conversions for the campaign.
        type:
          - "null"
          - number
      ViewThroughRevenue:
        description: The total revenue generated from view-through conversions for the campaign.
        type:
          - "null"
          - number
      VideoViews:
        description: The total number of video views.
        type:
          - "null"
          - integer
      ViewThroughRate:
        description: The view-through rate for the campaign.
        type:
          - "null"
          - number
      AverageCPV:
        description: The average cost per view of the ad.
        type:
          - "null"
          - number
      VideoViewsAt25Percent:
        description: The total number of video views at 25% completion.
        type:
          - "null"
          - integer
      VideoViewsAt50Percent:
        description: The total number of video views at 50% completion.
        type:
          - "null"
          - integer
      VideoViewsAt75Percent:
        description: The total number of video views at 75% completion.
        type:
          - "null"
          - integer
      CompletedVideoViews:
        description: The total number of completed video views.
        type:
          - "null"
          - integer
      VideoCompletionRate:
        description: The completion rate for video ads.
        type:
          - "null"
          - number
      TotalWatchTimeInMS:
        description: The total watch time in milliseconds for video ads.
        type:
          - "null"
          - integer
      AverageWatchTimePerVideoView:
        description: The average watch time per video view.
        type:
          - "null"
          - number
      AverageWatchTimePerImpression:
        description: The average watch time per impression for video ads.
        type:
          - "null"
          - number
      Sales:
        description: The total number of sales generated.
        type:
          - "null"
          - integer
      CostPerSale:
        description: The cost per sale for the campaign.
        type:
          - "null"
          - number
      RevenuePerSale:
        description: The revenue per sale for the campaign.
        type:
          - "null"
          - number
      Installs:
        description: The total number of app installs generated.
        type:
          - "null"
          - integer
      CostPerInstall:
        description: The cost per install for the campaign.
        type:
          - "null"
          - number
      RevenuePerInstall:
        description: The revenue per install for the campaign.
        type:
          - "null"
          - number

  campaign_impression_performance_report:
    $schema: http://json-schema.org/draft-07/schema#
    type: object
    properties:
      AccountName:
        description: Name of the account.
        type:
          - "null"
          - string
      AccountNumber:
        description: Number assigned to the account.
        type:
          - "null"
          - string
      AccountId:
        description: Unique identifier of the account.
        type:
          - "null"
          - integer
      TimePeriod:
        description: Time period to which the data corresponds.
        type:
          - "null"
          - string
        format: date
      CampaignStatus:
        description: Status of the campaign.
        type:
          - "null"
          - string
      CampaignName:
        description: Name of the campaign.
        type:
          - "null"
          - string
      CampaignId:
        description: Unique identifier of the campaign.
        type:
          - "null"
          - integer
      CurrencyCode:
        description: Code of the currency used.
        type:
          - "null"
          - string
      AdDistribution:
        description: Distribution network where the ad has been displayed.
        type:
          - "null"
          - string
      Impressions:
        description: Total number of impressions.
        type:
          - "null"
          - integer
      Clicks:
        description: Total number of clicks.
        type:
          - "null"
          - integer
      Ctr:
        description: Click-through rate.
        type:
          - "null"
          - number
      AverageCpc:
        description: Average cost per click.
        type:
          - "null"
          - number
      Spend:
        description: Total amount spent on ads.
        type:
          - "null"
          - number
      AveragePosition:
        description: Average position of the ad.
        type:
          - "null"
          - number
      Conversions:
        description: Total number of conversions.
        type:
          - "null"
          - integer
      ConversionRate:
        description: Percentage of conversions compared to total clicks.
        type:
          - "null"
          - number
      CostPerConversion:
        description: Average cost for each conversion.
        type:
          - "null"
          - number
      LowQualityClicks:
        description: Total number of low-quality clicks.
        type:
          - "null"
          - integer
      LowQualityClicksPercent:
        description: Percentage of low-quality clicks compared to total clicks.
        type:
          - "null"
          - number
      LowQualityImpressions:
        description: Total number of low-quality impressions.
        type:
          - "null"
          - integer
      LowQualityImpressionsPercent:
        description: Percentage of low-quality impressions compared to total impressions.
        type:
          - "null"
          - number
      LowQualityConversions:
        description: Total number of low-quality conversions.
        type:
          - "null"
          - integer
      LowQualityConversionRate:
        description: Conversion rate of low-quality clicks.
        type:
          - "null"
          - number
      DeviceType:
        description: Type of device where the ad was displayed.
        type:
          - "null"
          - string
      ImpressionSharePercent:
        description: The percentage of impressions divided by the total available impressions.
        type:
          - "null"
          - number
      ImpressionLostToBudgetPercent:
        description: Percentage of impressions lost due to budget constraints.
        type:
          - "null"
          - number
      ImpressionLostToRankAggPercent:
        description: Percentage of impressions lost due to aggregated rank constraints.
        type:
          - "null"
          - number
      QualityScore:
        description: Quality score of the ad.
        type:
          - "null"
          - number
      ExpectedCtr:
        description: Expected click-through rate.
        type:
          - "null"
          - string
      AdRelevance:
        description: Relevance score of the ad.
        type:
          - "null"
          - number
      LandingPageExperience:
        description: Score of the landing page experience.
        type:
          - "null"
          - number
      HistoricalQualityScore:
        description: Historical quality score of the ad.
        type:
          - "null"
          - integer
      HistoricalExpectedCtr:
        description: Historical expected click-through rate.
        type:
          - "null"
          - integer
      HistoricalAdRelevance:
        description: Historical relevance score of the ad.
        type:
          - "null"
          - integer
      HistoricalLandingPageExperience:
        description: Historical landing page experience score.
        type:
          - "null"
          - integer
      PhoneImpressions:
        description: Total number of impressions on phones.
        type:
          - "null"
          - integer
      PhoneCalls:
        description: Total number of phone calls generated from the ad.
        type:
          - "null"
          - integer
      Ptr:
        description: Phone-through rate.
        type:
          - "null"
          - number
      Network:
        description: Network where the ad was displayed.
        type:
          - "null"
          - string
      Assists:
        description: Total assists in conversions.
        type:
          - "null"
          - integer
      Revenue:
        description: Total revenue generated.
        type:
          - "null"
          - number
      ReturnOnAdSpend:
        description: Revenue generated for each unit of currency spent on ads.
        type:
          - "null"
          - number
      CostPerAssist:
        description: Average cost for each assist in conversions.
        type:
          - "null"
          - number
      RevenuePerConversion:
        description: Average revenue generated per conversion.
        type:
          - "null"
          - number
      RevenuePerAssist:
        description: Average revenue generated per assist in conversions.
        type:
          - "null"
          - number
      TrackingTemplate:
        description: Template used for tracking purposes.
        type:
          - "null"
          - string
      CustomParameters:
        description: Custom parameters associated with the ad.
        type:
          - "null"
          - string
      AccountStatus:
        description: Status of the account.
        type:
          - "null"
          - string
      LowQualityGeneralClicks:
        description: Total number of low-quality general clicks.
        type:
          - "null"
          - integer
      LowQualitySophisticatedClicks:
        description: Total number of low-quality sophisticated clicks.
        type:
          - "null"
          - integer
      CampaignLabels:
        description: Labels associated with the campaign.
        type:
          - "null"
          - string
      ExactMatchImpressionSharePercent:
        description:
          The percentage of exact match impressions divided by the total available
          exact match impressions.
        type:
          - "null"
          - number
      ClickSharePercent:
        description: Percentage of available clicks compared to total clicks.
        type:
          - "null"
          - number
      AbsoluteTopImpressionSharePercent:
        description:
          The percentage of absolute top impressions divided by the total available
          absolute top impressions.
        type:
          - "null"
          - number
      FinalUrlSuffix:
        description: Suffix added to the final URL of the ad.
        type:
          - "null"
          - string
      CampaignType:
        description: Type of the campaign.
        type:
          - "null"
          - string
      TopImpressionShareLostToRankPercent:
        description: The percentage of top impressions lost due to rank constraints.
        type:
          - "null"
          - number
      TopImpressionShareLostToBudgetPercent:
        description: The percentage of top impressions lost due to budget constraints.
        type:
          - "null"
          - number
      AbsoluteTopImpressionShareLostToRankPercent:
        description: The percentage of absolute top impressions lost due to rank constraints.
        type:
          - "null"
          - number
      AbsoluteTopImpressionShareLostToBudgetPercent:
        description: The percentage of absolute top impressions lost due to budget constraints.
        type:
          - "null"
          - number
      TopImpressionSharePercent:
        description:
          The percentage of top impressions divided by the total available top
          impressions.
        type:
          - "null"
          - number
      AbsoluteTopImpressionRatePercent:
        description:
          The percentage of absolute top impressions divided by the total available
          absolute top impressions.
        type:
          - "null"
          - number
      TopImpressionRatePercent:
        description:
          The percentage of top impressions divided by the total available top
          impressions.
        type:
          - "null"
          - number
      BaseCampaignId:
        description: Base identifier of the campaign.
        type:
          - "null"
          - integer
      AllConversions:
        description: Total number of conversions.
        type:
          - "null"
          - integer
      AllRevenue:
        description: Total revenue generated.
        type:
          - "null"
          - number
      AllConversionRate:
        description: Percentage of conversions compared to all clicks.
        type:
          - "null"
          - number
      AllCostPerConversion:
        description: Average cost for each conversion.
        type:
          - "null"
          - number
      AllReturnOnAdSpend:
        description: Revenue earned for each unit of currency spent on ads.
        type:
          - "null"
          - number
      AllRevenuePerConversion:
        description: Average revenue generated per conversion.
        type:
          - "null"
          - number
      ViewThroughConversions:
        description: Conversions that occur after a view-through impression.
        type:
          - "null"
          - integer
      AudienceImpressionSharePercent:
        description:
          The percentage of audience impressions divided by the total available
          audience impressions.
        type:
          - "null"
          - number
      AudienceImpressionLostToRankPercent:
        description: Percentage of audience impressions lost due to rank constraints.
        type:
          - "null"
          - number
      AudienceImpressionLostToBudgetPercent:
        description: Percentage of audience impressions lost due to budget limitations.
        type:
          - "null"
          - number
      RelativeCtr:
        description: Relative click-through rate.
        type:
          - "null"
          - number
      AverageCpm:
        description: Average cost per thousand impressions.
        type:
          - "null"
          - number
      ConversionsQualified:
        description: Qualified total number of conversions.
        type:
          - "null"
          - number
      LowQualityConversionsQualified:
        description: Qualified total number of low-quality conversions.
        type:
          - "null"
          - number
      AllConversionsQualified:
        description: Qualified total number of conversions.
        type:
          - "null"
          - number
      ViewThroughConversionsQualified:
        description: Qualified view-through conversions.
        type:
          - "null"
          - number
      ViewThroughRevenue:
        description: Revenue generated from view-through impressions.
        type:
          - "null"
          - number
      VideoViews:
        description: Total number of video views.
        type:
          - "null"
          - integer
      ViewThroughRate:
        description: Rate of view-through impressions compared to total impressions.
        type:
          - "null"
          - number
      AverageCPV:
        description: Average cost per video view.
        type:
          - "null"
          - number
      VideoViewsAt25Percent:
        description: Total number of video views at 25% completion.
        type:
          - "null"
          - integer
      VideoViewsAt50Percent:
        description: Total number of video views at 50% completion.
        type:
          - "null"
          - integer
      VideoViewsAt75Percent:
        description: Total number of video views at 75% completion.
        type:
          - "null"
          - integer
      CompletedVideoViews:
        description: Total number of video views that were completed.
        type:
          - "null"
          - integer
      VideoCompletionRate:
        description: Rate at which viewers complete watching the video.
        type:
          - "null"
          - number
      TotalWatchTimeInMS:
        description: Total watch time in milliseconds.
        type:
          - "null"
          - integer
      AverageWatchTimePerVideoView:
        description: Average watch time per video view.
        type:
          - "null"
          - number
      AverageWatchTimePerImpression:
        description: Average watch time per impression.
        type:
          - "null"
          - number
      Sales:
        description: Total number of sales.
        type:
          - "null"
          - integer
      CostPerSale:
        description: Average cost for each sale.
        type:
          - "null"
          - number
      RevenuePerSale:
        description: Average revenue generated per sale.
        type:
          - "null"
          - number
      Installs:
        description: Total number of app installations.
        type:
          - "null"
          - integer
      CostPerInstall:
        description: Average cost for each install.
        type:
          - "null"
          - number
      RevenuePerInstall:
        description: Average revenue generated per install.
        type:
          - "null"
          - number

  product_dimension_performance_report_hourly:
    $schema: http://json-schema.org/draft-07/schema#
    type: object
    properties:
      AccountId:
        description: The unique identifier for the Bing Ads account.
        type:
          - "null"
          - integer
      TimePeriod:
        description: The date and time for the report data.
        type:
          - "null"
          - string
        format: date-time
        airbyte_type: timestamp_with_timezone
      AccountName:
        description: The name of the Bing Ads account.
        type:
          - "null"
          - string
      AccountNumber:
        description: The account number associated with the Bing Ads account.
        type:
          - "null"
          - string
      AdGroupName:
        description: The name of the ad group.
        type:
          - "null"
          - string
      AdGroupId:
        description: The unique identifier for the ad group.
        type:
          - "null"
          - integer
      CampaignStatus:
        description: The status of the campaign.
        type:
          - "null"
          - string
      AccountStatus:
        description: The status of the Bing Ads account.
        type:
          - "null"
          - string
      AdGroupStatus:
        description: The status of the ad group.
        type:
          - "null"
          - string
      Network:
        description: The network where the ad is displayed.
        type:
          - "null"
          - string
      AdId:
        description: The unique identifier for the ad.
        type:
          - "null"
          - integer
      CampaignId:
        description: The unique identifier for the campaign.
        type:
          - "null"
          - integer
      CampaignName:
        description: The name of the campaign.
        type:
          - "null"
          - string
      CurrencyCode:
        description: The currency code used for transactions.
        type:
          - "null"
          - string
      DeviceType:
        description: The type of device used to view the ad.
        type:
          - "null"
          - string
      Language:
        description: The language used in the campaign.
        type:
          - "null"
          - string
      MerchantProductId:
        description: The unique identifier of the product set by the merchant.
        type:
          - "null"
          - string
      Title:
        description: The title of the ad or product.
        type:
          - "null"
          - string
      Condition:
        description: The condition of the product.
        type:
          - "null"
          - string
      Brand:
        description: The brand associated with the product.
        type:
          - "null"
          - string
      Price:
        description: The price of the product.
        type:
          - "null"
          - number
      Impressions:
        description: The total number of impressions.
        type:
          - "null"
          - integer
      Clicks:
        description: The total number of clicks.
        type:
          - "null"
          - integer
      Ctr:
        description: The click-through rate.
        type:
          - "null"
          - number
      AverageCpc:
        description: The average cost per click.
        type:
          - "null"
          - number
      Spend:
        description: The total amount spent on advertising.
        type:
          - "null"
          - number
      Conversions:
        description: The total number of conversions.
        type:
          - "null"
          - integer
      ConversionRate:
        description: The overall conversion rate.
        type:
          - "null"
          - number
      Revenue:
        description: The total revenue generated.
        type:
          - "null"
          - number
      RevenuePerConversion:
        description: The revenue generated per conversion.
        type:
          - "null"
          - number
      SellerName:
        description: The name of the product seller.
        type:
          - "null"
          - string
      OfferLanguage:
        description: The language used in the product offer.
        type:
          - "null"
          - string
      CountryOfSale:
        description: The country where the sale occurred.
        type:
          - "null"
          - string
      AdStatus:
        description: The status of the ad.
        type:
          - "null"
          - string
      AdDistribution:
        description: The distribution network where the ad is displayed.
        type:
          - "null"
          - string
      ClickTypeId:
        description: The unique identifier for the click type.
        type:
          - "null"
          - string
      TotalClicksOnAdElements:
        description: The total number of clicks on ad elements.
        type:
          - "null"
          - number
      ClickType:
        description: The type of click.
        type:
          - "null"
          - string
      ReturnOnAdSpend:
        description: The return on ad spend for specific conversions.
        type:
          - "null"
          - number
      BidStrategyType:
        description: The type of bid strategy used.
        type:
          - "null"
          - string
      LocalStoreCode:
        description: The local store code of the product.
        type:
          - "null"
          - string
      StoreId:
        description: The unique identifier for the store.
        type:
          - "null"
          - string
      AssistedClicks:
        description: The number of assisted clicks.
        type:
          - "null"
          - string
      AssistedConversions:
        description: The total number of assisted conversions.
        type:
          - "null"
          - string
      AllConversions:
        description: The total number of all conversions.
        type:
          - "null"
          - integer
      AllRevenue:
        description: The total revenue generated from all conversions.
        type:
          - "null"
          - number
      AllConversionRate:
        description: The conversion rate for all conversions.
        type:
          - "null"
          - number
      AllCostPerConversion:
        description: The cost per conversion for all conversions.
        type:
          - "null"
          - number
      AllReturnOnAdSpend:
        description: The return on ad spend for all conversions.
        type:
          - "null"
          - number
      AllRevenuePerConversion:
        description: The revenue per conversion for all conversions.
        type:
          - "null"
          - number
      CostPerConversion:
        description: The cost per conversion.
        type:
          - "null"
          - number
      ViewThroughConversions:
        description: The total number of view-through conversions.
        type:
          - "null"
          - integer
      Goal:
        description: The goal of the campaign.
        type:
          - "null"
          - string
      GoalType:
        description: The type of goal set for the campaign.
        type:
          - "null"
          - string
      ProductBought:
        description: The product purchased.
        type:
          - "null"
          - string
      QuantityBought:
        description: The quantity of the purchased product.
        type:
          - "null"
          - string
      AverageCpm:
        description: The average cost per thousand impressions.
        type:
          - "null"
          - number
      ConversionsQualified:
        description: The number of qualified conversions.
        type:
          - "null"
          - number
      AssistedConversionsQualified:
        description: The number of assisted conversions that are qualified.
        type:
          - "null"
          - string
      ViewThroughConversionsQualified:
        description: The number of view-through conversions that are qualified.
        type:
          - "null"
          - number
      ProductBoughtTitle:
        description: The title of the purchased product.
        type:
          - "null"
          - string
      GTIN:
        description: The Global Trade Item Number for the product.
        type:
          - "null"
          - string
      MPN:
        description: The Manufacturer Part Number of the product.
        type:
          - "null"
          - string
      ViewThroughRevenue:
        description: The revenue generated from view-through conversions.
        type:
          - "null"
          - number
      Sales:
        description: The total number of sales.
        type:
          - "null"
          - integer
      CostPerSale:
        description: The cost per sale.
        type:
          - "null"
          - number
      RevenuePerSale:
        description: The revenue generated per sale.
        type:
          - "null"
          - number
      Installs:
        description: The total number of installs.
        type:
          - "null"
          - integer
      CostPerInstall:
        description: The cost per install.
        type:
          - "null"
          - number
      RevenuePerInstall:
        description: The revenue generated per install.
        type:
          - "null"
          - number
      CampaignType:
        description: The type of campaign.
        type:
          - "null"
          - string
      AssetGroupId:
        description: The unique identifier for the asset group.
        type:
          - "null"
          - string
      AssetGroupName:
        description: The name of the asset group.
        type:
          - "null"
          - string
      AssetGroupStatus:
        description: The status of the asset group.
        type:
          - "null"
          - string
      CustomLabel0:
        description: Custom label 0 for product categorization.
        type:
          - "null"
          - string
      CustomLabel1:
        description: Custom label 1 for product categorization.
        type:
          - "null"
          - string
      CustomLabel2:
        description: Custom label 2 for product categorization.
        type:
          - "null"
          - string
      CustomLabel3:
        description: Custom label 3 for product categorization.
        type:
          - "null"
          - string
      CustomLabel4:
        description: Custom label 4 for product categorization.
        type:
          - "null"
          - string
      ProductType1:
        description: Product type level 1 for categorization.
        type:
          - "null"
          - string
      ProductType2:
        description: Product type level 2 for categorization.
        type:
          - "null"
          - string
      ProductType3:
        description: Product type level 3 for categorization.
        type:
          - "null"
          - string
      ProductType4:
        description: Product type level 4 for categorization.
        type:
          - "null"
          - string
      ProductType5:
        description: Product type level 5 for categorization.
        type:
          - "null"
          - string

  product_dimension_performance_report:
    $schema: http://json-schema.org/draft-07/schema#
    type: object
    properties:
      AccountId:
        description: The unique identifier of the Bing Ads account
        type:
          - "null"
          - integer
      TimePeriod:
        description: The time period in date format
        type:
          - "null"
          - string
        format: date
      AccountName:
        description: The name of the Bing Ads account
        type:
          - "null"
          - string
      AccountNumber:
        description: The account number associated with the Bing Ads account
        type:
          - "null"
          - string
      AdGroupName:
        description: The name of the ad group
        type:
          - "null"
          - string
      AdGroupId:
        description: The unique identifier of the ad group
        type:
          - "null"
          - integer
      CampaignStatus:
        description: The status of the campaign
        type:
          - "null"
          - string
      AccountStatus:
        description: The status of the Bing Ads account
        type:
          - "null"
          - string
      AdGroupStatus:
        description: The status of the ad group
        type:
          - "null"
          - string
      Network:
        description: The network where the ad was displayed
        type:
          - "null"
          - string
      AdId:
        description: The unique identifier of the ad
        type:
          - "null"
          - integer
      CampaignId:
        description: The unique identifier of the campaign
        type:
          - "null"
          - integer
      CampaignName:
        description: The name of the campaign
        type:
          - "null"
          - string
      CurrencyCode:
        description: The currency code used
        type:
          - "null"
          - string
      DeviceType:
        description: The type of device used
        type:
          - "null"
          - string
      Language:
        description: The language used
        type:
          - "null"
          - string
      MerchantProductId:
        description: The unique identifier of the product
        type:
          - "null"
          - string
      Title:
        description: The title of the ad or product
        type:
          - "null"
          - string
      Condition:
        description: The condition of the product
        type:
          - "null"
          - string
      Brand:
        description: The brand associated with the product
        type:
          - "null"
          - string
      Price:
        description: The price of the product
        type:
          - "null"
          - number
      Impressions:
        description: The total number of impressions
        type:
          - "null"
          - integer
      Clicks:
        description: The total number of clicks
        type:
          - "null"
          - integer
      Ctr:
        description: The click-through rate
        type:
          - "null"
          - number
      AverageCpc:
        description: The average cost per click
        type:
          - "null"
          - number
      Spend:
        description: The total spend
        type:
          - "null"
          - number
      Conversions:
        description: The total number of conversions
        type:
          - "null"
          - integer
      ConversionRate:
        description: The overall conversion rate
        type:
          - "null"
          - number
      Revenue:
        description: The total revenue generated
        type:
          - "null"
          - number
      RevenuePerConversion:
        description: The revenue per conversion
        type:
          - "null"
          - number
      SellerName:
        description: The name of the seller
        type:
          - "null"
          - string
      OfferLanguage:
        description: The language of the product offer
        type:
          - "null"
          - string
      CountryOfSale:
        description: The country where the purchase was made
        type:
          - "null"
          - string
      AdStatus:
        description: The status of the ad
        type:
          - "null"
          - string
      AdDistribution:
        description: The distribution network where the ad was displayed
        type:
          - "null"
          - string
      ClickTypeId:
        description: The unique identifier of the click type
        type:
          - "null"
          - string
      TotalClicksOnAdElements:
        description: The total number of clicks on ad elements
        type:
          - "null"
          - number
      ClickType:
        description: The type of click
        type:
          - "null"
          - string
      ReturnOnAdSpend:
        description: The return on ad spend
        type:
          - "null"
          - number
      BidStrategyType:
        description: The type of bid strategy used
        type:
          - "null"
          - string
      LocalStoreCode:
        description: The local store code
        type:
          - "null"
          - string
      StoreId:
        description: The unique identifier of the store
        type:
          - "null"
          - string
      AssistedClicks:
        description: The number of assisted clicks
        type:
          - "null"
          - string
      AssistedConversions:
        description: The total number of assisted conversions
        type:
          - "null"
          - string
      AllConversions:
        description: The total number of all conversions
        type:
          - "null"
          - integer
      AllRevenue:
        description: The total revenue for all conversions
        type:
          - "null"
          - number
      AllConversionRate:
        description: The conversion rate for all conversions
        type:
          - "null"
          - number
      AllCostPerConversion:
        description: The cost per conversion for all conversions
        type:
          - "null"
          - number
      AllReturnOnAdSpend:
        description: The return on ad spend for all conversions
        type:
          - "null"
          - number
      AllRevenuePerConversion:
        description: The revenue per conversion for all conversions
        type:
          - "null"
          - number
      CostPerConversion:
        description: The cost per conversion
        type:
          - "null"
          - number
      ViewThroughConversions:
        description: The total number of view-through conversions
        type:
          - "null"
          - integer
      Goal:
        description: The goal associated with the conversion
        type:
          - "null"
          - string
      GoalType:
        description: The type of goal
        type:
          - "null"
          - string
      ProductBought:
        description: The product bought
        type:
          - "null"
          - string
      QuantityBought:
        description: The quantity of the product bought
        type:
          - "null"
          - string
      AverageCpm:
        description: The average cost per thousand impressions
        type:
          - "null"
          - number
      ConversionsQualified:
        description: The total number of qualified conversions
        type:
          - "null"
          - number
      AssistedConversionsQualified:
        description: The total number of qualified assisted conversions
        type:
          - "null"
          - string
      ViewThroughConversionsQualified:
        description: The total number of qualified view-through conversions
        type:
          - "null"
          - number
      ProductBoughtTitle:
        description: The title of the product bought
        type:
          - "null"
          - string
      GTIN:
        description: The Global Trade Item Number
        type:
          - "null"
          - string
      MPN:
        description: The Manufacturer Part Number
        type:
          - "null"
          - string
      ViewThroughRevenue:
        description: The revenue from view-through conversions
        type:
          - "null"
          - number
      Sales:
        description: The total number of sales
        type:
          - "null"
          - integer
      CostPerSale:
        description: The cost per sale
        type:
          - "null"
          - number
      RevenuePerSale:
        description: The revenue per sale
        type:
          - "null"
          - number
      Installs:
        description: The total number of installs
        type:
          - "null"
          - integer
      CostPerInstall:
        description: The cost per install
        type:
          - "null"
          - number
      RevenuePerInstall:
        description: The revenue per install
        type:
          - "null"
          - number
      CampaignType:
        description: The type of campaign
        type:
          - "null"
          - string
      AssetGroupId:
        description: The unique identifier of the asset group
        type:
          - "null"
          - string
      AssetGroupName:
        description: The name of the asset group
        type:
          - "null"
          - string
      AssetGroupStatus:
        description: The status of the asset group
        type:
          - "null"
          - string
      CustomLabel0:
        description: Custom label 0
        type:
          - "null"
          - string
      CustomLabel1:
        description: Custom label 1
        type:
          - "null"
          - string
      CustomLabel2:
        description: Custom label 2
        type:
          - "null"
          - string
      CustomLabel3:
        description: Custom label 3
        type:
          - "null"
          - string
      CustomLabel4:
        description: Custom label 4
        type:
          - "null"
          - string
      ProductType1:
        description: Product Type 1
        type:
          - "null"
          - string
      ProductType2:
        description: Product Type 2
        type:
          - "null"
          - string
      ProductType3:
        description: Product Type 3
        type:
          - "null"
          - string
      ProductType4:
        description: Product Type 4
        type:
          - "null"
          - string
      ProductType5:
        description: Product Type 5
        type:
          - "null"
          - string
  audience_performance_report:
    $schema: http://json-schema.org/draft-07/schema#
    type: object
    additionalProperties: true
    properties:
      AccountName:
        description: The name of the account
        type:
          - "null"
          - string
      AccountNumber:
        description: The account number
        type:
          - "null"
          - string
      AccountId:
        description: The unique identifier for the account
        type:
          - "null"
          - integer
      TimePeriod:
        description: The time period of the report
        type:
          - "null"
          - string
        format: date
      CampaignName:
        description: The name of the campaign
        type:
          - "null"
          - string
      CampaignId:
        description: The unique identifier for the campaign
        type:
          - "null"
          - integer
      AdGroupName:
        description: The name of the ad group
        type:
          - "null"
          - string
      AdGroupId:
        description: The unique identifier for the ad group
        type:
          - "null"
          - integer
      AudienceId:
        description: The unique identifier for the audience
        type:
          - "null"
          - integer
      AudienceName:
        description: The name of the audience
        type:
          - "null"
          - string
      AssociationStatus:
        description: The status of the association
        type:
          - "null"
          - string
      BidAdjustment:
        description: The bid adjustment value
        type:
          - "null"
          - number
      TargetingSetting:
        description: The targeting settings used
        type:
          - "null"
          - string
      Impressions:
        description: The total number of impressions
        type:
          - "null"
          - integer
      Clicks:
        description: The total number of clicks
        type:
          - "null"
          - integer
      Ctr:
        description: The click-through rate
        type:
          - "null"
          - number
      AverageCpc:
        description: The average cost per click
        type:
          - "null"
          - number
      Spend:
        description: The total spend
        type:
          - "null"
          - number
      AveragePosition:
        description: The average position of the ad
        type:
          - "null"
          - number
      Conversions:
        description: The total number of conversions
        type:
          - "null"
          - integer
      ConversionRate:
        description: The rate of conversions
        type:
          - "null"
          - number
      CostPerConversion:
        description: The cost per conversion
        type:
          - "null"
          - number
      Revenue:
        description: The total revenue
        type:
          - "null"
          - number
      ReturnOnAdSpend:
        description: The return on ad spend
        type:
          - "null"
          - number
      RevenuePerConversion:
        description: The revenue per conversion
        type:
          - "null"
          - number
      AccountStatus:
        description: The status of the account
        type:
          - "null"
          - string
      CampaignStatus:
        description: The status of the campaign
        type:
          - "null"
          - string
      AdGroupStatus:
        description: The status of the ad group
        type:
          - "null"
          - string
      AudienceType:
        description: The type of the audience
        type:
          - "null"
          - string
      BaseCampaignId:
        description: The base campaign's ID
        type:
          - "null"
          - integer
      AllConversions:
        description: The total number of all conversions
        type:
          - "null"
          - integer
      AllRevenue:
        description: The total revenue generated from all conversions
        type:
          - "null"
          - number
      AllConversionRate:
        description: The rate of all conversions generated
        type:
          - "null"
          - number
      AllCostPerConversion:
        description: The cost per all conversion
        type:
          - "null"
          - number
      AllReturnOnAdSpend:
        description: The return on ad spend for all conversions
        type:
          - "null"
          - number
      AllRevenuePerConversion:
        description: The revenue per all conversion
        type:
          - "null"
          - number
      AssociationId:
        description: The unique identifier for the association
        type:
          - "null"
          - integer
      AssociationLevel:
        description: The level of the association
        type:
          - "null"
          - string
      ViewThroughConversions:
        description: The total number of view-through conversions
        type:
          - "null"
          - integer
      Goal:
        description: The goal of the report
        type:
          - "null"
          - string
      GoalType:
        description: The type of goal
        type:
          - "null"
          - string
      AbsoluteTopImpressionRatePercent:
        description: The percentage of absolute top impressions compared to total impressions
        type:
          - "null"
          - number
      TopImpressionRatePercent:
        description: The percentage of top impressions compared to total impressions
        type:
          - "null"
          - number
      AverageCpm:
        description: The average cost per thousand impressions
        type:
          - "null"
          - number
      ConversionsQualified:
        description: The number of conversions qualified
        type:
          - "null"
          - number
      AllConversionsQualified:
        description: The number of all conversions qualified
        type:
          - "null"
          - number
      ViewThroughConversionsQualified:
        description: The number of view-through conversions qualified
        type:
          - "null"
          - number
      ViewThroughRevenue:
        description: The total revenue generated from view-through conversions
        type:
          - "null"
          - number
  audience_performance_report_hourly:
    $schema: http://json-schema.org/draft-07/schema#
    type: object
    additionalProperties: true
    properties:
      AccountName:
        description: The name of the account.
        type:
          - "null"
          - string
      AccountNumber:
        description: The account number associated with the account.
        type:
          - "null"
          - string
      AccountId:
        description: The unique identifier for the account.
        type:
          - "null"
          - integer
      TimePeriod:
        description: The time period associated with the data.
        type:
          - "null"
          - string
        format: date-time
        airbyte_type: timestamp_with_timezone
      CampaignName:
        description: The name of the campaign.
        type:
          - "null"
          - string
      CampaignId:
        description: The unique identifier for the campaign.
        type:
          - "null"
          - integer
      AdGroupName:
        description: The name of the ad group.
        type:
          - "null"
          - string
      AdGroupId:
        description: The unique identifier for the ad group.
        type:
          - "null"
          - integer
      AudienceId:
        description: The unique identifier for the audience.
        type:
          - "null"
          - integer
      AudienceName:
        description: The name of the audience.
        type:
          - "null"
          - string
      AssociationStatus:
        description: The status of the association.
        type:
          - "null"
          - string
      BidAdjustment:
        description: The bid adjustment value.
        type:
          - "null"
          - number
      TargetingSetting:
        description: The targeting setting used for the data.
        type:
          - "null"
          - string
      Impressions:
        description: The total number of ad impressions.
        type:
          - "null"
          - integer
      Clicks:
        description: The total number of clicks.
        type:
          - "null"
          - integer
      Ctr:
        description: The click-through rate.
        type:
          - "null"
          - number
      AverageCpc:
        description: The average cost per click.
        type:
          - "null"
          - number
      Spend:
        description: The total amount spent.
        type:
          - "null"
          - number
      AveragePosition:
        description: The average position of the ad.
        type:
          - "null"
          - number
      Conversions:
        description: The total number of specific conversions.
        type:
          - "null"
          - integer
      ConversionRate:
        description: The conversion rate for specific conversions.
        type:
          - "null"
          - number
      CostPerConversion:
        description: The cost per specific conversion.
        type:
          - "null"
          - number
      Revenue:
        description: The total revenue generated.
        type:
          - "null"
          - number
      ReturnOnAdSpend:
        description: The return on ad spend.
        type:
          - "null"
          - number
      RevenuePerConversion:
        description: The revenue per specific conversion.
        type:
          - "null"
          - number
      AccountStatus:
        description: The status of the account.
        type:
          - "null"
          - string
      CampaignStatus:
        description: The status of the campaign.
        type:
          - "null"
          - string
      AdGroupStatus:
        description: The status of the ad group.
        type:
          - "null"
          - string
      AudienceType:
        description: The type of audience.
        type:
          - "null"
          - string
      BaseCampaignId:
        description: The unique identifier for the base campaign.
        type:
          - "null"
          - integer
      AllConversions:
        description: The total number of all conversions.
        type:
          - "null"
          - integer
      AllRevenue:
        description: The total revenue generated from all conversions.
        type:
          - "null"
          - number
      AllConversionRate:
        description: The conversion rate for all conversions.
        type:
          - "null"
          - number
      AllCostPerConversion:
        description: The cost per conversion for all conversions.
        type:
          - "null"
          - number
      AllReturnOnAdSpend:
        description: The return on ad spend for all conversions.
        type:
          - "null"
          - number
      AllRevenuePerConversion:
        description: The revenue per conversion for all conversions.
        type:
          - "null"
          - number
      AssociationId:
        description: The unique identifier for the association.
        type:
          - "null"
          - integer
      AssociationLevel:
        description: The level of association for the data.
        type:
          - "null"
          - string
      ViewThroughConversions:
        description: The total number of view-through conversions.
        type:
          - "null"
          - integer
      Goal:
        description: The goal associated with the data.
        type:
          - "null"
          - string
      GoalType:
        description: The type of goal.
        type:
          - "null"
          - string
      AbsoluteTopImpressionRatePercent:
        description: The percentage of absolute top impressions out of the total eligible impressions.
        type:
          - "null"
          - number
      TopImpressionRatePercent:
        description: The percentage of top impressions out of the total eligible impressions.
        type:
          - "null"
          - number
      AverageCpm:
        description: The average cost per thousand impressions.
        type:
          - "null"
          - number
      ConversionsQualified:
        description: The total number of qualified specific conversions.
        type:
          - "null"
          - number
      AllConversionsQualified:
        description: The total number of all qualified conversions.
        type:
          - "null"
          - number
      ViewThroughConversionsQualified:
        description: The total number of qualified view-through conversions.
        type:
          - "null"
          - number
      ViewThroughRevenue:
        description: The revenue generated from view-through conversions.
        type:
          - "null"
          - number
  goals_and_funnels_report:
    $schema: http://json-schema.org/draft-07/schema#
    type: object
    additionalProperties: true
    properties:
      AccountName:
        description: The name of the Bing Ads account.
        type:
          - "null"
          - string
      AccountNumber:
        description: The account number associated with the Bing Ads account.
        type:
          - "null"
          - string
      AccountId:
        description: The unique identifier for the Bing Ads account.
        type:
          - "null"
          - string
      TimePeriod:
        description: The time period for the report data.
        type:
          - "null"
          - string
        format: date
      CampaignName:
        description: The name of the campaign.
        type:
          - "null"
          - string
      CampaignId:
        description: The unique identifier for the campaign.
        type:
          - "null"
          - integer
      AdGroupName:
        description: The name of the ad group.
        type:
          - "null"
          - string
      AdGroupId:
        description: The unique identifier for the ad group.
        type:
          - "null"
          - integer
      Keyword:
        description: The keyword associated with the report data.
        type:
          - "null"
          - string
      KeywordId:
        description: The unique identifier for the keyword.
        type:
          - "null"
          - integer
      Goal:
        description: The goal achieved in the report.
        type:
          - "null"
          - string
      AllConversions:
        description: The total number of conversions.
        type:
          - "null"
          - integer
      Assists:
        description: The number of conversions in which the keyword assisted.
        type:
          - "null"
          - integer
      AllRevenue:
        description: The total revenue generated from all conversions.
        type:
          - "null"
          - number
      GoalId:
        description: The unique identifier for the goal.
        type:
          - "null"
          - integer
      DeviceType:
        description: The type of device used when the event occurred.
        type:
          - "null"
          - string
      DeviceOS:
        description: The operating system of the device used when the event occurred.
        type:
          - "null"
          - string
      AccountStatus:
        description: The status of the Bing Ads account.
        type:
          - "null"
          - string
      CampaignStatus:
        description: The status of the campaign.
        type:
          - "null"
          - string
      AdGroupStatus:
        description: The status of the ad group.
        type:
          - "null"
          - string
      KeywordStatus:
        description: The status of the keyword.
        type:
          - "null"
          - string
      GoalType:
        description: The type of goal achieved.
        type:
          - "null"
          - string
      ViewThroughConversions:
        description: The total number of view-through conversions.
        type:
          - "null"
          - integer
      AllConversionsQualified:
        description: The number of conversions that meet specific qualification criteria.
        type:
          - "null"
          - number
      ViewThroughConversionsQualified:
        description:
          The number of view-through conversions that meet specific qualification
          criteria.
        type:
          - "null"
          - number
      ViewThroughRevenue:
        description: The total revenue generated from view-through conversions.
        type:
          - "null"
          - number
  goals_and_funnels_report_hourly:
    $schema: http://json-schema.org/draft-07/schema#
    type: object
    additionalProperties: true
    properties:
      AccountName:
        description: The name of the account associated with the data.
        type:
          - "null"
          - string
      AccountNumber:
        description: The account number assigned to the account.
        type:
          - "null"
          - string
      AccountId:
        description: The unique identifier of the account associated with the data.
        type:
          - "null"
          - string
      TimePeriod:
        description: The time period the data corresponds to.
        type:
          - "null"
          - string
        format: date-time
        airbyte_type: timestamp_with_timezone
      CampaignName:
        description: The name of the campaign.
        type:
          - "null"
          - string
      CampaignId:
        description: The unique identifier of the campaign.
        type:
          - "null"
          - integer
      AdGroupName:
        description: The name of the ad group.
        type:
          - "null"
          - string
      AdGroupId:
        description: The unique identifier of the ad group.
        type:
          - "null"
          - integer
      Keyword:
        description: The keyword triggered in the process.
        type:
          - "null"
          - string
      KeywordId:
        description: The unique identifier of the keyword.
        type:
          - "null"
          - integer
      Goal:
        description: The goal achieved.
        type:
          - "null"
          - string
      AllConversions:
        description: Total number of conversions recorded.
        type:
          - "null"
          - integer
      Assists:
        description: Number of assists in the conversion process.
        type:
          - "null"
          - integer
      AllRevenue:
        description: Total revenue generated from all conversions.
        type:
          - "null"
          - number
      GoalId:
        description: The unique identifier of the goal.
        type:
          - "null"
          - integer
      DeviceType:
        description: The type of device used.
        type:
          - "null"
          - string
      DeviceOS:
        description: The operating system of the device.
        type:
          - "null"
          - string
      AccountStatus:
        description: The status of the account.
        type:
          - "null"
          - string
      CampaignStatus:
        description: The status of the campaign.
        type:
          - "null"
          - string
      AdGroupStatus:
        description: The status of the ad group.
        type:
          - "null"
          - string
      KeywordStatus:
        description: The status of the keyword.
        type:
          - "null"
          - string
      GoalType:
        description: The type of goal achieved.
        type:
          - "null"
          - string
      ViewThroughConversions:
        description: Number of view-through conversions recorded.
        type:
          - "null"
          - integer
      AllConversionsQualified:
        description: Number of qualified conversions.
        type:
          - "null"
          - number
      ViewThroughConversionsQualified:
        description: Number of qualified view-through conversions.
        type:
          - "null"
          - number
      ViewThroughRevenue:
        description: Total revenue generated from view-through conversions.
        type:
          - "null"
          - number
  account_impression_performance_report:
    $schema: "https://json-schema.org/draft-07/schema#"
    type: object
    properties:
      AccountName:
        description: The name of the account
        type:
          - "null"
          - string
      AccountNumber:
        description: The account number associated with the account
        type:
          - "null"
          - string
      AccountId:
        description: The unique identifier of the account
        type:
          - "null"
          - integer
      TimePeriod:
        description: The time period for which the data is being reported
        type:
          - "null"
          - string
        format: date
      CurrencyCode:
        description: The currency used for the financial metrics
        type:
          - "null"
          - string
      AdDistribution:
        description: >-
          The distribution network where the ads were displayed (e.g., search,
          display)
        type:
          - "null"
          - string
      Impressions:
        description: The total number of impressions on the ads
        type:
          - "null"
          - integer
      Clicks:
        description: The total number of clicks on the ads
        type:
          - "null"
          - integer
      Ctr:
        description: The click-through rate of the ad
        type:
          - "null"
          - number
      AverageCpc:
        description: The average cost per click
        type:
          - "null"
          - number
      Spend:
        description: The total amount spent on advertisements
        type:
          - "null"
          - number
      AveragePosition:
        description: The average position of the ad on the search results page
        type:
          - "null"
          - number
      Conversions:
        description: The total number of conversions tracked
        type:
          - "null"
          - integer
      ConversionRate:
        description: The rate at which conversions occur
        type:
          - "null"
          - number
      CostPerConversion:
        description: The cost per conversion
        type:
          - "null"
          - number
      LowQualityClicks:
        description: The number of clicks considered of low quality
        type:
          - "null"
          - integer
      LowQualityClicksPercent:
        description: The percentage of clicks classified as low quality
        type:
          - "null"
          - number
      LowQualityImpressions:
        description: The number of impressions classified as low quality
        type:
          - "null"
          - integer
      LowQualityImpressionsPercent:
        description: The percentage of low-quality impressions
        type:
          - "null"
          - number
      LowQualityConversions:
        description: The total number of conversions from low-quality clicks
        type:
          - "null"
          - integer
      LowQualityConversionRate:
        description: The conversion rate attributed to low-quality clicks
        type:
          - "null"
          - number
      DeviceType:
        description: "The type of device on which the ad was displayed (e.g., desktop, mobile)"
        type:
          - "null"
          - string
      ImpressionSharePercent:
        description: The percentage of impressions captured out of total available impressions
        type:
          - "null"
          - number
      ImpressionLostToBudgetPercent:
        description: The percentage of impressions lost due to budget limitations
        type:
          - "null"
          - number
      ImpressionLostToRankAggPercent:
        description: The percentage of impressions lost to ranking aggregation
        type:
          - "null"
          - number
      PhoneImpressions:
        description: The number of impressions on phone devices
        type:
          - "null"
          - integer
      PhoneCalls:
        description: The total number of phone calls generated by the ads
        type:
          - "null"
          - integer
      Ptr:
        description: The phone-through rate of the ad
        type:
          - "null"
          - number
      Network:
        description: The advertising network where the ads were displayed
        type:
          - "null"
          - string
      Assists:
        description: The number of assists in contributing to conversions
        type:
          - "null"
          - integer
      Revenue:
        description: The total revenue generated
        type:
          - "null"
          - number
      ReturnOnAdSpend:
        description: The return on investment from ad spend
        type:
          - "null"
          - number
      CostPerAssist:
        description: The cost per assist in contributing to conversions
        type:
          - "null"
          - number
      RevenuePerConversion:
        description: The average revenue generated per conversion
        type:
          - "null"
          - number
      RevenuePerAssist:
        description: The average revenue generated per assist in conversions
        type:
          - "null"
          - number
      AccountStatus:
        description: "The status of the account (e.g., active, paused, etc.)"
        type:
          - "null"
          - string
      LowQualityGeneralClicks:
        description: The number of general clicks considered of low quality
        type:
          - "null"
          - integer
      LowQualitySophisticatedClicks:
        description: The number of sophisticated clicks considered of low quality
        type:
          - "null"
          - integer
      ExactMatchImpressionSharePercent:
        description: The percentage of exact match impressions captured
        type:
          - "null"
          - number
      ClickSharePercent:
        description: The share of clicks received out of the total available clicks
        type:
          - "null"
          - number
      AbsoluteTopImpressionSharePercent:
        description: >-
          The percentage of impressions received in the absolute top location on the
          search results page
        type:
          - "null"
          - number
      TopImpressionShareLostToRankPercent:
        description: The percentage of top impressions lost due to ad ranking
        type:
          - "null"
          - number
      TopImpressionShareLostToBudgetPercent:
        description: The percentage of top impressions lost due to budget constraints
        type:
          - "null"
          - number
      AbsoluteTopImpressionShareLostToRankPercent:
        description: The percentage of absolute top impressions lost due to ad ranking
        type:
          - "null"
          - number
      AbsoluteTopImpressionShareLostToBudgetPercent:
        description: The percentage of absolute top impressions lost due to budget constraints
        type:
          - "null"
          - number
      TopImpressionSharePercent:
        description: >-
          The percentage of impressions received at the top position on the search
          results page
        type:
          - "null"
          - number
      AbsoluteTopImpressionRatePercent:
        description: >-
          The percentage of impressions that are shown in the absolute top position
          above the organic search results
        type:
          - "null"
          - number
      TopImpressionRatePercent:
        description: The percentage of impressions that appear at the top of search results
        type:
          - "null"
          - number
      AllConversions:
        description: The total number of all conversions counted
        type:
          - "null"
          - integer
      AllRevenue:
        description: The total revenue generated from all conversions
        type:
          - "null"
          - number
      AllConversionRate:
        description: The rate of all conversions that occurred
        type:
          - "null"
          - number
      AllCostPerConversion:
        description: The cost per conversion for all conversions
        type:
          - "null"
          - number
      AllReturnOnAdSpend:
        description: The return on ad spend generated by all conversions
        type:
          - "null"
          - number
      AllRevenuePerConversion:
        description: The average revenue generated per conversion from all conversions
        type:
          - "null"
          - number
      ViewThroughConversions:
        description: The number of conversions attributed to view-through tracking
        type:
          - "null"
          - integer
      AudienceImpressionSharePercent:
        description: The percentage of impressions captured for the targeted audience
        type:
          - "null"
          - number
      AudienceImpressionLostToRankPercent:
        description: The percentage of audience impressions lost due to ad ranking
        type:
          - "null"
          - number
      AudienceImpressionLostToBudgetPercent:
        description: The percentage of audience impressions lost due to budget restrictions
        type:
          - "null"
          - number
      AverageCpm:
        description: The average cost per thousand impressions
        type:
          - "null"
          - number
      ConversionsQualified:
        description: The number of qualified conversions
        type:
          - "null"
          - number
      LowQualityConversionsQualified:
        description: The number of qualified conversions from low-quality clicks
        type:
          - "null"
          - number
      AllConversionsQualified:
        description: The number of qualified conversions of all types
        type:
          - "null"
          - number
      ViewThroughConversionsQualified:
        description: The number of qualified conversions linked to view-through tracking
        type:
          - "null"
          - number
      ViewThroughRevenue:
        description: The revenue generated from view-through conversions
        type:
          - "null"
          - number
      VideoViews:
        description: The total number of views of video ads
        type:
          - "null"
          - integer
      ViewThroughRate:
        description: The rate at which view-through conversions occur
        type:
          - "null"
          - number
      AverageCPV:
        description: The average cost per view of video ads
        type:
          - "null"
          - number
      VideoViewsAt25Percent:
        description: The number of video views at 25% completion
        type:
          - "null"
          - integer
      VideoViewsAt50Percent:
        description: The number of video views at 50% completion
        type:
          - "null"
          - integer
      VideoViewsAt75Percent:
        description: The number of video views at 75% completion
        type:
          - "null"
          - integer
      CompletedVideoViews:
        description: The number of completed views of video ads
        type:
          - "null"
          - integer
      VideoCompletionRate:
        description: The rate of completed views of video ads
        type:
          - "null"
          - number
      TotalWatchTimeInMS:
        description: The total watch time in milliseconds for video ads
        type:
          - "null"
          - integer
      AverageWatchTimePerVideoView:
        description: The average watch time per video view
        type:
          - "null"
          - number
      AverageWatchTimePerImpression:
        description: The average watch time per impression for video ads
        type:
          - "null"
          - number
      Sales:
        description: The total number of sales attributed to the ads
        type:
          - "null"
          - integer
      CostPerSale:
        description: The cost per sale
        type:
          - "null"
          - number
      RevenuePerSale:
        description: The average revenue generated per sale
        type:
          - "null"
          - number
      Installs:
        description: The total number of installations linked to the ads
        type:
          - "null"
          - integer
      CostPerInstall:
        description: The cost per installation
        type:
          - "null"
          - number
      RevenuePerInstall:
        description: The average revenue generated per installation
        type:
          - "null"
          - number
  account_impression_performance_report_hourly:
    $schema: "https://json-schema.org/draft-07/schema#"
    type: object
    properties:
      AccountName:
        description: The name of the Bing Ads account
        type:
          - "null"
          - string
      AccountNumber:
        description: The account number associated with the Bing Ads account
        type:
          - "null"
          - string
      AccountId:
        description: The unique identifier for the Bing Ads account
        type:
          - "null"
          - integer
      TimePeriod:
        description: The time period for the data
        type:
          - "null"
          - string
        format: date-time
        airbyte_type: timestamp_with_timezone
      CurrencyCode:
        description: The currency code used for the values
        type:
          - "null"
          - string
      AdDistribution:
        description: The distribution channel where the ad was displayed
        type:
          - "null"
          - string
      Impressions:
        description: The total number of impressions
        type:
          - "null"
          - integer
      Clicks:
        description: The total number of clicks
        type:
          - "null"
          - integer
      Ctr:
        description: The click-through rate
        type:
          - "null"
          - number
      AverageCpc:
        description: The average cost per click
        type:
          - "null"
          - number
      Spend:
        description: The total spend
        type:
          - "null"
          - number
      AveragePosition:
        description: The average position where the ad was displayed
        type:
          - "null"
          - number
      Conversions:
        description: The total number of conversions
        type:
          - "null"
          - integer
      ConversionRate:
        description: The rate of conversions generated
        type:
          - "null"
          - number
      CostPerConversion:
        description: The cost per conversion
        type:
          - "null"
          - number
      LowQualityClicks:
        description: The total number of low-quality clicks
        type:
          - "null"
          - integer
      LowQualityClicksPercent:
        description: The percentage of low-quality clicks
        type:
          - "null"
          - number
      LowQualityImpressions:
        description: The total number of low-quality impressions
        type:
          - "null"
          - integer
      LowQualityImpressionsPercent:
        description: The percentage of low-quality impressions
        type:
          - "null"
          - number
      LowQualityConversions:
        description: The total number of low-quality conversions
        type:
          - "null"
          - integer
      LowQualityConversionRate:
        description: The conversion rate for low-quality clicks
        type:
          - "null"
          - number
      DeviceType:
        description: The type of device on which the ad was displayed
        type:
          - "null"
          - string
      PhoneImpressions:
        description: The total number of phone impressions
        type:
          - "null"
          - integer
      PhoneCalls:
        description: The total number of phone calls generated
        type:
          - "null"
          - integer
      Ptr:
        description: The phone-through rate
        type:
          - "null"
          - number
      Network:
        description: The network on which the ad was displayed
        type:
          - "null"
          - string
      Assists:
        description: The total number of assists (click assist impressions)
        type:
          - "null"
          - integer
      Revenue:
        description: The total revenue generated
        type:
          - "null"
          - number
      ReturnOnAdSpend:
        description: The return on ad spend
        type:
          - "null"
          - number
      CostPerAssist:
        description: The cost per assist
        type:
          - "null"
          - number
      RevenuePerConversion:
        description: The revenue per conversion
        type:
          - "null"
          - number
      RevenuePerAssist:
        description: The revenue per assist
        type:
          - "null"
          - number
      AccountStatus:
        description: The status of the Bing Ads account
        type:
          - "null"
          - string
      LowQualityGeneralClicks:
        description: The total number of low-quality general clicks
        type:
          - "null"
          - integer
      LowQualitySophisticatedClicks:
        description: The total number of low-quality sophisticated clicks
        type:
          - "null"
          - integer
      TopImpressionRatePercent:
        description: The top impression rate percentage
        type:
          - "null"
          - number
      AllConversions:
        description: The total number of all conversions
        type:
          - "null"
          - integer
      AllRevenue:
        description: The total revenue generated from all conversions
        type:
          - "null"
          - number
      AllConversionRate:
        description: The rate of all conversions generated
        type:
          - "null"
          - number
      AllCostPerConversion:
        description: The cost per each conversion
        type:
          - "null"
          - number
      AllReturnOnAdSpend:
        description: The return on ad spend for all conversions
        type:
          - "null"
          - number
      AllRevenuePerConversion:
        description: The average revenue per each conversion
        type:
          - "null"
          - number
      ViewThroughConversions:
        description: The total number of view-through conversions
        type:
          - "null"
          - integer
      AverageCpm:
        description: The average cost per thousand impressions
        type:
          - "null"
          - number
      ConversionsQualified:
        description: The total number of qualified conversions
        type:
          - "null"
          - number
      LowQualityConversionsQualified:
        description: The total number of qualified low-quality conversions
        type:
          - "null"
          - number
      AllConversionsQualified:
        description: The total number of qualified all conversions
        type:
          - "null"
          - number
      ViewThroughConversionsQualified:
        description: The total number of view-through conversions qualified
        type:
          - "null"
          - number
      ViewThroughRevenue:
        description: The view-through revenue
        type:
          - "null"
          - number
      VideoViews:
        description: The total number of video views
        type:
          - "null"
          - integer
      ViewThroughRate:
        description: The view-through rate
        type:
          - "null"
          - number
      AverageCPV:
        description: The average cost per video view
        type:
          - "null"
          - number
      VideoViewsAt25Percent:
        description: The total number of video views at 25%
        type:
          - "null"
          - integer
      VideoViewsAt50Percent:
        description: The total number of video views at 50%
        type:
          - "null"
          - integer
      VideoViewsAt75Percent:
        description: The total number of video views at 75%
        type:
          - "null"
          - integer
      CompletedVideoViews:
        description: The total number of completed video views
        type:
          - "null"
          - integer
      VideoCompletionRate:
        description: The video completion rate
        type:
          - "null"
          - number
      TotalWatchTimeInMS:
        description: The total watch time in milliseconds
        type:
          - "null"
          - integer
      AverageWatchTimePerVideoView:
        description: The average watch time per video view
        type:
          - "null"
          - number
      AverageWatchTimePerImpression:
        description: The average watch time per impression
        type:
          - "null"
          - number
      Sales:
        description: The total number of sales
        type:
          - "null"
          - integer
      CostPerSale:
        description: The cost per sale
        type:
          - "null"
          - number
      RevenuePerSale:
        description: The revenue per sale
        type:
          - "null"
          - number
      Installs:
        description: The total number of installs
        type:
          - "null"
          - integer
      CostPerInstall:
        description: The cost per install
        type:
          - "null"
          - number
      RevenuePerInstall:
        description: The revenue per install
        type:
          - "null"
          - number
  user_location_performance_report:
    $schema: http://json-schema.org/draft-07/schema#
    type: object
    properties:
      AccountName:
        description: The name of the account
        type:
          - "null"
          - string
      AccountNumber:
        description: The account number
        type:
          - "null"
          - string
      AccountId:
        description: The unique identifier for the account
        type:
          - "null"
          - integer
      TimePeriod:
        description: The time period covered by the report data
        type:
          - "null"
          - string
        format: date
      CampaignName:
        description: The name of the campaign
        type:
          - "null"
          - string
      CampaignId:
        description: The unique identifier for the campaign
        type:
          - "null"
          - integer
      AdGroupName:
        description: The name of the ad group
        type:
          - "null"
          - string
      AdGroupId:
        description: The unique identifier for the ad group
        type:
          - "null"
          - integer
      Country:
        description: The country where the ad is displayed
        type:
          - "null"
          - string
      State:
        description: The state where the ad is displayed
        type:
          - "null"
          - string
      MetroArea:
        description: The metropolitan area where the ad is displayed
        type:
          - "null"
          - string
      CurrencyCode:
        description: The currency code used in the report
        type:
          - "null"
          - string
      AdDistribution:
        description: The distribution network of the ad
        type:
          - "null"
          - string
      Impressions:
        description: The total number of impressions
        type:
          - "null"
          - integer
      Clicks:
        description: The total number of clicks
        type:
          - "null"
          - integer
      Ctr:
        description: The click-through rate
        type:
          - "null"
          - number
      AverageCpc:
        description: The average cost per click
        type:
          - "null"
          - number
      Spend:
        description: The total amount spent
        type:
          - "null"
          - number
      AveragePosition:
        description: The average position where the ad is displayed
        type:
          - "null"
          - number
      ProximityTargetLocation:
        description: The targeted location for proximity
        type:
          - "null"
          - string
      Radius:
        description: The radius for proximity targeting
        type:
          - "null"
          - integer
      Language:
        description: The language setting of the user
        type:
          - "null"
          - string
      City:
        description: The city where the ad is displayed
        type:
          - "null"
          - string
      QueryIntentCountry:
        description: The query intent country
        type:
          - "null"
          - string
      QueryIntentState:
        description: The query intent state
        type:
          - "null"
          - string
      QueryIntentCity:
        description: The query intent city
        type:
          - "null"
          - string
      QueryIntentDMA:
        description: The query intent Designated Market Area
        type:
          - "null"
          - string
      BidMatchType:
        description: The match type of the bid
        type:
          - "null"
          - string
      DeliveredMatchType:
        description: The match type of the delivered item
        type:
          - "null"
          - string
      Network:
        description: The network where the ad is displayed
        type:
          - "null"
          - string
      TopVsOther:
        description: Indicates if the ad is shown at the top or other positions
        type:
          - "null"
          - string
      DeviceType:
        description: The type of device where the ad is displayed
        type:
          - "null"
          - string
      DeviceOS:
        description: The operating system of the device
        type:
          - "null"
          - string
      Assists:
        description: The number of assists in conversions
        type:
          - "null"
          - integer
      Conversions:
        description: The total number of conversions
        type:
          - "null"
          - integer
      ConversionRate:
        description: The conversion rate
        type:
          - "null"
          - number
      Revenue:
        description: The total revenue generated
        type:
          - "null"
          - number
      ReturnOnAdSpend:
        description: The return on ad spend
        type:
          - "null"
          - number
      CostPerConversion:
        description: The cost per conversion
        type:
          - "null"
          - number
      CostPerAssist:
        description: The cost per assist in conversions
        type:
          - "null"
          - number
      RevenuePerConversion:
        description: The revenue per conversion
        type:
          - "null"
          - number
      RevenuePerAssist:
        description: The revenue per assist in conversions
        type:
          - "null"
          - number
      County:
        description: The county where the ad is displayed
        type:
          - "null"
          - string
      PostalCode:
        description: The postal code of the location
        type:
          - "null"
          - string
      QueryIntentCounty:
        description: The query intent county
        type:
          - "null"
          - string
      QueryIntentPostalCode:
        description: The query intent postal code
        type:
          - "null"
          - string
      LocationId:
        description: The unique identifier for the location
        type:
          - "null"
          - integer
      QueryIntentLocationId:
        description: The query intent location identifier
        type:
          - "null"
          - integer
      AllConversions:
        description: The total number of all conversions
        type:
          - "null"
          - integer
      AllRevenue:
        description: The total revenue for all conversions
        type:
          - "null"
          - number
      AllConversionRate:
        description: The conversion rate for all conversions
        type:
          - "null"
          - number
      AllCostPerConversion:
        description: The cost per conversion for all conversions
        type:
          - "null"
          - number
      AllReturnOnAdSpend:
        description: The return on ad spend for all conversions
        type:
          - "null"
          - number
      AllRevenuePerConversion:
        description: The revenue per conversion for all conversions
        type:
          - "null"
          - number
      ViewThroughConversions:
        description: The number of conversions where the ad was displayed but not clicked
        type:
          - "null"
          - integer
      Goal:
        description: The goal associated with the report data
        type:
          - "null"
          - string
      GoalType:
        description: The type of goal associated with the report data
        type:
          - "null"
          - string
      AbsoluteTopImpressionRatePercent:
        description: The percentage of impressions shown at the absolute top of the page
        type:
          - "null"
          - number
      TopImpressionRatePercent:
        description: The percentage of impressions shown at the top position
        type:
          - "null"
          - number
      AverageCpm:
        description: The average cost per thousand impressions
        type:
          - "null"
          - number
      ConversionsQualified:
        description: The number of qualified conversions
        type:
          - "null"
          - number
      AllConversionsQualified:
        description: The number of qualified conversions
        type:
          - "null"
          - number
      ViewThroughConversionsQualified:
        description: The number of qualified view-through conversions
        type:
          - "null"
          - number
      Neighborhood:
        description: The neighborhood where the ad is displayed
        type:
          - "null"
          - string
      QueryIntentNeighborhood:
        description: The query intent neighborhood
        type:
          - "null"
          - string
      ViewThroughRevenue:
        description: The revenue generated from view-through conversions
        type:
          - "null"
          - number
      CampaignType:
        description: The type of the campaign
        type:
          - "null"
          - string
      AssetGroupId:
        description: The unique identifier for the asset group
        type:
          - "null"
          - integer
      AssetGroupName:
        description: The name of the asset group
        type:
          - "null"
          - string
  user_location_performance_report_hourly:
    $schema: http://json-schema.org/draft-07/schema#
    type: object
    properties:
      AccountName:
        description: The name of the account
        type:
          - "null"
          - string
      AccountNumber:
        description: The account number associated with the account
        type:
          - "null"
          - string
      AccountId:
        description: The unique identifier for the account
        type:
          - "null"
          - integer
      TimePeriod:
        description: The time period covered in the report
        type:
          - "null"
          - string
        format: date-time
        airbyte_type: timestamp_with_timezone
      CampaignName:
        description: The name of the campaign
        type:
          - "null"
          - string
      CampaignId:
        description: The unique identifier for the campaign
        type:
          - "null"
          - integer
      AdGroupName:
        description: The name of the ad group
        type:
          - "null"
          - string
      AdGroupId:
        description: The unique identifier for the ad group
        type:
          - "null"
          - integer
      Country:
        description: The country where the ad was displayed
        type:
          - "null"
          - string
      State:
        description: The state where the ad was displayed
        type:
          - "null"
          - string
      MetroArea:
        description: The metropolitan area where the ad was displayed
        type:
          - "null"
          - string
      CurrencyCode:
        description: The currency code used in the report
        type:
          - "null"
          - string
      AdDistribution:
        description: The distribution channel where the ad was shown
        type:
          - "null"
          - string
      Impressions:
        description: The total number of ad impressions
        type:
          - "null"
          - integer
      Clicks:
        description: The total number of clicks on the ad
        type:
          - "null"
          - integer
      Ctr:
        description: The click-through rate
        type:
          - "null"
          - number
      AverageCpc:
        description: The average cost per click
        type:
          - "null"
          - number
      Spend:
        description: The total cost incurred for running the ad campaign
        type:
          - "null"
          - number
      AveragePosition:
        description: The average position of the ad on the search results page
        type:
          - "null"
          - number
      ProximityTargetLocation:
        description: The target location for proximity targeting
        type:
          - "null"
          - string
      Radius:
        description: The radius for proximity targeting
        type:
          - "null"
          - integer
      Language:
        description: The language targeted for the ad campaign
        type:
          - "null"
          - string
      City:
        description: The city where the ad was displayed
        type:
          - "null"
          - string
      QueryIntentCountry:
        description: The country from query intent
        type:
          - "null"
          - string
      QueryIntentState:
        description: The state from query intent
        type:
          - "null"
          - string
      QueryIntentCity:
        description: The city from query intent
        type:
          - "null"
          - string
      QueryIntentDMA:
        description: The Designated Market Area from query intent
        type:
          - "null"
          - string
      BidMatchType:
        description: The type of match that triggered the ad to show
        type:
          - "null"
          - string
      DeliveredMatchType:
        description: The type of match that delivered the ad in the search results
        type:
          - "null"
          - string
      Network:
        description: The advertising network where the ad was displayed
        type:
          - "null"
          - string
      TopVsOther:
        description:
          Comparison of the top positions with other positions in displaying
          the ad
        type:
          - "null"
          - string
      DeviceType:
        description:
          The type of device on which the ad was displayed (e.g., Desktop,
          Mobile)
        type:
          - "null"
          - string
      DeviceOS:
        description: The operating system of the device on which the ad was displayed
        type:
          - "null"
          - string
      Assists:
        description: The number of assists for conversions
        type:
          - "null"
          - integer
      Conversions:
        description: The total number of a specific type of conversions
        type:
          - "null"
          - integer
      ConversionRate:
        description: The conversion rate for a specific type of conversion
        type:
          - "null"
          - number
      Revenue:
        description: The total revenue generated for a specific type of conversion
        type:
          - "null"
          - number
      ReturnOnAdSpend:
        description: The return on ad spend for a specific type of conversion
        type:
          - "null"
          - number
      CostPerConversion:
        description: The cost per conversion for a specific type of conversion
        type:
          - "null"
          - number
      CostPerAssist:
        description: The cost per assist for conversions
        type:
          - "null"
          - number
      RevenuePerConversion:
        description: The revenue generated per conversion for a specific type of conversion
        type:
          - "null"
          - number
      RevenuePerAssist:
        description: The revenue generated per assist for conversions
        type:
          - "null"
          - number
      County:
        description: The county where the ad was displayed
        type:
          - "null"
          - string
      PostalCode:
        description: The postal code where the ad was displayed
        type:
          - "null"
          - string
      QueryIntentCounty:
        description: The county from query intent
        type:
          - "null"
          - string
      QueryIntentPostalCode:
        description: The postal code from query intent
        type:
          - "null"
          - string
      LocationId:
        description: The unique identifier for the location where the ad was displayed
        type:
          - "null"
          - integer
      QueryIntentLocationId:
        description: The unique identifier for the location from query intent
        type:
          - "null"
          - integer
      AllConversions:
        description: The total number of all types of conversions
        type:
          - "null"
          - integer
      AllRevenue:
        description: The total revenue generated for all types of conversions
        type:
          - "null"
          - number
      AllConversionRate:
        description: The overall conversion rate for all types of conversions
        type:
          - "null"
          - number
      AllCostPerConversion:
        description: The cost per conversion for all types of conversions
        type:
          - "null"
          - number
      AllReturnOnAdSpend:
        description: The return on ad spend for all types of conversions
        type:
          - "null"
          - number
      AllRevenuePerConversion:
        description: The revenue generated per conversion for all types of conversions
        type:
          - "null"
          - number
      ViewThroughConversions:
        description:
          The number of conversions that occurred after a view-through of the
          ad
        type:
          - "null"
          - integer
      Goal:
        description: The goal associated with the ad performance
        type:
          - "null"
          - string
      GoalType:
        description: The type of goal set for ad performance
        type:
          - "null"
          - string
      AbsoluteTopImpressionRatePercent:
        description:
          The percentage of times the ad appeared in the top position on the
          first page of search results
        type:
          - "null"
          - number
      TopImpressionRatePercent:
        description:
          The percentage of times the ad appeared in the top positions on the
          search results page
        type:
          - "null"
          - number
      AverageCpm:
        description: The average cost per thousand impressions
        type:
          - "null"
          - number
      ConversionsQualified:
        description: The number of qualified conversions for a specific type of conversions
        type:
          - "null"
          - number
      AllConversionsQualified:
        description: The number of qualified conversions for all types of conversions
        type:
          - "null"
          - number
      ViewThroughConversionsQualified:
        description:
          The number of qualified conversions that occurred after a view-through
          of the ad
        type:
          - "null"
          - number
      Neighborhood:
        description: The neighborhood where the ad was displayed
        type:
          - "null"
          - string
      QueryIntentNeighborhood:
        description: The neighborhood from query intent
        type:
          - "null"
          - string
      ViewThroughRevenue:
        description:
          The revenue generated from conversions that occurred after a view-through
          of the ad
        type:
          - "null"
          - number
      CampaignType:
        description: The type of campaign (e.g., Search, Display)
        type:
          - "null"
          - string
      AssetGroupId:
        description: The unique identifier for the asset group
        type:
          - "null"
          - integer
      AssetGroupName:
        description: The name of the asset group
        type:
          - "null"
          - string

  budget_summary_report:
    $schema: http://json-schema.org/draft-07/schema#
    type: object
    properties:
      AccountName:
        description: Name of the account
        type:
          - "null"
          - string
      AccountNumber:
        description: Account number associated with the account
        type:
          - "null"
          - string
      AccountId:
        description: Unique identifier for the account
        type:
          - "null"
          - integer
      CampaignId:
        description: Unique identifier for the campaign
        type:
          - "null"
          - integer
      CampaignName:
        description: Name of the campaign
        type:
          - "null"
          - string
      Date:
        description: Date of the data record
        type:
          - "null"
          - string
        format: date
      MonthlyBudget:
        description: Budget amount set for the campaign for the entire month
        type:
          - "null"
          - number
      DailySpend:
        description: Amount spent on the campaign on a daily basis
        type:
          - "null"
          - number
      MonthToDateSpend:
        description: Total amount spent on the campaign from the beginning of the month
        type:
          - "null"
          - number

concurrency_level:
  type: ConcurrencyLevel
  default_concurrency: 2
  max_concurrency: 10<|MERGE_RESOLUTION|>--- conflicted
+++ resolved
@@ -604,36 +604,6 @@
       - TopVsOther
       - BidMatchType
     geographic_performance_report: None
-<<<<<<< HEAD
-    budget_summary:
-      - Date
-    account_performance_report:
-      - AccountId
-      - TimePeriod
-      - CurrencyCode
-      - AdDistribution
-      - DeviceType
-      - Network
-      - DeliveredMatchType
-      - DeviceOS
-      - TopVsOther
-      - BidMatchType
-    ad_performance_report:
-      - AccountId
-      - CampaignId
-      - AdGroupId
-      - AdId
-      - TimePeriod
-      - CurrencyCode
-      - AdDistribution
-      - DeviceType
-      - Language
-      - Network
-      - DeviceOS
-      - TopVsOther
-      - BidMatchType
-      - DeliveredMatchType
-=======
     campaign_impression_performance: None
     product_dimension_performance: None
     audience_performance:
@@ -663,7 +633,34 @@
       - QueryIntentLocationId
       - TimePeriod
       - TopVsOther
->>>>>>> a5da0dfd
+    budget_summary:
+      - Date
+    account_performance_report:
+      - AccountId
+      - TimePeriod
+      - CurrencyCode
+      - AdDistribution
+      - DeviceType
+      - Network
+      - DeliveredMatchType
+      - DeviceOS
+      - TopVsOther
+      - BidMatchType
+    ad_performance_report:
+      - AccountId
+      - CampaignId
+      - AdGroupId
+      - AdId
+      - TimePeriod
+      - CurrencyCode
+      - AdDistribution
+      - DeviceType
+      - Language
+      - Network
+      - DeviceOS
+      - TopVsOther
+      - BidMatchType
+      - DeliveredMatchType
 
   report_columns:
     age_gender_audience:
@@ -1289,209 +1286,6 @@
       - Revenue
       - RevenuePerConversion
       - RevenuePerAssist
-    budget_summary:
-      - AccountName
-      - AccountNumber
-      - AccountId
-      - CampaignId
-      - CampaignName
-      - Date
-      - MonthlyBudget
-      - DailySpend
-      - MonthToDateSpend
-    account_performance_report_hourly:
-      - AccountId
-      - TimePeriod
-      - CurrencyCode
-      - AdDistribution
-      - DeviceType
-      - Network
-      - DeliveredMatchType
-      - DeviceOS
-      - TopVsOther
-      - BidMatchType
-      - AccountName
-      - AccountNumber
-      - PhoneImpressions
-      - PhoneCalls
-      - Clicks
-      - Ctr
-      - Spend
-      - Impressions
-      - Assists
-      - ReturnOnAdSpend
-      - AverageCpc
-      - AveragePosition
-      - AverageCpm
-      - Conversions
-      - ConversionsQualified
-      - ConversionRate
-      - CostPerAssist
-      - CostPerConversion
-      - LowQualityClicks
-      - LowQualityClicksPercent
-      - LowQualityImpressions
-      - LowQualitySophisticatedClicks
-      - LowQualityConversions
-      - LowQualityConversionRate
-      - Revenue
-      - RevenuePerAssist
-      - RevenuePerConversion
-      - Ptr
-    account_performance_report_non_hourly:
-      - AccountId
-      - TimePeriod
-      - CurrencyCode
-      - AdDistribution
-      - DeviceType
-      - Network
-      - DeliveredMatchType
-      - DeviceOS
-      - TopVsOther
-      - BidMatchType
-      - AccountName
-      - AccountNumber
-      - PhoneImpressions
-      - PhoneCalls
-      - Clicks
-      - Ctr
-      - Spend
-      - Impressions
-      - Assists
-      - ReturnOnAdSpend
-      - AverageCpc
-      - AveragePosition
-      - AverageCpm
-      - Conversions
-      - ConversionsQualified
-      - ConversionRate
-      - CostPerAssist
-      - CostPerConversion
-      - LowQualityClicks
-      - LowQualityClicksPercent
-      - LowQualityImpressions
-      - LowQualitySophisticatedClicks
-      - LowQualityConversions
-      - LowQualityConversionRate
-      - Revenue
-      - RevenuePerAssist
-      - RevenuePerConversion
-      - Ptr
-    ad_performance_report_hourly:
-      - AccountId
-      - CampaignId
-      - AdGroupId
-      - AdId
-      - TimePeriod
-      - AbsoluteTopImpressionRatePercent
-      - TopImpressionRatePercent
-      - CurrencyCode
-      - AdDistribution
-      - DeviceType
-      - Language
-      - Network
-      - DeviceOS
-      - TopVsOther
-      - BidMatchType
-      - DeliveredMatchType
-      - AccountName
-      - CampaignName
-      - CampaignType
-      - AdGroupName
-      - Impressions
-      - Clicks
-      - Ctr
-      - Spend
-      - CostPerConversion
-      - DestinationUrl
-      - Assists
-      - ReturnOnAdSpend
-      - CostPerAssist
-      - CustomParameters
-      - FinalAppUrl
-      - AdDescription
-      - AdDescription2
-      - ViewThroughConversions
-      - ViewThroughConversionsQualified
-      - AllCostPerConversion
-      - AllReturnOnAdSpend
-      - Conversions
-      - ConversionRate
-      - ConversionsQualified
-      - AverageCpc
-      - AveragePosition
-      - AverageCpm
-      - AllConversions
-      - AllConversionRate
-      - AllRevenue
-      - AllRevenuePerConversion
-      - Revenue
-      - RevenuePerConversion
-      - RevenuePerAssist
-    ad_performance_report_non_hourly:
-      - AccountId
-      - CampaignId
-      - AdGroupId
-      - AdId
-      - TimePeriod
-      - AbsoluteTopImpressionRatePercent
-      - TopImpressionRatePercent
-      - CurrencyCode
-      - AdDistribution
-      - DeviceType
-      - Language
-      - Network
-      - DeviceOS
-      - TopVsOther
-      - BidMatchType
-      - DeliveredMatchType
-      - AccountName
-      - CampaignName
-      - CampaignType
-      - AdGroupName
-      - Impressions
-      - Clicks
-      - Ctr
-      - Spend
-      - CostPerConversion
-      - DestinationUrl
-      - Assists
-      - ReturnOnAdSpend
-      - CostPerAssist
-      - CustomParameters
-      - FinalAppUrl
-      - AdDescription
-      - AdDescription2
-      - ViewThroughConversions
-      - ViewThroughConversionsQualified
-      - AllCostPerConversion
-      - AllReturnOnAdSpend
-      - Conversions
-      - ConversionRate
-      - ConversionsQualified
-      - AverageCpc
-      - AveragePosition
-      - AverageCpm
-      - AllConversions
-      - AllConversionRate
-      - AllRevenue
-      - AllRevenuePerConversion
-      - Revenue
-      - RevenuePerConversion
-      - RevenuePerAssist
-<<<<<<< HEAD
-
-  # Base bulk streams
-  ## This stream is used as a stream template in a dynamic_streams section to create bulk streams dynamically.
-  ## To define new bulk stream, you need to add a new object of stream parameters to list_of_parameters_for_stream.
-  ## Required params to define a bulk stream:
-  ## - name
-  ## - DownloadEntities
-  ## - schema_loader
-  ## - schema_loader
-  ## Then components resolving login in dynamic streams will set provided in list_of_parameters_for_stream object parameters
-  ## to base bulk stream template and add this stream to a catalog.
-=======
     ad_group_impression_performance_hourly:
       - AccountName
       - AccountNumber
@@ -2310,9 +2104,207 @@
       - CampaignType
       - AssetGroupId
       - AssetGroupName
+    budget_summary:
+      - AccountName
+      - AccountNumber
+      - AccountId
+      - CampaignId
+      - CampaignName
+      - Date
+      - MonthlyBudget
+      - DailySpend
+      - MonthToDateSpend
+    account_performance_report_hourly:
+      - AccountId
+      - TimePeriod
+      - CurrencyCode
+      - AdDistribution
+      - DeviceType
+      - Network
+      - DeliveredMatchType
+      - DeviceOS
+      - TopVsOther
+      - BidMatchType
+      - AccountName
+      - AccountNumber
+      - PhoneImpressions
+      - PhoneCalls
+      - Clicks
+      - Ctr
+      - Spend
+      - Impressions
+      - Assists
+      - ReturnOnAdSpend
+      - AverageCpc
+      - AveragePosition
+      - AverageCpm
+      - Conversions
+      - ConversionsQualified
+      - ConversionRate
+      - CostPerAssist
+      - CostPerConversion
+      - LowQualityClicks
+      - LowQualityClicksPercent
+      - LowQualityImpressions
+      - LowQualitySophisticatedClicks
+      - LowQualityConversions
+      - LowQualityConversionRate
+      - Revenue
+      - RevenuePerAssist
+      - RevenuePerConversion
+      - Ptr
+    account_performance_report_non_hourly:
+      - AccountId
+      - TimePeriod
+      - CurrencyCode
+      - AdDistribution
+      - DeviceType
+      - Network
+      - DeliveredMatchType
+      - DeviceOS
+      - TopVsOther
+      - BidMatchType
+      - AccountName
+      - AccountNumber
+      - PhoneImpressions
+      - PhoneCalls
+      - Clicks
+      - Ctr
+      - Spend
+      - Impressions
+      - Assists
+      - ReturnOnAdSpend
+      - AverageCpc
+      - AveragePosition
+      - AverageCpm
+      - Conversions
+      - ConversionsQualified
+      - ConversionRate
+      - CostPerAssist
+      - CostPerConversion
+      - LowQualityClicks
+      - LowQualityClicksPercent
+      - LowQualityImpressions
+      - LowQualitySophisticatedClicks
+      - LowQualityConversions
+      - LowQualityConversionRate
+      - Revenue
+      - RevenuePerAssist
+      - RevenuePerConversion
+      - Ptr
+    ad_performance_report_hourly:
+      - AccountId
+      - CampaignId
+      - AdGroupId
+      - AdId
+      - TimePeriod
+      - AbsoluteTopImpressionRatePercent
+      - TopImpressionRatePercent
+      - CurrencyCode
+      - AdDistribution
+      - DeviceType
+      - Language
+      - Network
+      - DeviceOS
+      - TopVsOther
+      - BidMatchType
+      - DeliveredMatchType
+      - AccountName
+      - CampaignName
+      - CampaignType
+      - AdGroupName
+      - Impressions
+      - Clicks
+      - Ctr
+      - Spend
+      - CostPerConversion
+      - DestinationUrl
+      - Assists
+      - ReturnOnAdSpend
+      - CostPerAssist
+      - CustomParameters
+      - FinalAppUrl
+      - AdDescription
+      - AdDescription2
+      - ViewThroughConversions
+      - ViewThroughConversionsQualified
+      - AllCostPerConversion
+      - AllReturnOnAdSpend
+      - Conversions
+      - ConversionRate
+      - ConversionsQualified
+      - AverageCpc
+      - AveragePosition
+      - AverageCpm
+      - AllConversions
+      - AllConversionRate
+      - AllRevenue
+      - AllRevenuePerConversion
+      - Revenue
+      - RevenuePerConversion
+      - RevenuePerAssist
+    ad_performance_report_non_hourly:
+      - AccountId
+      - CampaignId
+      - AdGroupId
+      - AdId
+      - TimePeriod
+      - AbsoluteTopImpressionRatePercent
+      - TopImpressionRatePercent
+      - CurrencyCode
+      - AdDistribution
+      - DeviceType
+      - Language
+      - Network
+      - DeviceOS
+      - TopVsOther
+      - BidMatchType
+      - DeliveredMatchType
+      - AccountName
+      - CampaignName
+      - CampaignType
+      - AdGroupName
+      - Impressions
+      - Clicks
+      - Ctr
+      - Spend
+      - CostPerConversion
+      - DestinationUrl
+      - Assists
+      - ReturnOnAdSpend
+      - CostPerAssist
+      - CustomParameters
+      - FinalAppUrl
+      - AdDescription
+      - AdDescription2
+      - ViewThroughConversions
+      - ViewThroughConversionsQualified
+      - AllCostPerConversion
+      - AllReturnOnAdSpend
+      - Conversions
+      - ConversionRate
+      - ConversionsQualified
+      - AverageCpc
+      - AveragePosition
+      - AverageCpm
+      - AllConversions
+      - AllConversionRate
+      - AllRevenue
+      - AllRevenuePerConversion
+      - Revenue
+      - RevenuePerConversion
+      - RevenuePerAssist
 
-  # base bulk streams
->>>>>>> a5da0dfd
+  # Base bulk streams
+  ## This stream is used as a stream template in a dynamic_streams section to create bulk streams dynamically.
+  ## To define new bulk stream, you need to add a new object of stream parameters to list_of_parameters_for_stream.
+  ## Required params to define a bulk stream:
+  ## - name
+  ## - DownloadEntities
+  ## - schema_loader
+  ## - schema_loader
+  ## Then components resolving login in dynamic streams will set provided in list_of_parameters_for_stream object parameters
+  ## to base bulk stream template and add this stream to a catalog.
   base_bulk_stream:
     # https://learn.microsoft.com/en-us/advertising/bulk-service/label?view=bingads-13
     type: DeclarativeStream
@@ -2521,7 +2513,6 @@
       # if we are syncing in same day, then we can evaluate boundaries effectively like lower >= upper
       datetime: "{{ format_datetime(now_utc(), '%Y-%m-%dT%H:%M:%S%z') }}"
       datetime_format: "%Y-%m-%dT%H:%M:%S%z"
-<<<<<<< HEAD
   incremental_sync_budget_summary_report_datetime_cursor:
     type: DatetimeBasedCursor
     cursor_field: Date
@@ -2544,8 +2535,6 @@
       # if we are syncing in same day, then we can evaluate boundaries effectively like lower >= upper
       datetime: "{{ format_datetime(now_utc(), '%Y-%m-%dT%H:%M:%S%z') }}"
       datetime_format: "%Y-%m-%dT%H:%M:%S%z"
-=======
->>>>>>> a5da0dfd
   incremental_sync_report_hourly_datetime_cursor:
     type: DatetimeBasedCursor
     cursor_field: TimePeriod
@@ -3563,14 +3552,12 @@
         value: |
           {% set v = record.get('Ctr') %}
           {{ v | replace('%', '') | float if v is not none and v != "" else None }}
-<<<<<<< HEAD
+
     budget_summary_report_transformations:
       - type: AddedFieldDefinition
         path:
           - Date
         value: "{{ format_datetime(record.get('Date'), '%Y-%m-%d', '%m/%d/%Y') }}"
-=======
->>>>>>> a5da0dfd
 
 dynamic_streams:
   # Report streams
@@ -4558,10 +4545,7 @@
             transformations:
               - type: AddFields
                 fields:
-<<<<<<< HEAD
-                  $ref: "#/definitions/transformations/geographic_performance_report_transformations"
-            incremental_sync:
-              $ref: "#/definitions/incremental_sync_report_datetime_cursor"
+                  $ref: "#/definitions/transformations/user_location_performance_report_transformations"
           ## Budget Summary Report
           - name: budget_summary_report
             parameters:
@@ -4779,9 +4763,6 @@
                   $ref: "#/definitions/transformations/ad_performance_report_transformations"
             incremental_sync:
               $ref: "#/definitions/incremental_sync_report_datetime_cursor"
-=======
-                  $ref: "#/definitions/transformations/user_location_performance_report_transformations"
->>>>>>> a5da0dfd
       components_mapping:
         - type: ComponentMappingDefinition
           create_or_update: true
@@ -4891,16 +4872,6 @@
   - $ref: "#/definitions/ad_groups_stream"
   - $ref: "#/definitions/ads_stream"
   - $ref: "#/definitions/campaigns_stream"
-<<<<<<< HEAD
-=======
-  - $ref: "#/definitions/account_performance_report_hourly_stream"
-  - $ref: "#/definitions/account_performance_report_daily_stream"
-  - $ref: "#/definitions/account_performance_report_weekly_stream"
-  - $ref: "#/definitions/account_performance_report_monthly_stream"
-  - $ref: "#/definitions/ad_performance_report_hourly_stream"
-  - $ref: "#/definitions/ad_performance_report_daily_stream"
-  - $ref: "#/definitions/ad_performance_report_weekly_stream"
-  - $ref: "#/definitions/ad_performance_report_monthly_stream"
 
 schemas:
   accounts:
@@ -9554,7 +9525,6 @@
         type:
           - "null"
           - string
->>>>>>> a5da0dfd
 
   keyword_performance_report:
     $schema: http://json-schema.org/draft-07/schema#
